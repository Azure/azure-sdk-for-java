// Copyright (c) Microsoft Corporation. All rights reserved.
// Licensed under the MIT License.
package com.azure.cosmos;

import com.azure.cosmos.implementation.AsyncDocumentClient;
import com.azure.cosmos.implementation.HttpConstants;
import com.azure.cosmos.implementation.Offer;
import com.azure.cosmos.implementation.Paths;
import com.azure.cosmos.models.CosmosContainerResponse;
import com.azure.cosmos.models.CosmosDatabaseResponse;
import com.azure.cosmos.models.CosmosUserResponse;
import com.azure.cosmos.models.CosmosContainerProperties;
import com.azure.cosmos.models.CosmosContainerRequestOptions;
import com.azure.cosmos.models.CosmosDatabaseRequestOptions;
import com.azure.cosmos.models.CosmosUserProperties;
<<<<<<< HEAD
import com.azure.cosmos.models.QueryRequestOptions;
=======
import com.azure.cosmos.models.CosmosQueryRequestOptions;
>>>>>>> 72d53830
import com.azure.cosmos.models.ModelBridgeInternal;
import com.azure.cosmos.models.SqlParameter;
import com.azure.cosmos.models.SqlQuerySpec;
import com.azure.cosmos.implementation.apachecommons.lang.StringUtils;
import com.azure.cosmos.models.ThroughputProperties;
import com.azure.cosmos.models.ThroughputResponse;
import com.azure.cosmos.util.CosmosPagedFlux;
import com.azure.cosmos.util.UtilBridgeInternal;
import reactor.core.Exceptions;
import reactor.core.publisher.Mono;

import java.util.Collections;
import java.util.List;

import static com.azure.cosmos.implementation.Utils.setContinuationTokenAndMaxItemCount;

/**
 * Perform read and delete databases, update database throughput, and perform operations on child resources
 */
public class CosmosAsyncDatabase {
    private final CosmosAsyncClient client;
    private final String id;
    private final String link;

    CosmosAsyncDatabase(String id, CosmosAsyncClient client) {
        this.id = id;
        this.client = client;
        this.link = getParentLink() + "/" + getURIPathSegment() + "/" + getId();
    }

    /**
     * Get the id of the CosmosAsyncDatabase.
     *
     * @return the id of the CosmosAsyncDatabase.
     */
    public String getId() {
        return id;
    }

    /**
     * Reads a database.
     * <p>
     * After subscription the operation will be performed. The {@link Mono} upon
     * successful completion will contain a single cosmos database respone with the
     * read database. In case of failure the {@link Mono} will error.
     *
     * @return an {@link Mono} containing the single cosmos database respone with
     * the read database or an error.
     */
    public Mono<CosmosDatabaseResponse> read() {
        return read(new CosmosDatabaseRequestOptions());
    }

    /**
     * Reads a database.
     * <p>
     * After subscription the operation will be performed. The {@link Mono} upon
     * successful completion will contain a cosmos cosmos database respone with the
     * read database. In case of failure the {@link Mono} will error.
     *
     * @param options the request options.
     * @return an {@link Mono} containing the single cosmos database response with
     * the read database or an error.
     */
    public Mono<CosmosDatabaseResponse> read(CosmosDatabaseRequestOptions options) {
        if (options == null) {
            options = new CosmosDatabaseRequestOptions();
        }
        return getDocClientWrapper().readDatabase(getLink(), ModelBridgeInternal.toRequestOptions(options))
                   .map(response -> ModelBridgeInternal.createCosmosDatabaseResponse(response)).single();
    }

    /**
     * Deletes a database.
     * <p>
     * After subscription the operation will be performed. The {@link Mono} upon
     * successful completion will contain a cosmos database response with the
     * deleted database. In case of failure the {@link Mono} will error.
     *
     * @return an {@link Mono} containing the single cosmos database response.
     */
    public Mono<CosmosDatabaseResponse> delete() {
        return delete(new CosmosDatabaseRequestOptions());
    }

    /**
     * Deletes a database.
     * <p>
     * After subscription the operation will be performed. The {@link Mono} upon
     * successful completion will contain a cosmos database response with the
     * deleted database. In case of failure the {@link Mono} will error.
     *
     * @param options the request options.
     * @return an {@link Mono} containing the single cosmos database response.
     */
    public Mono<CosmosDatabaseResponse> delete(CosmosDatabaseRequestOptions options) {
        if (options == null) {
            options = new CosmosDatabaseRequestOptions();
        }
        return getDocClientWrapper().deleteDatabase(getLink(), ModelBridgeInternal.toRequestOptions(options))
                   .map(response -> ModelBridgeInternal.createCosmosDatabaseResponse(response)).single();
    }

    /* CosmosAsyncContainer operations */

    /**
     * Creates a Cosmos container.
     * <p>
     * After subscription the operation will be performed. The {@link Mono} upon
     * successful completion will contain a cosmos container response with the
     * created container. In case of failure the {@link Mono} will error.
     *
     * @param containerProperties the container properties.
     * @return a {@link Mono} containing the single cosmos container response with
     * the created container or an error.
     * @throws IllegalArgumentException containerProperties cannot be null.
     */
    public Mono<CosmosContainerResponse> createContainer(CosmosContainerProperties containerProperties) {
        return createContainer(containerProperties, new CosmosContainerRequestOptions());
    }

    /**
     * Creates a Cosmos container with custom throughput properties.
     * <p>
     * After subscription the operation will be performed. The {@link Mono} upon
     * successful completion will contain a cosmos container response with the
     * created container. In case of failure the {@link Mono} will error.
     *
     * @param containerProperties the container properties.
     * @param throughputProperties the throughput properties for the container.
     * @return a {@link Mono} containing the single cosmos container response with
     * the created container or an error.
     * @throws IllegalArgumentException thown if containerProerties are null.
     */
    public Mono<CosmosContainerResponse> createContainer(
        CosmosContainerProperties containerProperties,
        ThroughputProperties throughputProperties) {
        if (containerProperties == null) {
            throw new IllegalArgumentException("containerProperties");
        }
        CosmosContainerRequestOptions options = new CosmosContainerRequestOptions();
        ModelBridgeInternal.setThroughputProperties(options, throughputProperties);
        return createContainer(containerProperties, options);
    }

    /**
     * Creates a container.
     *
     * @param containerProperties the container properties.
     * @param throughputProperties the throughput properties.
     * @param options the request options.
     * @return the mono.
     */
    public Mono<CosmosContainerResponse> createContainer(
        CosmosContainerProperties containerProperties,
        ThroughputProperties throughputProperties,
        CosmosContainerRequestOptions options){
        ModelBridgeInternal.setThroughputProperties(options, throughputProperties);
        return createContainer(containerProperties, options);
    }

    /**
     * Creates a Cosmos container.
     * <p>
     * After subscription the operation will be performed. The {@link Mono} upon
     * successful completion will contain a cosmos container response with the
     * created container. In case of failure the {@link Mono} will error.
     *
     * @param containerProperties the containerProperties.
     * @param options the cosmos container request options.
     * @return a {@link Mono} containing the cosmos container response with the
     * created container or an error.
     * @throws IllegalArgumentException containerProperties can not be null.
     */
    public Mono<CosmosContainerResponse> createContainer(
        CosmosContainerProperties containerProperties,
        CosmosContainerRequestOptions options) {
        if (containerProperties == null) {
            throw new IllegalArgumentException("containerProperties");
        }
        if (options == null) {
            options = new CosmosContainerRequestOptions();
        }
        return getDocClientWrapper()
                   .createCollection(this.getLink(), ModelBridgeInternal.getV2Collection(containerProperties),
                       ModelBridgeInternal.toRequestOptions(options))
                   .map(response -> ModelBridgeInternal.createCosmosContainerResponse(response)).single();
    }

    /**
     * Creates a Cosmos container.
     * <p>
     * After subscription the operation will be performed. The {@link Mono} upon
     * successful completion will contain a cosmos container response with the
     * created container. In case of failure the {@link Mono} will error.
     *
     * @param containerProperties the containerProperties.
     * @param throughput the throughput for the container.
     * @param options the cosmos container request options.
     * @return a {@link Mono} containing the cosmos container response with the
     * created container or an error.
     * @throws IllegalArgumentException containerProperties cannot be null.
     */
    Mono<CosmosContainerResponse> createContainer(
        CosmosContainerProperties containerProperties,
        int throughput,
        CosmosContainerRequestOptions options) {
        if (options == null) {
            options = new CosmosContainerRequestOptions();
        }
        ModelBridgeInternal.setThroughputProperties(options, ThroughputProperties.createManualThroughput(throughput));
        return createContainer(containerProperties, options);
    }

    /**
     * Creates a Cosmos container.
     * <p>
     * After subscription the operation will be performed. The {@link Mono} upon
     * successful completion will contain a cosmos container response with the
     * created container. In case of failure the {@link Mono} will error.
     *
     * @param id the cosmos container id.
     * @param partitionKeyPath the partition key path.
     * @return a {@link Mono} containing the cosmos container response with the
     * created container or an error.
     */
    public Mono<CosmosContainerResponse> createContainer(String id, String partitionKeyPath) {
        return createContainer(new CosmosContainerProperties(id, partitionKeyPath));
    }

    /**
     * Creates a Cosmos container.
     * <p>
     * After subscription the operation will be performed. The {@link Mono} upon
     * successful completion will contain a cosmos container response with the
     * created container. In case of failure the {@link Mono} will error.
     *
     * @param id the cosmos container id.
     * @param partitionKeyPath the partition key path.
     * @param throughputProperties the throughput properties for the container.
     * @return a {@link Mono} containing the cosmos container response with the
     * created container or an error.
     */
    public Mono<CosmosContainerResponse> createContainer(String id, String partitionKeyPath, ThroughputProperties throughputProperties) {
        CosmosContainerRequestOptions options = new CosmosContainerRequestOptions();
        ModelBridgeInternal.setThroughputProperties(options, throughputProperties);
        return createContainer(new CosmosContainerProperties(id, partitionKeyPath), options);
    }

    /**
     * Creates a Cosmos container if it does not exist on the service.
     * <p>
     * After subscription the operation will be performed. The {@link Mono} upon
     * successful completion will contain a cosmos container response with the
     * created or existing container. In case of failure the {@link Mono} will
     * error.
     *
     * @param containerProperties the container properties
     * @return a {@link Mono} containing the cosmos container response with the
     * created or existing container or an error.
     */
    public Mono<CosmosContainerResponse> createContainerIfNotExists(
        CosmosContainerProperties containerProperties) {
        CosmosAsyncContainer container = getContainer(containerProperties.getId());
        return createContainerIfNotExistsInternal(containerProperties, container, null);
    }

    /**
     * Creates a Cosmos container if it does not exist on the service.
     * <p>
     * The throughput setting will only be used if the specified container
     * does not exist and therefor a new container will be created.
     *
     * After subscription the operation will be performed. The {@link Mono} upon
     * successful completion will contain a cosmos container response with the
     * created or existing container. In case of failure the {@link Mono} will
     * error.
     *
     * @param containerProperties the container properties.
     * @param throughput the throughput for the container.
     * @return a {@link Mono} containing the cosmos container response with the
     * created or existing container or an error.
     */
    Mono<CosmosContainerResponse> createContainerIfNotExists(
        CosmosContainerProperties containerProperties,
        int throughput) {
        CosmosContainerRequestOptions options = new CosmosContainerRequestOptions();
        ModelBridgeInternal.setThroughputProperties(options, ThroughputProperties.createManualThroughput(throughput));
        CosmosAsyncContainer container = getContainer(containerProperties.getId());
        return createContainerIfNotExistsInternal(containerProperties, container, options);
    }

    /**
     * Creates a Cosmos container if it does not exist on the service.
     * <p>
     * The throughput properties will only be used if the specified container
     * does not exist and therefor a new container will be created.
     *
     * After subscription the operation will be performed. The {@link Mono} upon
     * successful completion will contain a cosmos container response with the
     * created or existing container. In case of failure the {@link Mono} will
     * error.
     *
     * @param containerProperties the container properties.
     * @param throughputProperties the throughput properties for the container.
     * @return a {@link Mono} containing the cosmos container response with the
     * created or existing container or an error.
     */
    public Mono<CosmosContainerResponse> createContainerIfNotExists(
        CosmosContainerProperties containerProperties,
        ThroughputProperties throughputProperties) {
        CosmosContainerRequestOptions options = new CosmosContainerRequestOptions();
        ModelBridgeInternal.setThroughputProperties(options, throughputProperties);
        CosmosAsyncContainer container = getContainer(containerProperties.getId());
        return createContainerIfNotExistsInternal(containerProperties, container, options);
    }

    /**
     * Creates a Cosmos container if it does not exist on the service.
     * <p>
     * After subscription the operation will be performed. The {@link Mono} upon
     * successful completion will contain a cosmos container response with the
     * created container. In case of failure the {@link Mono} will error.
     *
     * @param id the cosmos container id.
     * @param partitionKeyPath the partition key path.
     * @return a {@link Mono} containing the cosmos container response with the
     * created container or an error.
     */
    public Mono<CosmosContainerResponse> createContainerIfNotExists(String id, String partitionKeyPath) {
        CosmosAsyncContainer container = getContainer(id);
        return createContainerIfNotExistsInternal(new CosmosContainerProperties(id, partitionKeyPath),
                                                  container,
                                                  null);
    }

    /**
     * Creates a Cosmos container if it does not exist on the service.
     * <p>
     * The throughput setting will only be used if the specified container
     * does not exist and a new container will be created.
     *
     * After subscription the operation will be performed. The {@link Mono} upon
     * successful completion will contain a cosmos container response with the
     * created container. In case of failure the {@link Mono} will error.
     *
     * @param id the cosmos container id.
     * @param partitionKeyPath the partition key path.
     * @param throughput the throughput for the container.
     * @return a {@link Mono} containing the cosmos container response with the
     * created container or an error.
     */
    Mono<CosmosContainerResponse> createContainerIfNotExists(
        String id, String partitionKeyPath,
        int throughput) {
        CosmosContainerRequestOptions options = new CosmosContainerRequestOptions();
        ModelBridgeInternal.setThroughputProperties(options, ThroughputProperties.createManualThroughput(throughput));
        CosmosAsyncContainer container = getContainer(id);
        return createContainerIfNotExistsInternal(new CosmosContainerProperties(id, partitionKeyPath), container,
                                                  options);
    }

    /**
     * Creates a Cosmos container if it does not exist on the service.
     * <p>
     * The throughput properties will only be used if the specified container
     * does not exist and therefor a new container will be created.
     *
     * After subscription the operation will be performed. The {@link Mono} upon
     * successful completion will contain a cosmos container response with the
     * created container. In case of failure the {@link Mono} will error.
     *
     * @param id the cosmos container id.
     * @param partitionKeyPath the partition key path.
     * @param throughputProperties the throughput properties for the container.
     * @return a {@link Mono} containing the cosmos container response with the
     * created container or an error.
     */
    public Mono<CosmosContainerResponse> createContainerIfNotExists(
        String id, String partitionKeyPath,
        ThroughputProperties throughputProperties) {
        CosmosContainerRequestOptions options = new CosmosContainerRequestOptions();
        ModelBridgeInternal.setThroughputProperties(options, throughputProperties);
        CosmosAsyncContainer container = getContainer(id);
        return createContainerIfNotExistsInternal(new CosmosContainerProperties(id, partitionKeyPath), container,
            options);
    }

    private Mono<CosmosContainerResponse> createContainerIfNotExistsInternal(
        CosmosContainerProperties containerProperties, CosmosAsyncContainer container,
        CosmosContainerRequestOptions options) {
        return container.read(options).onErrorResume(exception -> {
            final Throwable unwrappedException = Exceptions.unwrap(exception);
            if (unwrappedException instanceof CosmosException) {
                final CosmosException cosmosException = (CosmosException) unwrappedException;
                if (cosmosException.getStatusCode() == HttpConstants.StatusCodes.NOTFOUND) {
                    return createContainer(containerProperties, options);
                }
            }
            return Mono.error(unwrappedException);
        });
    }

    /**
     * Reads all cosmos containers.
     * <p>
     * After subscription the operation will be performed. The {@link CosmosPagedFlux} will
     * contain one or several feed response of the read containers. In case of
     * failure the {@link CosmosPagedFlux} will error.
     *
<<<<<<< HEAD
     * @param options {@link QueryRequestOptions}
     * @return a {@link CosmosPagedFlux} containing one or several feed response pages of read
     * containers or an error.
     */
    public CosmosPagedFlux<CosmosContainerProperties> readAllContainers(QueryRequestOptions options) {
=======
     * @param options {@link CosmosQueryRequestOptions}
     * @return a {@link CosmosPagedFlux} containing one or several feed response pages of read
     * containers or an error.
     */
    public CosmosPagedFlux<CosmosContainerProperties> readAllContainers(CosmosQueryRequestOptions options) {
>>>>>>> 72d53830
        return UtilBridgeInternal.createCosmosPagedFlux(pagedFluxOptions -> {
            setContinuationTokenAndMaxItemCount(pagedFluxOptions, options);
            return getDocClientWrapper().readCollections(getLink(), options)
                       .map(response -> BridgeInternal.createFeedResponse(
                           ModelBridgeInternal.getCosmosContainerPropertiesFromV2Results(response.getResults()),
                           response.getResponseHeaders()));
        });
    }

    /**
     * Reads all cosmos containers.
     * <p>
     * After subscription the operation will be performed. The {@link CosmosPagedFlux} will
     * contain one or several feed response of the read containers. In case of
     * failure the {@link CosmosPagedFlux} will error.
     *
     * @return a {@link CosmosPagedFlux} containing one or several feed response pages of read
     * containers or an error.
     */
    public CosmosPagedFlux<CosmosContainerProperties> readAllContainers() {
<<<<<<< HEAD
        return readAllContainers(new QueryRequestOptions());
=======
        return readAllContainers(new CosmosQueryRequestOptions());
>>>>>>> 72d53830
    }

    /**
     * Query for cosmos containers in a cosmos database.
     * <p>
     * After subscription the operation will be performed. The {@link CosmosPagedFlux} will
     * contain one or several feed response of the obtained containers. In case of
     * failure the {@link CosmosPagedFlux} will error.
     *
     * @param query the query.
     * @return a {@link CosmosPagedFlux} containing one or several feed response pages of the
     * obtained containers or an error.
     */
    public CosmosPagedFlux<CosmosContainerProperties> queryContainers(String query) {
        return queryContainers(new SqlQuerySpec(query));
    }

    /**
     * Query for cosmos containers in a cosmos database.
     * <p>
     * After subscription the operation will be performed. The {@link CosmosPagedFlux} will
     * contain one or several feed response of the obtained containers. In case of
     * failure the {@link CosmosPagedFlux} will error.
     *
     * @param query the query.
     * @param options the query request options.
     * @return a {@link CosmosPagedFlux} containing one or several feed response pages of the
     * obtained containers or an error.
     */
<<<<<<< HEAD
    public CosmosPagedFlux<CosmosContainerProperties> queryContainers(String query, QueryRequestOptions options) {
=======
    public CosmosPagedFlux<CosmosContainerProperties> queryContainers(String query, CosmosQueryRequestOptions options) {
>>>>>>> 72d53830
        return queryContainers(new SqlQuerySpec(query), options);
    }

    /**
     * Query for cosmos containers in a cosmos database.
     * <p>
     * After subscription the operation will be performed. The {@link CosmosPagedFlux} will
     * contain one or several feed response of the obtained containers. In case of
     * failure the {@link CosmosPagedFlux} will error.
     *
     * @param querySpec the SQL query specification.
     * @return a {@link CosmosPagedFlux} containing one or several feed response pages of the
     * obtained containers or an error.
     */
    public CosmosPagedFlux<CosmosContainerProperties> queryContainers(SqlQuerySpec querySpec) {
<<<<<<< HEAD
        return queryContainers(querySpec, new QueryRequestOptions());
=======
        return queryContainers(querySpec, new CosmosQueryRequestOptions());
>>>>>>> 72d53830
    }

    /**
     * Query for cosmos containers in a cosmos database.
     * <p>
     * After subscription the operation will be performed. The {@link CosmosPagedFlux} will
     * contain one or several feed response of the obtained containers. In case of
     * failure the {@link CosmosPagedFlux} will error.
     *
     * @param querySpec the SQL query specification.
     * @param options the query request options.
     * @return a {@link CosmosPagedFlux} containing one or several feed response pages of the
     * obtained containers or an error.
     */
<<<<<<< HEAD
    public CosmosPagedFlux<CosmosContainerProperties> queryContainers(SqlQuerySpec querySpec, QueryRequestOptions options) {
=======
    public CosmosPagedFlux<CosmosContainerProperties> queryContainers(SqlQuerySpec querySpec, CosmosQueryRequestOptions options) {
>>>>>>> 72d53830
        return UtilBridgeInternal.createCosmosPagedFlux(pagedFluxOptions -> {
            setContinuationTokenAndMaxItemCount(pagedFluxOptions, options);
            return getDocClientWrapper().queryCollections(getLink(), querySpec, options)
                       .map(response -> BridgeInternal.createFeedResponse(
                           ModelBridgeInternal.getCosmosContainerPropertiesFromV2Results(response.getResults()),
                           response.getResponseHeaders()));
        });
    }

    /**
     * Gets a CosmosAsyncContainer object without making a service call
     *
     * @param id id of the container
     * @return Cosmos Container
     */
    public CosmosAsyncContainer getContainer(String id) {
        return new CosmosAsyncContainer(id, this);
    }

    /** User operations **/

    /**
     * Creates a user After subscription the operation will be performed. The
     * {@link Mono} upon successful completion will contain a single resource
     * response with the created user. In case of failure the {@link Mono} will
     * error.
     *
     * @param userProperties the cosmos user properties
     * @return an {@link Mono} containing the single resource response with the
     * created cosmos user or an error.
     */
    public Mono<CosmosUserResponse> createUser(CosmosUserProperties userProperties) {
        return getDocClientWrapper().createUser(this.getLink(), ModelBridgeInternal.getV2User(userProperties), null)
                                    .map(response -> ModelBridgeInternal.createCosmosUserResponse(response)).single();
    }


    /**
     * Upsert a user. Upsert will create a new user if it doesn't exist, or replace
     * the existing one if it does. After subscription the operation will be
     * performed. The {@link Mono} upon successful completion will contain a single
     * resource response with the created user. In case of failure the {@link Mono}
     * will error.
     *
     * @param userProperties the cosmos user properties
     * @return an {@link Mono} containing the single resource response with the
     * upserted user or an error.
     */
    public Mono<CosmosUserResponse> upsertUser(CosmosUserProperties userProperties) {
        return getDocClientWrapper().upsertUser(this.getLink(), ModelBridgeInternal.getV2User(userProperties), null)
                                    .map(response -> ModelBridgeInternal.createCosmosUserResponse(response)).single();
    }

    /**
     * Reads all cosmos users in a database.
     * <p>
     * After subscription the operation will be performed. The {@link CosmosPagedFlux} will
     * contain one or several feed response of the read cosmos users. In case of
     * failure the {@link CosmosPagedFlux} will error.
     *
     * @return a {@link CosmosPagedFlux} containing one or several feed response pages of the
     * read cosmos users or an error.
     */
    public CosmosPagedFlux<CosmosUserProperties> readAllUsers() {
<<<<<<< HEAD
        return readAllUsers(new QueryRequestOptions());
=======
        return readAllUsers(new CosmosQueryRequestOptions());
>>>>>>> 72d53830
    }

    /**
     * Reads all cosmos users in a database.
     * <p>
     * After subscription the operation will be performed. The {@link CosmosPagedFlux} will
     * contain one or several feed response of the read cosmos users. In case of
     * failure the {@link CosmosPagedFlux} will error.
     *
     * @param options the query request options.
     * @return a {@link CosmosPagedFlux} containing one or several feed response pages of the
     * read cosmos users or an error.
     */
<<<<<<< HEAD
    CosmosPagedFlux<CosmosUserProperties> readAllUsers(QueryRequestOptions options) {
=======
    CosmosPagedFlux<CosmosUserProperties> readAllUsers(CosmosQueryRequestOptions options) {
>>>>>>> 72d53830
        return UtilBridgeInternal.createCosmosPagedFlux(pagedFluxOptions -> {
            setContinuationTokenAndMaxItemCount(pagedFluxOptions, options);
            return getDocClientWrapper().readUsers(getLink(), options)
                       .map(response -> BridgeInternal.createFeedResponse(
                           ModelBridgeInternal.getCosmosUserPropertiesFromV2Results(response.getResults()), response
                                                                                             .getResponseHeaders()));
        });
    }

    /**
     * Query for cosmos users in a database.
     * <p>
     * After subscription the operation will be performed. The {@link CosmosPagedFlux} will
     * contain one or several feed response of the obtained users. In case of
     * failure the {@link CosmosPagedFlux} will error.
     *
     * @param query query as string.
     * @return a {@link CosmosPagedFlux} containing one or several feed response pages of the
     * obtained users or an error.
     */
    public CosmosPagedFlux<CosmosUserProperties> queryUsers(String query) {
<<<<<<< HEAD
        return queryUsers(query, new QueryRequestOptions());
=======
        return queryUsers(query, new CosmosQueryRequestOptions());
>>>>>>> 72d53830
    }

    /**
     * Query for cosmos users in a database.
     * <p>
     * After subscription the operation will be performed. The {@link CosmosPagedFlux} will
     * contain one or several feed response of the obtained users. In case of
     * failure the {@link CosmosPagedFlux} will error.
     *
     * @param query query as string.
     * @param options the query request options.
     * @return a {@link CosmosPagedFlux} containing one or several feed response pages of the
     * obtained users or an error.
     */
<<<<<<< HEAD
    public CosmosPagedFlux<CosmosUserProperties> queryUsers(String query, QueryRequestOptions options) {
=======
    public CosmosPagedFlux<CosmosUserProperties> queryUsers(String query, CosmosQueryRequestOptions options) {
>>>>>>> 72d53830
        return queryUsers(new SqlQuerySpec(query), options);
    }

    /**
     * Query for cosmos users in a database.
     * <p>
     * After subscription the operation will be performed. The {@link CosmosPagedFlux} will
     * contain one or several feed response of the obtained users. In case of
     * failure the {@link CosmosPagedFlux} will error.
     *
     * @param querySpec the SQL query specification.
     * @return a {@link CosmosPagedFlux} containing one or several feed response pages of the
     * obtained users or an error.
     */
    public CosmosPagedFlux<CosmosUserProperties> queryUsers(SqlQuerySpec querySpec) {
<<<<<<< HEAD
        return queryUsers(querySpec, new QueryRequestOptions());
=======
        return queryUsers(querySpec, new CosmosQueryRequestOptions());
>>>>>>> 72d53830
    }

    /**
     * Query for cosmos users in a database.
     * <p>
     * After subscription the operation will be performed. The {@link CosmosPagedFlux} will
     * contain one or several feed response of the obtained users. In case of
     * failure the {@link CosmosPagedFlux} will error.
     *
     * @param querySpec the SQL query specification.
     * @param options the query request options.
     * @return a {@link CosmosPagedFlux} containing one or several feed response pages of the
     * obtained users or an error.
     */
<<<<<<< HEAD
    public CosmosPagedFlux<CosmosUserProperties> queryUsers(SqlQuerySpec querySpec, QueryRequestOptions options) {
=======
    public CosmosPagedFlux<CosmosUserProperties> queryUsers(SqlQuerySpec querySpec, CosmosQueryRequestOptions options) {
>>>>>>> 72d53830
        return UtilBridgeInternal.createCosmosPagedFlux(pagedFluxOptions -> {
            setContinuationTokenAndMaxItemCount(pagedFluxOptions, options);
            return getDocClientWrapper().queryUsers(getLink(), querySpec, options)
                       .map(response -> BridgeInternal.createFeedResponseWithQueryMetrics(
                           ModelBridgeInternal.getCosmosUserPropertiesFromV2Results(response.getResults()), response.getResponseHeaders(),
                           ModelBridgeInternal.queryMetrics(response)));
        });
    }

    /**
     * Gets user.
     *
     * @param id the id
     * @return the user
     */
    public CosmosAsyncUser getUser(String id) {
        return new CosmosAsyncUser(id, this);
    }

    /**
     * Sets throughput provisioned for a container in measurement of
     * Requests-per-Unit in the Azure Cosmos service.
     *
     * @param throughputProperties the throughput properties.
     * @return the mono.
     */
    public Mono<ThroughputResponse> replaceThroughput(ThroughputProperties throughputProperties) {
        return this.read()
                   .flatMap(response -> this.getDocClientWrapper()
                                            .queryOffers(getOfferQuerySpecFromResourceId(response.getProperties().getResourceId()),
<<<<<<< HEAD
                                                         new QueryRequestOptions())
=======
                                                         new CosmosQueryRequestOptions())
>>>>>>> 72d53830
                                            .single()
                                            .flatMap(offerFeedResponse -> {
                                                if (offerFeedResponse.getResults().isEmpty()) {
                                                    return Mono.error(BridgeInternal
                                                                          .createCosmosException(
                                                                              HttpConstants.StatusCodes.BADREQUEST,
                                                                              "No offers found for the " +
                                                                                  "resource " + this.getId()));
                                                }

                                                Offer existingOffer = offerFeedResponse.getResults().get(0);
                                                Offer updatedOffer =
                                                    ModelBridgeInternal.updateOfferFromProperties(existingOffer,
                                                                                              throughputProperties);

                                                return this.getDocClientWrapper()
                                                           .replaceOffer(updatedOffer)
                                                           .single();
                                            })
                                            .map(ModelBridgeInternal::createThroughputRespose));
    }

    /**
     * Gets the throughput of the database.
     *
     * @return the mono containing throughput response.
     */
    public Mono<ThroughputResponse> readThroughput() {
        return this.read()
                   .flatMap(response -> getDocClientWrapper()
                                            .queryOffers(getOfferQuerySpecFromResourceId(response.getProperties().getResourceId()),
<<<<<<< HEAD
                                                         new QueryRequestOptions())
=======
                                                         new CosmosQueryRequestOptions())
>>>>>>> 72d53830
                                            .single()
                                            .flatMap(offerFeedResponse -> {
                                                if (offerFeedResponse.getResults().isEmpty()) {
                                                    return Mono.error(BridgeInternal
                                                                          .createCosmosException(
                                                                              HttpConstants.StatusCodes.BADREQUEST,
                                                                              "No offers found for the " +
                                                                                  "resource " + this.getId()));
                                                }
                                                return getDocClientWrapper()
                                                           .readOffer(offerFeedResponse.getResults()
                                                                          .get(0)
                                                                          .getSelfLink())
                                                           .single();
                                            })
                                            .map(ModelBridgeInternal::createThroughputRespose));
    }

    SqlQuerySpec getOfferQuerySpecFromResourceId(String resourceId) {
        String queryText = "select * from c where c.offerResourceId = @resourceId";
        SqlQuerySpec querySpec = new SqlQuerySpec(queryText);
        List<SqlParameter> parameters = Collections
                                            .singletonList(new SqlParameter("@resourceId", resourceId));
        querySpec.setParameters(parameters);
        return querySpec;
    }

    CosmosAsyncClient getClient() {
        return client;
    }

    AsyncDocumentClient getDocClientWrapper() {
        return client.getDocClientWrapper();
    }

    String getURIPathSegment() {
        return Paths.DATABASES_PATH_SEGMENT;
    }

    String getParentLink() {
        return StringUtils.EMPTY;
    }

    String getLink() {
        return this.link;
    }

}<|MERGE_RESOLUTION|>--- conflicted
+++ resolved
@@ -13,11 +13,7 @@
 import com.azure.cosmos.models.CosmosContainerRequestOptions;
 import com.azure.cosmos.models.CosmosDatabaseRequestOptions;
 import com.azure.cosmos.models.CosmosUserProperties;
-<<<<<<< HEAD
-import com.azure.cosmos.models.QueryRequestOptions;
-=======
 import com.azure.cosmos.models.CosmosQueryRequestOptions;
->>>>>>> 72d53830
 import com.azure.cosmos.models.ModelBridgeInternal;
 import com.azure.cosmos.models.SqlParameter;
 import com.azure.cosmos.models.SqlQuerySpec;
@@ -428,19 +424,11 @@
      * contain one or several feed response of the read containers. In case of
      * failure the {@link CosmosPagedFlux} will error.
      *
-<<<<<<< HEAD
-     * @param options {@link QueryRequestOptions}
-     * @return a {@link CosmosPagedFlux} containing one or several feed response pages of read
-     * containers or an error.
-     */
-    public CosmosPagedFlux<CosmosContainerProperties> readAllContainers(QueryRequestOptions options) {
-=======
      * @param options {@link CosmosQueryRequestOptions}
      * @return a {@link CosmosPagedFlux} containing one or several feed response pages of read
      * containers or an error.
      */
     public CosmosPagedFlux<CosmosContainerProperties> readAllContainers(CosmosQueryRequestOptions options) {
->>>>>>> 72d53830
         return UtilBridgeInternal.createCosmosPagedFlux(pagedFluxOptions -> {
             setContinuationTokenAndMaxItemCount(pagedFluxOptions, options);
             return getDocClientWrapper().readCollections(getLink(), options)
@@ -461,11 +449,7 @@
      * containers or an error.
      */
     public CosmosPagedFlux<CosmosContainerProperties> readAllContainers() {
-<<<<<<< HEAD
-        return readAllContainers(new QueryRequestOptions());
-=======
         return readAllContainers(new CosmosQueryRequestOptions());
->>>>>>> 72d53830
     }
 
     /**
@@ -495,11 +479,7 @@
      * @return a {@link CosmosPagedFlux} containing one or several feed response pages of the
      * obtained containers or an error.
      */
-<<<<<<< HEAD
-    public CosmosPagedFlux<CosmosContainerProperties> queryContainers(String query, QueryRequestOptions options) {
-=======
     public CosmosPagedFlux<CosmosContainerProperties> queryContainers(String query, CosmosQueryRequestOptions options) {
->>>>>>> 72d53830
         return queryContainers(new SqlQuerySpec(query), options);
     }
 
@@ -515,11 +495,7 @@
      * obtained containers or an error.
      */
     public CosmosPagedFlux<CosmosContainerProperties> queryContainers(SqlQuerySpec querySpec) {
-<<<<<<< HEAD
-        return queryContainers(querySpec, new QueryRequestOptions());
-=======
         return queryContainers(querySpec, new CosmosQueryRequestOptions());
->>>>>>> 72d53830
     }
 
     /**
@@ -534,11 +510,7 @@
      * @return a {@link CosmosPagedFlux} containing one or several feed response pages of the
      * obtained containers or an error.
      */
-<<<<<<< HEAD
-    public CosmosPagedFlux<CosmosContainerProperties> queryContainers(SqlQuerySpec querySpec, QueryRequestOptions options) {
-=======
     public CosmosPagedFlux<CosmosContainerProperties> queryContainers(SqlQuerySpec querySpec, CosmosQueryRequestOptions options) {
->>>>>>> 72d53830
         return UtilBridgeInternal.createCosmosPagedFlux(pagedFluxOptions -> {
             setContinuationTokenAndMaxItemCount(pagedFluxOptions, options);
             return getDocClientWrapper().queryCollections(getLink(), querySpec, options)
@@ -603,11 +575,7 @@
      * read cosmos users or an error.
      */
     public CosmosPagedFlux<CosmosUserProperties> readAllUsers() {
-<<<<<<< HEAD
-        return readAllUsers(new QueryRequestOptions());
-=======
         return readAllUsers(new CosmosQueryRequestOptions());
->>>>>>> 72d53830
     }
 
     /**
@@ -621,11 +589,7 @@
      * @return a {@link CosmosPagedFlux} containing one or several feed response pages of the
      * read cosmos users or an error.
      */
-<<<<<<< HEAD
-    CosmosPagedFlux<CosmosUserProperties> readAllUsers(QueryRequestOptions options) {
-=======
     CosmosPagedFlux<CosmosUserProperties> readAllUsers(CosmosQueryRequestOptions options) {
->>>>>>> 72d53830
         return UtilBridgeInternal.createCosmosPagedFlux(pagedFluxOptions -> {
             setContinuationTokenAndMaxItemCount(pagedFluxOptions, options);
             return getDocClientWrapper().readUsers(getLink(), options)
@@ -647,11 +611,7 @@
      * obtained users or an error.
      */
     public CosmosPagedFlux<CosmosUserProperties> queryUsers(String query) {
-<<<<<<< HEAD
-        return queryUsers(query, new QueryRequestOptions());
-=======
         return queryUsers(query, new CosmosQueryRequestOptions());
->>>>>>> 72d53830
     }
 
     /**
@@ -666,11 +626,7 @@
      * @return a {@link CosmosPagedFlux} containing one or several feed response pages of the
      * obtained users or an error.
      */
-<<<<<<< HEAD
-    public CosmosPagedFlux<CosmosUserProperties> queryUsers(String query, QueryRequestOptions options) {
-=======
     public CosmosPagedFlux<CosmosUserProperties> queryUsers(String query, CosmosQueryRequestOptions options) {
->>>>>>> 72d53830
         return queryUsers(new SqlQuerySpec(query), options);
     }
 
@@ -686,11 +642,7 @@
      * obtained users or an error.
      */
     public CosmosPagedFlux<CosmosUserProperties> queryUsers(SqlQuerySpec querySpec) {
-<<<<<<< HEAD
-        return queryUsers(querySpec, new QueryRequestOptions());
-=======
         return queryUsers(querySpec, new CosmosQueryRequestOptions());
->>>>>>> 72d53830
     }
 
     /**
@@ -705,11 +657,7 @@
      * @return a {@link CosmosPagedFlux} containing one or several feed response pages of the
      * obtained users or an error.
      */
-<<<<<<< HEAD
-    public CosmosPagedFlux<CosmosUserProperties> queryUsers(SqlQuerySpec querySpec, QueryRequestOptions options) {
-=======
     public CosmosPagedFlux<CosmosUserProperties> queryUsers(SqlQuerySpec querySpec, CosmosQueryRequestOptions options) {
->>>>>>> 72d53830
         return UtilBridgeInternal.createCosmosPagedFlux(pagedFluxOptions -> {
             setContinuationTokenAndMaxItemCount(pagedFluxOptions, options);
             return getDocClientWrapper().queryUsers(getLink(), querySpec, options)
@@ -740,11 +688,7 @@
         return this.read()
                    .flatMap(response -> this.getDocClientWrapper()
                                             .queryOffers(getOfferQuerySpecFromResourceId(response.getProperties().getResourceId()),
-<<<<<<< HEAD
-                                                         new QueryRequestOptions())
-=======
                                                          new CosmosQueryRequestOptions())
->>>>>>> 72d53830
                                             .single()
                                             .flatMap(offerFeedResponse -> {
                                                 if (offerFeedResponse.getResults().isEmpty()) {
@@ -776,11 +720,7 @@
         return this.read()
                    .flatMap(response -> getDocClientWrapper()
                                             .queryOffers(getOfferQuerySpecFromResourceId(response.getProperties().getResourceId()),
-<<<<<<< HEAD
-                                                         new QueryRequestOptions())
-=======
                                                          new CosmosQueryRequestOptions())
->>>>>>> 72d53830
                                             .single()
                                             .flatMap(offerFeedResponse -> {
                                                 if (offerFeedResponse.getResults().isEmpty()) {
