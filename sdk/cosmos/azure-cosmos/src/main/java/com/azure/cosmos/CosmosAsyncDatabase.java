// Copyright (c) Microsoft Corporation. All rights reserved.
// Licensed under the MIT License.
package com.azure.cosmos;

import com.azure.cosmos.implementation.AsyncDocumentClient;
import com.azure.cosmos.implementation.HttpConstants;
import com.azure.cosmos.implementation.Offer;
import com.azure.cosmos.implementation.Paths;
import com.azure.cosmos.models.CosmosContainerResponse;
import com.azure.cosmos.models.CosmosAsyncDatabaseResponse;
import com.azure.cosmos.models.CosmosUserResponse;
import com.azure.cosmos.models.CosmosContainerProperties;
import com.azure.cosmos.models.CosmosContainerRequestOptions;
import com.azure.cosmos.models.CosmosDatabaseRequestOptions;
import com.azure.cosmos.models.CosmosUserProperties;
import com.azure.cosmos.models.FeedOptions;
import com.azure.cosmos.models.ModelBridgeInternal;
import com.azure.cosmos.models.SqlParameter;
import com.azure.cosmos.models.SqlQuerySpec;
import com.azure.cosmos.implementation.apachecommons.lang.StringUtils;
import com.azure.cosmos.models.ThroughputProperties;
import com.azure.cosmos.models.ThroughputResponse;
import com.azure.cosmos.util.CosmosPagedFlux;
import com.azure.cosmos.util.UtilBridgeInternal;
import reactor.core.Exceptions;
import reactor.core.publisher.Mono;

import java.util.Collections;
import java.util.List;

import static com.azure.cosmos.implementation.Utils.setContinuationTokenAndMaxItemCount;

/**
 * Perform read and delete databases, update database throughput, and perform operations on child resources
 */
public class CosmosAsyncDatabase {
    private final CosmosAsyncClient client;
    private final String id;
    private final String link;

    CosmosAsyncDatabase(String id, CosmosAsyncClient client) {
        this.id = id;
        this.client = client;
        this.link = getParentLink() + "/" + getURIPathSegment() + "/" + getId();
    }

    /**
     * Get the id of the CosmosAsyncDatabase.
     *
     * @return the id of the CosmosAsyncDatabase.
     */
    public String getId() {
        return id;
    }

    /**
     * Reads a database.
     * <p>
     * After subscription the operation will be performed. The {@link Mono} upon
     * successful completion will contain a single cosmos database respone with the
     * read database. In case of failure the {@link Mono} will error.
     *
     * @return an {@link Mono} containing the single cosmos database respone with
     * the read database or an error.
     */
    public Mono<CosmosAsyncDatabaseResponse> read() {
        return read(new CosmosDatabaseRequestOptions());
    }

    /**
     * Reads a database.
     * <p>
     * After subscription the operation will be performed. The {@link Mono} upon
     * successful completion will contain a cosmos cosmos database respone with the
     * read database. In case of failure the {@link Mono} will error.
     *
     * @param options the request options.
     * @return an {@link Mono} containing the single cosmos database response with
     * the read database or an error.
     */
    public Mono<CosmosAsyncDatabaseResponse> read(CosmosDatabaseRequestOptions options) {
        if (options == null) {
            options = new CosmosDatabaseRequestOptions();
        }
        return getDocClientWrapper().readDatabase(getLink(), ModelBridgeInternal.toRequestOptions(options))
                   .map(response -> ModelBridgeInternal.createCosmosAsyncDatabaseResponse(response, getClient())).single();
    }

    /**
     * Deletes a database.
     * <p>
     * After subscription the operation will be performed. The {@link Mono} upon
     * successful completion will contain a cosmos database response with the
     * deleted database. In case of failure the {@link Mono} will error.
     *
     * @return an {@link Mono} containing the single cosmos database response.
     */
    public Mono<CosmosAsyncDatabaseResponse> delete() {
        return delete(new CosmosDatabaseRequestOptions());
    }

    /**
     * Deletes a database.
     * <p>
     * After subscription the operation will be performed. The {@link Mono} upon
     * successful completion will contain a cosmos database response with the
     * deleted database. In case of failure the {@link Mono} will error.
     *
     * @param options the request options.
     * @return an {@link Mono} containing the single cosmos database response.
     */
    public Mono<CosmosAsyncDatabaseResponse> delete(CosmosDatabaseRequestOptions options) {
        if (options == null) {
            options = new CosmosDatabaseRequestOptions();
        }
        return getDocClientWrapper().deleteDatabase(getLink(), ModelBridgeInternal.toRequestOptions(options))
                   .map(response -> ModelBridgeInternal.createCosmosAsyncDatabaseResponse(response, getClient())).single();
    }

    /* CosmosAsyncContainer operations */

    /**
     * Creates a Cosmos container.
     * <p>
     * After subscription the operation will be performed. The {@link Mono} upon
     * successful completion will contain a cosmos container response with the
     * created container. In case of failure the {@link Mono} will error.
     *
     * @param containerProperties the container properties.
     * @return a {@link Mono} containing the single cosmos container response with
     * the created container or an error.
     * @throws IllegalArgumentException containerProperties cannot be null.
     */
    public Mono<CosmosContainerResponse> createContainer(CosmosContainerProperties containerProperties) {
        return createContainer(containerProperties, new CosmosContainerRequestOptions());
    }

    /**
     * Creates a Cosmos container with custom throughput properties.
     * <p>
     * After subscription the operation will be performed. The {@link Mono} upon
     * successful completion will contain a cosmos container response with the
     * created container. In case of failure the {@link Mono} will error.
     *
     * @param containerProperties the container properties.
     * @param throughputProperties the throughput properties for the container.
     * @return a {@link Mono} containing the single cosmos container response with
     * the created container or an error.
     * @throws IllegalArgumentException thown if containerProerties are null.
     */
<<<<<<< HEAD
    Mono<CosmosContainerResponse> createContainer(
=======
    public Mono<CosmosAsyncContainerResponse> createContainer(
>>>>>>> b267096a
        CosmosContainerProperties containerProperties,
        ThroughputProperties throughputProperties) {
        if (containerProperties == null) {
            throw new IllegalArgumentException("containerProperties");
        }
        CosmosContainerRequestOptions options = new CosmosContainerRequestOptions();
        ModelBridgeInternal.setThroughputProperties(options, throughputProperties);
        return createContainer(containerProperties, options);
    }

    /**
     * Creates a container.
     *
     * @param containerProperties the container properties.
     * @param throughputProperties the throughput properties.
     * @param options the request options.
     * @return the mono.
     */
    public Mono<CosmosContainerResponse> createContainer(
        CosmosContainerProperties containerProperties,
        ThroughputProperties throughputProperties,
        CosmosContainerRequestOptions options){
        ModelBridgeInternal.setThroughputProperties(options, throughputProperties);
        return createContainer(containerProperties, options);
    }

    /**
     * Creates a Cosmos container.
     * <p>
     * After subscription the operation will be performed. The {@link Mono} upon
     * successful completion will contain a cosmos container response with the
     * created container. In case of failure the {@link Mono} will error.
     *
     * @param containerProperties the containerProperties.
     * @param options the cosmos container request options.
     * @return a {@link Mono} containing the cosmos container response with the
     * created container or an error.
     * @throws IllegalArgumentException containerProperties can not be null.
     */
    public Mono<CosmosContainerResponse> createContainer(
        CosmosContainerProperties containerProperties,
        CosmosContainerRequestOptions options) {
        if (containerProperties == null) {
            throw new IllegalArgumentException("containerProperties");
        }
        if (options == null) {
            options = new CosmosContainerRequestOptions();
        }
        return getDocClientWrapper()
                   .createCollection(this.getLink(), ModelBridgeInternal.getV2Collection(containerProperties),
                       ModelBridgeInternal.toRequestOptions(options))
                   .map(response -> ModelBridgeInternal.createCosmosContainerResponse(response, this)).single();
    }

    /**
     * Creates a Cosmos container.
     * <p>
     * After subscription the operation will be performed. The {@link Mono} upon
     * successful completion will contain a cosmos container response with the
     * created container. In case of failure the {@link Mono} will error.
     *
     * @param containerProperties the containerProperties.
     * @param throughput the throughput for the container.
     * @param options the cosmos container request options.
     * @return a {@link Mono} containing the cosmos container response with the
     * created container or an error.
     * @throws IllegalArgumentException containerProperties cannot be null.
     */
    Mono<CosmosContainerResponse> createContainer(
        CosmosContainerProperties containerProperties,
        int throughput,
        CosmosContainerRequestOptions options) {
        if (options == null) {
            options = new CosmosContainerRequestOptions();
        }
        ModelBridgeInternal.setThroughputProperties(options, ThroughputProperties.createManualThroughput(throughput));
        return createContainer(containerProperties, options);
    }

    /**
     * Creates a Cosmos container.
     * <p>
     * After subscription the operation will be performed. The {@link Mono} upon
     * successful completion will contain a cosmos container response with the
     * created container. In case of failure the {@link Mono} will error.
     *
     * @param id the cosmos container id.
     * @param partitionKeyPath the partition key path.
     * @return a {@link Mono} containing the cosmos container response with the
     * created container or an error.
     */
    public Mono<CosmosContainerResponse> createContainer(String id, String partitionKeyPath) {
        return createContainer(new CosmosContainerProperties(id, partitionKeyPath));
    }

    /**
     * Creates a Cosmos container.
     * <p>
     * After subscription the operation will be performed. The {@link Mono} upon
     * successful completion will contain a cosmos container response with the
     * created container. In case of failure the {@link Mono} will error.
     *
     * @param id the cosmos container id.
     * @param partitionKeyPath the partition key path.
     * @param throughputProperties the throughput properties for the container.
     * @return a {@link Mono} containing the cosmos container response with the
     * created container or an error.
     */
    public Mono<CosmosContainerResponse> createContainer(String id, String partitionKeyPath, ThroughputProperties throughputProperties) {
        CosmosContainerRequestOptions options = new CosmosContainerRequestOptions();
        ModelBridgeInternal.setThroughputProperties(options, throughputProperties);
        return createContainer(new CosmosContainerProperties(id, partitionKeyPath), options);
    }

    /**
     * Creates a Cosmos container if it does not exist on the service.
     * <p>
     * After subscription the operation will be performed. The {@link Mono} upon
     * successful completion will contain a cosmos container response with the
     * created or existing container. In case of failure the {@link Mono} will
     * error.
     *
     * @param containerProperties the container properties
     * @return a {@link Mono} containing the cosmos container response with the
     * created or existing container or an error.
     */
    public Mono<CosmosContainerResponse> createContainerIfNotExists(
        CosmosContainerProperties containerProperties) {
        CosmosAsyncContainer container = getContainer(containerProperties.getId());
        return createContainerIfNotExistsInternal(containerProperties, container, null);
    }

    /**
     * Creates a Cosmos container if it does not exist on the service.
     * <p>
     * The throughput setting will only be used if the specified container
     * does not exist and therefor a new container will be created.
     *
     * After subscription the operation will be performed. The {@link Mono} upon
     * successful completion will contain a cosmos container response with the
     * created or existing container. In case of failure the {@link Mono} will
     * error.
     *
     * @param containerProperties the container properties.
     * @param throughput the throughput for the container.
     * @return a {@link Mono} containing the cosmos container response with the
     * created or existing container or an error.
     */
    Mono<CosmosContainerResponse> createContainerIfNotExists(
        CosmosContainerProperties containerProperties,
        int throughput) {
        CosmosContainerRequestOptions options = new CosmosContainerRequestOptions();
        ModelBridgeInternal.setThroughputProperties(options, ThroughputProperties.createManualThroughput(throughput));
        CosmosAsyncContainer container = getContainer(containerProperties.getId());
        return createContainerIfNotExistsInternal(containerProperties, container, options);
    }

    /**
     * Creates a Cosmos container if it does not exist on the service.
     * <p>
     * The throughput properties will only be used if the specified container
     * does not exist and therefor a new container will be created.
     *
     * After subscription the operation will be performed. The {@link Mono} upon
     * successful completion will contain a cosmos container response with the
     * created or existing container. In case of failure the {@link Mono} will
     * error.
     *
     * @param containerProperties the container properties.
     * @param throughputProperties the throughput properties for the container.
     * @return a {@link Mono} containing the cosmos container response with the
     * created or existing container or an error.
     */
    public Mono<CosmosContainerResponse> createContainerIfNotExists(
        CosmosContainerProperties containerProperties,
        ThroughputProperties throughputProperties) {
        CosmosContainerRequestOptions options = new CosmosContainerRequestOptions();
        ModelBridgeInternal.setThroughputProperties(options, throughputProperties);
        CosmosAsyncContainer container = getContainer(containerProperties.getId());
        return createContainerIfNotExistsInternal(containerProperties, container, options);
    }

    /**
     * Creates a Cosmos container if it does not exist on the service.
     * <p>
     * After subscription the operation will be performed. The {@link Mono} upon
     * successful completion will contain a cosmos container response with the
     * created container. In case of failure the {@link Mono} will error.
     *
     * @param id the cosmos container id.
     * @param partitionKeyPath the partition key path.
     * @return a {@link Mono} containing the cosmos container response with the
     * created container or an error.
     */
    public Mono<CosmosContainerResponse> createContainerIfNotExists(String id, String partitionKeyPath) {
        CosmosAsyncContainer container = getContainer(id);
        return createContainerIfNotExistsInternal(new CosmosContainerProperties(id, partitionKeyPath),
                                                  container,
                                                  null);
    }

    /**
     * Creates a Cosmos container if it does not exist on the service.
     * <p>
     * The throughput setting will only be used if the specified container
     * does not exist and a new container will be created.
     *
     * After subscription the operation will be performed. The {@link Mono} upon
     * successful completion will contain a cosmos container response with the
     * created container. In case of failure the {@link Mono} will error.
     *
     * @param id the cosmos container id.
     * @param partitionKeyPath the partition key path.
     * @param throughput the throughput for the container.
     * @return a {@link Mono} containing the cosmos container response with the
     * created container or an error.
     */
    Mono<CosmosContainerResponse> createContainerIfNotExists(
        String id, String partitionKeyPath,
        int throughput) {
        CosmosContainerRequestOptions options = new CosmosContainerRequestOptions();
        ModelBridgeInternal.setThroughputProperties(options, ThroughputProperties.createManualThroughput(throughput));
        CosmosAsyncContainer container = getContainer(id);
        return createContainerIfNotExistsInternal(new CosmosContainerProperties(id, partitionKeyPath), container,
                                                  options);
    }

    /**
     * Creates a Cosmos container if it does not exist on the service.
     * <p>
     * The throughput properties will only be used if the specified container
     * does not exist and therefor a new container will be created.
     *
     * After subscription the operation will be performed. The {@link Mono} upon
     * successful completion will contain a cosmos container response with the
     * created container. In case of failure the {@link Mono} will error.
     *
     * @param id the cosmos container id.
     * @param partitionKeyPath the partition key path.
     * @param throughputProperties the throughput properties for the container.
     * @return a {@link Mono} containing the cosmos container response with the
     * created container or an error.
     */
    public Mono<CosmosContainerResponse> createContainerIfNotExists(
        String id, String partitionKeyPath,
        ThroughputProperties throughputProperties) {
        CosmosContainerRequestOptions options = new CosmosContainerRequestOptions();
        ModelBridgeInternal.setThroughputProperties(options, throughputProperties);
        CosmosAsyncContainer container = getContainer(id);
        return createContainerIfNotExistsInternal(new CosmosContainerProperties(id, partitionKeyPath), container,
            options);
    }

    private Mono<CosmosContainerResponse> createContainerIfNotExistsInternal(
        CosmosContainerProperties containerProperties, CosmosAsyncContainer container,
        CosmosContainerRequestOptions options) {
        return container.read(options).onErrorResume(exception -> {
            final Throwable unwrappedException = Exceptions.unwrap(exception);
            if (unwrappedException instanceof CosmosException) {
                final CosmosException cosmosException = (CosmosException) unwrappedException;
                if (cosmosException.getStatusCode() == HttpConstants.StatusCodes.NOTFOUND) {
                    return createContainer(containerProperties, options);
                }
            }
            return Mono.error(unwrappedException);
        });
    }

    /**
     * Reads all cosmos containers.
     * <p>
     * After subscription the operation will be performed. The {@link CosmosPagedFlux} will
     * contain one or several feed response of the read containers. In case of
     * failure the {@link CosmosPagedFlux} will error.
     *
     * @param options {@link FeedOptions}
     * @return a {@link CosmosPagedFlux} containing one or several feed response pages of read
     * containers or an error.
     */
    public CosmosPagedFlux<CosmosContainerProperties> readAllContainers(FeedOptions options) {
        return UtilBridgeInternal.createCosmosPagedFlux(pagedFluxOptions -> {
            setContinuationTokenAndMaxItemCount(pagedFluxOptions, options);
            return getDocClientWrapper().readCollections(getLink(), options)
                       .map(response -> BridgeInternal.createFeedResponse(
                           ModelBridgeInternal.getCosmosContainerPropertiesFromV2Results(response.getResults()),
                           response.getResponseHeaders()));
        });
    }

    /**
     * Reads all cosmos containers.
     * <p>
     * After subscription the operation will be performed. The {@link CosmosPagedFlux} will
     * contain one or several feed response of the read containers. In case of
     * failure the {@link CosmosPagedFlux} will error.
     *
     * @return a {@link CosmosPagedFlux} containing one or several feed response pages of read
     * containers or an error.
     */
    public CosmosPagedFlux<CosmosContainerProperties> readAllContainers() {
        return readAllContainers(new FeedOptions());
    }

    /**
     * Query for cosmos containers in a cosmos database.
     * <p>
     * After subscription the operation will be performed. The {@link CosmosPagedFlux} will
     * contain one or several feed response of the obtained containers. In case of
     * failure the {@link CosmosPagedFlux} will error.
     *
     * @param query the query.
     * @return a {@link CosmosPagedFlux} containing one or several feed response pages of the
     * obtained containers or an error.
     */
    public CosmosPagedFlux<CosmosContainerProperties> queryContainers(String query) {
        return queryContainers(new SqlQuerySpec(query));
    }

    /**
     * Query for cosmos containers in a cosmos database.
     * <p>
     * After subscription the operation will be performed. The {@link CosmosPagedFlux} will
     * contain one or several feed response of the obtained containers. In case of
     * failure the {@link CosmosPagedFlux} will error.
     *
     * @param query the query.
     * @param options the feed options.
     * @return a {@link CosmosPagedFlux} containing one or several feed response pages of the
     * obtained containers or an error.
     */
    public CosmosPagedFlux<CosmosContainerProperties> queryContainers(String query, FeedOptions options) {
        return queryContainers(new SqlQuerySpec(query), options);
    }

    /**
     * Query for cosmos containers in a cosmos database.
     * <p>
     * After subscription the operation will be performed. The {@link CosmosPagedFlux} will
     * contain one or several feed response of the obtained containers. In case of
     * failure the {@link CosmosPagedFlux} will error.
     *
     * @param querySpec the SQL query specification.
     * @return a {@link CosmosPagedFlux} containing one or several feed response pages of the
     * obtained containers or an error.
     */
    public CosmosPagedFlux<CosmosContainerProperties> queryContainers(SqlQuerySpec querySpec) {
        return queryContainers(querySpec, new FeedOptions());
    }

    /**
     * Query for cosmos containers in a cosmos database.
     * <p>
     * After subscription the operation will be performed. The {@link CosmosPagedFlux} will
     * contain one or several feed response of the obtained containers. In case of
     * failure the {@link CosmosPagedFlux} will error.
     *
     * @param querySpec the SQL query specification.
     * @param options the feed options.
     * @return a {@link CosmosPagedFlux} containing one or several feed response pages of the
     * obtained containers or an error.
     */
    public CosmosPagedFlux<CosmosContainerProperties> queryContainers(SqlQuerySpec querySpec, FeedOptions options) {
        return UtilBridgeInternal.createCosmosPagedFlux(pagedFluxOptions -> {
            setContinuationTokenAndMaxItemCount(pagedFluxOptions, options);
            return getDocClientWrapper().queryCollections(getLink(), querySpec, options)
                       .map(response -> BridgeInternal.createFeedResponse(
                           ModelBridgeInternal.getCosmosContainerPropertiesFromV2Results(response.getResults()),
                           response.getResponseHeaders()));
        });
    }

    /**
     * Gets a CosmosAsyncContainer object without making a service call
     *
     * @param id id of the container
     * @return Cosmos Container
     */
    public CosmosAsyncContainer getContainer(String id) {
        return new CosmosAsyncContainer(id, this);
    }

    /** User operations **/

    /**
     * Creates a user After subscription the operation will be performed. The
     * {@link Mono} upon successful completion will contain a single resource
     * response with the created user. In case of failure the {@link Mono} will
     * error.
     *
     * @param userProperties the cosmos user properties
     * @return an {@link Mono} containing the single resource response with the
     * created cosmos user or an error.
     */
    public Mono<CosmosUserResponse> createUser(CosmosUserProperties userProperties) {
        return getDocClientWrapper().createUser(this.getLink(), ModelBridgeInternal.getV2User(userProperties), null)
                   .map(response -> ModelBridgeInternal.createCosmosAsyncUserResponse(response)).single();
    }


    /**
     * Upsert a user. Upsert will create a new user if it doesn't exist, or replace
     * the existing one if it does. After subscription the operation will be
     * performed. The {@link Mono} upon successful completion will contain a single
     * resource response with the created user. In case of failure the {@link Mono}
     * will error.
     *
     * @param userProperties the cosmos user properties
     * @return an {@link Mono} containing the single resource response with the
     * upserted user or an error.
     */
    public Mono<CosmosUserResponse> upsertUser(CosmosUserProperties userProperties) {
        return getDocClientWrapper().upsertUser(this.getLink(), ModelBridgeInternal.getV2User(userProperties), null)
                   .map(response -> ModelBridgeInternal.createCosmosAsyncUserResponse(response)).single();
    }

    /**
     * Reads all cosmos users in a database.
     * <p>
     * After subscription the operation will be performed. The {@link CosmosPagedFlux} will
     * contain one or several feed response of the read cosmos users. In case of
     * failure the {@link CosmosPagedFlux} will error.
     *
     * @return a {@link CosmosPagedFlux} containing one or several feed response pages of the
     * read cosmos users or an error.
     */
    public CosmosPagedFlux<CosmosUserProperties> readAllUsers() {
        return readAllUsers(new FeedOptions());
    }

    /**
     * Reads all cosmos users in a database.
     * <p>
     * After subscription the operation will be performed. The {@link CosmosPagedFlux} will
     * contain one or several feed response of the read cosmos users. In case of
     * failure the {@link CosmosPagedFlux} will error.
     *
     * @param options the feed options.
     * @return a {@link CosmosPagedFlux} containing one or several feed response pages of the
     * read cosmos users or an error.
     */
    CosmosPagedFlux<CosmosUserProperties> readAllUsers(FeedOptions options) {
        return UtilBridgeInternal.createCosmosPagedFlux(pagedFluxOptions -> {
            setContinuationTokenAndMaxItemCount(pagedFluxOptions, options);
            return getDocClientWrapper().readUsers(getLink(), options)
                       .map(response -> BridgeInternal.createFeedResponse(
                           ModelBridgeInternal.getCosmosUserPropertiesFromV2Results(response.getResults()), response
                                                                                             .getResponseHeaders()));
        });
    }

    /**
     * Query for cosmos users in a database.
     * <p>
     * After subscription the operation will be performed. The {@link CosmosPagedFlux} will
     * contain one or several feed response of the obtained users. In case of
     * failure the {@link CosmosPagedFlux} will error.
     *
     * @param query query as string.
     * @return a {@link CosmosPagedFlux} containing one or several feed response pages of the
     * obtained users or an error.
     */
    public CosmosPagedFlux<CosmosUserProperties> queryUsers(String query) {
        return queryUsers(query, new FeedOptions());
    }

    /**
     * Query for cosmos users in a database.
     * <p>
     * After subscription the operation will be performed. The {@link CosmosPagedFlux} will
     * contain one or several feed response of the obtained users. In case of
     * failure the {@link CosmosPagedFlux} will error.
     *
     * @param query query as string.
     * @param options the feed options.
     * @return a {@link CosmosPagedFlux} containing one or several feed response pages of the
     * obtained users or an error.
     */
    public CosmosPagedFlux<CosmosUserProperties> queryUsers(String query, FeedOptions options) {
        return queryUsers(new SqlQuerySpec(query), options);
    }

    /**
     * Query for cosmos users in a database.
     * <p>
     * After subscription the operation will be performed. The {@link CosmosPagedFlux} will
     * contain one or several feed response of the obtained users. In case of
     * failure the {@link CosmosPagedFlux} will error.
     *
     * @param querySpec the SQL query specification.
     * @return a {@link CosmosPagedFlux} containing one or several feed response pages of the
     * obtained users or an error.
     */
    public CosmosPagedFlux<CosmosUserProperties> queryUsers(SqlQuerySpec querySpec) {
        return queryUsers(querySpec, new FeedOptions());
    }

    /**
     * Query for cosmos users in a database.
     * <p>
     * After subscription the operation will be performed. The {@link CosmosPagedFlux} will
     * contain one or several feed response of the obtained users. In case of
     * failure the {@link CosmosPagedFlux} will error.
     *
     * @param querySpec the SQL query specification.
     * @param options the feed options.
     * @return a {@link CosmosPagedFlux} containing one or several feed response pages of the
     * obtained users or an error.
     */
    public CosmosPagedFlux<CosmosUserProperties> queryUsers(SqlQuerySpec querySpec, FeedOptions options) {
        return UtilBridgeInternal.createCosmosPagedFlux(pagedFluxOptions -> {
            setContinuationTokenAndMaxItemCount(pagedFluxOptions, options);
            return getDocClientWrapper().queryUsers(getLink(), querySpec, options)
                       .map(response -> BridgeInternal.createFeedResponseWithQueryMetrics(
                           ModelBridgeInternal.getCosmosUserPropertiesFromV2Results(response.getResults()), response.getResponseHeaders(),
                           ModelBridgeInternal.queryMetrics(response)));
        });
    }

    /**
     * Gets user.
     *
     * @param id the id
     * @return the user
     */
    public CosmosAsyncUser getUser(String id) {
        return new CosmosAsyncUser(id, this);
    }

    /**
     * Sets throughput provisioned for a container in measurement of
     * Requests-per-Unit in the Azure Cosmos service.
     *
     * @param throughputProperties the throughput properties.
     * @return the mono.
     */
    public Mono<ThroughputResponse> replaceThroughput(ThroughputProperties throughputProperties) {
        return this.read()
                   .flatMap(response -> this.getDocClientWrapper()
                                            .queryOffers(getOfferQuerySpecFromResourceId(response.getProperties().getResourceId()),
                                                         new FeedOptions())
                                            .single()
                                            .flatMap(offerFeedResponse -> {
                                                if (offerFeedResponse.getResults().isEmpty()) {
                                                    return Mono.error(BridgeInternal
                                                                          .createCosmosException(
                                                                              HttpConstants.StatusCodes.BADREQUEST,
                                                                              "No offers found for the " +
                                                                                  "resource " + this.getId()));
                                                }

                                                Offer existingOffer = offerFeedResponse.getResults().get(0);
                                                Offer updatedOffer =
                                                    ModelBridgeInternal.updateOfferFromProperties(existingOffer,
                                                                                              throughputProperties);

                                                return this.getDocClientWrapper()
                                                           .replaceOffer(updatedOffer)
                                                           .single();
                                            })
                                            .map(ModelBridgeInternal::createThroughputRespose));
    }

    /**
     * Gets the throughput of the database.
     *
     * @return the mono containing throughput response.
     */
    public Mono<ThroughputResponse> readThroughput() {
        return this.read()
                   .flatMap(response -> getDocClientWrapper()
                                            .queryOffers(getOfferQuerySpecFromResourceId(response.getProperties().getResourceId()),
                                                         new FeedOptions())
                                            .single()
                                            .flatMap(offerFeedResponse -> {
                                                if (offerFeedResponse.getResults().isEmpty()) {
                                                    return Mono.error(BridgeInternal
                                                                          .createCosmosException(
                                                                              HttpConstants.StatusCodes.BADREQUEST,
                                                                              "No offers found for the " +
                                                                                  "resource " + this.getId()));
                                                }
                                                return getDocClientWrapper()
                                                           .readOffer(offerFeedResponse.getResults()
                                                                          .get(0)
                                                                          .getSelfLink())
                                                           .single();
                                            })
                                            .map(ModelBridgeInternal::createThroughputRespose));
    }

    SqlQuerySpec getOfferQuerySpecFromResourceId(String resourceId) {
        String queryText = "select * from c where c.offerResourceId = @resourceId";
        SqlQuerySpec querySpec = new SqlQuerySpec(queryText);
        List<SqlParameter> parameters = Collections
                                            .singletonList(new SqlParameter("@resourceId", resourceId));
        querySpec.setParameters(parameters);
        return querySpec;
    }

    CosmosAsyncClient getClient() {
        return client;
    }

    AsyncDocumentClient getDocClientWrapper() {
        return client.getDocClientWrapper();
    }

    String getURIPathSegment() {
        return Paths.DATABASES_PATH_SEGMENT;
    }

    String getParentLink() {
        return StringUtils.EMPTY;
    }

    String getLink() {
        return this.link;
    }

}<|MERGE_RESOLUTION|>--- conflicted
+++ resolved
@@ -148,11 +148,7 @@
      * the created container or an error.
      * @throws IllegalArgumentException thown if containerProerties are null.
      */
-<<<<<<< HEAD
-    Mono<CosmosContainerResponse> createContainer(
-=======
-    public Mono<CosmosAsyncContainerResponse> createContainer(
->>>>>>> b267096a
+    public Mono<CosmosContainerResponse> createContainer(
         CosmosContainerProperties containerProperties,
         ThroughputProperties throughputProperties) {
         if (containerProperties == null) {
