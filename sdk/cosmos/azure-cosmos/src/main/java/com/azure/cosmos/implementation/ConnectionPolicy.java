--- conflicted
+++ resolved
@@ -42,11 +42,8 @@
     private Duration idleTcpEndpointTimeout;
     private int maxConnectionsPerEndpoint;
     private int maxRequestsPerConnection;
-<<<<<<< HEAD
-=======
-    private Duration idleTcpConnectionTimeout;
+
     private boolean tcpConnectionEndpointRediscoveryEnabled;
->>>>>>> f0445e4a
 
     /**
      * Constructor.
