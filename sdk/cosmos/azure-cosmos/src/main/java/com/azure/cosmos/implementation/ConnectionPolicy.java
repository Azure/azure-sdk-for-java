--- conflicted
+++ resolved
@@ -696,12 +696,8 @@
             ", minConnectionPoolSizePerEndpoint=" + minConnectionPoolSizePerEndpoint +
             ", openConnectionsConcurrency=" + openConnectionsConcurrency +
             ", aggressiveWarmupConcurrency=" + aggressiveWarmupConcurrency +
-<<<<<<< HEAD
             ", http2ConnectionConfig=" + this.http2ConnectionConfig.toDiagnosticsString() +
-            ", pendingAcquireMaxCount=" + this.pendingAcquireMaxCount != null ? String.valueOf(this.pendingAcquireMaxCount) : "DEFAULT" +
-=======
             ", pendingAcquireMaxCount=" + Objects.toString(this.pendingAcquireMaxCount,"DEFAULT") +
->>>>>>> 51a3f69f
             '}';
     }
 }