--- conflicted
+++ resolved
@@ -457,13 +457,8 @@
             ", endpointDiscoveryEnabled=" + endpointDiscoveryEnabled +
             ", preferredRegions=" + preferredRegions +
             ", multipleWriteRegionsEnabled=" + multipleWriteRegionsEnabled +
-<<<<<<< HEAD
-            ", proxyType=" + proxy.getType() +
-            ", inetSocketProxyAddress=" + proxy.getAddress() +
-=======
             ", proxyType=" + (proxy != null ? proxy.getType() : null) +
             ", inetSocketProxyAddress=" + (proxy != null ? proxy.getAddress() : null) +
->>>>>>> 72d53830
             ", readRequestsFallbackEnabled=" + readRequestsFallbackEnabled +
             ", connectTimeout=" + connectTimeout +
             ", idleEndpointTimeout=" + idleEndpointTimeout +
