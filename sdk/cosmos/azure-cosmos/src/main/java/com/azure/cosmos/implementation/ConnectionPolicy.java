// Copyright (c) Microsoft Corporation. All rights reserved.
// Licensed under the MIT License.

package com.azure.cosmos.implementation;

import com.azure.core.http.ProxyOptions;
import com.azure.cosmos.BridgeInternal;
import com.azure.cosmos.ConnectionMode;
import com.azure.cosmos.DirectConnectionConfig;
import com.azure.cosmos.GatewayConnectionConfig;
import com.azure.cosmos.ThrottlingRetryOptions;

import java.time.Duration;
import java.util.Collections;
import java.util.List;

/**
 * Represents the Connection policy associated with a Cosmos client in the Azure Cosmos DB service.
 */
public final class ConnectionPolicy {

    private static final int defaultGatewayMaxConnectionPoolSize = GatewayConnectionConfig.getDefaultConfig()
        .getMaxConnectionPoolSize();

    private static final ConnectionPolicy defaultPolicy =
        new ConnectionPolicy(DirectConnectionConfig.getDefaultConfig());

    private ConnectionMode connectionMode;
    private boolean endpointDiscoveryEnabled;
    private boolean multipleWriteRegionsEnabled;
    private List<String> preferredRegions;
    private boolean readRequestsFallbackEnabled;
    private ThrottlingRetryOptions throttlingRetryOptions;
    private String userAgentSuffix;

    //  Gateway connection config properties
    private int maxConnectionPoolSize;
    private Duration requestTimeout;
    private ProxyOptions proxy;
    private Duration idleHttpConnectionTimeout;

    //  Direct connection config properties
    private Duration connectTimeout;
    private boolean enableTcpConnectionEndpointRediscovery;
    private Duration idleEndpointTimeout;
    private int maxConnectionsPerEndpoint;
    private int maxRequestsPerConnection;
    private Duration idleTcpConnectionTimeout;

    /**
     * Constructor.
     */
    public ConnectionPolicy(GatewayConnectionConfig gatewayConnectionConfig) {
        this(ConnectionMode.GATEWAY);
<<<<<<< HEAD
        this.enableTcpConnectionEndpointRediscovery = false;
        this.idleConnectionTimeout = gatewayConnectionConfig.getIdleConnectionTimeout();
=======
        this.idleHttpConnectionTimeout = gatewayConnectionConfig.getIdleConnectionTimeout();
>>>>>>> 661682eb
        this.maxConnectionPoolSize = gatewayConnectionConfig.getMaxConnectionPoolSize();
        this.requestTimeout = BridgeInternal.getRequestTimeoutFromGatewayConnectionConfig(gatewayConnectionConfig);
        this.proxy = gatewayConnectionConfig.getProxy();
    }

    public ConnectionPolicy(DirectConnectionConfig directConnectionConfig) {
        this(ConnectionMode.DIRECT);
        this.connectTimeout = directConnectionConfig.getConnectTimeout();
<<<<<<< HEAD
        this.enableTcpConnectionEndpointRediscovery = directConnectionConfig.getEnableConnectionEndpointRediscovery();
        this.idleConnectionTimeout = directConnectionConfig.getIdleConnectionTimeout();
=======
        this.idleTcpConnectionTimeout = directConnectionConfig.getIdleConnectionTimeout();
>>>>>>> 661682eb
        this.idleEndpointTimeout = directConnectionConfig.getIdleEndpointTimeout();
        this.maxConnectionsPerEndpoint = directConnectionConfig.getMaxConnectionsPerEndpoint();
        this.maxRequestsPerConnection = directConnectionConfig.getMaxRequestsPerConnection();
        this.requestTimeout = BridgeInternal.getRequestTimeoutFromDirectConnectionConfig(directConnectionConfig);
    }

    private ConnectionPolicy(ConnectionMode connectionMode) {
        this.connectionMode = connectionMode;
        //  Default values
        this.endpointDiscoveryEnabled = true;
        this.maxConnectionPoolSize = defaultGatewayMaxConnectionPoolSize;
        this.multipleWriteRegionsEnabled = true;
        this.readRequestsFallbackEnabled = true;
        this.throttlingRetryOptions = new ThrottlingRetryOptions();
        this.userAgentSuffix = "";
    }

    /**
     * Gets the default connection policy.
     *
     * @return the default connection policy.
     */
    public static ConnectionPolicy getDefaultPolicy() {
        return ConnectionPolicy.defaultPolicy;
    }

    /**
     * Gets a value that indicates whether Direct TCP connection endpoint rediscovery should is enabled.
     *
     * @return {@code true} if Direct TCP connection endpoint rediscovery should is enabled; {@code false} otherwise.
     */
    public boolean getEnableTcpConnectionEndpointRediscovery() {
        return this.enableTcpConnectionEndpointRediscovery;
    }

    /**
     * Sets a value that indicates whether Direct TCP connection endpoint rediscovery should is enabled.
     *
     * @return the {@linkplain ConnectionPolicy}.
     */
    public ConnectionPolicy getEnableTcpConnectionEndpointRediscovery(boolean enableTcpConnectionEndpointRediscovery) {
        this.enableTcpConnectionEndpointRediscovery = enableTcpConnectionEndpointRediscovery;
        return this;
    }

    /**
     * Gets the request timeout (time to wait for response from network peer).
     *
     * @return the request timeout duration.
     */
    public Duration getRequestTimeout() {
        return this.requestTimeout;
    }

    /**
     * Sets the request timeout (time to wait for response from network peer).
     * The default is 60 seconds.
     *
     * @param requestTimeout the request timeout duration.
     * @return the ConnectionPolicy.
     */
    public ConnectionPolicy setRequestTimeout(Duration requestTimeout) {
        this.requestTimeout = requestTimeout;
        return this;
    }

    /**
     * Gets the connection mode used in the client.
     *
     * @return the connection mode.
     */
    public ConnectionMode getConnectionMode() {
        return this.connectionMode;
    }

    /**
     * Sets the connection mode used in the client.
     *
     * @param connectionMode the connection mode.
     * @return the ConnectionPolicy.
     */
    public ConnectionPolicy setConnectionMode(ConnectionMode connectionMode) {
        this.connectionMode = connectionMode;
        return this;
    }

    /**
     * Gets the value of the connection pool size the client is using.
     *
     * @return connection pool size.
     */
    public int getMaxConnectionPoolSize() {
        return this.maxConnectionPoolSize;
    }

    /**
     * Sets the value of the connection pool size, the default
     * is 1000.
     *
     * @param maxConnectionPoolSize The value of the connection pool size.
     * @return the ConnectionPolicy.
     */
    public ConnectionPolicy setMaxConnectionPoolSize(int maxConnectionPoolSize) {
        this.maxConnectionPoolSize = maxConnectionPoolSize;
        return this;
    }

    /**
     * Gets the value of the timeout for an idle http connection, the default is 60
     * seconds.
     *
     * @return Idle connection timeout duration.
     */
    public Duration getIdleHttpConnectionTimeout() {
        return this.idleHttpConnectionTimeout;
    }

    /**
     * sets the value of the timeout for an idle http connection. After that time,
     * the connection will be automatically closed.
     *
     * @param idleHttpConnectionTimeout the duration for an idle connection.
     * @return the ConnectionPolicy.
     */
    public ConnectionPolicy setIdleHttpConnectionTimeout(Duration idleHttpConnectionTimeout) {
        this.idleHttpConnectionTimeout = idleHttpConnectionTimeout;
        return this;
    }

    /**
     * Gets the idle tcp connection timeout for direct client
     *
     * Default value is {@link Duration#ZERO}
     *
     * Direct client doesn't close a single connection to an endpoint
     * by default unless specified.
     *
     * @return idle tcp connection timeout
     */
    public Duration getIdleTcpConnectionTimeout() {
        return idleTcpConnectionTimeout;
    }

    /**
     * Sets the idle tcp connection timeout
     *
     * Default value is {@link Duration#ZERO}
     *
     * Direct client doesn't close a single connection to an endpoint
     * by default unless specified.
     *
     * @param idleTcpConnectionTimeout idle connection timeout
     * @return the {@link ConnectionPolicy}
     */
    public ConnectionPolicy setIdleTcpConnectionTimeout(Duration idleTcpConnectionTimeout) {
        this.idleTcpConnectionTimeout = idleTcpConnectionTimeout;
        return this;
    }

    /**
     * Gets the value of user-agent suffix.
     *
     * @return the value of user-agent suffix.
     */
    public String getUserAgentSuffix() {
        return this.userAgentSuffix;
    }

    /**
     * sets the value of the user-agent suffix.
     *
     * @param userAgentSuffix The value to be appended to the user-agent header, this is
     * used for monitoring purposes.
     * @return the ConnectionPolicy.
     */
    public ConnectionPolicy setUserAgentSuffix(String userAgentSuffix) {
        this.userAgentSuffix = userAgentSuffix;
        return this;
    }

    /**
     * Gets the retry policy options associated with the DocumentClient instance.
     *
     * @return the RetryOptions instance.
     */
    public ThrottlingRetryOptions getThrottlingRetryOptions() {
        return this.throttlingRetryOptions;
    }

    /**
     * Sets the retry policy options associated with the DocumentClient instance.
     * <p>
     * Properties in the RetryOptions class allow application to customize the built-in
     * retry policies. This property is optional. When it's not set, the SDK uses the
     * default values for configuring the retry policies.  See RetryOptions class for
     * more details.
     *
     * @param throttlingRetryOptions the RetryOptions instance.
     * @return the ConnectionPolicy.
     * @throws IllegalArgumentException thrown if an error occurs
     */
    public ConnectionPolicy setThrottlingRetryOptions(ThrottlingRetryOptions throttlingRetryOptions) {
        if (throttlingRetryOptions == null) {
            throw new IllegalArgumentException("retryOptions value must not be null.");
        }

        this.throttlingRetryOptions = throttlingRetryOptions;
        return this;
    }

    /**
     * Gets the flag to enable endpoint discovery for geo-replicated database accounts.
     *
     * @return whether endpoint discovery is enabled.
     */
    public boolean isEndpointDiscoveryEnabled() {
        return this.endpointDiscoveryEnabled;
    }

    /**
     * Sets the flag to enable endpoint discovery for geo-replicated database accounts.
     * <p>
     * When EnableEndpointDiscovery is true, the SDK will automatically discover the
     * current write and read regions to ensure requests are sent to the correct region
     * based on the capability of the region and the user's preference.
     * <p>
     * The default value for this property is true indicating endpoint discovery is enabled.
     *
     * @param endpointDiscoveryEnabled true if EndpointDiscovery is enabled.
     * @return the ConnectionPolicy.
     */
    public ConnectionPolicy setEndpointDiscoveryEnabled(boolean endpointDiscoveryEnabled) {
        this.endpointDiscoveryEnabled = endpointDiscoveryEnabled;
        return this;
    }

    /**
     * Gets the flag to enable writes on any regions for geo-replicated database accounts in the Azure
     * Cosmos DB service.
     * <p>
     * When the value of this property is true, the SDK will direct write operations to
     * available writable regions of geo-replicated database account. Writable regions
     * are ordered by PreferredRegions property. Setting the property value
     * to true has no effect until EnableMultipleWriteRegions in DatabaseAccount
     * is also set to true.
     * <p>
     * DEFAULT value is true indicating that writes are directed to
     * available writable regions of geo-replicated database account.
     *
     * @return flag to enable writes on any regions for geo-replicated database accounts.
     */
    public boolean isMultipleWriteRegionsEnabled() {
        return this.multipleWriteRegionsEnabled;
    }

    /**
     * Gets whether to allow for reads to go to multiple regions configured on an account of Azure Cosmos DB service.
     * <p>
     * DEFAULT value is true.
     * <p>
     * If this property is not set, the default is true for all Consistency Levels other than Bounded Staleness,
     * The default is false for Bounded Staleness.
     * 1. {@link #endpointDiscoveryEnabled} is true
     * 2. the Azure Cosmos DB account has more than one region
     *
     * @return flag to allow for reads to go to multiple regions configured on an account of Azure Cosmos DB service.
     */
    public boolean isReadRequestsFallbackEnabled() {
        return this.readRequestsFallbackEnabled;
    }

    /**
     * Sets the flag to enable writes on any regions for geo-replicated database accounts in the Azure
     * Cosmos DB service.
     * <p>
     * When the value of this property is true, the SDK will direct write operations to
     * available writable regions of geo-replicated database account. Writable regions
     * are ordered by PreferredRegions property. Setting the property value
     * to true has no effect until EnableMultipleWriteRegions in DatabaseAccount
     * is also set to true.
     * <p>
     * DEFAULT value is false indicating that writes are only directed to
     * first region in PreferredRegions property.
     *
     * @param multipleWriteRegionsEnabled flag to enable writes on any regions for geo-replicated
     * database accounts.
     * @return the ConnectionPolicy.
     */
    public ConnectionPolicy setMultipleWriteRegionsEnabled(boolean multipleWriteRegionsEnabled) {
        this.multipleWriteRegionsEnabled = multipleWriteRegionsEnabled;
        return this;
    }

    /**
     * Sets whether to allow for reads to go to multiple regions configured on an account of Azure Cosmos DB service.
     * <p>
     * DEFAULT value is true.
     * <p>
     * If this property is not set, the default is true for all Consistency Levels other than Bounded Staleness,
     * The default is false for Bounded Staleness.
     * 1. {@link #endpointDiscoveryEnabled} is true
     * 2. the Azure Cosmos DB account has more than one region
     *
     * @param readRequestsFallbackEnabled flag to enable reads to go to multiple regions configured on an account of
     * Azure Cosmos DB service.
     * @return the ConnectionPolicy.
     */
    public ConnectionPolicy setReadRequestsFallbackEnabled(boolean readRequestsFallbackEnabled) {
        this.readRequestsFallbackEnabled = readRequestsFallbackEnabled;
        return this;
    }

    /**
     * Gets the preferred regions for geo-replicated database accounts
     *
     * @return the list of preferred region.
     */
    public List<String> getPreferredRegions() {
        return this.preferredRegions != null ? this.preferredRegions : Collections.emptyList();
    }

    /**
     * Sets the preferred regions for geo-replicated database accounts. For example,
     * "East US" as the preferred region.
     * <p>
     * When EnableEndpointDiscovery is true and PreferredRegions is non-empty,
     * the SDK will prefer to use the regions in the collection in the order
     * they are specified to perform operations.
     * <p>
     * If EnableEndpointDiscovery is set to false, this property is ignored.
     *
     * @param preferredRegions the list of preferred regions.
     * @return the ConnectionPolicy.
     */
    public ConnectionPolicy setPreferredRegions(List<String> preferredRegions) {
        this.preferredRegions = preferredRegions;
        return this;
    }

    /**
     * Gets the proxy options which contain the InetSocketAddress of proxy server.
     *
     * @return the proxy options.
     */
    public ProxyOptions getProxy() {
        return this.proxy;
    }

    /**
     * Sets the proxy options.
     *
     * Currently only support Http proxy type with just the routing address. Username and password will be ignored.
     *
     * @param proxy The proxy options.
     * @return the ConnectionPolicy.
     */

    public ConnectionPolicy setProxy(ProxyOptions proxy) {
        this.proxy = proxy;
        return this;
    }

    /**
     * Gets the direct connect timeout
     * @return direct connect timeout
     */
    public Duration getConnectTimeout() {
        return connectTimeout;
    }

    /**
     *  Sets the direct connect timeout
     * @param connectTimeout the connect timeout
     * @return the {@link ConnectionPolicy}
     */
    public ConnectionPolicy setConnectTimeout(Duration connectTimeout) {
        this.connectTimeout = connectTimeout;
        return this;
    }

    /**
     * Gets the idle endpoint timeout
     * @return the idle endpoint timeout
     */
    public Duration getIdleEndpointTimeout() {
        return idleEndpointTimeout;
    }

    /**
     * Sets the idle endpoint timeout
     * @param idleEndpointTimeout the idle endpoint timeout
     * @return the {@link ConnectionPolicy}
     */
    public ConnectionPolicy setIdleEndpointTimeout(Duration idleEndpointTimeout) {
        this.idleEndpointTimeout = idleEndpointTimeout;
        return this;
    }

    /**
     * Gets the max channels per endpoint
     * @return the max channels per endpoint
     */
    public int getMaxConnectionsPerEndpoint() {
        return maxConnectionsPerEndpoint;
    }

    /**
     * Sets the max channels per endpoint
     * @param maxConnectionsPerEndpoint the max channels per endpoint
     * @return the {@link ConnectionPolicy}
     */
    public ConnectionPolicy setMaxConnectionsPerEndpoint(int maxConnectionsPerEndpoint) {
        this.maxConnectionsPerEndpoint = maxConnectionsPerEndpoint;
        return this;
    }

    /**
     * Gets the max requests per endpoint
     * @return the max requests per endpoint
     */
    public int getMaxRequestsPerConnection() {
        return maxRequestsPerConnection;
    }

    /**
     * Sets the max requests per endpoint
     * @param maxRequestsPerConnection the max requests per endpoint
     * @return the {@link ConnectionPolicy}
     */
    public ConnectionPolicy setMaxRequestsPerConnection(int maxRequestsPerConnection) {
        this.maxRequestsPerConnection = maxRequestsPerConnection;
        return this;
    }

    @Override
    public String toString() {
        return "ConnectionPolicy{" +
            "requestTimeout=" + requestTimeout +
            ", connectionMode=" + connectionMode +
            ", maxConnectionPoolSize=" + maxConnectionPoolSize +
            ", idleHttpConnectionTimeout=" + idleHttpConnectionTimeout +
            ", idleTcpConnectionTimeout=" + idleTcpConnectionTimeout +
            ", userAgentSuffix='" + userAgentSuffix + '\'' +
            ", throttlingRetryOptions=" + throttlingRetryOptions +
            ", endpointDiscoveryEnabled=" + endpointDiscoveryEnabled +
            ", preferredRegions=" + preferredRegions +
            ", multipleWriteRegionsEnabled=" + multipleWriteRegionsEnabled +
            ", proxyType=" + (proxy != null ? proxy.getType() : null) +
            ", inetSocketProxyAddress=" + (proxy != null ? proxy.getAddress() : null) +
            ", readRequestsFallbackEnabled=" + readRequestsFallbackEnabled +
            ", connectTimeout=" + connectTimeout +
            ", idleEndpointTimeout=" + idleEndpointTimeout +
            ", maxConnectionsPerEndpoint=" + maxConnectionsPerEndpoint +
            ", maxRequestsPerConnection=" + maxRequestsPerConnection +
            '}';
    }
}<|MERGE_RESOLUTION|>--- conflicted
+++ resolved
@@ -42,22 +42,18 @@
     //  Direct connection config properties
     private Duration connectTimeout;
     private boolean enableTcpConnectionEndpointRediscovery;
-    private Duration idleEndpointTimeout;
+    private Duration idleTcpConnectionTimeout;
+    private Duration idleTcpEndpointTimeout;
     private int maxConnectionsPerEndpoint;
     private int maxRequestsPerConnection;
-    private Duration idleTcpConnectionTimeout;
 
     /**
      * Constructor.
      */
     public ConnectionPolicy(GatewayConnectionConfig gatewayConnectionConfig) {
         this(ConnectionMode.GATEWAY);
-<<<<<<< HEAD
         this.enableTcpConnectionEndpointRediscovery = false;
-        this.idleConnectionTimeout = gatewayConnectionConfig.getIdleConnectionTimeout();
-=======
         this.idleHttpConnectionTimeout = gatewayConnectionConfig.getIdleConnectionTimeout();
->>>>>>> 661682eb
         this.maxConnectionPoolSize = gatewayConnectionConfig.getMaxConnectionPoolSize();
         this.requestTimeout = BridgeInternal.getRequestTimeoutFromGatewayConnectionConfig(gatewayConnectionConfig);
         this.proxy = gatewayConnectionConfig.getProxy();
@@ -66,13 +62,9 @@
     public ConnectionPolicy(DirectConnectionConfig directConnectionConfig) {
         this(ConnectionMode.DIRECT);
         this.connectTimeout = directConnectionConfig.getConnectTimeout();
-<<<<<<< HEAD
         this.enableTcpConnectionEndpointRediscovery = directConnectionConfig.getEnableConnectionEndpointRediscovery();
-        this.idleConnectionTimeout = directConnectionConfig.getIdleConnectionTimeout();
-=======
         this.idleTcpConnectionTimeout = directConnectionConfig.getIdleConnectionTimeout();
->>>>>>> 661682eb
-        this.idleEndpointTimeout = directConnectionConfig.getIdleEndpointTimeout();
+        this.idleTcpEndpointTimeout = directConnectionConfig.getIdleEndpointTimeout();
         this.maxConnectionsPerEndpoint = directConnectionConfig.getMaxConnectionsPerEndpoint();
         this.maxRequestsPerConnection = directConnectionConfig.getMaxRequestsPerConnection();
         this.requestTimeout = BridgeInternal.getRequestTimeoutFromDirectConnectionConfig(directConnectionConfig);
@@ -456,17 +448,17 @@
      * Gets the idle endpoint timeout
      * @return the idle endpoint timeout
      */
-    public Duration getIdleEndpointTimeout() {
-        return idleEndpointTimeout;
+    public Duration getIdleTcpEndpointTimeout() {
+        return this.idleTcpEndpointTimeout;
     }
 
     /**
      * Sets the idle endpoint timeout
-     * @param idleEndpointTimeout the idle endpoint timeout
+     * @param idleTcpEndpointTimeout the idle endpoint timeout
      * @return the {@link ConnectionPolicy}
      */
-    public ConnectionPolicy setIdleEndpointTimeout(Duration idleEndpointTimeout) {
-        this.idleEndpointTimeout = idleEndpointTimeout;
+    public ConnectionPolicy setIdleTcpEndpointTimeout(Duration idleTcpEndpointTimeout) {
+        this.idleTcpEndpointTimeout = idleTcpEndpointTimeout;
         return this;
     }
 
@@ -523,7 +515,7 @@
             ", inetSocketProxyAddress=" + (proxy != null ? proxy.getAddress() : null) +
             ", readRequestsFallbackEnabled=" + readRequestsFallbackEnabled +
             ", connectTimeout=" + connectTimeout +
-            ", idleEndpointTimeout=" + idleEndpointTimeout +
+            ", idleEndpointTimeout=" + idleTcpEndpointTimeout +
             ", maxConnectionsPerEndpoint=" + maxConnectionsPerEndpoint +
             ", maxRequestsPerConnection=" + maxRequestsPerConnection +
             '}';
