// Copyright (c) Microsoft Corporation. All rights reserved.
// Licensed under the MIT License.

package com.azure.cosmos.implementation;

import com.azure.core.http.ProxyOptions;
import com.azure.cosmos.ConnectionMode;
import com.azure.cosmos.DirectConnectionConfig;
import com.azure.cosmos.GatewayConnectionConfig;
import com.azure.cosmos.ThrottlingRetryOptions;

import java.time.Duration;
import java.util.Collections;
import java.util.List;

/**
 * Represents the Connection policy associated with a Cosmos client in the Azure Cosmos DB service.
 */
public final class ConnectionPolicy {

    private static final int defaultGatewayMaxConnectionPoolSize = GatewayConnectionConfig.getDefaultConfig()
        .getMaxConnectionPoolSize();

    private static final ConnectionPolicy defaultPolicy =
        new ConnectionPolicy(DirectConnectionConfig.getDefaultConfig());

    private ConnectionMode connectionMode;
    private boolean endpointDiscoveryEnabled;
    private Duration idleConnectionTimeout;
    private boolean multipleWriteRegionsEnabled;
    private List<String> preferredRegions;
    private boolean readRequestsFallbackEnabled;
    private ThrottlingRetryOptions throttlingRetryOptions;
    private String userAgentSuffix;

    //  Gateway connection config properties
<<<<<<< HEAD
    private int maxConnectionPoolSize;
    private Duration requestTimeout;
    private InetSocketAddress inetSocketProxyAddress;
=======
    private int maxConnectionPoolSize = DEFAULT_MAX_POOL_SIZE;
    private Duration requestTimeout = DEFAULT_REQUEST_TIMEOUT;
    private Duration idleConnectionTimeout = DEFAULT_IDLE_CONNECTION_TIMEOUT;
    private ProxyOptions proxy;
>>>>>>> 8d03becb

    //  Direct connection config properties
    private Duration connectionTimeout;
    private Duration idleEndpointTimeout;
    private int maxConnectionsPerEndpoint;
    private int maxRequestsPerConnection;

    /**
     * Constructor.
     */
    public ConnectionPolicy(GatewayConnectionConfig gatewayConnectionConfig) {
        this(ConnectionMode.GATEWAY);
        this.idleConnectionTimeout = gatewayConnectionConfig.getIdleConnectionTimeout();
        this.maxConnectionPoolSize = gatewayConnectionConfig.getMaxConnectionPoolSize();
        this.requestTimeout = gatewayConnectionConfig.getRequestTimeout();
        this.proxy = gatewayConnectionConfig.getProxy();
    }

    public ConnectionPolicy(DirectConnectionConfig directConnectionConfig) {
        this(ConnectionMode.DIRECT);
        this.connectionTimeout = directConnectionConfig.getConnectionTimeout();
        this.idleConnectionTimeout = directConnectionConfig.getIdleConnectionTimeout();
        this.idleEndpointTimeout = directConnectionConfig.getIdleEndpointTimeout();
        this.maxConnectionsPerEndpoint = directConnectionConfig.getMaxConnectionsPerEndpoint();
        this.maxRequestsPerConnection = directConnectionConfig.getMaxRequestsPerConnection();
        this.requestTimeout = directConnectionConfig.getRequestTimeout();
    }

    private ConnectionPolicy(ConnectionMode connectionMode) {
        this.connectionMode = connectionMode;
        //  Default values
        this.endpointDiscoveryEnabled = true;
        this.maxConnectionPoolSize = defaultGatewayMaxConnectionPoolSize;
        this.multipleWriteRegionsEnabled = true;
        this.readRequestsFallbackEnabled = true;
        this.throttlingRetryOptions = new ThrottlingRetryOptions();
        this.userAgentSuffix = "";
    }

    /**
     * Gets the default connection policy.
     *
     * @return the default connection policy.
     */
    public static ConnectionPolicy getDefaultPolicy() {
        return ConnectionPolicy.defaultPolicy;
    }

    /**
     * Gets the request timeout (time to wait for response from network peer).
     *
     * @return the request timeout duration.
     */
    public Duration getRequestTimeout() {
        return this.requestTimeout;
    }

    /**
     * Sets the request timeout (time to wait for response from network peer).
     * The default is 60 seconds.
     *
     * @param requestTimeout the request timeout duration.
     * @return the ConnectionPolicy.
     */
    public ConnectionPolicy setRequestTimeout(Duration requestTimeout) {
        this.requestTimeout = requestTimeout;
        return this;
    }

    /**
     * Gets the connection mode used in the client.
     *
     * @return the connection mode.
     */
    public ConnectionMode getConnectionMode() {
        return this.connectionMode;
    }

    /**
     * Sets the connection mode used in the client.
     *
     * @param connectionMode the connection mode.
     * @return the ConnectionPolicy.
     */
    public ConnectionPolicy setConnectionMode(ConnectionMode connectionMode) {
        this.connectionMode = connectionMode;
        return this;
    }

    /**
     * Gets the value of the connection pool size the client is using.
     *
     * @return connection pool size.
     */
    public int getMaxConnectionPoolSize() {
        return this.maxConnectionPoolSize;
    }

    /**
     * Sets the value of the connection pool size, the default
     * is 1000.
     *
     * @param maxConnectionPoolSize The value of the connection pool size.
     * @return the ConnectionPolicy.
     */
    public ConnectionPolicy setMaxConnectionPoolSize(int maxConnectionPoolSize) {
        this.maxConnectionPoolSize = maxConnectionPoolSize;
        return this;
    }

    /**
     * Gets the value of the timeout for an idle connection, the default is 60
     * seconds.
     *
     * @return Idle connection timeout duration.
     */
    public Duration getIdleConnectionTimeout() {
        return this.idleConnectionTimeout;
    }

    /**
     * sets the value of the timeout for an idle connection. After that time,
     * the connection will be automatically closed.
     *
     * @param idleConnectionTimeout the duration for an idle connection.
     * @return the ConnectionPolicy.
     */
    public ConnectionPolicy setIdleConnectionTimeout(Duration idleConnectionTimeout) {
        this.idleConnectionTimeout = idleConnectionTimeout;
        return this;
    }

    /**
     * Gets the value of user-agent suffix.
     *
     * @return the value of user-agent suffix.
     */
    public String getUserAgentSuffix() {
        return this.userAgentSuffix;
    }

    /**
     * sets the value of the user-agent suffix.
     *
     * @param userAgentSuffix The value to be appended to the user-agent header, this is
     * used for monitoring purposes.
     * @return the ConnectionPolicy.
     */
    public ConnectionPolicy setUserAgentSuffix(String userAgentSuffix) {
        this.userAgentSuffix = userAgentSuffix;
        return this;
    }

    /**
     * Gets the retry policy options associated with the DocumentClient instance.
     *
     * @return the RetryOptions instance.
     */
    public ThrottlingRetryOptions getThrottlingRetryOptions() {
        return this.throttlingRetryOptions;
    }

    /**
     * Sets the retry policy options associated with the DocumentClient instance.
     * <p>
     * Properties in the RetryOptions class allow application to customize the built-in
     * retry policies. This property is optional. When it's not set, the SDK uses the
     * default values for configuring the retry policies.  See RetryOptions class for
     * more details.
     *
     * @param throttlingRetryOptions the RetryOptions instance.
     * @return the ConnectionPolicy.
     * @throws IllegalArgumentException thrown if an error occurs
     */
    public ConnectionPolicy setThrottlingRetryOptions(ThrottlingRetryOptions throttlingRetryOptions) {
        if (throttlingRetryOptions == null) {
            throw new IllegalArgumentException("retryOptions value must not be null.");
        }

        this.throttlingRetryOptions = throttlingRetryOptions;
        return this;
    }

    /**
     * Gets the flag to enable endpoint discovery for geo-replicated database accounts.
     *
     * @return whether endpoint discovery is enabled.
     */
    public boolean isEndpointDiscoveryEnabled() {
        return this.endpointDiscoveryEnabled;
    }

    /**
     * Sets the flag to enable endpoint discovery for geo-replicated database accounts.
     * <p>
     * When EnableEndpointDiscovery is true, the SDK will automatically discover the
     * current write and read regions to ensure requests are sent to the correct region
     * based on the capability of the region and the user's preference.
     * <p>
     * The default value for this property is true indicating endpoint discovery is enabled.
     *
     * @param endpointDiscoveryEnabled true if EndpointDiscovery is enabled.
     * @return the ConnectionPolicy.
     */
    public ConnectionPolicy setEndpointDiscoveryEnabled(boolean endpointDiscoveryEnabled) {
        this.endpointDiscoveryEnabled = endpointDiscoveryEnabled;
        return this;
    }

    /**
     * Gets the flag to enable writes on any regions for geo-replicated database accounts in the Azure
     * Cosmos DB service.
     * <p>
     * When the value of this property is true, the SDK will direct write operations to
     * available writable regions of geo-replicated database account. Writable regions
     * are ordered by PreferredRegions property. Setting the property value
     * to true has no effect until EnableMultipleWriteRegions in DatabaseAccount
     * is also set to true.
     * <p>
     * DEFAULT value is true indicating that writes are directed to
     * available writable regions of geo-replicated database account.
     *
     * @return flag to enable writes on any regions for geo-replicated database accounts.
     */
    public boolean isMultipleWriteRegionsEnabled() {
        return this.multipleWriteRegionsEnabled;
    }

    /**
     * Gets whether to allow for reads to go to multiple regions configured on an account of Azure Cosmos DB service.
     * <p>
     * DEFAULT value is true.
     * <p>
     * If this property is not set, the default is true for all Consistency Levels other than Bounded Staleness,
     * The default is false for Bounded Staleness.
     * 1. {@link #endpointDiscoveryEnabled} is true
     * 2. the Azure Cosmos DB account has more than one region
     *
     * @return flag to allow for reads to go to multiple regions configured on an account of Azure Cosmos DB service.
     */
    public boolean isReadRequestsFallbackEnabled() {
        return this.readRequestsFallbackEnabled;
    }

    /**
     * Sets the flag to enable writes on any regions for geo-replicated database accounts in the Azure
     * Cosmos DB service.
     * <p>
     * When the value of this property is true, the SDK will direct write operations to
     * available writable regions of geo-replicated database account. Writable regions
     * are ordered by PreferredRegions property. Setting the property value
     * to true has no effect until EnableMultipleWriteRegions in DatabaseAccount
     * is also set to true.
     * <p>
     * DEFAULT value is false indicating that writes are only directed to
     * first region in PreferredRegions property.
     *
     * @param multipleWriteRegionsEnabled flag to enable writes on any regions for geo-replicated
     * database accounts.
     * @return the ConnectionPolicy.
     */
    public ConnectionPolicy setMultipleWriteRegionsEnabled(boolean multipleWriteRegionsEnabled) {
        this.multipleWriteRegionsEnabled = multipleWriteRegionsEnabled;
        return this;
    }

    /**
     * Sets whether to allow for reads to go to multiple regions configured on an account of Azure Cosmos DB service.
     * <p>
     * DEFAULT value is true.
     * <p>
     * If this property is not set, the default is true for all Consistency Levels other than Bounded Staleness,
     * The default is false for Bounded Staleness.
     * 1. {@link #endpointDiscoveryEnabled} is true
     * 2. the Azure Cosmos DB account has more than one region
     *
     * @param readRequestsFallbackEnabled flag to enable reads to go to multiple regions configured on an account of
     * Azure Cosmos DB service.
     * @return the ConnectionPolicy.
     */
    public ConnectionPolicy setReadRequestsFallbackEnabled(boolean readRequestsFallbackEnabled) {
        this.readRequestsFallbackEnabled = readRequestsFallbackEnabled;
        return this;
    }

    /**
     * Gets the preferred regions for geo-replicated database accounts
     *
     * @return the list of preferred region.
     */
    public List<String> getPreferredRegions() {
        return this.preferredRegions != null ? this.preferredRegions : Collections.emptyList();
    }

    /**
     * Sets the preferred regions for geo-replicated database accounts. For example,
     * "East US" as the preferred region.
     * <p>
     * When EnableEndpointDiscovery is true and PreferredRegions is non-empty,
     * the SDK will prefer to use the regions in the collection in the order
     * they are specified to perform operations.
     * <p>
     * If EnableEndpointDiscovery is set to false, this property is ignored.
     *
     * @param preferredRegions the list of preferred regions.
     * @return the ConnectionPolicy.
     */
    public ConnectionPolicy setPreferredRegions(List<String> preferredRegions) {
        this.preferredRegions = preferredRegions;
        return this;
    }

    /**
     * Gets the proxy options which contain the InetSocketAddress of proxy server.
     *
     * @return the proxy options.
     */
    public ProxyOptions getProxy() {
        return this.proxy;
    }

    /**
     * This will create the InetSocketAddress for proxy server,
     * all the requests to cosmoDB will route from this address.
     *
     * @param proxy The proxy server.
     * @return the ConnectionPolicy.
     */

    public ConnectionPolicy setProxy(ProxyOptions proxy) {
        this.proxy = proxy;
        return this;
    }

    /**
     * Gets the direct connection timeout
     * @return direct connection timeout
     */
    public Duration getConnectionTimeout() {
        return connectionTimeout;
    }

    /**
     *  Sets the direct connection timeout
     * @param connectionTimeout the connection timeout
     * @return the {@link ConnectionPolicy}
     */
    public ConnectionPolicy setConnectionTimeout(Duration connectionTimeout) {
        this.connectionTimeout = connectionTimeout;
        return this;
    }

    /**
     * Gets the idle endpoint timeout
     * @return the idle endpoint timeout
     */
    public Duration getIdleEndpointTimeout() {
        return idleEndpointTimeout;
    }

    /**
     * Sets the idle endpoint timeout
     * @param idleEndpointTimeout the idle endpoint timeout
     * @return the {@link ConnectionPolicy}
     */
    public ConnectionPolicy setIdleEndpointTimeout(Duration idleEndpointTimeout) {
        this.idleEndpointTimeout = idleEndpointTimeout;
        return this;
    }

    /**
     * Gets the max channels per endpoint
     * @return the max channels per endpoint
     */
    public int getMaxConnectionsPerEndpoint() {
        return maxConnectionsPerEndpoint;
    }

    /**
     * Sets the max channels per endpoint
     * @param maxConnectionsPerEndpoint the max channels per endpoint
     * @return the {@link ConnectionPolicy}
     */
    public ConnectionPolicy setMaxConnectionsPerEndpoint(int maxConnectionsPerEndpoint) {
        this.maxConnectionsPerEndpoint = maxConnectionsPerEndpoint;
        return this;
    }

    /**
     * Gets the max requests per endpoint
     * @return the max requests per endpoint
     */
    public int getMaxRequestsPerConnection() {
        return maxRequestsPerConnection;
    }

    /**
     * Sets the max requests per endpoint
     * @param maxRequestsPerConnection the max requests per endpoint
     * @return the {@link ConnectionPolicy}
     */
    public ConnectionPolicy setMaxRequestsPerConnection(int maxRequestsPerConnection) {
        this.maxRequestsPerConnection = maxRequestsPerConnection;
        return this;
    }

    @Override
    public String toString() {
        return "ConnectionPolicy{" +
            "requestTimeout=" + requestTimeout +
            ", connectionMode=" + connectionMode +
            ", maxConnectionPoolSize=" + maxConnectionPoolSize +
            ", idleConnectionTimeout=" + idleConnectionTimeout +
            ", userAgentSuffix='" + userAgentSuffix + '\'' +
            ", throttlingRetryOptions=" + throttlingRetryOptions +
            ", endpointDiscoveryEnabled=" + endpointDiscoveryEnabled +
            ", preferredRegions=" + preferredRegions +
            ", multipleWriteRegionsEnabled=" + multipleWriteRegionsEnabled +
            ", proxyType=" + proxy.getType() +
            ", inetSocketProxyAddress=" + proxy.getAddress() +
            ", readRequestsFallbackEnabled=" + readRequestsFallbackEnabled +
            ", connectionTimeout=" + connectionTimeout +
            ", idleEndpointTimeout=" + idleEndpointTimeout +
            ", maxConnectionsPerEndpoint=" + maxConnectionsPerEndpoint +
            ", maxRequestsPerConnection=" + maxRequestsPerConnection +
            '}';
    }
}<|MERGE_RESOLUTION|>--- conflicted
+++ resolved
@@ -34,16 +34,9 @@
     private String userAgentSuffix;
 
     //  Gateway connection config properties
-<<<<<<< HEAD
     private int maxConnectionPoolSize;
     private Duration requestTimeout;
-    private InetSocketAddress inetSocketProxyAddress;
-=======
-    private int maxConnectionPoolSize = DEFAULT_MAX_POOL_SIZE;
-    private Duration requestTimeout = DEFAULT_REQUEST_TIMEOUT;
-    private Duration idleConnectionTimeout = DEFAULT_IDLE_CONNECTION_TIMEOUT;
     private ProxyOptions proxy;
->>>>>>> 8d03becb
 
     //  Direct connection config properties
     private Duration connectionTimeout;
