// Copyright (c) Microsoft Corporation. All rights reserved.
// Licensed under the MIT License.

package com.azure.cosmos.implementation;

import com.azure.core.http.ProxyOptions;
import com.azure.cosmos.BridgeInternal;
import com.azure.cosmos.ConnectionMode;
import com.azure.cosmos.CosmosExcludedRegions;
import com.azure.cosmos.DirectConnectionConfig;
import com.azure.cosmos.GatewayConnectionConfig;
import com.azure.cosmos.Http2ConnectionConfig;
import com.azure.cosmos.ThrottlingRetryOptions;

import java.time.Duration;
import java.util.Collections;
import java.util.List;
import java.util.function.Supplier;

import static com.azure.cosmos.implementation.guava25.base.Preconditions.checkNotNull;

/**
 * Represents the Connection policy associated with a Cosmos client in the Azure Cosmos DB service.
 */
public final class ConnectionPolicy {

    private static final int defaultGatewayMaxConnectionPoolSize = GatewayConnectionConfig.getDefaultConfig()
        .getMaxConnectionPoolSize();

    private ConnectionMode connectionMode;
    private boolean endpointDiscoveryEnabled;
    private boolean multipleWriteRegionsEnabled;
    private List<String> preferredRegions;
    private Supplier<CosmosExcludedRegions> excludedRegionsSupplier;
    private boolean readRequestsFallbackEnabled;
    private ThrottlingRetryOptions throttlingRetryOptions;
    private String userAgentSuffix;

    //  Gateway connection config properties
    private int maxConnectionPoolSize;
    private Duration httpNetworkRequestTimeout;
    private ProxyOptions proxy;
    private Duration idleHttpConnectionTimeout;
    private Http2ConnectionConfig http2ConnectionConfig;

    //  Direct connection config properties
    private Duration connectTimeout;
    private Duration idleTcpConnectionTimeout;
    private Duration idleTcpEndpointTimeout;
    private int maxConnectionsPerEndpoint;
    private int maxRequestsPerConnection;
    private Duration tcpNetworkRequestTimeout;
    private boolean tcpConnectionEndpointRediscoveryEnabled;
    private int ioThreadCountPerCoreFactor;
    private int ioThreadPriority;
    private boolean tcpHealthCheckTimeoutDetectionEnabled;
    private int minConnectionPoolSizePerEndpoint;
    private int openConnectionsConcurrency;
    private int aggressiveWarmupConcurrency;
    private boolean serverCertValidationDisabled = false;

    private Integer pendingAcquireMaxCount;

    /**
     * Constructor.
     */
    public ConnectionPolicy(DirectConnectionConfig directConnectionConfig, GatewayConnectionConfig gatewayConnectionConfig) {
        this(ConnectionMode.DIRECT, directConnectionConfig, gatewayConnectionConfig);
    }

    public ConnectionPolicy(DirectConnectionConfig directConnectionConfig) {
        this(ConnectionMode.DIRECT, directConnectionConfig, GatewayConnectionConfig.getDefaultConfig());
    }

    public ConnectionPolicy(GatewayConnectionConfig gatewayConnectionConfig) {
        this(ConnectionMode.GATEWAY, DirectConnectionConfig.getDefaultConfig(), gatewayConnectionConfig);
    }

    private ConnectionPolicy(
        ConnectionMode connectionMode,
        DirectConnectionConfig directConnectionConfig,
        GatewayConnectionConfig gatewayConnectionConfig) {
        this();
        this.connectionMode = connectionMode;
        this.connectTimeout = directConnectionConfig.getConnectTimeout();
        this.idleTcpConnectionTimeout = directConnectionConfig.getIdleConnectionTimeout();
        this.idleTcpEndpointTimeout = directConnectionConfig.getIdleEndpointTimeout();
        this.maxConnectionsPerEndpoint = directConnectionConfig.getMaxConnectionsPerEndpoint();
        this.maxRequestsPerConnection = directConnectionConfig.getMaxRequestsPerConnection();
        this.tcpNetworkRequestTimeout = directConnectionConfig.getNetworkRequestTimeout();
        this.tcpConnectionEndpointRediscoveryEnabled = directConnectionConfig.isConnectionEndpointRediscoveryEnabled();
        this.ioThreadCountPerCoreFactor = ImplementationBridgeHelpers
            .DirectConnectionConfigHelper
            .getDirectConnectionConfigAccessor()
            .getIoThreadCountPerCoreFactor(directConnectionConfig);
        this.ioThreadPriority = ImplementationBridgeHelpers
            .DirectConnectionConfigHelper
            .getDirectConnectionConfigAccessor()
            .getIoThreadPriority(directConnectionConfig);
        this.idleHttpConnectionTimeout = gatewayConnectionConfig.getIdleConnectionTimeout();
        this.maxConnectionPoolSize = gatewayConnectionConfig.getMaxConnectionPoolSize();
        this.httpNetworkRequestTimeout = BridgeInternal.getNetworkRequestTimeoutFromGatewayConnectionConfig(gatewayConnectionConfig);
        this.proxy = gatewayConnectionConfig.getProxy();
        this.tcpHealthCheckTimeoutDetectionEnabled =
            ImplementationBridgeHelpers
                .DirectConnectionConfigHelper
                .getDirectConnectionConfigAccessor()
                .isHealthCheckTimeoutDetectionEnabled(directConnectionConfig);
        this.http2ConnectionConfig = gatewayConnectionConfig.getHttp2ConnectionConfig();

        // NOTE: should be compared with COSMOS.MIN_CONNECTION_POOL_SIZE_PER_ENDPOINT
        // read during client initialization before connections are created for the container
        this.minConnectionPoolSizePerEndpoint =
                Math.max(ImplementationBridgeHelpers
                    .DirectConnectionConfigHelper
                    .getDirectConnectionConfigAccessor()
                    .getMinConnectionPoolSizePerEndpoint(directConnectionConfig), Configs.getMinConnectionPoolSizePerEndpoint());

        this.pendingAcquireMaxCount = Configs.getPendingAcquireMaxCount();
    }

    private ConnectionPolicy() {
        //  Default values
        this.endpointDiscoveryEnabled = true;
        this.multipleWriteRegionsEnabled = true;
        this.readRequestsFallbackEnabled = true;
        this.throttlingRetryOptions = new ThrottlingRetryOptions();
        this.userAgentSuffix = "";
        this.ioThreadPriority = Thread.NORM_PRIORITY;
        this.tcpHealthCheckTimeoutDetectionEnabled = true;
        this.minConnectionPoolSizePerEndpoint = Configs.getMinConnectionPoolSizePerEndpoint();
        this.openConnectionsConcurrency = Configs.getOpenConnectionsConcurrency();
        this.aggressiveWarmupConcurrency = Configs.getAggressiveWarmupConcurrency();
        this.pendingAcquireMaxCount = Configs.getPendingAcquireMaxCount();
    }

    /**
     * Gets a value that indicates whether Direct TCP connection endpoint rediscovery is enabled.
     *
     * @return {@code true} if Direct TCP connection endpoint rediscovery should is enabled; {@code false} otherwise.
     */
    public boolean isTcpConnectionEndpointRediscoveryEnabled() {
        return this.tcpConnectionEndpointRediscoveryEnabled;
    }

    /**
     * Sets a value that indicates whether Direct TCP connection endpoint rediscovery is enabled.
     *
     * @return the {@linkplain ConnectionPolicy}.
     */
    public ConnectionPolicy setTcpConnectionEndpointRediscoveryEnabled(boolean tcpConnectionEndpointRediscoveryEnabled) {
        this.tcpConnectionEndpointRediscoveryEnabled = tcpConnectionEndpointRediscoveryEnabled;
        return this;
    }


    /**
     * Gets the default connection policy.
     *
     * @return the default connection policy.
     */
    public static ConnectionPolicy getDefaultPolicy() {
        return new ConnectionPolicy(DirectConnectionConfig.getDefaultConfig());
    }

    /**
     * Gets the http network request timeout interval (time to wait for response from network peer).
     * The default is 60 seconds.
     *
     * @return the http request timeout duration.
     */
    public Duration getHttpNetworkRequestTimeout() {
        return this.httpNetworkRequestTimeout;
    }

    /**
     * Sets the http network request timeout interval (time to wait for response from network peer).
     * The default is 60 seconds.
     *
     * @param httpNetworkRequestTimeout the http request timeout duration.
     * @return the ConnectionPolicy.
     */
    public ConnectionPolicy setHttpNetworkRequestTimeout(Duration httpNetworkRequestTimeout) {
        this.httpNetworkRequestTimeout = httpNetworkRequestTimeout;
        return this;
    }

    /**
     * Gets the tcp network request timeout interval (time to wait for response from network peer).
     *
     * Default value is 5 seconds
     *
     * @return the network request timeout interval
     */
    public Duration getTcpNetworkRequestTimeout() {
        return this.tcpNetworkRequestTimeout;
    }

    /**
     * Sets the tcp network request timeout interval (time to wait for response from network peer).
     *
     * Default value is 5 seconds.
     * It only allows values &ge;5s and &le;10s. (backend allows requests to take up-to 5 seconds processing time - 5 seconds
     * buffer so 10 seconds in total for transport is more than sufficient).
     *
     * Attention! Please adjust this value with caution.
     * This config represents the max time allowed to wait for and consume a service response after the request has been written to the network connection.
     * Setting a value too low can result in having not enough time to wait for the service response - which could cause too aggressive retries and degrade performance.
     * Setting a value too high can result in fewer retries and reduce chances of success by retries.
     *
     * @param tcpNetworkRequestTimeout the network request timeout interval.
     * @return the {@link ConnectionPolicy}
     */
    public ConnectionPolicy setTcpNetworkRequestTimeout(Duration tcpNetworkRequestTimeout) {
        this.tcpNetworkRequestTimeout = tcpNetworkRequestTimeout;
        return this;
    }

    /**
     * Gets the connection mode used in the client.
     *
     * @return the connection mode.
     */
    public ConnectionMode getConnectionMode() {
        return this.connectionMode;
    }

    /**
     * Sets the connection mode used in the client.
     *
     * @param connectionMode the connection mode.
     * @return the ConnectionPolicy.
     */
    public ConnectionPolicy setConnectionMode(ConnectionMode connectionMode) {
        this.connectionMode = connectionMode;
        return this;
    }

    /**
     * Gets the value of the connection pool size the client is using.
     *
     * @return connection pool size.
     */
    public int getMaxConnectionPoolSize() {
        return this.maxConnectionPoolSize;
    }

    /**
     * Sets the value of the connection pool size, the default
     * is 1000.
     *
     * @param maxConnectionPoolSize The value of the connection pool size.
     * @return the ConnectionPolicy.
     */
    public ConnectionPolicy setMaxConnectionPoolSize(int maxConnectionPoolSize) {
        this.maxConnectionPoolSize = maxConnectionPoolSize;
        return this;
    }

    /**
     * Gets the value of the timeout for an idle http connection, the default is 60
     * seconds.
     *
     * @return Idle connection timeout duration.
     */
    public Duration getIdleHttpConnectionTimeout() {
        return this.idleHttpConnectionTimeout;
    }

    /**
     * sets the value of the timeout for an idle http connection. After that time,
     * the connection will be automatically closed.
     *
     * @param idleHttpConnectionTimeout the duration for an idle connection.
     * @return the ConnectionPolicy.
     */
    public ConnectionPolicy setIdleHttpConnectionTimeout(Duration idleHttpConnectionTimeout) {
        this.idleHttpConnectionTimeout = idleHttpConnectionTimeout;
        return this;
    }

    /**
     * Gets the idle tcp connection timeout for direct client
     *
     * Default value is {@link Duration#ZERO}
     *
     * Direct client doesn't close a single connection to an endpoint
     * by default unless specified.
     *
     * @return idle tcp connection timeout
     */
    public Duration getIdleTcpConnectionTimeout() {
        return idleTcpConnectionTimeout;
    }

    /**
     * Sets the idle tcp connection timeout
     *
     * Default value is {@link Duration#ZERO}
     *
     * Direct client doesn't close a single connection to an endpoint
     * by default unless specified.
     *
     * @param idleTcpConnectionTimeout idle connection timeout
     * @return the {@link ConnectionPolicy}
     */
    public ConnectionPolicy setIdleTcpConnectionTimeout(Duration idleTcpConnectionTimeout) {
        this.idleTcpConnectionTimeout = idleTcpConnectionTimeout;
        return this;
    }

    /**
     * Gets the value of user-agent suffix.
     *
     * @return the value of user-agent suffix.
     */
    public String getUserAgentSuffix() {
        return this.userAgentSuffix;
    }

    /**
     * sets the value of the user-agent suffix.
     *
     * @param userAgentSuffix The value to be appended to the user-agent header, this is
     * used for monitoring purposes.
     * @return the ConnectionPolicy.
     */
    public ConnectionPolicy setUserAgentSuffix(String userAgentSuffix) {
        this.userAgentSuffix = userAgentSuffix;
        return this;
    }

    /**
     * Gets the retry policy options associated with the DocumentClient instance.
     *
     * @return the RetryOptions instance.
     */
    public ThrottlingRetryOptions getThrottlingRetryOptions() {
        return this.throttlingRetryOptions;
    }

    /**
     * Sets the retry policy options associated with the DocumentClient instance.
     * <p>
     * Properties in the RetryOptions class allow application to customize the built-in
     * retry policies. This property is optional. When it's not set, the SDK uses the
     * default values for configuring the retry policies.  See RetryOptions class for
     * more details.
     *
     * @param throttlingRetryOptions the RetryOptions instance.
     * @return the ConnectionPolicy.
     * @throws IllegalArgumentException thrown if an error occurs
     */
    public ConnectionPolicy setThrottlingRetryOptions(ThrottlingRetryOptions throttlingRetryOptions) {
        if (throttlingRetryOptions == null) {
            throw new IllegalArgumentException("retryOptions value must not be null.");
        }

        this.throttlingRetryOptions = throttlingRetryOptions;
        return this;
    }

    /**
     * Gets the flag to enable endpoint discovery for geo-replicated database accounts.
     *
     * @return whether endpoint discovery is enabled.
     */
    public boolean isEndpointDiscoveryEnabled() {
        return this.endpointDiscoveryEnabled;
    }

    /**
     * Sets the flag to enable endpoint discovery for geo-replicated database accounts.
     * <p>
     * When EnableEndpointDiscovery is true, the SDK will automatically discover the
     * current write and read regions to ensure requests are sent to the correct region
     * based on the capability of the region and the user's preference.
     * <p>
     * The default value for this property is true indicating endpoint discovery is enabled.
     *
     * @param endpointDiscoveryEnabled true if EndpointDiscovery is enabled.
     * @return the ConnectionPolicy.
     */
    public ConnectionPolicy setEndpointDiscoveryEnabled(boolean endpointDiscoveryEnabled) {
        this.endpointDiscoveryEnabled = endpointDiscoveryEnabled;
        return this;
    }

    /**
     * Gets the flag to enable writes on any regions for geo-replicated database accounts in the Azure
     * Cosmos DB service.
     * <p>
     * When the value of this property is true, the SDK will direct write operations to
     * available writable regions of geo-replicated database account. Writable regions
     * are ordered by PreferredRegions property. Setting the property value
     * to true has no effect until EnableMultipleWriteRegions in DatabaseAccount
     * is also set to true.
     * <p>
     * DEFAULT value is true indicating that writes are directed to
     * available writable regions of geo-replicated database account.
     *
     * @return flag to enable writes on any regions for geo-replicated database accounts.
     */
    public boolean isMultipleWriteRegionsEnabled() {
        return this.multipleWriteRegionsEnabled;
    }

    /**
     * Gets whether to allow for reads to go to multiple regions configured on an account of Azure Cosmos DB service.
     * <p>
     * DEFAULT value is true.
     * <p>
     * If this property is not set, the default is true for all Consistency Levels other than Bounded Staleness,
     * The default is false for Bounded Staleness.
     * 1. {@link #endpointDiscoveryEnabled} is true
     * 2. the Azure Cosmos DB account has more than one region
     *
     * @return flag to allow for reads to go to multiple regions configured on an account of Azure Cosmos DB service.
     */
    public boolean isReadRequestsFallbackEnabled() {
        return this.readRequestsFallbackEnabled;
    }

    /**
     * Sets the flag to enable writes on any regions for geo-replicated database accounts in the Azure
     * Cosmos DB service.
     * <p>
     * When the value of this property is true, the SDK will direct write operations to
     * available writable regions of geo-replicated database account. Writable regions
     * are ordered by PreferredRegions property. Setting the property value
     * to true has no effect until EnableMultipleWriteRegions in DatabaseAccount
     * is also set to true.
     * <p>
     * DEFAULT value is false indicating that writes are only directed to
     * first region in PreferredRegions property.
     *
     * @param multipleWriteRegionsEnabled flag to enable writes on any regions for geo-replicated
     * database accounts.
     * @return the ConnectionPolicy.
     */
    public ConnectionPolicy setMultipleWriteRegionsEnabled(boolean multipleWriteRegionsEnabled) {
        this.multipleWriteRegionsEnabled = multipleWriteRegionsEnabled;
        return this;
    }

    /**
     * Sets whether to allow for reads to go to multiple regions configured on an account of Azure Cosmos DB service.
     * <p>
     * DEFAULT value is true.
     * <p>
     * If this property is not set, the default is true for all Consistency Levels other than Bounded Staleness,
     * The default is false for Bounded Staleness.
     * 1. {@link #endpointDiscoveryEnabled} is true
     * 2. the Azure Cosmos DB account has more than one region
     *
     * @param readRequestsFallbackEnabled flag to enable reads to go to multiple regions configured on an account of
     * Azure Cosmos DB service.
     * @return the ConnectionPolicy.
     */
    public ConnectionPolicy setReadRequestsFallbackEnabled(boolean readRequestsFallbackEnabled) {
        this.readRequestsFallbackEnabled = readRequestsFallbackEnabled;
        return this;
    }

    /**
     * Gets the preferred regions for geo-replicated database accounts
     *
     * @return the list of preferred region.
     */
    public List<String> getPreferredRegions() {
        return this.preferredRegions != null ? this.preferredRegions : Collections.emptyList();
    }

    /**
     * Sets the preferred regions for geo-replicated database accounts. For example,
     * "East US" as the preferred region.
     * <p>
     * When EnableEndpointDiscovery is true and PreferredRegions is non-empty,
     * the SDK will prefer to use the regions in the collection in the order
     * they are specified to perform operations.
     * <p>
     * If EnableEndpointDiscovery is set to false, this property is ignored.
     *
     * @param preferredRegions the list of preferred regions.
     * @return the ConnectionPolicy.
     */
    public ConnectionPolicy setPreferredRegions(List<String> preferredRegions) {
        this.preferredRegions = preferredRegions;
        return this;
    }

    public ConnectionPolicy setExcludedRegionsSupplier(Supplier<CosmosExcludedRegions> excludedRegionsSupplier) {
        this.excludedRegionsSupplier = excludedRegionsSupplier;
        return this;
    }

    public Supplier<CosmosExcludedRegions> getExcludedRegionsSupplier() {
        return this.excludedRegionsSupplier;
    }

    /**
     * Gets the proxy options which contain the InetSocketAddress of proxy server.
     *
     * @return the proxy options.
     */
    public ProxyOptions getProxy() {
        return this.proxy;
    }

    /**
     * Sets the proxy options.
     *
     * Currently only support Http proxy type with just the routing address. Username and password will be ignored.
     *
     * @param proxy The proxy options.
     * @return the ConnectionPolicy.
     */

    public ConnectionPolicy setProxy(ProxyOptions proxy) {
        this.proxy = proxy;
        return this;
    }

    /**
     * Gets the direct connect timeout
     * @return direct connect timeout
     */
    public Duration getConnectTimeout() {
        return connectTimeout;
    }

    /**
     *  Sets the direct connect timeout
     * @param connectTimeout the connect timeout
     * @return the {@link ConnectionPolicy}
     */
    public ConnectionPolicy setConnectTimeout(Duration connectTimeout) {
        this.connectTimeout = connectTimeout;
        return this;
    }

    /**
     * Gets the idle endpoint timeout
     * @return the idle endpoint timeout
     */
    public Duration getIdleTcpEndpointTimeout() {
        return idleTcpEndpointTimeout;
    }

    /**
     * Sets the idle endpoint timeout
     * @param idleTcpEndpointTimeout the idle endpoint timeout
     * @return the {@link ConnectionPolicy}
     */
    public ConnectionPolicy setIdleTcpEndpointTimeout(Duration idleTcpEndpointTimeout) {
        this.idleTcpEndpointTimeout = idleTcpEndpointTimeout;
        return this;
    }

    /**
     * Gets the max channels per endpoint
     * @return the max channels per endpoint
     */
    public int getMaxConnectionsPerEndpoint() {
        return maxConnectionsPerEndpoint;
    }

    /**
     * Sets the max channels per endpoint
     * @param maxConnectionsPerEndpoint the max channels per endpoint
     * @return the {@link ConnectionPolicy}
     */
    public ConnectionPolicy setMaxConnectionsPerEndpoint(int maxConnectionsPerEndpoint) {
        this.maxConnectionsPerEndpoint = maxConnectionsPerEndpoint;
        return this;
    }

    /**
     * Gets the max requests per endpoint
     * @return the max requests per endpoint
     */
    public int getMaxRequestsPerConnection() {
        return maxRequestsPerConnection;
    }

    /**
     * Sets the max requests per endpoint
     * @param maxRequestsPerConnection the max requests per endpoint
     * @return the {@link ConnectionPolicy}
     */
    public ConnectionPolicy setMaxRequestsPerConnection(int maxRequestsPerConnection) {
        this.maxRequestsPerConnection = maxRequestsPerConnection;
        return this;
    }

    public int getIoThreadCountPerCoreFactor() { return this.ioThreadCountPerCoreFactor; }

    public int getIoThreadPriority() { return this.ioThreadPriority; }

    public boolean isTcpHealthCheckTimeoutDetectionEnabled() {
        return this.tcpHealthCheckTimeoutDetectionEnabled;
    }

    public ConnectionPolicy setIoThreadCountPerCoreFactor(int ioThreadCountPerCoreFactor) {
        this.ioThreadCountPerCoreFactor = ioThreadCountPerCoreFactor;
        return this;
    }

    public ConnectionPolicy setIoThreadPriority(int ioThreadPriority) {
        this.ioThreadPriority = ioThreadPriority;
        return this;
    }

    public int getMinConnectionPoolSizePerEndpoint() {
        return minConnectionPoolSizePerEndpoint;
    }

    public String getExcludedRegionsAsString() {
        if (this.excludedRegionsSupplier != null && this.excludedRegionsSupplier.get() != null) {
            CosmosExcludedRegions excludedRegions = this.excludedRegionsSupplier.get();
            return excludedRegions.toString();
        }
        return "[]";
    }

    /***
     * Flag to indicate whether disable server cert validation.
     * Should only be used in local develop or test environment against emulator.
     *
     * @param serverCertValidationDisabled flag to indicate whether disable server cert verification.
     * @return the ConnectionPolicy.
     */
    public ConnectionPolicy setServerCertValidationDisabled(boolean serverCertValidationDisabled) {
        this.serverCertValidationDisabled = serverCertValidationDisabled;
        return this;
    }

    /**
     * Get the value to indicate whether disable server cert verification.
     * Should only be used in local develop or test environment.
     *
     * @return {@code true} if server cert verification is disabled; {@code false} otherwise.
     */
    public boolean isServerCertValidationDisabled() {
        return this.serverCertValidationDisabled;
    }

    /***
     * Get the Http2ConnectionConfig for gateway request.
     * @return the configured {@link Http2ConnectionConfig}.
     */
    public Http2ConnectionConfig getHttp2ConnectionConfig() {
        return http2ConnectionConfig;
    }

    /***
     * Set the Http2ConnectionConfig for gateway request.
     *
     * @param http2ConnectionConfig the configured http2ConnectionConfig.
     * @return the current {@link ConnectionPolicy}.
     */
    public ConnectionPolicy setHttp2ConnectionConfig(Http2ConnectionConfig http2ConnectionConfig) {
        checkNotNull(http2ConnectionConfig, "Argument 'http2ConnectionConfig' can not be null");

        this.http2ConnectionConfig = http2ConnectionConfig;
        return this;
    }

    @Override
    public String toString() {

        return "ConnectionPolicy{" +
            "httpNetworkRequestTimeout=" + httpNetworkRequestTimeout +
            ", tcpNetworkRequestTimeout=" + tcpNetworkRequestTimeout +
            ", connectionMode=" + connectionMode +
            ", maxConnectionPoolSize=" + maxConnectionPoolSize +
            ", idleHttpConnectionTimeout=" + idleHttpConnectionTimeout +
            ", idleTcpConnectionTimeout=" + idleTcpConnectionTimeout +
            ", userAgentSuffix='" + userAgentSuffix + '\'' +
            ", throttlingRetryOptions=" + throttlingRetryOptions +
            ", endpointDiscoveryEnabled=" + endpointDiscoveryEnabled +
            ", preferredRegions=" + preferredRegions +
            ", multipleWriteRegionsEnabled=" + multipleWriteRegionsEnabled +
            ", proxyType=" + (proxy != null ? proxy.getType() : null) +
            ", inetSocketProxyAddress=" + (proxy != null ? proxy.getAddress() : null) +
            ", readRequestsFallbackEnabled=" + readRequestsFallbackEnabled +
            ", connectTimeout=" + connectTimeout +
            ", idleTcpEndpointTimeout=" + idleTcpEndpointTimeout +
            ", maxConnectionsPerEndpoint=" + maxConnectionsPerEndpoint +
            ", maxRequestsPerConnection=" + maxRequestsPerConnection +
            ", tcpConnectionEndpointRediscoveryEnabled=" + tcpConnectionEndpointRediscoveryEnabled +
            ", ioThreadPriority=" + ioThreadPriority +
            ", ioThreadCountPerCoreFactor=" + ioThreadCountPerCoreFactor +
            ", tcpHealthCheckTimeoutDetectionEnabled=" + tcpHealthCheckTimeoutDetectionEnabled +
            ", minConnectionPoolSizePerEndpoint=" + minConnectionPoolSizePerEndpoint +
            ", openConnectionsConcurrency=" + openConnectionsConcurrency +
            ", aggressiveWarmupConcurrency=" + aggressiveWarmupConcurrency +
<<<<<<< HEAD
            ", http2ConnectionConfig=" + this.http2ConnectionConfig.toDiagnosticsString() +
=======
            ", pendingAcquireMaxCount=" + this.pendingAcquireMaxCount != null ? String.valueOf(this.pendingAcquireMaxCount) : "DEFAULT" +
>>>>>>> d909347e
            '}';
    }
}<|MERGE_RESOLUTION|>--- conflicted
+++ resolved
@@ -695,11 +695,8 @@
             ", minConnectionPoolSizePerEndpoint=" + minConnectionPoolSizePerEndpoint +
             ", openConnectionsConcurrency=" + openConnectionsConcurrency +
             ", aggressiveWarmupConcurrency=" + aggressiveWarmupConcurrency +
-<<<<<<< HEAD
             ", http2ConnectionConfig=" + this.http2ConnectionConfig.toDiagnosticsString() +
-=======
             ", pendingAcquireMaxCount=" + this.pendingAcquireMaxCount != null ? String.valueOf(this.pendingAcquireMaxCount) : "DEFAULT" +
->>>>>>> d909347e
             '}';
     }
 }