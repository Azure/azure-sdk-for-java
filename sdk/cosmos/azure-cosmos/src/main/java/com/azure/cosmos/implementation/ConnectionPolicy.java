// Copyright (c) Microsoft Corporation. All rights reserved.
// Licensed under the MIT License.

package com.azure.cosmos.implementation;

import com.azure.core.http.ProxyOptions;
import com.azure.cosmos.BridgeInternal;
import com.azure.cosmos.ConnectionMode;
import com.azure.cosmos.CosmosExcludedRegions;
import com.azure.cosmos.DirectConnectionConfig;
import com.azure.cosmos.GatewayConnectionConfig;
import com.azure.cosmos.Http2ConnectionConfig;
import com.azure.cosmos.ThrottlingRetryOptions;

import java.time.Duration;
import java.util.Collections;
import java.util.List;
import java.util.Objects;
import java.util.function.Supplier;

import static com.azure.cosmos.implementation.guava25.base.Preconditions.checkNotNull;

/**
 * Represents the Connection policy associated with a Cosmos client in the Azure Cosmos DB service.
 */
public final class ConnectionPolicy {

    private static final int defaultGatewayMaxConnectionPoolSize = GatewayConnectionConfig.getDefaultConfig()
        .getMaxConnectionPoolSize();

    private static final ImplementationBridgeHelpers.Http2ConnectionConfigHelper.Http2ConnectionConfigAccessor httpCfgAccessor =
        ImplementationBridgeHelpers.Http2ConnectionConfigHelper.getHttp2ConnectionConfigAccessor();

    private ConnectionMode connectionMode;
    private boolean endpointDiscoveryEnabled;
    private boolean multipleWriteRegionsEnabled;
    private List<String> preferredRegions;
    private Supplier<CosmosExcludedRegions> excludedRegionsSupplier;
    private boolean readRequestsFallbackEnabled;
    private ThrottlingRetryOptions throttlingRetryOptions;
    private String userAgentSuffix;

    //  Gateway connection config properties
    private int maxConnectionPoolSize;
    private Duration httpNetworkRequestTimeout;
    private ProxyOptions proxy;
    private Duration idleHttpConnectionTimeout;
    private Http2ConnectionConfig http2ConnectionConfig;

    //  Direct connection config properties
    private Duration connectTimeout;
    private Duration idleTcpConnectionTimeout;
    private Duration idleTcpEndpointTimeout;
    private int maxConnectionsPerEndpoint;
    private int maxRequestsPerConnection;
    private Duration tcpNetworkRequestTimeout;
    private boolean tcpConnectionEndpointRediscoveryEnabled;
    private int ioThreadCountPerCoreFactor;
    private int ioThreadPriority;
    private boolean tcpHealthCheckTimeoutDetectionEnabled;
    private int minConnectionPoolSizePerEndpoint;
    private int openConnectionsConcurrency;
    private int aggressiveWarmupConcurrency;
    private boolean serverCertValidationDisabled = false;
    private boolean isDnsLookupLoggingEnabled = false;

    private Integer pendingAcquireMaxCount;

    /**
     * Constructor.
     */
    public ConnectionPolicy(DirectConnectionConfig directConnectionConfig, GatewayConnectionConfig gatewayConnectionConfig) {
        this(ConnectionMode.DIRECT, directConnectionConfig, gatewayConnectionConfig);
    }

    public ConnectionPolicy(DirectConnectionConfig directConnectionConfig) {
        this(ConnectionMode.DIRECT, directConnectionConfig, GatewayConnectionConfig.getDefaultConfig());
    }

    public ConnectionPolicy(GatewayConnectionConfig gatewayConnectionConfig) {
        this(ConnectionMode.GATEWAY, DirectConnectionConfig.getDefaultConfig(), gatewayConnectionConfig);
    }

    private ConnectionPolicy(
        ConnectionMode connectionMode,
        DirectConnectionConfig directConnectionConfig,
        GatewayConnectionConfig gatewayConnectionConfig) {
        this();
        this.connectionMode = connectionMode;
        this.connectTimeout = directConnectionConfig.getConnectTimeout();
        this.idleTcpConnectionTimeout = directConnectionConfig.getIdleConnectionTimeout();
        this.idleTcpEndpointTimeout = directConnectionConfig.getIdleEndpointTimeout();
        this.maxConnectionsPerEndpoint = directConnectionConfig.getMaxConnectionsPerEndpoint();
        this.maxRequestsPerConnection = directConnectionConfig.getMaxRequestsPerConnection();
        this.tcpNetworkRequestTimeout = directConnectionConfig.getNetworkRequestTimeout();
        this.tcpConnectionEndpointRediscoveryEnabled = directConnectionConfig.isConnectionEndpointRediscoveryEnabled();
        this.ioThreadCountPerCoreFactor = ImplementationBridgeHelpers
            .DirectConnectionConfigHelper
            .getDirectConnectionConfigAccessor()
            .getIoThreadCountPerCoreFactor(directConnectionConfig);
        this.ioThreadPriority = ImplementationBridgeHelpers
            .DirectConnectionConfigHelper
            .getDirectConnectionConfigAccessor()
            .getIoThreadPriority(directConnectionConfig);
        this.idleHttpConnectionTimeout = gatewayConnectionConfig.getIdleConnectionTimeout();
        this.maxConnectionPoolSize = gatewayConnectionConfig.getMaxConnectionPoolSize();
        this.httpNetworkRequestTimeout = BridgeInternal.getNetworkRequestTimeoutFromGatewayConnectionConfig(gatewayConnectionConfig);
        this.proxy = gatewayConnectionConfig.getProxy();
        this.tcpHealthCheckTimeoutDetectionEnabled =
            ImplementationBridgeHelpers
                .DirectConnectionConfigHelper
                .getDirectConnectionConfigAccessor()
                .isHealthCheckTimeoutDetectionEnabled(directConnectionConfig);
        this.http2ConnectionConfig = gatewayConnectionConfig.getHttp2ConnectionConfig();

        // NOTE: should be compared with COSMOS.MIN_CONNECTION_POOL_SIZE_PER_ENDPOINT
        // read during client initialization before connections are created for the container
        this.minConnectionPoolSizePerEndpoint =
                Math.max(ImplementationBridgeHelpers
                    .DirectConnectionConfigHelper
                    .getDirectConnectionConfigAccessor()
                    .getMinConnectionPoolSizePerEndpoint(directConnectionConfig), Configs.getMinConnectionPoolSizePerEndpoint());

        this.pendingAcquireMaxCount = Configs.getPendingAcquireMaxCount();
    }

    private ConnectionPolicy() {
        //  Default values
        this.endpointDiscoveryEnabled = true;
        this.multipleWriteRegionsEnabled = true;
        this.readRequestsFallbackEnabled = true;
        this.throttlingRetryOptions = new ThrottlingRetryOptions();
        this.userAgentSuffix = "";
        this.ioThreadPriority = Thread.NORM_PRIORITY;
        this.tcpHealthCheckTimeoutDetectionEnabled = true;
        this.minConnectionPoolSizePerEndpoint = Configs.getMinConnectionPoolSizePerEndpoint();
        this.openConnectionsConcurrency = Configs.getOpenConnectionsConcurrency();
        this.aggressiveWarmupConcurrency = Configs.getAggressiveWarmupConcurrency();
        this.pendingAcquireMaxCount = Configs.getPendingAcquireMaxCount();
    }

    /**
     * Gets a value that indicates whether Direct TCP connection endpoint rediscovery is enabled.
     *
     * @return {@code true} if Direct TCP connection endpoint rediscovery should is enabled; {@code false} otherwise.
     */
    public boolean isTcpConnectionEndpointRediscoveryEnabled() {
        return this.tcpConnectionEndpointRediscoveryEnabled;
    }

    /**
     * Sets a value that indicates whether Direct TCP connection endpoint rediscovery is enabled.
     *
     * @return the {@linkplain ConnectionPolicy}.
     */
    public ConnectionPolicy setTcpConnectionEndpointRediscoveryEnabled(boolean tcpConnectionEndpointRediscoveryEnabled) {
        this.tcpConnectionEndpointRediscoveryEnabled = tcpConnectionEndpointRediscoveryEnabled;
        return this;
    }


    /**
     * Gets the default connection policy.
     *
     * @return the default connection policy.
     */
    public static ConnectionPolicy getDefaultPolicy() {
        return new ConnectionPolicy(DirectConnectionConfig.getDefaultConfig());
    }

    /**
     * Gets the http network request timeout interval (time to wait for response from network peer).
     * The default is 60 seconds.
     *
     * @return the http request timeout duration.
     */
    public Duration getHttpNetworkRequestTimeout() {
        return this.httpNetworkRequestTimeout;
    }

    /**
     * Sets the http network request timeout interval (time to wait for response from network peer).
     * The default is 60 seconds.
     *
     * @param httpNetworkRequestTimeout the http request timeout duration.
     * @return the ConnectionPolicy.
     */
    public ConnectionPolicy setHttpNetworkRequestTimeout(Duration httpNetworkRequestTimeout) {
        this.httpNetworkRequestTimeout = httpNetworkRequestTimeout;
        return this;
    }

    /**
     * Gets the tcp network request timeout interval (time to wait for response from network peer).
     *
     * Default value is 5 seconds
     *
     * @return the network request timeout interval
     */
    public Duration getTcpNetworkRequestTimeout() {
        return this.tcpNetworkRequestTimeout;
    }

    /**
     * Sets the tcp network request timeout interval (time to wait for response from network peer).
     *
     * Default value is 5 seconds.
     * It only allows values &ge;5s and &le;10s. (backend allows requests to take up-to 5 seconds processing time - 5 seconds
     * buffer so 10 seconds in total for transport is more than sufficient).
     *
     * Attention! Please adjust this value with caution.
     * This config represents the max time allowed to wait for and consume a service response after the request has been written to the network connection.
     * Setting a value too low can result in having not enough time to wait for the service response - which could cause too aggressive retries and degrade performance.
     * Setting a value too high can result in fewer retries and reduce chances of success by retries.
     *
     * @param tcpNetworkRequestTimeout the network request timeout interval.
     * @return the {@link ConnectionPolicy}
     */
    public ConnectionPolicy setTcpNetworkRequestTimeout(Duration tcpNetworkRequestTimeout) {
        this.tcpNetworkRequestTimeout = tcpNetworkRequestTimeout;
        return this;
    }

    /**
     * Gets the connection mode used in the client.
     *
     * @return the connection mode.
     */
    public ConnectionMode getConnectionMode() {
        return this.connectionMode;
    }

    /**
     * Sets the connection mode used in the client.
     *
     * @param connectionMode the connection mode.
     * @return the ConnectionPolicy.
     */
    public ConnectionPolicy setConnectionMode(ConnectionMode connectionMode) {
        this.connectionMode = connectionMode;
        return this;
    }

    /**
     * Gets the value of the connection pool size the client is using.
     *
     * @return connection pool size.
     */
    public int getMaxConnectionPoolSize() {
        return this.maxConnectionPoolSize;
    }

    /**
     * Sets the value of the connection pool size, the default
     * is 1000.
     *
     * @param maxConnectionPoolSize The value of the connection pool size.
     * @return the ConnectionPolicy.
     */
    public ConnectionPolicy setMaxConnectionPoolSize(int maxConnectionPoolSize) {
        this.maxConnectionPoolSize = maxConnectionPoolSize;
        return this;
    }

    /**
     * Gets the value of the timeout for an idle http connection, the default is 60
     * seconds.
     *
     * @return Idle connection timeout duration.
     */
    public Duration getIdleHttpConnectionTimeout() {
        return this.idleHttpConnectionTimeout;
    }

    /**
     * sets the value of the timeout for an idle http connection. After that time,
     * the connection will be automatically closed.
     *
     * @param idleHttpConnectionTimeout the duration for an idle connection.
     * @return the ConnectionPolicy.
     */
    public ConnectionPolicy setIdleHttpConnectionTimeout(Duration idleHttpConnectionTimeout) {
        this.idleHttpConnectionTimeout = idleHttpConnectionTimeout;
        return this;
    }

    /**
     * Gets the idle tcp connection timeout for direct client
     *
     * Default value is {@link Duration#ZERO}
     *
     * Direct client doesn't close a single connection to an endpoint
     * by default unless specified.
     *
     * @return idle tcp connection timeout
     */
    public Duration getIdleTcpConnectionTimeout() {
        return idleTcpConnectionTimeout;
    }

    /**
     * Sets the idle tcp connection timeout
     *
     * Default value is {@link Duration#ZERO}
     *
     * Direct client doesn't close a single connection to an endpoint
     * by default unless specified.
     *
     * @param idleTcpConnectionTimeout idle connection timeout
     * @return the {@link ConnectionPolicy}
     */
    public ConnectionPolicy setIdleTcpConnectionTimeout(Duration idleTcpConnectionTimeout) {
        this.idleTcpConnectionTimeout = idleTcpConnectionTimeout;
        return this;
    }

    /**
     * Gets the value of user-agent suffix.
     *
     * @return the value of user-agent suffix.
     */
    public String getUserAgentSuffix() {
        return this.userAgentSuffix;
    }

    /**
     * sets the value of the user-agent suffix.
     *
     * @param userAgentSuffix The value to be appended to the user-agent header, this is
     * used for monitoring purposes.
     * @return the ConnectionPolicy.
     */
    public ConnectionPolicy setUserAgentSuffix(String userAgentSuffix) {
        this.userAgentSuffix = userAgentSuffix;
        return this;
    }

    /**
     * Gets the retry policy options associated with the DocumentClient instance.
     *
     * @return the RetryOptions instance.
     */
    public ThrottlingRetryOptions getThrottlingRetryOptions() {
        return this.throttlingRetryOptions;
    }

    /**
     * Sets the retry policy options associated with the DocumentClient instance.
     * <p>
     * Properties in the RetryOptions class allow application to customize the built-in
     * retry policies. This property is optional. When it's not set, the SDK uses the
     * default values for configuring the retry policies.  See RetryOptions class for
     * more details.
     *
     * @param throttlingRetryOptions the RetryOptions instance.
     * @return the ConnectionPolicy.
     * @throws IllegalArgumentException thrown if an error occurs
     */
    public ConnectionPolicy setThrottlingRetryOptions(ThrottlingRetryOptions throttlingRetryOptions) {
        if (throttlingRetryOptions == null) {
            throw new IllegalArgumentException("retryOptions value must not be null.");
        }

        this.throttlingRetryOptions = throttlingRetryOptions;
        return this;
    }

    /**
     * Gets the flag to enable endpoint discovery for geo-replicated database accounts.
     *
     * @return whether endpoint discovery is enabled.
     */
    public boolean isEndpointDiscoveryEnabled() {
        return this.endpointDiscoveryEnabled;
    }

    /**
     * Sets the flag to enable endpoint discovery for geo-replicated database accounts.
     * <p>
     * When EnableEndpointDiscovery is true, the SDK will automatically discover the
     * current write and read regions to ensure requests are sent to the correct region
     * based on the capability of the region and the user's preference.
     * <p>
     * The default value for this property is true indicating endpoint discovery is enabled.
     *
     * @param endpointDiscoveryEnabled true if EndpointDiscovery is enabled.
     * @return the ConnectionPolicy.
     */
    public ConnectionPolicy setEndpointDiscoveryEnabled(boolean endpointDiscoveryEnabled) {
        this.endpointDiscoveryEnabled = endpointDiscoveryEnabled;
        return this;
    }

    /**
     * Gets the flag to enable writes on any regions for geo-replicated database accounts in the Azure
     * Cosmos DB service.
     * <p>
     * When the value of this property is true, the SDK will direct write operations to
     * available writable regions of geo-replicated database account. Writable regions
     * are ordered by PreferredRegions property. Setting the property value
     * to true has no effect until EnableMultipleWriteRegions in DatabaseAccount
     * is also set to true.
     * <p>
     * DEFAULT value is true indicating that writes are directed to
     * available writable regions of geo-replicated database account.
     *
     * @return flag to enable writes on any regions for geo-replicated database accounts.
     */
    public boolean isMultipleWriteRegionsEnabled() {
        return this.multipleWriteRegionsEnabled;
    }

    /**
     * Gets whether to allow for reads to go to multiple regions configured on an account of Azure Cosmos DB service.
     * <p>
     * DEFAULT value is true.
     * <p>
     * If this property is not set, the default is true for all Consistency Levels other than Bounded Staleness,
     * The default is false for Bounded Staleness.
     * 1. {@link #endpointDiscoveryEnabled} is true
     * 2. the Azure Cosmos DB account has more than one region
     *
     * @return flag to allow for reads to go to multiple regions configured on an account of Azure Cosmos DB service.
     */
    public boolean isReadRequestsFallbackEnabled() {
        return this.readRequestsFallbackEnabled;
    }

    /**
     * Sets the flag to enable writes on any regions for geo-replicated database accounts in the Azure
     * Cosmos DB service.
     * <p>
     * When the value of this property is true, the SDK will direct write operations to
     * available writable regions of geo-replicated database account. Writable regions
     * are ordered by PreferredRegions property. Setting the property value
     * to true has no effect until EnableMultipleWriteRegions in DatabaseAccount
     * is also set to true.
     * <p>
     * DEFAULT value is false indicating that writes are only directed to
     * first region in PreferredRegions property.
     *
     * @param multipleWriteRegionsEnabled flag to enable writes on any regions for geo-replicated
     * database accounts.
     * @return the ConnectionPolicy.
     */
    public ConnectionPolicy setMultipleWriteRegionsEnabled(boolean multipleWriteRegionsEnabled) {
        this.multipleWriteRegionsEnabled = multipleWriteRegionsEnabled;
        return this;
    }

    /**
     * Sets whether to allow for reads to go to multiple regions configured on an account of Azure Cosmos DB service.
     * <p>
     * DEFAULT value is true.
     * <p>
     * If this property is not set, the default is true for all Consistency Levels other than Bounded Staleness,
     * The default is false for Bounded Staleness.
     * 1. {@link #endpointDiscoveryEnabled} is true
     * 2. the Azure Cosmos DB account has more than one region
     *
     * @param readRequestsFallbackEnabled flag to enable reads to go to multiple regions configured on an account of
     * Azure Cosmos DB service.
     * @return the ConnectionPolicy.
     */
    public ConnectionPolicy setReadRequestsFallbackEnabled(boolean readRequestsFallbackEnabled) {
        this.readRequestsFallbackEnabled = readRequestsFallbackEnabled;
        return this;
    }

    /**
     * Gets the preferred regions for geo-replicated database accounts
     *
     * @return the list of preferred region.
     */
    public List<String> getPreferredRegions() {
        return this.preferredRegions != null ? this.preferredRegions : Collections.emptyList();
    }

    /**
     * Sets the preferred regions for geo-replicated database accounts. For example,
     * "East US" as the preferred region.
     * <p>
     * When EnableEndpointDiscovery is true and PreferredRegions is non-empty,
     * the SDK will prefer to use the regions in the collection in the order
     * they are specified to perform operations.
     * <p>
     * If EnableEndpointDiscovery is set to false, this property is ignored.
     *
     * @param preferredRegions the list of preferred regions.
     * @return the ConnectionPolicy.
     */
    public ConnectionPolicy setPreferredRegions(List<String> preferredRegions) {
        this.preferredRegions = preferredRegions;
        return this;
    }

    public ConnectionPolicy setExcludedRegionsSupplier(Supplier<CosmosExcludedRegions> excludedRegionsSupplier) {
        this.excludedRegionsSupplier = excludedRegionsSupplier;
        return this;
    }

    public Supplier<CosmosExcludedRegions> getExcludedRegionsSupplier() {
        return this.excludedRegionsSupplier;
    }

    /**
     * Gets the proxy options which contain the InetSocketAddress of proxy server.
     *
     * @return the proxy options.
     */
    public ProxyOptions getProxy() {
        return this.proxy;
    }

    /**
     * Sets the proxy options.
     *
     * Currently only support Http proxy type with just the routing address. Username and password will be ignored.
     *
     * @param proxy The proxy options.
     * @return the ConnectionPolicy.
     */

    public ConnectionPolicy setProxy(ProxyOptions proxy) {
        this.proxy = proxy;
        return this;
    }

    /**
     * Gets the direct connect timeout
     * @return direct connect timeout
     */
    public Duration getConnectTimeout() {
        return connectTimeout;
    }

    /**
     *  Sets the direct connect timeout
     * @param connectTimeout the connect timeout
     * @return the {@link ConnectionPolicy}
     */
    public ConnectionPolicy setConnectTimeout(Duration connectTimeout) {
        this.connectTimeout = connectTimeout;
        return this;
    }

    /**
     * Gets the idle endpoint timeout
     * @return the idle endpoint timeout
     */
    public Duration getIdleTcpEndpointTimeout() {
        return idleTcpEndpointTimeout;
    }

    /**
     * Sets the idle endpoint timeout
     * @param idleTcpEndpointTimeout the idle endpoint timeout
     * @return the {@link ConnectionPolicy}
     */
    public ConnectionPolicy setIdleTcpEndpointTimeout(Duration idleTcpEndpointTimeout) {
        this.idleTcpEndpointTimeout = idleTcpEndpointTimeout;
        return this;
    }

    /**
     * Gets the max channels per endpoint
     * @return the max channels per endpoint
     */
    public int getMaxConnectionsPerEndpoint() {
        return maxConnectionsPerEndpoint;
    }

    /**
     * Sets the max channels per endpoint
     * @param maxConnectionsPerEndpoint the max channels per endpoint
     * @return the {@link ConnectionPolicy}
     */
    public ConnectionPolicy setMaxConnectionsPerEndpoint(int maxConnectionsPerEndpoint) {
        this.maxConnectionsPerEndpoint = maxConnectionsPerEndpoint;
        return this;
    }

    /**
     * Gets the max requests per endpoint
     * @return the max requests per endpoint
     */
    public int getMaxRequestsPerConnection() {
        return maxRequestsPerConnection;
    }

    /**
     * Sets the max requests per endpoint
     * @param maxRequestsPerConnection the max requests per endpoint
     * @return the {@link ConnectionPolicy}
     */
    public ConnectionPolicy setMaxRequestsPerConnection(int maxRequestsPerConnection) {
        this.maxRequestsPerConnection = maxRequestsPerConnection;
        return this;
    }

    public int getIoThreadCountPerCoreFactor() { return this.ioThreadCountPerCoreFactor; }

    public int getIoThreadPriority() { return this.ioThreadPriority; }

    public boolean isTcpHealthCheckTimeoutDetectionEnabled() {
        return this.tcpHealthCheckTimeoutDetectionEnabled;
    }

    public ConnectionPolicy setIoThreadCountPerCoreFactor(int ioThreadCountPerCoreFactor) {
        this.ioThreadCountPerCoreFactor = ioThreadCountPerCoreFactor;
        return this;
    }

    public ConnectionPolicy setIoThreadPriority(int ioThreadPriority) {
        this.ioThreadPriority = ioThreadPriority;
        return this;
    }

    public int getMinConnectionPoolSizePerEndpoint() {
        return minConnectionPoolSizePerEndpoint;
    }

    public String getExcludedRegionsAsString() {
        if (this.excludedRegionsSupplier != null && this.excludedRegionsSupplier.get() != null) {
            CosmosExcludedRegions excludedRegions = this.excludedRegionsSupplier.get();
            return excludedRegions.toString();
        }
        return "[]";
    }

    /***
     * Flag to indicate whether disable server cert validation.
     * Should only be used in local develop or test environment against emulator.
     *
     * @param serverCertValidationDisabled flag to indicate whether disable server cert verification.
     * @return the ConnectionPolicy.
     */
    public ConnectionPolicy setServerCertValidationDisabled(boolean serverCertValidationDisabled) {
        this.serverCertValidationDisabled = serverCertValidationDisabled;
        return this;
    }

    /**
     * Get the value to indicate whether disable server cert verification.
     * Should only be used in local develop or test environment.
     *
     * @return {@code true} if server cert verification is disabled; {@code false} otherwise.
     */
    public boolean isServerCertValidationDisabled() {
        return this.serverCertValidationDisabled;
    }

<<<<<<< HEAD
    /**
     * Sets whether DNS lookup logging is enabled.
     *
     * @return isDnsLookupLoggingEnabled
     */
    public ConnectionPolicy setDnsLookupLoggingEnabled(boolean isDnsLookupLoggingEnabled) {
        this.isDnsLookupLoggingEnabled = isDnsLookupLoggingEnabled;
        return this;
    }

    /**
     * Gets whether DNS lookup logging is enabled.
     *
     * @return {@code true} if DNS lookup logging is enabled; {@code false} otherwise.
     */
    public boolean isDnsLookupLoggingEnabled() {
        return this.isDnsLookupLoggingEnabled;
=======
    /***
     * Get the Http2ConnectionConfig for gateway request.
     * @return the configured {@link Http2ConnectionConfig}.
     */
    public Http2ConnectionConfig getHttp2ConnectionConfig() {
        return http2ConnectionConfig;
    }

    /***
     * Set the Http2ConnectionConfig for gateway request.
     *
     * @param http2ConnectionConfig the configured http2ConnectionConfig.
     * @return the current {@link ConnectionPolicy}.
     */
    public ConnectionPolicy setHttp2ConnectionConfig(Http2ConnectionConfig http2ConnectionConfig) {
        checkNotNull(http2ConnectionConfig, "Argument 'http2ConnectionConfig' can not be null");

        this.http2ConnectionConfig = http2ConnectionConfig;
        return this;
>>>>>>> ccb5f4b3
    }

    @Override
    public String toString() {

        return "ConnectionPolicy{" +
            "httpNetworkRequestTimeout=" + httpNetworkRequestTimeout +
            ", tcpNetworkRequestTimeout=" + tcpNetworkRequestTimeout +
            ", connectionMode=" + connectionMode +
            ", maxConnectionPoolSize=" + maxConnectionPoolSize +
            ", idleHttpConnectionTimeout=" + idleHttpConnectionTimeout +
            ", idleTcpConnectionTimeout=" + idleTcpConnectionTimeout +
            ", userAgentSuffix='" + userAgentSuffix + '\'' +
            ", throttlingRetryOptions=" + throttlingRetryOptions +
            ", endpointDiscoveryEnabled=" + endpointDiscoveryEnabled +
            ", preferredRegions=" + preferredRegions +
            ", multipleWriteRegionsEnabled=" + multipleWriteRegionsEnabled +
            ", proxyType=" + (proxy != null ? proxy.getType() : null) +
            ", inetSocketProxyAddress=" + (proxy != null ? proxy.getAddress() : null) +
            ", readRequestsFallbackEnabled=" + readRequestsFallbackEnabled +
            ", connectTimeout=" + connectTimeout +
            ", idleTcpEndpointTimeout=" + idleTcpEndpointTimeout +
            ", maxConnectionsPerEndpoint=" + maxConnectionsPerEndpoint +
            ", maxRequestsPerConnection=" + maxRequestsPerConnection +
            ", tcpConnectionEndpointRediscoveryEnabled=" + tcpConnectionEndpointRediscoveryEnabled +
            ", ioThreadPriority=" + ioThreadPriority +
            ", ioThreadCountPerCoreFactor=" + ioThreadCountPerCoreFactor +
            ", tcpHealthCheckTimeoutDetectionEnabled=" + tcpHealthCheckTimeoutDetectionEnabled +
            ", minConnectionPoolSizePerEndpoint=" + minConnectionPoolSizePerEndpoint +
            ", openConnectionsConcurrency=" + openConnectionsConcurrency +
            ", aggressiveWarmupConcurrency=" + aggressiveWarmupConcurrency +
            ", http2ConnectionConfig=" + httpCfgAccessor.toDiagnosticsString(this.http2ConnectionConfig) +
            ", pendingAcquireMaxCount=" + Objects.toString(this.pendingAcquireMaxCount,"DEFAULT") +
            ", dnsLookupLoggingEnabled=" + isDnsLookupLoggingEnabled +
            '}';
    }
}<|MERGE_RESOLUTION|>--- conflicted
+++ resolved
@@ -111,7 +111,6 @@
                 .DirectConnectionConfigHelper
                 .getDirectConnectionConfigAccessor()
                 .isHealthCheckTimeoutDetectionEnabled(directConnectionConfig);
-        this.http2ConnectionConfig = gatewayConnectionConfig.getHttp2ConnectionConfig();
 
         // NOTE: should be compared with COSMOS.MIN_CONNECTION_POOL_SIZE_PER_ENDPOINT
         // read during client initialization before connections are created for the container
@@ -650,25 +649,6 @@
         return this.serverCertValidationDisabled;
     }
 
-<<<<<<< HEAD
-    /**
-     * Sets whether DNS lookup logging is enabled.
-     *
-     * @return isDnsLookupLoggingEnabled
-     */
-    public ConnectionPolicy setDnsLookupLoggingEnabled(boolean isDnsLookupLoggingEnabled) {
-        this.isDnsLookupLoggingEnabled = isDnsLookupLoggingEnabled;
-        return this;
-    }
-
-    /**
-     * Gets whether DNS lookup logging is enabled.
-     *
-     * @return {@code true} if DNS lookup logging is enabled; {@code false} otherwise.
-     */
-    public boolean isDnsLookupLoggingEnabled() {
-        return this.isDnsLookupLoggingEnabled;
-=======
     /***
      * Get the Http2ConnectionConfig for gateway request.
      * @return the configured {@link Http2ConnectionConfig}.
@@ -688,7 +668,25 @@
 
         this.http2ConnectionConfig = http2ConnectionConfig;
         return this;
->>>>>>> ccb5f4b3
+    }
+
+    /**
+     * Sets whether DNS lookup logging is enabled.
+     *
+     * @return isDnsLookupLoggingEnabled
+     */
+    public ConnectionPolicy setDnsLookupLoggingEnabled(boolean isDnsLookupLoggingEnabled) {
+        this.isDnsLookupLoggingEnabled = isDnsLookupLoggingEnabled;
+        return this;
+    }
+
+    /**
+     * Gets whether DNS lookup logging is enabled.
+     *
+     * @return {@code true} if DNS lookup logging is enabled; {@code false} otherwise.
+     */
+    public boolean isDnsLookupLoggingEnabled() {
+        return this.isDnsLookupLoggingEnabled;
     }
 
     @Override
