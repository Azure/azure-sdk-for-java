// Copyright (c) Microsoft Corporation. All rights reserved.
// Licensed under the MIT License.

package com.azure.cosmos.implementation.directconnectivity;

import com.azure.cosmos.implementation.Configs;
import com.azure.cosmos.implementation.ConnectionPolicy;
import com.azure.cosmos.implementation.DiagnosticsClientContext;
import com.azure.cosmos.implementation.IAuthorizationTokenProvider;
import com.azure.cosmos.implementation.SessionContainer;
import com.azure.cosmos.implementation.UserAgentContainer;

// We suppress the "try" warning here because the close() method's signature
// allows it to throw InterruptedException which is strongly advised against
// by AutoCloseable (see: http://docs.oracle.com/javase/7/docs/api/java/lang/AutoCloseable.html#close()).
// close() will never throw an InterruptedException but the exception remains in the
// signature for backwards compatibility purposes.
@SuppressWarnings("try")
public class StoreClientFactory implements AutoCloseable {

    private final Configs configs;
    private final TransportClient transportClient;
    private volatile boolean isClosed;

    public StoreClientFactory(
        IAddressResolver addressResolver,
        DiagnosticsClientContext.DiagnosticsClientConfig diagnosticsClientConfig,
        Configs configs,
        ConnectionPolicy connectionPolicy,
        UserAgentContainer userAgent,
        boolean enableTransportClientSharing) {

        this.configs = configs;
        Protocol protocol = configs.getProtocol();
        if (enableTransportClientSharing) {
            this.transportClient = SharedTransportClient.getOrCreateInstance(
                protocol,
                configs,
                connectionPolicy,
                userAgent,
<<<<<<< HEAD
                diagnosticsClientConfig);
=======
                diagnosticsClientConfig,
                addressResolver);
>>>>>>> f0445e4a
        } else {
            if (protocol == Protocol.HTTPS) {
                this.transportClient = new HttpTransportClient(configs, connectionPolicy, userAgent);
            } else if (protocol == Protocol.TCP) {

                RntbdTransportClient.Options rntbdOptions =
                    new RntbdTransportClient.Options.Builder(connectionPolicy).userAgent(userAgent).build();
                this.transportClient = new RntbdTransportClient(rntbdOptions, configs.getSslContext(), addressResolver);
                diagnosticsClientConfig.withRntbdOptions(rntbdOptions);

            } else {
                throw new IllegalArgumentException(String.format("protocol: %s", protocol));
            }
        }
    }

    public void close() throws Exception {
        this.transportClient.close();
        this.isClosed = true;
    }

    // TODO wew don't have support for the following yet
    // TODO enableReadRequestsFallback ask Ji
    // TODO useFallbackClient ask Ji
    public StoreClient createStoreClient(
        DiagnosticsClientContext diagnosticsClientContext,
        IAddressResolver addressResolver,
        SessionContainer sessionContainer,
        GatewayServiceConfigurationReader serviceConfigurationReader,
        IAuthorizationTokenProvider authorizationTokenProvider,
        boolean useMultipleWriteLocations) {
        this.throwIfClosed();

        return new StoreClient(diagnosticsClientContext,
            configs,
            addressResolver,
            sessionContainer,
            serviceConfigurationReader,
            authorizationTokenProvider,
            this.transportClient,
            useMultipleWriteLocations);
    }

    private void throwIfClosed() {
        if (isClosed) {
            throw new IllegalStateException("storeClient already closed!");
        }
    }
}<|MERGE_RESOLUTION|>--- conflicted
+++ resolved
@@ -38,12 +38,8 @@
                 configs,
                 connectionPolicy,
                 userAgent,
-<<<<<<< HEAD
-                diagnosticsClientConfig);
-=======
                 diagnosticsClientConfig,
                 addressResolver);
->>>>>>> f0445e4a
         } else {
             if (protocol == Protocol.HTTPS) {
                 this.transportClient = new HttpTransportClient(configs, connectionPolicy, userAgent);
