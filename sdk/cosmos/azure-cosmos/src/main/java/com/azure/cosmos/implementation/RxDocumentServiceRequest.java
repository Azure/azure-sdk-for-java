--- conflicted
+++ resolved
@@ -1035,10 +1035,10 @@
         return bytes != null ? ByteBuffer.wrap(bytes) : null;
     }
 
-<<<<<<< HEAD
     public CosmosDiagnostics createCosmosDiagnostics() {
         return this.clientContext.createDiagnostics();
-=======
+    }
+
     /**
      * Getter for property 'addressRefresh'.
      *
@@ -1055,6 +1055,5 @@
      */
     public void setAddressRefresh(final boolean addressRefresh) {
         isAddressRefresh = addressRefresh;
->>>>>>> eb1d1171
     }
 }