// Copyright (c) Microsoft Corporation. All rights reserved.
// Licensed under the MIT License.
package com.azure.cosmos;

import com.azure.core.util.Context;
import com.azure.cosmos.implementation.Paths;
import com.azure.cosmos.implementation.StoredProcedure;
import com.azure.cosmos.implementation.TracerProvider;
import com.azure.cosmos.models.CosmosAsyncStoredProcedureResponse;
import com.azure.cosmos.models.CosmosStoredProcedureProperties;
import com.azure.cosmos.models.CosmosStoredProcedureRequestOptions;
import com.azure.cosmos.models.ModelBridgeInternal;
import reactor.core.publisher.Mono;

import static com.azure.core.util.FluxUtil.withContext;

/**
 * The type Cosmos async stored procedure.
 */
public class CosmosAsyncStoredProcedure {

    @SuppressWarnings("EnforceFinalFields")
    private final CosmosAsyncContainer cosmosContainer;
    private String id;

    CosmosAsyncStoredProcedure(String id, CosmosAsyncContainer cosmosContainer) {
        this.id = id;
        this.cosmosContainer = cosmosContainer;
    }

    /**
     * Get the id of the {@link CosmosAsyncStoredProcedure}
     *
     * @return the id of the {@link CosmosAsyncStoredProcedure}
     */
    public String id() {
        return id;
    }

    /**
     * Set the id of the {@link CosmosAsyncStoredProcedure}
     *
     * @param id the id of the {@link CosmosAsyncStoredProcedure}
     * @return the same {@link CosmosAsyncStoredProcedure} that had the id set
     */
    CosmosAsyncStoredProcedure id(String id) {
        this.id = id;
        return this;
    }

    /**
     * Read a stored procedure by the stored procedure link.
     * <p>
     * After subscription the operation will be performed.
     * The {@link Mono} upon successful completion will contain a single resource response with the read stored
     * procedure.
     * In case of failure the {@link Mono} will error.
     *
     * @return an {@link Mono} containing the single resource response with the read stored procedure or an error.
     */
    public Mono<CosmosAsyncStoredProcedureResponse> read() {
        return read(null);
    }

    /**
     * Read a stored procedure by the stored procedure link.
     * <p>
     * After subscription the operation will be performed.
     * The {@link Mono} upon successful completion will contain a single resource response with the read stored
     * procedure.
     * In case of failure the {@link Mono} will error.
     *
     * @param options the request options.
     * @return an {@link Mono} containing the single resource response with the read stored procedure or an error.
     */
    public Mono<CosmosAsyncStoredProcedureResponse> read(CosmosStoredProcedureRequestOptions options) {
        if (!cosmosContainer.getDatabase().getClient().getTracerProvider().isEnabled()) {
            return readInternal(options);
        }

        return withContext(context -> readInternal(options, context)).subscriberContext(TracerProvider.callDepthAttributeFunc);
    }

    /**
     * Deletes a stored procedure by the stored procedure link.
     * <p>
     * After subscription the operation will be performed.
     * The {@link Mono} upon successful completion will contain a single resource response for the deleted stored
     * procedure.
     * In case of failure the {@link Mono} will error.
     *
     * @return an {@link Mono} containing the single resource response for the deleted stored procedure or an error.
     */
    public Mono<CosmosAsyncStoredProcedureResponse> delete() {
        return delete(null);
    }

    /**
     * Deletes a stored procedure by the stored procedure link.
     * <p>
     * After subscription the operation will be performed.
     * The {@link Mono} upon successful completion will contain a single resource response for the deleted stored
     * procedure.
     * In case of failure the {@link Mono} will error.
     *
     * @param options the request options.
     * @return an {@link Mono} containing the single resource response for the deleted stored procedure or an error.
     */
    public Mono<CosmosAsyncStoredProcedureResponse> delete(CosmosStoredProcedureRequestOptions options) {
        if (!cosmosContainer.getDatabase().getClient().getTracerProvider().isEnabled()) {
            return deleteInternal(options);
        }

        return withContext(context -> deleteInternal(options, context)).subscriberContext(TracerProvider.callDepthAttributeFunc);
    }

    /**
     * Executes a stored procedure by the stored procedure link.
     * <p>
     * After subscription the operation will be performed.
     * The {@link Mono} upon successful completion will contain a single resource response with the stored procedure
     * response.
     * In case of failure the {@link Mono} will error.
     *
     * @param procedureParams the array of procedure parameter values.
     * @param options the request options.
     * @return an {@link Mono} containing the single resource response with the stored procedure response or an error.
     */
    public Mono<CosmosAsyncStoredProcedureResponse> execute(Object[] procedureParams,
                                                            CosmosStoredProcedureRequestOptions options) {
        if (!cosmosContainer.getDatabase().getClient().getTracerProvider().isEnabled()) {
            return executeInternal(procedureParams, options);
        }

        return withContext(context -> executeInternal(procedureParams, options, context)).subscriberContext(TracerProvider.callDepthAttributeFunc);
    }

    /**
     * Replaces a stored procedure.
     * <p>
     * After subscription the operation will be performed.
     * The {@link Mono} upon successful completion will contain a single resource response with the replaced stored
     * procedure.
     * In case of failure the {@link Mono} will error.
     *
     * @param storedProcedureSettings the stored procedure properties
     * @return an {@link Mono} containing the single resource response with the replaced stored procedure or an error.
     */
    public Mono<CosmosAsyncStoredProcedureResponse> replace(CosmosStoredProcedureProperties storedProcedureSettings) {
        return replace(storedProcedureSettings, null);
    }

    /**
     * Replaces a stored procedure.
     * <p>
     * After subscription the operation will be performed.
     * The {@link Mono} upon successful completion will contain a single resource response with the replaced stored
     * procedure.
     * In case of failure the {@link Mono} will error.
     *
     * @param storedProcedureSettings the stored procedure properties.
     * @param options the request options.
     * @return an {@link Mono} containing the single resource response with the replaced stored procedure or an error.
     */
    public Mono<CosmosAsyncStoredProcedureResponse> replace(CosmosStoredProcedureProperties storedProcedureSettings,
                                                            CosmosStoredProcedureRequestOptions options) {
        if (!cosmosContainer.getDatabase().getClient().getTracerProvider().isEnabled()) {
            return replaceInternal(storedProcedureSettings, options);
        }
<<<<<<< HEAD

        return withContext(context -> replaceInternal(storedProcedureSettings, options,
            context)).subscriberContext(TracerProvider.callDepthAttributeFunc);
=======
        return cosmosContainer.getDatabase()
                   .getDocClientWrapper()
                   .replaceStoredProcedure(new StoredProcedure(ModelBridgeInternal.toJsonFromJsonSerializable(
                       ModelBridgeInternal.getResourceFromResourceWrapper(storedProcedureSettings))),
                       ModelBridgeInternal.toRequestOptions(options))
                   .map(response -> ModelBridgeInternal.createCosmosAsyncStoredProcedureResponse(response, cosmosContainer))
                   .single();
>>>>>>> ddf1ee7f
    }

    String getURIPathSegment() {
        return Paths.STORED_PROCEDURES_PATH_SEGMENT;
    }

    String getParentLink() {
        return cosmosContainer.getLink();
    }

    String getLink() {
        StringBuilder builder = new StringBuilder();
        builder.append(getParentLink());
        builder.append("/");
        builder.append(getURIPathSegment());
        builder.append("/");
        builder.append(id());
        return builder.toString();
    }

    private Mono<CosmosAsyncStoredProcedureResponse> readInternal(CosmosStoredProcedureRequestOptions options,
                                                          Context context) {
        String spanName = "readStoredProcedure." + cosmosContainer.getId();
        Mono<CosmosAsyncStoredProcedureResponse> responseMono = readInternal(options);
        return this.cosmosContainer.getDatabase().getClient().getTracerProvider().traceEnabledCosmosResponsePublisher(responseMono, context, spanName, cosmosContainer.getDatabase().getId(), cosmosContainer.getDatabase().getClient().getServiceEndpoint());
    }

    private Mono<CosmosAsyncStoredProcedureResponse> readInternal(CosmosStoredProcedureRequestOptions options) {
        if (options == null) {
            options = new CosmosStoredProcedureRequestOptions();
        }
        return cosmosContainer.getDatabase().getDocClientWrapper().readStoredProcedure(getLink(),
            ModelBridgeInternal.toRequestOptions(options))
            .map(response -> ModelBridgeInternal.createCosmosAsyncStoredProcedureResponse(response,
                cosmosContainer)).single();
    }

    private Mono<CosmosAsyncStoredProcedureResponse> deleteInternal(CosmosStoredProcedureRequestOptions options,
                                                            Context context) {
        String spanName = "deleteStoredProcedure." + cosmosContainer.getId();
        Mono<CosmosAsyncStoredProcedureResponse> responseMono = deleteInternal(options);
        return this.cosmosContainer.getDatabase().getClient().getTracerProvider().traceEnabledCosmosResponsePublisher(responseMono, context, spanName, cosmosContainer.getDatabase().getId(), cosmosContainer.getDatabase().getClient().getServiceEndpoint());
    }

    private Mono<CosmosAsyncStoredProcedureResponse> deleteInternal(CosmosStoredProcedureRequestOptions options) {
        if (options == null) {
            options = new CosmosStoredProcedureRequestOptions();
        }

        return cosmosContainer.getDatabase()
            .getDocClientWrapper()
            .deleteStoredProcedure(getLink(), ModelBridgeInternal.toRequestOptions(options))
            .map(response -> ModelBridgeInternal.createCosmosAsyncStoredProcedureResponse(response, cosmosContainer))
            .single();
    }

    private Mono<CosmosAsyncStoredProcedureResponse> executeInternal(Object[] procedureParams,
                                                             CosmosStoredProcedureRequestOptions options,
                                                             Context context) {
        String spanName = "executeStoredProcedure." + cosmosContainer.getId();
        Mono<CosmosAsyncStoredProcedureResponse> responseMono = executeInternal(procedureParams, options);
        return this.cosmosContainer.getDatabase().getClient().getTracerProvider().traceEnabledCosmosResponsePublisher(responseMono, context, spanName, cosmosContainer.getDatabase().getId(), cosmosContainer.getDatabase().getClient().getServiceEndpoint());
    }

    private Mono<CosmosAsyncStoredProcedureResponse> executeInternal(Object[] procedureParams,
                                                                     CosmosStoredProcedureRequestOptions options) {
        if (options == null) {
            options = new CosmosStoredProcedureRequestOptions();
        }

        return cosmosContainer.getDatabase()
            .getDocClientWrapper()
            .executeStoredProcedure(getLink(), ModelBridgeInternal.toRequestOptions(options), procedureParams)
            .map(response -> ModelBridgeInternal.createCosmosAsyncStoredProcedureResponse(response, cosmosContainer,
                this.id))
            .single();
    }

    private Mono<CosmosAsyncStoredProcedureResponse> replaceInternal(CosmosStoredProcedureProperties storedProcedureSettings,
                                                             CosmosStoredProcedureRequestOptions options,
                                                             Context context) {
        String spanName = "replaceStoredProcedure." + cosmosContainer.getId();
        Mono<CosmosAsyncStoredProcedureResponse> responseMono = replaceInternal(storedProcedureSettings, options);
        return this.cosmosContainer.getDatabase().getClient().getTracerProvider().traceEnabledCosmosResponsePublisher(responseMono, context, spanName, cosmosContainer.getDatabase().getId(), cosmosContainer.getDatabase().getClient().getServiceEndpoint());
    }

    private Mono<CosmosAsyncStoredProcedureResponse> replaceInternal(CosmosStoredProcedureProperties storedProcedureSettings,
                                                                     CosmosStoredProcedureRequestOptions options) {
        if (options == null) {
            options = new CosmosStoredProcedureRequestOptions();
        }

        return cosmosContainer.getDatabase()
            .getDocClientWrapper()
            .replaceStoredProcedure(new StoredProcedure(ModelBridgeInternal.toJsonFromJsonSerializable(storedProcedureSettings)),
                ModelBridgeInternal.toRequestOptions(options))
            .map(response -> ModelBridgeInternal.createCosmosAsyncStoredProcedureResponse(response, cosmosContainer))
            .single();
    }
}<|MERGE_RESOLUTION|>--- conflicted
+++ resolved
@@ -167,19 +167,9 @@
         if (!cosmosContainer.getDatabase().getClient().getTracerProvider().isEnabled()) {
             return replaceInternal(storedProcedureSettings, options);
         }
-<<<<<<< HEAD
 
         return withContext(context -> replaceInternal(storedProcedureSettings, options,
             context)).subscriberContext(TracerProvider.callDepthAttributeFunc);
-=======
-        return cosmosContainer.getDatabase()
-                   .getDocClientWrapper()
-                   .replaceStoredProcedure(new StoredProcedure(ModelBridgeInternal.toJsonFromJsonSerializable(
-                       ModelBridgeInternal.getResourceFromResourceWrapper(storedProcedureSettings))),
-                       ModelBridgeInternal.toRequestOptions(options))
-                   .map(response -> ModelBridgeInternal.createCosmosAsyncStoredProcedureResponse(response, cosmosContainer))
-                   .single();
->>>>>>> ddf1ee7f
     }
 
     String getURIPathSegment() {
@@ -268,13 +258,10 @@
 
     private Mono<CosmosAsyncStoredProcedureResponse> replaceInternal(CosmosStoredProcedureProperties storedProcedureSettings,
                                                                      CosmosStoredProcedureRequestOptions options) {
-        if (options == null) {
-            options = new CosmosStoredProcedureRequestOptions();
-        }
-
         return cosmosContainer.getDatabase()
             .getDocClientWrapper()
-            .replaceStoredProcedure(new StoredProcedure(ModelBridgeInternal.toJsonFromJsonSerializable(storedProcedureSettings)),
+            .replaceStoredProcedure(new StoredProcedure(ModelBridgeInternal.toJsonFromJsonSerializable(
+                ModelBridgeInternal.getResourceFromResourceWrapper(storedProcedureSettings))),
                 ModelBridgeInternal.toRequestOptions(options))
             .map(response -> ModelBridgeInternal.createCosmosAsyncStoredProcedureResponse(response, cosmosContainer))
             .single();
