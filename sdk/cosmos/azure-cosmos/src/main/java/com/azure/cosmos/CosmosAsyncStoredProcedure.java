--- conflicted
+++ resolved
@@ -12,11 +12,8 @@
 import com.azure.cosmos.models.ModelBridgeInternal;
 import reactor.core.publisher.Mono;
 
-<<<<<<< HEAD
 import static com.azure.core.util.FluxUtil.withContext;
-=======
 import java.util.List;
->>>>>>> 16bdbf2e
 
 /**
  * The type Cosmos async stored procedure.
@@ -82,7 +79,7 @@
             return readInternal(options);
         }
 
-        return withContext(context -> readInternal(options, context)).subscriberContext(TracerProvider.CALL_DEPTH_ATTRIBUTE_FUNC);
+        return withContext(context -> readInternal(options, context));
     }
 
     /**
@@ -115,7 +112,7 @@
             return deleteInternal(options);
         }
 
-        return withContext(context -> deleteInternal(options, context)).subscriberContext(TracerProvider.CALL_DEPTH_ATTRIBUTE_FUNC);
+        return withContext(context -> deleteInternal(options, context));
     }
 
     /**
@@ -136,7 +133,7 @@
             return executeInternal(procedureParams, options);
         }
 
-        return withContext(context -> executeInternal(procedureParams, options, context)).subscriberContext(TracerProvider.CALL_DEPTH_ATTRIBUTE_FUNC);
+        return withContext(context -> executeInternal(procedureParams, options, context));
     }
 
     /**
@@ -173,7 +170,7 @@
         }
 
         return withContext(context -> replaceInternal(storedProcedureSettings, options,
-            context)).subscriberContext(TracerProvider.CALL_DEPTH_ATTRIBUTE_FUNC);
+            context));
     }
 
     String getURIPathSegment() {
@@ -230,7 +227,7 @@
             .single();
     }
 
-    private Mono<CosmosAsyncStoredProcedureResponse> executeInternal(Object[] procedureParams,
+    private Mono<CosmosAsyncStoredProcedureResponse> executeInternal(List<Object> procedureParams,
                                                              CosmosStoredProcedureRequestOptions options,
                                                              Context context) {
         String spanName = "executeStoredProcedure." + cosmosContainer.getId();
@@ -238,7 +235,7 @@
         return this.cosmosContainer.getDatabase().getClient().getTracerProvider().traceEnabledCosmosResponsePublisher(responseMono, context, spanName, cosmosContainer.getDatabase().getId(), cosmosContainer.getDatabase().getClient().getServiceEndpoint());
     }
 
-    private Mono<CosmosAsyncStoredProcedureResponse> executeInternal(Object[] procedureParams,
+    private Mono<CosmosAsyncStoredProcedureResponse> executeInternal(List<Object> procedureParams,
                                                                      CosmosStoredProcedureRequestOptions options) {
         if (options == null) {
             options = new CosmosStoredProcedureRequestOptions();
