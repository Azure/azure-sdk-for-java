--- conflicted
+++ resolved
@@ -74,11 +74,7 @@
                 "Operation will NOT be retried - not a throttled request. Current attempt {}",
                 this.currentAttemptCount,
                 exception);
-<<<<<<< HEAD
-            return Mono.just(ShouldRetryResult.noRetryOnNonRelatedException(exception));
-=======
             return Mono.just(ShouldRetryResult.errorOnNonRelatedException(exception));
->>>>>>> ed5ac4b1
         }
 
         if (!retryOnClientSideThrottledBatchRequests &&
