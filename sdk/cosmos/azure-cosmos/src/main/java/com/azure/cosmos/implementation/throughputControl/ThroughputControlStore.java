// Copyright (c) Microsoft Corporation. All rights reserved.
// Licensed under the MIT License.

package com.azure.cosmos.implementation.throughputControl;

import com.azure.cosmos.BridgeInternal;
import com.azure.cosmos.ConnectionMode;
import com.azure.cosmos.CosmosException;
import com.azure.cosmos.implementation.ResourceType;
import com.azure.cosmos.implementation.RxDocumentServiceRequest;
import com.azure.cosmos.implementation.Utils;
import com.azure.cosmos.implementation.apachecommons.lang.StringUtils;
import com.azure.cosmos.implementation.apachecommons.lang.tuple.Pair;
import com.azure.cosmos.implementation.caches.AsyncCache;
import com.azure.cosmos.implementation.caches.RxClientCollectionCache;
import com.azure.cosmos.implementation.caches.RxPartitionKeyRangeCache;
import com.azure.cosmos.implementation.throughputControl.config.ThroughputControlGroupInternal;
import com.azure.cosmos.implementation.throughputControl.controller.IThroughputController;
import com.azure.cosmos.implementation.throughputControl.controller.container.EmptyThroughputContainerController;
import com.azure.cosmos.implementation.throughputControl.controller.container.IThroughputContainerController;
import com.azure.cosmos.implementation.throughputControl.controller.container.ThroughputContainerController;
import com.azure.cosmos.implementation.throughputControl.exceptions.ThroughputControlInitializationException;
import org.slf4j.Logger;
import org.slf4j.LoggerFactory;
import reactor.core.Exceptions;
import reactor.core.publisher.Mono;

import java.util.concurrent.ConcurrentHashMap;

import static com.azure.cosmos.implementation.Exceptions.isNameCacheStale;
import static com.azure.cosmos.implementation.Exceptions.isPartitionKeyMismatchException;
import static com.azure.cosmos.implementation.guava25.base.Preconditions.checkArgument;
import static com.azure.cosmos.implementation.guava25.base.Preconditions.checkNotNull;

/**
 * This is the entrance class for the whole throughput control work flow pipeline.
 * The pipeline will consist of controllers which is implementation of {@link IThroughputController} and {@link ThroughputRequestThrottler}.
 *
 * Following is a high-level diagram of the pipeline:
 *
 *                                       +-------------------+
 *                                       |       Client      |
 *                                       +-------------------+
 *                                                 |
 *                                                 |
 *                                                 |
 *                       +---------------------------------------------------------+
 *                       |                    ThroughputControlStore               |
 *                       +---------------------------------------------------------+
 *                      /                                                           \
 *                     /                                                             \
 *                    /                                                               \
 *         +---------------------------------------+                   +---------------------------------------+
 *         |       Container A controller          |                   |      Container B controller           |
 *         +---------------------------------------+       ...         +---------------------------------------+
 *                  /                           \
 *                 /                             \
 *                /                               \
 *         +--------------------+                +---------------------+
 *         | Group 1 controller |                | Group 2 controller  |
 *         +--------------------+     ...        +---------------------+
 *                  |          \
 *                  |           \-------------\
 *                  |                          \
 *    +---------------------------+         +-----------------------------+
 *    |Global Request controller |   OR    | PkRanges Request controller  |
 *    +--------------------------+         +------------------------------+
 *                  |                             /                   \
 *                  |                            /                     \
 *                  |                           /                       \
 *       +------------------+        +------------------+            +------------------+
 *       |Request throttler |        |Request throttler |            |Request throttler |
 *       +------------------+        +------------------+  ...       +------------------+
 *
 *
  */
public class ThroughputControlStore {
    private static final Logger logger = LoggerFactory.getLogger(ThroughputControlStore.class);

    private final RxClientCollectionCache collectionCache;
    private final ConnectionMode connectionMode;
    private final AsyncCache<String, IThroughputContainerController> containerControllerCache;
    private final ConcurrentHashMap<String, ContainerThroughputControlGroupProperties> containerMap;
    private final RxPartitionKeyRangeCache partitionKeyRangeCache;

    private final LinkedCancellationTokenSource cancellationTokenSource;
    private final ConcurrentHashMap<String, LinkedCancellationToken> cancellationTokenMap;

    public ThroughputControlStore(
        RxClientCollectionCache collectionCache,
        ConnectionMode connectionMode,
        RxPartitionKeyRangeCache partitionKeyRangeCache) {

        checkNotNull(collectionCache,"RxClientCollectionCache can not be null");
        checkNotNull(partitionKeyRangeCache, "PartitionKeyRangeCache can not be null");

        this.collectionCache = collectionCache;
        this.connectionMode = connectionMode;
        this.containerControllerCache = new AsyncCache<>();
        this.containerMap = new ConcurrentHashMap<>();
        this.partitionKeyRangeCache = partitionKeyRangeCache;

        this.cancellationTokenSource = new LinkedCancellationTokenSource();
        this.cancellationTokenMap = new ConcurrentHashMap<>();
    }

    public void enableThroughputControlGroup(ThroughputControlGroupInternal group) {
        checkNotNull(group, "Throughput control group cannot be null");

        String containerNameLink = Utils.trimBeginningAndEndingSlashes(BridgeInternal.extractContainerSelfLink(group.getTargetContainer()));
        this.containerMap.compute(containerNameLink, (key, throughputControlContainerProperties) -> {
            if (throughputControlContainerProperties == null) {
                throughputControlContainerProperties = new ContainerThroughputControlGroupProperties();
            }

<<<<<<< HEAD
            int groupSize = throughputControlContainerProperties.enableThroughputControlGroup(group);

            if (groupSize == 1) {
                // This is the first enabled group for the target container
                // Clean the current cache in case we have built EmptyThroughputContainerController.
=======
            int groupSizeBefore = throughputControlContainerProperties.getThroughputControlGroupSet().size();
            Pair<Integer, Boolean> stateAfterEnabling =
                throughputControlContainerProperties.enableThroughputControlGroup(group);

            int groupSizeAfter = stateAfterEnabling.getLeft();
            boolean wasGroupConfigUpdated = stateAfterEnabling.getRight();

            if ((groupSizeAfter > groupSizeBefore && groupSizeAfter == 1) || wasGroupConfigUpdated) {
                // This is the first enabled group for the target container or an existing group was modified
                // Clean the current cache in case we have built EmptyThroughputContainerController or an existing
                // group was modified
>>>>>>> 8d609db9
                this.containerControllerCache.remove(containerNameLink);
            }

            return throughputControlContainerProperties;
        });
    }

    public <T> Mono<T> processRequest(RxDocumentServiceRequest request, Mono<T> originalRequestMono) {
        checkNotNull(request, "Request can not be null");
        checkNotNull(originalRequestMono, "originalRequestMono can not be null");

        // Currently, we will only target two resource types.
        // If in the future we find other useful scenarios for throughput control, add more resource type here.
        if (request.getResourceType() != ResourceType.Document && request.getResourceType() != ResourceType.StoredProcedure) {
            return originalRequestMono;
        }

        String collectionNameLink = Utils.getCollectionName(request.getResourceAddress());
        return this.resolveContainerController(collectionNameLink)
            .flatMap(containerController -> {
                if (containerController.canHandleRequest(request)) {
                    return containerController.processRequest(request, originalRequestMono)
                        .doOnError(throwable -> this.handleException(collectionNameLink, request, throwable));
                }

                // Unable to find container controller to handle the request,
                // It is caused by control store out of sync or the request has staled info.
                // We will handle the first scenario by creating a new container controller,
                // while fall back to original request Mono for the second scenario.
                return this.updateControllerAndRetry(collectionNameLink, request, originalRequestMono);
            })
            .onErrorResume(throwable -> {

                Exception unwrappedException = Utils.as(Exceptions.unwrap(throwable), Exception.class);
                if (unwrappedException instanceof ThroughputControlInitializationException) {
                      if (this.shouldContinueRequestOnInitError(request, collectionNameLink, unwrappedException)) {
                          return originalRequestMono;
                      }

                      return Mono.error(unwrappedException.getCause());
               }

               return Mono.error(throwable);
            });
    }

    private boolean shouldContinueRequestOnInitError(RxDocumentServiceRequest request, String collectionNameLink, Throwable throwable) {
        if (throwable instanceof ThroughputControlInitializationException) {
            ContainerThroughputControlGroupProperties throughputControlContainerProperties = this.containerMap.get(collectionNameLink);

            checkNotNull(
                    throughputControlContainerProperties,
                    "Throughput control container properties should not be null");
            checkArgument(
                    throughputControlContainerProperties.getThroughputControlGroupSet().size() > 0,
                    "There should be more than one throughput control group");

            return throughputControlContainerProperties.allowRequestToContinueOnInitError(request);
        }

        return false;
    }

    private <T> Mono<T> updateControllerAndRetry(
        String containerNameLink,
        RxDocumentServiceRequest request,
        Mono<T> originalRequestMono) {

        return this.shouldRefreshContainerController(containerNameLink, request)
            .flatMap(shouldRefresh -> {
                if (shouldRefresh) {
                    this.cancellationTokenMap.compute(containerNameLink, (key, cancellationToken) -> {
                        if (cancellationToken != null) {
                            cancellationToken.cancel();
                        }

                        return null;
                    });

                    this.containerControllerCache.refresh(containerNameLink, () -> this.createAndInitContainerController(containerNameLink));
                    return this.resolveContainerController(containerNameLink)
                        .flatMap(updatedContainerController -> {
                            if (updatedContainerController.canHandleRequest(request)) {
                                return updatedContainerController.processRequest(request, originalRequestMono)
                                    .doOnError(throwable -> this.handleException(containerNameLink, request, throwable));
                            } else {
                                // still can not handle the request
                                logger.warn(
                                    "Can not find container controller to process request {} with collectionRid {} ",
                                    request.getActivityId(),
                                    request.requestContext.resolvedCollectionRid);

                                return originalRequestMono;
                            }
                        });
                }

                return originalRequestMono;
            });
    }

    private Mono<IThroughputContainerController> resolveContainerController(String containerNameLink) {
        checkArgument(StringUtils.isNotEmpty(containerNameLink), "Container name link can not be null or empty");

        return this.containerControllerCache.getAsync(
                    containerNameLink,
                    null,
                    () -> this.createAndInitContainerController(containerNameLink))
                .onErrorResume(throwable -> Mono.error(new ThroughputControlInitializationException(throwable)));
    }

    private Mono<IThroughputContainerController> createAndInitContainerController(String containerNameLink) {
        checkArgument(StringUtils.isNotEmpty(containerNameLink), "Container link should not be null or empty");

        if (this.containerMap.containsKey(containerNameLink)) {
            return Mono.just(this.containerMap.get(containerNameLink))
                .flatMap(throughputControlContainerProperties -> {
                    LinkedCancellationToken parentToken =
                        this.cancellationTokenMap.compute(
                            containerNameLink,
                            (key, cancellationToken) -> this.cancellationTokenSource.getToken());

                    ThroughputContainerController containerController =
                        new ThroughputContainerController(
                            this.collectionCache,
                            this.connectionMode,
                            throughputControlContainerProperties.getThroughputControlGroupSet(),
                            this.partitionKeyRangeCache,
                            parentToken);

                    return containerController.init();
                });
        } else {
            return Mono.just(new EmptyThroughputContainerController())
                .flatMap(EmptyThroughputContainerController::init);
        }
    }

    private Mono<Boolean> shouldRefreshContainerController(String containerLink, RxDocumentServiceRequest request) {
        // TODO: populate diagnostics
        return this.collectionCache.resolveByNameAsync(null, containerLink, null)
            .flatMap(documentCollection ->
                Mono.just(StringUtils.equals(documentCollection.getResourceId(), request.requestContext.resolvedCollectionRid)));
    }

    private void handleException(String containerNameLink, RxDocumentServiceRequest request, Throwable throwable) {
        checkArgument(StringUtils.isNotEmpty(containerNameLink), "Container name link can not be null nor empty");
        checkNotNull(request, "Request can not be null");
        checkNotNull(throwable, "Exception can not be null");

        CosmosException cosmosException = Utils.as(Exceptions.unwrap(throwable), CosmosException.class);

        if (cosmosException != null &&
            (isNameCacheStale(cosmosException) || isPartitionKeyMismatchException(cosmosException))) {

            this.cancellationTokenMap.compute(containerNameLink,(key, cancellationToken) -> {
                if (cancellationToken != null) {
                    cancellationToken.cancel();
                }
                return null;
            });

            String containerLink = Utils.getCollectionName(request.getResourceAddress());

            this.collectionCache.refresh(null, containerLink, null);
            this.containerControllerCache.refresh(
                containerLink,
                () -> createAndInitContainerController(containerLink)
            );
        }
    }

    public void close() {
        this.cancellationTokenSource.close();
    }
}<|MERGE_RESOLUTION|>--- conflicted
+++ resolved
@@ -113,13 +113,6 @@
                 throughputControlContainerProperties = new ContainerThroughputControlGroupProperties();
             }
 
-<<<<<<< HEAD
-            int groupSize = throughputControlContainerProperties.enableThroughputControlGroup(group);
-
-            if (groupSize == 1) {
-                // This is the first enabled group for the target container
-                // Clean the current cache in case we have built EmptyThroughputContainerController.
-=======
             int groupSizeBefore = throughputControlContainerProperties.getThroughputControlGroupSet().size();
             Pair<Integer, Boolean> stateAfterEnabling =
                 throughputControlContainerProperties.enableThroughputControlGroup(group);
@@ -131,7 +124,6 @@
                 // This is the first enabled group for the target container or an existing group was modified
                 // Clean the current cache in case we have built EmptyThroughputContainerController or an existing
                 // group was modified
->>>>>>> 8d609db9
                 this.containerControllerCache.remove(containerNameLink);
             }
 
