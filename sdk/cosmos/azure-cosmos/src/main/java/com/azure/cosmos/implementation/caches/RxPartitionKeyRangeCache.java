--- conflicted
+++ resolved
@@ -169,19 +169,6 @@
             routingMap -> getRoutingMapForCollectionAsync(metaDataDiagnosticsContext, collectionRid, null, properties), forceRefresh -> false).map(Utils.ValueHolder::new);
 
         return routingMapObs.map(routingMapValueHolder -> new Utils.ValueHolder<>(routingMapValueHolder.v.getRangeByPartitionKeyRangeId(partitionKeyRangeId)))
-<<<<<<< HEAD
-            .onErrorResume(err -> {
-                CosmosException dce = Utils.as(err, CosmosException.class);
-                logger.debug("tryGetRangeByPartitionKeyRangeId on collectionRid {} and partitionKeyRangeId {} encountered failure",
-                    collectionRid, partitionKeyRangeId, err);
-
-                if (dce != null && Exceptions.isNotFound(dce)) {
-                    return Mono.just(new Utils.ValueHolder<>(null));
-                }
-
-                return Mono.error(dce);
-            });
-=======
                 .onErrorResume(err -> {
                     CosmosException dce = Utils.as(err, CosmosException.class);
                     logger.debug(
@@ -196,7 +183,6 @@
 
                     return dce != null ? Mono.error(dce) : Mono.error(err);
                 });
->>>>>>> a44f7d9c
     }
 
     public Mono<Utils.ValueHolder<CollectionRoutingMap>> refreshAsync(MetadataDiagnosticsContext metaDataDiagnosticsContext, String collectionRid) {
