--- conflicted
+++ resolved
@@ -246,23 +246,4 @@
                     }, 1).collectList();
         });
     }
-<<<<<<< HEAD
-
-    /**
-     * Force refreshes the partition range cache
-     * @param metadataDiagnosticsContext the metadata diagnostics context
-     * @param collectionRId the collectionRid
-     * @return a void Mono
-     */
-    public Mono<Void> forceRefresh(MetadataDiagnosticsContext metadataDiagnosticsContext, String collectionRId) {
-        Mono<Utils.ValueHolder<CollectionRoutingMap>> routingMapObs =
-            this.tryLookupAsync(metadataDiagnosticsContext, collectionRId, null, null);
-        return routingMapObs.flatMap(routingMapValueHolder -> this.tryLookupAsync(metadataDiagnosticsContext,
-                                                                                  collectionRId,
-                                                                                  routingMapValueHolder.v,
-                                                                                  null)
-                                                                  .then());
-    }
-=======
->>>>>>> 1ab17849
 }