--- conflicted
+++ resolved
@@ -62,7 +62,11 @@
                    .collect(Collectors.toList());
     }
 
-<<<<<<< HEAD
+    static <T> List<T> getTypedResultsFromV2Results(List<Document> results, Class<T> klass) {
+        return results.stream().map(document -> document.toObject(klass))
+                   .collect(Collectors.toList());
+    }
+    
     /**
      * Gets object.
      *
@@ -71,13 +75,6 @@
      * @return the object
      * @throws IOException the io exception
      */
-=======
-    static <T> List<T> getTypedResultsFromV2Results(List<Document> results, Class<T> klass) {
-        return results.stream().map(document -> document.toObject(klass))
-                   .collect(Collectors.toList());
-    }
-    
->>>>>>> 23f7b444
     public <T> T getObject(Class<?> klass) throws IOException {
         return (T) MAPPER.readValue(this.toJson(), klass);
     }
