--- conflicted
+++ resolved
@@ -89,56 +89,32 @@
         startRefreshLocationTimerAsync(true).block(maxInitializationTime);
     }
 
-<<<<<<< HEAD
-    public UnmodifiableList<LocationCache.ConsolidatedRegionalEndpoint> getReadEndpoints() {
-=======
     public UnmodifiableList<RegionalRoutingContext> getReadEndpoints() {
->>>>>>> ed5ac4b1
         // readonly
         return this.locationCache.getReadEndpoints();
     }
 
-<<<<<<< HEAD
-    public UnmodifiableList<LocationCache.ConsolidatedRegionalEndpoint> getWriteEndpoints() {
-=======
     public UnmodifiableList<RegionalRoutingContext> getWriteEndpoints() {
->>>>>>> ed5ac4b1
         //readonly
         return this.locationCache.getWriteEndpoints();
     }
 
-<<<<<<< HEAD
-    public UnmodifiableList<LocationCache.ConsolidatedRegionalEndpoint> getApplicableReadEndpoints(RxDocumentServiceRequest request) {
-=======
     public UnmodifiableList<RegionalRoutingContext> getApplicableReadEndpoints(RxDocumentServiceRequest request) {
->>>>>>> ed5ac4b1
         // readonly
         return this.locationCache.getApplicableReadEndpoints(request);
     }
 
-<<<<<<< HEAD
-    public UnmodifiableList<LocationCache.ConsolidatedRegionalEndpoint> getApplicableWriteEndpoints(RxDocumentServiceRequest request) {
-=======
     public UnmodifiableList<RegionalRoutingContext> getApplicableWriteEndpoints(RxDocumentServiceRequest request) {
->>>>>>> ed5ac4b1
         //readonly
         return this.locationCache.getApplicableWriteEndpoints(request);
     }
 
-<<<<<<< HEAD
-    public UnmodifiableList<LocationCache.ConsolidatedRegionalEndpoint> getApplicableReadEndpoints(List<String> excludedRegions) {
-=======
     public UnmodifiableList<RegionalRoutingContext> getApplicableReadEndpoints(List<String> excludedRegions) {
->>>>>>> ed5ac4b1
         // readonly
         return this.locationCache.getApplicableReadEndpoints(excludedRegions, Collections.emptyList());
     }
 
-<<<<<<< HEAD
-    public UnmodifiableList<LocationCache.ConsolidatedRegionalEndpoint> getApplicableWriteEndpoints(List<String> excludedRegions) {
-=======
     public UnmodifiableList<RegionalRoutingContext> getApplicableWriteEndpoints(List<String> excludedRegions) {
->>>>>>> ed5ac4b1
         //readonly
         return this.locationCache.getApplicableWriteEndpoints(excludedRegions, Collections.emptyList());
     }
@@ -171,19 +147,11 @@
                 });
     }
 
-<<<<<<< HEAD
-    public LocationCache.ConsolidatedRegionalEndpoint resolveServiceEndpoint(RxDocumentServiceRequest request) {
-        LocationCache.ConsolidatedRegionalEndpoint serviceEndpoints = this.locationCache.resolveServiceEndpoint(request);
-        if (request.faultInjectionRequestContext != null) {
-            // TODO: integrate thin client into fault injection
-            request.faultInjectionRequestContext.setLocationEndpointToRoute(serviceEndpoints.getGatewayLocationEndpoint());
-=======
     public RegionalRoutingContext resolveServiceEndpoint(RxDocumentServiceRequest request) {
         RegionalRoutingContext serviceEndpoints = this.locationCache.resolveServiceEndpoint(request);
         if (request.faultInjectionRequestContext != null) {
             // TODO: integrate thin client into fault injection
             request.faultInjectionRequestContext.setLocationEndpointToRoute(serviceEndpoints.getGatewayRegionalEndpoint());
->>>>>>> ed5ac4b1
         }
 
         return serviceEndpoints;
