// Copyright (c) Microsoft Corporation. All rights reserved.
// Licensed under the MIT License.

package com.azure.cosmos.implementation.directconnectivity;

import com.azure.cosmos.implementation.RxDocumentServiceRequest;
import com.azure.cosmos.implementation.IOpenConnectionsHandler;
import com.azure.cosmos.implementation.OpenConnectionResponse;
import reactor.core.publisher.Flux;
import reactor.core.publisher.Mono;

import java.net.URI;

public interface IAddressResolver {

    Mono<AddressInformation[]> resolveAsync(
            RxDocumentServiceRequest request,
            boolean forceRefreshPartitionAddresses);

    int updateAddresses(URI serverKey);
<<<<<<< HEAD
=======

    /***
     * Warm up caches and open connections to all replicas of the container for the current read region.
     *
     * @param containerLink the container link.
     *
     * @return A flux of {@link OpenConnectionResponse}.
     */
    Flux<OpenConnectionResponse> openConnectionsAndInitCaches(String containerLink);

    /***
     * Set the open connection handler so SDK can proactively create connections based on need.
     *
     * @param openConnectionHandler the {@link IOpenConnectionsHandler}.
     */
    void setOpenConnectionsHandler(IOpenConnectionsHandler openConnectionHandler);
>>>>>>> 8d609db9
}<|MERGE_RESOLUTION|>--- conflicted
+++ resolved
@@ -18,8 +18,6 @@
             boolean forceRefreshPartitionAddresses);
 
     int updateAddresses(URI serverKey);
-<<<<<<< HEAD
-=======
 
     /***
      * Warm up caches and open connections to all replicas of the container for the current read region.
@@ -36,5 +34,4 @@
      * @param openConnectionHandler the {@link IOpenConnectionsHandler}.
      */
     void setOpenConnectionsHandler(IOpenConnectionsHandler openConnectionHandler);
->>>>>>> 8d609db9
 }