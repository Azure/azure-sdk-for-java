--- conflicted
+++ resolved
@@ -3,7 +3,6 @@
 
 package com.azure.cosmos.implementation.directconnectivity;
 
-import com.azure.cosmos.implementation.GlobalEndpointManager;
 import com.azure.cosmos.implementation.RxDocumentServiceRequest;
 import reactor.core.publisher.Mono;
 
@@ -15,11 +14,5 @@
             RxDocumentServiceRequest request,
             boolean forceRefreshPartitionAddresses);
 
-<<<<<<< HEAD
-    void updateAddresses(RxDocumentServiceRequest request, URI serverKey);
-
-    GlobalEndpointManager getGlobalEndpointManager();
-=======
     int updateAddresses(URI serverKey);
->>>>>>> 33beb6b1
 }