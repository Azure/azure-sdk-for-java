// Copyright (c) Microsoft Corporation. All rights reserved.
// Licensed under the MIT License.

package com.azure.cosmos.implementation.routing;

import java.nio.ByteBuffer;
import java.util.Objects;

<<<<<<< HEAD
public class UInt128 implements Comparable<UInt128>{
    private static final int SIZE  = Long.SIZE + Long.SIZE;
    private static final int BYTES = SIZE / Byte.SIZE;
    public static UInt128 ZERO = new UInt128(0l, 0l);
=======
public class UInt128 {
    private static final int SIZE  = Long.SIZE + Long.SIZE;
    public static final int BYTES = SIZE / Byte.SIZE;
>>>>>>> 21700d60
    final long low;
    final long high;

    public UInt128(long x, long y) {
        this.low = x;
        this.high = y;
    }

    public UInt128 (ByteBuffer byteBuffer) {
        byteBuffer.rewind();
        this.low = byteBuffer.getLong();
        this.high = byteBuffer.getLong();
    }

    @Override
    public boolean equals(final Object other) {
        if (other instanceof UInt128) {
            final UInt128 uInt128Other = (UInt128) other;
            return this.low == uInt128Other.low && this.high == uInt128Other.high;
        }
        return false;
    }

    @Override
    public int hashCode() {
        return Objects.hash(low, high);
    }

    public ByteBuffer toByteBuffer() {
        ByteBuffer byteBuffer = ByteBuffer.allocate(BYTES);
        byteBuffer.putLong(low).putLong(high);
        return byteBuffer;
    }

    @Override
    public String toString() {
        return toByteBuffer().toString();
    }

    public long getLow() {
        return low;
    }

    public long getHigh() {
        return high;
    }
<<<<<<< HEAD

    public UInt128 add(int addAug) {
        UInt128 add = new UInt128((long)addAug, 0);
        long low = this.low + add.low;
        long high = this.high + add.high;

        if (low < add.low)
        {
            high++;
        }

        return new UInt128(low, high);
    }

    public UInt128 XOR(UInt128 other) {
        return new UInt128(this.low ^ other.low, this.high ^ other.high);
    }

    @Override
    public int compareTo(UInt128 other) {
        if (this.equals(other)) {
            return 0;
        }
        if ((this.high < this.high) || ((this.high == other.high) && (this.low < other.low))) {
            return -1;
        }
        return 1;
    }
=======
>>>>>>> 21700d60
}<|MERGE_RESOLUTION|>--- conflicted
+++ resolved
@@ -6,16 +6,11 @@
 import java.nio.ByteBuffer;
 import java.util.Objects;
 
-<<<<<<< HEAD
 public class UInt128 implements Comparable<UInt128>{
     private static final int SIZE  = Long.SIZE + Long.SIZE;
     private static final int BYTES = SIZE / Byte.SIZE;
     public static UInt128 ZERO = new UInt128(0l, 0l);
-=======
-public class UInt128 {
-    private static final int SIZE  = Long.SIZE + Long.SIZE;
-    public static final int BYTES = SIZE / Byte.SIZE;
->>>>>>> 21700d60
+
     final long low;
     final long high;
 
@@ -62,7 +57,6 @@
     public long getHigh() {
         return high;
     }
-<<<<<<< HEAD
 
     public UInt128 add(int addAug) {
         UInt128 add = new UInt128((long)addAug, 0);
@@ -91,6 +85,4 @@
         }
         return 1;
     }
-=======
->>>>>>> 21700d60
 }