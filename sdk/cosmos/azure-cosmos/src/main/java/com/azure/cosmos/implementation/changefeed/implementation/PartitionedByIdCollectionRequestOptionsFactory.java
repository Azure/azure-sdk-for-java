// Copyright (c) Microsoft Corporation. All rights reserved.
// Licensed under the MIT License.
package com.azure.cosmos.implementation.changefeed.implementation;

import com.azure.cosmos.models.CosmosItemRequestOptions;
<<<<<<< HEAD
import com.azure.cosmos.models.QueryRequestOptions;
=======
import com.azure.cosmos.models.CosmosQueryRequestOptions;
>>>>>>> 72d53830
import com.azure.cosmos.implementation.changefeed.Lease;
import com.azure.cosmos.implementation.changefeed.RequestOptionsFactory;

/**
 * Used to create request setOptions for partitioned lease collections, when partition getKey is defined as /getId.
 */
class PartitionedByIdCollectionRequestOptionsFactory implements RequestOptionsFactory {
    @Override
    public CosmosItemRequestOptions createItemRequestOptions(Lease lease) {
        return new CosmosItemRequestOptions();
    }

    @Override
<<<<<<< HEAD
    public QueryRequestOptions createQueryRequestOptions() {
        return new QueryRequestOptions();
=======
    public CosmosQueryRequestOptions createQueryRequestOptions() {
        return new CosmosQueryRequestOptions();
>>>>>>> 72d53830
    }
}<|MERGE_RESOLUTION|>--- conflicted
+++ resolved
@@ -3,11 +3,7 @@
 package com.azure.cosmos.implementation.changefeed.implementation;
 
 import com.azure.cosmos.models.CosmosItemRequestOptions;
-<<<<<<< HEAD
-import com.azure.cosmos.models.QueryRequestOptions;
-=======
 import com.azure.cosmos.models.CosmosQueryRequestOptions;
->>>>>>> 72d53830
 import com.azure.cosmos.implementation.changefeed.Lease;
 import com.azure.cosmos.implementation.changefeed.RequestOptionsFactory;
 
@@ -21,12 +17,7 @@
     }
 
     @Override
-<<<<<<< HEAD
-    public QueryRequestOptions createQueryRequestOptions() {
-        return new QueryRequestOptions();
-=======
     public CosmosQueryRequestOptions createQueryRequestOptions() {
         return new CosmosQueryRequestOptions();
->>>>>>> 72d53830
     }
 }