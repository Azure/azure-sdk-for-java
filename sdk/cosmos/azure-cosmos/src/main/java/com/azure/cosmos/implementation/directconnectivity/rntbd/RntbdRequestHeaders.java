// Copyright (c) Microsoft Corporation. All rights reserved.
// Licensed under the MIT License.

package com.azure.cosmos.implementation.directconnectivity.rntbd;

import com.azure.cosmos.BridgeInternal;
import com.azure.cosmos.ConsistencyLevel;
import com.azure.cosmos.implementation.ContentSerializationFormat;
import com.azure.cosmos.implementation.EnumerationDirection;
import com.azure.cosmos.implementation.FanoutOperationState;
import com.azure.cosmos.implementation.ImplementationBridgeHelpers;
import com.azure.cosmos.implementation.MigrateCollectionDirective;
import com.azure.cosmos.implementation.Paths;
import com.azure.cosmos.implementation.RMResources;
import com.azure.cosmos.implementation.ReadFeedKeyType;
import com.azure.cosmos.implementation.RemoteStorageType;
import com.azure.cosmos.implementation.ResourceId;
import com.azure.cosmos.implementation.RxDocumentServiceRequest;
import com.azure.cosmos.implementation.apachecommons.lang.EnumUtils;
import com.azure.cosmos.implementation.apachecommons.lang.StringUtils;
import com.azure.cosmos.models.IndexingDirective;
import com.azure.cosmos.models.PriorityLevel;
import com.fasterxml.jackson.annotation.JsonFilter;
import io.netty.buffer.ByteBuf;
import io.netty.buffer.Unpooled;

import java.nio.charset.StandardCharsets;
import java.util.Base64;
import java.util.Locale;
import java.util.Map;
import java.util.UUID;
import java.util.function.Supplier;

import static com.azure.cosmos.implementation.HttpConstants.HeaderValues;
import static com.azure.cosmos.implementation.HttpConstants.HttpHeaders;
import static com.azure.cosmos.implementation.directconnectivity.WFConstants.BackendHeaders;
import static com.azure.cosmos.implementation.directconnectivity.rntbd.RntbdConstants.RntbdConsistencyLevel;
import static com.azure.cosmos.implementation.directconnectivity.rntbd.RntbdConstants.RntbdContentSerializationFormat;
import static com.azure.cosmos.implementation.directconnectivity.rntbd.RntbdConstants.RntbdEnumerationDirection;
import static com.azure.cosmos.implementation.directconnectivity.rntbd.RntbdConstants.RntbdFanoutOperationState;
import static com.azure.cosmos.implementation.directconnectivity.rntbd.RntbdConstants.RntbdIndexingDirective;
import static com.azure.cosmos.implementation.directconnectivity.rntbd.RntbdConstants.RntbdMigrateCollectionDirective;
import static com.azure.cosmos.implementation.directconnectivity.rntbd.RntbdConstants.RntbdOperationType;
import static com.azure.cosmos.implementation.directconnectivity.rntbd.RntbdConstants.RntbdReadFeedKeyType;
import static com.azure.cosmos.implementation.directconnectivity.rntbd.RntbdConstants.RntbdRemoteStorageType;
import static com.azure.cosmos.implementation.directconnectivity.rntbd.RntbdConstants.RntbdRequestHeader;
import static com.azure.cosmos.implementation.guava25.base.Preconditions.checkNotNull;

@JsonFilter("RntbdToken")
public final class RntbdRequestHeaders extends RntbdTokenStream<RntbdRequestHeader> {

    // region Fields

    private static final String URL_TRIM = "/";

    // endregion

    // region Constructors

    RntbdRequestHeaders(final RntbdRequestArgs args, final RntbdRequestFrame frame) {

        this(Unpooled.EMPTY_BUFFER);

        checkNotNull(args, "args");
        checkNotNull(frame, "frame");

        final RxDocumentServiceRequest request = args.serviceRequest();
        final byte[] content = request.getContentAsByteArray();

        this.getPayloadPresent().setValue(content != null && content.length > 0);
<<<<<<< HEAD
=======

>>>>>>> ed5ac4b1
        RntbdToken replicaPathToken = this.getReplicaPath();
        if (replicaPathToken != null) {
            replicaPathToken.setValue(args.replicaPath());
        }

        RntbdToken transportRequestIDToken = this.getTransportRequestID();
        if (transportRequestIDToken != null) {
            transportRequestIDToken.setValue(args.transportRequestId());
        }

        final Map<String, String> headers = request.getHeaders();

        // Special-case headers
        this.addAimHeader(headers);
        this.addAllowScanOnQuery(headers);
        this.addBinaryIdIfPresent(headers);
        this.addCanCharge(headers);
        this.addCanOfferReplaceComplete(headers);
        this.addCanThrottle(headers);
        this.addCollectionRemoteStorageSecurityIdentifier(headers);
        this.addConsistencyLevelHeader(headers);
        this.addContentSerializationFormat(headers);
        this.addContinuationToken(request);
        this.addDateHeader(headers);
        this.addDisableRUPerMinuteUsage(headers);
        this.addEmitVerboseTracesInQuery(headers);
        this.addEnableLogging(headers);
        this.addEnableLowPrecisionOrderBy(headers);
        this.addEntityId(headers);
        this.addEnumerationDirection(headers);
        this.addExcludeSystemProperties(headers);
        this.addFanoutOperationStateHeader(headers);
        this.addIfModifiedSinceHeader(headers);
        this.addIndexingDirectiveHeader(headers);
        this.addIsAutoScaleRequest(headers);
        this.addIsFanout(headers);
        this.addIsReadOnlyScript(headers);
        this.addIsUserRequest(headers);
        this.addMatchHeader(headers, frame.getOperationType());
        this.addMigrateCollectionDirectiveHeader(headers);
        this.addPageSize(headers);
        this.addPopulateCollectionThroughputInfo(headers);
        this.addPopulatePartitionStatistics(headers);
        this.addPopulateQueryMetrics(headers);
        this.addPopulateQuotaInfo(headers);
        this.addProfileRequest(headers);
        this.addQueryForceScan(headers);
        this.addRemoteStorageType(headers);
        this.addResourceIdOrPathHeaders(request);
        this.addResponseContinuationTokenLimitInKb(headers);
        this.addShareThroughput(headers);
        this.addStartAndEndKeys(headers);
        this.addSupportSpatialLegacyCoordinates(headers);
        this.addUsePolygonsSmallerThanAHemisphere(headers);
        this.addReturnPreference(headers);
        this.addPopulateIndexMetrics(headers);
        this.addIsClientEncrypted(headers);
        this.addIntendedCollectionRid(headers);
        this.addCorrelatedActivityId(headers);
        this.addSDKSupportedCapabilities(headers);
        this.addChangeFeedWireFormatVersion(headers);
        this.addPriorityLevel(headers);
        this.addGlobalDatabaseAccountName(headers);

        // Normal headers (Strings, Ints, Longs, etc.)

        this.fillTokenFromHeader(headers, this::getAllowTentativeWrites, BackendHeaders.ALLOW_TENTATIVE_WRITES);
        this.fillTokenFromHeader(headers, this::getAuthorizationToken, HttpHeaders.AUTHORIZATION);
        this.fillTokenFromHeader(headers, this::getBinaryPassThroughRequest, BackendHeaders.BINARY_PASSTHROUGH_REQUEST);
        this.fillTokenFromHeader(headers, this::getBindReplicaDirective, BackendHeaders.BIND_REPLICA_DIRECTIVE);
        this.fillTokenFromHeader(headers, this::getClientRetryAttemptCount, HttpHeaders.CLIENT_RETRY_ATTEMPT_COUNT);
        this.fillTokenFromHeader(headers, this::getCollectionPartitionIndex, BackendHeaders.COLLECTION_PARTITION_INDEX);
        this.fillTokenFromHeader(headers, this::getCollectionRid, BackendHeaders.COLLECTION_RID);
        this.fillTokenFromHeader(headers, this::getCollectionServiceIndex, BackendHeaders.COLLECTION_SERVICE_INDEX);
        this.fillTokenFromHeader(headers, this::getEffectivePartitionKey, BackendHeaders.EFFECTIVE_PARTITION_KEY);
        this.fillTokenFromHeader(headers, this::getEnableDynamicRidRangeAllocation, BackendHeaders.ENABLE_DYNAMIC_RID_RANGE_ALLOCATION);
        this.fillTokenFromHeader(headers, this::getFilterBySchemaRid, HttpHeaders.FILTER_BY_SCHEMA_RESOURCE_ID);
        this.fillTokenFromHeader(headers, this::getGatewaySignature, HttpHeaders.GATEWAY_SIGNATURE);
        this.fillTokenFromHeader(headers, this::getPartitionCount, BackendHeaders.PARTITION_COUNT);
        this.fillTokenFromHeader(headers, this::getPartitionKey, HttpHeaders.PARTITION_KEY);
        this.fillTokenFromHeader(headers, this::getPartitionKeyRangeId, HttpHeaders.PARTITION_KEY_RANGE_ID);
        this.fillTokenFromHeader(headers, this::getPartitionResourceFilter, BackendHeaders.PARTITION_RESOURCE_FILTER);
        this.fillTokenFromHeader(headers, this::getPostTriggerExclude, HttpHeaders.POST_TRIGGER_EXCLUDE);
        this.fillTokenFromHeader(headers, this::getPostTriggerInclude, HttpHeaders.POST_TRIGGER_INCLUDE);
        this.fillTokenFromHeader(headers, this::getPreTriggerExclude, HttpHeaders.PRE_TRIGGER_EXCLUDE);
        this.fillTokenFromHeader(headers, this::getPreTriggerInclude, HttpHeaders.PRE_TRIGGER_INCLUDE);
        this.fillTokenFromHeader(headers, this::getPrimaryMasterKey, BackendHeaders.PRIMARY_MASTER_KEY);
        this.fillTokenFromHeader(headers, this::getPrimaryReadonlyKey, BackendHeaders.PRIMARY_READONLY_KEY);
        this.fillTokenFromHeader(headers, this::getRemainingTimeInMsOnClientRequest, HttpHeaders.REMAINING_TIME_IN_MS_ON_CLIENT_REQUEST);
        this.fillTokenFromHeader(headers, this::getResourceSchemaName, BackendHeaders.RESOURCE_SCHEMA_NAME);
        this.fillTokenFromHeader(headers, this::getResourceTokenExpiry, HttpHeaders.RESOURCE_TOKEN_EXPIRY);
        this.fillTokenFromHeader(headers, this::getRestoreMetadataFilter, HttpHeaders.RESTORE_METADATA_FILTER);
        this.fillTokenFromHeader(headers, this::getRestoreParams, BackendHeaders.RESTORE_PARAMS);
        this.fillTokenFromHeader(headers, this::getSecondaryMasterKey, BackendHeaders.SECONDARY_MASTER_KEY);
        this.fillTokenFromHeader(headers, this::getSecondaryReadonlyKey, BackendHeaders.SECONDARY_READONLY_KEY);
        this.fillTokenFromHeader(headers, this::getSessionToken, HttpHeaders.SESSION_TOKEN);
        this.fillTokenFromHeader(headers, this::getSharedOfferThroughput, HttpHeaders.SHARED_OFFER_THROUGHPUT);
        this.fillTokenFromHeader(headers, this::getTargetGlobalCommittedLsn, HttpHeaders.TARGET_GLOBAL_COMMITTED_LSN);
        this.fillTokenFromHeader(headers, this::getTargetLsn, HttpHeaders.TARGET_LSN);
        this.fillTokenFromHeader(headers, this::getTimeToLiveInSeconds, BackendHeaders.TIME_TO_LIVE_IN_SECONDS);
        this.fillTokenFromHeader(headers, this::getTransportRequestID, HttpHeaders.TRANSPORT_REQUEST_ID);
        this.fillTokenFromHeader(headers, this::isBatchAtomic, HttpHeaders.IS_BATCH_ATOMIC);
        this.fillTokenFromHeader(headers, this::shouldBatchContinueOnError, HttpHeaders.SHOULD_BATCH_CONTINUE_ON_ERROR);
        this.fillTokenFromHeader(headers, this::isBatchOrdered, HttpHeaders.IS_BATCH_ORDERED);
        this.fillTokenFromHeader(headers, this::getCorrelatedActivityId, HttpHeaders.CORRELATED_ACTIVITY_ID);
        this.fillTokenFromHeader(headers, this::getSDKSupportedCapabilities, HttpHeaders.SDK_SUPPORTED_CAPABILITIES);
        this.fillTokenFromHeader(headers, this::getChangeFeedWireFormatVersion, HttpHeaders.CHANGE_FEED_WIRE_FORMAT_VERSION);

        // Will be null in case of direct, which is fine - BE will use the value slice the connection context this.
        // When this is used in Gateway, the header value will be populated with the proxied HTTP request's header,
        // and BE will respect the per-request value.

        this.fillTokenFromHeader(headers, this::getClientVersion, HttpHeaders.VERSION);
    }

    private RntbdRequestHeaders(ByteBuf in) {
        super(RntbdRequestHeader.set, RntbdRequestHeader.map, in, RntbdRequestHeader.class);
    }

    // endregion

    // region Methods

    static RntbdRequestHeaders decode(final ByteBuf in) {
        final RntbdRequestHeaders metadata = new RntbdRequestHeaders(in);
        return RntbdRequestHeaders.decode(metadata);
    }

    // endregion

    // region Privates

    private RntbdToken getAIM() {
        return this.get(RntbdRequestHeader.A_IM);
    }

    private RntbdToken getAllowTentativeWrites() {
        return this.get(RntbdRequestHeader.AllowTentativeWrites);
    }

    private RntbdToken getAttachmentName() {
        return this.get(RntbdRequestHeader.AttachmentName);
    }

    private RntbdToken getAuthorizationToken() {
        return this.get(RntbdRequestHeader.AuthorizationToken);
    }

    private RntbdToken getBinaryId() {
        return this.get(RntbdRequestHeader.BinaryId);
    }

    private RntbdToken getBinaryPassThroughRequest() {
        return this.get(RntbdRequestHeader.BinaryPassthroughRequest);
    }

    private RntbdToken getBindReplicaDirective() {
        return this.get(RntbdRequestHeader.BindReplicaDirective);
    }

    private RntbdToken getCanCharge() {
        return this.get(RntbdRequestHeader.CanCharge);
    }

    private RntbdToken getCanOfferReplaceComplete() {
        return this.get(RntbdRequestHeader.CanOfferReplaceComplete);
    }

    private RntbdToken getCanThrottle() {
        return this.get(RntbdRequestHeader.CanThrottle);
    }

    private RntbdToken getClientRetryAttemptCount() {
        return this.get(RntbdRequestHeader.ClientRetryAttemptCount);
    }

    private RntbdToken getClientVersion() {
        return this.get(RntbdRequestHeader.ClientVersion);
    }

    private RntbdToken getCollectionName() {
        return this.get(RntbdRequestHeader.CollectionName);
    }

    private RntbdToken getCollectionPartitionIndex() {
        return this.get(RntbdRequestHeader.CollectionPartitionIndex);
    }

    private RntbdToken getCollectionRemoteStorageSecurityIdentifier() {
        return this.get(RntbdRequestHeader.CollectionRemoteStorageSecurityIdentifier);
    }

    private RntbdToken getCollectionRid() {
        return this.get(RntbdRequestHeader.CollectionRid);
    }

    private RntbdToken getCollectionServiceIndex() {
        return this.get(RntbdRequestHeader.CollectionServiceIndex);
    }

    private RntbdToken getConflictName() {
        return this.get(RntbdRequestHeader.ConflictName);
    }

    private RntbdToken getConsistencyLevel() {
        return this.get(RntbdRequestHeader.ConsistencyLevel);
    }

    private RntbdToken getContentSerializationFormat() {
        return this.get(RntbdRequestHeader.ContentSerializationFormat);
    }

    private RntbdToken getContinuationToken() {
        return this.get(RntbdRequestHeader.ContinuationToken);
    }

    private RntbdToken getCorrelatedActivityId() {
        return this.get(RntbdRequestHeader.CorrelatedActivityId);
    }

    private RntbdToken getPriorityLevel() { return this.get(RntbdRequestHeader.PriorityLevel); }

<<<<<<< HEAD
    private RntbdToken getGlobalDatabaseAccountName() { return this.get(RntbdRequestHeader.GlobalDatabaseAccountName); }
=======
    private RntbdToken getGlobalDatabaseAccountName() {
        return this.get(RntbdRequestHeader.GlobalDatabaseAccountName);
    }
>>>>>>> ed5ac4b1

    private RntbdToken getDatabaseName() {
        return this.get(RntbdRequestHeader.DatabaseName);
    }

    private RntbdToken getDate() {
        return this.get(RntbdRequestHeader.Date);
    }

    private RntbdToken getDisableRUPerMinuteUsage() {
        return this.get(RntbdRequestHeader.DisableRUPerMinuteUsage);
    }

    private RntbdToken getDocumentName() {
        return this.get(RntbdRequestHeader.DocumentName);
    }

    private RntbdToken getEffectivePartitionKey() {
        return this.get(RntbdRequestHeader.EffectivePartitionKey);
    }

    private RntbdToken getReturnPreference() {
        return this.get(RntbdRequestHeader.ReturnPreference);
    }

    private RntbdToken getEmitVerboseTracesInQuery() {
        return this.get(RntbdRequestHeader.EmitVerboseTracesInQuery);
    }

    private RntbdToken getEnableDynamicRidRangeAllocation() {
        return this.get(RntbdRequestHeader.EnableDynamicRidRangeAllocation);
    }

    private RntbdToken getEnableLogging() {
        return this.get(RntbdRequestHeader.EnableLogging);
    }

    private RntbdToken getEnableLowPrecisionOrderBy() {
        return this.get(RntbdRequestHeader.EnableLowPrecisionOrderBy);
    }

    private RntbdToken getEnableScanInQuery() {
        return this.get(RntbdRequestHeader.EnableScanInQuery);
    }

    private RntbdToken getEndEpk() {
        return this.get(RntbdRequestHeader.EndEpk);
    }

    private RntbdToken getEndId() {
        return this.get(RntbdRequestHeader.EndId);
    }

    private RntbdToken getEntityId() {
        return this.get(RntbdRequestHeader.EntityId);
    }

    private RntbdToken getEnumerationDirection() {
        return this.get(RntbdRequestHeader.EnumerationDirection);
    }

    private RntbdToken getExcludeSystemProperties() {
        return this.get(RntbdRequestHeader.ExcludeSystemProperties);
    }

    private RntbdToken getFanoutOperationState() {
        return this.get(RntbdRequestHeader.FanoutOperationState);
    }

    private RntbdToken getFilterBySchemaRid() {
        return this.get(RntbdRequestHeader.FilterBySchemaRid);
    }

    private RntbdToken getForceQueryScan() {
        return this.get(RntbdRequestHeader.ForceQueryScan);
    }

    private RntbdToken getGatewaySignature() {
        return this.get(RntbdRequestHeader.GatewaySignature);
    }

    private RntbdToken getIfModifiedSince() {
        return this.get(RntbdRequestHeader.IfModifiedSince);
    }

    private RntbdToken getIndexingDirective() {
        return this.get(RntbdRequestHeader.IndexingDirective);
    }

    private RntbdToken getIsAutoScaleRequest() {
        return this.get(RntbdRequestHeader.IsAutoScaleRequest);
    }

    private RntbdToken getIsFanout() {
        return this.get(RntbdRequestHeader.IsFanout);
    }

    private RntbdToken getIsReadOnlyScript() {
        return this.get(RntbdRequestHeader.IsReadOnlyScript);
    }

    private RntbdToken getIsUserRequest() {
        return this.get(RntbdRequestHeader.IsUserRequest);
    }

    private RntbdToken getMatch() {
        return this.get(RntbdRequestHeader.Match);
    }

    private RntbdToken getMigrateCollectionDirective() {
        return this.get(RntbdRequestHeader.MigrateCollectionDirective);
    }

    private RntbdToken getPageSize() {
        return this.get(RntbdRequestHeader.PageSize);
    }

    private RntbdToken getPartitionCount() {
        return this.get(RntbdRequestHeader.PartitionCount);
    }

    private RntbdToken getPartitionKey() {
        return this.get(RntbdRequestHeader.PartitionKey);
    }

    private RntbdToken getPartitionKeyRangeId() {
        return this.get(RntbdRequestHeader.PartitionKeyRangeId);
    }

    private RntbdToken getPartitionKeyRangeName() {
        return this.get(RntbdRequestHeader.PartitionKeyRangeName);
    }

    private RntbdToken getPartitionResourceFilter() {
        return this.get(RntbdRequestHeader.PartitionResourceFilter);
    }

    private RntbdToken getPayloadPresent() {
        return this.get(RntbdRequestHeader.PayloadPresent);
    }

    private RntbdToken getPermissionName() {
        return this.get(RntbdRequestHeader.PermissionName);
    }

    private RntbdToken getPopulateCollectionThroughputInfo() {
        return this.get(RntbdRequestHeader.PopulateCollectionThroughputInfo);
    }

    private RntbdToken getPopulatePartitionStatistics() {
        return this.get(RntbdRequestHeader.PopulatePartitionStatistics);
    }

    private RntbdToken getPopulateQueryMetrics() {
        return this.get(RntbdRequestHeader.PopulateQueryMetrics);
    }

    private RntbdToken getPopulateIndexMetrics() {
        return this.get(RntbdRequestHeader.PopulateIndexMetrics);
    }

    private RntbdToken getIsClientEncrypted() {
        return this.get(RntbdRequestHeader.IsClientEncrypted);
    }

    private RntbdToken getIntendedCollectionRid() {
        return this.get(RntbdRequestHeader.IntendedCollectionRid);
    }

    private RntbdToken getPopulateQuotaInfo() {
        return this.get(RntbdRequestHeader.PopulateQuotaInfo);
    }

    private RntbdToken getPostTriggerExclude() {
        return this.get(RntbdRequestHeader.PostTriggerExclude);
    }

    private RntbdToken getPostTriggerInclude() {
        return this.get(RntbdRequestHeader.PostTriggerInclude);
    }

    private RntbdToken getPreTriggerExclude() {
        return this.get(RntbdRequestHeader.PreTriggerExclude);
    }

    private RntbdToken getPreTriggerInclude() {
        return this.get(RntbdRequestHeader.PreTriggerInclude);
    }

    private RntbdToken getPrimaryMasterKey() {
        return this.get(RntbdRequestHeader.PrimaryMasterKey);
    }

    private RntbdToken getPrimaryReadonlyKey() {
        return this.get(RntbdRequestHeader.PrimaryReadonlyKey);
    }

    private RntbdToken getProfileRequest() {
        return this.get(RntbdRequestHeader.ProfileRequest);
    }

    private RntbdToken getReadFeedKeyType() {
        return this.get(RntbdRequestHeader.ReadFeedKeyType);
    }

    private RntbdToken getRemainingTimeInMsOnClientRequest() {
        return this.get(RntbdRequestHeader.RemainingTimeInMsOnClientRequest);
    }

    private RntbdToken getRemoteStorageType() {
        return this.get(RntbdRequestHeader.RemoteStorageType);
    }

    private RntbdToken getReplicaPath() {
        return this.get(RntbdRequestHeader.ReplicaPath);
    }

    private RntbdToken getResourceId() {
        return this.get(RntbdRequestHeader.ResourceId);
    }

    private RntbdToken getResourceSchemaName() {
        return this.get(RntbdRequestHeader.ResourceSchemaName);
    }

    private RntbdToken getResourceTokenExpiry() {
        return this.get(RntbdRequestHeader.ResourceTokenExpiry);
    }

    private RntbdToken getResponseContinuationTokenLimitInKb() {
        return this.get(RntbdRequestHeader.ResponseContinuationTokenLimitInKb);
    }

    private RntbdToken getRestoreMetadataFilter() {
        return this.get(RntbdRequestHeader.RestoreMetadaFilter);
    }

    private RntbdToken getRestoreParams() {
        return this.get(RntbdRequestHeader.RestoreParams);
    }

    private RntbdToken getSchemaName() {
        return this.get(RntbdRequestHeader.SchemaName);
    }

    private RntbdToken getSecondaryMasterKey() {
        return this.get(RntbdRequestHeader.SecondaryMasterKey);
    }

    private RntbdToken getSecondaryReadonlyKey() {
        return this.get(RntbdRequestHeader.SecondaryReadonlyKey);
    }

    private RntbdToken getSessionToken() {
        return this.get(RntbdRequestHeader.SessionToken);
    }

    private RntbdToken getShareThroughput() {
        return this.get(RntbdRequestHeader.ShareThroughput);
    }

    private RntbdToken getSharedOfferThroughput() {
        return this.get(RntbdRequestHeader.SharedOfferThroughput);
    }

    private RntbdToken getStartEpk() {
        return this.get(RntbdRequestHeader.StartEpk);
    }

    private RntbdToken getStartId() {
        return this.get(RntbdRequestHeader.StartId);
    }

    private RntbdToken getStoredProcedureName() {
        return this.get(RntbdRequestHeader.StoredProcedureName);
    }

    private RntbdToken getSupportSpatialLegacyCoordinates() {
        return this.get(RntbdRequestHeader.SupportSpatialLegacyCoordinates);
    }

    private RntbdToken getTargetGlobalCommittedLsn() {
        return this.get(RntbdRequestHeader.TargetGlobalCommittedLsn);
    }

    private RntbdToken getTargetLsn() {
        return this.get(RntbdRequestHeader.TargetLsn);
    }

    private RntbdToken getTimeToLiveInSeconds() {
        return this.get(RntbdRequestHeader.TimeToLiveInSeconds);
    }

    private RntbdToken getTransportRequestID() {
        return this.get(RntbdRequestHeader.TransportRequestID);
    }

    private RntbdToken getTriggerName() {
        return this.get(RntbdRequestHeader.TriggerName);
    }

    private RntbdToken getUsePolygonsSmallerThanAHemisphere() {
        return this.get(RntbdRequestHeader.UsePolygonsSmallerThanAHemisphere);
    }

    private RntbdToken getUserDefinedFunctionName() {
        return this.get(RntbdRequestHeader.UserDefinedFunctionName);
    }

    private RntbdToken getUserDefinedTypeName() {
        return this.get(RntbdRequestHeader.UserDefinedTypeName);
    }

    private RntbdToken getUserName() {
        return this.get(RntbdRequestHeader.UserName);
    }

    // Batch
    private RntbdToken isBatchAtomic() {
        return this.get(RntbdRequestHeader.IsBatchAtomic);
    }

    private RntbdToken shouldBatchContinueOnError() {
        return this.get(RntbdRequestHeader.ShouldBatchContinueOnError);
    }

    private RntbdToken isBatchOrdered() {
        return this.get(RntbdRequestHeader.IsBatchOrdered);
    }

    private RntbdToken getSDKSupportedCapabilities() {
        return this.get(RntbdRequestHeader.SDKSupportedCapabilities);
    }

    private RntbdToken getChangeFeedWireFormatVersion() {
        return this.get(RntbdRequestHeader.ChangeFeedWireFormatVersion);
    }

    private void addAimHeader(final Map<String, String> headers) {

        final String value = headers.get(HttpHeaders.A_IM);

        if (StringUtils.isNotEmpty(value)) {
            this.getAIM().setValue(value);
        }
    }

    private void addAllowScanOnQuery(final Map<String, String> headers) {
        final String value = headers.get(HttpHeaders.ENABLE_SCAN_IN_QUERY);
        if (StringUtils.isNotEmpty(value)) {
            this.getEnableScanInQuery().setValue(Boolean.parseBoolean(value));
        }
    }

    private void addBinaryIdIfPresent(final Map<String, String> headers) {
        final String value = headers.get(BackendHeaders.BINARY_ID);
        if (StringUtils.isNotEmpty(value)) {
            this.getBinaryId().setValue(Base64.getDecoder().decode(value));
        }
    }

    private void addCanCharge(final Map<String, String> headers) {
        final String value = headers.get(HttpHeaders.CAN_CHARGE);
        if (StringUtils.isNotEmpty(value)) {
            this.getCanCharge().setValue(Boolean.parseBoolean(value));
        }
    }

    private void addCanOfferReplaceComplete(final Map<String, String> headers) {
        final String value = headers.get(HttpHeaders.CAN_OFFER_REPLACE_COMPLETE);
        if (StringUtils.isNotEmpty(value)) {
            this.getCanOfferReplaceComplete().setValue(Boolean.parseBoolean(value));
        }
    }

    private void addCanThrottle(final Map<String, String> headers) {
        final String value = headers.get(HttpHeaders.CAN_THROTTLE);
        if (StringUtils.isNotEmpty(value)) {
            this.getCanThrottle().setValue(Boolean.parseBoolean(value));
        }
    }

    private void addCollectionRemoteStorageSecurityIdentifier(final Map<String, String> headers) {
        final String value = headers.get(HttpHeaders.COLLECTION_REMOTE_STORAGE_SECURITY_IDENTIFIER);
        if (StringUtils.isNotEmpty(value)) {
            this.getCollectionRemoteStorageSecurityIdentifier().setValue(value);
        }
    }

    private void addConsistencyLevelHeader(final Map<String, String> headers) {

        final String value = headers.get(HttpHeaders.CONSISTENCY_LEVEL);

        if (StringUtils.isNotEmpty(value)) {

            final ConsistencyLevel level = BridgeInternal.fromServiceSerializedFormat(value);

            if (level == null) {
                final String reason = String.format(Locale.ROOT, RMResources.InvalidRequestHeaderValue,
                    HttpHeaders.CONSISTENCY_LEVEL,
                    value);
                throw new IllegalStateException(reason);
            }

            switch (level) {
                case STRONG:
                    this.getConsistencyLevel().setValue(RntbdConsistencyLevel.Strong.id());
                    break;
                case BOUNDED_STALENESS:
                    this.getConsistencyLevel().setValue(RntbdConsistencyLevel.BoundedStaleness.id());
                    break;
                case SESSION:
                    this.getConsistencyLevel().setValue(RntbdConsistencyLevel.Session.id());
                    break;
                case EVENTUAL:
                    this.getConsistencyLevel().setValue(RntbdConsistencyLevel.Eventual.id());
                    break;
                case CONSISTENT_PREFIX:
                    this.getConsistencyLevel().setValue(RntbdConsistencyLevel.ConsistentPrefix.id());
                    break;
                default:
                    assert false;
                    break;
            }
        }
    }

    private void addContentSerializationFormat(final Map<String, String> headers) {

        final String value = headers.get(HttpHeaders.CONTENT_SERIALIZATION_FORMAT);

        if (StringUtils.isNotEmpty(value)) {

            final ContentSerializationFormat format = EnumUtils.getEnumIgnoreCase(
                ContentSerializationFormat.class,
                value);

            if (format == null) {
                final String reason = String.format(Locale.ROOT, RMResources.InvalidRequestHeaderValue,
                    HttpHeaders.CONTENT_SERIALIZATION_FORMAT,
                    value);
                throw new IllegalStateException(reason);
            }

            switch (format) {
                case JsonText:
                    this.getContentSerializationFormat().setValue(RntbdContentSerializationFormat.JsonText.id());
                    break;
                case CosmosBinary:
                    this.getContentSerializationFormat().setValue(RntbdContentSerializationFormat.CosmosBinary.id());
                    break;
                default:
                    assert false;
            }
        }
    }

    private void addContinuationToken(final RxDocumentServiceRequest request) {
        final String value = request.getContinuation();
        if (StringUtils.isNotEmpty(value)) {
            this.getContinuationToken().setValue(value);
        }
    }

    private void addCorrelatedActivityId(final Map<String, String> headers) {
        final String value = headers.get(HttpHeaders.CORRELATED_ACTIVITY_ID);
        if (StringUtils.isNotEmpty(value)) {
            this.getCorrelatedActivityId().setValue(UUID.fromString(value));
        }
    }

    private void addPriorityLevel(final Map<String, String> headers)
    {
        final String value = headers.get(HttpHeaders.PRIORITY_LEVEL);

        if (StringUtils.isNotEmpty(value)) {
            final PriorityLevel priorityLevel = PriorityLevel.fromString(value);

            if (priorityLevel == null) {
                final String reason = String.format(Locale.ROOT, RMResources.InvalidRequestHeaderValue,
                    HttpHeaders.PRIORITY_LEVEL,
                    value);
                throw new IllegalStateException(reason);
            }

            this.getPriorityLevel().setValue(
                ImplementationBridgeHelpers
                    .PriorityLevelHelper
                    .getPriorityLevelAccessor()
                    .getPriorityValue(priorityLevel)
            );
        }
    }

    private void addGlobalDatabaseAccountName(final Map<String, String> headers)
    {
        final String value = headers.get(HttpHeaders.GLOBAL_DATABASE_ACCOUNT_NAME);

        if (StringUtils.isNotEmpty(value)) {
            this.getGlobalDatabaseAccountName().setValue(value);
        }
    }

    private void addDateHeader(final Map<String, String> headers) {

        // Since the HTTP date header is overridden by some proxies/http client libraries, we support an additional date
        // header and prefer that to the (regular) date header

        String value = headers.get(HttpHeaders.X_DATE);

        if (StringUtils.isEmpty(value)) {
            value = headers.get(HttpHeaders.HTTP_DATE);
        }

        if (StringUtils.isNotEmpty(value)) {
            this.getDate().setValue(value);
        }
    }

    private void addDisableRUPerMinuteUsage(final Map<String, String> headers) {
        final String value = headers.get(HttpHeaders.DISABLE_RU_PER_MINUTE_USAGE);
        if (StringUtils.isNotEmpty(value)) {
            this.getDisableRUPerMinuteUsage().setValue(Boolean.parseBoolean(value));
        }
    }

    private void addEmitVerboseTracesInQuery(final Map<String, String> headers) {
        final String value = headers.get(HttpHeaders.EMIT_VERBOSE_TRACES_IN_QUERY);
        if (StringUtils.isNotEmpty(value)) {
            this.getEmitVerboseTracesInQuery().setValue(Boolean.parseBoolean(value));
        }
    }

    private void addEnableLogging(final Map<String, String> headers) {
        final String value = headers.get(HttpHeaders.ENABLE_LOGGING);
        if (StringUtils.isNotEmpty(value)) {
            this.getEnableLogging().setValue(Boolean.parseBoolean(value));
        }
    }

    private void addEnableLowPrecisionOrderBy(final Map<String, String> headers) {
        final String value = headers.get(HttpHeaders.ENABLE_LOW_PRECISION_ORDER_BY);
        if (StringUtils.isNotEmpty(value)) {
            this.getEnableLowPrecisionOrderBy().setValue(Boolean.parseBoolean(value));
        }
    }

    private void addEntityId(final Map<String, String> headers) {
        final String value = headers.get(BackendHeaders.ENTITY_ID);
        if (StringUtils.isNotEmpty(value)) {
            this.getEntityId().setValue(value);
        }
    }

    private void addEnumerationDirection(final Map<String, String> headers) {

        final String value = headers.get(HttpHeaders.ENUMERATION_DIRECTION);

        if (StringUtils.isNotEmpty(value)) {

            final EnumerationDirection direction = EnumUtils.getEnumIgnoreCase(EnumerationDirection.class, value);

            if (direction == null) {
                final String reason = String.format(Locale.ROOT, RMResources.InvalidRequestHeaderValue,
                    HttpHeaders.ENUMERATION_DIRECTION,
                    value);
                throw new IllegalStateException(reason);
            }

            switch (direction) {
                case Forward:
                    this.getEnumerationDirection().setValue(RntbdEnumerationDirection.Forward.id());
                    break;
                case Reverse:
                    this.getEnumerationDirection().setValue(RntbdEnumerationDirection.Reverse.id());
                    break;
                default:
                    assert false;
            }
        }
    }

    private void addExcludeSystemProperties(final Map<String, String> headers) {
        final String value = headers.get(BackendHeaders.EXCLUDE_SYSTEM_PROPERTIES);
        if (StringUtils.isNotEmpty(value)) {
            this.getExcludeSystemProperties().setValue(Boolean.parseBoolean(value));
        }
    }

    private void addFanoutOperationStateHeader(final Map<String, String> headers) {

        final String value = headers.get(BackendHeaders.FANOUT_OPERATION_STATE);

        if (StringUtils.isNotEmpty(value)) {

            final FanoutOperationState format = EnumUtils.getEnumIgnoreCase(FanoutOperationState.class, value);

            if (format == null) {
                final String reason = String.format(Locale.ROOT, RMResources.InvalidRequestHeaderValue,
                    BackendHeaders.FANOUT_OPERATION_STATE,
                    value);
                throw new IllegalStateException(reason);
            }

            switch (format) {
                case Started:
                    this.getFanoutOperationState().setValue(RntbdFanoutOperationState.Started.id());
                    break;
                case Completed:
                    this.getFanoutOperationState().setValue(RntbdFanoutOperationState.Completed.id());
                    break;
                default:
                    assert false;
            }
        }
    }

    private void addIfModifiedSinceHeader(final Map<String, String> headers) {
        final String value = headers.get(HttpHeaders.IF_MODIFIED_SINCE);
        if (StringUtils.isNotEmpty(value)) {
            this.getIfModifiedSince().setValue(value);
        }
    }

    private void addIndexingDirectiveHeader(final Map<String, String> headers) {

        final String value = headers.get(HttpHeaders.INDEXING_DIRECTIVE);

        if (StringUtils.isNotEmpty(value)) {

            final IndexingDirective directive = EnumUtils.getEnumIgnoreCase(IndexingDirective.class, value);

            if (directive == null) {
                final String reason = String.format(Locale.ROOT, RMResources.InvalidRequestHeaderValue,
                    HttpHeaders.INDEXING_DIRECTIVE,
                    value);
                throw new IllegalStateException(reason);
            }

            switch (directive) {
                case DEFAULT:
                    this.getIndexingDirective().setValue(RntbdIndexingDirective.Default.id());
                    break;
                case EXCLUDE:
                    this.getIndexingDirective().setValue(RntbdIndexingDirective.Exclude.id());
                    break;
                case INCLUDE:
                    this.getIndexingDirective().setValue(RntbdIndexingDirective.Include.id());
                    break;
                default:
                    assert false;
            }
        }
    }

    private void addIsAutoScaleRequest(final Map<String, String> headers) {
        final String value = headers.get(HttpHeaders.IS_AUTO_SCALE_REQUEST);
        if (StringUtils.isNotEmpty(value)) {
            this.getIsAutoScaleRequest().setValue(Boolean.parseBoolean(value));
        }
    }

    private void addIsFanout(final Map<String, String> headers) {
        final String value = headers.get(BackendHeaders.IS_FANOUT_REQUEST);
        if (StringUtils.isNotEmpty(value)) {
            this.getIsFanout().setValue(Boolean.parseBoolean(value));
        }
    }

    private void addIsReadOnlyScript(final Map<String, String> headers) {
        final String value = headers.get(HttpHeaders.IS_READ_ONLY_SCRIPT);
        if (StringUtils.isNotEmpty(value)) {
            this.getIsReadOnlyScript().setValue(Boolean.parseBoolean(value));
        }
    }

    private void addIsUserRequest(final Map<String, String> headers) {
        final String value = headers.get(BackendHeaders.IS_USER_REQUEST);
        if (StringUtils.isNotEmpty(value)) {
            this.getIsUserRequest().setValue(Boolean.parseBoolean(value));
        }
    }

    private void addMatchHeader(final Map<String, String> headers, final RntbdOperationType operationType) {

        String match = null;

        switch (operationType) {
            case Read:
            case ReadFeed:
                match = headers.get(HttpHeaders.IF_NONE_MATCH);
                break;
            default:
                match = headers.get(HttpHeaders.IF_MATCH);
                break;
        }

        if (StringUtils.isNotEmpty(match)) {
            this.getMatch().setValue(match);
        }
    }

    private void addMigrateCollectionDirectiveHeader(final Map<String, String> headers) {

        final String value = headers.get(HttpHeaders.MIGRATE_COLLECTION_DIRECTIVE);

        if (StringUtils.isNotEmpty(value)) {

            final MigrateCollectionDirective directive = EnumUtils.getEnumIgnoreCase(MigrateCollectionDirective.class, value);

            if (directive == null) {
                final String reason = String.format(Locale.ROOT, RMResources.InvalidRequestHeaderValue,
                    HttpHeaders.MIGRATE_COLLECTION_DIRECTIVE,
                    value);
                throw new IllegalStateException(reason);
            }

            switch (directive) {
                case Freeze:
                    this.getMigrateCollectionDirective().setValue(RntbdMigrateCollectionDirective.Freeze.id());
                    break;
                case Thaw:
                    this.getMigrateCollectionDirective().setValue(RntbdMigrateCollectionDirective.Thaw.id());
                    break;
                default:
                    assert false;
                    break;
            }
        }
    }

    private void addPageSize(final Map<String, String> headers) {

        final String value = headers.get(HttpHeaders.PAGE_SIZE);

        if (StringUtils.isNotEmpty(value)) {
            final long aLong = parseLong(HttpHeaders.PAGE_SIZE, value, -1, 0xFFFFFFFFL);
            this.getPageSize().setValue((int)(aLong < 0 ? 0xFFFFFFFFL : aLong));
        }
    }

    private void addPopulateCollectionThroughputInfo(final Map<String, String> headers) {
        final String value = headers.get(HttpHeaders.POPULATE_COLLECTION_THROUGHPUT_INFO);
        if (StringUtils.isNotEmpty(value)) {
            this.getPopulateCollectionThroughputInfo().setValue(Boolean.parseBoolean(value));
        }
    }

    private void addPopulatePartitionStatistics(final Map<String, String> headers) {
        final String value = headers.get(HttpHeaders.POPULATE_PARTITION_STATISTICS);
        if (StringUtils.isNotEmpty(value)) {
            this.getPopulatePartitionStatistics().setValue(Boolean.parseBoolean(value));
        }
    }

    private void addPopulateQueryMetrics(final Map<String, String> headers) {
        final String value = headers.get(HttpHeaders.POPULATE_QUERY_METRICS);
        if (StringUtils.isNotEmpty(value)) {
            this.getPopulateQueryMetrics().setValue(Boolean.parseBoolean(value));
        }
    }

    private void addPopulateIndexMetrics(final Map<String, String> headers) {
        final String value = headers.get(HttpHeaders.POPULATE_INDEX_METRICS);
        if (StringUtils.isNotEmpty(value)) {
            this.getPopulateIndexMetrics().setValue(Boolean.parseBoolean(value));
        }
    }

    private void addIsClientEncrypted(final Map<String, String> headers) {
        final String value = headers.get(HttpHeaders.IS_CLIENT_ENCRYPTED_HEADER);
        if (StringUtils.isNotEmpty(value)) {
            this.getIsClientEncrypted().setValue(Boolean.parseBoolean(value));
        }
    }

    private void addIntendedCollectionRid(final Map<String, String> headers) {
        final String value = headers.get(HttpHeaders.INTENDED_COLLECTION_RID_HEADER);
        if (StringUtils.isNotEmpty(value)) {
            this.getIntendedCollectionRid().setValue(value);
        }
    }

    private void addPopulateQuotaInfo(final Map<String, String> headers) {
        final String value = headers.get(HttpHeaders.POPULATE_QUOTA_INFO);
        if (StringUtils.isNotEmpty(value)) {
            this.getPopulateQuotaInfo().setValue(Boolean.parseBoolean(value));
        }
    }

    private void addProfileRequest(final Map<String, String> headers) {
        final String value = headers.get(HttpHeaders.PROFILE_REQUEST);
        if (StringUtils.isNotEmpty(value)) {
            this.getProfileRequest().setValue(Boolean.parseBoolean(value));
        }
    }

    private void addQueryForceScan(final Map<String, String> headers) {
        final String value = headers.get(HttpHeaders.FORCE_QUERY_SCAN);
        if (StringUtils.isNotEmpty(value)) {
            this.getForceQueryScan().setValue(Boolean.parseBoolean(value));
        }
    }

    private void addRemoteStorageType(final Map<String, String> headers) {

        final String value = headers.get(BackendHeaders.REMOTE_STORAGE_TYPE);

        if (StringUtils.isNotEmpty(value)) {

            final RemoteStorageType type = EnumUtils.getEnumIgnoreCase(RemoteStorageType.class, value);

            if (type == null) {
                final String reason = String.format(Locale.ROOT, RMResources.InvalidRequestHeaderValue,
                    BackendHeaders.REMOTE_STORAGE_TYPE,
                    value);
                throw new IllegalStateException(reason);
            }

            switch (type) {
                case Standard:
                    this.getRemoteStorageType().setValue(RntbdRemoteStorageType.Standard.id());
                    break;
                case Premium:
                    this.getRemoteStorageType().setValue(RntbdRemoteStorageType.Premium.id());
                    break;
                default:
                    assert false;
            }
        }
    }

    private void addResourceIdOrPathHeaders(final RxDocumentServiceRequest request) {

        final String value = request.getResourceId();

        if (StringUtils.isNotEmpty(value)) {
            // Name-based can also have ResourceId because gateway might have generated it
            RntbdToken requestIdToken = this.getResourceId();
            if (requestIdToken != null) {
                requestIdToken.setValue(ResourceId.parse(request.getResourceType(), value));
            }
        }

        if (request.getIsNameBased()) {

            // Assumption: format is like "dbs/dbName/colls/collName/docs/docName" or "/dbs/dbName/colls/collName",
            // not "apps/appName/partitions/partitionKey/replicas/replicaId/dbs/dbName"

            final String address = request.getResourceAddress();
            final String[] fragments = StringUtils.split(address, URL_TRIM);
            int count = fragments.length;

            if (count >= 2) {
                switch (fragments[0]) {
                    case Paths.DATABASES_PATH_SEGMENT:
                        this.getDatabaseName().setValue(fragments[1]);
                        break;
                    default:
                        final String reason = String.format(Locale.ROOT, RMResources.InvalidResourceAddress,
                            value, address);
                        throw new IllegalStateException(reason);
                }
            }

            if (count >= 4) {
                switch (fragments[2]) {
                    case Paths.COLLECTIONS_PATH_SEGMENT:
                        this.getCollectionName().setValue(fragments[3]);
                        break;
                    case Paths.USERS_PATH_SEGMENT:
                        this.getUserName().setValue(fragments[3]);
                        break;
                    case Paths.USER_DEFINED_TYPES_PATH_SEGMENT:
                        this.getUserDefinedTypeName().setValue(fragments[3]);
                        break;
                    default:
                        final String reason = String.format(Locale.ROOT, RMResources.InvalidResourceAddress,
                            value, address);
                        throw new IllegalStateException(reason);
                }
            }

            if (count >= 6) {
                switch (fragments[4]) {
                    case Paths.DOCUMENTS_PATH_SEGMENT:
                        this.getDocumentName().setValue(fragments[5]);
                        break;
                    case Paths.STORED_PROCEDURES_PATH_SEGMENT:
                        this.getStoredProcedureName().setValue(fragments[5]);
                        break;
                    case Paths.PERMISSIONS_PATH_SEGMENT:
                        this.getPermissionName().setValue(fragments[5]);
                        break;
                    case Paths.USER_DEFINED_FUNCTIONS_PATH_SEGMENT:
                        this.getUserDefinedFunctionName().setValue(fragments[5]);
                        break;
                    case Paths.TRIGGERS_PATH_SEGMENT:
                        this.getTriggerName().setValue(fragments[5]);
                        break;
                    case Paths.CONFLICTS_PATH_SEGMENT:
                        this.getConflictName().setValue(fragments[5]);
                        break;
                    case Paths.PARTITION_KEY_RANGES_PATH_SEGMENT:
                        this.getPartitionKeyRangeName().setValue(fragments[5]);
                        break;
                    case Paths.SCHEMAS_PATH_SEGMENT:
                        this.getSchemaName().setValue(fragments[5]);
                        break;
                    default:
                        final String reason = String.format(Locale.ROOT, RMResources.InvalidResourceAddress,
                            value, address);
                        throw new IllegalStateException(reason);
                }
            }

            if (count >= 8) {
                switch (fragments[6]) {
                    case Paths.ATTACHMENTS_PATH_SEGMENT:
                        this.getAttachmentName().setValue(fragments[7]);
                        break;
                    default:
                        final String reason = String.format(Locale.ROOT, RMResources.InvalidResourceAddress,
                            value, address);
                        throw new IllegalStateException(reason);
                }
            }
        }
    }

    private void addResponseContinuationTokenLimitInKb(final Map<String, String> headers) {

        final String value = headers.get(HttpHeaders.RESPONSE_CONTINUATION_TOKEN_LIMIT_IN_KB);

        if (StringUtils.isNotEmpty(value)) {
            final long aLong = parseLong(HttpHeaders.RESPONSE_CONTINUATION_TOKEN_LIMIT_IN_KB, value, 0, 0xFFFFFFFFL);
            this.getResponseContinuationTokenLimitInKb().setValue((int)(aLong < 0 ? 0xFFFFFFFFL : aLong));
        }
    }

    private void addShareThroughput(final Map<String, String> headers) {
        final String value = headers.get(BackendHeaders.SHARE_THROUGHPUT);
        if (StringUtils.isNotEmpty(value)) {
            this.getShareThroughput().setValue(Boolean.parseBoolean(value));
        }
    }

    private void addStartAndEndKeys(final Map<String, String> headers) {

        String value = headers.get(HttpHeaders.READ_FEED_KEY_TYPE);

        if (StringUtils.isNotEmpty(value)) {

            final ReadFeedKeyType type = EnumUtils.getEnumIgnoreCase(ReadFeedKeyType.class, value);

            if (type == null) {
                final String reason = String.format(Locale.ROOT, RMResources.InvalidRequestHeaderValue,
                    HttpHeaders.READ_FEED_KEY_TYPE,
                    value);
                throw new IllegalStateException(reason);
            }

            switch (type) {
                case ResourceId:
                    this.getReadFeedKeyType().setValue(RntbdReadFeedKeyType.ResourceId.id());
                    break;
                case EffectivePartitionKey:
                    this.getReadFeedKeyType().setValue(RntbdReadFeedKeyType.EffectivePartitionKey.id());
                    break;
                case EffectivePartitionKeyRange:
                    this.getReadFeedKeyType().setValue(RntbdReadFeedKeyType.EffectivePartitionKeyRange.id());
                    break;
                default:
                    throw new IllegalStateException(String.format("Invalid ReadFeed key type '%s'.", type));
            }
        }

        final Base64.Decoder decoder = Base64.getDecoder();

        value = headers.get(HttpHeaders.START_ID);

        if (StringUtils.isNotEmpty(value)) {
            this.getStartId().setValue(decoder.decode(value));
        }

        value = headers.get(HttpHeaders.END_ID);

        if (StringUtils.isNotEmpty(value)) {
            this.getEndId().setValue(decoder.decode(value));
        }

        value = headers.get(HttpHeaders.START_EPK);

        if (StringUtils.isNotEmpty(value)) {
            this.getStartEpk().setValue(value.getBytes(StandardCharsets.UTF_8));
        }

        value = headers.get(HttpHeaders.END_EPK);

        if (StringUtils.isNotEmpty(value)) {
            this.getEndEpk().setValue(value.getBytes(StandardCharsets.UTF_8));
        }
    }

    private void addSupportSpatialLegacyCoordinates(final Map<String, String> headers) {
        final String value = headers.get(HttpHeaders.SUPPORT_SPATIAL_LEGACY_COORDINATES);
        if (StringUtils.isNotEmpty(value)) {
            this.getSupportSpatialLegacyCoordinates().setValue(Boolean.parseBoolean(value));
        }
    }

    private void addUsePolygonsSmallerThanAHemisphere(final Map<String, String> headers) {
        final String value = headers.get(HttpHeaders.USE_POLYGONS_SMALLER_THAN_AHEMISPHERE);
        if (StringUtils.isNotEmpty(value)) {
            this.getUsePolygonsSmallerThanAHemisphere().setValue(Boolean.parseBoolean(value));
        }
    }

    private void addReturnPreference(final Map<String, String> headers) {
        final String value = headers.get(HttpHeaders.PREFER);
        if (StringUtils.isNotEmpty(value) && value.contains(HeaderValues.PREFER_RETURN_MINIMAL)) {
            this.getReturnPreference().setValue(true);
        }
    }

    private void addSDKSupportedCapabilities(final Map<String, String> headers) {
        final String value = headers.get(HttpHeaders.SDK_SUPPORTED_CAPABILITIES);
        if (StringUtils.isNotEmpty(value)) {
            this.getSDKSupportedCapabilities().setValue(Long.valueOf(value));
        }
    }

    private void addChangeFeedWireFormatVersion(final Map<String, String> headers) {
        final String value = headers.get(HttpHeaders.CHANGE_FEED_WIRE_FORMAT_VERSION);
        if (StringUtils.isNotEmpty(value)) {
            this.getChangeFeedWireFormatVersion().setValue(value);
        }
    }

    private void fillTokenFromHeader(final Map<String, String> headers, final Supplier<RntbdToken> supplier, final String name) {

        final String value = headers.get(name);

        if (StringUtils.isNotEmpty(value)) {

            final RntbdToken token = supplier.get();

            switch (token.getTokenType()) {

                case SmallString:
                case String:
                case ULongString: {

                    token.setValue(value);
                    break;
                }
                case Byte: {

                    token.setValue(Boolean.parseBoolean(value));
                    break;
                }
                case Bytes: {
                    token.setValue(value.getBytes());
                    break;
                }
                case Double: {
                    token.setValue(parseDouble(name, value));
                    break;
                }
                case Long: {

                    final long aLong = parseLong(name, value, Integer.MIN_VALUE, Integer.MAX_VALUE);
                    token.setValue(aLong);
                    break;
                }
                case ULong: {

                    final long aLong = parseLong(name, value, 0, 0xFFFFFFFFL);
                    token.setValue(aLong);
                    break;
                }
                case LongLong: {

                    final long aLong = parseLong(name, value);
                    token.setValue(aLong);
                    break;
                }
                case Guid: {
                    final UUID uuid = UUID.fromString(value);
                    token.setValue(uuid);
                    break;
                }
                default: {
                    assert false : "Recognized header has neither special-case nor default handling to convert "
                        + "from header String to RNTBD token";
                    break;
                }
            }
        }
    }

    private static double parseDouble(final String name, final String value) {

        final double aDouble;

        try {
            aDouble = Double.parseDouble(value);
        } catch (final NumberFormatException error) {
            final String reason = String.format(Locale.ROOT, RMResources.InvalidRequestHeaderValue, name, value);
            throw new IllegalStateException(reason);
        }
        return aDouble;
    }

    private static long parseLong(final String name, final String value) {
        final long aLong;
        try {
            aLong = Long.parseLong(value);
        } catch (final NumberFormatException error) {
            final String reason = String.format(Locale.ROOT, RMResources.InvalidRequestHeaderValue, name, value);
            throw new IllegalStateException(reason);
        }
        return aLong;
    }

    private static long parseLong(final String name, final String value, final long min, final long max) {
        final long aLong = parseLong(name, value);
        if (!(min <= aLong && aLong <= max)) {
            final String reason = String.format(Locale.ROOT, RMResources.InvalidRequestHeaderValue, name, aLong);
            throw new IllegalStateException(reason);
        }
        return aLong;
    }
}<|MERGE_RESOLUTION|>--- conflicted
+++ resolved
@@ -68,10 +68,7 @@
         final byte[] content = request.getContentAsByteArray();
 
         this.getPayloadPresent().setValue(content != null && content.length > 0);
-<<<<<<< HEAD
-=======
-
->>>>>>> ed5ac4b1
+
         RntbdToken replicaPathToken = this.getReplicaPath();
         if (replicaPathToken != null) {
             replicaPathToken.setValue(args.replicaPath());
@@ -294,13 +291,7 @@
 
     private RntbdToken getPriorityLevel() { return this.get(RntbdRequestHeader.PriorityLevel); }
 
-<<<<<<< HEAD
     private RntbdToken getGlobalDatabaseAccountName() { return this.get(RntbdRequestHeader.GlobalDatabaseAccountName); }
-=======
-    private RntbdToken getGlobalDatabaseAccountName() {
-        return this.get(RntbdRequestHeader.GlobalDatabaseAccountName);
-    }
->>>>>>> ed5ac4b1
 
     private RntbdToken getDatabaseName() {
         return this.get(RntbdRequestHeader.DatabaseName);
