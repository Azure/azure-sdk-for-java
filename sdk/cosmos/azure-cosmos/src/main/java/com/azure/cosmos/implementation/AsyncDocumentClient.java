// Copyright (c) Microsoft Corporation. All rights reserved.
// Licensed under the MIT License.
package com.azure.cosmos.implementation;

import com.azure.core.credential.AzureKeyCredential;
import com.azure.core.credential.TokenCredential;
import com.azure.cosmos.ConsistencyLevel;
import com.azure.cosmos.CosmosContainerProactiveInitConfig;
import com.azure.cosmos.CosmosE2EOperationRetryPolicyConfig;
import com.azure.cosmos.implementation.apachecommons.lang.StringUtils;
import com.azure.cosmos.implementation.batch.ServerBatchRequest;
import com.azure.cosmos.implementation.caches.RxClientCollectionCache;
import com.azure.cosmos.implementation.caches.RxPartitionKeyRangeCache;
import com.azure.cosmos.implementation.clienttelemetry.ClientTelemetry;
import com.azure.cosmos.implementation.directconnectivity.AddressSelector;
import com.azure.cosmos.implementation.faultinjection.IFaultInjectorProvider;
import com.azure.cosmos.implementation.query.PartitionedQueryExecutionInfo;
import com.azure.cosmos.implementation.throughputControl.config.ThroughputControlGroupInternal;
import com.azure.cosmos.models.CosmosAuthorizationTokenResolver;
import com.azure.cosmos.models.CosmosBatchResponse;
import com.azure.cosmos.models.CosmosChangeFeedRequestOptions;
import com.azure.cosmos.models.CosmosClientTelemetryConfig;
import com.azure.cosmos.models.CosmosContainerIdentity;
import com.azure.cosmos.models.CosmosItemIdentity;
import com.azure.cosmos.models.CosmosPatchOperations;
import com.azure.cosmos.models.CosmosQueryRequestOptions;
import com.azure.cosmos.models.FeedRange;
import com.azure.cosmos.models.FeedResponse;
import com.azure.cosmos.models.PartitionKey;
import com.azure.cosmos.models.SqlQuerySpec;
import reactor.core.publisher.Flux;
import reactor.core.publisher.Mono;

import java.net.URI;
import java.net.URISyntaxException;
import java.time.Duration;
import java.util.List;
import java.util.Map;

/**
 * Provides a client-side logical representation of the Azure Cosmos DB
 * database service. This async client is used to configure and execute requests
 * against the service.
 *
 * <p>
 * {@link AsyncDocumentClient} async APIs return <a href="https://github.com/reactor/reactor-core">project reactor</a>'s {@link
 * Flux}, and so you can use project reactor {@link Flux} functionality.
 * <STRONG>The async {@link Flux} based APIs perform the requested operation only after
 * subscription.</STRONG>
 *
 * <p>
 * The service client encapsulates the endpoint and credentials used to access
 * the Cosmos DB service.
 * <p>
 * To instantiate you can use the {@link Builder}
 * <pre>
 * {@code
 * ConnectionPolicy connectionPolicy = new ConnectionPolicy(DirectConnectionConfig.getDefaultConfig());
 * AsyncDocumentClient client = new AsyncDocumentClient.Builder()
 *         .withServiceEndpoint(serviceEndpoint)
 *         .withMasterKeyOrResourceToken(masterKey)
 *         .withConnectionPolicy(connectionPolicy)
 *         .withConsistencyLevel(ConsistencyLevel.SESSION)
 *         .buildAsyncClient();
 * }
 * </pre>
 */
public interface AsyncDocumentClient {

    /**
     * Helper class to buildAsyncClient {@link AsyncDocumentClient} instances
     * as logical representation of the Azure Cosmos DB database service.
     *
     * <pre>
     * {@code
     * ConnectionPolicy connectionPolicy = new ConnectionPolicy(DirectConnectionConfig.getDefaultConfig());
     * AsyncDocumentClient client = new AsyncDocumentClient.Builder()
     *         .withServiceEndpoint(serviceEndpoint)
     *         .withMasterKeyOrResourceToken(masterKey)
     *         .withConnectionPolicy(connectionPolicy)
     *         .withConsistencyLevel(ConsistencyLevel.SESSION)
     *         .buildAsyncClient();
     * }
     * </pre>
     */
    class Builder {

        Configs configs = new Configs();
        ConnectionPolicy connectionPolicy;
        ConsistencyLevel desiredConsistencyLevel;
        List<Permission> permissionFeed;
        String masterKeyOrResourceToken;
        URI serviceEndpoint;
        CosmosAuthorizationTokenResolver cosmosAuthorizationTokenResolver;
        AzureKeyCredential credential;
        TokenCredential tokenCredential;
        boolean sessionCapturingOverride;
        boolean transportClientSharing;
        boolean contentResponseOnWriteEnabled;
        private CosmosClientMetadataCachesSnapshot state;
        private ApiType apiType;
        CosmosClientTelemetryConfig clientTelemetryConfig;
        private String clientCorrelationId = null;
        private CosmosE2EOperationRetryPolicyConfig cosmosE2EOperationRetryPolicyConfig;

        public Builder withServiceEndpoint(String serviceEndpoint) {
            try {
                this.serviceEndpoint = new URI(serviceEndpoint);
            } catch (URISyntaxException e) {
                throw new IllegalArgumentException(e.getMessage());
            }
            return this;
        }

        public Builder withState(CosmosClientMetadataCachesSnapshot state) {
            this.state = state;
            return this;
        }

        public Builder withApiType(ApiType apiType) {
            this.apiType = apiType;
            return this;
        }

        public Builder withClientCorrelationId(String clientCorrelationId) {
            this.clientCorrelationId = clientCorrelationId;

            return this;
        }

        /**
         * New method withMasterKeyOrResourceToken will take either master key or resource token
         * and perform authentication for accessing resource.
         *
         * @param masterKeyOrResourceToken MasterKey or resourceToken for authentication.
         * @return current Builder.
         * @deprecated use {@link #withMasterKeyOrResourceToken(String)} instead.
         */
        @Deprecated
        public Builder withMasterKey(String masterKeyOrResourceToken) {
            this.masterKeyOrResourceToken = masterKeyOrResourceToken;
            return this;
        }

        /**
         * This method will accept the master key , additionally it can also consume
         * resource token too for authentication.
         *
         * @param masterKeyOrResourceToken MasterKey or resourceToken for authentication.
         * @return current Builder.
         */
        public Builder withMasterKeyOrResourceToken(String masterKeyOrResourceToken) {
            this.masterKeyOrResourceToken = masterKeyOrResourceToken;
            return this;
        }

        /**
         * This method will accept the permission list , which contains the
         * resource tokens needed to access resources.
         *
         * @param permissionFeed Permission list for authentication.
         * @return current Builder.
         */
        public Builder withPermissionFeed(List<Permission> permissionFeed) {
            this.permissionFeed = permissionFeed;
            return this;
        }

        public Builder withConsistencyLevel(ConsistencyLevel desiredConsistencyLevel) {
            this.desiredConsistencyLevel = desiredConsistencyLevel;
            return this;
        }

        public Builder withConfigs(Configs configs) {
            this.configs = configs;
            return this;
        }

        public Builder withSessionCapturingOverride(boolean sessionCapturingOverride) {
            this.sessionCapturingOverride = sessionCapturingOverride;
            return this;
        }

        public Builder withConnectionPolicy(ConnectionPolicy connectionPolicy) {
            this.connectionPolicy = connectionPolicy;
            return this;
        }

        public Builder withTransportClientSharing(boolean transportClientSharing) {
            this.transportClientSharing = transportClientSharing;
            return this;
        }

        public Builder withCredential(AzureKeyCredential credential) {
            if (credential != null && StringUtils.isEmpty(credential.getKey())) {
                throw new IllegalArgumentException("Cannot buildAsyncClient client with empty key credential");
            }
            this.credential = credential;
            return this;
        }

        public Builder withContentResponseOnWriteEnabled(boolean contentResponseOnWriteEnabled) {
            this.contentResponseOnWriteEnabled = contentResponseOnWriteEnabled;
            return this;
        }

        /**
         * This method will accept functional interface TokenResolver which helps in generation authorization
         * token per request. AsyncDocumentClient can be successfully initialized with this API without passing any MasterKey, ResourceToken or PermissionFeed.
         * @param cosmosAuthorizationTokenResolver The tokenResolver
         * @return current Builder.
         */
        public Builder withTokenResolver(CosmosAuthorizationTokenResolver cosmosAuthorizationTokenResolver) {
            this.cosmosAuthorizationTokenResolver = cosmosAuthorizationTokenResolver;
            return this;
        }

        /**
         * This method will accept functional interface TokenCredential which helps in generation authorization
         * token per request. AsyncDocumentClient can be successfully initialized with this API without passing any MasterKey, ResourceToken or PermissionFeed.
         * @param tokenCredential the token credential
         * @return current Builder.
         */
        public Builder withTokenCredential(TokenCredential tokenCredential) {
            this.tokenCredential = tokenCredential;
            return this;
        }

        /***
         * Set the client telemetry config.
         *
         * @param clientTelemetryConfig the {@link CosmosClientTelemetryConfig}.
         *
         * @return the current builder.
         */
        public Builder withClientTelemetryConfig(CosmosClientTelemetryConfig clientTelemetryConfig) {
            this.clientTelemetryConfig = clientTelemetryConfig;
            return this;
        }

        public Builder withEndToEndOperationLatencyPolicyConfig(CosmosE2EOperationRetryPolicyConfig endToEndOperationLatencyPolicyConfig) {
            this.cosmosE2EOperationRetryPolicyConfig = endToEndOperationLatencyPolicyConfig;
            return this;
        }

        private void ifThrowIllegalArgException(boolean value, String error) {
            if (value) {
                throw new IllegalArgumentException(error);
            }
        }

        public AsyncDocumentClient build() {

            ifThrowIllegalArgException(this.serviceEndpoint == null || StringUtils.isEmpty(this.serviceEndpoint.toString()), "cannot buildAsyncClient client without service endpoint");
            ifThrowIllegalArgException(
                    this.masterKeyOrResourceToken == null && (permissionFeed == null || permissionFeed.isEmpty())
                        && this.credential == null && this.tokenCredential == null && this.cosmosAuthorizationTokenResolver == null,
                    "cannot buildAsyncClient client without any one of masterKey, " +
                        "resource token, permissionFeed and azure key credential");
            ifThrowIllegalArgException(credential != null && StringUtils.isEmpty(credential.getKey()),
                "cannot buildAsyncClient client without key credential");

            RxDocumentClientImpl client = new RxDocumentClientImpl(serviceEndpoint,
<<<<<<< HEAD
                masterKeyOrResourceToken,
                permissionFeed,
                connectionPolicy,
                desiredConsistencyLevel,
                configs,
                cosmosAuthorizationTokenResolver,
                credential,
                tokenCredential,
                sessionCapturingOverride,
                transportClientSharing,
                contentResponseOnWriteEnabled,
                state,
                apiType,
                clientTelemetryConfig,
                clientCorrelationId,
                cosmosE2EOperationRetryPolicyConfig);
=======
                    masterKeyOrResourceToken,
                    permissionFeed,
                    connectionPolicy,
                    desiredConsistencyLevel,
                    configs,
                    cosmosAuthorizationTokenResolver,
                    credential,
                    tokenCredential,
                    sessionCapturingOverride,
                    transportClientSharing,
                    contentResponseOnWriteEnabled,
                    state,
                    apiType,
                    clientTelemetryConfig,
                    clientCorrelationId
            );
>>>>>>> 176e4e32

            client.init(state, null);
            return client;
        }

        public Configs getConfigs() {
            return configs;
        }

        public void setConfigs(Configs configs) {
            this.configs = configs;
        }

        public ConnectionPolicy getConnectionPolicy() {
            return connectionPolicy;
        }

        public void setConnectionPolicy(ConnectionPolicy connectionPolicy) {
            this.connectionPolicy = connectionPolicy;
        }

        public ConsistencyLevel getDesiredConsistencyLevel() {
            return desiredConsistencyLevel;
        }

        public URI getServiceEndpoint() {
            return serviceEndpoint;
        }

        public void setServiceEndpoint(URI serviceEndpoint) {
            this.serviceEndpoint = serviceEndpoint;
        }

        public AzureKeyCredential getCredential() {
            return credential;
        }
    }

    /**
     * Gets the default service endpoint as passed in by the user during construction.
     *
     * @return the service endpoint URI
     */
    URI getServiceEndpoint();

    /**
     * Gets the desired consistency level
     *
     * @return the consistency level
     */
    ConsistencyLevel getConsistencyLevel();

    /**
     * Gets the client telemetry
     *
     * @return the client telemetry
     */
    ClientTelemetry getClientTelemetry();

    String getClientCorrelationId();

    String getMachineId();

    String getUserAgent();

    /**
     * Gets the boolean which indicates whether to only return the headers and status code in Cosmos DB response
     * in case of Create, Update and Delete operations on CosmosItem.
     * <p>
     * If set to false (which is by default), this removes the resource from response. It reduces networking
     * and CPU load by not sending the resource back over the network and serializing it
     * on the client.
     * <p>
     * By-default, this is false.
     *
     * @return a boolean indicating whether resource will be included in the response or not.
     */
    boolean isContentResponseOnWriteEnabled();

    /**
     * Gets the connection policy
     *
     * @return the connection policy
     */
    ConnectionPolicy getConnectionPolicy();

    /**
     * Creates a database.
     * <p>
     * After subscription the operation will be performed.
     * The {@link Mono} upon successful completion will contain a single resource response with the created database.
     * In case of failure the {@link Mono} will error.
     *
     * @param database the database.
     * @param options  the request options.
     * @return a {@link Mono} containing the single resource response with the created database or an error.
     */
    Mono<ResourceResponse<Database>> createDatabase(Database database, RequestOptions options);

    /**
     * Deletes a database.
     * <p>
     * After subscription the operation will be performed.
     * The {@link Mono} upon successful completion will contain a single resource response with the deleted database.
     * In case of failure the {@link Mono} will error.
     *
     * @param databaseLink the database link.
     * @param options      the request options.
     * @return a {@link Mono} containing the single resource response with the deleted database or an error.
     */
    Mono<ResourceResponse<Database>> deleteDatabase(String databaseLink, RequestOptions options);

    /**
     * Reads a database.
     * <p>
     * After subscription the operation will be performed.
     * The {@link Mono} upon successful completion will contain a single resource response with the read database.
     * In case of failure the {@link Mono} will error.
     *
     * @param databaseLink the database link.
     * @param options      the request options.
     * @return a {@link Mono} containing the single resource response with the read database or an error.
     */
    Mono<ResourceResponse<Database>> readDatabase(String databaseLink, RequestOptions options);

    /**
     * Reads all databases.
     * <p>
     * After subscription the operation will be performed.
     * The {@link Flux} will contain one or several feed response of the read databases.
     * In case of failure the {@link Flux} will error.
     *
     * @param options the query request options.
     * @return a {@link Flux} containing one or several feed response pages of read databases or an error.
     */
    Flux<FeedResponse<Database>> readDatabases(CosmosQueryRequestOptions options);

    /**
     * Query for databases.
     * <p>
     * After subscription the operation will be performed.
     * The {@link Flux} will contain one or several feed response of the read databases.
     * In case of failure the {@link Flux} will error.
     *
     * @param query   the query.
     * @param options the query request options.
     * @return a {@link Flux} containing one or several feed response pages of read databases or an error.
     */
    Flux<FeedResponse<Database>> queryDatabases(String query, CosmosQueryRequestOptions options);

    /**
     * Query for databases.
     * <p>
     * After subscription the operation will be performed.
     * The {@link Flux} will contain one or several feed response of the obtained databases.
     * In case of failure the {@link Flux} will error.
     *
     * @param querySpec the SQL query specification.
     * @param options   the query request options.
     * @return a {@link Flux} containing one or several feed response pages of the obtained databases or an error.
     */
    Flux<FeedResponse<Database>> queryDatabases(SqlQuerySpec querySpec, CosmosQueryRequestOptions options);

    /**
     * Creates a document collection.
     * <p>
     * After subscription the operation will be performed.
     * The {@link Mono} upon successful completion will contain a single resource response with the created collection.
     * In case of failure the {@link Mono} will error.
     *
     * @param databaseLink the database link.
     * @param collection   the collection.
     * @param options      the request options.
     * @return a {@link Mono} containing the single resource response with the created collection or an error.
     */
    Mono<ResourceResponse<DocumentCollection>> createCollection(String databaseLink, DocumentCollection collection,
                                                                RequestOptions options);

    /**
     * Replaces a document collection.
     * <p>
     * After subscription the operation will be performed.
     * The {@link Mono} upon successful completion will contain a single resource response with the replaced document collection.
     * In case of failure the {@link Mono} will error.
     *
     * @param collection the document collection to use.
     * @param options    the request options.
     * @return a {@link Mono} containing the single resource response with the replaced document collection or an error.
     */
    Mono<ResourceResponse<DocumentCollection>> replaceCollection(DocumentCollection collection, RequestOptions options);

    /**
     * Deletes a document collection
     * <p>
     * After subscription the operation will be performed.
     * The {@link Mono} upon successful completion will contain a single resource response for the deleted database.
     * In case of failure the {@link Mono} will error.
     *
     * @param collectionLink the collection link.
     * @param options        the request options.
     * @return a {@link Mono} containing the single resource response for the deleted database or an error.
     */
    Mono<ResourceResponse<DocumentCollection>> deleteCollection(String collectionLink, RequestOptions options);

    /**
     * Reads a document collection
     * <p>
     * After subscription the operation will be performed.
     * The {@link Mono} upon successful completion will contain a single resource response with the read collection.
     * In case of failure the {@link Mono} will error.
     *
     * @param collectionLink the collection link.
     * @param options        the request options.
     * @return a {@link Mono} containing the single resource response with the read collection or an error.
     */
    Mono<ResourceResponse<DocumentCollection>> readCollection(String collectionLink, RequestOptions options);

    /**
     * Reads all document collections in a database.
     * <p>
     * After subscription the operation will be performed.
     * The {@link Flux} will contain one or several feed response of the read collections.
     * In case of failure the {@link Flux} will error.
     *
     * @param databaseLink the database link.
     * @param options      the query request options.
     * @return a {@link Flux} containing one or several feed response pages of the read collections or an error.
     */
    Flux<FeedResponse<DocumentCollection>> readCollections(String databaseLink, CosmosQueryRequestOptions options);

    /**
     * Query for document collections in a database.
     * <p>
     * After subscription the operation will be performed.
     * The {@link Flux} will contain one or several feed response of the obtained collections.
     * In case of failure the {@link Flux} will error.
     *
     * @param databaseLink the database link.
     * @param query        the query.
     * @param options      the query request options.
     * @return a {@link Flux} containing one or several feed response pages of the obtained collections or an error.
     */
    Flux<FeedResponse<DocumentCollection>> queryCollections(String databaseLink, String query, CosmosQueryRequestOptions options);

    /**
     * Query for document collections in a database.
     * <p>
     * After subscription the operation will be performed.
     * The {@link Flux} will contain one or several feed response of the obtained collections.
     * In case of failure the {@link Flux} will error.
     *
     * @param databaseLink the database link.
     * @param querySpec    the SQL query specification.
     * @param options      the query request options.
     * @return a {@link Flux} containing one or several feed response pages of the obtained collections or an error.
     */
    Flux<FeedResponse<DocumentCollection>> queryCollections(String databaseLink, SqlQuerySpec querySpec, CosmosQueryRequestOptions options);

    /**
     * Creates a document.
     * <p>
     * After subscription the operation will be performed.
     * The {@link Mono} upon successful completion will contain a single resource response with the created document.
     * In case of failure the {@link Mono} will error.
     *
     * @param collectionLink               the link to the parent document collection.
     * @param document                     the document represented as a POJO or Document object.
     * @param options                      the request options.
     * @param disableAutomaticIdGeneration the flag for disabling automatic id generation.
     * @return a {@link Mono} containing the single resource response with the created document or an error.
     */
    Mono<ResourceResponse<Document>> createDocument(String collectionLink, Object document, RequestOptions options,
                                                    boolean disableAutomaticIdGeneration);

    /**
     * Upserts a document.
     * <p>
     * After subscription the operation will be performed.
     * The {@link Mono} upon successful completion will contain a single resource response with the upserted document.
     * In case of failure the {@link Mono} will error.
     *
     * @param collectionLink               the link to the parent document collection.
     * @param document                     the document represented as a POJO or Document object to upsert.
     * @param options                      the request options.
     * @param disableAutomaticIdGeneration the flag for disabling automatic id generation.
     * @return a {@link Mono} containing the single resource response with the upserted document or an error.
     */
    Mono<ResourceResponse<Document>> upsertDocument(String collectionLink, Object document, RequestOptions options,
                                                          boolean disableAutomaticIdGeneration);

    /**
     * Replaces a document using a POJO object.
     * <p>
     * After subscription the operation will be performed.
     * The {@link Mono} upon successful completion will contain a single resource response with the replaced document.
     * In case of failure the {@link Mono} will error.
     *
     * @param documentLink the document link.
     * @param document     the document represented as a POJO or Document object.
     * @param options      the request options.
     * @return a {@link Mono} containing the single resource response with the replaced document or an error.
     */
    Mono<ResourceResponse<Document>> replaceDocument(String documentLink, Object document, RequestOptions options);

    /**
     * Apply patch on an item.
     * <p>
     * After subscription the operation will be performed.
     * The {@link Mono} upon successful completion will contain a single resource response with the patched document.
     * In case of failure the {@link Mono} will error.
     *
     * @param documentLink the document link.
     * @param cosmosPatchOperations container with the list of patch operations.
     * @param options the request options.
     *
     * @return a {@link Mono} containing the single resource response with the patched document or an error.
     */
    Mono<ResourceResponse<Document>> patchDocument(String documentLink, CosmosPatchOperations cosmosPatchOperations, RequestOptions options);

    /**
     * Replaces a document with the passed in document.
     * <p>
     * After subscription the operation will be performed.
     * The {@link Mono} upon successful completion will contain a single resource response with the replaced document.
     * In case of failure the {@link Mono} will error.
     *
     * @param document the document to replace (containing the document id).
     * @param options  the request options.
     * @return a {@link Mono} containing the single resource response with the replaced document or an error.
     */
    Mono<ResourceResponse<Document>> replaceDocument(Document document, RequestOptions options);

    /**
     * Deletes a document
     * <p>
     * After subscription the operation will be performed.
     * The {@link Mono} upon successful completion will contain a single resource response for the deleted document.
     * In case of failure the {@link Mono} will error.
     *
     * @param documentLink the document link.
     * @param options      the request options.
     * @return a {@link Mono} containing the single resource response for the deleted document or an error.
     */
    Mono<ResourceResponse<Document>> deleteDocument(String documentLink, RequestOptions options);

    /**
     * Deletes a document
     * <p>
     * After subscription the operation will be performed.
     * The {@link Mono} upon successful completion will contain a single resource response for the deleted document.
     * In case of failure the {@link Mono} will error.
     *
     * @param internalObjectNode the internalObjectNode to delete (containing the id).
     * @param options  the request options.
     * @return a {@link Mono} containing the single resource response for the deleted document or an error.
     */
    Mono<ResourceResponse<Document>> deleteDocument(String documentLink, InternalObjectNode internalObjectNode, RequestOptions options);

    Mono<ResourceResponse<Document>> deleteAllDocumentsByPartitionKey(String collectionLink, PartitionKey partitionKey, RequestOptions options);
    /**
     * Reads a document
     * <p>
     * After subscription the operation will be performed.
     * The {@link Mono} upon successful completion will contain a single resource response with the read document.
     * In case of failure the {@link Mono} will error.
     *
     * @param documentLink the document link.
     * @param options      the request options.
     * @return a {@link Mono} containing the single resource response with the read document or an error.
     */
    Mono<ResourceResponse<Document>> readDocument(String documentLink, RequestOptions options);

    /**
     * Reads all documents in a document collection.
     * <p>
     * After subscription the operation will be performed.
     * The {@link Flux} will contain one or several feed response of the read documents.
     * In case of failure the {@link Flux} will error.
     *
     * @param collectionLink the collection link.
     * @param options        the query request options.
     * @param <T> the type parameter
     * @return a {@link Flux} containing one or several feed response pages of the read documents or an error.
     */
    <T> Flux<FeedResponse<T>>  readDocuments(
        String collectionLink, CosmosQueryRequestOptions options, Class<T> classOfT);


    /**
     * Query for documents in a document collection.
     * <p>
     * After subscription the operation will be performed.
     * The {@link Flux} will contain one or several feed response of the obtained documents.
     * In case of failure the {@link Flux} will error.
     *
     * @param collectionLink the link to the parent document collection.
     * @param query          the query.
     * @param options        the query request options.
     * @param <T> the type parameter
     * @return a {@link Flux} containing one or several feed response pages of the obtained document or an error.
     */
    <T> Flux<FeedResponse<T>> queryDocuments(
        String collectionLink, String query, CosmosQueryRequestOptions options, Class<T> classOfT);

    /**
     * Query for documents in a document collection.
     * <p>
     * After subscription the operation will be performed.
     * The {@link Flux} will contain one or several feed response of the obtained documents.
     * In case of failure the {@link Flux} will error.
     *
     * @param collectionLink the link to the parent document collection.
     * @param querySpec      the SQL query specification.
     * @param options        the query request options.
     * @param <T> the type parameter
     * @return a {@link Flux} containing one or several feed response pages of the obtained documents or an error.
     */
    <T> Flux<FeedResponse<T>> queryDocuments(
        String collectionLink, SqlQuerySpec querySpec, CosmosQueryRequestOptions options, Class<T> classOfT);

    /**
     * Query for documents change feed in a document collection.
     * After subscription the operation will be performed.
     * The {@link Flux} will contain one or several feed response pages of the obtained documents.
     * In case of failure the {@link Flux} will error.
     *
     * @param collection    the parent document collection.
     * @param requestOptions the change feed request options.
     * @param <T> the type parameter
     * @return a {@link Flux} containing one or several feed response pages of the obtained documents or an error.
     */
    <T> Flux<FeedResponse<T>> queryDocumentChangeFeed(
        DocumentCollection collection,
        CosmosChangeFeedRequestOptions requestOptions,
        Class<T> classOfT);

    /**
     * Reads all partition key ranges in a document collection.
     * After subscription the operation will be performed.
     * The {@link Flux} will contain one or several feed response pages of the obtained partition key ranges.
     * In case of failure the {@link Flux} will error.
     *
     * @param collectionLink the link to the parent document collection.
     * @param options        the query request options.
     * @return a {@link Flux} containing one or several feed response pages of the obtained partition key ranges or an error.
     */
    Flux<FeedResponse<PartitionKeyRange>> readPartitionKeyRanges(String collectionLink, CosmosQueryRequestOptions options);

    /**
     * Gets the feed ranges of a container.
     *
     * @param collectionLink the link to the parent document collection.
     * @return a {@link List} of @{link FeedRange} containing the feed ranges of a container.
     */
    Mono<List<FeedRange>> getFeedRanges(String collectionLink);

    /**
     * Creates a stored procedure.
     * <p>
     * After subscription the operation will be performed.
     * The {@link Mono} upon successful completion will contain a single resource response with the created stored procedure.
     * In case of failure the {@link Mono} will error.
     *
     * @param collectionLink  the collection link.
     * @param storedProcedure the stored procedure to create.
     * @param options         the request options.
     * @return a {@link Mono} containing the single resource response with the created stored procedure or an error.
     */
    Mono<ResourceResponse<StoredProcedure>> createStoredProcedure(String collectionLink, StoredProcedure storedProcedure,
                                                                  RequestOptions options);

    /**
     * Replaces a stored procedure.
     * <p>
     * After subscription the operation will be performed.
     * The {@link Mono} upon successful completion will contain a single resource response with the replaced stored procedure.
     * In case of failure the {@link Mono} will error.
     *
     * @param storedProcedure the stored procedure to use.
     * @param options         the request options.
     * @return a {@link Mono} containing the single resource response with the replaced stored procedure or an error.
     */
    Mono<ResourceResponse<StoredProcedure>> replaceStoredProcedure(StoredProcedure storedProcedure, RequestOptions options);

    /**
     * Deletes a stored procedure
     * <p>
     * After subscription the operation will be performed.
     * The {@link Mono} upon successful completion will contain a single resource response for the deleted stored procedure.
     * In case of failure the {@link Mono} will error.
     *
     * @param storedProcedureLink the stored procedure link.
     * @param options             the request options.
     * @return a {@link Mono} containing the single resource response for the deleted stored procedure or an error.
     */
    Mono<ResourceResponse<StoredProcedure>> deleteStoredProcedure(String storedProcedureLink, RequestOptions options);

    /**
     * READ a stored procedure
     * <p>
     * After subscription the operation will be performed.
     * The {@link Mono} upon successful completion will contain a single resource response with the read stored procedure.
     * In case of failure the {@link Mono} will error.
     *
     * @param storedProcedureLink the stored procedure link.
     * @param options             the request options.
     * @return a {@link Mono} containing the single resource response with the read stored procedure or an error.
     */
    Mono<ResourceResponse<StoredProcedure>> readStoredProcedure(String storedProcedureLink, RequestOptions options);

    /**
     * Reads all stored procedures in a document collection link.
     * <p>
     * After subscription the operation will be performed.
     * The {@link Flux} will contain one or several feed response pages of the read stored procedures.
     * In case of failure the {@link Flux} will error.
     *
     * @param collectionLink the collection link.
     * @param options        the query request options.
     * @return a {@link Flux} containing one or several feed response pages of the read stored procedures or an error.
     */
    Flux<FeedResponse<StoredProcedure>> readStoredProcedures(String collectionLink, CosmosQueryRequestOptions options);

    /**
     * Query for stored procedures in a document collection.
     * <p>
     * After subscription the operation will be performed.
     * The {@link Flux} will contain one or several feed response pages of the obtained stored procedures.
     * In case of failure the {@link Flux} will error.
     *
     * @param collectionLink the collection link.
     * @param query          the query.
     * @param options        the query request options.
     * @return a {@link Flux} containing one or several feed response pages of the obtained stored procedures or an error.
     */
    Flux<FeedResponse<StoredProcedure>> queryStoredProcedures(String collectionLink, String query, CosmosQueryRequestOptions options);

    /**
     * Query for stored procedures in a document collection.
     * <p>
     * After subscription the operation will be performed.
     * The {@link Flux} will contain one or several feed response pages of the obtained stored procedures.
     * In case of failure the {@link Flux} will error.
     *
     * @param collectionLink the collection link.
     * @param querySpec      the SQL query specification.
     * @param options        the query request options.
     * @return a {@link Flux} containing one or several feed response pages of the obtained stored procedures or an error.
     */
    Flux<FeedResponse<StoredProcedure>> queryStoredProcedures(String collectionLink, SqlQuerySpec querySpec,
                                                                    CosmosQueryRequestOptions options);

    /**
     * Executes a stored procedure
     * <p>
     * After subscription the operation will be performed.
     * The {@link Mono} upon successful completion will contain a single resource response with the stored procedure response.
     * In case of failure the {@link Mono} will error.
     *
     * @param storedProcedureLink the stored procedure link.
     * @param options             the request options.
     * @param procedureParams     the array of procedure parameter values.
     * @return a {@link Mono} containing the single resource response with the stored procedure response or an error.
     */
    Mono<StoredProcedureResponse> executeStoredProcedure(String storedProcedureLink, RequestOptions options,
                                                               List<Object> procedureParams);

    /**
     * Executes a batch request
     * <p>
     * After subscription the operation will be performed.
     * The {@link Mono} upon successful completion will contain a batch response which will have individual responses.
     * In case of failure the {@link Mono} will error.
     *
     * @param collectionLink               the link to the parent document collection.
     * @param serverBatchRequest           the batch request with the content and flags.
     * @param options                      the request options.
     * @param disableAutomaticIdGeneration the flag for disabling automatic id generation.
     * @return a {@link Mono} containing the transactionalBatchResponse response which results of all operations.
     */
    Mono<CosmosBatchResponse> executeBatchRequest(String collectionLink,
                                                  ServerBatchRequest serverBatchRequest,
                                                  RequestOptions options,
                                                  boolean disableAutomaticIdGeneration);

    /**
     * Creates a trigger.
     * <p>
     * After subscription the operation will be performed.
     * The {@link Mono} upon successful completion will contain a single resource response with the created trigger.
     * In case of failure the {@link Mono} will error.
     *
     * @param collectionLink the collection link.
     * @param trigger        the trigger.
     * @param options        the request options.
     * @return a {@link Mono} containing the single resource response with the created trigger or an error.
     */
    Mono<ResourceResponse<Trigger>> createTrigger(String collectionLink, Trigger trigger, RequestOptions options);

    /**
     * Replaces a trigger.
     * <p>
     * After subscription the operation will be performed.
     * The {@link Mono} upon successful completion will contain a single resource response with the replaced trigger.
     * In case of failure the {@link Mono} will error.
     *
     * @param trigger the trigger to use.
     * @param options the request options.
     * @return a {@link Mono} containing the single resource response with the replaced trigger or an error.
     */
    Mono<ResourceResponse<Trigger>> replaceTrigger(Trigger trigger, RequestOptions options);

    /**
     * Deletes a trigger.
     * <p>
     * After subscription the operation will be performed.
     * The {@link Mono} upon successful completion will contain a single resource response for the deleted trigger.
     * In case of failure the {@link Mono} will error.
     *
     * @param triggerLink the trigger link.
     * @param options     the request options.
     * @return a {@link Mono} containing the single resource response for the deleted trigger or an error.
     */
    Mono<ResourceResponse<Trigger>> deleteTrigger(String triggerLink, RequestOptions options);

    /**
     * Reads a trigger
     * <p>
     * After subscription the operation will be performed.
     * The {@link Mono} upon successful completion will contain a single resource response for the read trigger.
     * In case of failure the {@link Mono} will error.
     *
     * @param triggerLink the trigger link.
     * @param options     the request options.
     * @return a {@link Mono} containing the single resource response for the read trigger or an error.
     */
    Mono<ResourceResponse<Trigger>> readTrigger(String triggerLink, RequestOptions options);

    /**
     * Reads all triggers in a document collection.
     * <p>
     * After subscription the operation will be performed.
     * The {@link Flux} will contain one or several feed response pages of the read triggers.
     * In case of failure the {@link Flux} will error.
     *
     * @param collectionLink the collection link.
     * @param options        the query request options.
     * @return a {@link Flux} containing one or several feed response pages of the read triggers or an error.
     */
    Flux<FeedResponse<Trigger>> readTriggers(String collectionLink, CosmosQueryRequestOptions options);

    /**
     * Query for triggers.
     * <p>
     * After subscription the operation will be performed.
     * The {@link Flux} will contain one or several feed response pages of the obtained triggers.
     * In case of failure the {@link Flux} will error.
     *
     * @param collectionLink the collection link.
     * @param query          the query.
     * @param options        the query request options.
     * @return a {@link Flux} containing one or several feed response pages of the obtained triggers or an error.
     */
    Flux<FeedResponse<Trigger>> queryTriggers(String collectionLink, String query, CosmosQueryRequestOptions options);

    /**
     * Query for triggers.
     * <p>
     * After subscription the operation will be performed.
     * The {@link Flux} will contain one or several feed response pages of the obtained triggers.
     * In case of failure the {@link Flux} will error.
     *
     * @param collectionLink the collection link.
     * @param querySpec      the SQL query specification.
     * @param options        the query request options.
     * @return a {@link Flux} containing one or several feed response pages of the obtained triggers or an error.
     */
    Flux<FeedResponse<Trigger>> queryTriggers(String collectionLink, SqlQuerySpec querySpec, CosmosQueryRequestOptions options);

    /**
     * Creates a user defined function.
     * <p>
     * After subscription the operation will be performed.
     * The {@link Mono} upon successful completion will contain a single resource response with the created user defined function.
     * In case of failure the {@link Mono} will error.
     *
     * @param collectionLink the collection link.
     * @param udf            the user defined function.
     * @param options        the request options.
     * @return a {@link Mono} containing the single resource response with the created user defined function or an error.
     */
    Mono<ResourceResponse<UserDefinedFunction>> createUserDefinedFunction(String collectionLink, UserDefinedFunction udf,
                                                                          RequestOptions options);

      /**
     * Replaces a user defined function.
     * <p>
     * After subscription the operation will be performed.
     * The {@link Mono} upon successful completion will contain a single resource response with the replaced user defined function.
     * In case of failure the {@link Mono} will error.
     *
     * @param udf     the user defined function.
     * @param options the request options.
     * @return a {@link Mono} containing the single resource response with the replaced user defined function or an error.
     */
    Mono<ResourceResponse<UserDefinedFunction>> replaceUserDefinedFunction(UserDefinedFunction udf, RequestOptions options);

    /**
     * Deletes a user defined function.
     * <p>
     * After subscription the operation will be performed.
     * The {@link Mono} upon successful completion will contain a single resource response for the deleted user defined function.
     * In case of failure the {@link Mono} will error.
     *
     * @param udfLink the user defined function link.
     * @param options the request options.
     * @return a {@link Mono} containing the single resource response for the deleted user defined function or an error.
     */
    Mono<ResourceResponse<UserDefinedFunction>> deleteUserDefinedFunction(String udfLink, RequestOptions options);

    /**
     * READ a user defined function.
     * <p>
     * After subscription the operation will be performed.
     * The {@link Mono} upon successful completion will contain a single resource response for the read user defined function.
     * In case of failure the {@link Mono} will error.
     *
     * @param udfLink the user defined function link.
     * @param options the request options.
     * @return a {@link Mono} containing the single resource response for the read user defined function or an error.
     */
    Mono<ResourceResponse<UserDefinedFunction>> readUserDefinedFunction(String udfLink, RequestOptions options);

    /**
     * Reads all user defined functions in a document collection.
     * <p>
     * After subscription the operation will be performed.
     * The {@link Flux} will contain one or several feed response pages of the read user defined functions.
     * In case of failure the {@link Flux} will error.
     *
     * @param collectionLink the collection link.
     * @param options        the query request options.
     * @return a {@link Flux} containing one or several feed response pages of the read user defined functions or an error.
     */
    Flux<FeedResponse<UserDefinedFunction>> readUserDefinedFunctions(String collectionLink, CosmosQueryRequestOptions options);

    /**
     * Query for user defined functions.
     * <p>
     * After subscription the operation will be performed.
     * The {@link Flux} will contain one or several feed response pages of the obtained user defined functions.
     * In case of failure the {@link Flux} will error.
     *
     * @param collectionLink the collection link.
     * @param query          the query.
     * @param options        the query request options.
     * @return a {@link Flux} containing one or several feed response pages of the obtained user defined functions or an error.
     */
    Flux<FeedResponse<UserDefinedFunction>> queryUserDefinedFunctions(String collectionLink, String query,
                                                                      CosmosQueryRequestOptions options);

    /**
     * Query for user defined functions.
     * <p>
     * After subscription the operation will be performed.
     * The {@link Flux} will contain one or several feed response pages of the obtained user defined functions.
     * In case of failure the {@link Flux} will error.
     *
     * @param collectionLink the collection link.
     * @param querySpec      the SQL query specification.
     * @param options        the query request options.
     * @return a {@link Flux} containing one or several feed response pages of the obtained user defined functions or an error.
     */
    Flux<FeedResponse<UserDefinedFunction>> queryUserDefinedFunctions(String collectionLink, SqlQuerySpec querySpec,
                                                                      CosmosQueryRequestOptions options);

    /**
     * Reads a conflict.
     * <p>
     * After subscription the operation will be performed.
     * The {@link Mono} upon successful completion will contain a single resource response with the read conflict.
     * In case of failure the {@link Mono} will error.
     *
     * @param conflictLink the conflict link.
     * @param options      the request options.
     * @return a {@link Mono} containing the single resource response with the read conflict or an error.
     */
    Mono<ResourceResponse<Conflict>> readConflict(String conflictLink, RequestOptions options);

    /**
     * Reads all conflicts in a document collection.
     * <p>
     * After subscription the operation will be performed.
     * The {@link Flux} will contain one or several feed response pages of the read conflicts.
     * In case of failure the {@link Flux} will error.
     *
     * @param collectionLink the collection link.
     * @param options        the query request options.
     * @return a {@link Flux} containing one or several feed response pages of the read conflicts or an error.
     */
    Flux<FeedResponse<Conflict>> readConflicts(String collectionLink, CosmosQueryRequestOptions options);

    /**
     * Query for conflicts.
     * <p>
     * After subscription the operation will be performed.
     * The {@link Flux} will contain one or several feed response pages of the obtained conflicts.
     * In case of failure the {@link Flux} will error.
     *
     * @param collectionLink the collection link.
     * @param query          the query.
     * @param options        the query request options.
     * @return a {@link Flux} containing one or several feed response pages of the obtained conflicts or an error.
     */
    Flux<FeedResponse<Conflict>> queryConflicts(String collectionLink, String query, CosmosQueryRequestOptions options);

    /**
     * Query for conflicts.
     * <p>
     * After subscription the operation will be performed.
     * The {@link Flux} will contain one or several feed response pages of the obtained conflicts.
     * In case of failure the {@link Flux} will error.
     *
     * @param collectionLink the collection link.
     * @param querySpec      the SQL query specification.
     * @param options        the query request options.
     * @return a {@link Flux} containing one or several feed response pages of the obtained conflicts or an error.
     */
    Flux<FeedResponse<Conflict>> queryConflicts(String collectionLink, SqlQuerySpec querySpec, CosmosQueryRequestOptions options);

    /**
     * Deletes a conflict.
     * <p>
     * After subscription the operation will be performed.
     * The {@link Mono} upon successful completion will contain a single resource response for the deleted conflict.
     * In case of failure the {@link Mono} will error.
     *
     * @param conflictLink the conflict link.
     * @param options      the request options.
     * @return a {@link Mono} containing the single resource response for the deleted conflict or an error.
     */
    Mono<ResourceResponse<Conflict>> deleteConflict(String conflictLink, RequestOptions options);

    /**
     * Creates a user.
     * <p>
     * After subscription the operation will be performed.
     * The {@link Mono} upon successful completion will contain a single resource response with the created user.
     * In case of failure the {@link Mono} will error.
     *
     * @param databaseLink the database link.
     * @param user         the user to create.
     * @param options      the request options.
     * @return a {@link Mono} containing the single resource response with the created user or an error.
     */
    Mono<ResourceResponse<User>> createUser(String databaseLink, User user, RequestOptions options);

    /**
     * Upserts a user.
     * <p>
     * After subscription the operation will be performed.
     * The {@link Mono} upon successful completion will contain a single resource response with the upserted user.
     * In case of failure the {@link Mono} will error.
     *
     * @param databaseLink the database link.
     * @param user         the user to upsert.
     * @param options      the request options.
     * @return a {@link Mono} containing the single resource response with the upserted user or an error.
     */
    Mono<ResourceResponse<User>> upsertUser(String databaseLink, User user, RequestOptions options);

    /**
     * Replaces a user.
     * <p>
     * After subscription the operation will be performed.
     * The {@link Mono} upon successful completion will contain a single resource response with the replaced user.
     * In case of failure the {@link Mono} will error.
     *
     * @param user    the user to use.
     * @param options the request options.
     * @return a {@link Mono} containing the single resource response with the replaced user or an error.
     */
    Mono<ResourceResponse<User>> replaceUser(User user, RequestOptions options);

    /**
     * Deletes a user.
     * <p>
     * After subscription the operation will be performed.
     * The {@link Mono} upon successful completion will contain a single resource response for the deleted user.
     * In case of failure the {@link Mono} will error.
     *
     * @param userLink the user link.
     * @param options  the request options.
     * @return a {@link Mono} containing the single resource response for the deleted user or an error.
     */
    Mono<ResourceResponse<User>> deleteUser(String userLink, RequestOptions options);

    /**
     * Reads a user.
     * <p>
     * After subscription the operation will be performed.
     * The {@link Mono} upon successful completion will contain a single resource response with the read user.
     * In case of failure the {@link Mono} will error.
     *
     * @param userLink the user link.
     * @param options  the request options.
     * @return a {@link Mono} containing the single resource response with the read user or an error.
     */
    Mono<ResourceResponse<User>> readUser(String userLink, RequestOptions options);

    /**
     * Reads all users in a database.
     * <p>
     * After subscription the operation will be performed.
     * The {@link Flux} will contain one or several feed response pages of the read users.
     * In case of failure the {@link Flux} will error.
     *
     * @param databaseLink the database link.
     * @param options      the query request options.
     * @return a {@link Flux} containing one or several feed response pages of the read users or an error.
     */
    Flux<FeedResponse<User>> readUsers(String databaseLink, CosmosQueryRequestOptions options);

    /**
     * Query for users.
     * <p>
     * After subscription the operation will be performed.
     * The {@link Flux} will contain one or several feed response pages of the obtained users.
     * In case of failure the {@link Flux} will error.
     *
     * @param databaseLink the database link.
     * @param query        the query.
     * @param options      the query request options.
     * @return a {@link Flux} containing one or several feed response pages of the obtained users or an error.
     */
    Flux<FeedResponse<User>> queryUsers(String databaseLink, String query, CosmosQueryRequestOptions options);

    /**
     * Query for users.
     * <p>
     * After subscription the operation will be performed.
     * The {@link Flux} will contain one or several feed response pages of the obtained users.
     * In case of failure the {@link Flux} will error.
     *
     * @param databaseLink the database link.
     * @param querySpec    the SQL query specification.
     * @param options      the query request options.
     * @return a {@link Flux} containing one or several feed response pages of the obtained users or an error.
     */
    Flux<FeedResponse<User>> queryUsers(String databaseLink, SqlQuerySpec querySpec, CosmosQueryRequestOptions options);

    /**
     * Reads a client encryption key.
     * <p>
     * After subscription the operation will be performed.
     * The {@link Mono} upon successful completion will contain a single resource response with the read client encryption key.
     * In case of failure the {@link Mono} will error.
     *
     * @param clientEncryptionKeyLink the client encryption key link.
     * @param options  the request options.
     * @return a {@link Mono} containing the single resource response with the read user or an error.
     */
    Mono<ResourceResponse<ClientEncryptionKey>> readClientEncryptionKey(String clientEncryptionKeyLink, RequestOptions options);

    /**
     * Creates a client encryption key.
     * <p>
     * After subscription the operation will be performed.
     * The {@link Mono} upon successful completion will contain a single resource response with the created client encryption key.
     * In case of failure the {@link Mono} will error.
     *
     * @param databaseLink the database link.
     * @param clientEncryptionKey the client encryption key to create.
     * @param options      the request options.
     * @return a {@link Mono} containing the single resource response with the created client encryption key or an error.
     */
    Mono<ResourceResponse<ClientEncryptionKey>> createClientEncryptionKey(String databaseLink, ClientEncryptionKey clientEncryptionKey, RequestOptions options);

    /**
     * Replaces a client encryption key.
     * <p>
     * After subscription the operation will be performed.
     * The {@link Mono} upon successful completion will contain a single resource response with the replaced client encryption key.
     * In case of failure the {@link Mono} will error.
     *
     * @param clientEncryptionKey    the client encryption key to use.
     * @param options the request options.
     * @return a {@link Mono} containing the single resource response with the replaced client encryption keyer or an error.
     */
    Mono<ResourceResponse<ClientEncryptionKey>> replaceClientEncryptionKey(ClientEncryptionKey clientEncryptionKey, String nameBasedLink, RequestOptions options);

    /**
     * Reads all client encryption keys in a database.
     * <p>
     * After subscription the operation will be performed.
     * The {@link Flux} will contain one or several feed response pages of the read client encryption keys.
     * In case of failure the {@link Flux} will error.
     *
     * @param databaseLink the database link.
     * @param options      the query request options.
     * @return a {@link Flux} containing one or several feed response pages of the read client encryption keys or an error.
     */
    Flux<FeedResponse<ClientEncryptionKey>> readClientEncryptionKeys(String databaseLink, CosmosQueryRequestOptions options);

    /**
     * Query for client encryption keys.
     * <p>
     * After subscription the operation will be performed.
     * The {@link Flux} will contain one or several feed response pages of the obtained client encryption keys.
     * In case of failure the {@link Flux} will error.
     *
     * @param databaseLink the database link.
     * @param querySpec    the SQL query specification.
     * @param options      the query request options.
     * @return a {@link Flux} containing one or several feed response pages of the obtained client encryption keys or an error.
     */
    Flux<FeedResponse<ClientEncryptionKey>> queryClientEncryptionKeys(String databaseLink, SqlQuerySpec querySpec, CosmosQueryRequestOptions options);

    /**
     * Creates a permission.
     * <p>
     * After subscription the operation will be performed.
     * The {@link Mono} upon successful completion will contain a single resource response with the created permission.
     * In case of failure the {@link Mono} will error.
     *
     * @param userLink   the user link.
     * @param permission the permission to create.
     * @param options    the request options.
     * @return a {@link Mono} containing the single resource response with the created permission or an error.
     */
    Mono<ResourceResponse<Permission>> createPermission(String userLink, Permission permission, RequestOptions options);

    /**
     * Upserts a permission.
     * <p>
     * After subscription the operation will be performed.
     * The {@link Mono} upon successful completion will contain a single resource response with the upserted permission.
     * In case of failure the {@link Mono} will error.
     *
     * @param userLink   the user link.
     * @param permission the permission to upsert.
     * @param options    the request options.
     * @return a {@link Mono} containing the single resource response with the upserted permission or an error.
     */
    Mono<ResourceResponse<Permission>> upsertPermission(String userLink, Permission permission, RequestOptions options);

    /**
     * Replaces a permission.
     * <p>
     * After subscription the operation will be performed.
     * The {@link Mono} upon successful completion will contain a single resource response with the replaced permission.
     * In case of failure the {@link Mono} will error.
     *
     * @param permission the permission to use.
     * @param options    the request options.
     * @return a {@link Mono} containing the single resource response with the replaced permission or an error.
     */
    Mono<ResourceResponse<Permission>> replacePermission(Permission permission, RequestOptions options);

    /**
     * Deletes a permission.
     * <p>
     * After subscription the operation will be performed.
     * The {@link Mono} upon successful completion will contain a single resource response for the deleted permission.
     * In case of failure the {@link Mono} will error.
     *
     * @param permissionLink the permission link.
     * @param options        the request options.
     * @return a {@link Mono} containing the single resource response for the deleted permission or an error.
     */
    Mono<ResourceResponse<Permission>> deletePermission(String permissionLink, RequestOptions options);

    /**
     * Reads a permission.
     * <p>
     * After subscription the operation will be performed.
     * The {@link Mono} upon successful completion will contain a single resource response with the read permission.
     * In case of failure the {@link Mono} will error.
     *
     * @param permissionLink the permission link.
     * @param options        the request options.
     * @return a {@link Mono} containing the single resource response with the read permission or an error.
     */
    Mono<ResourceResponse<Permission>> readPermission(String permissionLink, RequestOptions options);

    /**
     * Reads all permissions.
     * <p>
     * After subscription the operation will be performed.
     * The {@link Flux} will contain one or several feed response pages of the read permissions.
     * In case of failure the {@link Flux} will error.
     *
     * @param permissionLink the permission link.
     * @param options        the query request options.
     * @return a {@link Flux} containing one or several feed response pages of the read permissions or an error.
     */
    Flux<FeedResponse<Permission>> readPermissions(String permissionLink, CosmosQueryRequestOptions options);

    /**
     * Query for permissions.
     * <p>
     * After subscription the operation will be performed.
     * The {@link Flux} will contain one or several feed response pages of the obtained permissions.
     * In case of failure the {@link Flux} will error.
     *
     * @param permissionLink the permission link.
     * @param query          the query.
     * @param options        the query request options.
     * @return a {@link Flux} containing one or several feed response pages of the obtained permissions or an error.
     */
    Flux<FeedResponse<Permission>> queryPermissions(String permissionLink, String query, CosmosQueryRequestOptions options);

    /**
     * Query for permissions.
     * <p>
     * After subscription the operation will be performed.
     * The {@link Flux} will contain one or several feed response pages of the obtained permissions.
     * In case of failure the {@link Flux} will error.
     *
     * @param permissionLink the permission link.
     * @param querySpec      the SQL query specification.
     * @param options        the query request options.
     * @return a {@link Flux} containing one or several feed response pages of the obtained permissions or an error.
     */
    Flux<FeedResponse<Permission>> queryPermissions(String permissionLink, SqlQuerySpec querySpec, CosmosQueryRequestOptions options);

    /**
     * Replaces an offer.
     * <p>
     * After subscription the operation will be performed.
     * The {@link Mono} upon successful completion will contain a single resource response with the replaced offer.
     * In case of failure the {@link Mono} will error.
     *
     * @param offer the offer to use.
     * @return a {@link Mono} containing the single resource response with the replaced offer or an error.
     */
    Mono<ResourceResponse<Offer>> replaceOffer(Offer offer);

    /**
     * Reads an offer.
     * <p>
     * After subscription the operation will be performed.
     * The {@link Mono} upon successful completion will contain a single resource response with the read offer.
     * In case of failure the {@link Mono} will error.
     *
     * @param offerLink the offer link.
     * @return a {@link Mono} containing the single resource response with the read offer or an error.
     */
    Mono<ResourceResponse<Offer>> readOffer(String offerLink);

    /**
     * Reads offers.
     * <p>
     * After subscription the operation will be performed.
     * The {@link Flux} will contain one or several feed response pages of the read offers.
     * In case of failure the {@link Flux} will error.
     *
     * @param options the query request options.
     * @return a {@link Flux} containing one or several feed response pages of the read offers or an error.
     */
    Flux<FeedResponse<Offer>> readOffers(CosmosQueryRequestOptions options);

    /**
     * Query for offers in a database.
     * <p>
     * After subscription the operation will be performed.
     * The {@link Flux} will contain one or several feed response pages of obtained obtained offers.
     * In case of failure the {@link Flux} will error.
     *
     * @param query   the query.
     * @param options the query request options.
     * @return a {@link Flux} containing one or several feed response pages of the obtained offers or an error.
     */
    Flux<FeedResponse<Offer>> queryOffers(String query, CosmosQueryRequestOptions options);

    /**
     * Query for offers in a database.
     * <p>
     * After subscription the operation will be performed.
     * The {@link Flux} will contain one or several feed response pages of obtained obtained offers.
     * In case of failure the {@link Flux} will error.
     *
     * @param querySpec the query specification.
     * @param options   the query request options.
     * @return a {@link Flux} containing one or several feed response pages of the obtained offers or an error.
     */
    Flux<FeedResponse<Offer>> queryOffers(SqlQuerySpec querySpec, CosmosQueryRequestOptions options);

    /**
     * Gets database account information.
     * <p>
     * After subscription the operation will be performed.
     * The {@link Mono} upon successful completion will contain a single resource response with the database account.
     * In case of failure the {@link Mono} will error.
     *
     * @return a {@link Mono} containing the single resource response with the database account or an error.
     */
    Mono<DatabaseAccount> getDatabaseAccount();

    /**
     * Reads many documents at once
     * @param itemIdentityList CosmosItem id and partition key tuple of items that that needs to be read
     * @param collectionLink link for the documentcollection/container to be queried
     * @param options the query request options
     * @param klass class type
     * @return a Mono with feed response of documents
     */
    <T> Mono<FeedResponse<T>> readMany(
        List<CosmosItemIdentity> itemIdentityList,
        String collectionLink,
        CosmosQueryRequestOptions options,
        Class<T> klass);

    /**
     * Read all documents of a certain logical partition.
     * <p>
     * After subscription the operation will be performed.
     * The {@link Flux} will contain one or several feed response of the obtained documents.
     * In case of failure the {@link Flux} will error.
     *
     * @param collectionLink the link to the parent document collection.
     * @param partitionKey   the logical partition key.
     * @param options        the query request options.
     * @param <T> the type parameter
     * @return a {@link Flux} containing one or several feed response pages of the obtained documents or an error.
     */
    <T> Flux<FeedResponse<T>> readAllDocuments(
        String collectionLink,
        PartitionKey partitionKey,
        CosmosQueryRequestOptions options,
        Class<T> classOfT
    );

    Map<String, PartitionedQueryExecutionInfo> getQueryPlanCache();

    /**
     * Gets the collection cache.
     *
     * @return the collection Cache
     */
    RxClientCollectionCache getCollectionCache();

    /**
     * Gets the partition key range cache.
     *
     * @return the partition key range cache
     */
    RxPartitionKeyRangeCache getPartitionKeyRangeCache();

    /***
     * Get the global endpoint manager.
     *
     * @return the global endpoint manager.
     */
    GlobalEndpointManager getGlobalEndpointManager();

    /***
     * Get the address selector.
     * @return the address selector.
     */
    AddressSelector getAddressSelector();

    /**
     * Close this {@link AsyncDocumentClient} instance and cleans up the resources.
     */
    void close();

    ItemDeserializer getItemDeserializer();

    /**
     * Enable throughput control group.
     *
     * @param group the throughput control group.
     */
    void enableThroughputControlGroup(ThroughputControlGroupInternal group, Mono<Integer> throughputQueryMono);

    /**
     * Submits open connection tasks and warms up caches for replicas for containers specified by
     * {@link CosmosContainerProactiveInitConfig#getCosmosContainerIdentities()} and in
     * {@link CosmosContainerProactiveInitConfig#getProactiveConnectionRegionsCount()} preferred regions.
     *
     * @param proactiveContainerInitConfig the instance encapsulating a list of container identities and
     *                                     no. of proactive connection regions
     */
    Flux<Void> submitOpenConnectionTasksAndInitCaches(CosmosContainerProactiveInitConfig proactiveContainerInitConfig);

    ConsistencyLevel getDefaultConsistencyLevelOfAccount();

    /***
     * Configure fault injector provider.
     *
     * @param injectorProvider the fault injector provider.
     */
    void configureFaultInjectorProvider(IFaultInjectorProvider injectorProvider);

    /**
     * Mark the openConnectionAndInitCaches completed.
     *
     * @param cosmosContainerIdentities the {@link CosmosContainerIdentity} list.
     */
    void recordOpenConnectionsAndInitCachesCompleted(List<CosmosContainerIdentity> cosmosContainerIdentities);

    /**
     * Mark the openConnectionAndInitCaches to start.
     *
     * @param cosmosContainerIdentities the {@link CosmosContainerIdentity} list.
     */
    void recordOpenConnectionsAndInitCachesStarted(List<CosmosContainerIdentity> cosmosContainerIdentities);
}<|MERGE_RESOLUTION|>--- conflicted
+++ resolved
@@ -261,24 +261,6 @@
                 "cannot buildAsyncClient client without key credential");
 
             RxDocumentClientImpl client = new RxDocumentClientImpl(serviceEndpoint,
-<<<<<<< HEAD
-                masterKeyOrResourceToken,
-                permissionFeed,
-                connectionPolicy,
-                desiredConsistencyLevel,
-                configs,
-                cosmosAuthorizationTokenResolver,
-                credential,
-                tokenCredential,
-                sessionCapturingOverride,
-                transportClientSharing,
-                contentResponseOnWriteEnabled,
-                state,
-                apiType,
-                clientTelemetryConfig,
-                clientCorrelationId,
-                cosmosE2EOperationRetryPolicyConfig);
-=======
                     masterKeyOrResourceToken,
                     permissionFeed,
                     connectionPolicy,
@@ -293,9 +275,9 @@
                     state,
                     apiType,
                     clientTelemetryConfig,
-                    clientCorrelationId
+                    clientCorrelationId,
+                    cosmosE2EOperationRetryPolicyConfig
             );
->>>>>>> 176e4e32
 
             client.init(state, null);
             return client;
