// Copyright (c) Microsoft Corporation. All rights reserved.
// Licensed under the MIT License.
package com.azure.cosmos.implementation;

import com.azure.core.credential.AzureKeyCredential;
import com.azure.core.credential.TokenCredential;
import com.azure.cosmos.ConsistencyLevel;
import com.azure.cosmos.CosmosContainerProactiveInitConfig;
import com.azure.cosmos.implementation.apachecommons.lang.StringUtils;
import com.azure.cosmos.implementation.batch.ServerBatchRequest;
import com.azure.cosmos.implementation.caches.RxClientCollectionCache;
import com.azure.cosmos.implementation.caches.RxPartitionKeyRangeCache;
import com.azure.cosmos.implementation.clienttelemetry.ClientTelemetry;
import com.azure.cosmos.implementation.clienttelemetry.TagName;
import com.azure.cosmos.implementation.query.PartitionedQueryExecutionInfo;
import com.azure.cosmos.implementation.throughputControl.config.ThroughputControlGroupInternal;
import com.azure.cosmos.models.CosmosClientTelemetryConfig;
import com.azure.cosmos.models.CosmosAuthorizationTokenResolver;
import com.azure.cosmos.models.CosmosBatchResponse;
import com.azure.cosmos.models.CosmosChangeFeedRequestOptions;
import com.azure.cosmos.models.CosmosItemIdentity;
import com.azure.cosmos.models.CosmosPatchOperations;
import com.azure.cosmos.models.CosmosQueryRequestOptions;
import com.azure.cosmos.models.FaultInjectionRule;
import com.azure.cosmos.models.FeedRange;
import com.azure.cosmos.models.FeedResponse;
import com.azure.cosmos.models.PartitionKey;
import com.azure.cosmos.models.SqlQuerySpec;
import reactor.core.publisher.Flux;
import reactor.core.publisher.Mono;

import java.net.URI;
import java.net.URISyntaxException;
import java.util.EnumSet;
import java.util.List;
import java.util.Map;

/**
 * Provides a client-side logical representation of the Azure Cosmos DB
 * database service. This async client is used to configure and execute requests
 * against the service.
 *
 * <p>
 * {@link AsyncDocumentClient} async APIs return <a href="https://github.com/reactor/reactor-core">project reactor</a>'s {@link
 * Flux}, and so you can use project reactor {@link Flux} functionality.
 * <STRONG>The async {@link Flux} based APIs perform the requested operation only after
 * subscription.</STRONG>
 *
 * <p>
 * The service client encapsulates the endpoint and credentials used to access
 * the Cosmos DB service.
 * <p>
 * To instantiate you can use the {@link Builder}
 * <pre>
 * {@code
 * ConnectionPolicy connectionPolicy = new ConnectionPolicy(DirectConnectionConfig.getDefaultConfig());
 * AsyncDocumentClient client = new AsyncDocumentClient.Builder()
 *         .withServiceEndpoint(serviceEndpoint)
 *         .withMasterKeyOrResourceToken(masterKey)
 *         .withConnectionPolicy(connectionPolicy)
 *         .withConsistencyLevel(ConsistencyLevel.SESSION)
 *         .buildAsyncClient();
 * }
 * </pre>
 */
public interface AsyncDocumentClient {

    /**
     * Helper class to buildAsyncClient {@link AsyncDocumentClient} instances
     * as logical representation of the Azure Cosmos DB database service.
     *
     * <pre>
     * {@code
     * ConnectionPolicy connectionPolicy = new ConnectionPolicy(DirectConnectionConfig.getDefaultConfig());
     * AsyncDocumentClient client = new AsyncDocumentClient.Builder()
     *         .withServiceEndpoint(serviceEndpoint)
     *         .withMasterKeyOrResourceToken(masterKey)
     *         .withConnectionPolicy(connectionPolicy)
     *         .withConsistencyLevel(ConsistencyLevel.SESSION)
     *         .buildAsyncClient();
     * }
     * </pre>
     */
    class Builder {

        Configs configs = new Configs();
        ConnectionPolicy connectionPolicy;
        ConsistencyLevel desiredConsistencyLevel;
        List<Permission> permissionFeed;
        String masterKeyOrResourceToken;
        URI serviceEndpoint;
        CosmosAuthorizationTokenResolver cosmosAuthorizationTokenResolver;
        AzureKeyCredential credential;
        TokenCredential tokenCredential;
        boolean sessionCapturingOverride;
        boolean transportClientSharing;
        boolean contentResponseOnWriteEnabled;
        private CosmosClientMetadataCachesSnapshot state;
        private ApiType apiType;
        CosmosClientTelemetryConfig clientTelemetryConfig;
        private String clientCorrelationId = null;
        private EnumSet<TagName> metricTagNames = EnumSet.allOf(TagName.class);

        public Builder withServiceEndpoint(String serviceEndpoint) {
            try {
                this.serviceEndpoint = new URI(serviceEndpoint);
            } catch (URISyntaxException e) {
                throw new IllegalArgumentException(e.getMessage());
            }
            return this;
        }

        public Builder withState(CosmosClientMetadataCachesSnapshot state) {
            this.state = state;
            return this;
        }

        public Builder withApiType(ApiType apiType) {
            this.apiType = apiType;
            return this;
        }

        public Builder withClientCorrelationId(String clientCorrelationId) {
            this.clientCorrelationId = clientCorrelationId;

            return this;
        }

        public Builder withMetricTagNames(EnumSet<TagName> tagNames) {
            this.metricTagNames = tagNames;

            return this;
        }

        /**
         * New method withMasterKeyOrResourceToken will take either master key or resource token
         * and perform authentication for accessing resource.
         *
         * @param masterKeyOrResourceToken MasterKey or resourceToken for authentication.
         * @return current Builder.
         * @deprecated use {@link #withMasterKeyOrResourceToken(String)} instead.
         */
        @Deprecated
        public Builder withMasterKey(String masterKeyOrResourceToken) {
            this.masterKeyOrResourceToken = masterKeyOrResourceToken;
            return this;
        }

        /**
         * This method will accept the master key , additionally it can also consume
         * resource token too for authentication.
         *
         * @param masterKeyOrResourceToken MasterKey or resourceToken for authentication.
         * @return current Builder.
         */
        public Builder withMasterKeyOrResourceToken(String masterKeyOrResourceToken) {
            this.masterKeyOrResourceToken = masterKeyOrResourceToken;
            return this;
        }

        /**
         * This method will accept the permission list , which contains the
         * resource tokens needed to access resources.
         *
         * @param permissionFeed Permission list for authentication.
         * @return current Builder.
         */
        public Builder withPermissionFeed(List<Permission> permissionFeed) {
            this.permissionFeed = permissionFeed;
            return this;
        }

        public Builder withConsistencyLevel(ConsistencyLevel desiredConsistencyLevel) {
            this.desiredConsistencyLevel = desiredConsistencyLevel;
            return this;
        }

        public Builder withConfigs(Configs configs) {
            this.configs = configs;
            return this;
        }

        public Builder withSessionCapturingOverride(boolean sessionCapturingOverride) {
            this.sessionCapturingOverride = sessionCapturingOverride;
            return this;
        }

        public Builder withConnectionPolicy(ConnectionPolicy connectionPolicy) {
            this.connectionPolicy = connectionPolicy;
            return this;
        }

        public Builder withTransportClientSharing(boolean transportClientSharing) {
            this.transportClientSharing = transportClientSharing;
            return this;
        }

        public Builder withCredential(AzureKeyCredential credential) {
            if (credential != null && StringUtils.isEmpty(credential.getKey())) {
                throw new IllegalArgumentException("Cannot buildAsyncClient client with empty key credential");
            }
            this.credential = credential;
            return this;
        }

        public Builder withContentResponseOnWriteEnabled(boolean contentResponseOnWriteEnabled) {
            this.contentResponseOnWriteEnabled = contentResponseOnWriteEnabled;
            return this;
        }

        /**
         * This method will accept functional interface TokenResolver which helps in generation authorization
         * token per request. AsyncDocumentClient can be successfully initialized with this API without passing any MasterKey, ResourceToken or PermissionFeed.
         * @param cosmosAuthorizationTokenResolver The tokenResolver
         * @return current Builder.
         */
        public Builder withTokenResolver(CosmosAuthorizationTokenResolver cosmosAuthorizationTokenResolver) {
            this.cosmosAuthorizationTokenResolver = cosmosAuthorizationTokenResolver;
            return this;
        }

        /**
         * This method will accept functional interface TokenCredential which helps in generation authorization
         * token per request. AsyncDocumentClient can be successfully initialized with this API without passing any MasterKey, ResourceToken or PermissionFeed.
         * @param tokenCredential the token credential
         * @return current Builder.
         */
        public Builder withTokenCredential(TokenCredential tokenCredential) {
            this.tokenCredential = tokenCredential;
            return this;
        }

        /***
         * Set the client telemetry config.
         *
         * @param clientTelemetryConfig the {@link CosmosClientTelemetryConfig}.
         *
         * @return the current builder.
         */
        public Builder withClientTelemetryConfig(CosmosClientTelemetryConfig clientTelemetryConfig) {
            this.clientTelemetryConfig = clientTelemetryConfig;
            return this;
        }

        private void ifThrowIllegalArgException(boolean value, String error) {
            if (value) {
                throw new IllegalArgumentException(error);
            }
        }

        public AsyncDocumentClient build() {

            ifThrowIllegalArgException(this.serviceEndpoint == null || StringUtils.isEmpty(this.serviceEndpoint.toString()), "cannot buildAsyncClient client without service endpoint");
            ifThrowIllegalArgException(
                    this.masterKeyOrResourceToken == null && (permissionFeed == null || permissionFeed.isEmpty())
                        && this.credential == null && this.tokenCredential == null && this.cosmosAuthorizationTokenResolver == null,
                    "cannot buildAsyncClient client without any one of masterKey, " +
                        "resource token, permissionFeed and azure key credential");
            ifThrowIllegalArgException(credential != null && StringUtils.isEmpty(credential.getKey()),
                "cannot buildAsyncClient client without key credential");

            RxDocumentClientImpl client = new RxDocumentClientImpl(serviceEndpoint,
                masterKeyOrResourceToken,
                permissionFeed,
                connectionPolicy,
                desiredConsistencyLevel,
                configs,
                cosmosAuthorizationTokenResolver,
                credential,
                tokenCredential,
                sessionCapturingOverride,
                transportClientSharing,
                contentResponseOnWriteEnabled,
                state,
                apiType,
                clientTelemetryConfig,
                clientCorrelationId,
                metricTagNames);

            client.init(state, null);
            return client;
        }

        public Configs getConfigs() {
            return configs;
        }

        public void setConfigs(Configs configs) {
            this.configs = configs;
        }

        public ConnectionPolicy getConnectionPolicy() {
            return connectionPolicy;
        }

        public void setConnectionPolicy(ConnectionPolicy connectionPolicy) {
            this.connectionPolicy = connectionPolicy;
        }

        public ConsistencyLevel getDesiredConsistencyLevel() {
            return desiredConsistencyLevel;
        }

        public void setDesiredConsistencyLevel(ConsistencyLevel desiredConsistencyLevel) {
            this.desiredConsistencyLevel = desiredConsistencyLevel;
        }

        public List<Permission> getPermissionFeed() {
            return permissionFeed;
        }

        public void setPermissionFeed(List<Permission> permissionFeed) {
            this.permissionFeed = permissionFeed;
        }

        public String getMasterKeyOrResourceToken() {
            return masterKeyOrResourceToken;
        }

        public void setMasterKeyOrResourceToken(String masterKeyOrResourceToken) {
            this.masterKeyOrResourceToken = masterKeyOrResourceToken;
        }

        public URI getServiceEndpoint() {
            return serviceEndpoint;
        }

        public void setServiceEndpoint(URI serviceEndpoint) {
            this.serviceEndpoint = serviceEndpoint;
        }

        public CosmosAuthorizationTokenResolver getCosmosAuthorizationTokenResolver() {
            return cosmosAuthorizationTokenResolver;
        }

        public void setCosmosAuthorizationTokenResolver(CosmosAuthorizationTokenResolver cosmosAuthorizationTokenResolver) {
            this.cosmosAuthorizationTokenResolver = cosmosAuthorizationTokenResolver;
        }

        public AzureKeyCredential getCredential() {
            return credential;
        }
    }

    /**
     * Gets the default service endpoint as passed in by the user during construction.
     *
     * @return the service endpoint URI
     */
    URI getServiceEndpoint();

    /**
     * Gets the current write endpoint chosen based on availability and preference.
     *
     * @return the write endpoint URI
     */
    URI getWriteEndpoint();

    /**
     * Gets the current read endpoint chosen based on availability and preference.
     *
     * @return the read endpoint URI
     */
    URI getReadEndpoint();

    /**
     * Gets the desired consistency level
     *
     * @return the consistency level
     */
    ConsistencyLevel getConsistencyLevel();

    /**
     * Gets the client telemetry
     *
     * @return the client telemetry
     */
    ClientTelemetry getClientTelemetry();

    String getClientCorrelationId();

    String getMachineId();

    /**
     * Gets the boolean which indicates whether to only return the headers and status code in Cosmos DB response
     * in case of Create, Update and Delete operations on CosmosItem.
     *
     * If set to false (which is by default), this removes the resource from response. It reduces networking
     * and CPU load by not sending the resource back over the network and serializing it
     * on the client.
     *
     * By-default, this is false.
     *
     * @return a boolean indicating whether resource will be included in the response or not.
     */
    boolean isContentResponseOnWriteEnabled();

    /**
     * Gets the connection policy
     *
     * @return the connection policy
     */
    ConnectionPolicy getConnectionPolicy();

    /**
     * Creates a database.
     * <p>
     * After subscription the operation will be performed.
     * The {@link Mono} upon successful completion will contain a single resource response with the created database.
     * In case of failure the {@link Mono} will error.
     *
     * @param database the database.
     * @param options  the request options.
     * @return a {@link Mono} containing the single resource response with the created database or an error.
     */
    Mono<ResourceResponse<Database>> createDatabase(Database database, RequestOptions options);

    /**
     * Deletes a database.
     * <p>
     * After subscription the operation will be performed.
     * The {@link Mono} upon successful completion will contain a single resource response with the deleted database.
     * In case of failure the {@link Mono} will error.
     *
     * @param databaseLink the database link.
     * @param options      the request options.
     * @return a {@link Mono} containing the single resource response with the deleted database or an error.
     */
    Mono<ResourceResponse<Database>> deleteDatabase(String databaseLink, RequestOptions options);

    /**
     * Reads a database.
     * <p>
     * After subscription the operation will be performed.
     * The {@link Mono} upon successful completion will contain a single resource response with the read database.
     * In case of failure the {@link Mono} will error.
     *
     * @param databaseLink the database link.
     * @param options      the request options.
     * @return a {@link Mono} containing the single resource response with the read database or an error.
     */
    Mono<ResourceResponse<Database>> readDatabase(String databaseLink, RequestOptions options);

    /**
     * Reads all databases.
     * <p>
     * After subscription the operation will be performed.
     * The {@link Flux} will contain one or several feed response of the read databases.
     * In case of failure the {@link Flux} will error.
     *
     * @param options the query request options.
     * @return a {@link Flux} containing one or several feed response pages of read databases or an error.
     */
    Flux<FeedResponse<Database>> readDatabases(CosmosQueryRequestOptions options);

    /**
     * Query for databases.
     * <p>
     * After subscription the operation will be performed.
     * The {@link Flux} will contain one or several feed response of the read databases.
     * In case of failure the {@link Flux} will error.
     *
     * @param query   the query.
     * @param options the query request options.
     * @return a {@link Flux} containing one or several feed response pages of read databases or an error.
     */
    Flux<FeedResponse<Database>> queryDatabases(String query, CosmosQueryRequestOptions options);

    /**
     * Query for databases.
     * <p>
     * After subscription the operation will be performed.
     * The {@link Flux} will contain one or several feed response of the obtained databases.
     * In case of failure the {@link Flux} will error.
     *
     * @param querySpec the SQL query specification.
     * @param options   the query request options.
     * @return a {@link Flux} containing one or several feed response pages of the obtained databases or an error.
     */
    Flux<FeedResponse<Database>> queryDatabases(SqlQuerySpec querySpec, CosmosQueryRequestOptions options);

    /**
     * Creates a document collection.
     * <p>
     * After subscription the operation will be performed.
     * The {@link Mono} upon successful completion will contain a single resource response with the created collection.
     * In case of failure the {@link Mono} will error.
     *
     * @param databaseLink the database link.
     * @param collection   the collection.
     * @param options      the request options.
     * @return a {@link Mono} containing the single resource response with the created collection or an error.
     */
    Mono<ResourceResponse<DocumentCollection>> createCollection(String databaseLink, DocumentCollection collection,
                                                                RequestOptions options);

    /**
     * Replaces a document collection.
     * <p>
     * After subscription the operation will be performed.
     * The {@link Mono} upon successful completion will contain a single resource response with the replaced document collection.
     * In case of failure the {@link Mono} will error.
     *
     * @param collection the document collection to use.
     * @param options    the request options.
     * @return a {@link Mono} containing the single resource response with the replaced document collection or an error.
     */
    Mono<ResourceResponse<DocumentCollection>> replaceCollection(DocumentCollection collection, RequestOptions options);

    /**
     * Deletes a document collection
     * <p>
     * After subscription the operation will be performed.
     * The {@link Mono} upon successful completion will contain a single resource response for the deleted database.
     * In case of failure the {@link Mono} will error.
     *
     * @param collectionLink the collection link.
     * @param options        the request options.
     * @return a {@link Mono} containing the single resource response for the deleted database or an error.
     */
    Mono<ResourceResponse<DocumentCollection>> deleteCollection(String collectionLink, RequestOptions options);

    /**
     * Reads a document collection
     * <p>
     * After subscription the operation will be performed.
     * The {@link Mono} upon successful completion will contain a single resource response with the read collection.
     * In case of failure the {@link Mono} will error.
     *
     * @param collectionLink the collection link.
     * @param options        the request options.
     * @return a {@link Mono} containing the single resource response with the read collection or an error.
     */
    Mono<ResourceResponse<DocumentCollection>> readCollection(String collectionLink, RequestOptions options);

    /**
     * Reads all document collections in a database.
     * <p>
     * After subscription the operation will be performed.
     * The {@link Flux} will contain one or several feed response of the read collections.
     * In case of failure the {@link Flux} will error.
     *
     * @param databaseLink the database link.
     * @param options      the query request options.
     * @return a {@link Flux} containing one or several feed response pages of the read collections or an error.
     */
    Flux<FeedResponse<DocumentCollection>> readCollections(String databaseLink, CosmosQueryRequestOptions options);

    /**
     * Query for document collections in a database.
     * <p>
     * After subscription the operation will be performed.
     * The {@link Flux} will contain one or several feed response of the obtained collections.
     * In case of failure the {@link Flux} will error.
     *
     * @param databaseLink the database link.
     * @param query        the query.
     * @param options      the query request options.
     * @return a {@link Flux} containing one or several feed response pages of the obtained collections or an error.
     */
    Flux<FeedResponse<DocumentCollection>> queryCollections(String databaseLink, String query, CosmosQueryRequestOptions options);

    /**
     * Query for document collections in a database.
     * <p>
     * After subscription the operation will be performed.
     * The {@link Flux} will contain one or several feed response of the obtained collections.
     * In case of failure the {@link Flux} will error.
     *
     * @param databaseLink the database link.
     * @param querySpec    the SQL query specification.
     * @param options      the query request options.
     * @return a {@link Flux} containing one or several feed response pages of the obtained collections or an error.
     */
    Flux<FeedResponse<DocumentCollection>> queryCollections(String databaseLink, SqlQuerySpec querySpec, CosmosQueryRequestOptions options);

    /**
     * Creates a document.
     * <p>
     * After subscription the operation will be performed.
     * The {@link Mono} upon successful completion will contain a single resource response with the created document.
     * In case of failure the {@link Mono} will error.
     *
     * @param collectionLink               the link to the parent document collection.
     * @param document                     the document represented as a POJO or Document object.
     * @param options                      the request options.
     * @param disableAutomaticIdGeneration the flag for disabling automatic id generation.
     * @return a {@link Mono} containing the single resource response with the created document or an error.
     */
    Mono<ResourceResponse<Document>> createDocument(String collectionLink, Object document, RequestOptions options,
                                                    boolean disableAutomaticIdGeneration);

    /**
     * Upserts a document.
     * <p>
     * After subscription the operation will be performed.
     * The {@link Mono} upon successful completion will contain a single resource response with the upserted document.
     * In case of failure the {@link Mono} will error.
     *
     * @param collectionLink               the link to the parent document collection.
     * @param document                     the document represented as a POJO or Document object to upsert.
     * @param options                      the request options.
     * @param disableAutomaticIdGeneration the flag for disabling automatic id generation.
     * @return a {@link Mono} containing the single resource response with the upserted document or an error.
     */
    Mono<ResourceResponse<Document>> upsertDocument(String collectionLink, Object document, RequestOptions options,
                                                          boolean disableAutomaticIdGeneration);

    /**
     * Replaces a document using a POJO object.
     * <p>
     * After subscription the operation will be performed.
     * The {@link Mono} upon successful completion will contain a single resource response with the replaced document.
     * In case of failure the {@link Mono} will error.
     *
     * @param documentLink the document link.
     * @param document     the document represented as a POJO or Document object.
     * @param options      the request options.
     * @return a {@link Mono} containing the single resource response with the replaced document or an error.
     */
    Mono<ResourceResponse<Document>> replaceDocument(String documentLink, Object document, RequestOptions options);

    /**
     * Apply patch on an item.
     * <p>
     * After subscription the operation will be performed.
     * The {@link Mono} upon successful completion will contain a single resource response with the patched document.
     * In case of failure the {@link Mono} will error.
     *
     * @param documentLink the document link.
     * @param cosmosPatchOperations container with the list of patch operations.
     * @param options the request options.
     *
     * @return a {@link Mono} containing the single resource response with the patched document or an error.
     */
    Mono<ResourceResponse<Document>> patchDocument(String documentLink, CosmosPatchOperations cosmosPatchOperations, RequestOptions options);

    /**
     * Replaces a document with the passed in document.
     * <p>
     * After subscription the operation will be performed.
     * The {@link Mono} upon successful completion will contain a single resource response with the replaced document.
     * In case of failure the {@link Mono} will error.
     *
     * @param document the document to replace (containing the document id).
     * @param options  the request options.
     * @return a {@link Mono} containing the single resource response with the replaced document or an error.
     */
    Mono<ResourceResponse<Document>> replaceDocument(Document document, RequestOptions options);

    /**
     * Deletes a document
     * <p>
     * After subscription the operation will be performed.
     * The {@link Mono} upon successful completion will contain a single resource response for the deleted document.
     * In case of failure the {@link Mono} will error.
     *
     * @param documentLink the document link.
     * @param options      the request options.
     * @return a {@link Mono} containing the single resource response for the deleted document or an error.
     */
    Mono<ResourceResponse<Document>> deleteDocument(String documentLink, RequestOptions options);

    /**
     * Deletes a document
     * <p>
     * After subscription the operation will be performed.
     * The {@link Mono} upon successful completion will contain a single resource response for the deleted document.
     * In case of failure the {@link Mono} will error.
     *
     * @param internalObjectNode the internalObjectNode to delete (containing the id).
     * @param options  the request options.
     * @return a {@link Mono} containing the single resource response for the deleted document or an error.
     */
    Mono<ResourceResponse<Document>> deleteDocument(String documentLink, InternalObjectNode internalObjectNode, RequestOptions options);

    Mono<ResourceResponse<Document>> deleteAllDocumentsByPartitionKey(String collectionLink, PartitionKey partitionKey, RequestOptions options);
    /**
     * Reads a document
     * <p>
     * After subscription the operation will be performed.
     * The {@link Mono} upon successful completion will contain a single resource response with the read document.
     * In case of failure the {@link Mono} will error.
     *
     * @param documentLink the document link.
     * @param options      the request options.
     * @return a {@link Mono} containing the single resource response with the read document or an error.
     */
    Mono<ResourceResponse<Document>> readDocument(String documentLink, RequestOptions options);

    /**
     * Reads all documents in a document collection.
     * <p>
     * After subscription the operation will be performed.
     * The {@link Flux} will contain one or several feed response of the read documents.
     * In case of failure the {@link Flux} will error.
     *
     * @param collectionLink the collection link.
     * @param options        the query request options.
     * @param <T> the type parameter
     * @return a {@link Flux} containing one or several feed response pages of the read documents or an error.
     */
    <T> Flux<FeedResponse<T>>  readDocuments(
        String collectionLink, CosmosQueryRequestOptions options, Class<T> classOfT);


    /**
     * Query for documents in a document collection.
     * <p>
     * After subscription the operation will be performed.
     * The {@link Flux} will contain one or several feed response of the obtained documents.
     * In case of failure the {@link Flux} will error.
     *
     * @param collectionLink the link to the parent document collection.
     * @param query          the query.
     * @param options        the query request options.
     * @param <T> the type parameter
     * @return a {@link Flux} containing one or several feed response pages of the obtained document or an error.
     */
    <T> Flux<FeedResponse<T>> queryDocuments(
        String collectionLink, String query, CosmosQueryRequestOptions options, Class<T> classOfT);

    /**
     * Query for documents in a document collection.
     * <p>
     * After subscription the operation will be performed.
     * The {@link Flux} will contain one or several feed response of the obtained documents.
     * In case of failure the {@link Flux} will error.
     *
     * @param collectionLink the link to the parent document collection.
     * @param querySpec      the SQL query specification.
     * @param options        the query request options.
     * @param <T> the type parameter
     * @return a {@link Flux} containing one or several feed response pages of the obtained documents or an error.
     */
    <T> Flux<FeedResponse<T>> queryDocuments(
        String collectionLink, SqlQuerySpec querySpec, CosmosQueryRequestOptions options, Class<T> classOfT);

    /**
     * Query for documents change feed in a document collection.
     * After subscription the operation will be performed.
     * The {@link Flux} will contain one or several feed response pages of the obtained documents.
     * In case of failure the {@link Flux} will error.
     *
     * @param collection    the parent document collection.
     * @param requestOptions the change feed request options.
     * @param <T> the type parameter
     * @return a {@link Flux} containing one or several feed response pages of the obtained documents or an error.
     */
    <T> Flux<FeedResponse<T>> queryDocumentChangeFeed(
        DocumentCollection collection,
        CosmosChangeFeedRequestOptions requestOptions,
        Class<T> classOfT);

    /**
     * Reads all partition key ranges in a document collection.
     * After subscription the operation will be performed.
     * The {@link Flux} will contain one or several feed response pages of the obtained partition key ranges.
     * In case of failure the {@link Flux} will error.
     *
     * @param collectionLink the link to the parent document collection.
     * @param options        the query request options.
     * @return a {@link Flux} containing one or several feed response pages of the obtained partition key ranges or an error.
     */
    Flux<FeedResponse<PartitionKeyRange>> readPartitionKeyRanges(String collectionLink, CosmosQueryRequestOptions options);

    /**
     * Gets the feed ranges of a container.
     *
     * @param collectionLink the link to the parent document collection.
     * @return a {@link List} of @{link FeedRange} containing the feed ranges of a container.
     */
    Mono<List<FeedRange>> getFeedRanges(String collectionLink);

    /**
     * Creates a stored procedure.
     * <p>
     * After subscription the operation will be performed.
     * The {@link Mono} upon successful completion will contain a single resource response with the created stored procedure.
     * In case of failure the {@link Mono} will error.
     *
     * @param collectionLink  the collection link.
     * @param storedProcedure the stored procedure to create.
     * @param options         the request options.
     * @return a {@link Mono} containing the single resource response with the created stored procedure or an error.
     */
    Mono<ResourceResponse<StoredProcedure>> createStoredProcedure(String collectionLink, StoredProcedure storedProcedure,
                                                                  RequestOptions options);

    /**
     * Upserts a stored procedure.
     * <p>
     * After subscription the operation will be performed.
     * The {@link Mono} upon successful completion will contain a single resource response with the upserted stored procedure.
     * In case of failure the {@link Mono} will error.
     *
     * @param collectionLink  the collection link.
     * @param storedProcedure the stored procedure to upsert.
     * @param options         the request options.
     * @return a {@link Mono} containing the single resource response with the upserted stored procedure or an error.
     */
    Mono<ResourceResponse<StoredProcedure>> upsertStoredProcedure(String collectionLink, StoredProcedure storedProcedure,
                                                                        RequestOptions options);

    /**
     * Replaces a stored procedure.
     * <p>
     * After subscription the operation will be performed.
     * The {@link Mono} upon successful completion will contain a single resource response with the replaced stored procedure.
     * In case of failure the {@link Mono} will error.
     *
     * @param storedProcedure the stored procedure to use.
     * @param options         the request options.
     * @return a {@link Mono} containing the single resource response with the replaced stored procedure or an error.
     */
    Mono<ResourceResponse<StoredProcedure>> replaceStoredProcedure(StoredProcedure storedProcedure, RequestOptions options);

    /**
     * Deletes a stored procedure
     * <p>
     * After subscription the operation will be performed.
     * The {@link Mono} upon successful completion will contain a single resource response for the deleted stored procedure.
     * In case of failure the {@link Mono} will error.
     *
     * @param storedProcedureLink the stored procedure link.
     * @param options             the request options.
     * @return a {@link Mono} containing the single resource response for the deleted stored procedure or an error.
     */
    Mono<ResourceResponse<StoredProcedure>> deleteStoredProcedure(String storedProcedureLink, RequestOptions options);

    /**
     * READ a stored procedure
     * <p>
     * After subscription the operation will be performed.
     * The {@link Mono} upon successful completion will contain a single resource response with the read stored procedure.
     * In case of failure the {@link Mono} will error.
     *
     * @param storedProcedureLink the stored procedure link.
     * @param options             the request options.
     * @return a {@link Mono} containing the single resource response with the read stored procedure or an error.
     */
    Mono<ResourceResponse<StoredProcedure>> readStoredProcedure(String storedProcedureLink, RequestOptions options);

    /**
     * Reads all stored procedures in a document collection link.
     * <p>
     * After subscription the operation will be performed.
     * The {@link Flux} will contain one or several feed response pages of the read stored procedures.
     * In case of failure the {@link Flux} will error.
     *
     * @param collectionLink the collection link.
     * @param options        the query request options.
     * @return a {@link Flux} containing one or several feed response pages of the read stored procedures or an error.
     */
    Flux<FeedResponse<StoredProcedure>> readStoredProcedures(String collectionLink, CosmosQueryRequestOptions options);

    /**
     * Query for stored procedures in a document collection.
     * <p>
     * After subscription the operation will be performed.
     * The {@link Flux} will contain one or several feed response pages of the obtained stored procedures.
     * In case of failure the {@link Flux} will error.
     *
     * @param collectionLink the collection link.
     * @param query          the query.
     * @param options        the query request options.
     * @return a {@link Flux} containing one or several feed response pages of the obtained stored procedures or an error.
     */
    Flux<FeedResponse<StoredProcedure>> queryStoredProcedures(String collectionLink, String query, CosmosQueryRequestOptions options);

    /**
     * Query for stored procedures in a document collection.
     * <p>
     * After subscription the operation will be performed.
     * The {@link Flux} will contain one or several feed response pages of the obtained stored procedures.
     * In case of failure the {@link Flux} will error.
     *
     * @param collectionLink the collection link.
     * @param querySpec      the SQL query specification.
     * @param options        the query request options.
     * @return a {@link Flux} containing one or several feed response pages of the obtained stored procedures or an error.
     */
    Flux<FeedResponse<StoredProcedure>> queryStoredProcedures(String collectionLink, SqlQuerySpec querySpec,
                                                                    CosmosQueryRequestOptions options);

    /**
     * Executes a stored procedure
     * <p>
     * After subscription the operation will be performed.
     * The {@link Mono} upon successful completion will contain a single resource response with the stored procedure response.
     * In case of failure the {@link Mono} will error.
     *
     * @param storedProcedureLink the stored procedure link.
     * @param procedureParams     the array of procedure parameter values.
     * @return a {@link Mono} containing the single resource response with the stored procedure response or an error.
     */
    Mono<StoredProcedureResponse> executeStoredProcedure(String storedProcedureLink, List<Object> procedureParams);

    /**
     * Executes a stored procedure
     * <p>
     * After subscription the operation will be performed.
     * The {@link Mono} upon successful completion will contain a single resource response with the stored procedure response.
     * In case of failure the {@link Mono} will error.
     *
     * @param storedProcedureLink the stored procedure link.
     * @param options             the request options.
     * @param procedureParams     the array of procedure parameter values.
     * @return a {@link Mono} containing the single resource response with the stored procedure response or an error.
     */
    Mono<StoredProcedureResponse> executeStoredProcedure(String storedProcedureLink, RequestOptions options,
                                                               List<Object> procedureParams);

    /**
     * Executes a batch request
     * <p>
     * After subscription the operation will be performed.
     * The {@link Mono} upon successful completion will contain a batch response which will have individual responses.
     * In case of failure the {@link Mono} will error.
     *
     * @param collectionLink               the link to the parent document collection.
     * @param serverBatchRequest           the batch request with the content and flags.
     * @param options                      the request options.
     * @param disableAutomaticIdGeneration the flag for disabling automatic id generation.
     * @return a {@link Mono} containing the transactionalBatchResponse response which results of all operations.
     */
    Mono<CosmosBatchResponse> executeBatchRequest(String collectionLink,
                                                  ServerBatchRequest serverBatchRequest,
                                                  RequestOptions options,
                                                  boolean disableAutomaticIdGeneration);

    /**
     * Creates a trigger.
     * <p>
     * After subscription the operation will be performed.
     * The {@link Mono} upon successful completion will contain a single resource response with the created trigger.
     * In case of failure the {@link Mono} will error.
     *
     * @param collectionLink the collection link.
     * @param trigger        the trigger.
     * @param options        the request options.
     * @return a {@link Mono} containing the single resource response with the created trigger or an error.
     */
    Mono<ResourceResponse<Trigger>> createTrigger(String collectionLink, Trigger trigger, RequestOptions options);

    /**
     * Upserts a trigger.
     * <p>
     * After subscription the operation will be performed.
     * The {@link Mono} upon successful completion will contain a single resource response with the upserted trigger.
     * In case of failure the {@link Mono} will error.
     *
     * @param collectionLink the collection link.
     * @param trigger        the trigger to upsert.
     * @param options        the request options.
     * @return a {@link Mono} containing the single resource response with the upserted trigger or an error.
     */
    Mono<ResourceResponse<Trigger>> upsertTrigger(String collectionLink, Trigger trigger, RequestOptions options);

    /**
     * Replaces a trigger.
     * <p>
     * After subscription the operation will be performed.
     * The {@link Mono} upon successful completion will contain a single resource response with the replaced trigger.
     * In case of failure the {@link Mono} will error.
     *
     * @param trigger the trigger to use.
     * @param options the request options.
     * @return a {@link Mono} containing the single resource response with the replaced trigger or an error.
     */
    Mono<ResourceResponse<Trigger>> replaceTrigger(Trigger trigger, RequestOptions options);

    /**
     * Deletes a trigger.
     * <p>
     * After subscription the operation will be performed.
     * The {@link Mono} upon successful completion will contain a single resource response for the deleted trigger.
     * In case of failure the {@link Mono} will error.
     *
     * @param triggerLink the trigger link.
     * @param options     the request options.
     * @return a {@link Mono} containing the single resource response for the deleted trigger or an error.
     */
    Mono<ResourceResponse<Trigger>> deleteTrigger(String triggerLink, RequestOptions options);

    /**
     * Reads a trigger
     * <p>
     * After subscription the operation will be performed.
     * The {@link Mono} upon successful completion will contain a single resource response for the read trigger.
     * In case of failure the {@link Mono} will error.
     *
     * @param triggerLink the trigger link.
     * @param options     the request options.
     * @return a {@link Mono} containing the single resource response for the read trigger or an error.
     */
    Mono<ResourceResponse<Trigger>> readTrigger(String triggerLink, RequestOptions options);

    /**
     * Reads all triggers in a document collection.
     * <p>
     * After subscription the operation will be performed.
     * The {@link Flux} will contain one or several feed response pages of the read triggers.
     * In case of failure the {@link Flux} will error.
     *
     * @param collectionLink the collection link.
     * @param options        the query request options.
     * @return a {@link Flux} containing one or several feed response pages of the read triggers or an error.
     */
    Flux<FeedResponse<Trigger>> readTriggers(String collectionLink, CosmosQueryRequestOptions options);

    /**
     * Query for triggers.
     * <p>
     * After subscription the operation will be performed.
     * The {@link Flux} will contain one or several feed response pages of the obtained triggers.
     * In case of failure the {@link Flux} will error.
     *
     * @param collectionLink the collection link.
     * @param query          the query.
     * @param options        the query request options.
     * @return a {@link Flux} containing one or several feed response pages of the obtained triggers or an error.
     */
    Flux<FeedResponse<Trigger>> queryTriggers(String collectionLink, String query, CosmosQueryRequestOptions options);

    /**
     * Query for triggers.
     * <p>
     * After subscription the operation will be performed.
     * The {@link Flux} will contain one or several feed response pages of the obtained triggers.
     * In case of failure the {@link Flux} will error.
     *
     * @param collectionLink the collection link.
     * @param querySpec      the SQL query specification.
     * @param options        the query request options.
     * @return a {@link Flux} containing one or several feed response pages of the obtained triggers or an error.
     */
    Flux<FeedResponse<Trigger>> queryTriggers(String collectionLink, SqlQuerySpec querySpec, CosmosQueryRequestOptions options);

    /**
     * Creates a user defined function.
     * <p>
     * After subscription the operation will be performed.
     * The {@link Mono} upon successful completion will contain a single resource response with the created user defined function.
     * In case of failure the {@link Mono} will error.
     *
     * @param collectionLink the collection link.
     * @param udf            the user defined function.
     * @param options        the request options.
     * @return a {@link Mono} containing the single resource response with the created user defined function or an error.
     */
    Mono<ResourceResponse<UserDefinedFunction>> createUserDefinedFunction(String collectionLink, UserDefinedFunction udf,
                                                                          RequestOptions options);

    /**
     * Upserts a user defined function.
     * <p>
     * After subscription the operation will be performed.
     * The {@link Mono} upon successful completion will contain a single resource response with the upserted user defined function.
     * In case of failure the {@link Mono} will error.
     *
     * @param collectionLink the collection link.
     * @param udf            the user defined function to upsert.
     * @param options        the request options.
     * @return a {@link Mono} containing the single resource response with the upserted user defined function or an error.
     */
    Mono<ResourceResponse<UserDefinedFunction>> upsertUserDefinedFunction(String collectionLink, UserDefinedFunction udf,
                                                                                RequestOptions options);

    /**
     * Replaces a user defined function.
     * <p>
     * After subscription the operation will be performed.
     * The {@link Mono} upon successful completion will contain a single resource response with the replaced user defined function.
     * In case of failure the {@link Mono} will error.
     *
     * @param udf     the user defined function.
     * @param options the request options.
     * @return a {@link Mono} containing the single resource response with the replaced user defined function or an error.
     */
    Mono<ResourceResponse<UserDefinedFunction>> replaceUserDefinedFunction(UserDefinedFunction udf, RequestOptions options);

    /**
     * Deletes a user defined function.
     * <p>
     * After subscription the operation will be performed.
     * The {@link Mono} upon successful completion will contain a single resource response for the deleted user defined function.
     * In case of failure the {@link Mono} will error.
     *
     * @param udfLink the user defined function link.
     * @param options the request options.
     * @return a {@link Mono} containing the single resource response for the deleted user defined function or an error.
     */
    Mono<ResourceResponse<UserDefinedFunction>> deleteUserDefinedFunction(String udfLink, RequestOptions options);

    /**
     * READ a user defined function.
     * <p>
     * After subscription the operation will be performed.
     * The {@link Mono} upon successful completion will contain a single resource response for the read user defined function.
     * In case of failure the {@link Mono} will error.
     *
     * @param udfLink the user defined function link.
     * @param options the request options.
     * @return a {@link Mono} containing the single resource response for the read user defined function or an error.
     */
    Mono<ResourceResponse<UserDefinedFunction>> readUserDefinedFunction(String udfLink, RequestOptions options);

    /**
     * Reads all user defined functions in a document collection.
     * <p>
     * After subscription the operation will be performed.
     * The {@link Flux} will contain one or several feed response pages of the read user defined functions.
     * In case of failure the {@link Flux} will error.
     *
     * @param collectionLink the collection link.
     * @param options        the query request options.
     * @return a {@link Flux} containing one or several feed response pages of the read user defined functions or an error.
     */
    Flux<FeedResponse<UserDefinedFunction>> readUserDefinedFunctions(String collectionLink, CosmosQueryRequestOptions options);

    /**
     * Query for user defined functions.
     * <p>
     * After subscription the operation will be performed.
     * The {@link Flux} will contain one or several feed response pages of the obtained user defined functions.
     * In case of failure the {@link Flux} will error.
     *
     * @param collectionLink the collection link.
     * @param query          the query.
     * @param options        the query request options.
     * @return a {@link Flux} containing one or several feed response pages of the obtained user defined functions or an error.
     */
    Flux<FeedResponse<UserDefinedFunction>> queryUserDefinedFunctions(String collectionLink, String query,
                                                                      CosmosQueryRequestOptions options);

    /**
     * Query for user defined functions.
     * <p>
     * After subscription the operation will be performed.
     * The {@link Flux} will contain one or several feed response pages of the obtained user defined functions.
     * In case of failure the {@link Flux} will error.
     *
     * @param collectionLink the collection link.
     * @param querySpec      the SQL query specification.
     * @param options        the query request options.
     * @return a {@link Flux} containing one or several feed response pages of the obtained user defined functions or an error.
     */
    Flux<FeedResponse<UserDefinedFunction>> queryUserDefinedFunctions(String collectionLink, SqlQuerySpec querySpec,
                                                                      CosmosQueryRequestOptions options);

    /**
     * Reads a conflict.
     * <p>
     * After subscription the operation will be performed.
     * The {@link Mono} upon successful completion will contain a single resource response with the read conflict.
     * In case of failure the {@link Mono} will error.
     *
     * @param conflictLink the conflict link.
     * @param options      the request options.
     * @return a {@link Mono} containing the single resource response with the read conflict or an error.
     */
    Mono<ResourceResponse<Conflict>> readConflict(String conflictLink, RequestOptions options);

    /**
     * Reads all conflicts in a document collection.
     * <p>
     * After subscription the operation will be performed.
     * The {@link Flux} will contain one or several feed response pages of the read conflicts.
     * In case of failure the {@link Flux} will error.
     *
     * @param collectionLink the collection link.
     * @param options        the query request options.
     * @return a {@link Flux} containing one or several feed response pages of the read conflicts or an error.
     */
    Flux<FeedResponse<Conflict>> readConflicts(String collectionLink, CosmosQueryRequestOptions options);

    /**
     * Query for conflicts.
     * <p>
     * After subscription the operation will be performed.
     * The {@link Flux} will contain one or several feed response pages of the obtained conflicts.
     * In case of failure the {@link Flux} will error.
     *
     * @param collectionLink the collection link.
     * @param query          the query.
     * @param options        the query request options.
     * @return a {@link Flux} containing one or several feed response pages of the obtained conflicts or an error.
     */
    Flux<FeedResponse<Conflict>> queryConflicts(String collectionLink, String query, CosmosQueryRequestOptions options);

    /**
     * Query for conflicts.
     * <p>
     * After subscription the operation will be performed.
     * The {@link Flux} will contain one or several feed response pages of the obtained conflicts.
     * In case of failure the {@link Flux} will error.
     *
     * @param collectionLink the collection link.
     * @param querySpec      the SQL query specification.
     * @param options        the query request options.
     * @return a {@link Flux} containing one or several feed response pages of the obtained conflicts or an error.
     */
    Flux<FeedResponse<Conflict>> queryConflicts(String collectionLink, SqlQuerySpec querySpec, CosmosQueryRequestOptions options);

    /**
     * Deletes a conflict.
     * <p>
     * After subscription the operation will be performed.
     * The {@link Mono} upon successful completion will contain a single resource response for the deleted conflict.
     * In case of failure the {@link Mono} will error.
     *
     * @param conflictLink the conflict link.
     * @param options      the request options.
     * @return a {@link Mono} containing the single resource response for the deleted conflict or an error.
     */
    Mono<ResourceResponse<Conflict>> deleteConflict(String conflictLink, RequestOptions options);

    /**
     * Creates a user.
     * <p>
     * After subscription the operation will be performed.
     * The {@link Mono} upon successful completion will contain a single resource response with the created user.
     * In case of failure the {@link Mono} will error.
     *
     * @param databaseLink the database link.
     * @param user         the user to create.
     * @param options      the request options.
     * @return a {@link Mono} containing the single resource response with the created user or an error.
     */
    Mono<ResourceResponse<User>> createUser(String databaseLink, User user, RequestOptions options);

    /**
     * Upserts a user.
     * <p>
     * After subscription the operation will be performed.
     * The {@link Mono} upon successful completion will contain a single resource response with the upserted user.
     * In case of failure the {@link Mono} will error.
     *
     * @param databaseLink the database link.
     * @param user         the user to upsert.
     * @param options      the request options.
     * @return a {@link Mono} containing the single resource response with the upserted user or an error.
     */
    Mono<ResourceResponse<User>> upsertUser(String databaseLink, User user, RequestOptions options);

    /**
     * Replaces a user.
     * <p>
     * After subscription the operation will be performed.
     * The {@link Mono} upon successful completion will contain a single resource response with the replaced user.
     * In case of failure the {@link Mono} will error.
     *
     * @param user    the user to use.
     * @param options the request options.
     * @return a {@link Mono} containing the single resource response with the replaced user or an error.
     */
    Mono<ResourceResponse<User>> replaceUser(User user, RequestOptions options);

    /**
     * Deletes a user.
     * <p>
     * After subscription the operation will be performed.
     * The {@link Mono} upon successful completion will contain a single resource response for the deleted user.
     * In case of failure the {@link Mono} will error.
     *
     * @param userLink the user link.
     * @param options  the request options.
     * @return a {@link Mono} containing the single resource response for the deleted user or an error.
     */
    Mono<ResourceResponse<User>> deleteUser(String userLink, RequestOptions options);

    /**
     * Reads a user.
     * <p>
     * After subscription the operation will be performed.
     * The {@link Mono} upon successful completion will contain a single resource response with the read user.
     * In case of failure the {@link Mono} will error.
     *
     * @param userLink the user link.
     * @param options  the request options.
     * @return a {@link Mono} containing the single resource response with the read user or an error.
     */
    Mono<ResourceResponse<User>> readUser(String userLink, RequestOptions options);

    /**
     * Reads all users in a database.
     * <p>
     * After subscription the operation will be performed.
     * The {@link Flux} will contain one or several feed response pages of the read users.
     * In case of failure the {@link Flux} will error.
     *
     * @param databaseLink the database link.
     * @param options      the query request options.
     * @return a {@link Flux} containing one or several feed response pages of the read users or an error.
     */
    Flux<FeedResponse<User>> readUsers(String databaseLink, CosmosQueryRequestOptions options);

    /**
     * Query for users.
     * <p>
     * After subscription the operation will be performed.
     * The {@link Flux} will contain one or several feed response pages of the obtained users.
     * In case of failure the {@link Flux} will error.
     *
     * @param databaseLink the database link.
     * @param query        the query.
     * @param options      the query request options.
     * @return a {@link Flux} containing one or several feed response pages of the obtained users or an error.
     */
    Flux<FeedResponse<User>> queryUsers(String databaseLink, String query, CosmosQueryRequestOptions options);

    /**
     * Query for users.
     * <p>
     * After subscription the operation will be performed.
     * The {@link Flux} will contain one or several feed response pages of the obtained users.
     * In case of failure the {@link Flux} will error.
     *
     * @param databaseLink the database link.
     * @param querySpec    the SQL query specification.
     * @param options      the query request options.
     * @return a {@link Flux} containing one or several feed response pages of the obtained users or an error.
     */
    Flux<FeedResponse<User>> queryUsers(String databaseLink, SqlQuerySpec querySpec, CosmosQueryRequestOptions options);

    /**
     * Reads a client encryption key.
     * <p>
     * After subscription the operation will be performed.
     * The {@link Mono} upon successful completion will contain a single resource response with the read client encryption key.
     * In case of failure the {@link Mono} will error.
     *
     * @param clientEncryptionKeyLink the client encryption key link.
     * @param options  the request options.
     * @return a {@link Mono} containing the single resource response with the read user or an error.
     */
    Mono<ResourceResponse<ClientEncryptionKey>> readClientEncryptionKey(String clientEncryptionKeyLink, RequestOptions options);

    /**
     * Creates a client encryption key.
     * <p>
     * After subscription the operation will be performed.
     * The {@link Mono} upon successful completion will contain a single resource response with the created client encryption key.
     * In case of failure the {@link Mono} will error.
     *
     * @param databaseLink the database link.
     * @param clientEncryptionKey the client encryption key to create.
     * @param options      the request options.
     * @return a {@link Mono} containing the single resource response with the created client encryption key or an error.
     */
    Mono<ResourceResponse<ClientEncryptionKey>> createClientEncryptionKey(String databaseLink, ClientEncryptionKey clientEncryptionKey, RequestOptions options);

    /**
     * Replaces a client encryption key.
     * <p>
     * After subscription the operation will be performed.
     * The {@link Mono} upon successful completion will contain a single resource response with the replaced client encryption key.
     * In case of failure the {@link Mono} will error.
     *
     * @param clientEncryptionKey    the client encryption key to use.
     * @param options the request options.
     * @return a {@link Mono} containing the single resource response with the replaced client encryption keyer or an error.
     */
    Mono<ResourceResponse<ClientEncryptionKey>> replaceClientEncryptionKey(ClientEncryptionKey clientEncryptionKey, String nameBasedLink, RequestOptions options);

    /**
     * Reads all client encryption keys in a database.
     * <p>
     * After subscription the operation will be performed.
     * The {@link Flux} will contain one or several feed response pages of the read client encryption keys.
     * In case of failure the {@link Flux} will error.
     *
     * @param databaseLink the database link.
     * @param options      the query request options.
     * @return a {@link Flux} containing one or several feed response pages of the read client encryption keys or an error.
     */
    Flux<FeedResponse<ClientEncryptionKey>> readClientEncryptionKeys(String databaseLink, CosmosQueryRequestOptions options);

    /**
     * Query for client encryption keys.
     * <p>
     * After subscription the operation will be performed.
     * The {@link Flux} will contain one or several feed response pages of the obtained client encryption keys.
     * In case of failure the {@link Flux} will error.
     *
     * @param databaseLink the database link.
     * @param query        the query.
     * @param options      the query request options.
     * @return a {@link Flux} containing one or several feed response pages of the obtained client encryption keys or an error.
     */
    Flux<FeedResponse<ClientEncryptionKey>> queryClientEncryptionKeys(String databaseLink, String query, CosmosQueryRequestOptions options);

    /**
     * Query for client encryption keys.
     * <p>
     * After subscription the operation will be performed.
     * The {@link Flux} will contain one or several feed response pages of the obtained client encryption keys.
     * In case of failure the {@link Flux} will error.
     *
     * @param databaseLink the database link.
     * @param querySpec    the SQL query specification.
     * @param options      the query request options.
     * @return a {@link Flux} containing one or several feed response pages of the obtained client encryption keys or an error.
     */
    Flux<FeedResponse<ClientEncryptionKey>> queryClientEncryptionKeys(String databaseLink, SqlQuerySpec querySpec, CosmosQueryRequestOptions options);

    /**
     * Creates a permission.
     * <p>
     * After subscription the operation will be performed.
     * The {@link Mono} upon successful completion will contain a single resource response with the created permission.
     * In case of failure the {@link Mono} will error.
     *
     * @param userLink   the user link.
     * @param permission the permission to create.
     * @param options    the request options.
     * @return a {@link Mono} containing the single resource response with the created permission or an error.
     */
    Mono<ResourceResponse<Permission>> createPermission(String userLink, Permission permission, RequestOptions options);

    /**
     * Upserts a permission.
     * <p>
     * After subscription the operation will be performed.
     * The {@link Mono} upon successful completion will contain a single resource response with the upserted permission.
     * In case of failure the {@link Mono} will error.
     *
     * @param userLink   the user link.
     * @param permission the permission to upsert.
     * @param options    the request options.
     * @return a {@link Mono} containing the single resource response with the upserted permission or an error.
     */
    Mono<ResourceResponse<Permission>> upsertPermission(String userLink, Permission permission, RequestOptions options);

    /**
     * Replaces a permission.
     * <p>
     * After subscription the operation will be performed.
     * The {@link Mono} upon successful completion will contain a single resource response with the replaced permission.
     * In case of failure the {@link Mono} will error.
     *
     * @param permission the permission to use.
     * @param options    the request options.
     * @return a {@link Mono} containing the single resource response with the replaced permission or an error.
     */
    Mono<ResourceResponse<Permission>> replacePermission(Permission permission, RequestOptions options);

    /**
     * Deletes a permission.
     * <p>
     * After subscription the operation will be performed.
     * The {@link Mono} upon successful completion will contain a single resource response for the deleted permission.
     * In case of failure the {@link Mono} will error.
     *
     * @param permissionLink the permission link.
     * @param options        the request options.
     * @return a {@link Mono} containing the single resource response for the deleted permission or an error.
     */
    Mono<ResourceResponse<Permission>> deletePermission(String permissionLink, RequestOptions options);

    /**
     * Reads a permission.
     * <p>
     * After subscription the operation will be performed.
     * The {@link Mono} upon successful completion will contain a single resource response with the read permission.
     * In case of failure the {@link Mono} will error.
     *
     * @param permissionLink the permission link.
     * @param options        the request options.
     * @return a {@link Mono} containing the single resource response with the read permission or an error.
     */
    Mono<ResourceResponse<Permission>> readPermission(String permissionLink, RequestOptions options);

    /**
     * Reads all permissions.
     * <p>
     * After subscription the operation will be performed.
     * The {@link Flux} will contain one or several feed response pages of the read permissions.
     * In case of failure the {@link Flux} will error.
     *
     * @param permissionLink the permission link.
     * @param options        the query request options.
     * @return a {@link Flux} containing one or several feed response pages of the read permissions or an error.
     */
    Flux<FeedResponse<Permission>> readPermissions(String permissionLink, CosmosQueryRequestOptions options);

    /**
     * Query for permissions.
     * <p>
     * After subscription the operation will be performed.
     * The {@link Flux} will contain one or several feed response pages of the obtained permissions.
     * In case of failure the {@link Flux} will error.
     *
     * @param permissionLink the permission link.
     * @param query          the query.
     * @param options        the query request options.
     * @return a {@link Flux} containing one or several feed response pages of the obtained permissions or an error.
     */
    Flux<FeedResponse<Permission>> queryPermissions(String permissionLink, String query, CosmosQueryRequestOptions options);

    /**
     * Query for permissions.
     * <p>
     * After subscription the operation will be performed.
     * The {@link Flux} will contain one or several feed response pages of the obtained permissions.
     * In case of failure the {@link Flux} will error.
     *
     * @param permissionLink the permission link.
     * @param querySpec      the SQL query specification.
     * @param options        the query request options.
     * @return a {@link Flux} containing one or several feed response pages of the obtained permissions or an error.
     */
    Flux<FeedResponse<Permission>> queryPermissions(String permissionLink, SqlQuerySpec querySpec, CosmosQueryRequestOptions options);

    /**
     * Replaces an offer.
     * <p>
     * After subscription the operation will be performed.
     * The {@link Mono} upon successful completion will contain a single resource response with the replaced offer.
     * In case of failure the {@link Mono} will error.
     *
     * @param offer the offer to use.
     * @return a {@link Mono} containing the single resource response with the replaced offer or an error.
     */
    Mono<ResourceResponse<Offer>> replaceOffer(Offer offer);

    /**
     * Reads an offer.
     * <p>
     * After subscription the operation will be performed.
     * The {@link Mono} upon successful completion will contain a single resource response with the read offer.
     * In case of failure the {@link Mono} will error.
     *
     * @param offerLink the offer link.
     * @return a {@link Mono} containing the single resource response with the read offer or an error.
     */
    Mono<ResourceResponse<Offer>> readOffer(String offerLink);

    /**
     * Reads offers.
     * <p>
     * After subscription the operation will be performed.
     * The {@link Flux} will contain one or several feed response pages of the read offers.
     * In case of failure the {@link Flux} will error.
     *
     * @param options the query request options.
     * @return a {@link Flux} containing one or several feed response pages of the read offers or an error.
     */
    Flux<FeedResponse<Offer>> readOffers(CosmosQueryRequestOptions options);

    /**
     * Query for offers in a database.
     * <p>
     * After subscription the operation will be performed.
     * The {@link Flux} will contain one or several feed response pages of obtained obtained offers.
     * In case of failure the {@link Flux} will error.
     *
     * @param query   the query.
     * @param options the query request options.
     * @return a {@link Flux} containing one or several feed response pages of the obtained offers or an error.
     */
    Flux<FeedResponse<Offer>> queryOffers(String query, CosmosQueryRequestOptions options);

    /**
     * Query for offers in a database.
     * <p>
     * After subscription the operation will be performed.
     * The {@link Flux} will contain one or several feed response pages of obtained obtained offers.
     * In case of failure the {@link Flux} will error.
     *
     * @param querySpec the query specification.
     * @param options   the query request options.
     * @return a {@link Flux} containing one or several feed response pages of the obtained offers or an error.
     */
    Flux<FeedResponse<Offer>> queryOffers(SqlQuerySpec querySpec, CosmosQueryRequestOptions options);

    /**
     * Gets database account information.
     * <p>
     * After subscription the operation will be performed.
     * The {@link Mono} upon successful completion will contain a single resource response with the database account.
     * In case of failure the {@link Mono} will error.
     *
     * @return a {@link Mono} containing the single resource response with the database account or an error.
     */
    Mono<DatabaseAccount> getDatabaseAccount();

    /**
     * Gets latest cached database account information from GlobalEndpointManager.
     *
     * @return the database account.
     */
    DatabaseAccount getLatestDatabaseAccount();

    /**
     * Reads many documents at once
     * @param itemIdentityList CosmosItem id and partition key tuple of items that that needs to be read
     * @param collectionLink link for the documentcollection/container to be queried
     * @param options the query request options
     * @param klass class type
     * @return a Mono with feed response of documents
     */
    <T> Mono<FeedResponse<T>> readMany(
        List<CosmosItemIdentity> itemIdentityList,
        String collectionLink,
        CosmosQueryRequestOptions options,
        Class<T> klass);

    /**
     * Read all documents of a certain logical partition.
     * <p>
     * After subscription the operation will be performed.
     * The {@link Flux} will contain one or several feed response of the obtained documents.
     * In case of failure the {@link Flux} will error.
     *
     * @param collectionLink the link to the parent document collection.
     * @param partitionKey   the logical partition key.
     * @param options        the query request options.
     * @param <T> the type parameter
     * @return a {@link Flux} containing one or several feed response pages of the obtained documents or an error.
     */
    <T> Flux<FeedResponse<T>> readAllDocuments(
        String collectionLink,
        PartitionKey partitionKey,
        CosmosQueryRequestOptions options,
        Class<T> classOfT
    );

    Map<String, PartitionedQueryExecutionInfo> getQueryPlanCache();

    /**
     * Gets the collection cache.
     *
     * @return the collection Cache
     */
    RxClientCollectionCache getCollectionCache();

    /**
     * Gets the partition key range cache.
     *
     * @return the partition key range cache
     */
    RxPartitionKeyRangeCache getPartitionKeyRangeCache();

    /**
     * Close this {@link AsyncDocumentClient} instance and cleans up the resources.
     */
    void close();

    ItemDeserializer getItemDeserializer();

    /**
     * Enable throughput control group.
     *
     * @param group the throughput control group.
     */
    void enableThroughputControlGroup(ThroughputControlGroupInternal group, Mono<Integer> throughputQueryMono);

<<<<<<< HEAD
    Mono<Void> configFaultInjectionRules(List<FaultInjectionRule> faultInjectionRules, String containerNameLink);

    /***
     *  Warming up the caches and connections to all replicas of the container for the current read region.
=======
    /**
     * Warm up caches and open connections for containers specified by
     * {@link CosmosContainerProactiveInitConfig#getCosmosContainerIdentities()} to replicas in
     * {@link CosmosContainerProactiveInitConfig#getNumProactiveConnectionRegions()} preferred regions.
>>>>>>> d472c029
     *
     * @param proactiveContainerInitConfig the instance encapsulating a list of container identities and no. of proactive connection regions
     * @return A flux of {@link OpenConnectionResponse}.
     */
    Flux<OpenConnectionResponse> openConnectionsAndInitCaches(CosmosContainerProactiveInitConfig proactiveContainerInitConfig);
}<|MERGE_RESOLUTION|>--- conflicted
+++ resolved
@@ -1657,20 +1657,14 @@
      */
     void enableThroughputControlGroup(ThroughputControlGroupInternal group, Mono<Integer> throughputQueryMono);
 
-<<<<<<< HEAD
-    Mono<Void> configFaultInjectionRules(List<FaultInjectionRule> faultInjectionRules, String containerNameLink);
-
-    /***
-     *  Warming up the caches and connections to all replicas of the container for the current read region.
-=======
     /**
      * Warm up caches and open connections for containers specified by
      * {@link CosmosContainerProactiveInitConfig#getCosmosContainerIdentities()} to replicas in
      * {@link CosmosContainerProactiveInitConfig#getNumProactiveConnectionRegions()} preferred regions.
->>>>>>> d472c029
      *
      * @param proactiveContainerInitConfig the instance encapsulating a list of container identities and no. of proactive connection regions
      * @return A flux of {@link OpenConnectionResponse}.
      */
     Flux<OpenConnectionResponse> openConnectionsAndInitCaches(CosmosContainerProactiveInitConfig proactiveContainerInitConfig);
+    Mono<Void> configFaultInjectionRules(List<FaultInjectionRule> faultInjectionRules, String containerNameLink);
 }