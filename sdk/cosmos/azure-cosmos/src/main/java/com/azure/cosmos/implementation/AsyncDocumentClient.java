// Copyright (c) Microsoft Corporation. All rights reserved.
// Licensed under the MIT License.
package com.azure.cosmos.implementation;

import com.azure.core.credential.AzureKeyCredential;
import com.azure.core.credential.TokenCredential;
import com.azure.cosmos.ConsistencyLevel;
import com.azure.cosmos.CosmosPatchOperations;
import com.azure.cosmos.ThroughputControlGroup;
import com.azure.cosmos.TransactionalBatchResponse;
import com.azure.cosmos.implementation.apachecommons.lang.StringUtils;
import com.azure.cosmos.implementation.batch.ServerBatchRequest;
import com.azure.cosmos.implementation.caches.RxClientCollectionCache;
import com.azure.cosmos.implementation.caches.RxPartitionKeyRangeCache;
import com.azure.cosmos.implementation.clientTelemetry.ClientTelemetry;
import com.azure.cosmos.implementation.query.PartitionedQueryExecutionInfo;
import com.azure.cosmos.models.CosmosItemIdentity;
import com.azure.cosmos.models.CosmosQueryRequestOptions;
import com.azure.cosmos.models.FeedRange;
import com.azure.cosmos.models.FeedResponse;
import com.azure.cosmos.models.PartitionKey;
import com.azure.cosmos.models.SqlQuerySpec;
import reactor.core.publisher.Flux;
import reactor.core.publisher.Mono;

import java.net.URI;
import java.net.URISyntaxException;
import java.util.List;
<<<<<<< HEAD
import java.util.Set;
=======
import java.util.concurrent.ConcurrentMap;
>>>>>>> 4fcc2094

/**
 * Provides a client-side logical representation of the Azure Cosmos DB
 * database service. This async client is used to configure and execute requests
 * against the service.
 *
 * <p>
 * {@link AsyncDocumentClient} async APIs return <a href="https://github.com/reactor/reactor-core">project reactor</a>'s {@link
 * Flux}, and so you can use project reactor {@link Flux} functionality.
 * <STRONG>The async {@link Flux} based APIs perform the requested operation only after
 * subscription.</STRONG>
 *
 * <p>
 * The service client encapsulates the endpoint and credentials used to access
 * the Cosmos DB service.
 * <p>
 * To instantiate you can use the {@link Builder}
 * <pre>
 * {@code
 * ConnectionPolicy connectionPolicy = new ConnectionPolicy(DirectConnectionConfig.getDefaultConfig());
 * AsyncDocumentClient client = new AsyncDocumentClient.Builder()
 *         .withServiceEndpoint(serviceEndpoint)
 *         .withMasterKeyOrResourceToken(masterKey)
 *         .withConnectionPolicy(connectionPolicy)
 *         .withConsistencyLevel(ConsistencyLevel.SESSION)
 *         .buildAsyncClient();
 * }
 * </pre>
 */
public interface AsyncDocumentClient {

    /**
     * Helper class to buildAsyncClient {@link AsyncDocumentClient} instances
     * as logical representation of the Azure Cosmos DB database service.
     *
     * <pre>
     * {@code
     * ConnectionPolicy connectionPolicy = new ConnectionPolicy(DirectConnectionConfig.getDefaultConfig());
     * AsyncDocumentClient client = new AsyncDocumentClient.Builder()
     *         .withServiceEndpoint(serviceEndpoint)
     *         .withMasterKeyOrResourceToken(masterKey)
     *         .withConnectionPolicy(connectionPolicy)
     *         .withConsistencyLevel(ConsistencyLevel.SESSION)
     *         .buildAsyncClient();
     * }
     * </pre>
     */
    class Builder {

        Configs configs = new Configs();
        ConnectionPolicy connectionPolicy;
        ConsistencyLevel desiredConsistencyLevel;
        List<Permission> permissionFeed;
        String masterKeyOrResourceToken;
        URI serviceEndpoint;
        CosmosAuthorizationTokenResolver cosmosAuthorizationTokenResolver;
        AzureKeyCredential credential;
        TokenCredential tokenCredential;
        boolean sessionCapturingOverride;
        boolean transportClientSharing;
        boolean contentResponseOnWriteEnabled;

        public Builder withServiceEndpoint(String serviceEndpoint) {
            try {
                this.serviceEndpoint = new URI(serviceEndpoint);
            } catch (URISyntaxException e) {
                throw new IllegalArgumentException(e.getMessage());
            }
            return this;
        }

        /**
         * New method withMasterKeyOrResourceToken will take either master key or resource token
         * and perform authentication for accessing resource.
         *
         * @param masterKeyOrResourceToken MasterKey or resourceToken for authentication.
         * @return current Builder.
         * @deprecated use {@link #withMasterKeyOrResourceToken(String)} instead.
         */
        @Deprecated
        public Builder withMasterKey(String masterKeyOrResourceToken) {
            this.masterKeyOrResourceToken = masterKeyOrResourceToken;
            return this;
        }

        /**
         * This method will accept the master key , additionally it can also consume
         * resource token too for authentication.
         *
         * @param masterKeyOrResourceToken MasterKey or resourceToken for authentication.
         * @return current Builder.
         */
        public Builder withMasterKeyOrResourceToken(String masterKeyOrResourceToken) {
            this.masterKeyOrResourceToken = masterKeyOrResourceToken;
            return this;
        }

        /**
         * This method will accept the permission list , which contains the
         * resource tokens needed to access resources.
         *
         * @param permissionFeed Permission list for authentication.
         * @return current Builder.
         */
        public Builder withPermissionFeed(List<Permission> permissionFeed) {
            this.permissionFeed = permissionFeed;
            return this;
        }

        public Builder withConsistencyLevel(ConsistencyLevel desiredConsistencyLevel) {
            this.desiredConsistencyLevel = desiredConsistencyLevel;
            return this;
        }

        public Builder withConfigs(Configs configs) {
            this.configs = configs;
            return this;
        }

        public Builder withSessionCapturingOverride(boolean sessionCapturingOverride) {
            this.sessionCapturingOverride = sessionCapturingOverride;
            return this;
        }

        public Builder withConnectionPolicy(ConnectionPolicy connectionPolicy) {
            this.connectionPolicy = connectionPolicy;
            return this;
        }

        public Builder withTransportClientSharing(boolean transportClientSharing) {
            this.transportClientSharing = transportClientSharing;
            return this;
        }

        public Builder withCredential(AzureKeyCredential credential) {
            if (credential != null && StringUtils.isEmpty(credential.getKey())) {
                throw new IllegalArgumentException("Cannot buildAsyncClient client with empty key credential");
            }
            this.credential = credential;
            return this;
        }

        public Builder withContentResponseOnWriteEnabled(boolean contentResponseOnWriteEnabled) {
            this.contentResponseOnWriteEnabled = contentResponseOnWriteEnabled;
            return this;
        }

        /**
         * This method will accept functional interface TokenResolver which helps in generation authorization
         * token per request. AsyncDocumentClient can be successfully initialized with this API without passing any MasterKey, ResourceToken or PermissionFeed.
         * @param cosmosAuthorizationTokenResolver The tokenResolver
         * @return current Builder.
         */
        public Builder withTokenResolver(CosmosAuthorizationTokenResolver cosmosAuthorizationTokenResolver) {
            this.cosmosAuthorizationTokenResolver = cosmosAuthorizationTokenResolver;
            return this;
        }

        /**
         * This method will accept functional interface TokenCredential which helps in generation authorization
         * token per request. AsyncDocumentClient can be successfully initialized with this API without passing any MasterKey, ResourceToken or PermissionFeed.
         * @param tokenCredential the token credential
         * @return current Builder.
         */
        public Builder withTokenCredential(TokenCredential tokenCredential) {
            this.tokenCredential = tokenCredential;
            return this;
        }

        private void ifThrowIllegalArgException(boolean value, String error) {
            if (value) {
                throw new IllegalArgumentException(error);
            }
        }

        public AsyncDocumentClient build() {

            ifThrowIllegalArgException(this.serviceEndpoint == null || StringUtils.isEmpty(this.serviceEndpoint.toString()), "cannot buildAsyncClient client without service endpoint");
            ifThrowIllegalArgException(
                    this.masterKeyOrResourceToken == null && (permissionFeed == null || permissionFeed.isEmpty())
                        && this.credential == null && this.tokenCredential == null,
                    "cannot buildAsyncClient client without any one of masterKey, " +
                        "resource token, permissionFeed and azure key credential");
            ifThrowIllegalArgException(credential != null && StringUtils.isEmpty(credential.getKey()),
                "cannot buildAsyncClient client without key credential");

            RxDocumentClientImpl client = new RxDocumentClientImpl(serviceEndpoint,
                masterKeyOrResourceToken,
                permissionFeed,
                connectionPolicy,
                desiredConsistencyLevel,
                configs,
                cosmosAuthorizationTokenResolver,
                credential,
                tokenCredential,
                sessionCapturingOverride,
                transportClientSharing,
                contentResponseOnWriteEnabled);

            client.init();
            return client;
        }

        public Configs getConfigs() {
            return configs;
        }

        public void setConfigs(Configs configs) {
            this.configs = configs;
        }

        public ConnectionPolicy getConnectionPolicy() {
            return connectionPolicy;
        }

        public void setConnectionPolicy(ConnectionPolicy connectionPolicy) {
            this.connectionPolicy = connectionPolicy;
        }

        public ConsistencyLevel getDesiredConsistencyLevel() {
            return desiredConsistencyLevel;
        }

        public void setDesiredConsistencyLevel(ConsistencyLevel desiredConsistencyLevel) {
            this.desiredConsistencyLevel = desiredConsistencyLevel;
        }

        public List<Permission> getPermissionFeed() {
            return permissionFeed;
        }

        public void setPermissionFeed(List<Permission> permissionFeed) {
            this.permissionFeed = permissionFeed;
        }

        public String getMasterKeyOrResourceToken() {
            return masterKeyOrResourceToken;
        }

        public void setMasterKeyOrResourceToken(String masterKeyOrResourceToken) {
            this.masterKeyOrResourceToken = masterKeyOrResourceToken;
        }

        public URI getServiceEndpoint() {
            return serviceEndpoint;
        }

        public void setServiceEndpoint(URI serviceEndpoint) {
            this.serviceEndpoint = serviceEndpoint;
        }

        public CosmosAuthorizationTokenResolver getCosmosAuthorizationTokenResolver() {
            return cosmosAuthorizationTokenResolver;
        }

        public void setCosmosAuthorizationTokenResolver(CosmosAuthorizationTokenResolver cosmosAuthorizationTokenResolver) {
            this.cosmosAuthorizationTokenResolver = cosmosAuthorizationTokenResolver;
        }

        public AzureKeyCredential getCredential() {
            return credential;
        }
    }

    /**
     * Gets the default service endpoint as passed in by the user during construction.
     *
     * @return the service endpoint URI
     */
    URI getServiceEndpoint();

    /**
     * Gets the current write endpoint chosen based on availability and preference.
     *
     * @return the write endpoint URI
     */
    URI getWriteEndpoint();

    /**
     * Gets the current read endpoint chosen based on availability and preference.
     *
     * @return the read endpoint URI
     */
    URI getReadEndpoint();

    /**
     * Gets the desired consistency level
     *
     * @return the consistency level
     */
    ConsistencyLevel getConsistencyLevel();

    /**
     * Gets the client telemetry
     *
     * @return the client telemetry
     */
    ClientTelemetry getClientTelemetry();

    /**
     * Gets the boolean which indicates whether to only return the headers and status code in Cosmos DB response
     * in case of Create, Update and Delete operations on CosmosItem.
     *
     * If set to false (which is by default), this removes the resource from response. It reduces networking
     * and CPU load by not sending the resource back over the network and serializing it
     * on the client.
     *
     * By-default, this is false.
     *
     * @return a boolean indicating whether resource will be included in the response or not.
     */
    boolean isContentResponseOnWriteEnabled();

    /**
     * Gets the connection policy
     *
     * @return the connection policy
     */
    ConnectionPolicy getConnectionPolicy();

    /**
     * Creates a database.
     * <p>
     * After subscription the operation will be performed.
     * The {@link Mono} upon successful completion will contain a single resource response with the created database.
     * In case of failure the {@link Mono} will error.
     *
     * @param database the database.
     * @param options  the request options.
     * @return a {@link Mono} containing the single resource response with the created database or an error.
     */
    Mono<ResourceResponse<Database>> createDatabase(Database database, RequestOptions options);

    /**
     * Deletes a database.
     * <p>
     * After subscription the operation will be performed.
     * The {@link Mono} upon successful completion will contain a single resource response with the deleted database.
     * In case of failure the {@link Mono} will error.
     *
     * @param databaseLink the database link.
     * @param options      the request options.
     * @return a {@link Mono} containing the single resource response with the deleted database or an error.
     */
    Mono<ResourceResponse<Database>> deleteDatabase(String databaseLink, RequestOptions options);

    /**
     * Reads a database.
     * <p>
     * After subscription the operation will be performed.
     * The {@link Mono} upon successful completion will contain a single resource response with the read database.
     * In case of failure the {@link Mono} will error.
     *
     * @param databaseLink the database link.
     * @param options      the request options.
     * @return a {@link Mono} containing the single resource response with the read database or an error.
     */
    Mono<ResourceResponse<Database>> readDatabase(String databaseLink, RequestOptions options);

    /**
     * Reads all databases.
     * <p>
     * After subscription the operation will be performed.
     * The {@link Flux} will contain one or several feed response of the read databases.
     * In case of failure the {@link Flux} will error.
     *
     * @param options the query request options.
     * @return a {@link Flux} containing one or several feed response pages of read databases or an error.
     */
    Flux<FeedResponse<Database>> readDatabases(CosmosQueryRequestOptions options);

    /**
     * Query for databases.
     * <p>
     * After subscription the operation will be performed.
     * The {@link Flux} will contain one or several feed response of the read databases.
     * In case of failure the {@link Flux} will error.
     *
     * @param query   the query.
     * @param options the query request options.
     * @return a {@link Flux} containing one or several feed response pages of read databases or an error.
     */
    Flux<FeedResponse<Database>> queryDatabases(String query, CosmosQueryRequestOptions options);

    /**
     * Query for databases.
     * <p>
     * After subscription the operation will be performed.
     * The {@link Flux} will contain one or several feed response of the obtained databases.
     * In case of failure the {@link Flux} will error.
     *
     * @param querySpec the SQL query specification.
     * @param options   the query request options.
     * @return a {@link Flux} containing one or several feed response pages of the obtained databases or an error.
     */
    Flux<FeedResponse<Database>> queryDatabases(SqlQuerySpec querySpec, CosmosQueryRequestOptions options);

    /**
     * Creates a document collection.
     * <p>
     * After subscription the operation will be performed.
     * The {@link Mono} upon successful completion will contain a single resource response with the created collection.
     * In case of failure the {@link Mono} will error.
     *
     * @param databaseLink the database link.
     * @param collection   the collection.
     * @param options      the request options.
     * @return a {@link Mono} containing the single resource response with the created collection or an error.
     */
    Mono<ResourceResponse<DocumentCollection>> createCollection(String databaseLink, DocumentCollection collection,
                                                                RequestOptions options);

    /**
     * Replaces a document collection.
     * <p>
     * After subscription the operation will be performed.
     * The {@link Mono} upon successful completion will contain a single resource response with the replaced document collection.
     * In case of failure the {@link Mono} will error.
     *
     * @param collection the document collection to use.
     * @param options    the request options.
     * @return a {@link Mono} containing the single resource response with the replaced document collection or an error.
     */
    Mono<ResourceResponse<DocumentCollection>> replaceCollection(DocumentCollection collection, RequestOptions options);

    /**
     * Deletes a document collection
     * <p>
     * After subscription the operation will be performed.
     * The {@link Mono} upon successful completion will contain a single resource response for the deleted database.
     * In case of failure the {@link Mono} will error.
     *
     * @param collectionLink the collection link.
     * @param options        the request options.
     * @return a {@link Mono} containing the single resource response for the deleted database or an error.
     */
    Mono<ResourceResponse<DocumentCollection>> deleteCollection(String collectionLink, RequestOptions options);

    /**
     * Reads a document collection
     * <p>
     * After subscription the operation will be performed.
     * The {@link Mono} upon successful completion will contain a single resource response with the read collection.
     * In case of failure the {@link Mono} will error.
     *
     * @param collectionLink the collection link.
     * @param options        the request options.
     * @return a {@link Mono} containing the single resource response with the read collection or an error.
     */
    Mono<ResourceResponse<DocumentCollection>> readCollection(String collectionLink, RequestOptions options);

    /**
     * Reads all document collections in a database.
     * <p>
     * After subscription the operation will be performed.
     * The {@link Flux} will contain one or several feed response of the read collections.
     * In case of failure the {@link Flux} will error.
     *
     * @param databaseLink the database link.
     * @param options      the query request options.
     * @return a {@link Flux} containing one or several feed response pages of the read collections or an error.
     */
    Flux<FeedResponse<DocumentCollection>> readCollections(String databaseLink, CosmosQueryRequestOptions options);

    /**
     * Query for document collections in a database.
     * <p>
     * After subscription the operation will be performed.
     * The {@link Flux} will contain one or several feed response of the obtained collections.
     * In case of failure the {@link Flux} will error.
     *
     * @param databaseLink the database link.
     * @param query        the query.
     * @param options      the query request options.
     * @return a {@link Flux} containing one or several feed response pages of the obtained collections or an error.
     */
    Flux<FeedResponse<DocumentCollection>> queryCollections(String databaseLink, String query, CosmosQueryRequestOptions options);

    /**
     * Query for document collections in a database.
     * <p>
     * After subscription the operation will be performed.
     * The {@link Flux} will contain one or several feed response of the obtained collections.
     * In case of failure the {@link Flux} will error.
     *
     * @param databaseLink the database link.
     * @param querySpec    the SQL query specification.
     * @param options      the query request options.
     * @return a {@link Flux} containing one or several feed response pages of the obtained collections or an error.
     */
    Flux<FeedResponse<DocumentCollection>> queryCollections(String databaseLink, SqlQuerySpec querySpec, CosmosQueryRequestOptions options);

    /**
     * Creates a document.
     * <p>
     * After subscription the operation will be performed.
     * The {@link Mono} upon successful completion will contain a single resource response with the created document.
     * In case of failure the {@link Mono} will error.
     *
     * @param collectionLink               the link to the parent document collection.
     * @param document                     the document represented as a POJO or Document object.
     * @param options                      the request options.
     * @param disableAutomaticIdGeneration the flag for disabling automatic id generation.
     * @return a {@link Mono} containing the single resource response with the created document or an error.
     */
    Mono<ResourceResponse<Document>> createDocument(String collectionLink, Object document, RequestOptions options,
                                                    boolean disableAutomaticIdGeneration);

    /**
     * Upserts a document.
     * <p>
     * After subscription the operation will be performed.
     * The {@link Mono} upon successful completion will contain a single resource response with the upserted document.
     * In case of failure the {@link Mono} will error.
     *
     * @param collectionLink               the link to the parent document collection.
     * @param document                     the document represented as a POJO or Document object to upsert.
     * @param options                      the request options.
     * @param disableAutomaticIdGeneration the flag for disabling automatic id generation.
     * @return a {@link Mono} containing the single resource response with the upserted document or an error.
     */
    Mono<ResourceResponse<Document>> upsertDocument(String collectionLink, Object document, RequestOptions options,
                                                          boolean disableAutomaticIdGeneration);

    /**
     * Replaces a document using a POJO object.
     * <p>
     * After subscription the operation will be performed.
     * The {@link Mono} upon successful completion will contain a single resource response with the replaced document.
     * In case of failure the {@link Mono} will error.
     *
     * @param documentLink the document link.
     * @param document     the document represented as a POJO or Document object.
     * @param options      the request options.
     * @return a {@link Mono} containing the single resource response with the replaced document or an error.
     */
    Mono<ResourceResponse<Document>> replaceDocument(String documentLink, Object document, RequestOptions options);

    /**
     * Apply patch on an item.
     * <p>
     * After subscription the operation will be performed.
     * The {@link Mono} upon successful completion will contain a single resource response with the patched document.
     * In case of failure the {@link Mono} will error.
     *
     * @param documentLink the document link.
     * @param cosmosPatchOperations container with the list of patch operations.
     * @param options the request options.
     *
     * @return a {@link Mono} containing the single resource response with the patched document or an error.
     */
    Mono<ResourceResponse<Document>> patchDocument(String documentLink, CosmosPatchOperations cosmosPatchOperations, RequestOptions options);

    /**
     * Replaces a document with the passed in document.
     * <p>
     * After subscription the operation will be performed.
     * The {@link Mono} upon successful completion will contain a single resource response with the replaced document.
     * In case of failure the {@link Mono} will error.
     *
     * @param document the document to replace (containing the document id).
     * @param options  the request options.
     * @return a {@link Mono} containing the single resource response with the replaced document or an error.
     */
    Mono<ResourceResponse<Document>> replaceDocument(Document document, RequestOptions options);

    /**
     * Deletes a document
     * <p>
     * After subscription the operation will be performed.
     * The {@link Mono} upon successful completion will contain a single resource response for the deleted document.
     * In case of failure the {@link Mono} will error.
     *
     * @param documentLink the document link.
     * @param options      the request options.
     * @return a {@link Mono} containing the single resource response for the deleted document or an error.
     */
    Mono<ResourceResponse<Document>> deleteDocument(String documentLink, RequestOptions options);

    /**
     * Deletes a document
     * <p>
     * After subscription the operation will be performed.
     * The {@link Mono} upon successful completion will contain a single resource response for the deleted document.
     * In case of failure the {@link Mono} will error.
     *
     * @param internalObjectNode the internalObjectNode to delete (containing the id).
     * @param options  the request options.
     * @return a {@link Mono} containing the single resource response for the deleted document or an error.
     */
    Mono<ResourceResponse<Document>> deleteDocument(String documentLink, InternalObjectNode internalObjectNode, RequestOptions options);

    /**
     * Reads a document
     * <p>
     * After subscription the operation will be performed.
     * The {@link Mono} upon successful completion will contain a single resource response with the read document.
     * In case of failure the {@link Mono} will error.
     *
     * @param documentLink the document link.
     * @param options      the request options.
     * @return a {@link Mono} containing the single resource response with the read document or an error.
     */
    Mono<ResourceResponse<Document>> readDocument(String documentLink, RequestOptions options);

    /**
     * Reads all documents in a document collection.
     * <p>
     * After subscription the operation will be performed.
     * The {@link Flux} will contain one or several feed response of the read documents.
     * In case of failure the {@link Flux} will error.
     *
     * @param collectionLink the collection link.
     * @param options        the query request options.
     * @return a {@link Flux} containing one or several feed response pages of the read documents or an error.
     */
    Flux<FeedResponse<Document>> readDocuments(String collectionLink, CosmosQueryRequestOptions options);


    /**
     * Query for documents in a document collection.
     * <p>
     * After subscription the operation will be performed.
     * The {@link Flux} will contain one or several feed response of the obtained documents.
     * In case of failure the {@link Flux} will error.
     *
     * @param collectionLink the link to the parent document collection.
     * @param query          the query.
     * @param options        the query request options.
     * @return a {@link Flux} containing one or several feed response pages of the obtained document or an error.
     */
    Flux<FeedResponse<Document>> queryDocuments(String collectionLink, String query, CosmosQueryRequestOptions options);

    /**
     * Query for documents in a document collection.
     * <p>
     * After subscription the operation will be performed.
     * The {@link Flux} will contain one or several feed response of the obtained documents.
     * In case of failure the {@link Flux} will error.
     *
     * @param collectionLink the link to the parent document collection.
     * @param querySpec      the SQL query specification.
     * @param options        the query request options.
     * @return a {@link Flux} containing one or several feed response pages of the obtained documents or an error.
     */
    Flux<FeedResponse<Document>> queryDocuments(String collectionLink, SqlQuerySpec querySpec, CosmosQueryRequestOptions options);

    /**
     * Query for documents change feed in a document collection.
     * After subscription the operation will be performed.
     * The {@link Flux} will contain one or several feed response pages of the obtained documents.
     * In case of failure the {@link Flux} will error.
     *
     * @param collectionLink    the link to the parent document collection.
     * @param changeFeedOptions the change feed options.
     * @return a {@link Flux} containing one or several feed response pages of the obtained documents or an error.
     */
    Flux<FeedResponse<Document>> queryDocumentChangeFeed(String collectionLink,
                                                               ChangeFeedOptions changeFeedOptions);

    /**
     * Reads all partition key ranges in a document collection.
     * After subscription the operation will be performed.
     * The {@link Flux} will contain one or several feed response pages of the obtained partition key ranges.
     * In case of failure the {@link Flux} will error.
     *
     * @param collectionLink the link to the parent document collection.
     * @param options        the query request options.
     * @return a {@link Flux} containing one or several feed response pages of the obtained partition key ranges or an error.
     */
    Flux<FeedResponse<PartitionKeyRange>> readPartitionKeyRanges(String collectionLink, CosmosQueryRequestOptions options);

    /**
     * Gets the feed ranges of a container.
     *
     * @param collectionLink the link to the parent document collection.
     * @return a {@link List} of @{link FeedRange} containing the feed ranges of a container.
     */
    Mono<List<FeedRange>> getFeedRanges(String collectionLink);

    /**
     * Creates a stored procedure.
     * <p>
     * After subscription the operation will be performed.
     * The {@link Mono} upon successful completion will contain a single resource response with the created stored procedure.
     * In case of failure the {@link Mono} will error.
     *
     * @param collectionLink  the collection link.
     * @param storedProcedure the stored procedure to create.
     * @param options         the request options.
     * @return a {@link Mono} containing the single resource response with the created stored procedure or an error.
     */
    Mono<ResourceResponse<StoredProcedure>> createStoredProcedure(String collectionLink, StoredProcedure storedProcedure,
                                                                  RequestOptions options);

    /**
     * Upserts a stored procedure.
     * <p>
     * After subscription the operation will be performed.
     * The {@link Mono} upon successful completion will contain a single resource response with the upserted stored procedure.
     * In case of failure the {@link Mono} will error.
     *
     * @param collectionLink  the collection link.
     * @param storedProcedure the stored procedure to upsert.
     * @param options         the request options.
     * @return a {@link Mono} containing the single resource response with the upserted stored procedure or an error.
     */
    Mono<ResourceResponse<StoredProcedure>> upsertStoredProcedure(String collectionLink, StoredProcedure storedProcedure,
                                                                        RequestOptions options);

    /**
     * Replaces a stored procedure.
     * <p>
     * After subscription the operation will be performed.
     * The {@link Mono} upon successful completion will contain a single resource response with the replaced stored procedure.
     * In case of failure the {@link Mono} will error.
     *
     * @param storedProcedure the stored procedure to use.
     * @param options         the request options.
     * @return a {@link Mono} containing the single resource response with the replaced stored procedure or an error.
     */
    Mono<ResourceResponse<StoredProcedure>> replaceStoredProcedure(StoredProcedure storedProcedure, RequestOptions options);

    /**
     * Deletes a stored procedure
     * <p>
     * After subscription the operation will be performed.
     * The {@link Mono} upon successful completion will contain a single resource response for the deleted stored procedure.
     * In case of failure the {@link Mono} will error.
     *
     * @param storedProcedureLink the stored procedure link.
     * @param options             the request options.
     * @return a {@link Mono} containing the single resource response for the deleted stored procedure or an error.
     */
    Mono<ResourceResponse<StoredProcedure>> deleteStoredProcedure(String storedProcedureLink, RequestOptions options);

    /**
     * READ a stored procedure
     * <p>
     * After subscription the operation will be performed.
     * The {@link Mono} upon successful completion will contain a single resource response with the read stored procedure.
     * In case of failure the {@link Mono} will error.
     *
     * @param storedProcedureLink the stored procedure link.
     * @param options             the request options.
     * @return a {@link Mono} containing the single resource response with the read stored procedure or an error.
     */
    Mono<ResourceResponse<StoredProcedure>> readStoredProcedure(String storedProcedureLink, RequestOptions options);

    /**
     * Reads all stored procedures in a document collection link.
     * <p>
     * After subscription the operation will be performed.
     * The {@link Flux} will contain one or several feed response pages of the read stored procedures.
     * In case of failure the {@link Flux} will error.
     *
     * @param collectionLink the collection link.
     * @param options        the query request options.
     * @return a {@link Flux} containing one or several feed response pages of the read stored procedures or an error.
     */
    Flux<FeedResponse<StoredProcedure>> readStoredProcedures(String collectionLink, CosmosQueryRequestOptions options);

    /**
     * Query for stored procedures in a document collection.
     * <p>
     * After subscription the operation will be performed.
     * The {@link Flux} will contain one or several feed response pages of the obtained stored procedures.
     * In case of failure the {@link Flux} will error.
     *
     * @param collectionLink the collection link.
     * @param query          the query.
     * @param options        the query request options.
     * @return a {@link Flux} containing one or several feed response pages of the obtained stored procedures or an error.
     */
    Flux<FeedResponse<StoredProcedure>> queryStoredProcedures(String collectionLink, String query, CosmosQueryRequestOptions options);

    /**
     * Query for stored procedures in a document collection.
     * <p>
     * After subscription the operation will be performed.
     * The {@link Flux} will contain one or several feed response pages of the obtained stored procedures.
     * In case of failure the {@link Flux} will error.
     *
     * @param collectionLink the collection link.
     * @param querySpec      the SQL query specification.
     * @param options        the query request options.
     * @return a {@link Flux} containing one or several feed response pages of the obtained stored procedures or an error.
     */
    Flux<FeedResponse<StoredProcedure>> queryStoredProcedures(String collectionLink, SqlQuerySpec querySpec,
                                                                    CosmosQueryRequestOptions options);

    /**
     * Executes a stored procedure
     * <p>
     * After subscription the operation will be performed.
     * The {@link Mono} upon successful completion will contain a single resource response with the stored procedure response.
     * In case of failure the {@link Mono} will error.
     *
     * @param storedProcedureLink the stored procedure link.
     * @param procedureParams     the array of procedure parameter values.
     * @return a {@link Mono} containing the single resource response with the stored procedure response or an error.
     */
    Mono<StoredProcedureResponse> executeStoredProcedure(String storedProcedureLink, List<Object> procedureParams);

    /**
     * Executes a stored procedure
     * <p>
     * After subscription the operation will be performed.
     * The {@link Mono} upon successful completion will contain a single resource response with the stored procedure response.
     * In case of failure the {@link Mono} will error.
     *
     * @param storedProcedureLink the stored procedure link.
     * @param options             the request options.
     * @param procedureParams     the array of procedure parameter values.
     * @return a {@link Mono} containing the single resource response with the stored procedure response or an error.
     */
    Mono<StoredProcedureResponse> executeStoredProcedure(String storedProcedureLink, RequestOptions options,
                                                               List<Object> procedureParams);

    /**
     * Executes a batch request
     * <p>
     * After subscription the operation will be performed.
     * The {@link Mono} upon successful completion will contain a batch response which will have individual responses.
     * In case of failure the {@link Mono} will error.
     *
     * @param collectionLink               the link to the parent document collection.
     * @param serverBatchRequest           the batch request with the content and flags.
     * @param options                      the request options.
     * @param disableAutomaticIdGeneration the flag for disabling automatic id generation.
     * @return a {@link Mono} containing the transactionalBatchResponse response which results of all operations.
     */
    Mono<TransactionalBatchResponse> executeBatchRequest(String collectionLink,
                                                         ServerBatchRequest serverBatchRequest,
                                                         RequestOptions options,
                                                         boolean disableAutomaticIdGeneration);

    /**
     * Creates a trigger.
     * <p>
     * After subscription the operation will be performed.
     * The {@link Mono} upon successful completion will contain a single resource response with the created trigger.
     * In case of failure the {@link Mono} will error.
     *
     * @param collectionLink the collection link.
     * @param trigger        the trigger.
     * @param options        the request options.
     * @return a {@link Mono} containing the single resource response with the created trigger or an error.
     */
    Mono<ResourceResponse<Trigger>> createTrigger(String collectionLink, Trigger trigger, RequestOptions options);

    /**
     * Upserts a trigger.
     * <p>
     * After subscription the operation will be performed.
     * The {@link Mono} upon successful completion will contain a single resource response with the upserted trigger.
     * In case of failure the {@link Mono} will error.
     *
     * @param collectionLink the collection link.
     * @param trigger        the trigger to upsert.
     * @param options        the request options.
     * @return a {@link Mono} containing the single resource response with the upserted trigger or an error.
     */
    Mono<ResourceResponse<Trigger>> upsertTrigger(String collectionLink, Trigger trigger, RequestOptions options);

    /**
     * Replaces a trigger.
     * <p>
     * After subscription the operation will be performed.
     * The {@link Mono} upon successful completion will contain a single resource response with the replaced trigger.
     * In case of failure the {@link Mono} will error.
     *
     * @param trigger the trigger to use.
     * @param options the request options.
     * @return a {@link Mono} containing the single resource response with the replaced trigger or an error.
     */
    Mono<ResourceResponse<Trigger>> replaceTrigger(Trigger trigger, RequestOptions options);

    /**
     * Deletes a trigger.
     * <p>
     * After subscription the operation will be performed.
     * The {@link Mono} upon successful completion will contain a single resource response for the deleted trigger.
     * In case of failure the {@link Mono} will error.
     *
     * @param triggerLink the trigger link.
     * @param options     the request options.
     * @return a {@link Mono} containing the single resource response for the deleted trigger or an error.
     */
    Mono<ResourceResponse<Trigger>> deleteTrigger(String triggerLink, RequestOptions options);

    /**
     * Reads a trigger
     * <p>
     * After subscription the operation will be performed.
     * The {@link Mono} upon successful completion will contain a single resource response for the read trigger.
     * In case of failure the {@link Mono} will error.
     *
     * @param triggerLink the trigger link.
     * @param options     the request options.
     * @return a {@link Mono} containing the single resource response for the read trigger or an error.
     */
    Mono<ResourceResponse<Trigger>> readTrigger(String triggerLink, RequestOptions options);

    /**
     * Reads all triggers in a document collection.
     * <p>
     * After subscription the operation will be performed.
     * The {@link Flux} will contain one or several feed response pages of the read triggers.
     * In case of failure the {@link Flux} will error.
     *
     * @param collectionLink the collection link.
     * @param options        the query request options.
     * @return a {@link Flux} containing one or several feed response pages of the read triggers or an error.
     */
    Flux<FeedResponse<Trigger>> readTriggers(String collectionLink, CosmosQueryRequestOptions options);

    /**
     * Query for triggers.
     * <p>
     * After subscription the operation will be performed.
     * The {@link Flux} will contain one or several feed response pages of the obtained triggers.
     * In case of failure the {@link Flux} will error.
     *
     * @param collectionLink the collection link.
     * @param query          the query.
     * @param options        the query request options.
     * @return a {@link Flux} containing one or several feed response pages of the obtained triggers or an error.
     */
    Flux<FeedResponse<Trigger>> queryTriggers(String collectionLink, String query, CosmosQueryRequestOptions options);

    /**
     * Query for triggers.
     * <p>
     * After subscription the operation will be performed.
     * The {@link Flux} will contain one or several feed response pages of the obtained triggers.
     * In case of failure the {@link Flux} will error.
     *
     * @param collectionLink the collection link.
     * @param querySpec      the SQL query specification.
     * @param options        the query request options.
     * @return a {@link Flux} containing one or several feed response pages of the obtained triggers or an error.
     */
    Flux<FeedResponse<Trigger>> queryTriggers(String collectionLink, SqlQuerySpec querySpec, CosmosQueryRequestOptions options);

    /**
     * Creates a user defined function.
     * <p>
     * After subscription the operation will be performed.
     * The {@link Mono} upon successful completion will contain a single resource response with the created user defined function.
     * In case of failure the {@link Mono} will error.
     *
     * @param collectionLink the collection link.
     * @param udf            the user defined function.
     * @param options        the request options.
     * @return a {@link Mono} containing the single resource response with the created user defined function or an error.
     */
    Mono<ResourceResponse<UserDefinedFunction>> createUserDefinedFunction(String collectionLink, UserDefinedFunction udf,
                                                                          RequestOptions options);

    /**
     * Upserts a user defined function.
     * <p>
     * After subscription the operation will be performed.
     * The {@link Mono} upon successful completion will contain a single resource response with the upserted user defined function.
     * In case of failure the {@link Mono} will error.
     *
     * @param collectionLink the collection link.
     * @param udf            the user defined function to upsert.
     * @param options        the request options.
     * @return a {@link Mono} containing the single resource response with the upserted user defined function or an error.
     */
    Mono<ResourceResponse<UserDefinedFunction>> upsertUserDefinedFunction(String collectionLink, UserDefinedFunction udf,
                                                                                RequestOptions options);

    /**
     * Replaces a user defined function.
     * <p>
     * After subscription the operation will be performed.
     * The {@link Mono} upon successful completion will contain a single resource response with the replaced user defined function.
     * In case of failure the {@link Mono} will error.
     *
     * @param udf     the user defined function.
     * @param options the request options.
     * @return a {@link Mono} containing the single resource response with the replaced user defined function or an error.
     */
    Mono<ResourceResponse<UserDefinedFunction>> replaceUserDefinedFunction(UserDefinedFunction udf, RequestOptions options);

    /**
     * Deletes a user defined function.
     * <p>
     * After subscription the operation will be performed.
     * The {@link Mono} upon successful completion will contain a single resource response for the deleted user defined function.
     * In case of failure the {@link Mono} will error.
     *
     * @param udfLink the user defined function link.
     * @param options the request options.
     * @return a {@link Mono} containing the single resource response for the deleted user defined function or an error.
     */
    Mono<ResourceResponse<UserDefinedFunction>> deleteUserDefinedFunction(String udfLink, RequestOptions options);

    /**
     * READ a user defined function.
     * <p>
     * After subscription the operation will be performed.
     * The {@link Mono} upon successful completion will contain a single resource response for the read user defined function.
     * In case of failure the {@link Mono} will error.
     *
     * @param udfLink the user defined function link.
     * @param options the request options.
     * @return a {@link Mono} containing the single resource response for the read user defined function or an error.
     */
    Mono<ResourceResponse<UserDefinedFunction>> readUserDefinedFunction(String udfLink, RequestOptions options);

    /**
     * Reads all user defined functions in a document collection.
     * <p>
     * After subscription the operation will be performed.
     * The {@link Flux} will contain one or several feed response pages of the read user defined functions.
     * In case of failure the {@link Flux} will error.
     *
     * @param collectionLink the collection link.
     * @param options        the query request options.
     * @return a {@link Flux} containing one or several feed response pages of the read user defined functions or an error.
     */
    Flux<FeedResponse<UserDefinedFunction>> readUserDefinedFunctions(String collectionLink, CosmosQueryRequestOptions options);

    /**
     * Query for user defined functions.
     * <p>
     * After subscription the operation will be performed.
     * The {@link Flux} will contain one or several feed response pages of the obtained user defined functions.
     * In case of failure the {@link Flux} will error.
     *
     * @param collectionLink the collection link.
     * @param query          the query.
     * @param options        the query request options.
     * @return a {@link Flux} containing one or several feed response pages of the obtained user defined functions or an error.
     */
    Flux<FeedResponse<UserDefinedFunction>> queryUserDefinedFunctions(String collectionLink, String query,
                                                                      CosmosQueryRequestOptions options);

    /**
     * Query for user defined functions.
     * <p>
     * After subscription the operation will be performed.
     * The {@link Flux} will contain one or several feed response pages of the obtained user defined functions.
     * In case of failure the {@link Flux} will error.
     *
     * @param collectionLink the collection link.
     * @param querySpec      the SQL query specification.
     * @param options        the query request options.
     * @return a {@link Flux} containing one or several feed response pages of the obtained user defined functions or an error.
     */
    Flux<FeedResponse<UserDefinedFunction>> queryUserDefinedFunctions(String collectionLink, SqlQuerySpec querySpec,
                                                                      CosmosQueryRequestOptions options);

    /**
     * Reads a conflict.
     * <p>
     * After subscription the operation will be performed.
     * The {@link Mono} upon successful completion will contain a single resource response with the read conflict.
     * In case of failure the {@link Mono} will error.
     *
     * @param conflictLink the conflict link.
     * @param options      the request options.
     * @return a {@link Mono} containing the single resource response with the read conflict or an error.
     */
    Mono<ResourceResponse<Conflict>> readConflict(String conflictLink, RequestOptions options);

    /**
     * Reads all conflicts in a document collection.
     * <p>
     * After subscription the operation will be performed.
     * The {@link Flux} will contain one or several feed response pages of the read conflicts.
     * In case of failure the {@link Flux} will error.
     *
     * @param collectionLink the collection link.
     * @param options        the query request options.
     * @return a {@link Flux} containing one or several feed response pages of the read conflicts or an error.
     */
    Flux<FeedResponse<Conflict>> readConflicts(String collectionLink, CosmosQueryRequestOptions options);

    /**
     * Query for conflicts.
     * <p>
     * After subscription the operation will be performed.
     * The {@link Flux} will contain one or several feed response pages of the obtained conflicts.
     * In case of failure the {@link Flux} will error.
     *
     * @param collectionLink the collection link.
     * @param query          the query.
     * @param options        the query request options.
     * @return a {@link Flux} containing one or several feed response pages of the obtained conflicts or an error.
     */
    Flux<FeedResponse<Conflict>> queryConflicts(String collectionLink, String query, CosmosQueryRequestOptions options);

    /**
     * Query for conflicts.
     * <p>
     * After subscription the operation will be performed.
     * The {@link Flux} will contain one or several feed response pages of the obtained conflicts.
     * In case of failure the {@link Flux} will error.
     *
     * @param collectionLink the collection link.
     * @param querySpec      the SQL query specification.
     * @param options        the query request options.
     * @return a {@link Flux} containing one or several feed response pages of the obtained conflicts or an error.
     */
    Flux<FeedResponse<Conflict>> queryConflicts(String collectionLink, SqlQuerySpec querySpec, CosmosQueryRequestOptions options);

    /**
     * Deletes a conflict.
     * <p>
     * After subscription the operation will be performed.
     * The {@link Mono} upon successful completion will contain a single resource response for the deleted conflict.
     * In case of failure the {@link Mono} will error.
     *
     * @param conflictLink the conflict link.
     * @param options      the request options.
     * @return a {@link Mono} containing the single resource response for the deleted conflict or an error.
     */
    Mono<ResourceResponse<Conflict>> deleteConflict(String conflictLink, RequestOptions options);

    /**
     * Creates a user.
     * <p>
     * After subscription the operation will be performed.
     * The {@link Mono} upon successful completion will contain a single resource response with the created user.
     * In case of failure the {@link Mono} will error.
     *
     * @param databaseLink the database link.
     * @param user         the user to create.
     * @param options      the request options.
     * @return a {@link Mono} containing the single resource response with the created user or an error.
     */
    Mono<ResourceResponse<User>> createUser(String databaseLink, User user, RequestOptions options);

    /**
     * Upserts a user.
     * <p>
     * After subscription the operation will be performed.
     * The {@link Mono} upon successful completion will contain a single resource response with the upserted user.
     * In case of failure the {@link Mono} will error.
     *
     * @param databaseLink the database link.
     * @param user         the user to upsert.
     * @param options      the request options.
     * @return a {@link Mono} containing the single resource response with the upserted user or an error.
     */
    Mono<ResourceResponse<User>> upsertUser(String databaseLink, User user, RequestOptions options);

    /**
     * Replaces a user.
     * <p>
     * After subscription the operation will be performed.
     * The {@link Mono} upon successful completion will contain a single resource response with the replaced user.
     * In case of failure the {@link Mono} will error.
     *
     * @param user    the user to use.
     * @param options the request options.
     * @return a {@link Mono} containing the single resource response with the replaced user or an error.
     */
    Mono<ResourceResponse<User>> replaceUser(User user, RequestOptions options);

    /**
     * Deletes a user.
     * <p>
     * After subscription the operation will be performed.
     * The {@link Mono} upon successful completion will contain a single resource response for the deleted user.
     * In case of failure the {@link Mono} will error.
     *
     * @param userLink the user link.
     * @param options  the request options.
     * @return a {@link Mono} containing the single resource response for the deleted user or an error.
     */
    Mono<ResourceResponse<User>> deleteUser(String userLink, RequestOptions options);

    /**
     * Reads a user.
     * <p>
     * After subscription the operation will be performed.
     * The {@link Mono} upon successful completion will contain a single resource response with the read user.
     * In case of failure the {@link Mono} will error.
     *
     * @param userLink the user link.
     * @param options  the request options.
     * @return a {@link Mono} containing the single resource response with the read user or an error.
     */
    Mono<ResourceResponse<User>> readUser(String userLink, RequestOptions options);

    /**
     * Reads all users in a database.
     * <p>
     * After subscription the operation will be performed.
     * The {@link Flux} will contain one or several feed response pages of the read users.
     * In case of failure the {@link Flux} will error.
     *
     * @param databaseLink the database link.
     * @param options      the query request options.
     * @return a {@link Flux} containing one or several feed response pages of the read users or an error.
     */
    Flux<FeedResponse<User>> readUsers(String databaseLink, CosmosQueryRequestOptions options);

    /**
     * Query for users.
     * <p>
     * After subscription the operation will be performed.
     * The {@link Flux} will contain one or several feed response pages of the obtained users.
     * In case of failure the {@link Flux} will error.
     *
     * @param databaseLink the database link.
     * @param query        the query.
     * @param options      the query request options.
     * @return a {@link Flux} containing one or several feed response pages of the obtained users or an error.
     */
    Flux<FeedResponse<User>> queryUsers(String databaseLink, String query, CosmosQueryRequestOptions options);

    /**
     * Query for users.
     * <p>
     * After subscription the operation will be performed.
     * The {@link Flux} will contain one or several feed response pages of the obtained users.
     * In case of failure the {@link Flux} will error.
     *
     * @param databaseLink the database link.
     * @param querySpec    the SQL query specification.
     * @param options      the query request options.
     * @return a {@link Flux} containing one or several feed response pages of the obtained users or an error.
     */
    Flux<FeedResponse<User>> queryUsers(String databaseLink, SqlQuerySpec querySpec, CosmosQueryRequestOptions options);

    /**
     * Creates a permission.
     * <p>
     * After subscription the operation will be performed.
     * The {@link Mono} upon successful completion will contain a single resource response with the created permission.
     * In case of failure the {@link Mono} will error.
     *
     * @param userLink   the user link.
     * @param permission the permission to create.
     * @param options    the request options.
     * @return a {@link Mono} containing the single resource response with the created permission or an error.
     */
    Mono<ResourceResponse<Permission>> createPermission(String userLink, Permission permission, RequestOptions options);

    /**
     * Upserts a permission.
     * <p>
     * After subscription the operation will be performed.
     * The {@link Mono} upon successful completion will contain a single resource response with the upserted permission.
     * In case of failure the {@link Mono} will error.
     *
     * @param userLink   the user link.
     * @param permission the permission to upsert.
     * @param options    the request options.
     * @return a {@link Mono} containing the single resource response with the upserted permission or an error.
     */
    Mono<ResourceResponse<Permission>> upsertPermission(String userLink, Permission permission, RequestOptions options);

    /**
     * Replaces a permission.
     * <p>
     * After subscription the operation will be performed.
     * The {@link Mono} upon successful completion will contain a single resource response with the replaced permission.
     * In case of failure the {@link Mono} will error.
     *
     * @param permission the permission to use.
     * @param options    the request options.
     * @return a {@link Mono} containing the single resource response with the replaced permission or an error.
     */
    Mono<ResourceResponse<Permission>> replacePermission(Permission permission, RequestOptions options);

    /**
     * Deletes a permission.
     * <p>
     * After subscription the operation will be performed.
     * The {@link Mono} upon successful completion will contain a single resource response for the deleted permission.
     * In case of failure the {@link Mono} will error.
     *
     * @param permissionLink the permission link.
     * @param options        the request options.
     * @return a {@link Mono} containing the single resource response for the deleted permission or an error.
     */
    Mono<ResourceResponse<Permission>> deletePermission(String permissionLink, RequestOptions options);

    /**
     * Reads a permission.
     * <p>
     * After subscription the operation will be performed.
     * The {@link Mono} upon successful completion will contain a single resource response with the read permission.
     * In case of failure the {@link Mono} will error.
     *
     * @param permissionLink the permission link.
     * @param options        the request options.
     * @return a {@link Mono} containing the single resource response with the read permission or an error.
     */
    Mono<ResourceResponse<Permission>> readPermission(String permissionLink, RequestOptions options);

    /**
     * Reads all permissions.
     * <p>
     * After subscription the operation will be performed.
     * The {@link Flux} will contain one or several feed response pages of the read permissions.
     * In case of failure the {@link Flux} will error.
     *
     * @param permissionLink the permission link.
     * @param options        the query request options.
     * @return a {@link Flux} containing one or several feed response pages of the read permissions or an error.
     */
    Flux<FeedResponse<Permission>> readPermissions(String permissionLink, CosmosQueryRequestOptions options);

    /**
     * Query for permissions.
     * <p>
     * After subscription the operation will be performed.
     * The {@link Flux} will contain one or several feed response pages of the obtained permissions.
     * In case of failure the {@link Flux} will error.
     *
     * @param permissionLink the permission link.
     * @param query          the query.
     * @param options        the query request options.
     * @return a {@link Flux} containing one or several feed response pages of the obtained permissions or an error.
     */
    Flux<FeedResponse<Permission>> queryPermissions(String permissionLink, String query, CosmosQueryRequestOptions options);

    /**
     * Query for permissions.
     * <p>
     * After subscription the operation will be performed.
     * The {@link Flux} will contain one or several feed response pages of the obtained permissions.
     * In case of failure the {@link Flux} will error.
     *
     * @param permissionLink the permission link.
     * @param querySpec      the SQL query specification.
     * @param options        the query request options.
     * @return a {@link Flux} containing one or several feed response pages of the obtained permissions or an error.
     */
    Flux<FeedResponse<Permission>> queryPermissions(String permissionLink, SqlQuerySpec querySpec, CosmosQueryRequestOptions options);

    /**
     * Replaces an offer.
     * <p>
     * After subscription the operation will be performed.
     * The {@link Mono} upon successful completion will contain a single resource response with the replaced offer.
     * In case of failure the {@link Mono} will error.
     *
     * @param offer the offer to use.
     * @return a {@link Mono} containing the single resource response with the replaced offer or an error.
     */
    Mono<ResourceResponse<Offer>> replaceOffer(Offer offer);

    /**
     * Reads an offer.
     * <p>
     * After subscription the operation will be performed.
     * The {@link Mono} upon successful completion will contain a single resource response with the read offer.
     * In case of failure the {@link Mono} will error.
     *
     * @param offerLink the offer link.
     * @return a {@link Mono} containing the single resource response with the read offer or an error.
     */
    Mono<ResourceResponse<Offer>> readOffer(String offerLink);

    /**
     * Reads offers.
     * <p>
     * After subscription the operation will be performed.
     * The {@link Flux} will contain one or several feed response pages of the read offers.
     * In case of failure the {@link Flux} will error.
     *
     * @param options the query request options.
     * @return a {@link Flux} containing one or several feed response pages of the read offers or an error.
     */
    Flux<FeedResponse<Offer>> readOffers(CosmosQueryRequestOptions options);

    /**
     * Query for offers in a database.
     * <p>
     * After subscription the operation will be performed.
     * The {@link Flux} will contain one or several feed response pages of obtained obtained offers.
     * In case of failure the {@link Flux} will error.
     *
     * @param query   the query.
     * @param options the query request options.
     * @return a {@link Flux} containing one or several feed response pages of the obtained offers or an error.
     */
    Flux<FeedResponse<Offer>> queryOffers(String query, CosmosQueryRequestOptions options);

    /**
     * Query for offers in a database.
     * <p>
     * After subscription the operation will be performed.
     * The {@link Flux} will contain one or several feed response pages of obtained obtained offers.
     * In case of failure the {@link Flux} will error.
     *
     * @param querySpec the query specification.
     * @param options   the query request options.
     * @return a {@link Flux} containing one or several feed response pages of the obtained offers or an error.
     */
    Flux<FeedResponse<Offer>> queryOffers(SqlQuerySpec querySpec, CosmosQueryRequestOptions options);

    /**
     * Gets database account information.
     * <p>
     * After subscription the operation will be performed.
     * The {@link Mono} upon successful completion will contain a single resource response with the database account.
     * In case of failure the {@link Mono} will error.
     *
     * @return a {@link Mono} containing the single resource response with the database account or an error.
     */
    Mono<DatabaseAccount> getDatabaseAccount();

    /**
     * Gets latest cached database account information from GlobalEndpointManager.
     *
     * @return the database account.
     */
    DatabaseAccount getLatestDatabaseAccount();

    /**
     * Reads many documents at once
     * @param itemIdentityList CosmosItem id and partition key tuple of items that that needs to be read
     * @param collectionLink link for the documentcollection/container to be queried
     * @param options the query request options
     * @param klass class type
     * @return a Mono with feed response of documents
     */
    <T> Mono<FeedResponse<T>> readMany(
        List<CosmosItemIdentity> itemIdentityList,
        String collectionLink,
        CosmosQueryRequestOptions options,
        Class<T> klass);

    /**
     * Read all documents of a certain logical partition.
     * <p>
     * After subscription the operation will be performed.
     * The {@link Flux} will contain one or several feed response of the obtained documents.
     * In case of failure the {@link Flux} will error.
     *
     * @param collectionLink the link to the parent document collection.
     * @param partitionKey   the logical partition key.
     * @param options        the query request options.
     * @return a {@link Flux} containing one or several feed response pages of the obtained documents or an error.
     */
    Flux<FeedResponse<Document>> readAllDocuments(
        String collectionLink,
        PartitionKey partitionKey,
        CosmosQueryRequestOptions options
    );

    ConcurrentMap<String, PartitionedQueryExecutionInfo> getQueryPlanCache();

    /**
     * Gets the collection cache.
     *
     * @return the collection Cache
     */
    RxClientCollectionCache getCollectionCache();

    /**
     * Gets the partition key range cache.
     *
     * @return the partition key range cache
     */
    RxPartitionKeyRangeCache getPartitionKeyRangeCache();

    /**
     * Close this {@link AsyncDocumentClient} instance and cleans up the resources.
     */
    void close();

    ItemDeserializer getItemDeserializer();

    /**
     * Enable throughput control.
     *
     * @param groups the throughput control group set.
     */
    void enableThroughputControl(Set<ThroughputControlGroup> groups);
}<|MERGE_RESOLUTION|>--- conflicted
+++ resolved
@@ -26,11 +26,8 @@
 import java.net.URI;
 import java.net.URISyntaxException;
 import java.util.List;
-<<<<<<< HEAD
 import java.util.Set;
-=======
 import java.util.concurrent.ConcurrentMap;
->>>>>>> 4fcc2094
 
 /**
  * Provides a client-side logical representation of the Azure Cosmos DB
