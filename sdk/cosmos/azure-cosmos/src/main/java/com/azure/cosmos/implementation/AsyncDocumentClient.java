// Copyright (c) Microsoft Corporation. All rights reserved.
// Licensed under the MIT License.
package com.azure.cosmos.implementation;

import com.azure.core.serializer.json.jackson.JacksonJsonSerializer;
import com.azure.core.serializer.json.jackson.JacksonJsonSerializerBuilder;
import com.azure.core.util.serializer.JsonSerializer;
import com.azure.cosmos.ConnectionPolicy;
import com.azure.cosmos.ConsistencyLevel;
import com.azure.cosmos.CosmosKeyCredential;
import com.azure.cosmos.implementation.apachecommons.lang.StringUtils;
import com.azure.cosmos.implementation.apachecommons.lang.tuple.Pair;
import com.azure.cosmos.models.FeedOptions;
import com.azure.cosmos.models.FeedResponse;
import com.azure.cosmos.models.PartitionKey;
import com.azure.cosmos.models.SqlQuerySpec;
import com.fasterxml.jackson.databind.ObjectMapper;
import reactor.core.publisher.Flux;
import reactor.core.publisher.Mono;

import java.net.URI;
import java.net.URISyntaxException;
import java.util.List;
/**
 * Provides a client-side logical representation of the Azure Cosmos DB
 * database service. This async client is used to configure and execute requests
 * against the service.
 *
 * <p>
 * {@link AsyncDocumentClient} async APIs return <a href="https://github.com/reactor/reactor-core">project reactor</a>'s {@link
 * Flux}, and so you can use project reactor {@link Flux} functionality.
 * <STRONG>The async {@link Flux} based APIs perform the requested operation only after
 * subscription.</STRONG>
 *
 * <p>
 * The service client encapsulates the endpoint and credentials used to access
 * the Cosmos DB service.
 * <p>
 * To instantiate you can use the {@link Builder}
 * <pre>
 * {@code
 * ConnectionPolicy connectionPolicy = new ConnectionPolicy();
 * connectionPolicy.connectionMode(ConnectionMode.DIRECT);
 * AsyncDocumentClient client = new AsyncDocumentClient.Builder()
 *         .withServiceEndpoint(serviceEndpoint)
 *         .withMasterKeyOrResourceToken(masterKey)
 *         .withConnectionPolicy(connectionPolicy)
 *         .withConsistencyLevel(ConsistencyLevel.SESSION)
 *         .buildAsyncClient();
 * }
 * </pre>
 */
public interface AsyncDocumentClient {

    /**
     * Helper class to buildAsyncClient {@link AsyncDocumentClient} instances
     * as logical representation of the Azure Cosmos DB database service.
     *
     * <pre>
     * {@code
     * ConnectionPolicy connectionPolicy = new ConnectionPolicy();
     * connectionPolicy.connectionMode(ConnectionMode.DIRECT);
     * AsyncDocumentClient client = new AsyncDocumentClient.Builder()
     *         .withServiceEndpoint(serviceEndpoint)
     *         .withMasterKeyOrResourceToken(masterKey)
     *         .withConnectionPolicy(connectionPolicy)
     *         .withConsistencyLevel(ConsistencyLevel.SESSION)
     *         .buildAsyncClient();
     * }
     * </pre>
     */
    class Builder {

        Configs configs = new Configs();
        ConnectionPolicy connectionPolicy;
        ConsistencyLevel desiredConsistencyLevel;
        List<Permission> permissionFeed;
        String masterKeyOrResourceToken;
        URI serviceEndpoint;
        CosmosAuthorizationTokenResolver cosmosAuthorizationTokenResolver;
        CosmosKeyCredential cosmosKeyCredential;
        boolean sessionCapturingOverride;
        boolean transportClientSharing;
<<<<<<< HEAD
        JsonSerializer jsonSerializer;
=======
        boolean contentResponseOnWriteEnabled;
>>>>>>> ddf1ee7f

        public Builder withServiceEndpoint(String serviceEndpoint) {
            try {
                this.serviceEndpoint = new URI(serviceEndpoint);
            } catch (URISyntaxException e) {
                throw new IllegalArgumentException(e.getMessage());
            }
            return this;
        }

        /**
         * New method withMasterKeyOrResourceToken will take either master key or resource token
         * and perform authentication for accessing resource.
         *
         * @param masterKeyOrResourceToken MasterKey or resourceToken for authentication.
         * @return current Builder.
         * @deprecated use {@link #withMasterKeyOrResourceToken(String)} instead.
         */
        @Deprecated
        public Builder withMasterKey(String masterKeyOrResourceToken) {
            this.masterKeyOrResourceToken = masterKeyOrResourceToken;
            return this;
        }

        /**
         * This method will accept the master key , additionally it can also consume
         * resource token too for authentication.
         *
         * @param masterKeyOrResourceToken MasterKey or resourceToken for authentication.
         * @return current Builder.
         */
        public Builder withMasterKeyOrResourceToken(String masterKeyOrResourceToken) {
            this.masterKeyOrResourceToken = masterKeyOrResourceToken;
            return this;
        }

        /**
         * This method will accept the permission list , which contains the
         * resource tokens needed to access resources.
         *
         * @param permissionFeed Permission list for authentication.
         * @return current Builder.
         */
        public Builder withPermissionFeed(List<Permission> permissionFeed) {
            this.permissionFeed = permissionFeed;
            return this;
        }

        public Builder withConsistencyLevel(ConsistencyLevel desiredConsistencyLevel) {
            this.desiredConsistencyLevel = desiredConsistencyLevel;
            return this;
        }

        public Builder withConfigs(Configs configs) {
            this.configs = configs;
            return this;
        }

        public Builder withSessionCapturingOverride(boolean sessionCapturingOverride) {
            this.sessionCapturingOverride = sessionCapturingOverride;
            return this;
        }

        public Builder withConnectionPolicy(ConnectionPolicy connectionPolicy) {
            this.connectionPolicy = connectionPolicy;
            return this;
        }

        public Builder withTransportClientSharing(boolean transportClientSharing) {
            this.transportClientSharing = transportClientSharing;
            return this;
        }

        public Builder withCosmosKeyCredential(CosmosKeyCredential cosmosKeyCredential) {
            if (cosmosKeyCredential != null && StringUtils.isEmpty(cosmosKeyCredential.getKey())) {
                throw new IllegalArgumentException("Cannot buildAsyncClient client with empty key credential");
            }
            this.cosmosKeyCredential = cosmosKeyCredential;
            return this;
        }

        public Builder withContentResponseOnWriteEnabled(boolean contentResponseOnWriteEnabled) {
            this.contentResponseOnWriteEnabled = contentResponseOnWriteEnabled;
            return this;
        }

        /**
         * This method will accept functional interface TokenResolver which helps in generation authorization
         * token per request. AsyncDocumentClient can be successfully initialized with this API without passing any MasterKey, ResourceToken or PermissionFeed.
         * @param cosmosAuthorizationTokenResolver The tokenResolver
         * @return current Builder.
         */
        public Builder withTokenResolver(CosmosAuthorizationTokenResolver cosmosAuthorizationTokenResolver) {
            this.cosmosAuthorizationTokenResolver = cosmosAuthorizationTokenResolver;
            return this;
        }

        /**
         * Sets the {@link JsonSerializer} that will be used to handle custom objects.
         * <p>
         * If a {@link JsonSerializer} isn't configured {@link JacksonJsonSerializer} will be used by default using
         * {@link ObjectMapper#ObjectMapper()}.
         *
         * @param jsonSerializer The {@link JsonSerializer}.
         * @return The updated Builder object.
         */
        public Builder withJsonSerializer(JsonSerializer jsonSerializer) {
            this.jsonSerializer = jsonSerializer;
            return this;
        }

        private void ifThrowIllegalArgException(boolean value, String error) {
            if (value) {
                throw new IllegalArgumentException(error);
            }
        }

        public AsyncDocumentClient build() {

            ifThrowIllegalArgException(this.serviceEndpoint == null, "cannot buildAsyncClient client without service endpoint");
            ifThrowIllegalArgException(
                    this.masterKeyOrResourceToken == null && (permissionFeed == null || permissionFeed.isEmpty())
                        && this.cosmosKeyCredential == null,
                    "cannot buildAsyncClient client without any one of masterKey, " +
                        "resource token, permissionFeed and cosmos key credential");
            ifThrowIllegalArgException(cosmosKeyCredential != null && StringUtils.isEmpty(cosmosKeyCredential.getKey()),
                "cannot buildAsyncClient client without key credential");

            JsonSerializer buildJsonSerializer = (jsonSerializer == null)
                ? new JacksonJsonSerializerBuilder().serializer(Utils.getSimpleObjectMapper()).build()
                : jsonSerializer;

            RxDocumentClientImpl client = new RxDocumentClientImpl(serviceEndpoint,
<<<<<<< HEAD
                                                                   masterKeyOrResourceToken,
                                                                   permissionFeed,
                                                                   connectionPolicy,
                                                                   desiredConsistencyLevel,
                                                                   configs,
                                                                   cosmosAuthorizationTokenResolver,
                                                                   cosmosKeyCredential,
                                                                   sessionCapturingOverride,
                                                                   transportClientSharing,
                                                                   buildJsonSerializer);
=======
                masterKeyOrResourceToken,
                permissionFeed,
                connectionPolicy,
                desiredConsistencyLevel,
                configs,
                cosmosAuthorizationTokenResolver,
                cosmosKeyCredential,
                sessionCapturingOverride,
                transportClientSharing,
                contentResponseOnWriteEnabled);
>>>>>>> ddf1ee7f
            client.init();
            return client;
        }

        public Configs getConfigs() {
            return configs;
        }

        public void setConfigs(Configs configs) {
            this.configs = configs;
        }

        public ConnectionPolicy getConnectionPolicy() {
            return connectionPolicy;
        }

        public void setConnectionPolicy(ConnectionPolicy connectionPolicy) {
            this.connectionPolicy = connectionPolicy;
        }

        public ConsistencyLevel getDesiredConsistencyLevel() {
            return desiredConsistencyLevel;
        }

        public void setDesiredConsistencyLevel(ConsistencyLevel desiredConsistencyLevel) {
            this.desiredConsistencyLevel = desiredConsistencyLevel;
        }

        public List<Permission> getPermissionFeed() {
            return permissionFeed;
        }

        public void setPermissionFeed(List<Permission> permissionFeed) {
            this.permissionFeed = permissionFeed;
        }

        public String getMasterKeyOrResourceToken() {
            return masterKeyOrResourceToken;
        }

        public void setMasterKeyOrResourceToken(String masterKeyOrResourceToken) {
            this.masterKeyOrResourceToken = masterKeyOrResourceToken;
        }

        public URI getServiceEndpoint() {
            return serviceEndpoint;
        }

        public void setServiceEndpoint(URI serviceEndpoint) {
            this.serviceEndpoint = serviceEndpoint;
        }

        public CosmosAuthorizationTokenResolver getCosmosAuthorizationTokenResolver() {
            return cosmosAuthorizationTokenResolver;
        }

        public void setCosmosAuthorizationTokenResolver(CosmosAuthorizationTokenResolver cosmosAuthorizationTokenResolver) {
            this.cosmosAuthorizationTokenResolver = cosmosAuthorizationTokenResolver;
        }

        public CosmosKeyCredential getCosmosKeyCredential() {
            return cosmosKeyCredential;
        }
    }

    /**
     * Gets the default service endpoint as passed in by the user during construction.
     *
     * @return the service endpoint URI
     */
    URI getServiceEndpoint();

    /**
     * Gets the current write endpoint chosen based on availability and preference.
     *
     * @return the write endpoint URI
     */
    URI getWriteEndpoint();

    /**
     * Gets the current read endpoint chosen based on availability and preference.
     *
     * @return the read endpoint URI
     */
    URI getReadEndpoint();

    /**
     * Gets the connection policy
     *
     * @return the connection policy
     */
    ConnectionPolicy getConnectionPolicy();

    /**
     * Creates a database.
     * <p>
     * After subscription the operation will be performed.
     * The {@link Mono} upon successful completion will contain a single resource response with the created database.
     * In case of failure the {@link Mono} will error.
     *
     * @param database the database.
     * @param options  the request options.
     * @return a {@link Mono} containing the single resource response with the created database or an error.
     */
    Mono<ResourceResponse<Database>> createDatabase(Database database, RequestOptions options);

    /**
     * Deletes a database.
     * <p>
     * After subscription the operation will be performed.
     * The {@link Mono} upon successful completion will contain a single resource response with the deleted database.
     * In case of failure the {@link Mono} will error.
     *
     * @param databaseLink the database link.
     * @param options      the request options.
     * @return a {@link Mono} containing the single resource response with the deleted database or an error.
     */
    Mono<ResourceResponse<Database>> deleteDatabase(String databaseLink, RequestOptions options);

    /**
     * Reads a database.
     * <p>
     * After subscription the operation will be performed.
     * The {@link Mono} upon successful completion will contain a single resource response with the read database.
     * In case of failure the {@link Mono} will error.
     *
     * @param databaseLink the database link.
     * @param options      the request options.
     * @return a {@link Mono} containing the single resource response with the read database or an error.
     */
    Mono<ResourceResponse<Database>> readDatabase(String databaseLink, RequestOptions options);

    /**
     * Reads all databases.
     * <p>
     * After subscription the operation will be performed.
     * The {@link Flux} will contain one or several feed response of the read databases.
     * In case of failure the {@link Flux} will error.
     *
     * @param options the feed options.
     * @return a {@link Flux} containing one or several feed response pages of read databases or an error.
     */
    Flux<FeedResponse<Database>> readDatabases(FeedOptions options);

    /**
     * Query for databases.
     * <p>
     * After subscription the operation will be performed.
     * The {@link Flux} will contain one or several feed response of the read databases.
     * In case of failure the {@link Flux} will error.
     *
     * @param query   the query.
     * @param options the feed options.
     * @return a {@link Flux} containing one or several feed response pages of read databases or an error.
     */
    Flux<FeedResponse<Database>> queryDatabases(String query, FeedOptions options);

    /**
     * Query for databases.
     * <p>
     * After subscription the operation will be performed.
     * The {@link Flux} will contain one or several feed response of the obtained databases.
     * In case of failure the {@link Flux} will error.
     *
     * @param querySpec the SQL query specification.
     * @param options   the feed options.
     * @return a {@link Flux} containing one or several feed response pages of the obtained databases or an error.
     */
    Flux<FeedResponse<Database>> queryDatabases(SqlQuerySpec querySpec, FeedOptions options);

    /**
     * Creates a document collection.
     * <p>
     * After subscription the operation will be performed.
     * The {@link Mono} upon successful completion will contain a single resource response with the created collection.
     * In case of failure the {@link Mono} will error.
     *
     * @param databaseLink the database link.
     * @param collection   the collection.
     * @param options      the request options.
     * @return a {@link Mono} containing the single resource response with the created collection or an error.
     */
    Mono<ResourceResponse<DocumentCollection>> createCollection(String databaseLink, DocumentCollection collection,
                                                                RequestOptions options);

    /**
     * Replaces a document collection.
     * <p>
     * After subscription the operation will be performed.
     * The {@link Mono} upon successful completion will contain a single resource response with the replaced document collection.
     * In case of failure the {@link Mono} will error.
     *
     * @param collection the document collection to use.
     * @param options    the request options.
     * @return a {@link Mono} containing the single resource response with the replaced document collection or an error.
     */
    Mono<ResourceResponse<DocumentCollection>> replaceCollection(DocumentCollection collection, RequestOptions options);

    /**
     * Deletes a document collection by the collection link.
     * <p>
     * After subscription the operation will be performed.
     * The {@link Mono} upon successful completion will contain a single resource response for the deleted database.
     * In case of failure the {@link Mono} will error.
     *
     * @param collectionLink the collection link.
     * @param options        the request options.
     * @return a {@link Mono} containing the single resource response for the deleted database or an error.
     */
    Mono<ResourceResponse<DocumentCollection>> deleteCollection(String collectionLink, RequestOptions options);

    /**
     * Reads a document collection by the collection link.
     * <p>
     * After subscription the operation will be performed.
     * The {@link Mono} upon successful completion will contain a single resource response with the read collection.
     * In case of failure the {@link Mono} will error.
     *
     * @param collectionLink the collection link.
     * @param options        the request options.
     * @return a {@link Mono} containing the single resource response with the read collection or an error.
     */
    Mono<ResourceResponse<DocumentCollection>> readCollection(String collectionLink, RequestOptions options);

    /**
     * Reads all document collections in a database.
     * <p>
     * After subscription the operation will be performed.
     * The {@link Flux} will contain one or several feed response of the read collections.
     * In case of failure the {@link Flux} will error.
     *
     * @param databaseLink the database link.
     * @param options      the fee options.
     * @return a {@link Flux} containing one or several feed response pages of the read collections or an error.
     */
    Flux<FeedResponse<DocumentCollection>> readCollections(String databaseLink, FeedOptions options);

    /**
     * Query for document collections in a database.
     * <p>
     * After subscription the operation will be performed.
     * The {@link Flux} will contain one or several feed response of the obtained collections.
     * In case of failure the {@link Flux} will error.
     *
     * @param databaseLink the database link.
     * @param query        the query.
     * @param options      the feed options.
     * @return a {@link Flux} containing one or several feed response pages of the obtained collections or an error.
     */
    Flux<FeedResponse<DocumentCollection>> queryCollections(String databaseLink, String query, FeedOptions options);

    /**
     * Query for document collections in a database.
     * <p>
     * After subscription the operation will be performed.
     * The {@link Flux} will contain one or several feed response of the obtained collections.
     * In case of failure the {@link Flux} will error.
     *
     * @param databaseLink the database link.
     * @param querySpec    the SQL query specification.
     * @param options      the feed options.
     * @return a {@link Flux} containing one or several feed response pages of the obtained collections or an error.
     */
    Flux<FeedResponse<DocumentCollection>> queryCollections(String databaseLink, SqlQuerySpec querySpec, FeedOptions options);

    /**
     * Creates a document.
     * <p>
     * After subscription the operation will be performed.
     * The {@link Mono} upon successful completion will contain a single resource response with the created document.
     * In case of failure the {@link Mono} will error.
     *
     * @param collectionLink               the link to the parent document collection.
     * @param document                     the document represented as a POJO or Document object.
     * @param options                      the request options.
     * @param disableAutomaticIdGeneration the flag for disabling automatic id generation.
     * @return a {@link Mono} containing the single resource response with the created document or an error.
     */
    Mono<ResourceResponse<Document>> createDocument(String collectionLink, Object document, RequestOptions options,
        boolean disableAutomaticIdGeneration);

    /**
     * Upserts a document.
     * <p>
     * After subscription the operation will be performed.
     * The {@link Mono} upon successful completion will contain a single resource response with the upserted document.
     * In case of failure the {@link Mono} will error.
     *
     * @param collectionLink               the link to the parent document collection.
     * @param document                     the document represented as a POJO or Document object to upsert.
     * @param options                      the request options.
     * @param disableAutomaticIdGeneration the flag for disabling automatic id generation.
     * @return a {@link Mono} containing the single resource response with the upserted document or an error.
     */
    Mono<ResourceResponse<Document>> upsertDocument(String collectionLink, Object document, RequestOptions options,
        boolean disableAutomaticIdGeneration);

    /**
     * Replaces a document using a POJO object.
     * <p>
     * After subscription the operation will be performed.
     * The {@link Mono} upon successful completion will contain a single resource response with the replaced document.
     * In case of failure the {@link Mono} will error.
     *
     * @param documentLink the document link.
     * @param document     the document represented as a POJO or Document object.
     * @param options      the request options.
     * @return a {@link Mono} containing the single resource response with the replaced document or an error.
     */
    Mono<ResourceResponse<Document>> replaceDocument(String documentLink, Object document, RequestOptions options);

    /**
     * Replaces a document with the passed in document.
     * <p>
     * After subscription the operation will be performed.
     * The {@link Mono} upon successful completion will contain a single resource response with the replaced document.
     * In case of failure the {@link Mono} will error.
     *
     * @param document the document to replace (containing the document id).
     * @param options  the request options.
     * @return a {@link Mono} containing the single resource response with the replaced document or an error.
     */
    Mono<ResourceResponse<Document>> replaceDocument(Document document, RequestOptions options);

    /**
     * Deletes a document by the document link.
     * <p>
     * After subscription the operation will be performed.
     * The {@link Mono} upon successful completion will contain a single resource response for the deleted document.
     * In case of failure the {@link Mono} will error.
     *
     * @param documentLink the document link.
     * @param options      the request options.
     * @return a {@link Mono} containing the single resource response for the deleted document or an error.
     */
    Mono<ResourceResponse<Document>> deleteDocument(String documentLink, RequestOptions options);

    /**
     * Reads a document by the document link.
     * <p>
     * After subscription the operation will be performed.
     * The {@link Mono} upon successful completion will contain a single resource response with the read document.
     * In case of failure the {@link Mono} will error.
     *
     * @param documentLink the document link.
     * @param options      the request options.
     * @return a {@link Mono} containing the single resource response with the read document or an error.
     */
    Mono<ResourceResponse<Document>> readDocument(String documentLink, RequestOptions options);

    /**
     * Reads all documents in a document collection.
     * <p>
     * After subscription the operation will be performed.
     * The {@link Flux} will contain one or several feed response of the read documents.
     * In case of failure the {@link Flux} will error.
     *
     * @param collectionLink the collection link.
     * @param options        the feed options.
     * @return a {@link Flux} containing one or several feed response pages of the read documents or an error.
     */
    Flux<FeedResponse<Document>> readDocuments(String collectionLink, FeedOptions options);


    /**
     * Query for documents in a document collection.
     * <p>
     * After subscription the operation will be performed.
     * The {@link Flux} will contain one or several feed response of the obtained documents.
     * In case of failure the {@link Flux} will error.
     *
     * @param collectionLink the link to the parent document collection.
     * @param query          the query.
     * @param options        the feed options.
     * @return a {@link Flux} containing one or several feed response pages of the obtained document or an error.
     */
    Flux<FeedResponse<Document>> queryDocuments(String collectionLink, String query, FeedOptions options);

    /**
     * Query for documents in a document collection.
     * <p>
     * After subscription the operation will be performed.
     * The {@link Flux} will contain one or several feed response of the obtained documents.
     * In case of failure the {@link Flux} will error.
     *
     * @param collectionLink the link to the parent document collection.
     * @param querySpec      the SQL query specification.
     * @param options        the feed options.
     * @return a {@link Flux} containing one or several feed response pages of the obtained documents or an error.
     */
    Flux<FeedResponse<Document>> queryDocuments(String collectionLink, SqlQuerySpec querySpec, FeedOptions options);

    /**
     * Query for documents change feed in a document collection.
     * After subscription the operation will be performed.
     * The {@link Flux} will contain one or several feed response pages of the obtained documents.
     * In case of failure the {@link Flux} will error.
     *
     * @param collectionLink    the link to the parent document collection.
     * @param changeFeedOptions the change feed options.
     * @return a {@link Flux} containing one or several feed response pages of the obtained documents or an error.
     */
    Flux<FeedResponse<Document>> queryDocumentChangeFeed(String collectionLink,
                                                               ChangeFeedOptions changeFeedOptions);

    /**
     * Reads all partition key ranges in a document collection.
     * After subscription the operation will be performed.
     * The {@link Flux} will contain one or several feed response pages of the obtained partition key ranges.
     * In case of failure the {@link Flux} will error.
     *
     * @param collectionLink the link to the parent document collection.
     * @param options        the feed options.
     * @return a {@link Flux} containing one or several feed response pages of the obtained partition key ranges or an error.
     */
    Flux<FeedResponse<PartitionKeyRange>> readPartitionKeyRanges(String collectionLink, FeedOptions options);

    /**
     * Creates a stored procedure.
     * <p>
     * After subscription the operation will be performed.
     * The {@link Mono} upon successful completion will contain a single resource response with the created stored procedure.
     * In case of failure the {@link Mono} will error.
     *
     * @param collectionLink  the collection link.
     * @param storedProcedure the stored procedure to create.
     * @param options         the request options.
     * @return a {@link Mono} containing the single resource response with the created stored procedure or an error.
     */
    Mono<ResourceResponse<StoredProcedure>> createStoredProcedure(String collectionLink, StoredProcedure storedProcedure,
                                                                  RequestOptions options);

    /**
     * Upserts a stored procedure.
     * <p>
     * After subscription the operation will be performed.
     * The {@link Mono} upon successful completion will contain a single resource response with the upserted stored procedure.
     * In case of failure the {@link Mono} will error.
     *
     * @param collectionLink  the collection link.
     * @param storedProcedure the stored procedure to upsert.
     * @param options         the request options.
     * @return a {@link Mono} containing the single resource response with the upserted stored procedure or an error.
     */
    Mono<ResourceResponse<StoredProcedure>> upsertStoredProcedure(String collectionLink, StoredProcedure storedProcedure,
                                                                        RequestOptions options);

    /**
     * Replaces a stored procedure.
     * <p>
     * After subscription the operation will be performed.
     * The {@link Mono} upon successful completion will contain a single resource response with the replaced stored procedure.
     * In case of failure the {@link Mono} will error.
     *
     * @param storedProcedure the stored procedure to use.
     * @param options         the request options.
     * @return a {@link Mono} containing the single resource response with the replaced stored procedure or an error.
     */
    Mono<ResourceResponse<StoredProcedure>> replaceStoredProcedure(StoredProcedure storedProcedure, RequestOptions options);

    /**
     * Deletes a stored procedure by the stored procedure link.
     * <p>
     * After subscription the operation will be performed.
     * The {@link Mono} upon successful completion will contain a single resource response for the deleted stored procedure.
     * In case of failure the {@link Mono} will error.
     *
     * @param storedProcedureLink the stored procedure link.
     * @param options             the request options.
     * @return a {@link Mono} containing the single resource response for the deleted stored procedure or an error.
     */
    Mono<ResourceResponse<StoredProcedure>> deleteStoredProcedure(String storedProcedureLink, RequestOptions options);

    /**
     * READ a stored procedure by the stored procedure link.
     * <p>
     * After subscription the operation will be performed.
     * The {@link Mono} upon successful completion will contain a single resource response with the read stored procedure.
     * In case of failure the {@link Mono} will error.
     *
     * @param storedProcedureLink the stored procedure link.
     * @param options             the request options.
     * @return a {@link Mono} containing the single resource response with the read stored procedure or an error.
     */
    Mono<ResourceResponse<StoredProcedure>> readStoredProcedure(String storedProcedureLink, RequestOptions options);

    /**
     * Reads all stored procedures in a document collection link.
     * <p>
     * After subscription the operation will be performed.
     * The {@link Flux} will contain one or several feed response pages of the read stored procedures.
     * In case of failure the {@link Flux} will error.
     *
     * @param collectionLink the collection link.
     * @param options        the feed options.
     * @return a {@link Flux} containing one or several feed response pages of the read stored procedures or an error.
     */
    Flux<FeedResponse<StoredProcedure>> readStoredProcedures(String collectionLink, FeedOptions options);

    /**
     * Query for stored procedures in a document collection.
     * <p>
     * After subscription the operation will be performed.
     * The {@link Flux} will contain one or several feed response pages of the obtained stored procedures.
     * In case of failure the {@link Flux} will error.
     *
     * @param collectionLink the collection link.
     * @param query          the query.
     * @param options        the feed options.
     * @return a {@link Flux} containing one or several feed response pages of the obtained stored procedures or an error.
     */
    Flux<FeedResponse<StoredProcedure>> queryStoredProcedures(String collectionLink, String query, FeedOptions options);

    /**
     * Query for stored procedures in a document collection.
     * <p>
     * After subscription the operation will be performed.
     * The {@link Flux} will contain one or several feed response pages of the obtained stored procedures.
     * In case of failure the {@link Flux} will error.
     *
     * @param collectionLink the collection link.
     * @param querySpec      the SQL query specification.
     * @param options        the feed options.
     * @return a {@link Flux} containing one or several feed response pages of the obtained stored procedures or an error.
     */
    Flux<FeedResponse<StoredProcedure>> queryStoredProcedures(String collectionLink, SqlQuerySpec querySpec,
                                                                    FeedOptions options);

    /**
     * Executes a stored procedure by the stored procedure link.
     * <p>
     * After subscription the operation will be performed.
     * The {@link Mono} upon successful completion will contain a single resource response with the stored procedure response.
     * In case of failure the {@link Mono} will error.
     *
     * @param storedProcedureLink the stored procedure link.
     * @param procedureParams     the array of procedure parameter values.
     * @return a {@link Mono} containing the single resource response with the stored procedure response or an error.
     */
    Mono<StoredProcedureResponse> executeStoredProcedure(String storedProcedureLink, Object[] procedureParams);

    /**
     * Executes a stored procedure by the stored procedure link.
     * <p>
     * After subscription the operation will be performed.
     * The {@link Mono} upon successful completion will contain a single resource response with the stored procedure response.
     * In case of failure the {@link Mono} will error.
     *
     * @param storedProcedureLink the stored procedure link.
     * @param options             the request options.
     * @param procedureParams     the array of procedure parameter values.
     * @return a {@link Mono} containing the single resource response with the stored procedure response or an error.
     */
    Mono<StoredProcedureResponse> executeStoredProcedure(String storedProcedureLink, RequestOptions options,
                                                               Object[] procedureParams);

    /**
     * Creates a trigger.
     * <p>
     * After subscription the operation will be performed.
     * The {@link Mono} upon successful completion will contain a single resource response with the created trigger.
     * In case of failure the {@link Mono} will error.
     *
     * @param collectionLink the collection link.
     * @param trigger        the trigger.
     * @param options        the request options.
     * @return a {@link Mono} containing the single resource response with the created trigger or an error.
     */
    Mono<ResourceResponse<Trigger>> createTrigger(String collectionLink, Trigger trigger, RequestOptions options);

    /**
     * Upserts a trigger.
     * <p>
     * After subscription the operation will be performed.
     * The {@link Mono} upon successful completion will contain a single resource response with the upserted trigger.
     * In case of failure the {@link Mono} will error.
     *
     * @param collectionLink the collection link.
     * @param trigger        the trigger to upsert.
     * @param options        the request options.
     * @return a {@link Mono} containing the single resource response with the upserted trigger or an error.
     */
    Mono<ResourceResponse<Trigger>> upsertTrigger(String collectionLink, Trigger trigger, RequestOptions options);

    /**
     * Replaces a trigger.
     * <p>
     * After subscription the operation will be performed.
     * The {@link Mono} upon successful completion will contain a single resource response with the replaced trigger.
     * In case of failure the {@link Mono} will error.
     *
     * @param trigger the trigger to use.
     * @param options the request options.
     * @return a {@link Mono} containing the single resource response with the replaced trigger or an error.
     */
    Mono<ResourceResponse<Trigger>> replaceTrigger(Trigger trigger, RequestOptions options);

    /**
     * Deletes a trigger.
     * <p>
     * After subscription the operation will be performed.
     * The {@link Mono} upon successful completion will contain a single resource response for the deleted trigger.
     * In case of failure the {@link Mono} will error.
     *
     * @param triggerLink the trigger link.
     * @param options     the request options.
     * @return a {@link Mono} containing the single resource response for the deleted trigger or an error.
     */
    Mono<ResourceResponse<Trigger>> deleteTrigger(String triggerLink, RequestOptions options);

    /**
     * Reads a trigger by the trigger link.
     * <p>
     * After subscription the operation will be performed.
     * The {@link Mono} upon successful completion will contain a single resource response for the read trigger.
     * In case of failure the {@link Mono} will error.
     *
     * @param triggerLink the trigger link.
     * @param options     the request options.
     * @return a {@link Mono} containing the single resource response for the read trigger or an error.
     */
    Mono<ResourceResponse<Trigger>> readTrigger(String triggerLink, RequestOptions options);

    /**
     * Reads all triggers in a document collection.
     * <p>
     * After subscription the operation will be performed.
     * The {@link Flux} will contain one or several feed response pages of the read triggers.
     * In case of failure the {@link Flux} will error.
     *
     * @param collectionLink the collection link.
     * @param options        the feed options.
     * @return a {@link Flux} containing one or several feed response pages of the read triggers or an error.
     */
    Flux<FeedResponse<Trigger>> readTriggers(String collectionLink, FeedOptions options);

    /**
     * Query for triggers.
     * <p>
     * After subscription the operation will be performed.
     * The {@link Flux} will contain one or several feed response pages of the obtained triggers.
     * In case of failure the {@link Flux} will error.
     *
     * @param collectionLink the collection link.
     * @param query          the query.
     * @param options        the feed options.
     * @return a {@link Flux} containing one or several feed response pages of the obtained triggers or an error.
     */
    Flux<FeedResponse<Trigger>> queryTriggers(String collectionLink, String query, FeedOptions options);

    /**
     * Query for triggers.
     * <p>
     * After subscription the operation will be performed.
     * The {@link Flux} will contain one or several feed response pages of the obtained triggers.
     * In case of failure the {@link Flux} will error.
     *
     * @param collectionLink the collection link.
     * @param querySpec      the SQL query specification.
     * @param options        the feed options.
     * @return a {@link Flux} containing one or several feed response pages of the obtained triggers or an error.
     */
    Flux<FeedResponse<Trigger>> queryTriggers(String collectionLink, SqlQuerySpec querySpec, FeedOptions options);

    /**
     * Creates a user defined function.
     * <p>
     * After subscription the operation will be performed.
     * The {@link Mono} upon successful completion will contain a single resource response with the created user defined function.
     * In case of failure the {@link Mono} will error.
     *
     * @param collectionLink the collection link.
     * @param udf            the user defined function.
     * @param options        the request options.
     * @return a {@link Mono} containing the single resource response with the created user defined function or an error.
     */
    Mono<ResourceResponse<UserDefinedFunction>> createUserDefinedFunction(String collectionLink, UserDefinedFunction udf,
                                                                          RequestOptions options);

    /**
     * Upserts a user defined function.
     * <p>
     * After subscription the operation will be performed.
     * The {@link Mono} upon successful completion will contain a single resource response with the upserted user defined function.
     * In case of failure the {@link Mono} will error.
     *
     * @param collectionLink the collection link.
     * @param udf            the user defined function to upsert.
     * @param options        the request options.
     * @return a {@link Mono} containing the single resource response with the upserted user defined function or an error.
     */
    Mono<ResourceResponse<UserDefinedFunction>> upsertUserDefinedFunction(String collectionLink, UserDefinedFunction udf,
                                                                                RequestOptions options);

    /**
     * Replaces a user defined function.
     * <p>
     * After subscription the operation will be performed.
     * The {@link Mono} upon successful completion will contain a single resource response with the replaced user defined function.
     * In case of failure the {@link Mono} will error.
     *
     * @param udf     the user defined function.
     * @param options the request options.
     * @return a {@link Mono} containing the single resource response with the replaced user defined function or an error.
     */
    Mono<ResourceResponse<UserDefinedFunction>> replaceUserDefinedFunction(UserDefinedFunction udf, RequestOptions options);

    /**
     * Deletes a user defined function.
     * <p>
     * After subscription the operation will be performed.
     * The {@link Mono} upon successful completion will contain a single resource response for the deleted user defined function.
     * In case of failure the {@link Mono} will error.
     *
     * @param udfLink the user defined function link.
     * @param options the request options.
     * @return a {@link Mono} containing the single resource response for the deleted user defined function or an error.
     */
    Mono<ResourceResponse<UserDefinedFunction>> deleteUserDefinedFunction(String udfLink, RequestOptions options);

    /**
     * READ a user defined function.
     * <p>
     * After subscription the operation will be performed.
     * The {@link Mono} upon successful completion will contain a single resource response for the read user defined function.
     * In case of failure the {@link Mono} will error.
     *
     * @param udfLink the user defined function link.
     * @param options the request options.
     * @return a {@link Mono} containing the single resource response for the read user defined function or an error.
     */
    Mono<ResourceResponse<UserDefinedFunction>> readUserDefinedFunction(String udfLink, RequestOptions options);

    /**
     * Reads all user defined functions in a document collection.
     * <p>
     * After subscription the operation will be performed.
     * The {@link Flux} will contain one or several feed response pages of the read user defined functions.
     * In case of failure the {@link Flux} will error.
     *
     * @param collectionLink the collection link.
     * @param options        the feed options.
     * @return a {@link Flux} containing one or several feed response pages of the read user defined functions or an error.
     */
    Flux<FeedResponse<UserDefinedFunction>> readUserDefinedFunctions(String collectionLink, FeedOptions options);

    /**
     * Query for user defined functions.
     * <p>
     * After subscription the operation will be performed.
     * The {@link Flux} will contain one or several feed response pages of the obtained user defined functions.
     * In case of failure the {@link Flux} will error.
     *
     * @param collectionLink the collection link.
     * @param query          the query.
     * @param options        the feed options.
     * @return a {@link Flux} containing one or several feed response pages of the obtained user defined functions or an error.
     */
    Flux<FeedResponse<UserDefinedFunction>> queryUserDefinedFunctions(String collectionLink, String query,
                                                                            FeedOptions options);

    /**
     * Query for user defined functions.
     * <p>
     * After subscription the operation will be performed.
     * The {@link Flux} will contain one or several feed response pages of the obtained user defined functions.
     * In case of failure the {@link Flux} will error.
     *
     * @param collectionLink the collection link.
     * @param querySpec      the SQL query specification.
     * @param options        the feed options.
     * @return a {@link Flux} containing one or several feed response pages of the obtained user defined functions or an error.
     */
    Flux<FeedResponse<UserDefinedFunction>> queryUserDefinedFunctions(String collectionLink, SqlQuerySpec querySpec,
                                                                            FeedOptions options);

    /**
     * Reads a conflict.
     * <p>
     * After subscription the operation will be performed.
     * The {@link Mono} upon successful completion will contain a single resource response with the read conflict.
     * In case of failure the {@link Mono} will error.
     *
     * @param conflictLink the conflict link.
     * @param options      the request options.
     * @return a {@link Mono} containing the single resource response with the read conflict or an error.
     */
    Mono<ResourceResponse<Conflict>> readConflict(String conflictLink, RequestOptions options);

    /**
     * Reads all conflicts in a document collection.
     * <p>
     * After subscription the operation will be performed.
     * The {@link Flux} will contain one or several feed response pages of the read conflicts.
     * In case of failure the {@link Flux} will error.
     *
     * @param collectionLink the collection link.
     * @param options        the feed options.
     * @return a {@link Flux} containing one or several feed response pages of the read conflicts or an error.
     */
    Flux<FeedResponse<Conflict>> readConflicts(String collectionLink, FeedOptions options);

    /**
     * Query for conflicts.
     * <p>
     * After subscription the operation will be performed.
     * The {@link Flux} will contain one or several feed response pages of the obtained conflicts.
     * In case of failure the {@link Flux} will error.
     *
     * @param collectionLink the collection link.
     * @param query          the query.
     * @param options        the feed options.
     * @return a {@link Flux} containing one or several feed response pages of the obtained conflicts or an error.
     */
    Flux<FeedResponse<Conflict>> queryConflicts(String collectionLink, String query, FeedOptions options);

    /**
     * Query for conflicts.
     * <p>
     * After subscription the operation will be performed.
     * The {@link Flux} will contain one or several feed response pages of the obtained conflicts.
     * In case of failure the {@link Flux} will error.
     *
     * @param collectionLink the collection link.
     * @param querySpec      the SQL query specification.
     * @param options        the feed options.
     * @return a {@link Flux} containing one or several feed response pages of the obtained conflicts or an error.
     */
    Flux<FeedResponse<Conflict>> queryConflicts(String collectionLink, SqlQuerySpec querySpec, FeedOptions options);

    /**
     * Deletes a conflict.
     * <p>
     * After subscription the operation will be performed.
     * The {@link Mono} upon successful completion will contain a single resource response for the deleted conflict.
     * In case of failure the {@link Mono} will error.
     *
     * @param conflictLink the conflict link.
     * @param options      the request options.
     * @return a {@link Mono} containing the single resource response for the deleted conflict or an error.
     */
    Mono<ResourceResponse<Conflict>> deleteConflict(String conflictLink, RequestOptions options);

    /**
     * Creates a user.
     * <p>
     * After subscription the operation will be performed.
     * The {@link Mono} upon successful completion will contain a single resource response with the created user.
     * In case of failure the {@link Mono} will error.
     *
     * @param databaseLink the database link.
     * @param user         the user to create.
     * @param options      the request options.
     * @return a {@link Mono} containing the single resource response with the created user or an error.
     */
    Mono<ResourceResponse<User>> createUser(String databaseLink, User user, RequestOptions options);

    /**
     * Upserts a user.
     * <p>
     * After subscription the operation will be performed.
     * The {@link Mono} upon successful completion will contain a single resource response with the upserted user.
     * In case of failure the {@link Mono} will error.
     *
     * @param databaseLink the database link.
     * @param user         the user to upsert.
     * @param options      the request options.
     * @return a {@link Mono} containing the single resource response with the upserted user or an error.
     */
    Mono<ResourceResponse<User>> upsertUser(String databaseLink, User user, RequestOptions options);

    /**
     * Replaces a user.
     * <p>
     * After subscription the operation will be performed.
     * The {@link Mono} upon successful completion will contain a single resource response with the replaced user.
     * In case of failure the {@link Mono} will error.
     *
     * @param user    the user to use.
     * @param options the request options.
     * @return a {@link Mono} containing the single resource response with the replaced user or an error.
     */
    Mono<ResourceResponse<User>> replaceUser(User user, RequestOptions options);

    /**
     * Deletes a user.
     * <p>
     * After subscription the operation will be performed.
     * The {@link Mono} upon successful completion will contain a single resource response for the deleted user.
     * In case of failure the {@link Mono} will error.
     *
     * @param userLink the user link.
     * @param options  the request options.
     * @return a {@link Mono} containing the single resource response for the deleted user or an error.
     */
    Mono<ResourceResponse<User>> deleteUser(String userLink, RequestOptions options);

    /**
     * Reads a user.
     * <p>
     * After subscription the operation will be performed.
     * The {@link Mono} upon successful completion will contain a single resource response with the read user.
     * In case of failure the {@link Mono} will error.
     *
     * @param userLink the user link.
     * @param options  the request options.
     * @return a {@link Mono} containing the single resource response with the read user or an error.
     */
    Mono<ResourceResponse<User>> readUser(String userLink, RequestOptions options);

    /**
     * Reads all users in a database.
     * <p>
     * After subscription the operation will be performed.
     * The {@link Flux} will contain one or several feed response pages of the read users.
     * In case of failure the {@link Flux} will error.
     *
     * @param databaseLink the database link.
     * @param options      the feed options.
     * @return a {@link Flux} containing one or several feed response pages of the read users or an error.
     */
    Flux<FeedResponse<User>> readUsers(String databaseLink, FeedOptions options);

    /**
     * Query for users.
     * <p>
     * After subscription the operation will be performed.
     * The {@link Flux} will contain one or several feed response pages of the obtained users.
     * In case of failure the {@link Flux} will error.
     *
     * @param databaseLink the database link.
     * @param query        the query.
     * @param options      the feed options.
     * @return a {@link Flux} containing one or several feed response pages of the obtained users or an error.
     */
    Flux<FeedResponse<User>> queryUsers(String databaseLink, String query, FeedOptions options);

    /**
     * Query for users.
     * <p>
     * After subscription the operation will be performed.
     * The {@link Flux} will contain one or several feed response pages of the obtained users.
     * In case of failure the {@link Flux} will error.
     *
     * @param databaseLink the database link.
     * @param querySpec    the SQL query specification.
     * @param options      the feed options.
     * @return a {@link Flux} containing one or several feed response pages of the obtained users or an error.
     */
    Flux<FeedResponse<User>> queryUsers(String databaseLink, SqlQuerySpec querySpec, FeedOptions options);

    /**
     * Creates a permission.
     * <p>
     * After subscription the operation will be performed.
     * The {@link Mono} upon successful completion will contain a single resource response with the created permission.
     * In case of failure the {@link Mono} will error.
     *
     * @param userLink   the user link.
     * @param permission the permission to create.
     * @param options    the request options.
     * @return a {@link Mono} containing the single resource response with the created permission or an error.
     */
    Mono<ResourceResponse<Permission>> createPermission(String userLink, Permission permission, RequestOptions options);

    /**
     * Upserts a permission.
     * <p>
     * After subscription the operation will be performed.
     * The {@link Mono} upon successful completion will contain a single resource response with the upserted permission.
     * In case of failure the {@link Mono} will error.
     *
     * @param userLink   the user link.
     * @param permission the permission to upsert.
     * @param options    the request options.
     * @return a {@link Mono} containing the single resource response with the upserted permission or an error.
     */
    Mono<ResourceResponse<Permission>> upsertPermission(String userLink, Permission permission, RequestOptions options);

    /**
     * Replaces a permission.
     * <p>
     * After subscription the operation will be performed.
     * The {@link Mono} upon successful completion will contain a single resource response with the replaced permission.
     * In case of failure the {@link Mono} will error.
     *
     * @param permission the permission to use.
     * @param options    the request options.
     * @return a {@link Mono} containing the single resource response with the replaced permission or an error.
     */
    Mono<ResourceResponse<Permission>> replacePermission(Permission permission, RequestOptions options);

    /**
     * Deletes a permission.
     * <p>
     * After subscription the operation will be performed.
     * The {@link Mono} upon successful completion will contain a single resource response for the deleted permission.
     * In case of failure the {@link Mono} will error.
     *
     * @param permissionLink the permission link.
     * @param options        the request options.
     * @return a {@link Mono} containing the single resource response for the deleted permission or an error.
     */
    Mono<ResourceResponse<Permission>> deletePermission(String permissionLink, RequestOptions options);

    /**
     * Reads a permission.
     * <p>
     * After subscription the operation will be performed.
     * The {@link Mono} upon successful completion will contain a single resource response with the read permission.
     * In case of failure the {@link Mono} will error.
     *
     * @param permissionLink the permission link.
     * @param options        the request options.
     * @return a {@link Mono} containing the single resource response with the read permission or an error.
     */
    Mono<ResourceResponse<Permission>> readPermission(String permissionLink, RequestOptions options);

    /**
     * Reads all permissions.
     * <p>
     * After subscription the operation will be performed.
     * The {@link Flux} will contain one or several feed response pages of the read permissions.
     * In case of failure the {@link Flux} will error.
     *
     * @param permissionLink the permission link.
     * @param options        the feed options.
     * @return a {@link Flux} containing one or several feed response pages of the read permissions or an error.
     */
    Flux<FeedResponse<Permission>> readPermissions(String permissionLink, FeedOptions options);

    /**
     * Query for permissions.
     * <p>
     * After subscription the operation will be performed.
     * The {@link Flux} will contain one or several feed response pages of the obtained permissions.
     * In case of failure the {@link Flux} will error.
     *
     * @param permissionLink the permission link.
     * @param query          the query.
     * @param options        the feed options.
     * @return a {@link Flux} containing one or several feed response pages of the obtained permissions or an error.
     */
    Flux<FeedResponse<Permission>> queryPermissions(String permissionLink, String query, FeedOptions options);

    /**
     * Query for permissions.
     * <p>
     * After subscription the operation will be performed.
     * The {@link Flux} will contain one or several feed response pages of the obtained permissions.
     * In case of failure the {@link Flux} will error.
     *
     * @param permissionLink the permission link.
     * @param querySpec      the SQL query specification.
     * @param options        the feed options.
     * @return a {@link Flux} containing one or several feed response pages of the obtained permissions or an error.
     */
    Flux<FeedResponse<Permission>> queryPermissions(String permissionLink, SqlQuerySpec querySpec, FeedOptions options);

    /**
     * Replaces an offer.
     * <p>
     * After subscription the operation will be performed.
     * The {@link Mono} upon successful completion will contain a single resource response with the replaced offer.
     * In case of failure the {@link Mono} will error.
     *
     * @param offer the offer to use.
     * @return a {@link Mono} containing the single resource response with the replaced offer or an error.
     */
    Mono<ResourceResponse<Offer>> replaceOffer(Offer offer);

    /**
     * Reads an offer.
     * <p>
     * After subscription the operation will be performed.
     * The {@link Mono} upon successful completion will contain a single resource response with the read offer.
     * In case of failure the {@link Mono} will error.
     *
     * @param offerLink the offer link.
     * @return a {@link Mono} containing the single resource response with the read offer or an error.
     */
    Mono<ResourceResponse<Offer>> readOffer(String offerLink);

    /**
     * Reads offers.
     * <p>
     * After subscription the operation will be performed.
     * The {@link Flux} will contain one or several feed response pages of the read offers.
     * In case of failure the {@link Flux} will error.
     *
     * @param options the feed options.
     * @return a {@link Flux} containing one or several feed response pages of the read offers or an error.
     */
    Flux<FeedResponse<Offer>> readOffers(FeedOptions options);

    /**
     * Query for offers in a database.
     * <p>
     * After subscription the operation will be performed.
     * The {@link Flux} will contain one or several feed response pages of obtained obtained offers.
     * In case of failure the {@link Flux} will error.
     *
     * @param query   the query.
     * @param options the feed options.
     * @return a {@link Flux} containing one or several feed response pages of the obtained offers or an error.
     */
    Flux<FeedResponse<Offer>> queryOffers(String query, FeedOptions options);

    /**
     * Query for offers in a database.
     * <p>
     * After subscription the operation will be performed.
     * The {@link Flux} will contain one or several feed response pages of obtained obtained offers.
     * In case of failure the {@link Flux} will error.
     *
     * @param querySpec the query specification.
     * @param options   the feed options.
     * @return a {@link Flux} containing one or several feed response pages of the obtained offers or an error.
     */
    Flux<FeedResponse<Offer>> queryOffers(SqlQuerySpec querySpec, FeedOptions options);

    /**
     * Gets database account information.
     * <p>
     * After subscription the operation will be performed.
     * The {@link Mono} upon successful completion will contain a single resource response with the database account.
     * In case of failure the {@link Mono} will error.
     *
     * @return a {@link Mono} containing the single resource response with the database account or an error.
     */
    Mono<DatabaseAccount> getDatabaseAccount();

    /**
     * Reads many documents at once
     * @param itemKeyList document id and partition key pair that needs to be read
     * @param collectionLink link for the documentcollection/container to be queried
     * @param options the feed options
     * @param klass class type
     * @return a Mono with feed response of documents
     */
    <T> Mono<FeedResponse<T>> readMany(
        List<Pair<String, PartitionKey>> itemKeyList,
        String collectionLink,
        FeedOptions options,
        Class<T> klass);

    /**
     * Close this {@link AsyncDocumentClient} instance and cleans up the resources.
     */
    void close();

}<|MERGE_RESOLUTION|>--- conflicted
+++ resolved
@@ -81,11 +81,8 @@
         CosmosKeyCredential cosmosKeyCredential;
         boolean sessionCapturingOverride;
         boolean transportClientSharing;
-<<<<<<< HEAD
         JsonSerializer jsonSerializer;
-=======
         boolean contentResponseOnWriteEnabled;
->>>>>>> ddf1ee7f
 
         public Builder withServiceEndpoint(String serviceEndpoint) {
             try {
@@ -219,18 +216,6 @@
                 : jsonSerializer;
 
             RxDocumentClientImpl client = new RxDocumentClientImpl(serviceEndpoint,
-<<<<<<< HEAD
-                                                                   masterKeyOrResourceToken,
-                                                                   permissionFeed,
-                                                                   connectionPolicy,
-                                                                   desiredConsistencyLevel,
-                                                                   configs,
-                                                                   cosmosAuthorizationTokenResolver,
-                                                                   cosmosKeyCredential,
-                                                                   sessionCapturingOverride,
-                                                                   transportClientSharing,
-                                                                   buildJsonSerializer);
-=======
                 masterKeyOrResourceToken,
                 permissionFeed,
                 connectionPolicy,
@@ -240,8 +225,8 @@
                 cosmosKeyCredential,
                 sessionCapturingOverride,
                 transportClientSharing,
+                buildJsonSerializer,
                 contentResponseOnWriteEnabled);
->>>>>>> ddf1ee7f
             client.init();
             return client;
         }
