--- conflicted
+++ resolved
@@ -105,11 +105,8 @@
         private CosmosEndToEndOperationLatencyPolicyConfig cosmosEndToEndOperationLatencyPolicyConfig;
         private SessionRetryOptions sessionRetryOptions;
         private CosmosContainerProactiveInitConfig containerProactiveInitConfig;
-<<<<<<< HEAD
+        private CosmosItemSerializer defaultCustomSerializer;
         private boolean isRegionScopedSessionCapturingEnabled;
-=======
-        private CosmosItemSerializer defaultCustomSerializer;
->>>>>>> ecfbba2d
 
         public Builder withServiceEndpoint(String serviceEndpoint) {
             try {
@@ -264,11 +261,6 @@
 
         public Builder withContainerProactiveInitConfig(CosmosContainerProactiveInitConfig containerProactiveInitConfig) {
             this.containerProactiveInitConfig = containerProactiveInitConfig;
-            return this;
-        }
-
-        public Builder withRegionScopedSessionCapturingEnabled(boolean isRegionScopedSessionCapturingEnabled) {
-            this.isRegionScopedSessionCapturingEnabled = isRegionScopedSessionCapturingEnabled;
             return this;
         }
 
@@ -308,11 +300,8 @@
                     cosmosEndToEndOperationLatencyPolicyConfig,
                     sessionRetryOptions,
                     containerProactiveInitConfig,
-<<<<<<< HEAD
+                    defaultCustomSerializer,
                     isRegionScopedSessionCapturingEnabled);
-=======
-                    defaultCustomSerializer);
->>>>>>> ecfbba2d
 
             client.init(state, null);
             return client;
