// Copyright (c) Microsoft Corporation. All rights reserved.
// Licensed under the MIT License.
package com.azure.cosmos.implementation;

import com.azure.core.credential.AzureKeyCredential;
import com.azure.core.credential.TokenCredential;
import com.azure.cosmos.ConsistencyLevel;
import com.azure.cosmos.CosmosContainerProactiveInitConfig;
import com.azure.cosmos.CosmosE2EOperationRetryPolicyConfig;
import com.azure.cosmos.implementation.apachecommons.lang.StringUtils;
import com.azure.cosmos.implementation.batch.ServerBatchRequest;
import com.azure.cosmos.implementation.caches.RxClientCollectionCache;
import com.azure.cosmos.implementation.caches.RxPartitionKeyRangeCache;
import com.azure.cosmos.implementation.clienttelemetry.ClientTelemetry;
import com.azure.cosmos.implementation.directconnectivity.AddressSelector;
import com.azure.cosmos.implementation.faultinjection.IFaultInjectorProvider;
import com.azure.cosmos.implementation.query.PartitionedQueryExecutionInfo;
import com.azure.cosmos.implementation.throughputControl.config.ThroughputControlGroupInternal;
import com.azure.cosmos.models.CosmosAuthorizationTokenResolver;
import com.azure.cosmos.models.CosmosBatchResponse;
import com.azure.cosmos.models.CosmosChangeFeedRequestOptions;
import com.azure.cosmos.models.CosmosClientTelemetryConfig;
<<<<<<< HEAD
import com.azure.cosmos.models.CosmosEndToEndOperationLatencyPolicyConfig;
=======
import com.azure.cosmos.models.CosmosContainerIdentity;
>>>>>>> fde93191
import com.azure.cosmos.models.CosmosItemIdentity;
import com.azure.cosmos.models.CosmosPatchOperations;
import com.azure.cosmos.models.CosmosQueryRequestOptions;
import com.azure.cosmos.models.FeedRange;
import com.azure.cosmos.models.FeedResponse;
import com.azure.cosmos.models.PartitionKey;
import com.azure.cosmos.models.SqlQuerySpec;
import reactor.core.publisher.Flux;
import reactor.core.publisher.Mono;

import java.net.URI;
import java.net.URISyntaxException;
import java.time.Duration;
import java.util.List;
import java.util.Map;

/**
 * Provides a client-side logical representation of the Azure Cosmos DB
 * database service. This async client is used to configure and execute requests
 * against the service.
 *
 * <p>
 * {@link AsyncDocumentClient} async APIs return <a href="https://github.com/reactor/reactor-core">project reactor</a>'s {@link
 * Flux}, and so you can use project reactor {@link Flux} functionality.
 * <STRONG>The async {@link Flux} based APIs perform the requested operation only after
 * subscription.</STRONG>
 *
 * <p>
 * The service client encapsulates the endpoint and credentials used to access
 * the Cosmos DB service.
 * <p>
 * To instantiate you can use the {@link Builder}
 * <pre>
 * {@code
 * ConnectionPolicy connectionPolicy = new ConnectionPolicy(DirectConnectionConfig.getDefaultConfig());
 * AsyncDocumentClient client = new AsyncDocumentClient.Builder()
 *         .withServiceEndpoint(serviceEndpoint)
 *         .withMasterKeyOrResourceToken(masterKey)
 *         .withConnectionPolicy(connectionPolicy)
 *         .withConsistencyLevel(ConsistencyLevel.SESSION)
 *         .buildAsyncClient();
 * }
 * </pre>
 */
public interface AsyncDocumentClient {

    /**
     * Helper class to buildAsyncClient {@link AsyncDocumentClient} instances
     * as logical representation of the Azure Cosmos DB database service.
     *
     * <pre>
     * {@code
     * ConnectionPolicy connectionPolicy = new ConnectionPolicy(DirectConnectionConfig.getDefaultConfig());
     * AsyncDocumentClient client = new AsyncDocumentClient.Builder()
     *         .withServiceEndpoint(serviceEndpoint)
     *         .withMasterKeyOrResourceToken(masterKey)
     *         .withConnectionPolicy(connectionPolicy)
     *         .withConsistencyLevel(ConsistencyLevel.SESSION)
     *         .buildAsyncClient();
     * }
     * </pre>
     */
    class Builder {

        Configs configs = new Configs();
        ConnectionPolicy connectionPolicy;
        ConsistencyLevel desiredConsistencyLevel;
        List<Permission> permissionFeed;
        String masterKeyOrResourceToken;
        URI serviceEndpoint;
        CosmosAuthorizationTokenResolver cosmosAuthorizationTokenResolver;
        AzureKeyCredential credential;
        TokenCredential tokenCredential;
        boolean sessionCapturingOverride;
        boolean transportClientSharing;
        boolean contentResponseOnWriteEnabled;
        private CosmosClientMetadataCachesSnapshot state;
        private ApiType apiType;
        CosmosClientTelemetryConfig clientTelemetryConfig;
        private String clientCorrelationId = null;
<<<<<<< HEAD
        private CosmosEndToEndOperationLatencyPolicyConfig cosmosEndToEndOperationLatencyPolicyConfig;
=======
        private CosmosE2EOperationRetryPolicyConfig cosmosE2EOperationRetryPolicyConfig;
>>>>>>> fde93191

        public Builder withServiceEndpoint(String serviceEndpoint) {
            try {
                this.serviceEndpoint = new URI(serviceEndpoint);
            } catch (URISyntaxException e) {
                throw new IllegalArgumentException(e.getMessage());
            }
            return this;
        }

        public Builder withState(CosmosClientMetadataCachesSnapshot state) {
            this.state = state;
            return this;
        }

        public Builder withApiType(ApiType apiType) {
            this.apiType = apiType;
            return this;
        }

        public Builder withClientCorrelationId(String clientCorrelationId) {
            this.clientCorrelationId = clientCorrelationId;

            return this;
        }

        /**
         * New method withMasterKeyOrResourceToken will take either master key or resource token
         * and perform authentication for accessing resource.
         *
         * @param masterKeyOrResourceToken MasterKey or resourceToken for authentication.
         * @return current Builder.
         * @deprecated use {@link #withMasterKeyOrResourceToken(String)} instead.
         */
        @Deprecated
        public Builder withMasterKey(String masterKeyOrResourceToken) {
            this.masterKeyOrResourceToken = masterKeyOrResourceToken;
            return this;
        }

        /**
         * This method will accept the master key , additionally it can also consume
         * resource token too for authentication.
         *
         * @param masterKeyOrResourceToken MasterKey or resourceToken for authentication.
         * @return current Builder.
         */
        public Builder withMasterKeyOrResourceToken(String masterKeyOrResourceToken) {
            this.masterKeyOrResourceToken = masterKeyOrResourceToken;
            return this;
        }

        /**
         * This method will accept the permission list , which contains the
         * resource tokens needed to access resources.
         *
         * @param permissionFeed Permission list for authentication.
         * @return current Builder.
         */
        public Builder withPermissionFeed(List<Permission> permissionFeed) {
            this.permissionFeed = permissionFeed;
            return this;
        }

        public Builder withConsistencyLevel(ConsistencyLevel desiredConsistencyLevel) {
            this.desiredConsistencyLevel = desiredConsistencyLevel;
            return this;
        }

        public Builder withConfigs(Configs configs) {
            this.configs = configs;
            return this;
        }

        public Builder withSessionCapturingOverride(boolean sessionCapturingOverride) {
            this.sessionCapturingOverride = sessionCapturingOverride;
            return this;
        }

        public Builder withConnectionPolicy(ConnectionPolicy connectionPolicy) {
            this.connectionPolicy = connectionPolicy;
            return this;
        }

        public Builder withTransportClientSharing(boolean transportClientSharing) {
            this.transportClientSharing = transportClientSharing;
            return this;
        }

        public Builder withCredential(AzureKeyCredential credential) {
            if (credential != null && StringUtils.isEmpty(credential.getKey())) {
                throw new IllegalArgumentException("Cannot buildAsyncClient client with empty key credential");
            }
            this.credential = credential;
            return this;
        }

        public Builder withContentResponseOnWriteEnabled(boolean contentResponseOnWriteEnabled) {
            this.contentResponseOnWriteEnabled = contentResponseOnWriteEnabled;
            return this;
        }

        /**
         * This method will accept functional interface TokenResolver which helps in generation authorization
         * token per request. AsyncDocumentClient can be successfully initialized with this API without passing any MasterKey, ResourceToken or PermissionFeed.
         * @param cosmosAuthorizationTokenResolver The tokenResolver
         * @return current Builder.
         */
        public Builder withTokenResolver(CosmosAuthorizationTokenResolver cosmosAuthorizationTokenResolver) {
            this.cosmosAuthorizationTokenResolver = cosmosAuthorizationTokenResolver;
            return this;
        }

        /**
         * This method will accept functional interface TokenCredential which helps in generation authorization
         * token per request. AsyncDocumentClient can be successfully initialized with this API without passing any MasterKey, ResourceToken or PermissionFeed.
         * @param tokenCredential the token credential
         * @return current Builder.
         */
        public Builder withTokenCredential(TokenCredential tokenCredential) {
            this.tokenCredential = tokenCredential;
            return this;
        }

        /***
         * Set the client telemetry config.
         *
         * @param clientTelemetryConfig the {@link CosmosClientTelemetryConfig}.
         *
         * @return the current builder.
         */
        public Builder withClientTelemetryConfig(CosmosClientTelemetryConfig clientTelemetryConfig) {
            this.clientTelemetryConfig = clientTelemetryConfig;
            return this;
        }

<<<<<<< HEAD
        public Builder withEndToEndOperationLatencyPolicyConfig(CosmosEndToEndOperationLatencyPolicyConfig endToEndOperationLatencyPolicyConfig) {
            this.cosmosEndToEndOperationLatencyPolicyConfig = endToEndOperationLatencyPolicyConfig;
=======
        public Builder withEndToEndOperationLatencyPolicyConfig(CosmosE2EOperationRetryPolicyConfig endToEndOperationLatencyPolicyConfig) {
            this.cosmosE2EOperationRetryPolicyConfig = endToEndOperationLatencyPolicyConfig;
>>>>>>> fde93191
            return this;
        }

        private void ifThrowIllegalArgException(boolean value, String error) {
            if (value) {
                throw new IllegalArgumentException(error);
            }
        }

        public AsyncDocumentClient build() {

            ifThrowIllegalArgException(this.serviceEndpoint == null || StringUtils.isEmpty(this.serviceEndpoint.toString()), "cannot buildAsyncClient client without service endpoint");
            ifThrowIllegalArgException(
                    this.masterKeyOrResourceToken == null && (permissionFeed == null || permissionFeed.isEmpty())
                        && this.credential == null && this.tokenCredential == null && this.cosmosAuthorizationTokenResolver == null,
                    "cannot buildAsyncClient client without any one of masterKey, " +
                        "resource token, permissionFeed and azure key credential");
            ifThrowIllegalArgException(credential != null && StringUtils.isEmpty(credential.getKey()),
                "cannot buildAsyncClient client without key credential");

            RxDocumentClientImpl client = new RxDocumentClientImpl(serviceEndpoint,
<<<<<<< HEAD
                masterKeyOrResourceToken,
                permissionFeed,
                connectionPolicy,
                desiredConsistencyLevel,
                configs,
                cosmosAuthorizationTokenResolver,
                credential,
                tokenCredential,
                sessionCapturingOverride,
                transportClientSharing,
                contentResponseOnWriteEnabled,
                state,
                apiType,
                clientTelemetryConfig,
                clientCorrelationId,
                cosmosEndToEndOperationLatencyPolicyConfig);
=======
                    masterKeyOrResourceToken,
                    permissionFeed,
                    connectionPolicy,
                    desiredConsistencyLevel,
                    configs,
                    cosmosAuthorizationTokenResolver,
                    credential,
                    tokenCredential,
                    sessionCapturingOverride,
                    transportClientSharing,
                    contentResponseOnWriteEnabled,
                    state,
                    apiType,
                    clientTelemetryConfig,
                    clientCorrelationId,
                    cosmosE2EOperationRetryPolicyConfig
            );
>>>>>>> fde93191

            client.init(state, null);
            return client;
        }

        public Configs getConfigs() {
            return configs;
        }

        public void setConfigs(Configs configs) {
            this.configs = configs;
        }

        public ConnectionPolicy getConnectionPolicy() {
            return connectionPolicy;
        }

        public void setConnectionPolicy(ConnectionPolicy connectionPolicy) {
            this.connectionPolicy = connectionPolicy;
        }

        public ConsistencyLevel getDesiredConsistencyLevel() {
            return desiredConsistencyLevel;
        }

        public URI getServiceEndpoint() {
            return serviceEndpoint;
        }

        public void setServiceEndpoint(URI serviceEndpoint) {
            this.serviceEndpoint = serviceEndpoint;
        }

        public AzureKeyCredential getCredential() {
            return credential;
        }
    }

    /**
     * Gets the default service endpoint as passed in by the user during construction.
     *
     * @return the service endpoint URI
     */
    URI getServiceEndpoint();

    /**
     * Gets the desired consistency level
     *
     * @return the consistency level
     */
    ConsistencyLevel getConsistencyLevel();

    /**
     * Gets the client telemetry
     *
     * @return the client telemetry
     */
    ClientTelemetry getClientTelemetry();

    String getClientCorrelationId();

    String getMachineId();

    String getUserAgent();

    /**
     * Gets the boolean which indicates whether to only return the headers and status code in Cosmos DB response
     * in case of Create, Update and Delete operations on CosmosItem.
     * <p>
     * If set to false (which is by default), this removes the resource from response. It reduces networking
     * and CPU load by not sending the resource back over the network and serializing it
     * on the client.
     * <p>
     * By-default, this is false.
     *
     * @return a boolean indicating whether resource will be included in the response or not.
     */
    boolean isContentResponseOnWriteEnabled();

    /**
     * Gets the connection policy
     *
     * @return the connection policy
     */
    ConnectionPolicy getConnectionPolicy();

    /**
     * Creates a database.
     * <p>
     * After subscription the operation will be performed.
     * The {@link Mono} upon successful completion will contain a single resource response with the created database.
     * In case of failure the {@link Mono} will error.
     *
     * @param database the database.
     * @param options  the request options.
     * @return a {@link Mono} containing the single resource response with the created database or an error.
     */
    Mono<ResourceResponse<Database>> createDatabase(Database database, RequestOptions options);

    /**
     * Deletes a database.
     * <p>
     * After subscription the operation will be performed.
     * The {@link Mono} upon successful completion will contain a single resource response with the deleted database.
     * In case of failure the {@link Mono} will error.
     *
     * @param databaseLink the database link.
     * @param options      the request options.
     * @return a {@link Mono} containing the single resource response with the deleted database or an error.
     */
    Mono<ResourceResponse<Database>> deleteDatabase(String databaseLink, RequestOptions options);

    /**
     * Reads a database.
     * <p>
     * After subscription the operation will be performed.
     * The {@link Mono} upon successful completion will contain a single resource response with the read database.
     * In case of failure the {@link Mono} will error.
     *
     * @param databaseLink the database link.
     * @param options      the request options.
     * @return a {@link Mono} containing the single resource response with the read database or an error.
     */
    Mono<ResourceResponse<Database>> readDatabase(String databaseLink, RequestOptions options);

    /**
     * Reads all databases.
     * <p>
     * After subscription the operation will be performed.
     * The {@link Flux} will contain one or several feed response of the read databases.
     * In case of failure the {@link Flux} will error.
     *
     * @param options the query request options.
     * @return a {@link Flux} containing one or several feed response pages of read databases or an error.
     */
    Flux<FeedResponse<Database>> readDatabases(CosmosQueryRequestOptions options);

    /**
     * Query for databases.
     * <p>
     * After subscription the operation will be performed.
     * The {@link Flux} will contain one or several feed response of the read databases.
     * In case of failure the {@link Flux} will error.
     *
     * @param query   the query.
     * @param options the query request options.
     * @return a {@link Flux} containing one or several feed response pages of read databases or an error.
     */
    Flux<FeedResponse<Database>> queryDatabases(String query, CosmosQueryRequestOptions options);

    /**
     * Query for databases.
     * <p>
     * After subscription the operation will be performed.
     * The {@link Flux} will contain one or several feed response of the obtained databases.
     * In case of failure the {@link Flux} will error.
     *
     * @param querySpec the SQL query specification.
     * @param options   the query request options.
     * @return a {@link Flux} containing one or several feed response pages of the obtained databases or an error.
     */
    Flux<FeedResponse<Database>> queryDatabases(SqlQuerySpec querySpec, CosmosQueryRequestOptions options);

    /**
     * Creates a document collection.
     * <p>
     * After subscription the operation will be performed.
     * The {@link Mono} upon successful completion will contain a single resource response with the created collection.
     * In case of failure the {@link Mono} will error.
     *
     * @param databaseLink the database link.
     * @param collection   the collection.
     * @param options      the request options.
     * @return a {@link Mono} containing the single resource response with the created collection or an error.
     */
    Mono<ResourceResponse<DocumentCollection>> createCollection(String databaseLink, DocumentCollection collection,
                                                                RequestOptions options);

    /**
     * Replaces a document collection.
     * <p>
     * After subscription the operation will be performed.
     * The {@link Mono} upon successful completion will contain a single resource response with the replaced document collection.
     * In case of failure the {@link Mono} will error.
     *
     * @param collection the document collection to use.
     * @param options    the request options.
     * @return a {@link Mono} containing the single resource response with the replaced document collection or an error.
     */
    Mono<ResourceResponse<DocumentCollection>> replaceCollection(DocumentCollection collection, RequestOptions options);

    /**
     * Deletes a document collection
     * <p>
     * After subscription the operation will be performed.
     * The {@link Mono} upon successful completion will contain a single resource response for the deleted database.
     * In case of failure the {@link Mono} will error.
     *
     * @param collectionLink the collection link.
     * @param options        the request options.
     * @return a {@link Mono} containing the single resource response for the deleted database or an error.
     */
    Mono<ResourceResponse<DocumentCollection>> deleteCollection(String collectionLink, RequestOptions options);

    /**
     * Reads a document collection
     * <p>
     * After subscription the operation will be performed.
     * The {@link Mono} upon successful completion will contain a single resource response with the read collection.
     * In case of failure the {@link Mono} will error.
     *
     * @param collectionLink the collection link.
     * @param options        the request options.
     * @return a {@link Mono} containing the single resource response with the read collection or an error.
     */
    Mono<ResourceResponse<DocumentCollection>> readCollection(String collectionLink, RequestOptions options);

    /**
     * Reads all document collections in a database.
     * <p>
     * After subscription the operation will be performed.
     * The {@link Flux} will contain one or several feed response of the read collections.
     * In case of failure the {@link Flux} will error.
     *
     * @param databaseLink the database link.
     * @param options      the query request options.
     * @return a {@link Flux} containing one or several feed response pages of the read collections or an error.
     */
    Flux<FeedResponse<DocumentCollection>> readCollections(String databaseLink, CosmosQueryRequestOptions options);

    /**
     * Query for document collections in a database.
     * <p>
     * After subscription the operation will be performed.
     * The {@link Flux} will contain one or several feed response of the obtained collections.
     * In case of failure the {@link Flux} will error.
     *
     * @param databaseLink the database link.
     * @param query        the query.
     * @param options      the query request options.
     * @return a {@link Flux} containing one or several feed response pages of the obtained collections or an error.
     */
    Flux<FeedResponse<DocumentCollection>> queryCollections(String databaseLink, String query, CosmosQueryRequestOptions options);

    /**
     * Query for document collections in a database.
     * <p>
     * After subscription the operation will be performed.
     * The {@link Flux} will contain one or several feed response of the obtained collections.
     * In case of failure the {@link Flux} will error.
     *
     * @param databaseLink the database link.
     * @param querySpec    the SQL query specification.
     * @param options      the query request options.
     * @return a {@link Flux} containing one or several feed response pages of the obtained collections or an error.
     */
    Flux<FeedResponse<DocumentCollection>> queryCollections(String databaseLink, SqlQuerySpec querySpec, CosmosQueryRequestOptions options);

    /**
     * Creates a document.
     * <p>
     * After subscription the operation will be performed.
     * The {@link Mono} upon successful completion will contain a single resource response with the created document.
     * In case of failure the {@link Mono} will error.
     *
     * @param collectionLink               the link to the parent document collection.
     * @param document                     the document represented as a POJO or Document object.
     * @param options                      the request options.
     * @param disableAutomaticIdGeneration the flag for disabling automatic id generation.
     * @return a {@link Mono} containing the single resource response with the created document or an error.
     */
    Mono<ResourceResponse<Document>> createDocument(String collectionLink, Object document, RequestOptions options,
                                                    boolean disableAutomaticIdGeneration);

    /**
     * Upserts a document.
     * <p>
     * After subscription the operation will be performed.
     * The {@link Mono} upon successful completion will contain a single resource response with the upserted document.
     * In case of failure the {@link Mono} will error.
     *
     * @param collectionLink               the link to the parent document collection.
     * @param document                     the document represented as a POJO or Document object to upsert.
     * @param options                      the request options.
     * @param disableAutomaticIdGeneration the flag for disabling automatic id generation.
     * @return a {@link Mono} containing the single resource response with the upserted document or an error.
     */
    Mono<ResourceResponse<Document>> upsertDocument(String collectionLink, Object document, RequestOptions options,
                                                          boolean disableAutomaticIdGeneration);

    /**
     * Replaces a document using a POJO object.
     * <p>
     * After subscription the operation will be performed.
     * The {@link Mono} upon successful completion will contain a single resource response with the replaced document.
     * In case of failure the {@link Mono} will error.
     *
     * @param documentLink the document link.
     * @param document     the document represented as a POJO or Document object.
     * @param options      the request options.
     * @return a {@link Mono} containing the single resource response with the replaced document or an error.
     */
    Mono<ResourceResponse<Document>> replaceDocument(String documentLink, Object document, RequestOptions options);

    /**
     * Apply patch on an item.
     * <p>
     * After subscription the operation will be performed.
     * The {@link Mono} upon successful completion will contain a single resource response with the patched document.
     * In case of failure the {@link Mono} will error.
     *
     * @param documentLink the document link.
     * @param cosmosPatchOperations container with the list of patch operations.
     * @param options the request options.
     *
     * @return a {@link Mono} containing the single resource response with the patched document or an error.
     */
    Mono<ResourceResponse<Document>> patchDocument(String documentLink, CosmosPatchOperations cosmosPatchOperations, RequestOptions options);

    /**
     * Replaces a document with the passed in document.
     * <p>
     * After subscription the operation will be performed.
     * The {@link Mono} upon successful completion will contain a single resource response with the replaced document.
     * In case of failure the {@link Mono} will error.
     *
     * @param document the document to replace (containing the document id).
     * @param options  the request options.
     * @return a {@link Mono} containing the single resource response with the replaced document or an error.
     */
    Mono<ResourceResponse<Document>> replaceDocument(Document document, RequestOptions options);

    /**
     * Deletes a document
     * <p>
     * After subscription the operation will be performed.
     * The {@link Mono} upon successful completion will contain a single resource response for the deleted document.
     * In case of failure the {@link Mono} will error.
     *
     * @param documentLink the document link.
     * @param options      the request options.
     * @return a {@link Mono} containing the single resource response for the deleted document or an error.
     */
    Mono<ResourceResponse<Document>> deleteDocument(String documentLink, RequestOptions options);

    /**
     * Deletes a document
     * <p>
     * After subscription the operation will be performed.
     * The {@link Mono} upon successful completion will contain a single resource response for the deleted document.
     * In case of failure the {@link Mono} will error.
     *
     * @param internalObjectNode the internalObjectNode to delete (containing the id).
     * @param options  the request options.
     * @return a {@link Mono} containing the single resource response for the deleted document or an error.
     */
    Mono<ResourceResponse<Document>> deleteDocument(String documentLink, InternalObjectNode internalObjectNode, RequestOptions options);

    Mono<ResourceResponse<Document>> deleteAllDocumentsByPartitionKey(String collectionLink, PartitionKey partitionKey, RequestOptions options);
    /**
     * Reads a document
     * <p>
     * After subscription the operation will be performed.
     * The {@link Mono} upon successful completion will contain a single resource response with the read document.
     * In case of failure the {@link Mono} will error.
     *
     * @param documentLink the document link.
     * @param options      the request options.
     * @return a {@link Mono} containing the single resource response with the read document or an error.
     */
    Mono<ResourceResponse<Document>> readDocument(String documentLink, RequestOptions options);

    /**
     * Reads all documents in a document collection.
     * <p>
     * After subscription the operation will be performed.
     * The {@link Flux} will contain one or several feed response of the read documents.
     * In case of failure the {@link Flux} will error.
     *
     * @param collectionLink the collection link.
     * @param options        the query request options.
     * @param <T> the type parameter
     * @return a {@link Flux} containing one or several feed response pages of the read documents or an error.
     */
    <T> Flux<FeedResponse<T>>  readDocuments(
        String collectionLink, CosmosQueryRequestOptions options, Class<T> classOfT);


    /**
     * Query for documents in a document collection.
     * <p>
     * After subscription the operation will be performed.
     * The {@link Flux} will contain one or several feed response of the obtained documents.
     * In case of failure the {@link Flux} will error.
     *
     * @param collectionLink the link to the parent document collection.
     * @param query          the query.
     * @param options        the query request options.
     * @param <T> the type parameter
     * @return a {@link Flux} containing one or several feed response pages of the obtained document or an error.
     */
    <T> Flux<FeedResponse<T>> queryDocuments(
        String collectionLink, String query, CosmosQueryRequestOptions options, Class<T> classOfT);

    /**
     * Query for documents in a document collection.
     * <p>
     * After subscription the operation will be performed.
     * The {@link Flux} will contain one or several feed response of the obtained documents.
     * In case of failure the {@link Flux} will error.
     *
     * @param collectionLink the link to the parent document collection.
     * @param querySpec      the SQL query specification.
     * @param options        the query request options.
     * @param <T> the type parameter
     * @return a {@link Flux} containing one or several feed response pages of the obtained documents or an error.
     */
    <T> Flux<FeedResponse<T>> queryDocuments(
        String collectionLink, SqlQuerySpec querySpec, CosmosQueryRequestOptions options, Class<T> classOfT);

    /**
     * Query for documents change feed in a document collection.
     * After subscription the operation will be performed.
     * The {@link Flux} will contain one or several feed response pages of the obtained documents.
     * In case of failure the {@link Flux} will error.
     *
     * @param collection    the parent document collection.
     * @param requestOptions the change feed request options.
     * @param <T> the type parameter
     * @return a {@link Flux} containing one or several feed response pages of the obtained documents or an error.
     */
    <T> Flux<FeedResponse<T>> queryDocumentChangeFeed(
        DocumentCollection collection,
        CosmosChangeFeedRequestOptions requestOptions,
        Class<T> classOfT);

    /**
     * Reads all partition key ranges in a document collection.
     * After subscription the operation will be performed.
     * The {@link Flux} will contain one or several feed response pages of the obtained partition key ranges.
     * In case of failure the {@link Flux} will error.
     *
     * @param collectionLink the link to the parent document collection.
     * @param options        the query request options.
     * @return a {@link Flux} containing one or several feed response pages of the obtained partition key ranges or an error.
     */
    Flux<FeedResponse<PartitionKeyRange>> readPartitionKeyRanges(String collectionLink, CosmosQueryRequestOptions options);

    /**
     * Gets the feed ranges of a container.
     *
     * @param collectionLink the link to the parent document collection.
     * @return a {@link List} of @{link FeedRange} containing the feed ranges of a container.
     */
    Mono<List<FeedRange>> getFeedRanges(String collectionLink);

    /**
     * Creates a stored procedure.
     * <p>
     * After subscription the operation will be performed.
     * The {@link Mono} upon successful completion will contain a single resource response with the created stored procedure.
     * In case of failure the {@link Mono} will error.
     *
     * @param collectionLink  the collection link.
     * @param storedProcedure the stored procedure to create.
     * @param options         the request options.
     * @return a {@link Mono} containing the single resource response with the created stored procedure or an error.
     */
    Mono<ResourceResponse<StoredProcedure>> createStoredProcedure(String collectionLink, StoredProcedure storedProcedure,
                                                                  RequestOptions options);

    /**
     * Replaces a stored procedure.
     * <p>
     * After subscription the operation will be performed.
     * The {@link Mono} upon successful completion will contain a single resource response with the replaced stored procedure.
     * In case of failure the {@link Mono} will error.
     *
     * @param storedProcedure the stored procedure to use.
     * @param options         the request options.
     * @return a {@link Mono} containing the single resource response with the replaced stored procedure or an error.
     */
    Mono<ResourceResponse<StoredProcedure>> replaceStoredProcedure(StoredProcedure storedProcedure, RequestOptions options);

    /**
     * Deletes a stored procedure
     * <p>
     * After subscription the operation will be performed.
     * The {@link Mono} upon successful completion will contain a single resource response for the deleted stored procedure.
     * In case of failure the {@link Mono} will error.
     *
     * @param storedProcedureLink the stored procedure link.
     * @param options             the request options.
     * @return a {@link Mono} containing the single resource response for the deleted stored procedure or an error.
     */
    Mono<ResourceResponse<StoredProcedure>> deleteStoredProcedure(String storedProcedureLink, RequestOptions options);

    /**
     * READ a stored procedure
     * <p>
     * After subscription the operation will be performed.
     * The {@link Mono} upon successful completion will contain a single resource response with the read stored procedure.
     * In case of failure the {@link Mono} will error.
     *
     * @param storedProcedureLink the stored procedure link.
     * @param options             the request options.
     * @return a {@link Mono} containing the single resource response with the read stored procedure or an error.
     */
    Mono<ResourceResponse<StoredProcedure>> readStoredProcedure(String storedProcedureLink, RequestOptions options);

    /**
     * Reads all stored procedures in a document collection link.
     * <p>
     * After subscription the operation will be performed.
     * The {@link Flux} will contain one or several feed response pages of the read stored procedures.
     * In case of failure the {@link Flux} will error.
     *
     * @param collectionLink the collection link.
     * @param options        the query request options.
     * @return a {@link Flux} containing one or several feed response pages of the read stored procedures or an error.
     */
    Flux<FeedResponse<StoredProcedure>> readStoredProcedures(String collectionLink, CosmosQueryRequestOptions options);

    /**
     * Query for stored procedures in a document collection.
     * <p>
     * After subscription the operation will be performed.
     * The {@link Flux} will contain one or several feed response pages of the obtained stored procedures.
     * In case of failure the {@link Flux} will error.
     *
     * @param collectionLink the collection link.
     * @param query          the query.
     * @param options        the query request options.
     * @return a {@link Flux} containing one or several feed response pages of the obtained stored procedures or an error.
     */
    Flux<FeedResponse<StoredProcedure>> queryStoredProcedures(String collectionLink, String query, CosmosQueryRequestOptions options);

    /**
     * Query for stored procedures in a document collection.
     * <p>
     * After subscription the operation will be performed.
     * The {@link Flux} will contain one or several feed response pages of the obtained stored procedures.
     * In case of failure the {@link Flux} will error.
     *
     * @param collectionLink the collection link.
     * @param querySpec      the SQL query specification.
     * @param options        the query request options.
     * @return a {@link Flux} containing one or several feed response pages of the obtained stored procedures or an error.
     */
    Flux<FeedResponse<StoredProcedure>> queryStoredProcedures(String collectionLink, SqlQuerySpec querySpec,
                                                                    CosmosQueryRequestOptions options);

    /**
     * Executes a stored procedure
     * <p>
     * After subscription the operation will be performed.
     * The {@link Mono} upon successful completion will contain a single resource response with the stored procedure response.
     * In case of failure the {@link Mono} will error.
     *
     * @param storedProcedureLink the stored procedure link.
     * @param options             the request options.
     * @param procedureParams     the array of procedure parameter values.
     * @return a {@link Mono} containing the single resource response with the stored procedure response or an error.
     */
    Mono<StoredProcedureResponse> executeStoredProcedure(String storedProcedureLink, RequestOptions options,
                                                               List<Object> procedureParams);

    /**
     * Executes a batch request
     * <p>
     * After subscription the operation will be performed.
     * The {@link Mono} upon successful completion will contain a batch response which will have individual responses.
     * In case of failure the {@link Mono} will error.
     *
     * @param collectionLink               the link to the parent document collection.
     * @param serverBatchRequest           the batch request with the content and flags.
     * @param options                      the request options.
     * @param disableAutomaticIdGeneration the flag for disabling automatic id generation.
     * @return a {@link Mono} containing the transactionalBatchResponse response which results of all operations.
     */
    Mono<CosmosBatchResponse> executeBatchRequest(String collectionLink,
                                                  ServerBatchRequest serverBatchRequest,
                                                  RequestOptions options,
                                                  boolean disableAutomaticIdGeneration);

    /**
     * Creates a trigger.
     * <p>
     * After subscription the operation will be performed.
     * The {@link Mono} upon successful completion will contain a single resource response with the created trigger.
     * In case of failure the {@link Mono} will error.
     *
     * @param collectionLink the collection link.
     * @param trigger        the trigger.
     * @param options        the request options.
     * @return a {@link Mono} containing the single resource response with the created trigger or an error.
     */
    Mono<ResourceResponse<Trigger>> createTrigger(String collectionLink, Trigger trigger, RequestOptions options);

    /**
     * Replaces a trigger.
     * <p>
     * After subscription the operation will be performed.
     * The {@link Mono} upon successful completion will contain a single resource response with the replaced trigger.
     * In case of failure the {@link Mono} will error.
     *
     * @param trigger the trigger to use.
     * @param options the request options.
     * @return a {@link Mono} containing the single resource response with the replaced trigger or an error.
     */
    Mono<ResourceResponse<Trigger>> replaceTrigger(Trigger trigger, RequestOptions options);

    /**
     * Deletes a trigger.
     * <p>
     * After subscription the operation will be performed.
     * The {@link Mono} upon successful completion will contain a single resource response for the deleted trigger.
     * In case of failure the {@link Mono} will error.
     *
     * @param triggerLink the trigger link.
     * @param options     the request options.
     * @return a {@link Mono} containing the single resource response for the deleted trigger or an error.
     */
    Mono<ResourceResponse<Trigger>> deleteTrigger(String triggerLink, RequestOptions options);

    /**
     * Reads a trigger
     * <p>
     * After subscription the operation will be performed.
     * The {@link Mono} upon successful completion will contain a single resource response for the read trigger.
     * In case of failure the {@link Mono} will error.
     *
     * @param triggerLink the trigger link.
     * @param options     the request options.
     * @return a {@link Mono} containing the single resource response for the read trigger or an error.
     */
    Mono<ResourceResponse<Trigger>> readTrigger(String triggerLink, RequestOptions options);

    /**
     * Reads all triggers in a document collection.
     * <p>
     * After subscription the operation will be performed.
     * The {@link Flux} will contain one or several feed response pages of the read triggers.
     * In case of failure the {@link Flux} will error.
     *
     * @param collectionLink the collection link.
     * @param options        the query request options.
     * @return a {@link Flux} containing one or several feed response pages of the read triggers or an error.
     */
    Flux<FeedResponse<Trigger>> readTriggers(String collectionLink, CosmosQueryRequestOptions options);

    /**
     * Query for triggers.
     * <p>
     * After subscription the operation will be performed.
     * The {@link Flux} will contain one or several feed response pages of the obtained triggers.
     * In case of failure the {@link Flux} will error.
     *
     * @param collectionLink the collection link.
     * @param query          the query.
     * @param options        the query request options.
     * @return a {@link Flux} containing one or several feed response pages of the obtained triggers or an error.
     */
    Flux<FeedResponse<Trigger>> queryTriggers(String collectionLink, String query, CosmosQueryRequestOptions options);

    /**
     * Query for triggers.
     * <p>
     * After subscription the operation will be performed.
     * The {@link Flux} will contain one or several feed response pages of the obtained triggers.
     * In case of failure the {@link Flux} will error.
     *
     * @param collectionLink the collection link.
     * @param querySpec      the SQL query specification.
     * @param options        the query request options.
     * @return a {@link Flux} containing one or several feed response pages of the obtained triggers or an error.
     */
    Flux<FeedResponse<Trigger>> queryTriggers(String collectionLink, SqlQuerySpec querySpec, CosmosQueryRequestOptions options);

    /**
     * Creates a user defined function.
     * <p>
     * After subscription the operation will be performed.
     * The {@link Mono} upon successful completion will contain a single resource response with the created user defined function.
     * In case of failure the {@link Mono} will error.
     *
     * @param collectionLink the collection link.
     * @param udf            the user defined function.
     * @param options        the request options.
     * @return a {@link Mono} containing the single resource response with the created user defined function or an error.
     */
    Mono<ResourceResponse<UserDefinedFunction>> createUserDefinedFunction(String collectionLink, UserDefinedFunction udf,
                                                                          RequestOptions options);

      /**
     * Replaces a user defined function.
     * <p>
     * After subscription the operation will be performed.
     * The {@link Mono} upon successful completion will contain a single resource response with the replaced user defined function.
     * In case of failure the {@link Mono} will error.
     *
     * @param udf     the user defined function.
     * @param options the request options.
     * @return a {@link Mono} containing the single resource response with the replaced user defined function or an error.
     */
    Mono<ResourceResponse<UserDefinedFunction>> replaceUserDefinedFunction(UserDefinedFunction udf, RequestOptions options);

    /**
     * Deletes a user defined function.
     * <p>
     * After subscription the operation will be performed.
     * The {@link Mono} upon successful completion will contain a single resource response for the deleted user defined function.
     * In case of failure the {@link Mono} will error.
     *
     * @param udfLink the user defined function link.
     * @param options the request options.
     * @return a {@link Mono} containing the single resource response for the deleted user defined function or an error.
     */
    Mono<ResourceResponse<UserDefinedFunction>> deleteUserDefinedFunction(String udfLink, RequestOptions options);

    /**
     * READ a user defined function.
     * <p>
     * After subscription the operation will be performed.
     * The {@link Mono} upon successful completion will contain a single resource response for the read user defined function.
     * In case of failure the {@link Mono} will error.
     *
     * @param udfLink the user defined function link.
     * @param options the request options.
     * @return a {@link Mono} containing the single resource response for the read user defined function or an error.
     */
    Mono<ResourceResponse<UserDefinedFunction>> readUserDefinedFunction(String udfLink, RequestOptions options);

    /**
     * Reads all user defined functions in a document collection.
     * <p>
     * After subscription the operation will be performed.
     * The {@link Flux} will contain one or several feed response pages of the read user defined functions.
     * In case of failure the {@link Flux} will error.
     *
     * @param collectionLink the collection link.
     * @param options        the query request options.
     * @return a {@link Flux} containing one or several feed response pages of the read user defined functions or an error.
     */
    Flux<FeedResponse<UserDefinedFunction>> readUserDefinedFunctions(String collectionLink, CosmosQueryRequestOptions options);

    /**
     * Query for user defined functions.
     * <p>
     * After subscription the operation will be performed.
     * The {@link Flux} will contain one or several feed response pages of the obtained user defined functions.
     * In case of failure the {@link Flux} will error.
     *
     * @param collectionLink the collection link.
     * @param query          the query.
     * @param options        the query request options.
     * @return a {@link Flux} containing one or several feed response pages of the obtained user defined functions or an error.
     */
    Flux<FeedResponse<UserDefinedFunction>> queryUserDefinedFunctions(String collectionLink, String query,
                                                                      CosmosQueryRequestOptions options);

    /**
     * Query for user defined functions.
     * <p>
     * After subscription the operation will be performed.
     * The {@link Flux} will contain one or several feed response pages of the obtained user defined functions.
     * In case of failure the {@link Flux} will error.
     *
     * @param collectionLink the collection link.
     * @param querySpec      the SQL query specification.
     * @param options        the query request options.
     * @return a {@link Flux} containing one or several feed response pages of the obtained user defined functions or an error.
     */
    Flux<FeedResponse<UserDefinedFunction>> queryUserDefinedFunctions(String collectionLink, SqlQuerySpec querySpec,
                                                                      CosmosQueryRequestOptions options);

    /**
     * Reads a conflict.
     * <p>
     * After subscription the operation will be performed.
     * The {@link Mono} upon successful completion will contain a single resource response with the read conflict.
     * In case of failure the {@link Mono} will error.
     *
     * @param conflictLink the conflict link.
     * @param options      the request options.
     * @return a {@link Mono} containing the single resource response with the read conflict or an error.
     */
    Mono<ResourceResponse<Conflict>> readConflict(String conflictLink, RequestOptions options);

    /**
     * Reads all conflicts in a document collection.
     * <p>
     * After subscription the operation will be performed.
     * The {@link Flux} will contain one or several feed response pages of the read conflicts.
     * In case of failure the {@link Flux} will error.
     *
     * @param collectionLink the collection link.
     * @param options        the query request options.
     * @return a {@link Flux} containing one or several feed response pages of the read conflicts or an error.
     */
    Flux<FeedResponse<Conflict>> readConflicts(String collectionLink, CosmosQueryRequestOptions options);

    /**
     * Query for conflicts.
     * <p>
     * After subscription the operation will be performed.
     * The {@link Flux} will contain one or several feed response pages of the obtained conflicts.
     * In case of failure the {@link Flux} will error.
     *
     * @param collectionLink the collection link.
     * @param query          the query.
     * @param options        the query request options.
     * @return a {@link Flux} containing one or several feed response pages of the obtained conflicts or an error.
     */
    Flux<FeedResponse<Conflict>> queryConflicts(String collectionLink, String query, CosmosQueryRequestOptions options);

    /**
     * Query for conflicts.
     * <p>
     * After subscription the operation will be performed.
     * The {@link Flux} will contain one or several feed response pages of the obtained conflicts.
     * In case of failure the {@link Flux} will error.
     *
     * @param collectionLink the collection link.
     * @param querySpec      the SQL query specification.
     * @param options        the query request options.
     * @return a {@link Flux} containing one or several feed response pages of the obtained conflicts or an error.
     */
    Flux<FeedResponse<Conflict>> queryConflicts(String collectionLink, SqlQuerySpec querySpec, CosmosQueryRequestOptions options);

    /**
     * Deletes a conflict.
     * <p>
     * After subscription the operation will be performed.
     * The {@link Mono} upon successful completion will contain a single resource response for the deleted conflict.
     * In case of failure the {@link Mono} will error.
     *
     * @param conflictLink the conflict link.
     * @param options      the request options.
     * @return a {@link Mono} containing the single resource response for the deleted conflict or an error.
     */
    Mono<ResourceResponse<Conflict>> deleteConflict(String conflictLink, RequestOptions options);

    /**
     * Creates a user.
     * <p>
     * After subscription the operation will be performed.
     * The {@link Mono} upon successful completion will contain a single resource response with the created user.
     * In case of failure the {@link Mono} will error.
     *
     * @param databaseLink the database link.
     * @param user         the user to create.
     * @param options      the request options.
     * @return a {@link Mono} containing the single resource response with the created user or an error.
     */
    Mono<ResourceResponse<User>> createUser(String databaseLink, User user, RequestOptions options);

    /**
     * Upserts a user.
     * <p>
     * After subscription the operation will be performed.
     * The {@link Mono} upon successful completion will contain a single resource response with the upserted user.
     * In case of failure the {@link Mono} will error.
     *
     * @param databaseLink the database link.
     * @param user         the user to upsert.
     * @param options      the request options.
     * @return a {@link Mono} containing the single resource response with the upserted user or an error.
     */
    Mono<ResourceResponse<User>> upsertUser(String databaseLink, User user, RequestOptions options);

    /**
     * Replaces a user.
     * <p>
     * After subscription the operation will be performed.
     * The {@link Mono} upon successful completion will contain a single resource response with the replaced user.
     * In case of failure the {@link Mono} will error.
     *
     * @param user    the user to use.
     * @param options the request options.
     * @return a {@link Mono} containing the single resource response with the replaced user or an error.
     */
    Mono<ResourceResponse<User>> replaceUser(User user, RequestOptions options);

    /**
     * Deletes a user.
     * <p>
     * After subscription the operation will be performed.
     * The {@link Mono} upon successful completion will contain a single resource response for the deleted user.
     * In case of failure the {@link Mono} will error.
     *
     * @param userLink the user link.
     * @param options  the request options.
     * @return a {@link Mono} containing the single resource response for the deleted user or an error.
     */
    Mono<ResourceResponse<User>> deleteUser(String userLink, RequestOptions options);

    /**
     * Reads a user.
     * <p>
     * After subscription the operation will be performed.
     * The {@link Mono} upon successful completion will contain a single resource response with the read user.
     * In case of failure the {@link Mono} will error.
     *
     * @param userLink the user link.
     * @param options  the request options.
     * @return a {@link Mono} containing the single resource response with the read user or an error.
     */
    Mono<ResourceResponse<User>> readUser(String userLink, RequestOptions options);

    /**
     * Reads all users in a database.
     * <p>
     * After subscription the operation will be performed.
     * The {@link Flux} will contain one or several feed response pages of the read users.
     * In case of failure the {@link Flux} will error.
     *
     * @param databaseLink the database link.
     * @param options      the query request options.
     * @return a {@link Flux} containing one or several feed response pages of the read users or an error.
     */
    Flux<FeedResponse<User>> readUsers(String databaseLink, CosmosQueryRequestOptions options);

    /**
     * Query for users.
     * <p>
     * After subscription the operation will be performed.
     * The {@link Flux} will contain one or several feed response pages of the obtained users.
     * In case of failure the {@link Flux} will error.
     *
     * @param databaseLink the database link.
     * @param query        the query.
     * @param options      the query request options.
     * @return a {@link Flux} containing one or several feed response pages of the obtained users or an error.
     */
    Flux<FeedResponse<User>> queryUsers(String databaseLink, String query, CosmosQueryRequestOptions options);

    /**
     * Query for users.
     * <p>
     * After subscription the operation will be performed.
     * The {@link Flux} will contain one or several feed response pages of the obtained users.
     * In case of failure the {@link Flux} will error.
     *
     * @param databaseLink the database link.
     * @param querySpec    the SQL query specification.
     * @param options      the query request options.
     * @return a {@link Flux} containing one or several feed response pages of the obtained users or an error.
     */
    Flux<FeedResponse<User>> queryUsers(String databaseLink, SqlQuerySpec querySpec, CosmosQueryRequestOptions options);

    /**
     * Reads a client encryption key.
     * <p>
     * After subscription the operation will be performed.
     * The {@link Mono} upon successful completion will contain a single resource response with the read client encryption key.
     * In case of failure the {@link Mono} will error.
     *
     * @param clientEncryptionKeyLink the client encryption key link.
     * @param options  the request options.
     * @return a {@link Mono} containing the single resource response with the read user or an error.
     */
    Mono<ResourceResponse<ClientEncryptionKey>> readClientEncryptionKey(String clientEncryptionKeyLink, RequestOptions options);

    /**
     * Creates a client encryption key.
     * <p>
     * After subscription the operation will be performed.
     * The {@link Mono} upon successful completion will contain a single resource response with the created client encryption key.
     * In case of failure the {@link Mono} will error.
     *
     * @param databaseLink the database link.
     * @param clientEncryptionKey the client encryption key to create.
     * @param options      the request options.
     * @return a {@link Mono} containing the single resource response with the created client encryption key or an error.
     */
    Mono<ResourceResponse<ClientEncryptionKey>> createClientEncryptionKey(String databaseLink, ClientEncryptionKey clientEncryptionKey, RequestOptions options);

    /**
     * Replaces a client encryption key.
     * <p>
     * After subscription the operation will be performed.
     * The {@link Mono} upon successful completion will contain a single resource response with the replaced client encryption key.
     * In case of failure the {@link Mono} will error.
     *
     * @param clientEncryptionKey    the client encryption key to use.
     * @param options the request options.
     * @return a {@link Mono} containing the single resource response with the replaced client encryption keyer or an error.
     */
    Mono<ResourceResponse<ClientEncryptionKey>> replaceClientEncryptionKey(ClientEncryptionKey clientEncryptionKey, String nameBasedLink, RequestOptions options);

    /**
     * Reads all client encryption keys in a database.
     * <p>
     * After subscription the operation will be performed.
     * The {@link Flux} will contain one or several feed response pages of the read client encryption keys.
     * In case of failure the {@link Flux} will error.
     *
     * @param databaseLink the database link.
     * @param options      the query request options.
     * @return a {@link Flux} containing one or several feed response pages of the read client encryption keys or an error.
     */
    Flux<FeedResponse<ClientEncryptionKey>> readClientEncryptionKeys(String databaseLink, CosmosQueryRequestOptions options);

    /**
     * Query for client encryption keys.
     * <p>
     * After subscription the operation will be performed.
     * The {@link Flux} will contain one or several feed response pages of the obtained client encryption keys.
     * In case of failure the {@link Flux} will error.
     *
     * @param databaseLink the database link.
     * @param querySpec    the SQL query specification.
     * @param options      the query request options.
     * @return a {@link Flux} containing one or several feed response pages of the obtained client encryption keys or an error.
     */
    Flux<FeedResponse<ClientEncryptionKey>> queryClientEncryptionKeys(String databaseLink, SqlQuerySpec querySpec, CosmosQueryRequestOptions options);

    /**
     * Creates a permission.
     * <p>
     * After subscription the operation will be performed.
     * The {@link Mono} upon successful completion will contain a single resource response with the created permission.
     * In case of failure the {@link Mono} will error.
     *
     * @param userLink   the user link.
     * @param permission the permission to create.
     * @param options    the request options.
     * @return a {@link Mono} containing the single resource response with the created permission or an error.
     */
    Mono<ResourceResponse<Permission>> createPermission(String userLink, Permission permission, RequestOptions options);

    /**
     * Upserts a permission.
     * <p>
     * After subscription the operation will be performed.
     * The {@link Mono} upon successful completion will contain a single resource response with the upserted permission.
     * In case of failure the {@link Mono} will error.
     *
     * @param userLink   the user link.
     * @param permission the permission to upsert.
     * @param options    the request options.
     * @return a {@link Mono} containing the single resource response with the upserted permission or an error.
     */
    Mono<ResourceResponse<Permission>> upsertPermission(String userLink, Permission permission, RequestOptions options);

    /**
     * Replaces a permission.
     * <p>
     * After subscription the operation will be performed.
     * The {@link Mono} upon successful completion will contain a single resource response with the replaced permission.
     * In case of failure the {@link Mono} will error.
     *
     * @param permission the permission to use.
     * @param options    the request options.
     * @return a {@link Mono} containing the single resource response with the replaced permission or an error.
     */
    Mono<ResourceResponse<Permission>> replacePermission(Permission permission, RequestOptions options);

    /**
     * Deletes a permission.
     * <p>
     * After subscription the operation will be performed.
     * The {@link Mono} upon successful completion will contain a single resource response for the deleted permission.
     * In case of failure the {@link Mono} will error.
     *
     * @param permissionLink the permission link.
     * @param options        the request options.
     * @return a {@link Mono} containing the single resource response for the deleted permission or an error.
     */
    Mono<ResourceResponse<Permission>> deletePermission(String permissionLink, RequestOptions options);

    /**
     * Reads a permission.
     * <p>
     * After subscription the operation will be performed.
     * The {@link Mono} upon successful completion will contain a single resource response with the read permission.
     * In case of failure the {@link Mono} will error.
     *
     * @param permissionLink the permission link.
     * @param options        the request options.
     * @return a {@link Mono} containing the single resource response with the read permission or an error.
     */
    Mono<ResourceResponse<Permission>> readPermission(String permissionLink, RequestOptions options);

    /**
     * Reads all permissions.
     * <p>
     * After subscription the operation will be performed.
     * The {@link Flux} will contain one or several feed response pages of the read permissions.
     * In case of failure the {@link Flux} will error.
     *
     * @param permissionLink the permission link.
     * @param options        the query request options.
     * @return a {@link Flux} containing one or several feed response pages of the read permissions or an error.
     */
    Flux<FeedResponse<Permission>> readPermissions(String permissionLink, CosmosQueryRequestOptions options);

    /**
     * Query for permissions.
     * <p>
     * After subscription the operation will be performed.
     * The {@link Flux} will contain one or several feed response pages of the obtained permissions.
     * In case of failure the {@link Flux} will error.
     *
     * @param permissionLink the permission link.
     * @param query          the query.
     * @param options        the query request options.
     * @return a {@link Flux} containing one or several feed response pages of the obtained permissions or an error.
     */
    Flux<FeedResponse<Permission>> queryPermissions(String permissionLink, String query, CosmosQueryRequestOptions options);

    /**
     * Query for permissions.
     * <p>
     * After subscription the operation will be performed.
     * The {@link Flux} will contain one or several feed response pages of the obtained permissions.
     * In case of failure the {@link Flux} will error.
     *
     * @param permissionLink the permission link.
     * @param querySpec      the SQL query specification.
     * @param options        the query request options.
     * @return a {@link Flux} containing one or several feed response pages of the obtained permissions or an error.
     */
    Flux<FeedResponse<Permission>> queryPermissions(String permissionLink, SqlQuerySpec querySpec, CosmosQueryRequestOptions options);

    /**
     * Replaces an offer.
     * <p>
     * After subscription the operation will be performed.
     * The {@link Mono} upon successful completion will contain a single resource response with the replaced offer.
     * In case of failure the {@link Mono} will error.
     *
     * @param offer the offer to use.
     * @return a {@link Mono} containing the single resource response with the replaced offer or an error.
     */
    Mono<ResourceResponse<Offer>> replaceOffer(Offer offer);

    /**
     * Reads an offer.
     * <p>
     * After subscription the operation will be performed.
     * The {@link Mono} upon successful completion will contain a single resource response with the read offer.
     * In case of failure the {@link Mono} will error.
     *
     * @param offerLink the offer link.
     * @return a {@link Mono} containing the single resource response with the read offer or an error.
     */
    Mono<ResourceResponse<Offer>> readOffer(String offerLink);

    /**
     * Reads offers.
     * <p>
     * After subscription the operation will be performed.
     * The {@link Flux} will contain one or several feed response pages of the read offers.
     * In case of failure the {@link Flux} will error.
     *
     * @param options the query request options.
     * @return a {@link Flux} containing one or several feed response pages of the read offers or an error.
     */
    Flux<FeedResponse<Offer>> readOffers(CosmosQueryRequestOptions options);

    /**
     * Query for offers in a database.
     * <p>
     * After subscription the operation will be performed.
     * The {@link Flux} will contain one or several feed response pages of obtained obtained offers.
     * In case of failure the {@link Flux} will error.
     *
     * @param query   the query.
     * @param options the query request options.
     * @return a {@link Flux} containing one or several feed response pages of the obtained offers or an error.
     */
    Flux<FeedResponse<Offer>> queryOffers(String query, CosmosQueryRequestOptions options);

    /**
     * Query for offers in a database.
     * <p>
     * After subscription the operation will be performed.
     * The {@link Flux} will contain one or several feed response pages of obtained obtained offers.
     * In case of failure the {@link Flux} will error.
     *
     * @param querySpec the query specification.
     * @param options   the query request options.
     * @return a {@link Flux} containing one or several feed response pages of the obtained offers or an error.
     */
    Flux<FeedResponse<Offer>> queryOffers(SqlQuerySpec querySpec, CosmosQueryRequestOptions options);

    /**
     * Gets database account information.
     * <p>
     * After subscription the operation will be performed.
     * The {@link Mono} upon successful completion will contain a single resource response with the database account.
     * In case of failure the {@link Mono} will error.
     *
     * @return a {@link Mono} containing the single resource response with the database account or an error.
     */
    Mono<DatabaseAccount> getDatabaseAccount();

    /**
     * Reads many documents at once
     * @param itemIdentityList CosmosItem id and partition key tuple of items that that needs to be read
     * @param collectionLink link for the documentcollection/container to be queried
     * @param options the query request options
     * @param klass class type
     * @return a Mono with feed response of documents
     */
    <T> Mono<FeedResponse<T>> readMany(
        List<CosmosItemIdentity> itemIdentityList,
        String collectionLink,
        CosmosQueryRequestOptions options,
        Class<T> klass);

    /**
     * Read all documents of a certain logical partition.
     * <p>
     * After subscription the operation will be performed.
     * The {@link Flux} will contain one or several feed response of the obtained documents.
     * In case of failure the {@link Flux} will error.
     *
     * @param collectionLink the link to the parent document collection.
     * @param partitionKey   the logical partition key.
     * @param options        the query request options.
     * @param <T> the type parameter
     * @return a {@link Flux} containing one or several feed response pages of the obtained documents or an error.
     */
    <T> Flux<FeedResponse<T>> readAllDocuments(
        String collectionLink,
        PartitionKey partitionKey,
        CosmosQueryRequestOptions options,
        Class<T> classOfT
    );

    Map<String, PartitionedQueryExecutionInfo> getQueryPlanCache();

    /**
     * Gets the collection cache.
     *
     * @return the collection Cache
     */
    RxClientCollectionCache getCollectionCache();

    /**
     * Gets the partition key range cache.
     *
     * @return the partition key range cache
     */
    RxPartitionKeyRangeCache getPartitionKeyRangeCache();

    /***
     * Get the global endpoint manager.
     *
     * @return the global endpoint manager.
     */
    GlobalEndpointManager getGlobalEndpointManager();

    /***
     * Get the address selector.
     * @return the address selector.
     */
    AddressSelector getAddressSelector();

    /**
     * Close this {@link AsyncDocumentClient} instance and cleans up the resources.
     */
    void close();

    ItemDeserializer getItemDeserializer();

    /**
     * Enable throughput control group.
     *
     * @param group the throughput control group.
     */
    void enableThroughputControlGroup(ThroughputControlGroupInternal group, Mono<Integer> throughputQueryMono);

    /**
     * Submits open connection tasks and warms up caches for replicas for containers specified by
     * {@link CosmosContainerProactiveInitConfig#getCosmosContainerIdentities()} and in
     * {@link CosmosContainerProactiveInitConfig#getProactiveConnectionRegionsCount()} preferred regions.
     *
     * @param proactiveContainerInitConfig the instance encapsulating a list of container identities and
     *                                     no. of proactive connection regions
     */
    Flux<Void> submitOpenConnectionTasksAndInitCaches(CosmosContainerProactiveInitConfig proactiveContainerInitConfig);

    ConsistencyLevel getDefaultConsistencyLevelOfAccount();

    /***
     * Configure fault injector provider.
     *
     * @param injectorProvider the fault injector provider.
     */
    void configureFaultInjectorProvider(IFaultInjectorProvider injectorProvider);

    /**
     * Mark the openConnectionAndInitCaches completed.
     *
     * @param cosmosContainerIdentities the {@link CosmosContainerIdentity} list.
     */
    void recordOpenConnectionsAndInitCachesCompleted(List<CosmosContainerIdentity> cosmosContainerIdentities);

    /**
     * Mark the openConnectionAndInitCaches to start.
     *
     * @param cosmosContainerIdentities the {@link CosmosContainerIdentity} list.
     */
    void recordOpenConnectionsAndInitCachesStarted(List<CosmosContainerIdentity> cosmosContainerIdentities);
}<|MERGE_RESOLUTION|>--- conflicted
+++ resolved
@@ -20,11 +20,7 @@
 import com.azure.cosmos.models.CosmosBatchResponse;
 import com.azure.cosmos.models.CosmosChangeFeedRequestOptions;
 import com.azure.cosmos.models.CosmosClientTelemetryConfig;
-<<<<<<< HEAD
-import com.azure.cosmos.models.CosmosEndToEndOperationLatencyPolicyConfig;
-=======
 import com.azure.cosmos.models.CosmosContainerIdentity;
->>>>>>> fde93191
 import com.azure.cosmos.models.CosmosItemIdentity;
 import com.azure.cosmos.models.CosmosPatchOperations;
 import com.azure.cosmos.models.CosmosQueryRequestOptions;
@@ -105,11 +101,7 @@
         private ApiType apiType;
         CosmosClientTelemetryConfig clientTelemetryConfig;
         private String clientCorrelationId = null;
-<<<<<<< HEAD
-        private CosmosEndToEndOperationLatencyPolicyConfig cosmosEndToEndOperationLatencyPolicyConfig;
-=======
         private CosmosE2EOperationRetryPolicyConfig cosmosE2EOperationRetryPolicyConfig;
->>>>>>> fde93191
 
         public Builder withServiceEndpoint(String serviceEndpoint) {
             try {
@@ -246,13 +238,8 @@
             return this;
         }
 
-<<<<<<< HEAD
-        public Builder withEndToEndOperationLatencyPolicyConfig(CosmosEndToEndOperationLatencyPolicyConfig endToEndOperationLatencyPolicyConfig) {
-            this.cosmosEndToEndOperationLatencyPolicyConfig = endToEndOperationLatencyPolicyConfig;
-=======
         public Builder withEndToEndOperationLatencyPolicyConfig(CosmosE2EOperationRetryPolicyConfig endToEndOperationLatencyPolicyConfig) {
             this.cosmosE2EOperationRetryPolicyConfig = endToEndOperationLatencyPolicyConfig;
->>>>>>> fde93191
             return this;
         }
 
@@ -274,24 +261,6 @@
                 "cannot buildAsyncClient client without key credential");
 
             RxDocumentClientImpl client = new RxDocumentClientImpl(serviceEndpoint,
-<<<<<<< HEAD
-                masterKeyOrResourceToken,
-                permissionFeed,
-                connectionPolicy,
-                desiredConsistencyLevel,
-                configs,
-                cosmosAuthorizationTokenResolver,
-                credential,
-                tokenCredential,
-                sessionCapturingOverride,
-                transportClientSharing,
-                contentResponseOnWriteEnabled,
-                state,
-                apiType,
-                clientTelemetryConfig,
-                clientCorrelationId,
-                cosmosEndToEndOperationLatencyPolicyConfig);
-=======
                     masterKeyOrResourceToken,
                     permissionFeed,
                     connectionPolicy,
@@ -309,7 +278,6 @@
                     clientCorrelationId,
                     cosmosE2EOperationRetryPolicyConfig
             );
->>>>>>> fde93191
 
             client.init(state, null);
             return client;
