--- conflicted
+++ resolved
@@ -4,32 +4,12 @@
 package com.azure.cosmos.implementation.directconnectivity;
 
 import com.azure.cosmos.BridgeInternal;
-import com.azure.cosmos.ConnectionPolicy;
 import com.azure.cosmos.ConsistencyLevel;
-<<<<<<< HEAD
-import com.azure.cosmos.CosmosClientException;
-import com.azure.cosmos.CosmosError;
-=======
-import com.azure.cosmos.RequestVerb;
->>>>>>> be5e1b97
-import com.azure.cosmos.implementation.BaseAuthorizationTokenProvider;
-import com.azure.cosmos.implementation.Constants;
-import com.azure.cosmos.DatabaseAccount;
 import com.azure.cosmos.implementation.GlobalEndpointManager;
-import com.azure.cosmos.implementation.HttpConstants;
 import com.azure.cosmos.implementation.ReplicationPolicy;
-import com.azure.cosmos.implementation.UserAgentContainer;
-import com.azure.cosmos.implementation.Utils;
-import com.azure.cosmos.implementation.http.HttpClient;
-import com.azure.cosmos.implementation.http.HttpHeaders;
-import com.azure.cosmos.implementation.http.HttpRequest;
-import com.azure.cosmos.implementation.http.HttpResponse;
-import io.netty.handler.codec.http.HttpMethod;
 import reactor.core.publisher.Mono;
 
 import java.net.URI;
-import java.util.ArrayList;
-import java.util.HashMap;
 import java.util.Map;
 
 /**
@@ -58,43 +38,8 @@
         return this.globalEndpointManager.getDatabaseAccountFromCache(this.serviceEndpoint).map(databaseAccount -> BridgeInternal.getReplicationPolicy(databaseAccount));
     }
 
-<<<<<<< HEAD
     public Mono<ReplicationPolicy> getSystemReplicationPolicy() {
         return this.globalEndpointManager.getDatabaseAccountFromCache(this.serviceEndpoint).map(databaseAccount -> BridgeInternal.getSystemReplicationPolicy(databaseAccount));
-=======
-    private Mono<DatabaseAccount> getDatabaseAccountAsync(URI serviceEndpoint) {
-
-        HttpHeaders httpHeaders = new HttpHeaders();
-        httpHeaders.set(HttpConstants.HttpHeaders.VERSION, HttpConstants.Versions.CURRENT_VERSION);
-
-        UserAgentContainer userAgentContainer = new UserAgentContainer();
-        String userAgentSuffix = this.connectionPolicy.getUserAgentSuffix();
-        if (userAgentSuffix != null && userAgentSuffix.length() > 0) {
-            userAgentContainer.setSuffix(userAgentSuffix);
-        }
-
-        httpHeaders.set(HttpConstants.HttpHeaders.USER_AGENT, userAgentContainer.getUserAgent());
-        httpHeaders.set(HttpConstants.HttpHeaders.API_TYPE, Constants.Properties.SQL_API_TYPE);
-
-        String xDate = Utils.nowAsRFC1123();
-        httpHeaders.set(HttpConstants.HttpHeaders.X_DATE, xDate);
-
-        String authorizationToken;
-        if (this.hasAuthKeyResourceToken || baseAuthorizationTokenProvider == null) {
-            authorizationToken = HttpUtils.urlEncode(this.authKeyResourceToken);
-        } else {
-            // Retrieve the document service properties.
-            Map<String, String> header = new HashMap<>();
-            header.put(HttpConstants.HttpHeaders.X_DATE, xDate);
-            authorizationToken = baseAuthorizationTokenProvider
-                    .generateKeyAuthorizationSignature(RequestVerb.GET, serviceEndpoint, header);
-        }
-        httpHeaders.set(HttpConstants.HttpHeaders.AUTHORIZATION, authorizationToken);
-
-        HttpRequest httpRequest = new HttpRequest(HttpMethod.GET, serviceEndpoint, serviceEndpoint.getPort(), httpHeaders);
-        Mono<HttpResponse> httpResponse = httpClient.send(httpRequest);
-        return toDatabaseAccountObservable(httpResponse, httpRequest);
->>>>>>> be5e1b97
     }
 
     public Mono<ConsistencyLevel> getDefaultConsistencyLevel() {
