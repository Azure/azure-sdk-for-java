--- conflicted
+++ resolved
@@ -113,11 +113,8 @@
                         headers,
                         BridgeInternal.queryMetricsFromFeedResponse(t),
                         ModelBridgeInternal.getQueryPlanDiagnosticsContext(t),
-<<<<<<< HEAD
-=======
                         false,
                         false,
->>>>>>> 94285f5c
                         t.getCosmosDiagnostics());
                 } else {
                     assert lastPage == false;
@@ -133,11 +130,8 @@
                         headers,
                         BridgeInternal.queryMetricsFromFeedResponse(t),
                         ModelBridgeInternal.getQueryPlanDiagnosticsContext(t),
-<<<<<<< HEAD
-=======
                         false,
                         false,
->>>>>>> 94285f5c
                         t.getCosmosDiagnostics());
                 }
             }
