// Copyright (c) Microsoft Corporation. All rights reserved.
// Licensed under the MIT License.

package com.azure.cosmos.implementation.query;

import com.azure.cosmos.BridgeInternal;
import com.azure.cosmos.CosmosException;
import com.azure.cosmos.implementation.HttpConstants;
import com.azure.cosmos.implementation.Resource;
import com.azure.cosmos.implementation.Utils.ValueHolder;
import com.azure.cosmos.models.FeedResponse;
import com.azure.cosmos.models.ModelBridgeInternal;
import reactor.core.publisher.Flux;

import java.util.HashMap;
import java.util.Map;
import java.util.function.BiFunction;
import java.util.function.Function;
import java.util.function.Predicate;

public class TopDocumentQueryExecutionContext<T extends Resource> implements IDocumentQueryExecutionComponent<T> {

    private final IDocumentQueryExecutionComponent<T> component;
    private final int top;
    // limit from rewritten query
    private final int limit;

    public TopDocumentQueryExecutionContext(IDocumentQueryExecutionComponent<T> component, int top, int limit) {
        this.component = component;
        this.top = top;
        this.limit = limit;
    }

    public static <T extends Resource> Flux<IDocumentQueryExecutionComponent<T>> createAsync(
            BiFunction<String, PipelinedDocumentQueryParams<T>, Flux<IDocumentQueryExecutionComponent<T>>> createSourceComponentFunction,
            int topCount,
            int limit,
            String topContinuationToken,
            PipelinedDocumentQueryParams<T> documentQueryParams) {
        TakeContinuationToken takeContinuationToken;

        if (topContinuationToken == null) {
            takeContinuationToken = new TakeContinuationToken(topCount, null);
        } else {
            ValueHolder<TakeContinuationToken> outTakeContinuationToken = new ValueHolder<TakeContinuationToken>();
            if (!TakeContinuationToken.tryParse(topContinuationToken, outTakeContinuationToken)) {
                String message = String.format("INVALID JSON in continuation token %s for Top~Context",
                        topContinuationToken);
                CosmosException dce = BridgeInternal.createCosmosException(HttpConstants.StatusCodes.BADREQUEST,
                        message);
                return Flux.error(dce);
            }

            takeContinuationToken = outTakeContinuationToken.v;
        }

        if (takeContinuationToken.getTakeCount() > topCount) {
            String message = String.format(
                    "top count in continuation token: %d can not be greater than the top count in the query: %d.",
                    takeContinuationToken.getTakeCount(), topCount);
            CosmosException dce = BridgeInternal.createCosmosException(HttpConstants.StatusCodes.BADREQUEST, message);
            return Flux.error(dce);
        }

        // The top value setting here will be propagated down to document producer.
        documentQueryParams.setTop(limit);

        return createSourceComponentFunction
                .apply(takeContinuationToken.getSourceToken(), documentQueryParams)
                .map(component -> new TopDocumentQueryExecutionContext<>(component,
                                                                         takeContinuationToken.getTakeCount(), limit));
    }

    @Override
    public Flux<FeedResponse<T>> drainAsync(int maxPageSize) {

        return this.component.drainAsync(maxPageSize).takeUntil(new Predicate<FeedResponse<T>>() {

            private volatile int fetchedItems = 0;

            @Override
            public boolean test(FeedResponse<T> frp) {

                fetchedItems += frp.getResults().size();

                // take until we have at least top many elements fetched
                return fetchedItems >= top;
            }
        }).map(new Function<FeedResponse<T>, FeedResponse<T>>() {

            private volatile int collectedItems = 0;
            private volatile boolean lastPage = false;

            @Override
            public FeedResponse<T> apply(FeedResponse<T> t) {

                if (collectedItems + t.getResults().size() <= top) {
                    collectedItems += t.getResults().size();

                    Map<String, String> headers = new HashMap<>(t.getResponseHeaders());
                    if (top != collectedItems) {
                        // Add Take Continuation Token
                        String sourceContinuationToken = t.getContinuationToken();
                        TakeContinuationToken takeContinuationToken = new TakeContinuationToken(top - collectedItems,
                                sourceContinuationToken);
                        headers.put(HttpConstants.HttpHeaders.CONTINUATION, takeContinuationToken.toJson());
                    } else {
                        // Null out the continuation token
                        headers.put(HttpConstants.HttpHeaders.CONTINUATION, null);
                    }

                    return BridgeInternal.createFeedResponseWithQueryMetrics(t.getResults(),
                        headers,
                        BridgeInternal.queryMetricsFromFeedResponse(t),
                        ModelBridgeInternal.getQueryPlanDiagnosticsContext(t),
<<<<<<< HEAD
                        t.getCosmosDiagnostics());
=======
                        false,
                        false);
>>>>>>> 5884ffc1
                } else {
                    assert lastPage == false;
                    lastPage = true;
                    int lastPageSize = top - collectedItems;
                    collectedItems += lastPageSize;

                    // Null out the continuation token
                    Map<String, String> headers = new HashMap<>(t.getResponseHeaders());
                    headers.put(HttpConstants.HttpHeaders.CONTINUATION, null);

                    return BridgeInternal.createFeedResponseWithQueryMetrics(t.getResults().subList(0, lastPageSize),
                        headers,
                        BridgeInternal.queryMetricsFromFeedResponse(t),
                        ModelBridgeInternal.getQueryPlanDiagnosticsContext(t),
<<<<<<< HEAD
                        t.getCosmosDiagnostics());
=======
                        false,
                        false);
>>>>>>> 5884ffc1
                }
            }
        });
    }
}<|MERGE_RESOLUTION|>--- conflicted
+++ resolved
@@ -113,12 +113,9 @@
                         headers,
                         BridgeInternal.queryMetricsFromFeedResponse(t),
                         ModelBridgeInternal.getQueryPlanDiagnosticsContext(t),
-<<<<<<< HEAD
+                        false,
+                        false,
                         t.getCosmosDiagnostics());
-=======
-                        false,
-                        false);
->>>>>>> 5884ffc1
                 } else {
                     assert lastPage == false;
                     lastPage = true;
@@ -133,12 +130,9 @@
                         headers,
                         BridgeInternal.queryMetricsFromFeedResponse(t),
                         ModelBridgeInternal.getQueryPlanDiagnosticsContext(t),
-<<<<<<< HEAD
+                        false,
+                        false,
                         t.getCosmosDiagnostics());
-=======
-                        false,
-                        false);
->>>>>>> 5884ffc1
                 }
             }
         });
