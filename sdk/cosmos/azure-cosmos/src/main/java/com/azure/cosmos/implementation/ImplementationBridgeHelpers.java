--- conflicted
+++ resolved
@@ -175,13 +175,10 @@
             Map<String, String> getHeader(CosmosQueryRequestOptions queryRequestOptions);
             boolean isQueryPlanRetrievalDisallowed(CosmosQueryRequestOptions queryRequestOptions);
             CosmosQueryRequestOptions disallowQueryPlanRetrieval(CosmosQueryRequestOptions queryRequestOptions);
-<<<<<<< HEAD
             UUID getCorrelationActivityId(CosmosQueryRequestOptions queryRequestOptions);
             CosmosQueryRequestOptions setCorrelationActivityId(CosmosQueryRequestOptions queryRequestOptions, UUID correlationActivityId);
-=======
             boolean isEmptyPageDiagnosticsEnabled(CosmosQueryRequestOptions queryRequestOptions);
             CosmosQueryRequestOptions setEmptyPageDiagnosticsEnabled(CosmosQueryRequestOptions queryRequestOptions, boolean emptyPageDiagnosticsEnabled);
->>>>>>> eda4dacd
         }
     }
 
