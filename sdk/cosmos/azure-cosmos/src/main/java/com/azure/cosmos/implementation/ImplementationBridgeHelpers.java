--- conflicted
+++ resolved
@@ -12,10 +12,7 @@
 import com.azure.cosmos.implementation.batch.PartitionScopeThresholds;
 import com.azure.cosmos.implementation.routing.PartitionKeyInternal;
 import com.azure.cosmos.implementation.spark.OperationContextAndListenerTuple;
-<<<<<<< HEAD
 import com.azure.cosmos.models.CosmosContainerProperties;
-=======
->>>>>>> bb94d10d
 import com.azure.cosmos.models.CosmosItemRequestOptions;
 import com.azure.cosmos.models.CosmosItemResponse;
 import com.azure.cosmos.models.CosmosQueryRequestOptions;
@@ -27,9 +24,8 @@
 import reactor.core.publisher.Flux;
 
 import java.util.Map;
+import java.util.concurrent.ConcurrentMap;
 import java.util.function.Function;
-
-import java.util.concurrent.ConcurrentMap;
 
 public class ImplementationBridgeHelpers {
     private static Logger logger = LoggerFactory.getLogger(ImplementationBridgeHelpers.class);
@@ -154,6 +150,8 @@
             void setOperationContext(CosmosItemRequestOptions queryRequestOptions, OperationContextAndListenerTuple operationContext);
             OperationContextAndListenerTuple getOperationContext(CosmosItemRequestOptions queryRequestOptions);
             CosmosItemRequestOptions clone(CosmosItemRequestOptions options);
+            CosmosItemRequestOptions setHeader(CosmosItemRequestOptions cosmosItemRequestOptions, String name, String value);
+            Map<String, String> getHeader(CosmosItemRequestOptions cosmosItemRequestOptions);
         }
     }
 
@@ -257,40 +255,6 @@
         }
     }
 
-<<<<<<< HEAD
-    public static final class CosmosItemRequestOptionsHelper {
-        private static CosmosItemRequestOptionsAccessor accessor;
-
-        private CosmosItemRequestOptionsHelper() {
-        }
-
-        static {
-            ensureClassLoaded(CosmosItemRequestOptions.class);
-        }
-
-        public static void setCosmosItemRequestOptionsAccessor(final CosmosItemRequestOptionsAccessor newAccessor) {
-            if (accessor != null) {
-                throw new IllegalStateException("CosmosItemRequestOptionsAccessor already initialized!");
-            }
-
-            accessor = newAccessor;
-        }
-
-        public static CosmosItemRequestOptionsAccessor getCosmosItemRequestOptionsAccessor() {
-            if (accessor == null) {
-                throw new IllegalStateException("CosmosItemRequestOptionsAccessor is not initialized yet!");
-            }
-
-            return accessor;
-        }
-
-        public interface CosmosItemRequestOptionsAccessor {
-            CosmosItemRequestOptions setHeader(CosmosItemRequestOptions cosmosItemRequestOptions, String name, String value);
-            Map<String, String> getHeader(CosmosItemRequestOptions cosmosItemRequestOptions);
-        }
-    }
-
-
     public static final class CosmosContainerPropertiesHelper {
         private static CosmosContainerPropertiesAccessor accessor;
 
@@ -366,11 +330,31 @@
         public static <T> void setCosmosAsyncDatabaseAccessor(final CosmosAsyncDatabaseAccessor newAccessor) {
             if (accessor != null) {
                 throw new IllegalStateException("CosmosAsyncDatabaseAccessor already initialized!");
-=======
+            }
+
+            accessor = newAccessor;
+        }
+
+        public static <T> CosmosAsyncDatabaseHelper.CosmosAsyncDatabaseAccessor getCosmosAsyncDatabaseAccessor() {
+            if (accessor == null) {
+                throw new IllegalStateException("CosmosAsyncDatabaseAccessor is not initialized yet!");
+            }
+
+            return accessor;
+        }
+
+        public interface CosmosAsyncDatabaseAccessor {
+            CosmosAsyncClient getCosmosAsyncClient(CosmosAsyncDatabase cosmosAsyncDatabase);
+
+        }
+    }
+
     public static final class BulkProcessingThresholdsHelper {
         private static BulkProcessingThresholdsAccessor accessor;
 
-        private BulkProcessingThresholdsHelper() {}
+        private BulkProcessingThresholdsHelper() {
+        }
+
         static {
             ensureClassLoaded(BulkProcessingThresholdsHelper.class);
         }
@@ -378,34 +362,22 @@
         public static void setBulkProcessingThresholdsAccessor(final BulkProcessingThresholdsAccessor newAccessor) {
             if (accessor != null) {
                 throw new IllegalStateException("BulkProcessingThresholdsHelper accessor already initialized!");
->>>>>>> bb94d10d
-            }
-
-            accessor = newAccessor;
-        }
-
-<<<<<<< HEAD
-        public static CosmosAsyncDatabaseAccessor getCosmosAsyncDatabaseAccessor() {
-            if (accessor == null) {
-                throw new IllegalStateException("CosmosAsyncDatabaseAccessor is not initialized yet!");
-=======
+            }
+
+            accessor = newAccessor;
+        }
+
         public static BulkProcessingThresholdsAccessor getBulkProcessingThresholdsAccessor() {
             if (accessor == null) {
                 throw new IllegalStateException("BulkProcessingThresholdsHelper accessor is not initialized yet!");
->>>>>>> bb94d10d
-            }
-
-            return accessor;
-        }
-
-<<<<<<< HEAD
-        public interface CosmosAsyncDatabaseAccessor {
-            CosmosAsyncClient getCosmosAsyncClient(CosmosAsyncDatabase cosmosAsyncDatabase);
-=======
+            }
+
+            return accessor;
+        }
+
         public interface BulkProcessingThresholdsAccessor {
             <T> ConcurrentMap<String, PartitionScopeThresholds<T>> getPartitionScopeThresholds(
                 BulkProcessingThresholds<T> thresholds);
->>>>>>> bb94d10d
         }
     }
 
