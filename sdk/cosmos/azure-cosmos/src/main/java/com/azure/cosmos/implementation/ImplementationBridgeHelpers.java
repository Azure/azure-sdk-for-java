--- conflicted
+++ resolved
@@ -451,17 +451,10 @@
         }
 
         public interface CosmosBulkExecutionOptionsAccessor {
-<<<<<<< HEAD
 
             void setOperationContext(CosmosBulkExecutionOptions options,
                                      OperationContextAndListenerTuple operationContextAndListenerTuple);
 
-=======
-
-            void setOperationContext(CosmosBulkExecutionOptions options,
-                                     OperationContextAndListenerTuple operationContextAndListenerTuple);
-
->>>>>>> dee3b499
             OperationContextAndListenerTuple getOperationContext(CosmosBulkExecutionOptions options);
 
             Duration getMaxMicroBatchInterval(CosmosBulkExecutionOptions options);
