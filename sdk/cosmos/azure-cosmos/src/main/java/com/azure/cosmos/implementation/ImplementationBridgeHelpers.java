--- conflicted
+++ resolved
@@ -1139,24 +1139,6 @@
         }
     }
 
-<<<<<<< HEAD
-    public static final class FaultInjectionRuleHelper {
-        private final static AtomicBoolean faultInjectionRuleClassLoaded = new AtomicBoolean(false);
-        private final static AtomicReference<FaultInjectionRuleAccessor> accessor = new AtomicReference<>();
-
-        private FaultInjectionRuleHelper() {
-        }
-
-        public static FaultInjectionRuleAccessor getFaultInjectionRuleAccessor() {
-            if (!faultInjectionRuleClassLoaded.get()) {
-                logger.debug("Initializing FaultInjectionRuleAccessor...");
-                initializeAllAccessors();
-            }
-
-            FaultInjectionRuleAccessor snapshot = accessor.get();
-            if (snapshot == null) {
-                logger.error("FaultInjectionRuleAccessor is not initialized yet!");
-=======
     public static final class CosmosContainerIdentityHelper {
 
         private static final AtomicReference<Boolean> cosmosContainerIdentityClassLoaded = new AtomicReference<>(false);
@@ -1175,66 +1157,12 @@
 
             if (snapshot == null) {
                 logger.error("CosmosContainerIdentityAccessor is not initialized yet!");
->>>>>>> d472c029
                 System.exit(9725); // Using a unique status code here to help debug the issue.
             }
 
             return snapshot;
         }
 
-<<<<<<< HEAD
-        public static void setFaultInjectionRuleAccessor(
-            final FaultInjectionRuleAccessor newAccessor) {
-
-            assert(newAccessor != null);
-
-            if (!accessor.compareAndSet(null, newAccessor)) {
-                logger.debug("FaultInjectionRuleAccessor already initialized!");
-            } else {
-                logger.debug("Setting FaultInjectionRuleAccessor...");
-                faultInjectionRuleClassLoaded.set(true);
-            }
-        }
-
-        public interface FaultInjectionRuleAccessor {
-            void setEffectiveFaultInjectionRule(FaultInjectionRule rule, IFaultInjectionRuleInternal ruleInternal);
-        }
-    }
-
-    public static final class FaultInjectionConditionHelper {
-        private final static AtomicBoolean faultInjectionConditionClassLoaded = new AtomicBoolean(false);
-        private final static AtomicReference<FaultInjectionConditionAccessor> accessor = new AtomicReference<>();
-
-        private FaultInjectionConditionHelper() {
-        }
-
-        public static void setFaultInjectionConditionAccessor(final FaultInjectionConditionAccessor newAccessor) {
-            if (!accessor.compareAndSet(null, newAccessor)) {
-                logger.debug("FaultInjectionConditionAccessor already initialized!");
-            } else {
-                logger.debug("Setting FaultInjectionConditionAccessor...");
-                faultInjectionConditionClassLoaded.set(true);
-            }
-        }
-
-        public static FaultInjectionConditionAccessor getFaultInjectionConditionAccessor() {
-            if (!faultInjectionConditionClassLoaded.get()) {
-                logger.debug("Initializing FaultInjectionConditionAccessor...");
-                initializeAllAccessors();
-            }
-
-            FaultInjectionConditionAccessor snapshot = accessor.get();
-            if (snapshot == null) {
-                logger.error("FaultInjectionConditionAccessor is not initialized yet!");
-                System.exit(9726); // Using a unique status code here to help debug the issue.
-            }
-
-            return snapshot;
-        }
-
-        public interface FaultInjectionConditionAccessor {
-            int getEffectiveReplicaCount(FaultInjectionCondition condition);
-=======
         public static void setCosmosContainerIdentityAccessor(final CosmosContainerIdentityAccessor newAccessor) {
 
             assert (newAccessor != null);
@@ -1251,7 +1179,82 @@
             String getDatabaseName(CosmosContainerIdentity cosmosContainerIdentity);
             String getContainerName(CosmosContainerIdentity cosmosContainerIdentity);
             String getContainerLink(CosmosContainerIdentity cosmosContainerIdentity);
->>>>>>> d472c029
+        }
+    }
+
+    public static final class FaultInjectionRuleHelper {
+        private final static AtomicBoolean faultInjectionRuleClassLoaded = new AtomicBoolean(false);
+        private final static AtomicReference<FaultInjectionRuleAccessor> accessor = new AtomicReference<>();
+
+        private FaultInjectionRuleHelper() {
+        }
+
+        public static FaultInjectionRuleAccessor getFaultInjectionRuleAccessor() {
+            if (!faultInjectionRuleClassLoaded.get()) {
+                logger.debug("Initializing FaultInjectionRuleAccessor...");
+                initializeAllAccessors();
+            }
+
+            FaultInjectionRuleAccessor snapshot = accessor.get();
+            if (snapshot == null) {
+                logger.error("FaultInjectionRuleAccessor is not initialized yet!");
+                System.exit(9726); // Using a unique status code here to help debug the issue.
+            }
+
+            return snapshot;
+        }
+
+        public static void setFaultInjectionRuleAccessor(
+            final FaultInjectionRuleAccessor newAccessor) {
+
+            assert(newAccessor != null);
+
+            if (!accessor.compareAndSet(null, newAccessor)) {
+                logger.debug("FaultInjectionRuleAccessor already initialized!");
+            } else {
+                logger.debug("Setting FaultInjectionRuleAccessor...");
+                faultInjectionRuleClassLoaded.set(true);
+            }
+        }
+
+        public interface FaultInjectionRuleAccessor {
+            void setEffectiveFaultInjectionRule(FaultInjectionRule rule, IFaultInjectionRuleInternal ruleInternal);
+        }
+    }
+
+    public static final class FaultInjectionConditionHelper {
+        private final static AtomicBoolean faultInjectionConditionClassLoaded = new AtomicBoolean(false);
+        private final static AtomicReference<FaultInjectionConditionAccessor> accessor = new AtomicReference<>();
+
+        private FaultInjectionConditionHelper() {
+        }
+
+        public static void setFaultInjectionConditionAccessor(final FaultInjectionConditionAccessor newAccessor) {
+            if (!accessor.compareAndSet(null, newAccessor)) {
+                logger.debug("FaultInjectionConditionAccessor already initialized!");
+            } else {
+                logger.debug("Setting FaultInjectionConditionAccessor...");
+                faultInjectionConditionClassLoaded.set(true);
+            }
+        }
+
+        public static FaultInjectionConditionAccessor getFaultInjectionConditionAccessor() {
+            if (!faultInjectionConditionClassLoaded.get()) {
+                logger.debug("Initializing FaultInjectionConditionAccessor...");
+                initializeAllAccessors();
+            }
+
+            FaultInjectionConditionAccessor snapshot = accessor.get();
+            if (snapshot == null) {
+                logger.error("FaultInjectionConditionAccessor is not initialized yet!");
+                System.exit(9727); // Using a unique status code here to help debug the issue.
+            }
+
+            return snapshot;
+        }
+
+        public interface FaultInjectionConditionAccessor {
+            int getEffectiveReplicaCount(FaultInjectionCondition condition);
         }
     }
 }