// Copyright (c) Microsoft Corporation. All rights reserved.
// Licensed under the MIT License.

package com.azure.cosmos.implementation;

import com.azure.core.http.ProxyOptions;
import com.azure.core.util.tracing.Tracer;
import com.azure.cosmos.BridgeInternal;
import com.azure.cosmos.ConsistencyLevel;
import com.azure.cosmos.CosmosAsyncClient;
import com.azure.cosmos.CosmosAsyncClientEncryptionKey;
import com.azure.cosmos.CosmosAsyncContainer;
import com.azure.cosmos.CosmosAsyncDatabase;
import com.azure.cosmos.CosmosClient;
import com.azure.cosmos.CosmosClientBuilder;
import com.azure.cosmos.CosmosContainerProactiveInitConfig;
import com.azure.cosmos.CosmosDiagnostics;
import com.azure.cosmos.CosmosDiagnosticsContext;
import com.azure.cosmos.CosmosDiagnosticsHandler;
import com.azure.cosmos.CosmosDiagnosticsThresholds;
import com.azure.cosmos.CosmosEndToEndOperationLatencyPolicyConfig;
import com.azure.cosmos.CosmosException;
import com.azure.cosmos.CosmosRegionSwitchHint;
import com.azure.cosmos.CosmosItemSerializer;
import com.azure.cosmos.DirectConnectionConfig;
import com.azure.cosmos.GlobalThroughputControlConfig;
import com.azure.cosmos.SessionRetryOptions;
import com.azure.cosmos.ThroughputControlGroupConfig;
import com.azure.cosmos.implementation.apachecommons.lang.tuple.Pair;
import com.azure.cosmos.implementation.batch.BulkExecutorDiagnosticsTracker;
import com.azure.cosmos.implementation.batch.ItemBatchOperation;
import com.azure.cosmos.implementation.batch.PartitionScopeThresholds;
import com.azure.cosmos.implementation.clienttelemetry.ClientTelemetry;
import com.azure.cosmos.implementation.clienttelemetry.CosmosMeterOptions;
import com.azure.cosmos.implementation.clienttelemetry.MetricCategory;
import com.azure.cosmos.implementation.clienttelemetry.TagName;
import com.azure.cosmos.implementation.directconnectivity.ContainerDirectConnectionMetadata;
import com.azure.cosmos.implementation.directconnectivity.Uri;
import com.azure.cosmos.implementation.directconnectivity.rntbd.RntbdChannelStatistics;
import com.azure.cosmos.implementation.faultinjection.IFaultInjectorProvider;
import com.azure.cosmos.implementation.patch.PatchOperation;
import com.azure.cosmos.implementation.routing.PartitionKeyInternal;
import com.azure.cosmos.implementation.spark.OperationContextAndListenerTuple;
import com.azure.cosmos.models.CosmosBatch;
import com.azure.cosmos.models.CosmosBatchOperationResult;
import com.azure.cosmos.models.CosmosBatchRequestOptions;
import com.azure.cosmos.models.CosmosBatchResponse;
import com.azure.cosmos.models.CosmosBulkExecutionOptions;
import com.azure.cosmos.models.CosmosBulkExecutionThresholdsState;
import com.azure.cosmos.models.CosmosBulkItemResponse;
import com.azure.cosmos.models.CosmosChangeFeedRequestOptions;
import com.azure.cosmos.models.CosmosClientEncryptionKeyResponse;
import com.azure.cosmos.models.CosmosClientTelemetryConfig;
import com.azure.cosmos.models.CosmosContainerIdentity;
import com.azure.cosmos.models.CosmosContainerProperties;
import com.azure.cosmos.models.CosmosItemIdentity;
import com.azure.cosmos.models.CosmosItemRequestOptions;
import com.azure.cosmos.models.CosmosItemResponse;
import com.azure.cosmos.models.CosmosMetricName;
import com.azure.cosmos.models.CosmosPatchItemRequestOptions;
import com.azure.cosmos.models.CosmosPatchOperations;
import com.azure.cosmos.models.CosmosQueryRequestOptions;
import com.azure.cosmos.models.CosmosReadManyRequestOptions;
import com.azure.cosmos.models.FeedRange;
import com.azure.cosmos.models.FeedResponse;
import com.azure.cosmos.models.ModelBridgeInternal;
import com.azure.cosmos.models.PartitionKey;
import com.azure.cosmos.models.PartitionKeyDefinition;
import com.azure.cosmos.models.PriorityLevel;
import com.azure.cosmos.models.SqlQuerySpec;
import com.azure.cosmos.util.CosmosPagedFlux;
import com.azure.cosmos.util.UtilBridgeInternal;
import com.fasterxml.jackson.databind.JsonNode;
import com.fasterxml.jackson.databind.node.ObjectNode;
import io.micrometer.core.instrument.MeterRegistry;
import io.micrometer.core.instrument.Tag;
import org.slf4j.Logger;
import org.slf4j.LoggerFactory;
import reactor.core.publisher.Flux;
import reactor.core.publisher.Mono;

import java.time.Duration;
import java.util.Collection;
import java.util.EnumSet;
import java.util.List;
import java.util.Map;
import java.util.concurrent.Callable;
import java.util.concurrent.ConcurrentMap;
import java.util.concurrent.atomic.AtomicBoolean;
import java.util.concurrent.atomic.AtomicReference;
import java.util.function.Function;

public class ImplementationBridgeHelpers {
    private final static Logger logger = LoggerFactory.getLogger(ImplementationBridgeHelpers.class);

    private static void  initializeAllAccessors() {
        BridgeInternal.initializeAllAccessors();
        ModelBridgeInternal.initializeAllAccessors();
        UtilBridgeInternal.initializeAllAccessors();
    }

    public static final class CosmosClientBuilderHelper {
        private static final AtomicReference<CosmosClientBuilderAccessor> accessor = new AtomicReference<>();
        private static final AtomicBoolean cosmosClientBuilderClassLoaded = new AtomicBoolean(false);

        private CosmosClientBuilderHelper() {}

        public static void setCosmosClientBuilderAccessor(final CosmosClientBuilderAccessor newAccessor) {
            if (!accessor.compareAndSet(null, newAccessor)) {
                logger.debug("CosmosClientBuilderAccessor already initialized!");
            } else {
                logger.debug("Setting CosmosClientBuilderAccessor...");
                cosmosClientBuilderClassLoaded.set(true);
            }
        }

        public static CosmosClientBuilderAccessor getCosmosClientBuilderAccessor() {
            if (!cosmosClientBuilderClassLoaded.get()) {
                logger.debug("Initializing CosmosClientBuilderAccessor...");
                initializeAllAccessors();
            }

            CosmosClientBuilderAccessor snapshot = accessor.get();
            if (snapshot == null) {
                logger.error("CosmosClientBuilderAccessor is not initialized yet!");
            }

            return snapshot;
        }

        public interface CosmosClientBuilderAccessor {
            void setCosmosClientMetadataCachesSnapshot(CosmosClientBuilder builder,
                                                       CosmosClientMetadataCachesSnapshot metadataCache);

            CosmosClientMetadataCachesSnapshot getCosmosClientMetadataCachesSnapshot(CosmosClientBuilder builder);

            void setCosmosClientApiType(CosmosClientBuilder builder, ApiType apiType);

            ApiType getCosmosClientApiType(CosmosClientBuilder builder);

            ConnectionPolicy getConnectionPolicy(CosmosClientBuilder builder);

            ConnectionPolicy buildConnectionPolicy(CosmosClientBuilder builder);

            Configs getConfigs(CosmosClientBuilder builder);

            ConsistencyLevel getConsistencyLevel(CosmosClientBuilder builder);

            String getEndpoint(CosmosClientBuilder builder);

            CosmosItemSerializer getDefaultCustomSerializer(CosmosClientBuilder builder);
        }
    }

    public static final class PartitionKeyHelper {
        private final static AtomicBoolean partitionKeyClassLoaded = new AtomicBoolean(false);
        private final static AtomicReference<PartitionKeyAccessor> accessor = new AtomicReference<>();

        private PartitionKeyHelper() {}

        public static void setPartitionKeyAccessor(final PartitionKeyAccessor newAccessor) {
            if (!accessor.compareAndSet(null, newAccessor)) {
                logger.debug("PartitionKeyAccessor already initialized!");
            } else {
                logger.debug("Setting PartitionKeyAccessor...");
                partitionKeyClassLoaded.set(true);
            }
        }

        public static PartitionKeyAccessor getPartitionKeyAccessor() {
            if (!partitionKeyClassLoaded.get()) {
                logger.debug("Initializing PartitionKeyAccessor...");
                initializeAllAccessors();
            }

            PartitionKeyAccessor snapshot = accessor.get();
            if (snapshot == null) {
                logger.error("PartitionKeyAccessor is not initialized yet!");
            }

            return snapshot;
        }

        public interface PartitionKeyAccessor {
            PartitionKey toPartitionKey(PartitionKeyInternal partitionKeyInternal);
            PartitionKey toPartitionKey(List<Object> values, boolean strict);
        }
    }

    public static final class DirectConnectionConfigHelper {
        private final static AtomicBoolean directConnectionConfigClassLoaded = new AtomicBoolean(false);
        private final static AtomicReference<DirectConnectionConfigAccessor> accessor = new AtomicReference<>();

        private DirectConnectionConfigHelper() {}

        public static void setDirectConnectionConfigAccessor(final DirectConnectionConfigAccessor newAccessor) {
            if (!accessor.compareAndSet(null, newAccessor)) {
                logger.debug("DirectConnectionConfigAccessor already initialized!");
            } else {
                logger.debug("Setting DirectConnectionConfigAccessor...");
                directConnectionConfigClassLoaded.set(true);
            }
        }

        public static DirectConnectionConfigAccessor getDirectConnectionConfigAccessor() {
            if (!directConnectionConfigClassLoaded.get()) {
                logger.debug("Initializing DirectConnectionConfigAccessor...");
                initializeAllAccessors();
            }

            DirectConnectionConfigAccessor snapshot = accessor.get();
            if (snapshot == null) {
                logger.error("DirectConnectionConfigAccessor is not initialized yet!");
            }

            return snapshot;
        }

        public interface DirectConnectionConfigAccessor {
            int getIoThreadCountPerCoreFactor(DirectConnectionConfig config);
            DirectConnectionConfig setIoThreadCountPerCoreFactor(
                DirectConnectionConfig config, int ioThreadCountPerCoreFactor);
            int getIoThreadPriority(DirectConnectionConfig config);
            DirectConnectionConfig setIoThreadPriority(
                DirectConnectionConfig config, int ioThreadPriority);
            DirectConnectionConfig setHealthCheckTimeoutDetectionEnabled(
                DirectConnectionConfig directConnectionConfig, boolean timeoutDetectionEnabled);
            boolean isHealthCheckTimeoutDetectionEnabled(DirectConnectionConfig directConnectionConfig);
            DirectConnectionConfig setMinConnectionPoolSizePerEndpoint(DirectConnectionConfig directConnectionConfig, int minConnectionPoolSizePerEndpoint);

            int getMinConnectionPoolSizePerEndpoint(DirectConnectionConfig directConnectionConfig);
        }
    }

    public static final class CosmosQueryRequestOptionsHelper {
        private final static AtomicBoolean cosmosQueryRequestOptionsClassLoaded = new AtomicBoolean(false);
        private final static AtomicReference<CosmosQueryRequestOptionsAccessor> accessor = new AtomicReference<>();

        private CosmosQueryRequestOptionsHelper() {}

        public static void setCosmosQueryRequestOptionsAccessor(final CosmosQueryRequestOptionsAccessor newAccessor) {
            if (!accessor.compareAndSet(null, newAccessor)) {
                logger.debug("CosmosQueryRequestOptionsAccessor already initialized!");
            } else {
                logger.debug("Setting CosmosQueryRequestOptionsAccessor...");
                cosmosQueryRequestOptionsClassLoaded.set(true);
            }
        }

        public static CosmosQueryRequestOptionsAccessor getCosmosQueryRequestOptionsAccessor() {
            if (!cosmosQueryRequestOptionsClassLoaded.get()) {
                logger.debug("Initializing CosmosQueryRequestOptionsAccessor...");
                initializeAllAccessors();
            }

            CosmosQueryRequestOptionsAccessor snapshot = accessor.get();
            if (snapshot == null) {
                logger.error("CosmosQueryRequestOptionsAccessor is not initialized yet!");
            }

            return snapshot;
        }

        public interface CosmosQueryRequestOptionsAccessor {
            CosmosQueryRequestOptionsBase<?> getImpl(CosmosQueryRequestOptions options);
            CosmosQueryRequestOptions clone(CosmosQueryRequestOptions toBeCloned);
            CosmosQueryRequestOptions clone(CosmosQueryRequestOptionsBase<?> toBeCloned);
            boolean isQueryPlanRetrievalDisallowed(CosmosQueryRequestOptions queryRequestOptions);
            CosmosQueryRequestOptions disallowQueryPlanRetrieval(CosmosQueryRequestOptions queryRequestOptions);
            boolean isEmptyPageDiagnosticsEnabled(CosmosQueryRequestOptions queryRequestOptions);
            String getQueryNameOrDefault(CosmosQueryRequestOptions queryRequestOptions, String defaultQueryName);
            RequestOptions toRequestOptions(CosmosQueryRequestOptions queryRequestOptions);
            List<CosmosDiagnostics> getCancelledRequestDiagnosticsTracker(CosmosQueryRequestOptions options);
            void setCancelledRequestDiagnosticsTracker(
                CosmosQueryRequestOptions options,
                List<CosmosDiagnostics> cancelledRequestDiagnosticsTracker);
            void setAllowEmptyPages(CosmosQueryRequestOptions options, boolean emptyPagesAllowed);

            boolean getAllowEmptyPages(CosmosQueryRequestOptions options);

            Integer getMaxItemCount(CosmosQueryRequestOptions options);

            String getRequestContinuation(CosmosQueryRequestOptions options);
        }
    }

    public static final class CosmosReadManyRequestOptionsHelper {
        private final static AtomicBoolean cosmosReadManyRequestOptionsClassLoaded = new AtomicBoolean(false);
        private final static AtomicReference<CosmosReadManyRequestOptionsAccessor> accessor = new AtomicReference<>();

        private CosmosReadManyRequestOptionsHelper() {}

        public static void setCosmosReadManyRequestOptionsAccessor(final CosmosReadManyRequestOptionsAccessor newAccessor) {
            if (!accessor.compareAndSet(null, newAccessor)) {
                logger.debug("CosmosReadManyRequestOptionsAccessor already initialized!");
            } else {
                logger.debug("Setting CosmosReadManyRequestOptionsAccessor...");
                cosmosReadManyRequestOptionsClassLoaded.set(true);
            }
        }

        public static CosmosReadManyRequestOptionsAccessor getCosmosReadManyRequestOptionsAccessor() {
            if (!cosmosReadManyRequestOptionsClassLoaded.get()) {
                logger.debug("Initializing CosmosReadManyRequestOptionsAccessor...");
                initializeAllAccessors();
            }

            CosmosReadManyRequestOptionsAccessor snapshot = accessor.get();
            if (snapshot == null) {
                logger.error("CosmosReadManyRequestOptionsAccessor is not initialized yet!");
            }

            return snapshot;
        }

        public interface CosmosReadManyRequestOptionsAccessor {
            public CosmosQueryRequestOptionsBase<?> getImpl(CosmosReadManyRequestOptions options);
        }
    }

    public static final class CosmosChangeFeedRequestOptionsHelper {
        private final static AtomicBoolean cosmosChangeFeedRequestOptionsClassLoaded = new AtomicBoolean(false);
        private final static AtomicReference<CosmosChangeFeedRequestOptionsAccessor> accessor = new AtomicReference<>();

        private CosmosChangeFeedRequestOptionsHelper() {}

        public static void setCosmosChangeFeedRequestOptionsAccessor(final CosmosChangeFeedRequestOptionsAccessor newAccessor) {
            if (!accessor.compareAndSet(null, newAccessor)) {
                logger.debug("CosmosChangeFeedRequestOptionsAccessor already initialized!");
            } else {
                logger.debug("Setting CosmosChangeFeedRequestOptionsAccessor...");
                cosmosChangeFeedRequestOptionsClassLoaded.set(true);
            }
        }

        public static CosmosChangeFeedRequestOptionsAccessor getCosmosChangeFeedRequestOptionsAccessor() {
            if (!cosmosChangeFeedRequestOptionsClassLoaded.get()) {
                logger.debug("Initializing CosmosChangeFeedRequestOptionsAccessor...");
                initializeAllAccessors();
            }

            CosmosChangeFeedRequestOptionsAccessor snapshot = accessor.get();
            if (snapshot == null) {
                logger.error("CosmosChangeFeedRequestOptionsAccessor is not initialized yet!");
            }

            return snapshot;
        }

        public interface CosmosChangeFeedRequestOptionsAccessor {
            CosmosChangeFeedRequestOptions setHeader(CosmosChangeFeedRequestOptions changeFeedRequestOptions, String name, String value);
            Map<String, String> getHeader(CosmosChangeFeedRequestOptions changeFeedRequestOptions);
            void setOperationContext(CosmosChangeFeedRequestOptions changeFeedRequestOptions, OperationContextAndListenerTuple operationContext);
            OperationContextAndListenerTuple getOperationContext(CosmosChangeFeedRequestOptions changeFeedRequestOptions);
            CosmosDiagnosticsThresholds getDiagnosticsThresholds(CosmosChangeFeedRequestOptions options);
            List<String> getExcludeRegions(CosmosChangeFeedRequestOptions cosmosChangeFeedRequestOptions);
            CosmosChangeFeedRequestOptions createForProcessingFromContinuation(String continuation, FeedRange targetRange, String continuationLsn);

            CosmosChangeFeedRequestOptions clone(CosmosChangeFeedRequestOptions toBeCloned);
        }
    }

    public static final class CosmosItemRequestOptionsHelper {
        private final static AtomicBoolean cosmosItemRequestOptionsClassLoaded = new AtomicBoolean(false);
        private final static AtomicReference<CosmosItemRequestOptionsAccessor> accessor = new AtomicReference<>();

        private CosmosItemRequestOptionsHelper() {}

        public static void setCosmosItemRequestOptionsAccessor(final CosmosItemRequestOptionsAccessor newAccessor) {
            if (!accessor.compareAndSet(null, newAccessor)) {
                logger.debug("CosmosItemRequestOptionsAccessor already initialized!");
            } else {
                logger.debug("Setting CosmosItemRequestOptionsAccessor...");
                cosmosItemRequestOptionsClassLoaded.set(true);
            }
        }

        public static CosmosItemRequestOptionsAccessor getCosmosItemRequestOptionsAccessor() {
            if (!cosmosItemRequestOptionsClassLoaded.get()) {
                logger.debug("Initializing CosmosItemRequestOptionsAccessor...");
                initializeAllAccessors();
            }

            CosmosItemRequestOptionsAccessor snapshot = accessor.get();
            if (snapshot == null) {
                logger.error("CosmosItemRequestOptionsAccessor is not initialized yet!");
            }

            return snapshot;
        }

        public interface CosmosItemRequestOptionsAccessor {
            RequestOptions toRequestOptions(CosmosItemRequestOptions itemRequestOptions, CosmosItemSerializer effectiveItemSerializer);
            void setOperationContext(CosmosItemRequestOptions queryRequestOptions, OperationContextAndListenerTuple operationContext);
            OperationContextAndListenerTuple getOperationContext(CosmosItemRequestOptions queryRequestOptions);
            CosmosItemRequestOptions clone(CosmosItemRequestOptions options);
            CosmosItemRequestOptions setHeader(CosmosItemRequestOptions cosmosItemRequestOptions, String name, String value);
            Map<String, String> getHeader(CosmosItemRequestOptions cosmosItemRequestOptions);
            CosmosDiagnosticsThresholds getDiagnosticsThresholds(CosmosItemRequestOptions cosmosItemRequestOptions);
            CosmosItemRequestOptions setNonIdempotentWriteRetryPolicy(
                CosmosItemRequestOptions options,
                boolean enabled,
                boolean useTrackingIds);
            WriteRetryPolicy calculateAndGetEffectiveNonIdempotentRetriesEnabled(
                CosmosItemRequestOptions cosmosItemRequestOptions,
                WriteRetryPolicy clientDefault,
                boolean operationDefault);

            CosmosEndToEndOperationLatencyPolicyConfig getEndToEndOperationLatencyPolicyConfig(
                CosmosItemRequestOptions options);

            CosmosPatchItemRequestOptions clonePatchItemRequestOptions(CosmosPatchItemRequestOptions options);
        }
    }

    public static final class CosmosBulkExecutionOptionsHelper {
        private final static AtomicBoolean cosmosBulkExecutionOptionsClassLoaded = new AtomicBoolean(false);
        private final static AtomicReference<CosmosBulkExecutionOptionsAccessor> accessor = new AtomicReference<>();

        private CosmosBulkExecutionOptionsHelper() {}

        public static void setCosmosBulkExecutionOptionsAccessor(final CosmosBulkExecutionOptionsAccessor newAccessor) {
            if (!accessor.compareAndSet(null, newAccessor)) {
                logger.debug("CosmosBulkExecutionOptionsAccessor already initialized!");
            } else {
                logger.debug("Setting CosmosBulkExecutionOptionsAccessor...");
                cosmosBulkExecutionOptionsClassLoaded.set(true);
            }
        }

        public static CosmosBulkExecutionOptionsAccessor getCosmosBulkExecutionOptionsAccessor() {
            if (!cosmosBulkExecutionOptionsClassLoaded.get()) {
                logger.debug("Initializing CosmosBulkExecutionOptionsAccessor...");
                initializeAllAccessors();
            }

            CosmosBulkExecutionOptionsAccessor snapshot = accessor.get();
            if (snapshot == null) {
                logger.error("CosmosBulkExecutionOptionsAccessor is not initialized yet!");
            }

            return snapshot;
        }

        public interface CosmosBulkExecutionOptionsAccessor {
            void setOperationContext(
                CosmosBulkExecutionOptions options,
                OperationContextAndListenerTuple operationContext);

            OperationContextAndListenerTuple getOperationContext(CosmosBulkExecutionOptions options);

            <T> T getLegacyBatchScopedContext(CosmosBulkExecutionOptions options);

            double getMinTargetedMicroBatchRetryRate(CosmosBulkExecutionOptions options);

            double getMaxTargetedMicroBatchRetryRate(CosmosBulkExecutionOptions options);

            CosmosBulkExecutionOptions setTargetedMicroBatchRetryRate(
                CosmosBulkExecutionOptions options,
                double minRetryRate,
                double maxRetryRate);

            int getMaxMicroBatchPayloadSizeInBytes(CosmosBulkExecutionOptions options);

            CosmosBulkExecutionOptions setMaxMicroBatchPayloadSizeInBytes(CosmosBulkExecutionOptions options, int maxMicroBatchPayloadSizeInBytes);

            int getMaxMicroBatchConcurrency(CosmosBulkExecutionOptions options);

            Integer getMaxConcurrentCosmosPartitions(CosmosBulkExecutionOptions options);

            CosmosBulkExecutionOptions setMaxConcurrentCosmosPartitions(
                CosmosBulkExecutionOptions options, int mxConcurrentCosmosPartitions);

            Duration getMaxMicroBatchInterval(CosmosBulkExecutionOptions options);

            CosmosBulkExecutionOptions setHeader(CosmosBulkExecutionOptions cosmosBulkExecutionOptions,
                                                 String name, String value);

            Map<String, String> getHeader(CosmosBulkExecutionOptions cosmosBulkExecutionOptions);

            Map<String, String> getCustomOptions(CosmosBulkExecutionOptions cosmosBulkExecutionOptions);
            List<String> getExcludeRegions(CosmosBulkExecutionOptions cosmosBulkExecutionOptions);
            int getMaxMicroBatchSize(CosmosBulkExecutionOptions cosmosBulkExecutionOptions);
            void setDiagnosticsTracker(CosmosBulkExecutionOptions cosmosBulkExecutionOptions, BulkExecutorDiagnosticsTracker tracker);
            BulkExecutorDiagnosticsTracker getDiagnosticsTracker(CosmosBulkExecutionOptions cosmosBulkExecutionOptions);

            CosmosBulkExecutionOptions clone(CosmosBulkExecutionOptions toBeCloned);
        }
    }

    public static final class CosmosItemResponseHelper {
        private final static AtomicBoolean cosmosItemResponseClassLoaded = new AtomicBoolean(false);
        private final static AtomicReference<CosmosItemResponseBuilderAccessor> accessor = new AtomicReference<>();

        private CosmosItemResponseHelper() {
        }


        public static void setCosmosItemResponseBuilderAccessor(final CosmosItemResponseBuilderAccessor newAccessor) {
            if (!accessor.compareAndSet(null, newAccessor)) {
                logger.debug("CosmosItemResponseBuilderAccessor already initialized!");
            } else {
                logger.debug("Setting CosmosItemResponseBuilderAccessor...");
                cosmosItemResponseClassLoaded.set(true);
            }
        }

        public static CosmosItemResponseBuilderAccessor getCosmosItemResponseBuilderAccessor() {
            if (!cosmosItemResponseClassLoaded.get()) {
                logger.debug("Initializing CosmosItemResponseBuilderAccessor...");
                initializeAllAccessors();
            }

            CosmosItemResponseBuilderAccessor snapshot = accessor.get();
            if (snapshot == null) {
                logger.error("CosmosItemResponseBuilderAccessor is not initialized yet!");
            }

            return snapshot;
        }

        public interface CosmosItemResponseBuilderAccessor {
            <T> CosmosItemResponse<T> createCosmosItemResponse(CosmosItemResponse<byte[]> response,
                                                               Class<T> classType,
                                                               CosmosItemSerializer serializer);

            <T> CosmosItemResponse<T> createCosmosItemResponse(ResourceResponse<Document> response,
                                                               Class<T> classType,
                                                               CosmosItemSerializer serializer);


            <T> CosmosItemResponse<T> withRemappedStatusCode(
                CosmosItemResponse<T> originalResponse,
                int newStatusCode,
                double additionalRequestCharge,
                boolean isContentResponseOnWriteEnabled);

            byte[] getByteArrayContent(CosmosItemResponse<byte[]> response);

            void setByteArrayContent(CosmosItemResponse<byte[]> response, Pair<byte[], JsonNode> content);

            ResourceResponse<Document> getResourceResponse(CosmosItemResponse<byte[]> response);

            boolean hasTrackingId(CosmosItemResponse<?> response, String candidate);
        }
    }

    public static final class CosmosClientHelper {
        private final static AtomicBoolean cosmosClientClassLoaded = new AtomicBoolean(false);
        private final static AtomicReference<CosmosClientAccessor> accessor = new AtomicReference<>();

        private CosmosClientHelper() {
        }

        public static void setCosmosClientAccessor(final CosmosClientAccessor newAccessor) {
            if (!accessor.compareAndSet(null, newAccessor)) {
                logger.debug("CosmosClientAccessor already initialized!");
            } else {
                logger.debug("Setting CosmosClientAccessor...");
                cosmosClientClassLoaded.set(true);
            }
        }

        public static CosmosClientAccessor getCosmosClientAccessor() {
            if (!cosmosClientClassLoaded.get()) {
                logger.debug("Initializing CosmosClientAccessor...");
                initializeAllAccessors();
            }

            CosmosClientAccessor snapshot = accessor.get();
            if (snapshot == null) {
                logger.error("CosmosClientAccessor is not initialized yet!");
            }

            return snapshot;
        }

        public interface CosmosClientAccessor {
            CosmosAsyncClient getCosmosAsyncClient(CosmosClient cosmosClient);
        }
    }

    public static final class CosmosContainerPropertiesHelper {
        private final static AtomicBoolean cosmosContainerPropertiesClassLoaded = new AtomicBoolean(false);
        private final static AtomicReference<CosmosContainerPropertiesAccessor> accessor = new AtomicReference<>();

        private CosmosContainerPropertiesHelper() {
        }

        public static void setCosmosContainerPropertiesAccessor(final CosmosContainerPropertiesAccessor newAccessor) {
            if (!accessor.compareAndSet(null, newAccessor)) {
                logger.debug("CosmosContainerPropertiesAccessor already initialized!");
            } else {
                logger.debug("Setting CosmosContainerPropertiesAccessor...");
                cosmosContainerPropertiesClassLoaded.set(true);
            }
        }

        public static CosmosContainerPropertiesAccessor getCosmosContainerPropertiesAccessor() {
            if (!cosmosContainerPropertiesClassLoaded.get()) {
                logger.debug("Initializing CosmosContainerPropertiesAccessor...");
                initializeAllAccessors();
            }

            CosmosContainerPropertiesAccessor snapshot = accessor.get();
            if (snapshot == null) {
                logger.error("CosmosContainerPropertiesAccessor is not initialized yet!");
            }

            return snapshot;
        }

        public interface CosmosContainerPropertiesAccessor {
            CosmosContainerProperties create(DocumentCollection documentCollection);
            String getSelfLink(CosmosContainerProperties cosmosContainerProperties);
            void setSelfLink(CosmosContainerProperties cosmosContainerProperties, String selfLink);
        }
    }

    public static final class CosmosPageFluxHelper {
        private final static AtomicBoolean cosmosPagedFluxClassLoaded = new AtomicBoolean(false);
        private final static AtomicReference<CosmosPageFluxAccessor> accessor = new AtomicReference<>();

        private CosmosPageFluxHelper() {
        }

        public static <T> void setCosmosPageFluxAccessor(final CosmosPageFluxAccessor newAccessor) {
            if (!accessor.compareAndSet(null, newAccessor)) {
                logger.debug("CosmosPageFluxAccessor already initialized!");
            } else {
                logger.debug("Setting CosmosPageFluxAccessor...");
                cosmosPagedFluxClassLoaded.set(true);
            }
        }

        public static <T> CosmosPageFluxAccessor getCosmosPageFluxAccessor() {
            if (!cosmosPagedFluxClassLoaded.get()) {
                logger.debug("Initializing CosmosPageFluxAccessor...");
                initializeAllAccessors();
            }

            CosmosPageFluxAccessor snapshot = accessor.get();
            if (snapshot == null) {
                logger.error("CosmosPageFluxAccessor is not initialized yet!");
            }

            return snapshot;
        }

        public interface CosmosPageFluxAccessor {
            <T> CosmosPagedFlux<T> getCosmosPagedFlux(Function<CosmosPagedFluxOptions, Flux<FeedResponse<T>>> optionsFluxFunction);
        }
    }

    public static final class CosmosAsyncDatabaseHelper {
        private final static AtomicBoolean cosmosAsyncDatabaseClassLoaded = new AtomicBoolean(false);
        private final static AtomicReference<CosmosAsyncDatabaseAccessor> accessor = new AtomicReference<>();

        private CosmosAsyncDatabaseHelper() {
        }

        public static <T> void setCosmosAsyncDatabaseAccessor(final CosmosAsyncDatabaseAccessor newAccessor) {
            if (!accessor.compareAndSet(null, newAccessor)) {
                logger.debug("CosmosAsyncDatabaseAccessor already initialized!");
            } else {
                logger.debug("Setting CosmosAsyncDatabaseAccessor...");
                cosmosAsyncDatabaseClassLoaded.set(true);
            }
        }

        public static <T> CosmosAsyncDatabaseAccessor getCosmosAsyncDatabaseAccessor() {
            if (!cosmosAsyncDatabaseClassLoaded.get()) {
                logger.debug("Initializing CosmosAsyncDatabaseAccessor...");
                initializeAllAccessors();
            }

            CosmosAsyncDatabaseAccessor snapshot = accessor.get();
            if (snapshot == null) {
                logger.error("CosmosAsyncDatabaseAccessor is not initialized yet!");
            }

            return snapshot;
        }

        public interface CosmosAsyncDatabaseAccessor {
            CosmosAsyncClient getCosmosAsyncClient(CosmosAsyncDatabase cosmosAsyncDatabase);
            String getLink(CosmosAsyncDatabase cosmosAsyncDatabase);
        }
    }

    public static final class CosmosBulkExecutionThresholdsStateHelper {
        private final static AtomicBoolean cosmosBulkExecutionThresholdsStateClassLoaded = new AtomicBoolean(false);
        private final static AtomicReference<CosmosBulkExecutionThresholdsStateAccessor> accessor = new AtomicReference<>();

        private CosmosBulkExecutionThresholdsStateHelper() {
        }

        public static void setBulkExecutionThresholdsAccessor(final CosmosBulkExecutionThresholdsStateAccessor newAccessor) {
            if (!accessor.compareAndSet(null, newAccessor)) {
                logger.debug("CosmosBulkExecutionThresholdsStateAccessor already initialized!");
            } else {
                logger.debug("Setting CosmosBulkExecutionThresholdsStateAccessor...");
                cosmosBulkExecutionThresholdsStateClassLoaded.set(true);
            }
        }

        public static CosmosBulkExecutionThresholdsStateAccessor getBulkExecutionThresholdsAccessor() {
            if (!cosmosBulkExecutionThresholdsStateClassLoaded.get()) {
                logger.debug("Initializing CosmosBulkExecutionThresholdsStateAccessor...");
                initializeAllAccessors();
            }

            CosmosBulkExecutionThresholdsStateAccessor snapshot = accessor.get();
            if (snapshot == null) {
                logger.error("CosmosBulkExecutionThresholdsStateAccessor is not initialized yet!");
            }

            return snapshot;
        }

        public interface CosmosBulkExecutionThresholdsStateAccessor {
            ConcurrentMap<String, PartitionScopeThresholds> getPartitionScopeThresholds(
                CosmosBulkExecutionThresholdsState thresholds);
            CosmosBulkExecutionThresholdsState createWithPartitionScopeThresholds(
                ConcurrentMap<String, PartitionScopeThresholds> partitionScopeThresholds);
        }
    }

    public static final class CosmosDiagnosticsHelper {
        private final static AtomicBoolean cosmosDiagnosticsClassLoaded = new AtomicBoolean(false);
        private final static AtomicReference<CosmosDiagnosticsAccessor> accessor = new AtomicReference<>();

        private CosmosDiagnosticsHelper() {
        }

        public static void setCosmosDiagnosticsAccessor(final CosmosDiagnosticsAccessor newAccessor) {
            if (!accessor.compareAndSet(null, newAccessor)) {
                logger.debug("CosmosDiagnosticsAccessor already initialized!");
            } else {
                logger.debug("Setting CosmosDiagnosticsAccessor...");
                cosmosDiagnosticsClassLoaded.set(true);
            }
        }

        public static CosmosDiagnosticsAccessor getCosmosDiagnosticsAccessor() {
            if (!cosmosDiagnosticsClassLoaded.get()) {
                logger.debug("Initializing CosmosDiagnosticsAccessor...");
                initializeAllAccessors();
            }

            CosmosDiagnosticsAccessor snapshot = accessor.get();
            if (snapshot == null) {
                logger.error("CosmosDiagnosticsAccessor is not initialized yet!");
            }

            return snapshot;
        }

        public interface CosmosDiagnosticsAccessor {
            FeedResponseDiagnostics getFeedResponseDiagnostics(CosmosDiagnostics cosmosDiagnostics);
            AtomicBoolean isDiagnosticsCapturedInPagedFlux(CosmosDiagnostics cosmosDiagnostics);
            Collection<ClientSideRequestStatistics> getClientSideRequestStatistics(CosmosDiagnostics cosmosDiagnostics);

            Collection<ClientSideRequestStatistics> getClientSideRequestStatisticsForQueryPipelineAggregations(CosmosDiagnostics cosmosDiagnostics);
            int getTotalResponsePayloadSizeInBytes(CosmosDiagnostics cosmosDiagnostics);
            int getRequestPayloadSizeInBytes(CosmosDiagnostics cosmosDiagnostics);
            ClientSideRequestStatistics getClientSideRequestStatisticsRaw(CosmosDiagnostics cosmosDiagnostics);
            void addClientSideDiagnosticsToFeed(
                CosmosDiagnostics cosmosDiagnostics,
                Collection<ClientSideRequestStatistics> requestStatistics);

            void setSamplingRateSnapshot(CosmosDiagnostics cosmosDiagnostics, double samplingRate);

            CosmosDiagnostics create(DiagnosticsClientContext clientContext, double samplingRate);
            void recordAddressResolutionEnd(
                RxDocumentServiceRequest request,
                String identifier,
                String errorMessage,
                long transportRequestId);

            boolean isNotEmpty(CosmosDiagnostics cosmosDiagnostics);

            void setDiagnosticsContext(CosmosDiagnostics cosmosDiagnostics, CosmosDiagnosticsContext ctx);
        }
    }

    public static final class CosmosDiagnosticsContextHelper {
        private final static AtomicBoolean cosmosDiagnosticsContextClassLoaded = new AtomicBoolean(false);
        private final static AtomicReference<CosmosDiagnosticsContextAccessor> accessor = new AtomicReference<>();

        private CosmosDiagnosticsContextHelper() {
        }

        public static void setCosmosDiagnosticsContextAccessor(final CosmosDiagnosticsContextAccessor newAccessor) {
            if (!accessor.compareAndSet(null, newAccessor)) {
                logger.debug("CosmosDiagnosticsContextAccessor already initialized!");
            } else {
                logger.debug("Setting CosmosDiagnosticsContextAccessor...");
                cosmosDiagnosticsContextClassLoaded.set(true);
            }
        }

        public static CosmosDiagnosticsContextAccessor getCosmosDiagnosticsContextAccessor() {
            if (!cosmosDiagnosticsContextClassLoaded.get()) {
                logger.debug("Initializing CosmosDiagnosticsAccessor...");
                initializeAllAccessors();
            }

            CosmosDiagnosticsContextAccessor snapshot = accessor.get();
            if (snapshot == null) {
                logger.error("CosmosDiagnosticsAccessor is not initialized yet!");
            }

            return snapshot;
        }

        public interface CosmosDiagnosticsContextAccessor {
            CosmosDiagnosticsContext create(
                String spanName,
                String account,
                String endpoint,
                String databaseId,
                String containerId,
                ResourceType resourceType,
                OperationType operationType,
                String operationId,
                ConsistencyLevel consistencyLevel,
                Integer maxItemCount,
                CosmosDiagnosticsThresholds thresholds,
                String trackingId,
                String connectionMode,
                String userAgent,
                Integer sequenceNumber,
                String queryStatement);

            CosmosDiagnosticsSystemUsageSnapshot createSystemUsageSnapshot(
                String cpu,
                String used,
                String available,
                int cpuCount);

            void startOperation(CosmosDiagnosticsContext ctx);

            void recordOperation(
                CosmosDiagnosticsContext ctx,
                int statusCode,
                int subStatusCode,
                Integer actualItemCount,
                Double requestCharge,
                CosmosDiagnostics diagnostics,
                Throwable finalError);

            boolean endOperation(
                CosmosDiagnosticsContext ctx,
                int statusCode,
                int subStatusCode,
                Integer actualItemCount,
                Double requestCharge,
                CosmosDiagnostics diagnostics,
                Throwable finalError);

            void addRequestCharge(CosmosDiagnosticsContext ctx, float requestCharge);

            void addRequestSize(CosmosDiagnosticsContext ctx, int bytes);

            void addResponseSize(CosmosDiagnosticsContext ctx, int bytes);

            void addDiagnostics(CosmosDiagnosticsContext ctx, CosmosDiagnostics diagnostics);

            Collection<CosmosDiagnostics> getDiagnostics(CosmosDiagnosticsContext ctx);

            ResourceType getResourceType(CosmosDiagnosticsContext ctx);

            OperationType getOperationType(CosmosDiagnosticsContext ctx);

            String getEndpoint(CosmosDiagnosticsContext ctx);

            Collection<ClientSideRequestStatistics> getDistinctCombinedClientSideRequestStatistics(CosmosDiagnosticsContext ctx);

            String getSpanName(CosmosDiagnosticsContext ctx);

            void setSamplingRateSnapshot(CosmosDiagnosticsContext ctx, double samplingRate, boolean isSampledOut);

            Integer getSequenceNumber(CosmosDiagnosticsContext ctx);

            boolean isEmptyCompletion(CosmosDiagnosticsContext ctx);

            String getQueryStatement(CosmosDiagnosticsContext ctx);

        }
    }

    public static final class CosmosAsyncContainerHelper {
        private final static AtomicBoolean cosmosAsyncContainerClassLoaded = new AtomicBoolean(false);
        private final static AtomicReference<CosmosAsyncContainerAccessor> accessor = new AtomicReference<>();

        private CosmosAsyncContainerHelper() {
        }

        public static void setCosmosAsyncContainerAccessor(final CosmosAsyncContainerAccessor newAccessor) {
            if (!accessor.compareAndSet(null, newAccessor)) {
                logger.debug("CosmosAsyncContainerAccessor already initialized!");
            } else {
                logger.debug("Setting CosmosAsyncContainerAccessor...");
                cosmosAsyncContainerClassLoaded.set(true);
            }
        }

        public static CosmosAsyncContainerAccessor getCosmosAsyncContainerAccessor() {
            if (!cosmosAsyncContainerClassLoaded.get()) {
                logger.debug("Initializing CosmosAsyncContainerAccessor...");
                initializeAllAccessors();
            }

            CosmosAsyncContainerAccessor snapshot = accessor.get();
            if (snapshot == null) {
                logger.error("CosmosAsyncContainerAccessor is not initialized yet!");
            }

            return snapshot;
        }

        public interface CosmosAsyncContainerAccessor {
            <T> Function<CosmosPagedFluxOptions, Flux<FeedResponse<T>>> queryChangeFeedInternalFunc(
                CosmosAsyncContainer cosmosAsyncContainer,
                CosmosChangeFeedRequestOptions cosmosChangeFeedRequestOptions,
                Class<T> classType);

            void enableLocalThroughputControlGroup(
                CosmosAsyncContainer cosmosAsyncContainer,
                ThroughputControlGroupConfig groupConfig,
                Mono<Integer> throughputQueryMono);

            void enableGlobalThroughputControlGroup(
                CosmosAsyncContainer cosmosAsyncContainer,
                ThroughputControlGroupConfig groupConfig,
                GlobalThroughputControlConfig globalControlConfig,
                Mono<Integer> throughputQueryMono);

            IFaultInjectorProvider getOrConfigureFaultInjectorProvider(
                CosmosAsyncContainer cosmosAsyncContainer,
                Callable<IFaultInjectorProvider> injectorProviderCallable);

            <T> Mono<FeedResponse<T>> readMany(
                CosmosAsyncContainer cosmosAsyncContainer,
                List<CosmosItemIdentity> itemIdentityList,
                CosmosReadManyRequestOptions requestOptions,
                Class<T> classType);

            <T> Function<CosmosPagedFluxOptions, Flux<FeedResponse<T>>> queryItemsInternalFunc(
                CosmosAsyncContainer cosmosAsyncContainer,
                SqlQuerySpec sqlQuerySpec,
                CosmosQueryRequestOptions cosmosQueryRequestOptions,
                Class<T> classType);

            <T> Function<CosmosPagedFluxOptions, Flux<FeedResponse<T>>> queryItemsInternalFuncWithMonoSqlQuerySpec(
                CosmosAsyncContainer cosmosAsyncContainer,
                Mono<SqlQuerySpec> sqlQuerySpecMono,
                CosmosQueryRequestOptions cosmosQueryRequestOptions,
                Class<T> classType);

            Mono<List<FeedRange>> getFeedRanges(CosmosAsyncContainer cosmosAsyncContainer, boolean forceRefresh);

            Mono<List<FeedRange>> trySplitFeedRange(
                CosmosAsyncContainer cosmosAsyncContainer,
                FeedRange feedRange,
                int targetedCountAfterSplit);

            String getLinkWithoutTrailingSlash(CosmosAsyncContainer cosmosAsyncContainer);
            Mono<Boolean> checkFeedRangeOverlapping(CosmosAsyncContainer container, FeedRange feedRange1, FeedRange feedRange2);
            Mono<List<FeedRange>> getOverlappingFeedRanges(CosmosAsyncContainer container, FeedRange feedRange, boolean forceRefresh);
            Mono<PartitionKeyDefinition> getPartitionKeyDefinition(CosmosAsyncContainer container);
        }
    }

    public static final class FeedResponseHelper {
        private final static AtomicBoolean feedResponseClassLoaded = new AtomicBoolean(false);
        private final static AtomicReference<FeedResponseAccessor> accessor = new AtomicReference<>();

        private FeedResponseHelper() {
        }

        public static void setFeedResponseAccessor(final FeedResponseAccessor newAccessor) {
            if (!accessor.compareAndSet(null, newAccessor)) {
                logger.debug("FeedResponseAccessor already initialized!");
            } else {
                logger.debug("Setting FeedResponseAccessor...");
                feedResponseClassLoaded.set(true);
            }
        }

        public static FeedResponseAccessor getFeedResponseAccessor() {
            if (!feedResponseClassLoaded.get()) {
                logger.debug("Initializing FeedResponseAccessor...");
                initializeAllAccessors();
            }

            FeedResponseAccessor snapshot = accessor.get();
            if (snapshot == null) {
                logger.error("FeedResponseAccessor is not initialized yet!");
            }

            return snapshot;
        }

        public interface FeedResponseAccessor {
            <T> FeedResponse<T> createFeedResponse(RxDocumentServiceResponse response,
                                                   CosmosItemSerializer itemSerializer,
                                                   Class<T> cls);

            <T> FeedResponse<T> createChangeFeedResponse(RxDocumentServiceResponse response,
                                                   CosmosItemSerializer itemSerializer,
                                                   Class<T> cls);
            <T> boolean getNoChanges(FeedResponse<T> feedResponse);
            <TNew, T> FeedResponse<TNew> convertGenericType(FeedResponse<T> feedResponse, Function<T, TNew> conversion);
            <T> FeedResponse<T> createFeedResponse(
                List<T> results, Map<String, String> headers, CosmosDiagnostics diagnostics);
        }
    }

    public static final class CosmosBatchRequestOptionsHelper {
        private final static AtomicBoolean cosmosBatchRequestOptionsClassLoaded = new AtomicBoolean(false);
        private final static AtomicReference<CosmosBatchRequestOptionsAccessor> accessor = new AtomicReference<>();

        private CosmosBatchRequestOptionsHelper() {
        }

        public static CosmosBatchRequestOptionsAccessor getCosmosBatchRequestOptionsAccessor() {
            if (!cosmosBatchRequestOptionsClassLoaded.get()) {
                logger.debug("Initializing CosmosBatchRequestOptionsAccessor...");
                initializeAllAccessors();
            }

            CosmosBatchRequestOptionsAccessor snapshot = accessor.get();
            if (snapshot == null) {
                logger.error("CosmosBatchRequestOptionsAccessor is not initialized yet!");
            }

            return snapshot;
        }

        public static void setCosmosBatchRequestOptionsAccessor(final CosmosBatchRequestOptionsAccessor newAccessor) {
            if (!accessor.compareAndSet(null, newAccessor)) {
                logger.debug("CosmosBatchRequestOptionsAccessor already initialized!");
            } else {
                logger.debug("Setting CosmosBatchRequestOptionsAccessor...");
                cosmosBatchRequestOptionsClassLoaded.set(true);
            }
        }

        public interface CosmosBatchRequestOptionsAccessor {
            ConsistencyLevel getConsistencyLevel(CosmosBatchRequestOptions cosmosBatchRequestOptions);
            CosmosBatchRequestOptions setConsistencyLevel(CosmosBatchRequestOptions cosmosBatchRequestOptions,
                                                          ConsistencyLevel consistencyLevel);
            CosmosBatchRequestOptions setHeader(CosmosBatchRequestOptions cosmosItemRequestOptions, String name, String value);
            Map<String, String> getHeader(CosmosBatchRequestOptions cosmosItemRequestOptions);
            List<String> getExcludeRegions(CosmosBatchRequestOptions cosmosBatchRequestOptions);

            CosmosBatchRequestOptions clone(CosmosBatchRequestOptions toBeCloned);
        }
    }

    public static final class CosmosBatchOperationResultHelper {
        private final static AtomicBoolean cosmosBatchOperationResultClassLoaded = new AtomicBoolean(false);
        private final static AtomicReference<CosmosBatchOperationResultAccessor> accessor = new AtomicReference<>();

        private CosmosBatchOperationResultHelper() {
        }

        public static CosmosBatchOperationResultAccessor getCosmosBatchOperationResultAccessor() {
            if (!cosmosBatchOperationResultClassLoaded.get()) {
                logger.debug("Initializing CosmosBatchOperationResultAccessor...");
                initializeAllAccessors();
            }

            CosmosBatchOperationResultAccessor snapshot = accessor.get();
            if (snapshot == null) {
                logger.error("CosmosBatchOperationResultAccessor is not initialized yet!");
            }

            return snapshot;
        }

        public static void setCosmosBatchOperationResultAccessor(final CosmosBatchOperationResultAccessor newAccessor) {
            if (!accessor.compareAndSet(null, newAccessor)) {
                logger.debug("CosmosBatchOperationResultAccessor already initialized!");
            } else {
                logger.debug("Setting CosmosBatchOperationResultAccessor...");
                cosmosBatchOperationResultClassLoaded.set(true);
            }
        }

        public interface CosmosBatchOperationResultAccessor {
            ObjectNode getResourceObject(CosmosBatchOperationResult cosmosBatchOperationResult);
            void setResourceObject(CosmosBatchOperationResult cosmosBatchOperationResult, ObjectNode objectNode);
            void setEffectiveItemSerializer(CosmosBatchOperationResult cosmosBatchOperationResult,
                                            CosmosItemSerializer effectiveItemSerializer);
        }
    }

    public static final class CosmosPatchOperationsHelper {
        private final static AtomicBoolean cosmosPatchOperationsClassLoaded = new AtomicBoolean(false);
        private final static AtomicReference<CosmosPatchOperationsAccessor> accessor = new AtomicReference<>();

        private CosmosPatchOperationsHelper() {
        }

        public static CosmosPatchOperationsAccessor getCosmosPatchOperationsAccessor() {
            if (!cosmosPatchOperationsClassLoaded.get()) {
                logger.debug("Initializing CosmosPatchOperationsAccessor...");
                initializeAllAccessors();
            }

            CosmosPatchOperationsAccessor snapshot = accessor.get();
            if (snapshot == null) {
                logger.error("CosmosPatchOperationsAccessor is not initialized yet!");
            }

            return snapshot;
        }

        public static void setCosmosPatchOperationsAccessor(CosmosPatchOperationsAccessor newAccessor) {
            if (!accessor.compareAndSet(null, newAccessor)) {
                logger.debug("CosmosPatchOperationsAccessor already initialized!");
            } else {
                logger.debug("Setting CosmosPatchOperationsAccessor...");
                cosmosPatchOperationsClassLoaded.set(true);
            }
        }

        public interface CosmosPatchOperationsAccessor {
            List<PatchOperation> getPatchOperations(CosmosPatchOperations cosmosPatchOperations);
        }
    }

    public static final class CosmosBatchHelper {
        private static AtomicBoolean cosmosBatchClassLoaded = new AtomicBoolean(false);
        private static AtomicReference<CosmosBatchAccessor> accessor = new AtomicReference<>();

        private CosmosBatchHelper() {
        }

        public static CosmosBatchAccessor getCosmosBatchAccessor() {
            if (!cosmosBatchClassLoaded.get()) {
                logger.debug("Initializing CosmosBatchAccessor...");
                initializeAllAccessors();
            }

            CosmosBatchAccessor snapshot = accessor.get();
            if (snapshot == null) {
                logger.error("CosmosBatchAccessor is not initialized yet!");
            }

            return snapshot;
        }

        public static void setCosmosBatchAccessor(CosmosBatchAccessor newAccessor) {
            if (!accessor.compareAndSet(null, newAccessor)) {
                logger.debug("CosmosBatchAccessor already initialized!");
            } else {
                logger.debug("Setting CosmosBatchAccessor...");
                cosmosBatchClassLoaded.set(true);
            }
        }

        public interface CosmosBatchAccessor {
            List<ItemBatchOperation<?>> getOperationsInternal(CosmosBatch cosmosBatch);
        }
    }

    public static final class CosmosBulkItemResponseHelper {
        private final static AtomicBoolean cosmosBulkItemResponseClassLoaded = new AtomicBoolean(false);
        private final static AtomicReference<CosmosBulkItemResponseAccessor> accessor = new AtomicReference<>();

        private CosmosBulkItemResponseHelper() {
        }

        public static CosmosBulkItemResponseAccessor getCosmosBulkItemResponseAccessor() {
            if (!cosmosBulkItemResponseClassLoaded.get()) {
                logger.debug("Initializing CosmosBulkItemResponseAccessor...");
                initializeAllAccessors();
            }

            CosmosBulkItemResponseAccessor snapshot = accessor.get();
            if (snapshot == null) {
                logger.error("CosmosBulkItemResponseAccessor is not initialized yet!");
            }

            return snapshot;
        }

        public static void setCosmosBulkItemResponseAccessor(CosmosBulkItemResponseAccessor newAccessor) {
            if (!accessor.compareAndSet(null, newAccessor)) {
                logger.debug("CosmosBulkItemResponseAccessor already initialized!");
            } else {
                logger.debug("Setting CosmosBulkItemResponseAccessor...");
                cosmosBulkItemResponseClassLoaded.set(true);
            }
        }

        public interface CosmosBulkItemResponseAccessor {
            ObjectNode getResourceObject(CosmosBulkItemResponse cosmosBulkItemResponse);

            void setResourceObject(CosmosBulkItemResponse cosmosBulkItemResponse,
                                   ObjectNode objectNode);

            void setEffectiveItemSerializer(CosmosBulkItemResponse cosmosBulkItemResponse,
                                            CosmosItemSerializer effectiveItemSerializer);
        }
    }

    public static final class CosmosBatchResponseHelper {
        private final static AtomicBoolean cosmosBatchResponseClassLoaded = new AtomicBoolean(false);
        private final static AtomicReference<CosmosBatchResponseAccessor> accessor = new AtomicReference<>();

        private CosmosBatchResponseHelper() {
        }

        public static CosmosBatchResponseAccessor getCosmosBatchResponseAccessor() {
            if (!cosmosBatchResponseClassLoaded.get()) {
                logger.debug("Initializing CosmosBatchResponseAccessor...");
                initializeAllAccessors();
            }

            CosmosBatchResponseAccessor snapshot = accessor.get();
            if (snapshot == null) {
                logger.error("CosmosBatchResponseAccessor is not initialized yet!");
            }

            return snapshot;
        }

        public static void setCosmosBatchResponseAccessor(final CosmosBatchResponseAccessor newAccessor) {
            if (!accessor.compareAndSet(null, newAccessor)) {
                logger.debug("CosmosBatchResponseAccessor already initialized!");
            } else {
                logger.debug("Setting CosmosBatchResponseAccessor...");
                cosmosBatchResponseClassLoaded.set(true);
            }
        }

        public interface CosmosBatchResponseAccessor {
            List<CosmosBatchOperationResult> getResults(CosmosBatchResponse cosmosBatchResponse);
        }
    }

    public static final class CosmosAsyncClientEncryptionKeyHelper {
        private final static AtomicBoolean cosmosAsyncClientEncryptionKeyClassLoaded = new AtomicBoolean(false);
        private final static AtomicReference<CosmosAsyncClientEncryptionKeyAccessor> accessor = new AtomicReference<>();

        private CosmosAsyncClientEncryptionKeyHelper() {
        }

        public static CosmosAsyncClientEncryptionKeyAccessor getCosmosAsyncClientEncryptionKeyAccessor() {
            if (!cosmosAsyncClientEncryptionKeyClassLoaded.get()) {
                logger.debug("Initializing CosmosAsyncClientEncryptionKeyAccessor...");
                initializeAllAccessors();
            }

            CosmosAsyncClientEncryptionKeyAccessor snapshot = accessor.get();
            if (snapshot == null) {
                logger.error("CosmosAsyncClientEncryptionKeyAccessor is not initialized yet!");
            }

            return snapshot;
        }

        public static void setCosmosAsyncClientEncryptionKeyAccessor(final CosmosAsyncClientEncryptionKeyAccessor newAccessor) {
            if (!accessor.compareAndSet(null, newAccessor)) {
                logger.debug("CosmosAsyncClientEncryptionKeyAccessor already initialized!");
            } else {
                logger.debug("Setting CosmosAsyncClientEncryptionKeyAccessor...");
                cosmosAsyncClientEncryptionKeyClassLoaded.set(true);
            }
        }

        public interface CosmosAsyncClientEncryptionKeyAccessor {
            Mono<CosmosClientEncryptionKeyResponse> readClientEncryptionKey(CosmosAsyncClientEncryptionKey cosmosAsyncClientEncryptionKey,
                                                                            RequestOptions requestOptions);
        }
    }

    public static final class CosmosAsyncClientHelper {
        private static final AtomicReference<CosmosAsyncClientAccessor> accessor = new AtomicReference<>();
        private static final AtomicBoolean cosmosAsyncClientClassLoaded = new AtomicBoolean(false);

        private CosmosAsyncClientHelper() {}

        public static void setCosmosAsyncClientAccessor(final CosmosAsyncClientAccessor newAccessor) {
            if (!accessor.compareAndSet(null, newAccessor)) {
                logger.debug("CosmosAsyncClientAccessor already initialized!");
            } else {
                logger.debug("Setting CosmosAsyncClientAccessor...");
                cosmosAsyncClientClassLoaded.set(true);
            }
        }

        public static CosmosAsyncClientAccessor getCosmosAsyncClientAccessor() {
            if (!cosmosAsyncClientClassLoaded.get()) {
                logger.debug("Initializing CosmosAsyncClientAccessor...");
                initializeAllAccessors();
            }

            CosmosAsyncClientAccessor snapshot = accessor.get();
            if (snapshot == null) {
                logger.error("CosmosAsyncClientAccessor is not initialized yet!");
            }

            return snapshot;
        }

        public interface CosmosAsyncClientAccessor {
            Tag getClientCorrelationTag(CosmosAsyncClient client);
            String getAccountTagValue(CosmosAsyncClient client);
            EnumSet<TagName> getMetricTagNames(CosmosAsyncClient client);
            EnumSet<MetricCategory> getMetricCategories(CosmosAsyncClient client);
            boolean shouldEnableEmptyPageDiagnostics(CosmosAsyncClient client);
            boolean isSendClientTelemetryToServiceEnabled(CosmosAsyncClient client);
            List<String> getPreferredRegions(CosmosAsyncClient client);
            boolean isEndpointDiscoveryEnabled(CosmosAsyncClient client);
            String getConnectionMode(CosmosAsyncClient client);
            String getUserAgent(CosmosAsyncClient client);
            CosmosMeterOptions getMeterOptions(CosmosAsyncClient client, CosmosMetricName name);
            boolean isEffectiveContentResponseOnWriteEnabled(
                CosmosAsyncClient client,
                Boolean requestOptionsContentResponseEnabled);

            ConsistencyLevel getEffectiveConsistencyLevel(
                CosmosAsyncClient client,
                OperationType operationType,
                ConsistencyLevel desiredConsistencyLevelOfOperation);

            CosmosDiagnosticsThresholds getEffectiveDiagnosticsThresholds(
                CosmosAsyncClient client,
                CosmosDiagnosticsThresholds operationLevelThresholds);

            DiagnosticsProvider getDiagnosticsProvider(CosmosAsyncClient client);

            CosmosItemSerializer getEffectiveItemSerializer(
                CosmosAsyncClient client,
                CosmosItemSerializer requestOptionsItemSerializer);
        }
    }

    public static final class CosmosDiagnosticsThresholdsHelper {
        private static final AtomicReference<CosmosDiagnosticsThresholdsAccessor> accessor = new AtomicReference<>();
        private static final AtomicBoolean cosmosDiagnosticsThresholdsClassLoaded = new AtomicBoolean(false);

        private CosmosDiagnosticsThresholdsHelper() {}

        public static void setCosmosDiagnosticsThresholdsAccessor(final CosmosDiagnosticsThresholdsAccessor newAccessor) {
            if (!accessor.compareAndSet(null, newAccessor)) {
                logger.debug("CosmosDiagnosticsThresholds already initialized!");
            } else {
                logger.debug("Setting CosmosDiagnosticsThresholds...");
                cosmosDiagnosticsThresholdsClassLoaded.set(true);
            }
        }

        public static CosmosDiagnosticsThresholdsAccessor getCosmosAsyncClientAccessor() {
            if (!cosmosDiagnosticsThresholdsClassLoaded.get()) {
                logger.debug("Initializing CosmosDiagnosticsThresholds...");
                initializeAllAccessors();
            }

            CosmosDiagnosticsThresholdsAccessor snapshot = accessor.get();
            if (snapshot == null) {
                logger.error("CosmosDiagnosticsThresholdsAccessor is not initialized yet!");
            }

            return snapshot;
        }

        public interface CosmosDiagnosticsThresholdsAccessor {
            Duration getPointReadLatencyThreshold(CosmosDiagnosticsThresholds thresholds);
            Duration getNonPointReadLatencyThreshold(CosmosDiagnosticsThresholds thresholds);
            float getRequestChargeThreshold(CosmosDiagnosticsThresholds thresholds);
            int getPayloadSizeThreshold(CosmosDiagnosticsThresholds thresholds);
            boolean isFailureCondition(CosmosDiagnosticsThresholds thresholds, int statusCode, int subStatusCode);
        }
    }

    public static final class CosmosExceptionHelper {
        private final static AtomicBoolean cosmosExceptionClassLoaded = new AtomicBoolean(false);
        private final static AtomicReference<CosmosExceptionAccessor> accessor = new AtomicReference<>();

        private CosmosExceptionHelper() {
        }

        public static CosmosExceptionAccessor getCosmosExceptionAccessor() {
            if (!cosmosExceptionClassLoaded.get()) {
                logger.debug("Initializing CosmosExceptionAccessor...");
                initializeAllAccessors();
            }

            CosmosExceptionAccessor snapshot = accessor.get();
            if (snapshot == null) {
                logger.error("CosmosExceptionAccessor is not initialized yet!");
            }

            return snapshot;
        }

        public static void setCosmosExceptionAccessor(final CosmosExceptionAccessor newAccessor) {
            if (!accessor.compareAndSet(null, newAccessor)) {
                logger.debug("CosmosExceptionAccessor already initialized!");
            } else {
                logger.debug("Setting CosmosExceptionAccessor...");
                cosmosExceptionClassLoaded.set(true);
            }
        }

        public interface CosmosExceptionAccessor {
            CosmosException createCosmosException(int statusCode, Exception innerException);
            List<String> getReplicaStatusList(CosmosException cosmosException);
            CosmosException setRntbdChannelStatistics(CosmosException cosmosException, RntbdChannelStatistics rntbdChannelStatistics);
            RntbdChannelStatistics getRntbdChannelStatistics(CosmosException cosmosException);

            void setFaultInjectionRuleId(CosmosException cosmosException, String faultInjectionRuleId);
            String getFaultInjectionRuleId(CosmosException cosmosException);

            void setFaultInjectionEvaluationResults(CosmosException cosmosException, List<String> faultInjectionRuleEvaluationResults);
            List<String> getFaultInjectionEvaluationResults(CosmosException cosmosException);
            void setRequestUri(CosmosException cosmosException, Uri requestUri);
            Uri getRequestUri(CosmosException cosmosException);
        }
    }

    public static final class CosmosClientTelemetryConfigHelper {
        private final static AtomicBoolean cosmosClientTelemetryClassLoaded = new AtomicBoolean(false);
        private final static AtomicReference<CosmosClientTelemetryConfigAccessor> accessor = new AtomicReference<>();

        private CosmosClientTelemetryConfigHelper() {
        }

        public static CosmosClientTelemetryConfigAccessor getCosmosClientTelemetryConfigAccessor() {
            if (!cosmosClientTelemetryClassLoaded.get()) {
                logger.debug("Initializing CosmosClientTelemetryConfigAccessor...");
                initializeAllAccessors();
            }

            CosmosClientTelemetryConfigAccessor snapshot = accessor.get();
            if (snapshot == null) {
                logger.error("CosmosClientTelemetryConfigAccessor is not initialized yet!");
            }

            return snapshot;
        }

        public static void setCosmosClientTelemetryConfigAccessor(
            final CosmosClientTelemetryConfigAccessor newAccessor) {

            assert(newAccessor != null);

            if (!accessor.compareAndSet(null, newAccessor)) {
                logger.debug("CosmosClientTelemetryConfigAccessor already initialized!");
            } else {
                logger.debug("Setting CosmosClientTelemetryConfigAccessor...");
                cosmosClientTelemetryClassLoaded.set(true);
            }
        }

        public interface CosmosClientTelemetryConfigAccessor {
            Duration getHttpNetworkRequestTimeout(CosmosClientTelemetryConfig config);
            int getMaxConnectionPoolSize(CosmosClientTelemetryConfig config);
            Duration getIdleHttpConnectionTimeout(CosmosClientTelemetryConfig config);
            ProxyOptions getProxy(CosmosClientTelemetryConfig config);
            EnumSet<MetricCategory> getMetricCategories(CosmosClientTelemetryConfig config);
            EnumSet<TagName> getMetricTagNames(CosmosClientTelemetryConfig config);
            String getClientCorrelationId(CosmosClientTelemetryConfig config);
            MeterRegistry getClientMetricRegistry(CosmosClientTelemetryConfig config);
            Boolean isSendClientTelemetryToServiceEnabled(CosmosClientTelemetryConfig config);
            boolean isClientMetricsEnabled(CosmosClientTelemetryConfig config);
            void resetIsSendClientTelemetryToServiceEnabled(CosmosClientTelemetryConfig config);
            CosmosMeterOptions getMeterOptions(CosmosClientTelemetryConfig config, CosmosMetricName name);
            CosmosMeterOptions createDisabledMeterOptions(CosmosMetricName name);
            CosmosClientTelemetryConfig createSnapshot(
                CosmosClientTelemetryConfig config,
                boolean effectiveIsClientTelemetryEnabled);
            Collection<CosmosDiagnosticsHandler> getDiagnosticHandlers(CosmosClientTelemetryConfig config);
            void setAccountName(CosmosClientTelemetryConfig config, String accountName);
            String getAccountName(CosmosClientTelemetryConfig config);
            void setClientCorrelationTag(CosmosClientTelemetryConfig config, Tag clientCorrelationTag);
            Tag getClientCorrelationTag(CosmosClientTelemetryConfig config);
            void setClientTelemetry(CosmosClientTelemetryConfig config, ClientTelemetry clientTelemetry);
            ClientTelemetry getClientTelemetry(CosmosClientTelemetryConfig config);
            void addDiagnosticsHandler(CosmosClientTelemetryConfig config, CosmosDiagnosticsHandler handler);
            CosmosDiagnosticsThresholds getDiagnosticsThresholds(CosmosClientTelemetryConfig config);
            boolean isLegacyTracingEnabled(CosmosClientTelemetryConfig config);
            boolean isTransportLevelTracingEnabled(CosmosClientTelemetryConfig config);
            Tracer getOrCreateTracer(CosmosClientTelemetryConfig config);
            void setUseLegacyTracing(CosmosClientTelemetryConfig config, boolean useLegacyTracing);
            void setTracer(CosmosClientTelemetryConfig config, Tracer tracer);
            double getSamplingRate(CosmosClientTelemetryConfig config);
<<<<<<< HEAD
            boolean isQueryTracingEnabled(CosmosClientTelemetryConfig config);
=======
            double[] getDefaultPercentiles(CosmosClientTelemetryConfig config);
            boolean shouldPublishHistograms(CosmosClientTelemetryConfig config);
            boolean shouldApplyDiagnosticThresholdsForTransportLevelMeters(CosmosClientTelemetryConfig config);
>>>>>>> bb42d3b2
        }
    }

    public static final class PriorityLevelHelper {
        private final static AtomicBoolean priorityLevelClassLoaded = new AtomicBoolean(false);
        private final static AtomicReference<PriorityLevelAccessor> accessor = new AtomicReference<>();

        private PriorityLevelHelper() {
        }

        public static PriorityLevelAccessor getPriorityLevelAccessor() {
            if (!priorityLevelClassLoaded.get()) {
                logger.debug("Initializing PriorityLevelAccessor...");
                initializeAllAccessors();
            }

            PriorityLevelAccessor snapshot = accessor.get();
            if (snapshot == null) {
                logger.error("PriorityLevelAccessor is not initialized yet!");
            }

            return snapshot;
        }

        public static void setPriorityLevelAccessor(final PriorityLevelAccessor newAccessor) {

            assert(newAccessor != null);

            if (!accessor.compareAndSet(null, newAccessor)) {
                logger.debug("PriorityLevelAccessor already initialized!");
            } else {
                logger.debug("Setting PriorityLevelAccessor...");
                priorityLevelClassLoaded.set(true);
            }
        }

        public interface PriorityLevelAccessor {
            byte getPriorityValue(PriorityLevel level);
        }
    }

    public static final class CosmosContainerIdentityHelper {

        private static final AtomicBoolean cosmosContainerIdentityClassLoaded = new AtomicBoolean(false);
        private static final AtomicReference<CosmosContainerIdentityAccessor> accessor = new AtomicReference<>();

        private CosmosContainerIdentityHelper() {}

        public static CosmosContainerIdentityAccessor getCosmosContainerIdentityAccessor() {

            if (!cosmosContainerIdentityClassLoaded.get()) {
                logger.debug("Initializing CosmosContainerIdentityAccessor...");
                initializeAllAccessors();
            }

            CosmosContainerIdentityAccessor snapshot = accessor.get();

            if (snapshot == null) {
                logger.error("CosmosContainerIdentityAccessor is not initialized yet!");
            }

            return snapshot;
        }

        public static void setCosmosContainerIdentityAccessor(final CosmosContainerIdentityAccessor newAccessor) {

            assert (newAccessor != null);

            if (!accessor.compareAndSet(null, newAccessor)) {
                logger.debug("CosmosContainerIdentityAccessor already initialized!");
            } else {
                logger.debug("Setting CosmosContainerIdentityAccessor...");
                cosmosContainerIdentityClassLoaded.set(true);
            }
        }

        public interface CosmosContainerIdentityAccessor {
            String getDatabaseName(CosmosContainerIdentity cosmosContainerIdentity);
            String getContainerName(CosmosContainerIdentity cosmosContainerIdentity);
            String getContainerLink(CosmosContainerIdentity cosmosContainerIdentity);
        }
    }

    public static final class CosmosContainerProactiveInitConfigHelper {

        private static final AtomicBoolean cosmosContainerProactiveInitConfigClassLoaded = new AtomicBoolean(false);
        private static final AtomicReference<CosmosContainerProactiveInitConfigAccessor> accessor = new AtomicReference<>();

        private CosmosContainerProactiveInitConfigHelper() {}

        public static CosmosContainerProactiveInitConfigAccessor getCosmosContainerProactiveInitConfigAccessor() {

            if (!cosmosContainerProactiveInitConfigClassLoaded.get()) {
                logger.debug("Initializing CosmosContainerProactiveInitConfigAccessor...");
                initializeAllAccessors();
            }

            CosmosContainerProactiveInitConfigAccessor snapshot = accessor.get();

            if (snapshot == null) {
                logger.error("CosmosContainerProactiveInitConfigAccessor is not initialized yet!");
            }

            return snapshot;
        }

        public static void setCosmosContainerProactiveInitConfigAccessor(final CosmosContainerProactiveInitConfigAccessor newAccessor) {

            assert (newAccessor != null);

            if (!accessor.compareAndSet(null, newAccessor)) {
                logger.debug("CosmosContainerProactiveInitConfigAccessor already initialized!");
            } else {
                logger.debug("Setting CosmosContainerProactiveInitConfigAccessor...");
                cosmosContainerProactiveInitConfigClassLoaded.set(true);
            }
        }

        public interface CosmosContainerProactiveInitConfigAccessor {
            Map<CosmosContainerIdentity, ContainerDirectConnectionMetadata> getContainerPropertiesMap(CosmosContainerProactiveInitConfig cosmosContainerProactiveInitConfig);
        }
    }

    public static final class CosmosSessionRetryOptionsHelper {
        private static final AtomicBoolean cosmosSessionRetryOptionsClassLoaded = new AtomicBoolean(false);
        private static final AtomicReference<CosmosSessionRetryOptionsAccessor> accessor = new AtomicReference<>();

        private CosmosSessionRetryOptionsHelper() {}

        public static CosmosSessionRetryOptionsAccessor getCosmosSessionRetryOptionsAccessor() {

            if (!cosmosSessionRetryOptionsClassLoaded.get()) {
                logger.debug("Initializing cosmosSessionRetryOptionsAccessor...");
                initializeAllAccessors();
            }

            CosmosSessionRetryOptionsAccessor snapshot = accessor.get();

            if (snapshot == null) {
                logger.error("cosmosSessionRetryOptionsAccessor is not initialized yet!");
            }

            return snapshot;
        }

        public static void setCosmosSessionRetryOptionsAccessor(final CosmosSessionRetryOptionsAccessor newAccessor) {

            assert (newAccessor != null);

            if (!accessor.compareAndSet(null, newAccessor)) {
                logger.debug("CosmosSessionRetryOptionsAccessor already initialized!");
            } else {
                logger.debug("Setting CosmosSessionRetryOptionsAccessor...");
                cosmosSessionRetryOptionsClassLoaded.set(true);
            }
        }

        public interface CosmosSessionRetryOptionsAccessor {
            CosmosRegionSwitchHint getRegionSwitchHint(SessionRetryOptions sessionRetryOptions);
            Duration getMinInRegionRetryTime(SessionRetryOptions sessionRetryOptions);

            int getMaxInRegionRetryCount(SessionRetryOptions sessionRetryOptions);
        }
    }
}<|MERGE_RESOLUTION|>--- conflicted
+++ resolved
@@ -1492,13 +1492,10 @@
             void setUseLegacyTracing(CosmosClientTelemetryConfig config, boolean useLegacyTracing);
             void setTracer(CosmosClientTelemetryConfig config, Tracer tracer);
             double getSamplingRate(CosmosClientTelemetryConfig config);
-<<<<<<< HEAD
             boolean isQueryTracingEnabled(CosmosClientTelemetryConfig config);
-=======
             double[] getDefaultPercentiles(CosmosClientTelemetryConfig config);
             boolean shouldPublishHistograms(CosmosClientTelemetryConfig config);
             boolean shouldApplyDiagnosticThresholdsForTransportLevelMeters(CosmosClientTelemetryConfig config);
->>>>>>> bb42d3b2
         }
     }
 
