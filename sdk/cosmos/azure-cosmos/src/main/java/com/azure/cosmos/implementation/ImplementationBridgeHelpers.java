--- conflicted
+++ resolved
@@ -1640,14 +1640,10 @@
             Collection<CosmosDiagnosticsHandler> getDiagnosticHandlers(CosmosClientTelemetryConfig config);
             void setAccountName(CosmosClientTelemetryConfig config, String accountName);
             String getAccountName(CosmosClientTelemetryConfig config);
-<<<<<<< HEAD
-            CosmosClientTelemetryConfig setOtelSpanAttributeNamingSchema(CosmosClientTelemetryConfig config, String attributeNamingScheme);
-=======
             CosmosClientTelemetryConfig setOtelSpanAttributeNamingSchema(
                 CosmosClientTelemetryConfig config,
                 String attributeNamingScheme
             );
->>>>>>> 3def90b8
             EnumSet<AttributeNamingScheme> getOtelSpanAttributeNamingSchema(CosmosClientTelemetryConfig config);
             void setClientCorrelationTag(CosmosClientTelemetryConfig config, Tag clientCorrelationTag);
             Tag getClientCorrelationTag(CosmosClientTelemetryConfig config);
