--- conflicted
+++ resolved
@@ -185,11 +185,8 @@
 
         public interface PartitionKeyAccessor {
             PartitionKey toPartitionKey(PartitionKeyInternal partitionKeyInternal);
-<<<<<<< HEAD
+            PartitionKey toPartitionKey(List<Object> values, boolean strict);
             PartitionKeyInternal getPartitionKeyInternal(PartitionKey partitionKey);
-=======
-            PartitionKey toPartitionKey(List<Object> values, boolean strict);
->>>>>>> 1ee20cec
         }
     }
 
@@ -217,6 +214,7 @@
             DirectConnectionConfigAccessor snapshot = accessor.get();
             if (snapshot == null) {
                 logger.error("DirectConnectionConfigAccessor is not initialized yet!");
+                System.exit(9702); // Using a unique status code here to help debug the issue.
             }
 
             return snapshot;
@@ -262,6 +260,7 @@
             CosmosQueryRequestOptionsAccessor snapshot = accessor.get();
             if (snapshot == null) {
                 logger.error("CosmosQueryRequestOptionsAccessor is not initialized yet!");
+                System.exit(9703); // Using a unique status code here to help debug the issue.
             }
 
             return snapshot;
@@ -318,6 +317,7 @@
             CosmosReadManyRequestOptionsAccessor snapshot = accessor.get();
             if (snapshot == null) {
                 logger.error("CosmosReadManyRequestOptionsAccessor is not initialized yet!");
+                System.exit(9729); // Using a unique status code here to help debug the issue.
             }
 
             return snapshot;
@@ -352,6 +352,7 @@
             CosmosChangeFeedRequestOptionsAccessor snapshot = accessor.get();
             if (snapshot == null) {
                 logger.error("CosmosChangeFeedRequestOptionsAccessor is not initialized yet!");
+                System.exit(9704); // Using a unique status code here to help debug the issue.
             }
 
             return snapshot;
@@ -366,7 +367,6 @@
             CosmosChangeFeedRequestOptions setItemFactoryMethod(CosmosChangeFeedRequestOptions queryRequestOptions, Function<JsonNode, ?> factoryMethod);
             CosmosDiagnosticsThresholds getDiagnosticsThresholds(CosmosChangeFeedRequestOptions options);
             List<String> getExcludeRegions(CosmosChangeFeedRequestOptions cosmosChangeFeedRequestOptions);
-            CosmosChangeFeedRequestOptions createForProcessingFromContinuation(String continuation, FeedRange targetRange, String continuationLsn);
         }
     }
 
@@ -394,6 +394,7 @@
             CosmosItemRequestOptionsAccessor snapshot = accessor.get();
             if (snapshot == null) {
                 logger.error("CosmosItemRequestOptionsAccessor is not initialized yet!");
+                System.exit(9705); // Using a unique status code here to help debug the issue.
             }
 
             return snapshot;
@@ -444,6 +445,7 @@
             CosmosBulkExecutionOptionsAccessor snapshot = accessor.get();
             if (snapshot == null) {
                 logger.error("CosmosBulkExecutionOptionsAccessor is not initialized yet!");
+                System.exit(9706); // Using a unique status code here to help debug the issue.
             }
 
             return snapshot;
@@ -488,6 +490,9 @@
             Map<String, String> getCustomOptions(CosmosBulkExecutionOptions cosmosBulkExecutionOptions);
             List<String> getExcludeRegions(CosmosBulkExecutionOptions cosmosBulkExecutionOptions);
             int getMaxMicroBatchSize(CosmosBulkExecutionOptions cosmosBulkExecutionOptions);
+
+            void setMaxMicroBatchSize(CosmosBulkExecutionOptions cosmosBulkExecutionOptions, int maxMicroBatchSize);
+
             void setDiagnosticsTracker(CosmosBulkExecutionOptions cosmosBulkExecutionOptions, BulkExecutorDiagnosticsTracker tracker);
             BulkExecutorDiagnosticsTracker getDiagnosticsTracker(CosmosBulkExecutionOptions cosmosBulkExecutionOptions);
         }
@@ -519,6 +524,7 @@
             CosmosItemResponseBuilderAccessor snapshot = accessor.get();
             if (snapshot == null) {
                 logger.error("CosmosItemResponseBuilderAccessor is not initialized yet!");
+                System.exit(9707); // Using a unique status code here to help debug the issue.
             }
 
             return snapshot;
@@ -571,6 +577,7 @@
             CosmosClientAccessor snapshot = accessor.get();
             if (snapshot == null) {
                 logger.error("CosmosClientAccessor is not initialized yet!");
+                System.exit(9708); // Using a unique status code here to help debug the issue.
             }
 
             return snapshot;
@@ -606,6 +613,7 @@
             CosmosContainerPropertiesAccessor snapshot = accessor.get();
             if (snapshot == null) {
                 logger.error("CosmosContainerPropertiesAccessor is not initialized yet!");
+                System.exit(9709); // Using a unique status code here to help debug the issue.
             }
 
             return snapshot;
@@ -643,6 +651,7 @@
             CosmosPageFluxAccessor snapshot = accessor.get();
             if (snapshot == null) {
                 logger.error("CosmosPageFluxAccessor is not initialized yet!");
+                System.exit(9710); // Using a unique status code here to help debug the issue.
             }
 
             return snapshot;
@@ -678,6 +687,7 @@
             CosmosAsyncDatabaseAccessor snapshot = accessor.get();
             if (snapshot == null) {
                 logger.error("CosmosAsyncDatabaseAccessor is not initialized yet!");
+                System.exit(9711); // Using a unique status code here to help debug the issue.
             }
 
             return snapshot;
@@ -714,6 +724,7 @@
             CosmosBulkExecutionThresholdsStateAccessor snapshot = accessor.get();
             if (snapshot == null) {
                 logger.error("CosmosBulkExecutionThresholdsStateAccessor is not initialized yet!");
+                System.exit(9712); // Using a unique status code here to help debug the issue.
             }
 
             return snapshot;
@@ -752,6 +763,7 @@
             CosmosDiagnosticsAccessor snapshot = accessor.get();
             if (snapshot == null) {
                 logger.error("CosmosDiagnosticsAccessor is not initialized yet!");
+                System.exit(9713); // Using a unique status code here to help debug the issue.
             }
 
             return snapshot;
@@ -810,6 +822,7 @@
             CosmosDiagnosticsContextAccessor snapshot = accessor.get();
             if (snapshot == null) {
                 logger.error("CosmosDiagnosticsAccessor is not initialized yet!");
+                System.exit(9713); // Using a unique status code here to help debug the issue.
             }
 
             return snapshot;
@@ -879,7 +892,7 @@
 
             String getSpanName(CosmosDiagnosticsContext ctx);
 
-            void setSamplingRateSnapshot(CosmosDiagnosticsContext ctx, double samplingRate, boolean isSampledOut);
+            void setSamplingRateSnapshot(CosmosDiagnosticsContext ctx, double samplingRate);
 
             Integer getSequenceNumber(CosmosDiagnosticsContext ctx);
 
@@ -912,6 +925,7 @@
             CosmosAsyncContainerAccessor snapshot = accessor.get();
             if (snapshot == null) {
                 logger.error("CosmosAsyncContainerAccessor is not initialized yet!");
+                System.exit(9714); // Using a unique status code here to help debug the issue.
             }
 
             return snapshot;
@@ -958,15 +972,10 @@
 
             Mono<List<FeedRange>> getFeedRanges(CosmosAsyncContainer cosmosAsyncContainer, boolean forceRefresh);
 
-            Mono<List<FeedRange>> trySplitFeedRange(
+            Mono<List<FeedRangeEpkImpl>> trySplitFeedRange(
                 CosmosAsyncContainer cosmosAsyncContainer,
                 FeedRange feedRange,
                 int targetedCountAfterSplit);
-
-            String getLinkWithoutTrailingSlash(CosmosAsyncContainer cosmosAsyncContainer);
-            Mono<Boolean> checkFeedRangeOverlapping(CosmosAsyncContainer container, FeedRange feedRange1, FeedRange feedRange2);
-            Mono<List<FeedRange>> getOverlappingFeedRanges(CosmosAsyncContainer container, FeedRange feedRange, boolean forceRefresh);
-            Mono<PartitionKeyDefinition> getPartitionKeyDefinition(CosmosAsyncContainer container);
         }
     }
 
@@ -995,6 +1004,7 @@
             FeedResponseAccessor snapshot = accessor.get();
             if (snapshot == null) {
                 logger.error("FeedResponseAccessor is not initialized yet!");
+                System.exit(9715); // Using a unique status code here to help debug the issue.
             }
 
             return snapshot;
@@ -1024,6 +1034,7 @@
             CosmosBatchRequestOptionsAccessor snapshot = accessor.get();
             if (snapshot == null) {
                 logger.error("CosmosBatchRequestOptionsAccessor is not initialized yet!");
+                System.exit(9716); // Using a unique status code here to help debug the issue.
             }
 
             return snapshot;
@@ -1064,6 +1075,7 @@
             CosmosBatchOperationResultAccessor snapshot = accessor.get();
             if (snapshot == null) {
                 logger.error("CosmosBatchOperationResultAccessor is not initialized yet!");
+                System.exit(9717); // Using a unique status code here to help debug the issue.
             }
 
             return snapshot;
@@ -1100,6 +1112,7 @@
             CosmosPatchOperationsAccessor snapshot = accessor.get();
             if (snapshot == null) {
                 logger.error("CosmosPatchOperationsAccessor is not initialized yet!");
+                System.exit(9718); // Using a unique status code here to help debug the issue.
             }
 
             return snapshot;
@@ -1135,6 +1148,7 @@
             CosmosBatchAccessor snapshot = accessor.get();
             if (snapshot == null) {
                 logger.error("CosmosBatchAccessor is not initialized yet!");
+                System.exit(9719); // Using a unique status code here to help debug the issue.
             }
 
             return snapshot;
@@ -1170,6 +1184,7 @@
             CosmosBulkItemResponseAccessor snapshot = accessor.get();
             if (snapshot == null) {
                 logger.error("CosmosBulkItemResponseAccessor is not initialized yet!");
+                System.exit(9720); // Using a unique status code here to help debug the issue.
             }
 
             return snapshot;
@@ -1208,6 +1223,7 @@
             CosmosBatchResponseAccessor snapshot = accessor.get();
             if (snapshot == null) {
                 logger.error("CosmosBatchResponseAccessor is not initialized yet!");
+                System.exit(9721); // Using a unique status code here to help debug the issue.
             }
 
             return snapshot;
@@ -1243,6 +1259,7 @@
             CosmosAsyncClientEncryptionKeyAccessor snapshot = accessor.get();
             if (snapshot == null) {
                 logger.error("CosmosAsyncClientEncryptionKeyAccessor is not initialized yet!");
+                System.exit(9722); // Using a unique status code here to help debug the issue.
             }
 
             return snapshot;
@@ -1287,6 +1304,7 @@
             CosmosAsyncClientAccessor snapshot = accessor.get();
             if (snapshot == null) {
                 logger.error("CosmosAsyncClientAccessor is not initialized yet!");
+                System.exit(9723); // Using a unique status code here to help debug the issue.
             }
 
             return snapshot;
@@ -1345,6 +1363,7 @@
             CosmosDiagnosticsThresholdsAccessor snapshot = accessor.get();
             if (snapshot == null) {
                 logger.error("CosmosDiagnosticsThresholdsAccessor is not initialized yet!");
+                System.exit(9727); // Using a unique status code here to help debug the issue.
             }
 
             return snapshot;
@@ -1375,6 +1394,7 @@
             CosmosExceptionAccessor snapshot = accessor.get();
             if (snapshot == null) {
                 logger.error("CosmosExceptionAccessor is not initialized yet!");
+                System.exit(9800); // Using a unique status code here to help debug the issue.
             }
 
             return snapshot;
@@ -1421,6 +1441,7 @@
             CosmosClientTelemetryConfigAccessor snapshot = accessor.get();
             if (snapshot == null) {
                 logger.error("CosmosClientTelemetryConfigAccessor is not initialized yet!");
+                System.exit(9724); // Using a unique status code here to help debug the issue.
             }
 
             return snapshot;
@@ -1490,6 +1511,7 @@
             PriorityLevelAccessor snapshot = accessor.get();
             if (snapshot == null) {
                 logger.error("PriorityLevelAccessor is not initialized yet!");
+                System.exit(9728); // Using a unique status code here to help debug the issue.
             }
 
             return snapshot;
@@ -1514,7 +1536,7 @@
 
     public static final class CosmosContainerIdentityHelper {
 
-        private static final AtomicBoolean cosmosContainerIdentityClassLoaded = new AtomicBoolean(false);
+        private static final AtomicReference<Boolean> cosmosContainerIdentityClassLoaded = new AtomicReference<>(false);
         private static final AtomicReference<CosmosContainerIdentityAccessor> accessor = new AtomicReference<>();
 
         private CosmosContainerIdentityHelper() {}
@@ -1530,6 +1552,7 @@
 
             if (snapshot == null) {
                 logger.error("CosmosContainerIdentityAccessor is not initialized yet!");
+                System.exit(9725); // Using a unique status code here to help debug the issue.
             }
 
             return snapshot;
@@ -1556,7 +1579,7 @@
 
     public static final class CosmosContainerProactiveInitConfigHelper {
 
-        private static final AtomicBoolean cosmosContainerProactiveInitConfigClassLoaded = new AtomicBoolean(false);
+        private static final AtomicReference<Boolean> cosmosContainerProactiveInitConfigClassLoaded = new AtomicReference<>(false);
         private static final AtomicReference<CosmosContainerProactiveInitConfigAccessor> accessor = new AtomicReference<>();
 
         private CosmosContainerProactiveInitConfigHelper() {}
@@ -1572,6 +1595,7 @@
 
             if (snapshot == null) {
                 logger.error("CosmosContainerProactiveInitConfigAccessor is not initialized yet!");
+                System.exit(9726); // Using a unique status code here to help debug the issue.
             }
 
             return snapshot;
@@ -1595,7 +1619,7 @@
     }
 
     public static final class CosmosSessionRetryOptionsHelper {
-        private static final AtomicBoolean cosmosSessionRetryOptionsClassLoaded = new AtomicBoolean(false);
+        private static final AtomicReference<Boolean> cosmosSessionRetryOptionsClassLoaded = new AtomicReference<>(false);
         private static final AtomicReference<CosmosSessionRetryOptionsAccessor> accessor = new AtomicReference<>();
 
         private CosmosSessionRetryOptionsHelper() {}
@@ -1611,6 +1635,7 @@
 
             if (snapshot == null) {
                 logger.error("cosmosSessionRetryOptionsAccessor is not initialized yet!");
+                System.exit(9727); // Using a unique status code here to help debug the issue.
             }
 
             return snapshot;
