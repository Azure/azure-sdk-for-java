--- conflicted
+++ resolved
@@ -40,12 +40,8 @@
     private final ConcurrentHashMap<String, Long> collectionNameToCollectionResourceId = new ConcurrentHashMap<>();
     private final ConcurrentHashMap<Long, String> collectionResourceIdToCollectionName = new ConcurrentHashMap<>();
     private final String hostName;
-<<<<<<< HEAD
-    private final boolean disableSessionCapturing;
+    private boolean disableSessionCapturing;
     private final SessionConsistencyOptions sessionConsistencyOptions;
-=======
-    private boolean disableSessionCapturing;
->>>>>>> 0ab6b40c
 
     public SessionContainer(final String hostName, boolean disableSessionCapturing, SessionConsistencyOptions sessionConsistencyOptions) {
         this.hostName = hostName;
