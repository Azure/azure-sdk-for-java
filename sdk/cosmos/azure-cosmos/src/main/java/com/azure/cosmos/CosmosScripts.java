// Copyright (c) Microsoft Corporation. All rights reserved.
// Licensed under the MIT License.

package com.azure.cosmos;

import com.azure.cosmos.models.CosmosStoredProcedureResponse;
import com.azure.cosmos.models.CosmosTriggerResponse;
import com.azure.cosmos.models.CosmosUserDefinedFunctionResponse;
import com.azure.cosmos.models.CosmosStoredProcedureProperties;
import com.azure.cosmos.models.CosmosStoredProcedureRequestOptions;
import com.azure.cosmos.models.CosmosTriggerProperties;
import com.azure.cosmos.models.CosmosUserDefinedFunctionProperties;
<<<<<<< HEAD
import com.azure.cosmos.models.QueryRequestOptions;
=======
import com.azure.cosmos.models.CosmosQueryRequestOptions;
>>>>>>> 72d53830
import com.azure.cosmos.models.SqlQuerySpec;
import com.azure.cosmos.util.CosmosPagedFlux;
import com.azure.cosmos.util.CosmosPagedIterable;
import com.azure.cosmos.util.UtilBridgeInternal;
import reactor.core.Exceptions;
import reactor.core.publisher.Mono;

/**
 * The type Cosmos sync scripts.
 */
public class CosmosScripts {
    private final CosmosContainer container;
    private final CosmosAsyncScripts asyncScripts;

    /**
     * Instantiates a new Cosmos sync scripts.
     *
     * @param container the container
     * @param asyncScripts the async scripts
     */
    CosmosScripts(CosmosContainer container, CosmosAsyncScripts asyncScripts) {
        this.container = container;
        this.asyncScripts = asyncScripts;
    }
    /* CosmosAsyncStoredProcedure operations */

    /**
     * Create stored procedure
     *
     * @param properties the properties
     * @return the cosmos stored procedure response
     */
    public CosmosStoredProcedureResponse createStoredProcedure(CosmosStoredProcedureProperties properties) {
        return blockStoredProcedureResponse(
            asyncScripts.createStoredProcedure(properties, new CosmosStoredProcedureRequestOptions())
        );
    }

    /**
     * Create stored procedure cosmos
     *
     * @param properties the properties
     * @param options the options
     * @return the cosmos stored procedure response
     */
    public CosmosStoredProcedureResponse createStoredProcedure(
        CosmosStoredProcedureProperties properties,
        CosmosStoredProcedureRequestOptions options) {
        return blockStoredProcedureResponse(asyncScripts.createStoredProcedure(properties,
                                                                                     options));
    }

    /**
     * Read all stored procedures {@link CosmosPagedIterable}.
     *
     * @return the {@link CosmosPagedIterable}
     */
    public CosmosPagedIterable<CosmosStoredProcedureProperties> readAllStoredProcedures() {
<<<<<<< HEAD
        return getCosmosPagedIterable(asyncScripts.readAllStoredProcedures(new QueryRequestOptions()));
=======
        return getCosmosPagedIterable(asyncScripts.readAllStoredProcedures(new CosmosQueryRequestOptions()));
>>>>>>> 72d53830
    }

    /**
     * Read all stored procedures {@link CosmosPagedIterable}.
     *
     * @param options the options
     * @return the {@link CosmosPagedIterable}
     */
<<<<<<< HEAD
    CosmosPagedIterable<CosmosStoredProcedureProperties> readAllStoredProcedures(QueryRequestOptions options) {
=======
    CosmosPagedIterable<CosmosStoredProcedureProperties> readAllStoredProcedures(CosmosQueryRequestOptions options) {
>>>>>>> 72d53830
        return getCosmosPagedIterable(asyncScripts.readAllStoredProcedures(options));
    }

    /**
     * Query stored procedures {@link CosmosPagedIterable}.
     *
     * @param query the query
     * @param options the options
     * @return the {@link CosmosPagedIterable}
     */
    public CosmosPagedIterable<CosmosStoredProcedureProperties> queryStoredProcedures(
        String query,
<<<<<<< HEAD
        QueryRequestOptions options) {
=======
        CosmosQueryRequestOptions options) {
>>>>>>> 72d53830
        return getCosmosPagedIterable(asyncScripts.queryStoredProcedures(query, options));
    }

    /**
     * Query stored procedures {@link CosmosPagedIterable}.
     *
     * @param querySpec the query spec
     * @param options the options
     * @return the {@link CosmosPagedIterable}
     */
    public CosmosPagedIterable<CosmosStoredProcedureProperties> queryStoredProcedures(
        SqlQuerySpec querySpec,
<<<<<<< HEAD
        QueryRequestOptions options) {
=======
        CosmosQueryRequestOptions options) {
>>>>>>> 72d53830
        return getCosmosPagedIterable(asyncScripts.queryStoredProcedures(querySpec, options));

    }

    /**
     * Gets stored procedure.
     *
     * @param id the id
     * @return the stored procedure
     */
    public CosmosStoredProcedure getStoredProcedure(String id) {
        return new CosmosStoredProcedure(id,
                                         this.container,
                                         asyncScripts.getStoredProcedure(id));
    }


    /* UDF Operations */

    /**
     * Create user defined function
     *
     * @param properties the properties
     * @return the cosmos user defined function response
     */
    public CosmosUserDefinedFunctionResponse createUserDefinedFunction(CosmosUserDefinedFunctionProperties properties) {
        return blockUDFResponse(asyncScripts.createUserDefinedFunction(properties));
    }

    /**
     * Read all user defined functions {@link CosmosPagedIterable}.
     *
     * @return the {@link CosmosPagedIterable}
     */
    public CosmosPagedIterable<CosmosUserDefinedFunctionProperties> readAllUserDefinedFunctions() {
<<<<<<< HEAD
        return getCosmosPagedIterable(asyncScripts.readAllUserDefinedFunctions(new QueryRequestOptions()));
=======
        return getCosmosPagedIterable(asyncScripts.readAllUserDefinedFunctions(new CosmosQueryRequestOptions()));
>>>>>>> 72d53830
    }

    /**
     * Read all user defined functions {@link CosmosPagedIterable}.
     *
     * @param options the options
     * @return the {@link CosmosPagedIterable}
     */
    CosmosPagedIterable<CosmosUserDefinedFunctionProperties> readAllUserDefinedFunctions(
<<<<<<< HEAD
        QueryRequestOptions options) {
=======
        CosmosQueryRequestOptions options) {
>>>>>>> 72d53830
        return getCosmosPagedIterable(asyncScripts.readAllUserDefinedFunctions(options));
    }

    /**
     * Query user defined functions {@link CosmosPagedIterable}.
     *
     * @param query the query
     * @param options the options
     * @return the {@link CosmosPagedIterable}
     */
    public CosmosPagedIterable<CosmosUserDefinedFunctionProperties> queryUserDefinedFunctions(
        String query,
<<<<<<< HEAD
        QueryRequestOptions options) {
=======
        CosmosQueryRequestOptions options) {
>>>>>>> 72d53830
        return getCosmosPagedIterable(asyncScripts.queryUserDefinedFunctions(new SqlQuerySpec(query), options));
    }

    /**
     * Query user defined functions {@link CosmosPagedIterable}.
     *
     * @param querySpec the query spec
     * @param options the options
     * @return the {@link CosmosPagedIterable}
     */
    public CosmosPagedIterable<CosmosUserDefinedFunctionProperties> queryUserDefinedFunctions(
        SqlQuerySpec querySpec,
<<<<<<< HEAD
        QueryRequestOptions options) {
=======
        CosmosQueryRequestOptions options) {
>>>>>>> 72d53830
        return getCosmosPagedIterable(asyncScripts.queryUserDefinedFunctions(querySpec, options));
    }

    /**
     * Gets user defined function.
     *
     * @param id the id
     * @return the user defined function
     */
    public CosmosUserDefinedFunction getUserDefinedFunction(String id) {
        return new CosmosUserDefinedFunction(id,
                                             this.container,
                                             asyncScripts.getUserDefinedFunction(id));
    }

    /* Trigger Operations */

    /**
     * Create trigger
     *
     * @param properties the properties
     * @return the cosmos trigger response
     */
    public CosmosTriggerResponse createTrigger(CosmosTriggerProperties properties) {
        return blockTriggerResponse(asyncScripts.createTrigger(properties));
    }

    /**
     * Read all triggers {@link CosmosPagedIterable}.
     *
     * @return the {@link CosmosPagedIterable}
     */
    public CosmosPagedIterable<CosmosTriggerProperties> readAllTriggers() {
<<<<<<< HEAD
        return getCosmosPagedIterable(asyncScripts.readAllTriggers(new QueryRequestOptions()));
=======
        return getCosmosPagedIterable(asyncScripts.readAllTriggers(new CosmosQueryRequestOptions()));
>>>>>>> 72d53830
    }

    /**
     * Read all triggers {@link CosmosPagedIterable}.
     *
     * @param options the options
     * @return the {@link CosmosPagedIterable}
     */
<<<<<<< HEAD
    CosmosPagedIterable<CosmosTriggerProperties> readAllTriggers(QueryRequestOptions options) {
=======
    CosmosPagedIterable<CosmosTriggerProperties> readAllTriggers(CosmosQueryRequestOptions options) {
>>>>>>> 72d53830
        return getCosmosPagedIterable(asyncScripts.readAllTriggers(options));
    }

    /**
     * Query triggers {@link CosmosPagedIterable}.
     *
     * @param query the query
     * @param options the options
     * @return the {@link CosmosPagedIterable}
     */
<<<<<<< HEAD
    public CosmosPagedIterable<CosmosTriggerProperties> queryTriggers(String query, QueryRequestOptions options) {
=======
    public CosmosPagedIterable<CosmosTriggerProperties> queryTriggers(String query, CosmosQueryRequestOptions options) {
>>>>>>> 72d53830
        return getCosmosPagedIterable(asyncScripts.queryTriggers(query, options));
    }

    /**
     * Query triggers {@link CosmosPagedIterable}.
     *
     * @param querySpec the query spec
     * @param options the options
     * @return the {@link CosmosPagedIterable}
     */
    public CosmosPagedIterable<CosmosTriggerProperties> queryTriggers(
        SqlQuerySpec querySpec,
<<<<<<< HEAD
        QueryRequestOptions options) {
=======
        CosmosQueryRequestOptions options) {
>>>>>>> 72d53830
        return getCosmosPagedIterable(asyncScripts.queryTriggers(querySpec, options));
    }

    /**
     * Gets trigger.
     *
     * @param id the id
     * @return the trigger
     */
    public CosmosTrigger getTrigger(String id) {
        return new CosmosTrigger(id,
                                 this.container,
                                 asyncScripts.getTrigger(id));
    }

    /**
     * Block cosmos stored procedure response.
     *
     * @param storedProcedureResponseMono the stored procedure response mono
     * @return the cosmos stored procedure response
     */
    CosmosStoredProcedureResponse blockStoredProcedureResponse(
        Mono<CosmosStoredProcedureResponse> storedProcedureResponseMono) {
        try {
            return storedProcedureResponseMono.block();
        } catch (Exception ex) {
            final Throwable throwable = Exceptions.unwrap(ex);
            if (throwable instanceof CosmosException) {
                throw (CosmosException) throwable;
            } else {
                throw ex;
            }
        }
    }

    /**
     * Block cosmos user defined function response.
     *
     * @param responseMono the response mono
     * @return the cosmos user defined function response
     */
    CosmosUserDefinedFunctionResponse blockUDFResponse(
        Mono<CosmosUserDefinedFunctionResponse> responseMono) {
        try {
            return responseMono.block();
        } catch (Exception ex) {
            final Throwable throwable = Exceptions.unwrap(ex);
            if (throwable instanceof CosmosException) {
                throw (CosmosException) throwable;
            } else {
                throw Exceptions.propagate(ex);
            }
        }
    }

    //Trigger

    /**
     * Block cosmos trigger response.
     *
     * @param responseMono the response mono
     * @return the cosmos trigger response
     */
    CosmosTriggerResponse blockTriggerResponse(Mono<CosmosTriggerResponse> responseMono) {
        try {
            return responseMono.block();
        } catch (Exception ex) {
            final Throwable throwable = Exceptions.unwrap(ex);
            if (throwable instanceof CosmosException) {
                throw (CosmosException) throwable;
            } else {
                throw Exceptions.propagate(ex);
            }
        }
    }

    private <T> CosmosPagedIterable<T> getCosmosPagedIterable(CosmosPagedFlux<T> cosmosPagedFlux) {
        return UtilBridgeInternal.createCosmosPagedIterable(cosmosPagedFlux);
    }
}<|MERGE_RESOLUTION|>--- conflicted
+++ resolved
@@ -10,11 +10,7 @@
 import com.azure.cosmos.models.CosmosStoredProcedureRequestOptions;
 import com.azure.cosmos.models.CosmosTriggerProperties;
 import com.azure.cosmos.models.CosmosUserDefinedFunctionProperties;
-<<<<<<< HEAD
-import com.azure.cosmos.models.QueryRequestOptions;
-=======
 import com.azure.cosmos.models.CosmosQueryRequestOptions;
->>>>>>> 72d53830
 import com.azure.cosmos.models.SqlQuerySpec;
 import com.azure.cosmos.util.CosmosPagedFlux;
 import com.azure.cosmos.util.CosmosPagedIterable;
@@ -73,11 +69,7 @@
      * @return the {@link CosmosPagedIterable}
      */
     public CosmosPagedIterable<CosmosStoredProcedureProperties> readAllStoredProcedures() {
-<<<<<<< HEAD
-        return getCosmosPagedIterable(asyncScripts.readAllStoredProcedures(new QueryRequestOptions()));
-=======
         return getCosmosPagedIterable(asyncScripts.readAllStoredProcedures(new CosmosQueryRequestOptions()));
->>>>>>> 72d53830
     }
 
     /**
@@ -86,11 +78,7 @@
      * @param options the options
      * @return the {@link CosmosPagedIterable}
      */
-<<<<<<< HEAD
-    CosmosPagedIterable<CosmosStoredProcedureProperties> readAllStoredProcedures(QueryRequestOptions options) {
-=======
     CosmosPagedIterable<CosmosStoredProcedureProperties> readAllStoredProcedures(CosmosQueryRequestOptions options) {
->>>>>>> 72d53830
         return getCosmosPagedIterable(asyncScripts.readAllStoredProcedures(options));
     }
 
@@ -103,11 +91,7 @@
      */
     public CosmosPagedIterable<CosmosStoredProcedureProperties> queryStoredProcedures(
         String query,
-<<<<<<< HEAD
-        QueryRequestOptions options) {
-=======
-        CosmosQueryRequestOptions options) {
->>>>>>> 72d53830
+        CosmosQueryRequestOptions options) {
         return getCosmosPagedIterable(asyncScripts.queryStoredProcedures(query, options));
     }
 
@@ -120,11 +104,7 @@
      */
     public CosmosPagedIterable<CosmosStoredProcedureProperties> queryStoredProcedures(
         SqlQuerySpec querySpec,
-<<<<<<< HEAD
-        QueryRequestOptions options) {
-=======
-        CosmosQueryRequestOptions options) {
->>>>>>> 72d53830
+        CosmosQueryRequestOptions options) {
         return getCosmosPagedIterable(asyncScripts.queryStoredProcedures(querySpec, options));
 
     }
@@ -160,11 +140,7 @@
      * @return the {@link CosmosPagedIterable}
      */
     public CosmosPagedIterable<CosmosUserDefinedFunctionProperties> readAllUserDefinedFunctions() {
-<<<<<<< HEAD
-        return getCosmosPagedIterable(asyncScripts.readAllUserDefinedFunctions(new QueryRequestOptions()));
-=======
         return getCosmosPagedIterable(asyncScripts.readAllUserDefinedFunctions(new CosmosQueryRequestOptions()));
->>>>>>> 72d53830
     }
 
     /**
@@ -174,11 +150,7 @@
      * @return the {@link CosmosPagedIterable}
      */
     CosmosPagedIterable<CosmosUserDefinedFunctionProperties> readAllUserDefinedFunctions(
-<<<<<<< HEAD
-        QueryRequestOptions options) {
-=======
-        CosmosQueryRequestOptions options) {
->>>>>>> 72d53830
+        CosmosQueryRequestOptions options) {
         return getCosmosPagedIterable(asyncScripts.readAllUserDefinedFunctions(options));
     }
 
@@ -191,11 +163,7 @@
      */
     public CosmosPagedIterable<CosmosUserDefinedFunctionProperties> queryUserDefinedFunctions(
         String query,
-<<<<<<< HEAD
-        QueryRequestOptions options) {
-=======
-        CosmosQueryRequestOptions options) {
->>>>>>> 72d53830
+        CosmosQueryRequestOptions options) {
         return getCosmosPagedIterable(asyncScripts.queryUserDefinedFunctions(new SqlQuerySpec(query), options));
     }
 
@@ -208,11 +176,7 @@
      */
     public CosmosPagedIterable<CosmosUserDefinedFunctionProperties> queryUserDefinedFunctions(
         SqlQuerySpec querySpec,
-<<<<<<< HEAD
-        QueryRequestOptions options) {
-=======
-        CosmosQueryRequestOptions options) {
->>>>>>> 72d53830
+        CosmosQueryRequestOptions options) {
         return getCosmosPagedIterable(asyncScripts.queryUserDefinedFunctions(querySpec, options));
     }
 
@@ -246,11 +210,7 @@
      * @return the {@link CosmosPagedIterable}
      */
     public CosmosPagedIterable<CosmosTriggerProperties> readAllTriggers() {
-<<<<<<< HEAD
-        return getCosmosPagedIterable(asyncScripts.readAllTriggers(new QueryRequestOptions()));
-=======
         return getCosmosPagedIterable(asyncScripts.readAllTriggers(new CosmosQueryRequestOptions()));
->>>>>>> 72d53830
     }
 
     /**
@@ -259,11 +219,7 @@
      * @param options the options
      * @return the {@link CosmosPagedIterable}
      */
-<<<<<<< HEAD
-    CosmosPagedIterable<CosmosTriggerProperties> readAllTriggers(QueryRequestOptions options) {
-=======
     CosmosPagedIterable<CosmosTriggerProperties> readAllTriggers(CosmosQueryRequestOptions options) {
->>>>>>> 72d53830
         return getCosmosPagedIterable(asyncScripts.readAllTriggers(options));
     }
 
@@ -274,11 +230,7 @@
      * @param options the options
      * @return the {@link CosmosPagedIterable}
      */
-<<<<<<< HEAD
-    public CosmosPagedIterable<CosmosTriggerProperties> queryTriggers(String query, QueryRequestOptions options) {
-=======
     public CosmosPagedIterable<CosmosTriggerProperties> queryTriggers(String query, CosmosQueryRequestOptions options) {
->>>>>>> 72d53830
         return getCosmosPagedIterable(asyncScripts.queryTriggers(query, options));
     }
 
@@ -291,11 +243,7 @@
      */
     public CosmosPagedIterable<CosmosTriggerProperties> queryTriggers(
         SqlQuerySpec querySpec,
-<<<<<<< HEAD
-        QueryRequestOptions options) {
-=======
-        CosmosQueryRequestOptions options) {
->>>>>>> 72d53830
+        CosmosQueryRequestOptions options) {
         return getCosmosPagedIterable(asyncScripts.queryTriggers(querySpec, options));
     }
 
