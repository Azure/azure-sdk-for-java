--- conflicted
+++ resolved
@@ -11,7 +11,6 @@
 import reactor.core.publisher.Mono;
 
 import java.util.List;
-import java.util.function.Function;
 
 import static com.azure.cosmos.Resource.validateResource;
 
@@ -288,11 +287,7 @@
      * @param klass the class type
      * @return a {@link CosmosContinuablePagedFlux} containing one or several feed response pages of the obtained items or an error.
      */
-<<<<<<< HEAD
     public <T> CosmosContinuablePagedFlux<T> queryItems(String query, Class<T> klass) {
-=======
-    public <T> Flux<FeedResponse<T>> queryItems(String query, Class<T> klass) {
->>>>>>> 38b5b8f9
         return queryItems(new SqlQuerySpec(query), klass);
     }
 
@@ -325,11 +320,7 @@
      * @param klass the class type
      * @return a {@link CosmosContinuablePagedFlux} containing one or several feed response pages of the obtained items or an error.
      */
-<<<<<<< HEAD
     public <T> CosmosContinuablePagedFlux<T> queryItems(SqlQuerySpec querySpec, Class<T> klass) {
-=======
-    public <T> Flux<FeedResponse<T>> queryItems(SqlQuerySpec querySpec, Class<T> klass) {
->>>>>>> 38b5b8f9
         return queryItems(querySpec, new FeedOptions(), klass);
     }
 
