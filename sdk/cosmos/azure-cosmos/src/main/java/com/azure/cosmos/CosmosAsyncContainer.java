// Copyright (c) Microsoft Corporation. All rights reserved.
// Licensed under the MIT License.
package com.azure.cosmos;

<<<<<<< HEAD
import com.azure.core.util.Context;
=======
import com.azure.cosmos.implementation.Constants;
>>>>>>> e9d85b69
import com.azure.cosmos.implementation.CosmosItemProperties;
import com.azure.cosmos.implementation.Document;
import com.azure.cosmos.implementation.HttpConstants;
import com.azure.cosmos.implementation.Offer;
import com.azure.cosmos.implementation.Paths;
import com.azure.cosmos.implementation.RequestOptions;
<<<<<<< HEAD
import com.azure.cosmos.implementation.TracerProvider;
=======
import com.azure.cosmos.implementation.Utils;
import com.azure.cosmos.implementation.query.QueryInfo;
>>>>>>> e9d85b69
import com.azure.cosmos.models.CosmosAsyncContainerResponse;
import com.azure.cosmos.models.CosmosAsyncItemResponse;
import com.azure.cosmos.models.CosmosConflictProperties;
import com.azure.cosmos.models.CosmosContainerProperties;
import com.azure.cosmos.models.CosmosContainerRequestOptions;
import com.azure.cosmos.models.CosmosItemRequestOptions;
import com.azure.cosmos.models.FeedOptions;
import com.azure.cosmos.models.FeedResponse;
import com.azure.cosmos.models.ModelBridgeInternal;
import com.azure.cosmos.models.PartitionKey;
import com.azure.cosmos.models.SqlQuerySpec;
import com.azure.cosmos.models.ThroughputProperties;
import com.azure.cosmos.models.ThroughputResponse;
import com.azure.cosmos.util.CosmosPagedFlux;
import com.azure.cosmos.util.UtilBridgeInternal;
import com.fasterxml.jackson.databind.JsonNode;
import com.fasterxml.jackson.databind.ObjectMapper;
import org.slf4j.helpers.Util;
import reactor.core.publisher.Flux;
import reactor.core.publisher.Mono;

import java.util.List;
import java.util.stream.Collectors;

import static com.azure.core.util.FluxUtil.withContext;
import static com.azure.cosmos.implementation.Utils.setContinuationTokenAndMaxItemCount;

/**
 * Provides methods for reading, deleting, and replacing existing Containers.
 * Provides methods for interacting with child resources (Items, Scripts, Conflicts)
 */
public class CosmosAsyncContainer {

    private final CosmosAsyncDatabase database;
    private final String id;
    private final String link;
    private final String replaceContainerSpanName;
    private final String deleteContainerSpanName;
    private final String replaceProvisionedThroughputSpanName;
    private final String readProvisionedThroughputSpanName;
    private final String replaceThroughputSpanName;
    private final String readThroughputSpanName;
    private final String readContainerSpanName;
    private final String upsertItemSpanName;
    private final String deleteItemSpanName;
    private final String replaceItemSpanName;
    private final String createItemSpanName;
    private final String readAllItemsSpanName;
    private final String queryItemsSpanName;
    private final String readAllConflictsSpanName;
    private final String queryConflictsSpanName;
    private CosmosAsyncScripts scripts;

    CosmosAsyncContainer(String id, CosmosAsyncDatabase database) {
        this.id = id;
        this.database = database;
        this.link = getParentLink() + "/" + getURIPathSegment() + "/" + getId();
        this.replaceContainerSpanName = "replaceContainer." + this.id;
        this.deleteContainerSpanName = "deleteContainer." + this.id;
        this.replaceProvisionedThroughputSpanName = "replaceProvisionedThroughput." + this.id;
        this.readProvisionedThroughputSpanName = "readProvisionedThroughput." + this.id;
        this.replaceThroughputSpanName = "replaceThroughput." + this.id;
        this.readThroughputSpanName = "readThroughput." + this.id;
        this.readContainerSpanName = "readContainer." + this.id;
        this.upsertItemSpanName = "upsertItem." + this.id;
        this.deleteItemSpanName = "deleteItem." + this.id;
        this.replaceItemSpanName = "replaceItem." + this.id;
        this.createItemSpanName = "createItem." + this.id;
        this.readAllItemsSpanName = "readAllItems." + this.id;
        this.queryItemsSpanName = "queryItems." + this.id;
        this.readAllConflictsSpanName = "readAllConflicts." + this.id;
        this.queryConflictsSpanName = "queryConflicts." + this.id;
    }

    /**
     * Get the id of the {@link CosmosAsyncContainer}
     *
     * @return the id of the {@link CosmosAsyncContainer}
     */
    public String getId() {
        return id;
    }

    /**
     * Reads the document container
     * <p>
     * After subscription the operation will be performed. The {@link Mono} upon
     * successful completion will contain a single cosmos container response with
     * the read container. In case of failure the {@link Mono} will error.
     *
     * @return an {@link Mono} containing the single cosmos container response with
     * the read container or an error.
     */
    public Mono<CosmosAsyncContainerResponse> read() {
        return read(new CosmosContainerRequestOptions());
    }

    /**
     * Reads the container
     * <p>
     * After subscription the operation will be performed. The {@link Mono} upon
     * successful completion will contain a single cosmos container response with
     * the read container. In case of failure the {@link Mono} will error.
     *
     * @param options The cosmos container request options.
     * @return an {@link Mono} containing the single cosmos container response with
     * the read container or an error.
     */
    public Mono<CosmosAsyncContainerResponse> read(CosmosContainerRequestOptions options) {
        if (options == null) {
            options = new CosmosContainerRequestOptions();
        }

        final CosmosContainerRequestOptions requestOptions = options;
        if(!database.getClient().getTracerProvider().isEnabled()){
            return readInternal(options);
        }

        return withContext(context -> read(requestOptions, context));
    }

    /**
     * Deletes the item container
     * <p>
     * After subscription the operation will be performed. The {@link Mono} upon
     * successful completion will contain a single cosmos container response for the
     * deleted database. In case of failure the {@link Mono} will error.
     *
     * @param options the request options.
     * @return an {@link Mono} containing the single cosmos container response for
     * the deleted database or an error.
     */
    public Mono<CosmosAsyncContainerResponse> delete(CosmosContainerRequestOptions options) {
        if (options == null) {
            options = new CosmosContainerRequestOptions();
        }

        if (!database.getClient().getTracerProvider().isEnabled()) {
            return deleteInternal(options);
        }

        final CosmosContainerRequestOptions requestOptions = options;
        return withContext(context -> deleteInternal(requestOptions, context));
    }

    /**
     * Deletes the item container
     * <p>
     * After subscription the operation will be performed. The {@link Mono} upon
     * successful completion will contain a single cosmos container response for the
     * deleted container. In case of failure the {@link Mono} will error.
     *
     * @return an {@link Mono} containing the single cosmos container response for
     * the deleted container or an error.
     */
    public Mono<CosmosAsyncContainerResponse> delete() {
        return delete(new CosmosContainerRequestOptions());
    }

    /**
     * Replaces a document container.
     * <p>
     * After subscription the operation will be performed. The {@link Mono} upon
     * successful completion will contain a single cosmos container response with
     * the replaced document container. In case of failure the {@link Mono} will
     * error.
     *
     * @param containerProperties the item container properties
     * @return an {@link Mono} containing the single cosmos container response with
     * the replaced document container or an error.
     */
    public Mono<CosmosAsyncContainerResponse> replace(CosmosContainerProperties containerProperties) {
        return replace(containerProperties, null);
    }

    /**
     * Replaces a document container.
     * <p>
     * After subscription the operation will be performed. The {@link Mono} upon
     * successful completion will contain a single cosmos container response with
     * the replaced document container. In case of failure the {@link Mono} will
     * error.
     *
     * @param containerProperties the item container properties
     * @param options the cosmos container request options.
     * @return an {@link Mono} containing the single cosmos container response with
     * the replaced document container or an error.
     */
    public Mono<CosmosAsyncContainerResponse> replace(
        CosmosContainerProperties containerProperties,
        CosmosContainerRequestOptions options) {
        if (options == null) {
            options = new CosmosContainerRequestOptions();
        }

        if(!database.getClient().getTracerProvider().isEnabled()) {
            return replaceInternal(containerProperties, options);
        }

        final CosmosContainerRequestOptions requestOptions = options;
        return withContext(context -> replaceInternal(containerProperties, requestOptions, context));
    }

    /* CosmosAsyncItem operations */

    /**
     * Creates a cosmos item.
     * <p>
     * After subscription the operation will be performed. The {@link Mono} upon
     * successful completion will contain a single resource response with the
     * created cosmos item. In case of failure the {@link Mono} will error.
     *
     * @param <T> the type parameter
     * @param item the cosmos item represented as a POJO or cosmos item object.
     * @return an {@link Mono} containing the single resource response with the
     * created cosmos item or an error.
     */
    public <T> Mono<CosmosAsyncItemResponse<T>> createItem(T item) {
        return createItem(item, new CosmosItemRequestOptions());
    }

    /**
     * Creates a cosmos item.
     * <p>
     * After subscription the operation will be performed. The {@link Mono} upon
     * successful completion will contain a single resource response with the
     * created cosmos item. In case of failure the {@link Mono} will error.
     *
     * @param <T> the type parameter
     * @param item the cosmos item represented as a POJO or cosmos item object.
     * @param partitionKey the partition key
     * @param options the request options.
     * @return an {@link Mono} containing the single resource response with the created cosmos item or an error.
     */
    public <T> Mono<CosmosAsyncItemResponse<T>> createItem(
        T item,
        PartitionKey partitionKey,
        CosmosItemRequestOptions options) {
        if (options == null) {
            options = new CosmosItemRequestOptions();
        }
        ModelBridgeInternal.setPartitionKey(options, partitionKey);
        return createItem(item, options);
    }

    /**
     * Create an item.
     *
     * @param <T> the type parameter
     * @param item the item
     * @param options the item request options
     * @return an {@link Mono} containing the single resource response with the created cosmos item or an error.
     */
    public <T> Mono<CosmosAsyncItemResponse<T>> createItem(T item, CosmosItemRequestOptions options) {
        if (options == null) {
            options = new CosmosItemRequestOptions();
        }

        if (!database.getClient().getTracerProvider().isEnabled()) {
            return createItemInternal(item, options);
        }

        final CosmosItemRequestOptions requestOptions = options;
        return withContext(context -> createItemInternal(item, requestOptions, context));
    }

    private <T> Mono<CosmosAsyncItemResponse<T>> createItemInternal(T item, CosmosItemRequestOptions options, Context context) {
        Mono<CosmosAsyncItemResponse<T>> responseMono = createItemInternal(item, options);
        return database.getClient().getTracerProvider().traceEnabledCosmosItemResponsePublisher(responseMono, context
            , this.createItemSpanName, database.getId(), database.getClient().getServiceEndpoint());
    }

    private <T> Mono<CosmosAsyncItemResponse<T>> createItemInternal(T item, CosmosItemRequestOptions options) {
        @SuppressWarnings("unchecked")
        Class<T> itemType = (Class<T>) item.getClass();
        RequestOptions requestOptions = ModelBridgeInternal.toRequestOptions(options);
        return database.getDocClientWrapper()
            .createDocument(getLink(),
                item,
                requestOptions,
                true)
            .map(response -> ModelBridgeInternal.createCosmosAsyncItemResponse(response, itemType))
            .single();
    }

    /**
     * Upserts an item.
     * <p>
     * After subscription the operation will be performed. The {@link Mono} upon
     * successful completion will contain a single resource response with the
     * upserted item. In case of failure the {@link Mono} will error.
     *
     * @param <T> the type parameter
     * @param item the item represented as a POJO or Item object to upsert.
     * @return an {@link Mono} containing the single resource response with the upserted document or an error.
     */
    public <T> Mono<CosmosAsyncItemResponse<T>> upsertItem(T item) {
        return upsertItem(item, new CosmosItemRequestOptions());
    }

    /**
     * Upserts a cosmos item.
     * <p>
     * After subscription the operation will be performed. The {@link Mono} upon
     * successful completion will contain a single resource response with the
     * upserted item. In case of failure the {@link Mono} will error.
     *
     * @param <T> the type parameter
     * @param item the item represented as a POJO or Item object to upsert.
     * @param options the request options.
     * @return an {@link Mono} containing the single resource response with the upserted document or an error.
     */
    public <T> Mono<CosmosAsyncItemResponse<T>> upsertItem(T item, CosmosItemRequestOptions options) {
        if (options == null) {
            options = new CosmosItemRequestOptions();
        }

        if(!database.getClient().getTracerProvider().isEnabled()) {
            return upsertItemInternal(item, options);
        }

        final  CosmosItemRequestOptions requestOptions = options;
        return withContext(context -> upsertItemInternal(item, requestOptions, context));
    }

    /**
     * Reads all cosmos items in the container.
     * <p>
     * After subscription the operation will be performed. The {@link CosmosPagedFlux} will
     * contain one or several feed response of the read cosmos items. In case of
     * failure the {@link CosmosPagedFlux} will error.
     *
     * @param <T> the type parameter
     * @param classType the class type
     * @return a {@link CosmosPagedFlux} containing one or several feed response pages of the read cosmos items or an
     * error.
     */
    public <T> CosmosPagedFlux<T> readAllItems(Class<T> classType) {
        return readAllItems(new FeedOptions(), classType);
    }

    /**
     * Reads all cosmos items in a container.
     * <p>
     * After subscription the operation will be performed. The {@link CosmosPagedFlux} will
     * contain one or several feed response of the read cosmos items. In case of
     * failure the {@link CosmosPagedFlux} will error.
     *
     * @param <T> the type parameter
     * @param options the feed options.
     * @param classType the class type
     * @return a {@link CosmosPagedFlux} containing one or several feed response pages of the read cosmos items or an
     * error.
     */
    public <T> CosmosPagedFlux<T> readAllItems(FeedOptions options, Class<T> classType) {
        return UtilBridgeInternal.createCosmosPagedFlux(pagedFluxOptions -> {
            pagedFluxOptions.setTracerInformation(this.getDatabase().getClient().getTracerProvider(), this.readAllItemsSpanName,
                this.getDatabase().getClient().getServiceEndpoint(), database.getId());
            setContinuationTokenAndMaxItemCount(pagedFluxOptions, options);
            return getDatabase().getDocClientWrapper().readDocuments(getLink(), options).map(
                response -> prepareFeedResponse(response, classType));
        }, this.getDatabase().getClient().getTracerProvider().isEnabled());
    }

    /**
     * Query for documents in a items in a container
     * <p>
     * After subscription the operation will be performed. The {@link CosmosPagedFlux} will
     * contain one or several feed response of the obtained items. In case of
     * failure the {@link CosmosPagedFlux} will error.
     *
     * @param <T> the type parameter
     * @param query the query.
     * @param classType the class type
     * @return a {@link CosmosPagedFlux} containing one or several feed response pages of the obtained items or an
     * error.
     */
    public <T> CosmosPagedFlux<T> queryItems(String query, Class<T> classType) {
        return queryItemsInternal(new SqlQuerySpec(query), new FeedOptions(), classType);
    }

    /**
     * Query for documents in a items in a container
     * <p>
     * After subscription the operation will be performed. The {@link CosmosPagedFlux} will
     * contain one or several feed response of the obtained items. In case of
     * failure the {@link CosmosPagedFlux} will error.
     *
     * @param <T> the type parameter
     * @param query the query.
     * @param options the feed options.
     * @param classType the class type
     * @return a {@link CosmosPagedFlux} containing one or several feed response pages of the obtained items or an
     * error.
     */
    public <T> CosmosPagedFlux<T> queryItems(String query, FeedOptions options, Class<T> classType) {
        return queryItemsInternal(new SqlQuerySpec(query), options, classType);
    }

    /**
     * Query for documents in a items in a container
     * <p>
     * After subscription the operation will be performed. The {@link CosmosPagedFlux} will
     * contain one or several feed response of the obtained items. In case of
     * failure the {@link CosmosPagedFlux} will error.
     *
     * @param <T> the type parameter
     * @param querySpec the SQL query specification.
     * @param classType the class type
     * @return a {@link CosmosPagedFlux} containing one or several feed response pages of the obtained items or an
     * error.
     */
    public <T> CosmosPagedFlux<T> queryItems(SqlQuerySpec querySpec, Class<T> classType) {
        return queryItemsInternal(querySpec, new FeedOptions(), classType);
    }

    /**
     * Query for documents in a items in a container
     * <p>
     * After subscription the operation will be performed. The {@link Flux} will
     * contain one or several feed response of the obtained items. In case of
     * failure the {@link CosmosPagedFlux} will error.
     *
     * @param <T> the type parameter
     * @param querySpec the SQL query specification.
     * @param options the feed options.
     * @param classType the class type
     * @return a {@link CosmosPagedFlux} containing one or several feed response pages of the obtained items or an
     * error.
     */
    public <T> CosmosPagedFlux<T> queryItems(SqlQuerySpec querySpec, FeedOptions options, Class<T> classType) {
        return queryItemsInternal(querySpec, options, classType);
    }

    private <T> CosmosPagedFlux<T> queryItemsInternal(
       SqlQuerySpec sqlQuerySpec, FeedOptions feedOptions, Class<T> classType) {
        return UtilBridgeInternal.createCosmosPagedFlux(pagedFluxOptions -> {
            String spanName = this.queryItemsSpanName;
            pagedFluxOptions.setTracerInformation(this.getDatabase().getClient().getTracerProvider(), spanName,
                this.getDatabase().getClient().getServiceEndpoint(), database.getId());
            setContinuationTokenAndMaxItemCount(pagedFluxOptions, feedOptions);
            return getDatabase().getDocClientWrapper()
                       .queryDocuments(CosmosAsyncContainer.this.getLink(), sqlQuerySpec, feedOptions)
                       .map(response ->
                                prepareFeedResponse(response, classType));
        }, this.getDatabase().getClient().getTracerProvider().isEnabled());
    }

    private <T> FeedResponse<T> prepareFeedResponse(FeedResponse<Document> response, Class<T> classType) {
        QueryInfo queryInfo = ModelBridgeInternal.getQueryInfoFromFeedResponse(response);
        if (queryInfo != null && queryInfo.hasSelectValue()) {
            List<T> transformedResults = response.getResults()
                                             .stream()
                                             .map(d -> d.get(Constants.Properties.VALUE))
                                             .map(object -> transform(object, classType))
                                             .collect(Collectors.toList());

            return BridgeInternal.createFeedResponseWithQueryMetrics(transformedResults,
                                                                     response.getResponseHeaders(),
                                                                     ModelBridgeInternal.queryMetrics(response));

        }
        return BridgeInternal.createFeedResponseWithQueryMetrics(
            (response.getResults().stream().map(document -> ModelBridgeInternal.toObjectFromJsonSerializable(document
                , classType))
                 .collect(Collectors.toList())), response.getResponseHeaders(),
            ModelBridgeInternal.queryMetrics(response));
    }

<<<<<<< HEAD
=======
    private <T> T transform(Object object, Class<T> classType) {
        return Utils.getSimpleObjectMapper().convertValue(object, classType);
    }

>>>>>>> e9d85b69
    /**
     * Reads an item.
     * <p>
     * After subscription the operation will be performed.
     * The {@link Mono} upon successful completion will contain a cosmos item response with the read item
     * In case of failure the {@link Mono} will error.
     *
     * @param <T> the type parameter
     * @param itemId the item id
     * @param partitionKey the partition key
     * @param itemType the item type
     * @return an {@link Mono} containing the cosmos item response with the read item or an error
     */
    public <T> Mono<CosmosAsyncItemResponse<T>> readItem(String itemId, PartitionKey partitionKey, Class<T> itemType) {
        return readItem(itemId, partitionKey, ModelBridgeInternal.createCosmosItemRequestOptions(partitionKey), itemType);
    }

    /**
     * Reads an item.
     * <p>
     * After subscription the operation will be performed.
     * The {@link Mono} upon successful completion will contain a cosmos item response with the read item
     * In case of failure the {@link Mono} will error.
     *
     * @param <T> the type parameter
     * @param itemId the item id
     * @param partitionKey the partition key
     * @param options the request cosmosItemRequestOptions
     * @param itemType the item type
     * @return an {@link Mono} containing the cosmos item response with the read item or an error
     */
    public <T> Mono<CosmosAsyncItemResponse<T>> readItem(
        String itemId, PartitionKey partitionKey,
        CosmosItemRequestOptions options, Class<T> itemType) {
        if (options == null) {
            options = new CosmosItemRequestOptions();
        }

        ModelBridgeInternal.setPartitionKey(options, partitionKey);
        RequestOptions requestOptions = ModelBridgeInternal.toRequestOptions(options);
        if(!database.getClient().getTracerProvider().isEnabled()) {
            return readItemInternal(itemId, partitionKey, requestOptions, itemType);
        }

        return withContext(context -> readItemInternal(itemId, partitionKey,
            requestOptions, itemType, context));
    }

    /**
     * Replaces an item with the passed in item.
     * <p>
     * After subscription the operation will be performed.
     * The {@link Mono} upon successful completion will contain a single cosmos item response with the replaced item.
     * In case of failure the {@link Mono} will error.
     *
     * @param <T> the type parameter
     * @param item the item to replace (containing the document id).
     * @param itemId the item id
     * @param partitionKey the partition key
     * @return an {@link Mono} containing the  cosmos item resource response with the replaced item or an error.
     */
    public <T> Mono<CosmosAsyncItemResponse<T>> replaceItem(T item, String itemId, PartitionKey partitionKey) {
        return replaceItem(item, itemId, partitionKey, new CosmosItemRequestOptions());
    }

    /**
     * Replaces an item with the passed in item.
     * <p>
     * After subscription the operation will be performed.
     * The {@link Mono} upon successful completion will contain a single cosmos item response with the replaced item.
     * In case of failure the {@link Mono} will error.
     *
     * @param <T> the type parameter
     * @param item the item to replace (containing the document id).
     * @param itemId the item id
     * @param partitionKey the partition key
     * @param options the request comosItemRequestOptions
     * @return an {@link Mono} containing the  cosmos item resource response with the replaced item or an error.
     */
    public <T> Mono<CosmosAsyncItemResponse<T>> replaceItem(
        T item, String itemId, PartitionKey partitionKey,
        CosmosItemRequestOptions options) {
        Document doc = CosmosItemProperties.fromObject(item);
        if (options == null) {
            options = new CosmosItemRequestOptions();
        }
        ModelBridgeInternal.setPartitionKey(options, partitionKey);
        @SuppressWarnings("unchecked")
        Class<T> itemType = (Class<T>) item.getClass();
        if(!database.getClient().getTracerProvider().isEnabled()){
            return replaceItemInternal(itemType, itemId, doc, options);
        }

        final CosmosItemRequestOptions requestOptions = options;
        return withContext(context -> replaceItemInternal(itemType, itemId, doc, requestOptions,context));
    }

    /**
     * Deletes the item.
     * <p>
     * After subscription the operation will be performed.
     * The {@link Mono} upon successful completion will contain a single cosmos item response with the replaced item.
     * In case of failure the {@link Mono} will error.
     *
     * @param itemId the item id
     * @param partitionKey the partition key
     * @return an {@link Mono} containing the  cosmos item resource response.
     */
    public Mono<CosmosAsyncItemResponse<Object>> deleteItem(String itemId, PartitionKey partitionKey) {
        return deleteItem(itemId, partitionKey, new CosmosItemRequestOptions());
    }

    /**
     * Deletes the item.
     * <p>
     * After subscription the operation will be performed.
     * The {@link Mono} upon successful completion will contain a single cosmos item response with the replaced item.
     * In case of failure the {@link Mono} will error.
     *
     * @param itemId id of the item
     * @param partitionKey partitionKey of the item
     * @param options the request options
     * @return an {@link Mono} containing the  cosmos item resource response.
     */
    public Mono<CosmosAsyncItemResponse<Object>> deleteItem(
        String itemId, PartitionKey partitionKey,
        CosmosItemRequestOptions options) {
        if (options == null) {
            options = new CosmosItemRequestOptions();
        }
        ModelBridgeInternal.setPartitionKey(options, partitionKey);
        RequestOptions requestOptions = ModelBridgeInternal.toRequestOptions(options);
        if(!database.getClient().getTracerProvider().isEnabled()) {
            return deleteItemInternal(itemId, requestOptions);
        }

        return withContext(context -> deleteItemInternal(itemId, requestOptions, context));
    }

    private String getItemLink(String itemId) {
        StringBuilder builder = new StringBuilder();
        builder.append(this.getLink());
        builder.append("/");
        builder.append(Paths.DOCUMENTS_PATH_SEGMENT);
        builder.append("/");
        builder.append(itemId);
        return builder.toString();
    }

    /**
     * Gets scripts. This can be used to perform various operations on cosmos scripts
     *
     * @return the {@link CosmosAsyncScripts}
     */
    public CosmosAsyncScripts getScripts() {
        if (this.scripts == null) {
            this.scripts = new CosmosAsyncScripts(this);
        }
        return this.scripts;
    }

    /**
     * Lists all the conflicts in the container
     *
     * @param options the feed options
     * @return a {@link CosmosPagedFlux} containing one or several feed response pages of the
     * obtained conflicts or an error.
     */
    public CosmosPagedFlux<CosmosConflictProperties> readAllConflicts(FeedOptions options) {
        return UtilBridgeInternal.createCosmosPagedFlux(pagedFluxOptions -> {
            pagedFluxOptions.setTracerInformation(this.getDatabase().getClient().getTracerProvider(), this.readAllConflictsSpanName,
                this.getDatabase().getClient().getServiceEndpoint(), database.getId());
            setContinuationTokenAndMaxItemCount(pagedFluxOptions, options);
            return database.getDocClientWrapper().readConflicts(getLink(), options)
                       .map(response -> BridgeInternal.createFeedResponse(
                           ModelBridgeInternal.getCosmosConflictPropertiesFromV2Results(response.getResults()),
                           response.getResponseHeaders()));
        }, this.getDatabase().getClient().getTracerProvider().isEnabled());
    }

    /**
     * Queries all the conflicts in the container
     *
     * @param query the query
     * @return a {@link CosmosPagedFlux} containing one or several feed response pages of the
     * obtained conflicts or an error.
     */
    public CosmosPagedFlux<CosmosConflictProperties> queryConflicts(String query) {
        return queryConflicts(query, new FeedOptions());
    }

    /**
     * Queries all the conflicts in the container
     *
     * @param query the query
     * @param options the feed options
     * @return a {@link CosmosPagedFlux} containing one or several feed response pages of the
     * obtained conflicts or an error.
     */
    public CosmosPagedFlux<CosmosConflictProperties> queryConflicts(String query, FeedOptions options) {
        return UtilBridgeInternal.createCosmosPagedFlux(pagedFluxOptions -> {
            pagedFluxOptions.setTracerInformation(this.getDatabase().getClient().getTracerProvider(), this.queryConflictsSpanName,
                this.getDatabase().getClient().getServiceEndpoint(), database.getId());
            setContinuationTokenAndMaxItemCount(pagedFluxOptions, options);
            return database.getDocClientWrapper().queryConflicts(getLink(), query, options)
                       .map(response -> BridgeInternal.createFeedResponse(
                           ModelBridgeInternal.getCosmosConflictPropertiesFromV2Results(response.getResults()),
                           response.getResponseHeaders()));
        }, this.getDatabase().getClient().getTracerProvider().isEnabled());
    }

    /**
     * Gets a CosmosAsyncConflict object without making a service call
     *
     * @param id id of the cosmos conflict
     * @return a cosmos conflict
     */
    public CosmosAsyncConflict getConflict(String id) {
        return new CosmosAsyncConflict(id, this);
    }

    /**
     * Gets the throughput of the container
     *
     * @return a {@link Mono} containing throughput or an error.
     */
    public Mono<Integer> readProvisionedThroughput() {
        if(!database.getClient().getTracerProvider().isEnabled()){
            return readProvisionedThroughputInternal(this.read());
        }

        return withContext(context -> readProvisionedThroughputInternal(context));
    }

    /**
     * Sets throughput provisioned for a container in measurement of
     * Requests-per-Unit in the Azure Cosmos service.
     *
     * @param requestUnitsPerSecond the cosmos container throughput, expressed in
     * Request Units per second
     * @return a {@link Mono} containing throughput or an error.
     */
    public Mono<Integer> replaceProvisionedThroughput(int requestUnitsPerSecond) {
        if (!database.getClient().getTracerProvider().isEnabled()) {
            return replaceProvisionedThroughputInternal(this.read(), requestUnitsPerSecond);
        }

        return withContext(context -> replaceProvisionedThroughput(requestUnitsPerSecond, context));
    }

    /**
     * Replace the throughput .
     *
     * @param throughputProperties the throughput properties
     * @return the mono containing throughput response
     */
    public Mono<ThroughputResponse> replaceThroughput(ThroughputProperties throughputProperties) {
        if (!this.database.getClient().getTracerProvider().isEnabled()) {
            return replaceThroughputInternal(this.read(), throughputProperties);
        }
        return withContext(context -> replaceThroughputInternal(throughputProperties, context));
    }

    /**
     * Read the throughput throughput .
     *
     * @return the mono containing throughput response
     */
    public Mono<ThroughputResponse> readThroughput() {
        if (!this.database.getClient().getTracerProvider().isEnabled()) {
            return readThroughputInternal(this.read());
        }

        return withContext(context -> readThroughputInternal(context));
    }


    /**
     * Gets the parent Database
     *
     * @return the {@link CosmosAsyncDatabase}
     */
    public CosmosAsyncDatabase getDatabase() {
        return database;
    }

    String getURIPathSegment() {
        return Paths.COLLECTIONS_PATH_SEGMENT;
    }

    String getParentLink() {
        return database.getLink();
    }

    String getLink() {
        return this.link;
    }

    private Mono<CosmosAsyncItemResponse<Object>> deleteItemInternal(
        String itemId,
        RequestOptions requestOptions,
        Context context) {
        Mono<CosmosAsyncItemResponse<Object>> responseMono = deleteItemInternal(itemId, requestOptions);
        return database.getClient().getTracerProvider().traceEnabledCosmosItemResponsePublisher(responseMono,
            context, this.deleteItemSpanName, database.getId(), database.getClient().getServiceEndpoint());
    }

    private Mono<CosmosAsyncItemResponse<Object>> deleteItemInternal(
        String itemId,
        RequestOptions requestOptions) {
        return this.getDatabase()
            .getDocClientWrapper()
            .deleteDocument(getItemLink(itemId), requestOptions)
            .map(response -> ModelBridgeInternal.createCosmosAsyncItemResponseWithObjectType(response))
            .single();
    }

    private <T> Mono<CosmosAsyncItemResponse<T>> replaceItemInternal(
        Class<T> itemType,
        String itemId,
        Document doc,
        CosmosItemRequestOptions options,
        Context context) {
        Mono<CosmosAsyncItemResponse<T>> responseMono = replaceItemInternal(itemType, itemId, doc, options);
        return database.getClient().getTracerProvider().traceEnabledCosmosItemResponsePublisher(responseMono,
            context, this.replaceItemSpanName, database.getId(), database.getClient().getServiceEndpoint());
    }

    private <T> Mono<CosmosAsyncItemResponse<T>> replaceItemInternal(
        Class<T> itemType,
        String itemId,
        Document doc,
        CosmosItemRequestOptions options) {
       return this.getDatabase()
            .getDocClientWrapper()
            .replaceDocument(getItemLink(itemId), doc, ModelBridgeInternal.toRequestOptions(options))
            .map(response -> ModelBridgeInternal.createCosmosAsyncItemResponse(response, itemType))
            .single();
    }

    private <T> Mono<CosmosAsyncItemResponse<T>> upsertItemInternal(T item, CosmosItemRequestOptions options, Context context) {
        Mono<CosmosAsyncItemResponse<T>> responseMono = upsertItemInternal(item, options);
        return database.getClient().getTracerProvider().traceEnabledCosmosItemResponsePublisher(responseMono,
            context, this.upsertItemSpanName, database.getId(), database.getClient().getServiceEndpoint());
    }

    private <T> Mono<CosmosAsyncItemResponse<T>> upsertItemInternal(T item, CosmosItemRequestOptions options) {
        @SuppressWarnings("unchecked")
        Class<T> itemType = (Class<T>) item.getClass();
        return this.getDatabase().getDocClientWrapper()
            .upsertDocument(this.getLink(), item,
                ModelBridgeInternal.toRequestOptions(options),
                true)
            .map(response -> ModelBridgeInternal.createCosmosAsyncItemResponse(response, itemType))
            .single();
    }

    private <T> Mono<CosmosAsyncItemResponse<T>> readItemInternal(
        String itemId, PartitionKey partitionKey,
        RequestOptions requestOptions, Class<T> itemType,
        Context context) {
        Mono<CosmosAsyncItemResponse<T>> responseMono = readItemInternal(itemId, partitionKey, requestOptions, itemType);
        return database.getClient().getTracerProvider().traceEnabledCosmosItemResponsePublisher(responseMono,
            context, this.readContainerSpanName, database.getId(), database.getClient().getServiceEndpoint());
    }

    private <T> Mono<CosmosAsyncItemResponse<T>> readItemInternal(
        String itemId, PartitionKey partitionKey,
        RequestOptions requestOptions, Class<T> itemType) {
        return this.getDatabase().getDocClientWrapper()
            .readDocument(getItemLink(itemId), requestOptions)
            .map(response -> ModelBridgeInternal.createCosmosAsyncItemResponse(response, itemType))
            .single();
    }

    Mono<CosmosAsyncContainerResponse> read(CosmosContainerRequestOptions options, Context context) {
        Mono<CosmosAsyncContainerResponse> responseMono = readInternal(options);
        return database.getClient().getTracerProvider().traceEnabledCosmosResponsePublisher(responseMono,
            context, this.readContainerSpanName, database.getId(), database.getClient().getServiceEndpoint());
    }

    private Mono<CosmosAsyncContainerResponse> readInternal(CosmosContainerRequestOptions options) {
       return database.getDocClientWrapper().readCollection(getLink(),
            ModelBridgeInternal.toRequestOptions(options))
            .map(response -> ModelBridgeInternal.createCosmosAsyncContainerResponse(response, database)).single();
    }

    private Mono<Integer> readProvisionedThroughputInternal(Context context) {
        Context nestedContext = context.addData(TracerProvider.COSMOS_CALL_DEPTH, TracerProvider.COSMOS_CALL_DEPTH_VAL);
        Mono<Integer> responseMono = readProvisionedThroughputInternal(this.read(new CosmosContainerRequestOptions(), nestedContext));
        return this.getDatabase().getClient().getTracerProvider().traceEnabledNonCosmosResponsePublisher(responseMono
            , context, this.readProvisionedThroughputSpanName, database.getId(), database.getClient().getServiceEndpoint());
    }

    private Mono<Integer> readProvisionedThroughputInternal(Mono<CosmosAsyncContainerResponse> responseMono) {
        return responseMono
            .flatMap(cosmosContainerResponse ->
                database.getDocClientWrapper()
                    .queryOffers("select * from c where c.offerResourceId = '"
                        + cosmosContainerResponse.getProperties()
                        .getResourceId() + "'", new FeedOptions())
                    .single())
            .flatMap(offerFeedResponse -> {
                if (offerFeedResponse.getResults().isEmpty()) {
                    return Mono.error(
                        BridgeInternal.createCosmosException(HttpConstants.StatusCodes.BADREQUEST,
                            "No offers found for the resource"));
                }
                return database.getDocClientWrapper()
                    .readOffer(offerFeedResponse.getResults().get(0).getSelfLink())
                    .single();
            }).map(cosmosOfferResponse -> cosmosOfferResponse.getResource().getThroughput());
    }

    private Mono<Integer> replaceProvisionedThroughput(int requestUnitsPerSecond, Context context) {
        Context nestedContext = context.addData(TracerProvider.COSMOS_CALL_DEPTH, TracerProvider.COSMOS_CALL_DEPTH_VAL);
        Mono<Integer> responseMono = replaceProvisionedThroughputInternal(this.read(new CosmosContainerRequestOptions(), nestedContext), requestUnitsPerSecond);
        return this.getDatabase().getClient().getTracerProvider().traceEnabledNonCosmosResponsePublisher(responseMono
            , context, this.replaceProvisionedThroughputSpanName, database.getId(), database.getClient().getServiceEndpoint());
    }

    private Mono<Integer> replaceProvisionedThroughputInternal(Mono<CosmosAsyncContainerResponse> responseMono, int requestUnitsPerSecond) {
        return responseMono
            .flatMap(cosmosContainerResponse ->
                database.getDocClientWrapper()
                    .queryOffers("select * from c where c.offerResourceId = '"
                        + cosmosContainerResponse.getProperties()
                        .getResourceId() + "'", new FeedOptions())
                    .single())
            .flatMap(offerFeedResponse -> {
                if (offerFeedResponse.getResults().isEmpty()) {
                    return Mono.error(
                        BridgeInternal.createCosmosException(HttpConstants.StatusCodes.BADREQUEST,
                            "No offers found for the resource"));
                }
                Offer offer = offerFeedResponse.getResults().get(0);
                offer.setThroughput(requestUnitsPerSecond);
                return database.getDocClientWrapper().replaceOffer(offer).single();
            }).map(offerResourceResponse -> offerResourceResponse.getResource().getThroughput());
    }

    private Mono<CosmosAsyncContainerResponse> deleteInternal(CosmosContainerRequestOptions options, Context context) {
        Mono<CosmosAsyncContainerResponse> responseMono = deleteInternal(options);
        return database.getClient().getTracerProvider().traceEnabledCosmosResponsePublisher(responseMono,
            context, this.deleteContainerSpanName, database.getId(), database.getClient().getServiceEndpoint());
    }

    private Mono<CosmosAsyncContainerResponse> deleteInternal(CosmosContainerRequestOptions options) {
        return database.getDocClientWrapper().deleteCollection(getLink(),
            ModelBridgeInternal.toRequestOptions(options))
            .map(response -> ModelBridgeInternal.createCosmosAsyncContainerResponse(response, database)).single();
    }

    private Mono<CosmosAsyncContainerResponse> replaceInternal(CosmosContainerProperties containerProperties,
                                                               CosmosContainerRequestOptions options,
                                                               Context context) {
        Mono<CosmosAsyncContainerResponse> responseMono = replaceInternal(containerProperties, options);
        return database.getClient().getTracerProvider().traceEnabledCosmosResponsePublisher(responseMono,
            context, this.replaceContainerSpanName, database.getId(), database.getClient().getServiceEndpoint());
    }

    private Mono<CosmosAsyncContainerResponse> replaceInternal(CosmosContainerProperties containerProperties,
                                                               CosmosContainerRequestOptions options) {
        return database.getDocClientWrapper()
            .replaceCollection(ModelBridgeInternal.getV2Collection(containerProperties),
                ModelBridgeInternal.toRequestOptions(options))
            .map(response -> ModelBridgeInternal.createCosmosAsyncContainerResponse(response, database)).single();
    }

    private Mono<ThroughputResponse> readThroughputInternal(Context context) {
        Context nestedContext = context.addData(TracerProvider.COSMOS_CALL_DEPTH, TracerProvider.COSMOS_CALL_DEPTH_VAL);
        Mono<ThroughputResponse> responseMono = readThroughputInternal(this.read(new CosmosContainerRequestOptions(),
            nestedContext));
        return this.getDatabase().getClient().getTracerProvider().traceEnabledNonCosmosResponsePublisher(responseMono
            , context, this.readThroughputSpanName, database.getId(), database.getClient().getServiceEndpoint());
    }

    private Mono<ThroughputResponse> readThroughputInternal(Mono<CosmosAsyncContainerResponse> responseMono) {
        return responseMono
            .flatMap(response -> this.database.getDocClientWrapper()
                .queryOffers(database.getOfferQuerySpecFromResourceId(response.getProperties()
                        .getResourceId())
                    , new FeedOptions())
                .single()
                .flatMap(offerFeedResponse -> {
                    if (offerFeedResponse.getResults().isEmpty()) {
                        return Mono.error(BridgeInternal
                            .createCosmosException(
                                HttpConstants.StatusCodes.BADREQUEST,
                                "No offers found for the resource "
                                    + this.getId()));
                    }
                    return this.database.getDocClientWrapper()
                        .readOffer(offerFeedResponse.getResults()
                            .get(0)
                            .getSelfLink())
                        .single();
                })
                .map(ModelBridgeInternal::createThroughputRespose));
    }

    private Mono<ThroughputResponse> replaceThroughputInternal(ThroughputProperties throughputProperties,
                                                               Context context) {
        Context nestedContext = context.addData(TracerProvider.COSMOS_CALL_DEPTH, TracerProvider.COSMOS_CALL_DEPTH_VAL);
        Mono<ThroughputResponse> responseMono =
            replaceThroughputInternal(this.read(new CosmosContainerRequestOptions(), nestedContext),
                throughputProperties);
        return this.getDatabase().getClient().getTracerProvider().traceEnabledNonCosmosResponsePublisher(responseMono
            , context, this.replaceThroughputSpanName, database.getId(), database.getClient().getServiceEndpoint());
    }

    private Mono<ThroughputResponse> replaceThroughputInternal(Mono<CosmosAsyncContainerResponse> responseMono,
                                                               ThroughputProperties throughputProperties) {
        return responseMono
            .flatMap(response -> this.database.getDocClientWrapper()
                .queryOffers(database.getOfferQuerySpecFromResourceId(response.getProperties()
                        .getResourceId())
                    , new FeedOptions())
                .single()
                .flatMap(offerFeedResponse -> {
                    if (offerFeedResponse.getResults().isEmpty()) {
                        return Mono.error(BridgeInternal
                            .createCosmosException(
                                HttpConstants.StatusCodes.BADREQUEST,
                                "No offers found for the " +
                                    "resource " + this.getId()));
                    }

                    Offer existingOffer = offerFeedResponse.getResults().get(0);
                    Offer updatedOffer =
                        ModelBridgeInternal.updateOfferFromProperties(existingOffer,
                            throughputProperties);
                    return this.database.getDocClientWrapper()
                        .replaceOffer(updatedOffer)
                        .single();
                }).map(ModelBridgeInternal::createThroughputRespose));
    }
}<|MERGE_RESOLUTION|>--- conflicted
+++ resolved
@@ -2,23 +2,17 @@
 // Licensed under the MIT License.
 package com.azure.cosmos;
 
-<<<<<<< HEAD
 import com.azure.core.util.Context;
-=======
 import com.azure.cosmos.implementation.Constants;
->>>>>>> e9d85b69
 import com.azure.cosmos.implementation.CosmosItemProperties;
 import com.azure.cosmos.implementation.Document;
 import com.azure.cosmos.implementation.HttpConstants;
 import com.azure.cosmos.implementation.Offer;
 import com.azure.cosmos.implementation.Paths;
 import com.azure.cosmos.implementation.RequestOptions;
-<<<<<<< HEAD
 import com.azure.cosmos.implementation.TracerProvider;
-=======
 import com.azure.cosmos.implementation.Utils;
 import com.azure.cosmos.implementation.query.QueryInfo;
->>>>>>> e9d85b69
 import com.azure.cosmos.models.CosmosAsyncContainerResponse;
 import com.azure.cosmos.models.CosmosAsyncItemResponse;
 import com.azure.cosmos.models.CosmosConflictProperties;
@@ -488,13 +482,9 @@
             ModelBridgeInternal.queryMetrics(response));
     }
 
-<<<<<<< HEAD
-=======
     private <T> T transform(Object object, Class<T> classType) {
         return Utils.getSimpleObjectMapper().convertValue(object, classType);
     }
-
->>>>>>> e9d85b69
     /**
      * Reads an item.
      * <p>
