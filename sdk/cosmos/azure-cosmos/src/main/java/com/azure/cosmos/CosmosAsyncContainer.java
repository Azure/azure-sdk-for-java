--- conflicted
+++ resolved
@@ -21,7 +21,6 @@
 import com.azure.cosmos.implementation.TracerProvider;
 import com.azure.cosmos.implementation.Utils;
 import com.azure.cosmos.implementation.apachecommons.lang.StringUtils;
-import com.azure.cosmos.implementation.apachecommons.lang.tuple.ImmutablePair;
 import com.azure.cosmos.implementation.batch.BatchExecutor;
 import com.azure.cosmos.implementation.batch.BulkExecutor;
 import com.azure.cosmos.implementation.faultinjection.IFaultInjectorProvider;
@@ -69,6 +68,7 @@
 import java.util.concurrent.Callable;
 import java.util.concurrent.ConcurrentHashMap;
 import java.util.concurrent.atomic.AtomicBoolean;
+import java.util.concurrent.atomic.AtomicReference;
 import java.util.function.Function;
 
 import static com.azure.core.util.FluxUtil.withContext;
@@ -485,7 +485,7 @@
                     .setProactiveConnectionRegionsCount(1)
                     .build();
 
-            return withContext(context -> openConnectionsAndInitCachesInternal(proactiveContainerInitConfig, "AGGRESSIVE", false)
+            return withContext(context -> openConnectionsAndInitCachesInternal(proactiveContainerInitConfig)
                                             .flatMap(openResult -> {
                                                 logger.info("OpenConnectionsAndInitCaches: {}", openResult);
                                                 return Mono.empty();
@@ -545,13 +545,10 @@
                     .setProactiveConnectionRegionsCount(numProactiveConnectionRegions)
                     .build();
 
-            return withContext(context -> openConnectionsAndInitCachesInternal(proactiveContainerInitConfig, "AGGRESSIVE", false)
+            return withContext(context -> openConnectionsAndInitCachesInternal(proactiveContainerInitConfig)
                     .flatMap(
                         openResult -> {
-                            logger.info("OpenConnectionsAndInitCaches: {}", String.format(
-                                    "EndpointsConnected: %s, Failed: %s",
-                                    openResult.left /*endpoints connected*/,
-                                    openResult.right /*endpoints failed to connect*/));
+                            logger.info("OpenConnectionsAndInitCaches: {}", openResult);
                             return Mono.empty();
                         }));
         } else {
@@ -562,9 +559,6 @@
         }
     }
 
-<<<<<<< HEAD
-    /**
-=======
     Mono<Void> openConnectionsAndInitCaches(int numProactiveConnectionRegions, int minConnectionsPerEndpointForContainer) {
         List<String> preferredRegions = clientAccessor.getPreferredRegions(this.database.getClient());
         boolean endpointDiscoveryEnabled = clientAccessor.isEndpointDiscoveryEnabled(this.database.getClient());
@@ -606,77 +600,41 @@
     }
 
     /***
->>>>>>> 2979984f
      * Internal implementation to try to initialize the container by warming up the caches and
      * connections for the current read region.
      *
-     * @return an {@link ImmutablePair} which represents the no. of endpoints connected to and
-     * no. of endpoints to which connections failed
-     */
-    private Mono<ImmutablePair<Long, Long>> openConnectionsAndInitCachesInternal(
-        CosmosContainerProactiveInitConfig proactiveContainerInitConfig, String openConnectionsConcurrencyMode, boolean isBackgroundFlow) {
-        return this.database.getDocClientWrapper().openConnectionsAndInitCaches(proactiveContainerInitConfig, openConnectionsConcurrencyMode, isBackgroundFlow)
+     * @return a string represents the open result.
+     */
+    private Mono<String> openConnectionsAndInitCachesInternal(
+        CosmosContainerProactiveInitConfig proactiveContainerInitConfig) {
+        return this.database.getDocClientWrapper().openConnectionsAndInitCaches(proactiveContainerInitConfig)
                 .collectList()
-                .flatMap(openConnectionResponsesList -> {
+                .flatMap(openConnectionResponses -> {
                     // Generate a simple statistics string for open connections
-                    int total = openConnectionResponsesList.size();
+                    int total = openConnectionResponses.size();
 
                     ConcurrentHashMap<String, Boolean> endPointOpenConnectionsStatistics = new ConcurrentHashMap<>();
-                    for (List<OpenConnectionResponse> openConnectionResponses : openConnectionResponsesList) {
-                        for (OpenConnectionResponse openConnectionResponse : openConnectionResponses) {
-                            endPointOpenConnectionsStatistics.compute(openConnectionResponse.getUri().getURI().getAuthority(), (key, value) -> {
-                                if (value == null) {
-                                    return openConnectionResponse.isConnected();
-                                }
-
-                                // Sometimes different replicas can landed on the same server, that is why we could reach here
-                                // We will only create max one connection for each endpoint in openConnectionsAndInitCaches
-                                // if one failed, one succeeded, then it is still good
-                                return openConnectionResponse.isConnected() || value;
-                            });
-                        }
+                    for (OpenConnectionResponse openConnectionResponse : openConnectionResponses) {
+                        endPointOpenConnectionsStatistics.compute(openConnectionResponse.getUri().getURI().getAuthority(), (key, value) -> {
+                            if (value == null) {
+                                return openConnectionResponse.isConnected();
+                            }
+
+                            // Sometimes different replicas can landed on the same server, that is why we could reach here
+                            // We will only create max one connection for each endpoint in openConnectionsAndInitCaches
+                            // if one failed, one succeeded, then it is still good
+                            return openConnectionResponse.isConnected() || value;
+                        });
                     }
 
-                    long endpointsConnected = endPointOpenConnectionsStatistics.values().stream().filter(isConnected -> isConnected).count();
-                    return Mono.just(new ImmutablePair<>(endpointsConnected, endPointOpenConnectionsStatistics.size() - endpointsConnected));
+                    long endpointConnected = endPointOpenConnectionsStatistics.values().stream().filter(isConnected -> isConnected).count();
+                    return Mono.just(
+                        String.format(
+                            "EndpointsConnected: %s, Failed: %s",
+                            endpointConnected,
+                            endPointOpenConnectionsStatistics.size() - endpointConnected));
                 });
     }
-
-    Mono<ImmutablePair<Long, Long>> openConnectionsAndInitCachesInternal(int numProactiveConnectionRegions, String openConnectionsConcurrencyMode, boolean isBackgroundFlow) {
-
-        List<String> preferredRegions = clientAccessor.getPreferredRegions(this.database.getClient());
-        boolean endpointDiscoveryEnabled = clientAccessor.isEndpointDiscoveryEnabled(this.database.getClient());
-
-        checkArgument(numProactiveConnectionRegions > 0, "no. of proactive connection regions should be greater than 0");
-
-        if (numProactiveConnectionRegions > 1) {
-            checkArgument(
-                    endpointDiscoveryEnabled,
-                    "endpoint discovery should be enabled when no. " +
-                            "of proactive regions is greater than 1");
-            checkArgument(
-                    preferredRegions != null && preferredRegions.size() >= numProactiveConnectionRegions,
-                    "no. of proactive connection " +
-                            "regions should be lesser than the no. of preferred regions.");
-        }
-
-        if (isInitialized.compareAndSet(false, true)) {
-
-            CosmosContainerIdentity cosmosContainerIdentity = new CosmosContainerIdentity(database.getId(), this.id);
-            CosmosContainerProactiveInitConfig proactiveContainerInitConfig =
-                    new CosmosContainerProactiveInitConfigBuilder(Arrays.asList(cosmosContainerIdentity))
-                            .setProactiveConnectionRegionsCount(numProactiveConnectionRegions)
-                            .build();
-
-            return openConnectionsAndInitCachesInternal(proactiveContainerInitConfig, openConnectionsConcurrencyMode, isBackgroundFlow);
-        } else {
-            logger.warn(
-                    "OpenConnectionsAndInitCaches is already called once on Container {}, no operation will take place in this call",
-                    this.getId());
-            return Mono.empty();
-        }
-    }
-
 
     /**
      * Query for items in the current container using a string.
