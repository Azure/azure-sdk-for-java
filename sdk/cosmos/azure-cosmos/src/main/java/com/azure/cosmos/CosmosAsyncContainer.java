--- conflicted
+++ resolved
@@ -13,12 +13,12 @@
 import com.azure.cosmos.implementation.TracerProvider;
 import com.azure.cosmos.implementation.Utils;
 import com.azure.cosmos.implementation.query.QueryInfo;
-import com.azure.cosmos.models.CosmosContainerResponse;
-import com.azure.cosmos.models.CosmosItemResponse;
 import com.azure.cosmos.models.CosmosConflictProperties;
 import com.azure.cosmos.models.CosmosContainerProperties;
 import com.azure.cosmos.models.CosmosContainerRequestOptions;
+import com.azure.cosmos.models.CosmosContainerResponse;
 import com.azure.cosmos.models.CosmosItemRequestOptions;
+import com.azure.cosmos.models.CosmosItemResponse;
 import com.azure.cosmos.models.CosmosQueryRequestOptions;
 import com.azure.cosmos.models.FeedResponse;
 import com.azure.cosmos.models.ModelBridgeInternal;
@@ -48,11 +48,10 @@
     private final String link;
     private final String replaceContainerSpanName;
     private final String deleteContainerSpanName;
-    private final String replaceProvisionedThroughputSpanName;
-    private final String readProvisionedThroughputSpanName;
     private final String replaceThroughputSpanName;
     private final String readThroughputSpanName;
     private final String readContainerSpanName;
+    private final String readItemSpanName;
     private final String upsertItemSpanName;
     private final String deleteItemSpanName;
     private final String replaceItemSpanName;
@@ -69,11 +68,10 @@
         this.link = getParentLink() + "/" + getURIPathSegment() + "/" + getId();
         this.replaceContainerSpanName = "replaceContainer." + this.id;
         this.deleteContainerSpanName = "deleteContainer." + this.id;
-        this.replaceProvisionedThroughputSpanName = "replaceProvisionedThroughput." + this.id;
-        this.readProvisionedThroughputSpanName = "readProvisionedThroughput." + this.id;
         this.replaceThroughputSpanName = "replaceThroughput." + this.id;
         this.readThroughputSpanName = "readThroughput." + this.id;
         this.readContainerSpanName = "readContainer." + this.id;
+        this.readItemSpanName = "readItem." + this.id;
         this.upsertItemSpanName = "upsertItem." + this.id;
         this.deleteItemSpanName = "deleteItem." + this.id;
         this.replaceItemSpanName = "replaceItem." + this.id;
@@ -122,7 +120,6 @@
         if (options == null) {
             options = new CosmosContainerRequestOptions();
         }
-<<<<<<< HEAD
 
         final CosmosContainerRequestOptions requestOptions = options;
         if(!database.getClient().getTracerProvider().isEnabled()){
@@ -130,10 +127,6 @@
         }
 
         return withContext(context -> read(requestOptions, context));
-=======
-        return database.getDocClientWrapper().readCollection(getLink(), ModelBridgeInternal.toRequestOptions(options))
-                   .map(response -> ModelBridgeInternal.createCosmosContainerResponse(response)).single();
->>>>>>> d2e5b91f
     }
 
     /**
@@ -151,7 +144,6 @@
         if (options == null) {
             options = new CosmosContainerRequestOptions();
         }
-<<<<<<< HEAD
 
         if (!database.getClient().getTracerProvider().isEnabled()) {
             return deleteInternal(options);
@@ -159,10 +151,6 @@
 
         final CosmosContainerRequestOptions requestOptions = options;
         return withContext(context -> deleteInternal(requestOptions, context));
-=======
-        return database.getDocClientWrapper().deleteCollection(getLink(), ModelBridgeInternal.toRequestOptions(options))
-                   .map(response -> ModelBridgeInternal.createCosmosContainerResponse(response)).single();
->>>>>>> d2e5b91f
     }
 
     /**
@@ -214,7 +202,6 @@
         if (options == null) {
             options = new CosmosContainerRequestOptions();
         }
-<<<<<<< HEAD
 
         if(!database.getClient().getTracerProvider().isEnabled()) {
             return replaceInternal(containerProperties, options);
@@ -222,11 +209,6 @@
 
         final CosmosContainerRequestOptions requestOptions = options;
         return withContext(context -> replaceInternal(containerProperties, requestOptions, context));
-=======
-        return database.getDocClientWrapper()
-                   .replaceCollection(ModelBridgeInternal.getV2Collection(containerProperties), ModelBridgeInternal.toRequestOptions(options))
-                   .map(response -> ModelBridgeInternal.createCosmosContainerResponse(response)).single();
->>>>>>> d2e5b91f
     }
 
     /* CosmosAsyncItem operations */
@@ -292,13 +274,16 @@
         return withContext(context -> createItemInternal(item, requestOptions, context));
     }
 
-    private <T> Mono<CosmosAsyncItemResponse<T>> createItemInternal(T item, CosmosItemRequestOptions options, Context context) {
-        Mono<CosmosAsyncItemResponse<T>> responseMono = createItemInternal(item, options);
-        return database.getClient().getTracerProvider().traceEnabledCosmosItemResponsePublisher(responseMono, context
-            , this.createItemSpanName, database.getId(), database.getClient().getServiceEndpoint());
-    }
-
-    private <T> Mono<CosmosAsyncItemResponse<T>> createItemInternal(T item, CosmosItemRequestOptions options) {
+    private <T> Mono<CosmosItemResponse<T>> createItemInternal(T item, CosmosItemRequestOptions options, Context context) {
+        Mono<CosmosItemResponse<T>> responseMono = createItemInternal(item, options);
+        return database.getClient().getTracerProvider().traceEnabledCosmosItemResponsePublisher(responseMono,
+            context,
+            this.createItemSpanName,
+            database.getId(),
+            database.getClient().getServiceEndpoint());
+    }
+
+    private <T> Mono<CosmosItemResponse<T>> createItemInternal(T item, CosmosItemRequestOptions options) {
         @SuppressWarnings("unchecked")
         Class<T> itemType = (Class<T>) item.getClass();
         RequestOptions requestOptions = ModelBridgeInternal.toRequestOptions(options);
@@ -404,7 +389,7 @@
      * error.
      */
     public <T> CosmosPagedFlux<T> queryItems(String query, Class<T> classType) {
-        return queryItemsInternal(new SqlQuerySpec(query), new FeedOptions(), classType);
+        return queryItemsInternal(new SqlQuerySpec(query), new CosmosQueryRequestOptions(), classType);
     }
 
     /**
@@ -421,13 +406,8 @@
      * @return a {@link CosmosPagedFlux} containing one or several feed response pages of the obtained items or an
      * error.
      */
-<<<<<<< HEAD
-    public <T> CosmosPagedFlux<T> queryItems(String query, FeedOptions options, Class<T> classType) {
+    public <T> CosmosPagedFlux<T> queryItems(String query, CosmosQueryRequestOptions options, Class<T> classType) {
         return queryItemsInternal(new SqlQuerySpec(query), options, classType);
-=======
-    public <T> CosmosPagedFlux<T> queryItems(String query, CosmosQueryRequestOptions options, Class<T> classType) {
-        return queryItems(new SqlQuerySpec(query), options, classType);
->>>>>>> d2e5b91f
     }
 
     /**
@@ -444,11 +424,7 @@
      * error.
      */
     public <T> CosmosPagedFlux<T> queryItems(SqlQuerySpec querySpec, Class<T> classType) {
-<<<<<<< HEAD
-        return queryItemsInternal(querySpec, new FeedOptions(), classType);
-=======
-        return queryItems(querySpec, new CosmosQueryRequestOptions(), classType);
->>>>>>> d2e5b91f
+        return queryItemsInternal(querySpec, new CosmosQueryRequestOptions(), classType);
     }
 
     /**
@@ -470,18 +446,12 @@
     }
 
     private <T> CosmosPagedFlux<T> queryItemsInternal(
-<<<<<<< HEAD
-       SqlQuerySpec sqlQuerySpec, FeedOptions feedOptions, Class<T> classType) {
+       SqlQuerySpec sqlQuerySpec, CosmosQueryRequestOptions cosmosQueryRequestOptions, Class<T> classType) {
         return UtilBridgeInternal.createCosmosPagedFlux(pagedFluxOptions -> {
             String spanName = this.queryItemsSpanName;
             pagedFluxOptions.setTracerInformation(this.getDatabase().getClient().getTracerProvider(), spanName,
                 this.getDatabase().getClient().getServiceEndpoint(), database.getId());
-            setContinuationTokenAndMaxItemCount(pagedFluxOptions, feedOptions);
-=======
-        SqlQuerySpec sqlQuerySpec, CosmosQueryRequestOptions cosmosQueryRequestOptions, Class<T> classType) {
-        return UtilBridgeInternal.createCosmosPagedFlux(pagedFluxOptions -> {
             setContinuationTokenAndMaxItemCount(pagedFluxOptions, cosmosQueryRequestOptions);
->>>>>>> d2e5b91f
             return getDatabase().getDocClientWrapper()
                        .queryDocuments(CosmosAsyncContainer.this.getLink(), sqlQuerySpec, cosmosQueryRequestOptions)
                        .map(response ->
@@ -513,6 +483,7 @@
     private <T> T transform(Object object, Class<T> classType) {
         return Utils.getSimpleObjectMapper().convertValue(object, classType);
     }
+
     /**
      * Reads an item.
      * <p>
@@ -552,11 +523,10 @@
         ModelBridgeInternal.setPartitionKey(options, partitionKey);
         RequestOptions requestOptions = ModelBridgeInternal.toRequestOptions(options);
         if(!database.getClient().getTracerProvider().isEnabled()) {
-            return readItemInternal(itemId, partitionKey, requestOptions, itemType);
-        }
-
-        return withContext(context -> readItemInternal(itemId, partitionKey,
-            requestOptions, itemType, context));
+            return readItemInternal(itemId, requestOptions, itemType);
+        }
+
+        return withContext(context -> readItemInternal(itemId, requestOptions, itemType, context));
     }
 
     /**
@@ -731,36 +701,6 @@
     }
 
     /**
-     * Replace the throughput provisioned for the current container.
-     *
-<<<<<<< HEAD
-     * @return a {@link Mono} containing throughput or an error.
-     */
-    public Mono<Integer> readProvisionedThroughput() {
-        if(!database.getClient().getTracerProvider().isEnabled()){
-            return readProvisionedThroughputInternal(this.read());
-        }
-
-        return withContext(context -> readProvisionedThroughputInternal(context));
-    }
-
-    /**
-     * Sets throughput provisioned for a container in measurement of
-     * Requests-per-Unit in the Azure Cosmos service.
-     *
-     * @param requestUnitsPerSecond the cosmos container throughput, expressed in
-     * Request Units per second
-     * @return a {@link Mono} containing throughput or an error.
-     */
-    public Mono<Integer> replaceProvisionedThroughput(int requestUnitsPerSecond) {
-        if (!database.getClient().getTracerProvider().isEnabled()) {
-            return replaceProvisionedThroughputInternal(this.read(), requestUnitsPerSecond);
-        }
-
-        return withContext(context -> replaceProvisionedThroughput(requestUnitsPerSecond, context));
-    }
-
-    /**
      * Replace the throughput .
      *
      * @param throughputProperties the throughput properties
@@ -770,75 +710,22 @@
         if (!this.database.getClient().getTracerProvider().isEnabled()) {
             return replaceThroughputInternal(this.read(), throughputProperties);
         }
+
         return withContext(context -> replaceThroughputInternal(throughputProperties, context));
-=======
-     * @param throughputProperties the throughput properties.
+    }
+
+    /**
+     * Read the throughput provisioned for the current container.
+     *
      * @return the mono containing throughput response.
      */
-    public Mono<ThroughputResponse> replaceThroughput(ThroughputProperties throughputProperties) {
-        return this.read()
-                   .flatMap(response -> this.database.getDocClientWrapper()
-                                            .queryOffers(database.getOfferQuerySpecFromResourceId(response.getProperties()
-                                                                                                      .getResourceId())
-                                                , new CosmosQueryRequestOptions())
-                                            .single()
-                                            .flatMap(offerFeedResponse -> {
-                                                if (offerFeedResponse.getResults().isEmpty()) {
-                                                    return Mono.error(BridgeInternal
-                                                                          .createCosmosException(
-                                                                              HttpConstants.StatusCodes.BADREQUEST,
-                                                                              "No offers found for the " +
-                                                                                  "resource " + this.getId()));
-                                                }
-
-                                                Offer existingOffer = offerFeedResponse.getResults().get(0);
-                                                Offer updatedOffer =
-                                                    ModelBridgeInternal.updateOfferFromProperties(existingOffer,
-                                                                                              throughputProperties);
-                                                return this.database.getDocClientWrapper()
-                                                           .replaceOffer(updatedOffer)
-                                                           .single();
-                                            }).map(ModelBridgeInternal::createThroughputRespose));
->>>>>>> d2e5b91f
-    }
-
-    /**
-     * Read the throughput provisioned for the current container.
-     *
-     * @return the mono containing throughput response.
-     */
     public Mono<ThroughputResponse> readThroughput() {
-<<<<<<< HEAD
         if (!this.database.getClient().getTracerProvider().isEnabled()) {
             return readThroughputInternal(this.read());
         }
 
         return withContext(context -> readThroughputInternal(context));
-=======
-        return this.read()
-                   .flatMap(response -> this.database.getDocClientWrapper()
-                                            .queryOffers(database.getOfferQuerySpecFromResourceId(response.getProperties()
-                                                                                                      .getResourceId())
-                                                , new CosmosQueryRequestOptions())
-                                            .single()
-                                            .flatMap(offerFeedResponse -> {
-                                                if (offerFeedResponse.getResults().isEmpty()) {
-                                                    return Mono.error(BridgeInternal
-                                                                          .createCosmosException(
-                                                                              HttpConstants.StatusCodes.BADREQUEST,
-                                                                              "No offers found for the resource "
-                                                                                  + this.getId()));
-                                                }
-                                                return this.database.getDocClientWrapper()
-                                                           .readOffer(offerFeedResponse.getResults()
-                                                                          .get(0)
-                                                                          .getSelfLink())
-                                                           .single();
-                                            })
-                                            .map(ModelBridgeInternal::createThroughputRespose));
->>>>>>> d2e5b91f
-    }
-
+    }
 
     /**
      * Gets the parent {@link CosmosAsyncDatabase} for the current container.
@@ -861,16 +748,16 @@
         return this.link;
     }
 
-    private Mono<CosmosAsyncItemResponse<Object>> deleteItemInternal(
+    private Mono<CosmosItemResponse<Object>> deleteItemInternal(
         String itemId,
         RequestOptions requestOptions,
         Context context) {
-        Mono<CosmosAsyncItemResponse<Object>> responseMono = deleteItemInternal(itemId, requestOptions);
+        Mono<CosmosItemResponse<Object>> responseMono = deleteItemInternal(itemId, requestOptions);
         return database.getClient().getTracerProvider().traceEnabledCosmosItemResponsePublisher(responseMono,
             context, this.deleteItemSpanName, database.getId(), database.getClient().getServiceEndpoint());
     }
 
-    private Mono<CosmosAsyncItemResponse<Object>> deleteItemInternal(
+    private Mono<CosmosItemResponse<Object>> deleteItemInternal(
         String itemId,
         RequestOptions requestOptions) {
         return this.getDatabase()
@@ -880,18 +767,18 @@
             .single();
     }
 
-    private <T> Mono<CosmosAsyncItemResponse<T>> replaceItemInternal(
+    private <T> Mono<CosmosItemResponse<T>> replaceItemInternal(
         Class<T> itemType,
         String itemId,
         Document doc,
         CosmosItemRequestOptions options,
         Context context) {
-        Mono<CosmosAsyncItemResponse<T>> responseMono = replaceItemInternal(itemType, itemId, doc, options);
+        Mono<CosmosItemResponse<T>> responseMono = replaceItemInternal(itemType, itemId, doc, options);
         return database.getClient().getTracerProvider().traceEnabledCosmosItemResponsePublisher(responseMono,
             context, this.replaceItemSpanName, database.getId(), database.getClient().getServiceEndpoint());
     }
 
-    private <T> Mono<CosmosAsyncItemResponse<T>> replaceItemInternal(
+    private <T> Mono<CosmosItemResponse<T>> replaceItemInternal(
         Class<T> itemType,
         String itemId,
         Document doc,
@@ -903,13 +790,13 @@
             .single();
     }
 
-    private <T> Mono<CosmosAsyncItemResponse<T>> upsertItemInternal(T item, CosmosItemRequestOptions options, Context context) {
-        Mono<CosmosAsyncItemResponse<T>> responseMono = upsertItemInternal(item, options);
+    private <T> Mono<CosmosItemResponse<T>> upsertItemInternal(T item, CosmosItemRequestOptions options, Context context) {
+        Mono<CosmosItemResponse<T>> responseMono = upsertItemInternal(item, options);
         return database.getClient().getTracerProvider().traceEnabledCosmosItemResponsePublisher(responseMono,
             context, this.upsertItemSpanName, database.getId(), database.getClient().getServiceEndpoint());
     }
 
-    private <T> Mono<CosmosAsyncItemResponse<T>> upsertItemInternal(T item, CosmosItemRequestOptions options) {
+    private <T> Mono<CosmosItemResponse<T>> upsertItemInternal(T item, CosmosItemRequestOptions options) {
         @SuppressWarnings("unchecked")
         Class<T> itemType = (Class<T>) item.getClass();
         return this.getDatabase().getDocClientWrapper()
@@ -920,17 +807,17 @@
             .single();
     }
 
-    private <T> Mono<CosmosAsyncItemResponse<T>> readItemInternal(
-        String itemId, PartitionKey partitionKey,
+    private <T> Mono<CosmosItemResponse<T>> readItemInternal(
+        String itemId,
         RequestOptions requestOptions, Class<T> itemType,
         Context context) {
-        Mono<CosmosAsyncItemResponse<T>> responseMono = readItemInternal(itemId, partitionKey, requestOptions, itemType);
+        Mono<CosmosItemResponse<T>> responseMono = readItemInternal(itemId, requestOptions, itemType);
         return database.getClient().getTracerProvider().traceEnabledCosmosItemResponsePublisher(responseMono,
-            context, this.readContainerSpanName, database.getId(), database.getClient().getServiceEndpoint());
-    }
-
-    private <T> Mono<CosmosAsyncItemResponse<T>> readItemInternal(
-        String itemId, PartitionKey partitionKey,
+            context, this.readItemSpanName, database.getId(), database.getClient().getServiceEndpoint());
+    }
+
+    private <T> Mono<CosmosItemResponse<T>> readItemInternal(
+        String itemId,
         RequestOptions requestOptions, Class<T> itemType) {
         return this.getDatabase().getDocClientWrapper()
             .readDocument(getItemLink(itemId), requestOptions)
@@ -938,98 +825,44 @@
             .single();
     }
 
-    Mono<CosmosAsyncContainerResponse> read(CosmosContainerRequestOptions options, Context context) {
-        Mono<CosmosAsyncContainerResponse> responseMono = readInternal(options);
+    Mono<CosmosContainerResponse> read(CosmosContainerRequestOptions options, Context context) {
+        Mono<CosmosContainerResponse> responseMono = readInternal(options);
         return database.getClient().getTracerProvider().traceEnabledCosmosResponsePublisher(responseMono,
             context, this.readContainerSpanName, database.getId(), database.getClient().getServiceEndpoint());
     }
 
-    private Mono<CosmosAsyncContainerResponse> readInternal(CosmosContainerRequestOptions options) {
+    private Mono<CosmosContainerResponse> readInternal(CosmosContainerRequestOptions options) {
        return database.getDocClientWrapper().readCollection(getLink(),
             ModelBridgeInternal.toRequestOptions(options))
-            .map(response -> ModelBridgeInternal.createCosmosAsyncContainerResponse(response, database)).single();
-    }
-
-    private Mono<Integer> readProvisionedThroughputInternal(Context context) {
-        Context nestedContext = context.addData(TracerProvider.COSMOS_CALL_DEPTH, TracerProvider.COSMOS_CALL_DEPTH_VAL);
-        Mono<Integer> responseMono = readProvisionedThroughputInternal(this.read(new CosmosContainerRequestOptions(), nestedContext));
-        return this.getDatabase().getClient().getTracerProvider().traceEnabledNonCosmosResponsePublisher(responseMono
-            , context, this.readProvisionedThroughputSpanName, database.getId(), database.getClient().getServiceEndpoint());
-    }
-
-    private Mono<Integer> readProvisionedThroughputInternal(Mono<CosmosAsyncContainerResponse> responseMono) {
-        return responseMono
-            .flatMap(cosmosContainerResponse ->
-                database.getDocClientWrapper()
-                    .queryOffers("select * from c where c.offerResourceId = '"
-                        + cosmosContainerResponse.getProperties()
-                        .getResourceId() + "'", new FeedOptions())
-                    .single())
-            .flatMap(offerFeedResponse -> {
-                if (offerFeedResponse.getResults().isEmpty()) {
-                    return Mono.error(
-                        BridgeInternal.createCosmosException(HttpConstants.StatusCodes.BADREQUEST,
-                            "No offers found for the resource"));
-                }
-                return database.getDocClientWrapper()
-                    .readOffer(offerFeedResponse.getResults().get(0).getSelfLink())
-                    .single();
-            }).map(cosmosOfferResponse -> cosmosOfferResponse.getResource().getThroughput());
-    }
-
-    private Mono<Integer> replaceProvisionedThroughput(int requestUnitsPerSecond, Context context) {
-        Context nestedContext = context.addData(TracerProvider.COSMOS_CALL_DEPTH, TracerProvider.COSMOS_CALL_DEPTH_VAL);
-        Mono<Integer> responseMono = replaceProvisionedThroughputInternal(this.read(new CosmosContainerRequestOptions(), nestedContext), requestUnitsPerSecond);
-        return this.getDatabase().getClient().getTracerProvider().traceEnabledNonCosmosResponsePublisher(responseMono
-            , context, this.replaceProvisionedThroughputSpanName, database.getId(), database.getClient().getServiceEndpoint());
-    }
-
-    private Mono<Integer> replaceProvisionedThroughputInternal(Mono<CosmosAsyncContainerResponse> responseMono, int requestUnitsPerSecond) {
-        return responseMono
-            .flatMap(cosmosContainerResponse ->
-                database.getDocClientWrapper()
-                    .queryOffers("select * from c where c.offerResourceId = '"
-                        + cosmosContainerResponse.getProperties()
-                        .getResourceId() + "'", new FeedOptions())
-                    .single())
-            .flatMap(offerFeedResponse -> {
-                if (offerFeedResponse.getResults().isEmpty()) {
-                    return Mono.error(
-                        BridgeInternal.createCosmosException(HttpConstants.StatusCodes.BADREQUEST,
-                            "No offers found for the resource"));
-                }
-                Offer offer = offerFeedResponse.getResults().get(0);
-                offer.setThroughput(requestUnitsPerSecond);
-                return database.getDocClientWrapper().replaceOffer(offer).single();
-            }).map(offerResourceResponse -> offerResourceResponse.getResource().getThroughput());
-    }
-
-    private Mono<CosmosAsyncContainerResponse> deleteInternal(CosmosContainerRequestOptions options, Context context) {
-        Mono<CosmosAsyncContainerResponse> responseMono = deleteInternal(options);
+            .map(response -> ModelBridgeInternal.createCosmosContainerResponse(response)).single();
+    }
+
+    private Mono<CosmosContainerResponse> deleteInternal(CosmosContainerRequestOptions options, Context context) {
+        Mono<CosmosContainerResponse> responseMono = deleteInternal(options);
         return database.getClient().getTracerProvider().traceEnabledCosmosResponsePublisher(responseMono,
             context, this.deleteContainerSpanName, database.getId(), database.getClient().getServiceEndpoint());
     }
 
-    private Mono<CosmosAsyncContainerResponse> deleteInternal(CosmosContainerRequestOptions options) {
+    private Mono<CosmosContainerResponse> deleteInternal(CosmosContainerRequestOptions options) {
         return database.getDocClientWrapper().deleteCollection(getLink(),
             ModelBridgeInternal.toRequestOptions(options))
-            .map(response -> ModelBridgeInternal.createCosmosAsyncContainerResponse(response, database)).single();
-    }
-
-    private Mono<CosmosAsyncContainerResponse> replaceInternal(CosmosContainerProperties containerProperties,
+            .map(response -> ModelBridgeInternal.createCosmosContainerResponse(response)).single();
+    }
+
+    private Mono<CosmosContainerResponse> replaceInternal(CosmosContainerProperties containerProperties,
                                                                CosmosContainerRequestOptions options,
                                                                Context context) {
-        Mono<CosmosAsyncContainerResponse> responseMono = replaceInternal(containerProperties, options);
+        Mono<CosmosContainerResponse> responseMono = replaceInternal(containerProperties, options);
         return database.getClient().getTracerProvider().traceEnabledCosmosResponsePublisher(responseMono,
             context, this.replaceContainerSpanName, database.getId(), database.getClient().getServiceEndpoint());
     }
 
-    private Mono<CosmosAsyncContainerResponse> replaceInternal(CosmosContainerProperties containerProperties,
+    private Mono<CosmosContainerResponse> replaceInternal(CosmosContainerProperties containerProperties,
                                                                CosmosContainerRequestOptions options) {
         return database.getDocClientWrapper()
             .replaceCollection(ModelBridgeInternal.getV2Collection(containerProperties),
                 ModelBridgeInternal.toRequestOptions(options))
-            .map(response -> ModelBridgeInternal.createCosmosAsyncContainerResponse(response, database)).single();
+            .map(response -> ModelBridgeInternal.createCosmosContainerResponse(response)).single();
     }
 
     private Mono<ThroughputResponse> readThroughputInternal(Context context) {
@@ -1040,12 +873,12 @@
             , context, this.readThroughputSpanName, database.getId(), database.getClient().getServiceEndpoint());
     }
 
-    private Mono<ThroughputResponse> readThroughputInternal(Mono<CosmosAsyncContainerResponse> responseMono) {
+    private Mono<ThroughputResponse> readThroughputInternal(Mono<CosmosContainerResponse> responseMono) {
         return responseMono
             .flatMap(response -> this.database.getDocClientWrapper()
                 .queryOffers(database.getOfferQuerySpecFromResourceId(response.getProperties()
                         .getResourceId())
-                    , new FeedOptions())
+                    , new CosmosQueryRequestOptions())
                 .single()
                 .flatMap(offerFeedResponse -> {
                     if (offerFeedResponse.getResults().isEmpty()) {
@@ -1074,13 +907,13 @@
             , context, this.replaceThroughputSpanName, database.getId(), database.getClient().getServiceEndpoint());
     }
 
-    private Mono<ThroughputResponse> replaceThroughputInternal(Mono<CosmosAsyncContainerResponse> responseMono,
+    private Mono<ThroughputResponse> replaceThroughputInternal(Mono<CosmosContainerResponse> responseMono,
                                                                ThroughputProperties throughputProperties) {
         return responseMono
             .flatMap(response -> this.database.getDocClientWrapper()
                 .queryOffers(database.getOfferQuerySpecFromResourceId(response.getProperties()
                         .getResourceId())
-                    , new FeedOptions())
+                    , new CosmosQueryRequestOptions())
                 .single()
                 .flatMap(offerFeedResponse -> {
                     if (offerFeedResponse.getResults().isEmpty()) {
