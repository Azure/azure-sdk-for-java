// Copyright (c) Microsoft Corporation. All rights reserved.
// Licensed under the MIT License.
package com.azure.cosmos;

import com.azure.core.util.Context;
import com.azure.cosmos.implementation.AsyncDocumentClient;
import com.azure.cosmos.implementation.ChangeFeedOperationState;
import com.azure.cosmos.implementation.Configs;
import com.azure.cosmos.implementation.CosmosPagedFluxOptions;
import com.azure.cosmos.implementation.CosmosSchedulers;
import com.azure.cosmos.implementation.DiagnosticsProvider;
import com.azure.cosmos.implementation.Document;
import com.azure.cosmos.implementation.DocumentCollection;
import com.azure.cosmos.implementation.HttpConstants;
import com.azure.cosmos.implementation.ImplementationBridgeHelpers;
import com.azure.cosmos.implementation.InternalObjectNode;
import com.azure.cosmos.implementation.Offer;
import com.azure.cosmos.implementation.OperationType;
import com.azure.cosmos.implementation.PartitionKeyHelper;
import com.azure.cosmos.implementation.PartitionKeyRange;
import com.azure.cosmos.implementation.Paths;
import com.azure.cosmos.implementation.QueryFeedOperationState;
import com.azure.cosmos.implementation.RequestOptions;
import com.azure.cosmos.implementation.ResourceResponse;
import com.azure.cosmos.implementation.ResourceType;
import com.azure.cosmos.implementation.Utils;
import com.azure.cosmos.implementation.WriteRetryPolicy;
import com.azure.cosmos.implementation.apachecommons.lang.StringUtils;
import com.azure.cosmos.implementation.batch.BatchExecutor;
import com.azure.cosmos.implementation.batch.BulkExecutor;
import com.azure.cosmos.implementation.faultinjection.IFaultInjectorProvider;
import com.azure.cosmos.implementation.feedranges.FeedRangeEpkImpl;
import com.azure.cosmos.implementation.feedranges.FeedRangeInternal;
import com.azure.cosmos.implementation.routing.PartitionKeyInternal;
import com.azure.cosmos.implementation.routing.Range;
import com.azure.cosmos.implementation.throughputControl.config.GlobalThroughputControlGroup;
import com.azure.cosmos.implementation.throughputControl.config.LocalThroughputControlGroup;
import com.azure.cosmos.implementation.throughputControl.config.ThroughputControlGroupFactory;
import com.azure.cosmos.models.CosmosBatch;
import com.azure.cosmos.models.CosmosBatchOperationResult;
import com.azure.cosmos.models.CosmosBatchRequestOptions;
import com.azure.cosmos.models.CosmosBatchResponse;
import com.azure.cosmos.models.CosmosBulkExecutionOptions;
import com.azure.cosmos.models.CosmosBulkOperationResponse;
import com.azure.cosmos.models.CosmosChangeFeedRequestOptions;
import com.azure.cosmos.models.CosmosConflictProperties;
import com.azure.cosmos.models.CosmosContainerIdentity;
import com.azure.cosmos.models.CosmosContainerProperties;
import com.azure.cosmos.models.CosmosContainerRequestOptions;
import com.azure.cosmos.models.CosmosContainerResponse;
import com.azure.cosmos.models.CosmosItemIdentity;
import com.azure.cosmos.models.CosmosItemOperation;
import com.azure.cosmos.models.CosmosItemRequestOptions;
import com.azure.cosmos.models.CosmosItemResponse;
import com.azure.cosmos.models.CosmosPatchItemRequestOptions;
import com.azure.cosmos.models.CosmosPatchOperations;
import com.azure.cosmos.models.CosmosQueryRequestOptions;
import com.azure.cosmos.models.CosmosReadManyRequestOptions;
import com.azure.cosmos.models.FeedRange;
import com.azure.cosmos.models.FeedResponse;
import com.azure.cosmos.models.ModelBridgeInternal;
import com.azure.cosmos.models.PartitionKey;
import com.azure.cosmos.models.PartitionKeyDefinition;
import com.azure.cosmos.models.SqlQuerySpec;
import com.azure.cosmos.models.ThroughputProperties;
import com.azure.cosmos.models.ThroughputResponse;
import com.azure.cosmos.util.CosmosPagedFlux;
import com.azure.cosmos.util.UtilBridgeInternal;
import org.slf4j.Logger;
import org.slf4j.LoggerFactory;
import reactor.core.publisher.Flux;
import reactor.core.publisher.Mono;

import java.util.ArrayList;
import java.util.Arrays;
import java.util.Collections;
import java.util.List;
import java.util.UUID;
import java.util.concurrent.Callable;
import java.util.concurrent.CompletionException;
import java.util.concurrent.atomic.AtomicBoolean;
import java.util.function.Function;
import java.util.stream.Collectors;

import static com.azure.core.util.FluxUtil.withContext;
import static com.azure.cosmos.implementation.guava25.base.Preconditions.checkArgument;
import static com.azure.cosmos.implementation.guava25.base.Preconditions.checkNotNull;

/**
 * Provides methods for reading, deleting, and replacing existing Containers.
 * Provides methods for interacting with child resources (Items, Scripts, Conflicts)
 */
public class CosmosAsyncContainer {
    private final static Logger logger = LoggerFactory.getLogger(CosmosAsyncContainer.class);
    private static final ImplementationBridgeHelpers.CosmosAsyncClientHelper.CosmosAsyncClientAccessor clientAccessor =
        ImplementationBridgeHelpers.CosmosAsyncClientHelper.getCosmosAsyncClientAccessor();
    private static final ImplementationBridgeHelpers.CosmosQueryRequestOptionsHelper.CosmosQueryRequestOptionsAccessor queryOptionsAccessor =
        ImplementationBridgeHelpers.CosmosQueryRequestOptionsHelper.getCosmosQueryRequestOptionsAccessor();

    private static final ImplementationBridgeHelpers.CosmosItemRequestOptionsHelper.CosmosItemRequestOptionsAccessor itemOptionsAccessor =
        ImplementationBridgeHelpers.CosmosItemRequestOptionsHelper.getCosmosItemRequestOptionsAccessor();

    private static final ImplementationBridgeHelpers.FeedResponseHelper.FeedResponseAccessor feedResponseAccessor =
        ImplementationBridgeHelpers.FeedResponseHelper.getFeedResponseAccessor();
    private static final ImplementationBridgeHelpers.CosmosItemResponseHelper.CosmosItemResponseBuilderAccessor itemResponseAccessor =
        ImplementationBridgeHelpers.CosmosItemResponseHelper.getCosmosItemResponseBuilderAccessor();

    private static final ImplementationBridgeHelpers.CosmosReadManyRequestOptionsHelper.CosmosReadManyRequestOptionsAccessor readManyOptionsAccessor =
        ImplementationBridgeHelpers.CosmosReadManyRequestOptionsHelper.getCosmosReadManyRequestOptionsAccessor();

    private final CosmosAsyncDatabase database;
    private final String id;
    private final String link;
    private final String replaceContainerSpanName;
    private final String deleteContainerSpanName;
    private final String replaceThroughputSpanName;
    private final String readThroughputSpanName;
    private final String readContainerSpanName;
    private final String readItemSpanName;
    private final String upsertItemSpanName;
    private final String deleteItemSpanName;
    private final String deleteAllItemsByPartitionKeySpanName;
    private final String replaceItemSpanName;
    private final String patchItemSpanName;
    private final String createItemSpanName;
    private final String readAllItemsSpanName;
    private final String readManyItemsSpanName;
    private final String readAllItemsOfLogicalPartitionSpanName;
    private final String queryItemsSpanName;
    private final String queryChangeFeedSpanName;
    private final String readAllConflictsSpanName;
    private final String queryConflictsSpanName;
    private final String batchSpanName;
    private final AtomicBoolean isInitialized;
    private CosmosAsyncScripts scripts;
    private IFaultInjectorProvider faultInjectorProvider;

    CosmosAsyncContainer(String id, CosmosAsyncDatabase database) {
        this.id = id;
        this.database = database;
        this.link = getParentLink() + "/" + getURIPathSegment() + "/" + getId();
        this.replaceContainerSpanName = "replaceContainer." + this.id;
        this.deleteContainerSpanName = "deleteContainer." + this.id;
        this.replaceThroughputSpanName = "replaceThroughput." + this.id;
        this.readThroughputSpanName = "readThroughput." + this.id;
        this.readContainerSpanName = "readContainer." + this.id;
        this.readItemSpanName = "readItem." + this.id;
        this.upsertItemSpanName = "upsertItem." + this.id;
        this.deleteItemSpanName = "deleteItem." + this.id;
        this.deleteAllItemsByPartitionKeySpanName = "deleteAllItemsByPartitionKey." + this.id;
        this.replaceItemSpanName = "replaceItem." + this.id;
        this.patchItemSpanName = "patchItem." + this.id;
        this.createItemSpanName = "createItem." + this.id;
        this.readAllItemsSpanName = "readAllItems." + this.id;
        this.readManyItemsSpanName = "readManyItems." + this.id;
        this.readAllItemsOfLogicalPartitionSpanName = "readAllItemsOfLogicalPartition." + this.id;
        this.queryItemsSpanName = "queryItems." + this.id;
        this.queryChangeFeedSpanName = "queryChangeFeed." + this.id;
        this.readAllConflictsSpanName = "readAllConflicts." + this.id;
        this.queryConflictsSpanName = "queryConflicts." + this.id;
        this.batchSpanName = "transactionalBatch." + this.id;
        this.isInitialized = new AtomicBoolean(false);
    }

    /**
     * Get the id of the {@link CosmosAsyncContainer}.
     *
     * @return the id of the {@link CosmosAsyncContainer}.
     */
    public String getId() {
        return id;
    }

    /**
     * Reads the current container.
     * <p>
     * After subscription the operation will be performed. The {@link Mono} upon
     * successful completion will contain a single Cosmos container response with
     * the read container. In case of failure the {@link Mono} will error.
     *
     * @return an {@link Mono} containing the single Cosmos container response with
     * the read container or an error.
     */
    public Mono<CosmosContainerResponse> read() {
        return read(new CosmosContainerRequestOptions());
    }

    /**
     * Reads the current container while specifying additional options such as If-Match.
     * <p>
     * After subscription the operation will be performed. The {@link Mono} upon
     * successful completion will contain a single Cosmos container response with
     * the read container. In case of failure the {@link Mono} will error.
     *
     * @param options the Cosmos container request options.
     * @return an {@link Mono} containing the single Cosmos container response with
     * the read container or an error.
     */
    public Mono<CosmosContainerResponse> read(CosmosContainerRequestOptions options) {
        final CosmosContainerRequestOptions requestOptions = options == null ? new CosmosContainerRequestOptions() : options;
        return withContext(context -> read(requestOptions, context));
    }

    /**
     * Deletes the container
     * <p>
     * After subscription the operation will be performed. The {@link Mono} upon
     * successful completion will contain a single Cosmos container response for the
     * deleted database. In case of failure the {@link Mono} will error.
     *
     * @param options the request options.
     * @return an {@link Mono} containing the single Cosmos container response for
     * the deleted database or an error.
     */
    public Mono<CosmosContainerResponse> delete(CosmosContainerRequestOptions options) {
        final CosmosContainerRequestOptions requestOptions = options == null ? new CosmosContainerRequestOptions() : options;
        return withContext(context -> deleteInternal(requestOptions, context));
    }

    /**
     * Deletes the current container.
     * <p>
     * After subscription the operation will be performed. The {@link Mono} upon
     * successful completion will contain a single Cosmos container response for the
     * deleted container. In case of failure the {@link Mono} will error.
     *
     * @return an {@link Mono} containing the single Cosmos container response for
     * the deleted container or an error.
     */
    public Mono<CosmosContainerResponse> delete() {
        return delete(new CosmosContainerRequestOptions());
    }

    /**
     * Replaces the current container's properties.
     * <p>
     * After subscription the operation will be performed. The {@link Mono} upon
     * successful completion will contain a single Cosmos container response with
     * the replaced container properties. In case of failure the {@link Mono} will
     * error.
     *
     * @param containerProperties the container properties
     * @return an {@link Mono} containing the single Cosmos container response with
     * the replaced container properties or an error.
     */
    public Mono<CosmosContainerResponse> replace(CosmosContainerProperties containerProperties) {
        return replace(containerProperties, null);
    }

    /**
     * Replaces the current container properties while using non-default request options.
     * <p>
     * After subscription the operation will be performed. The {@link Mono} upon
     * successful completion will contain a single Cosmos container response with
     * the replaced container properties. In case of failure the {@link Mono} will
     * error.
     *
     * @param containerProperties the container properties
     * @param options the Cosmos container request options.
     * @return an {@link Mono} containing the single Cosmos container response with
     * the replaced container properties or an error.
     */
    public Mono<CosmosContainerResponse> replace(
        CosmosContainerProperties containerProperties,
        CosmosContainerRequestOptions options) {
        final CosmosContainerRequestOptions requestOptions = options == null ? new CosmosContainerRequestOptions() : options;
        return withContext(context -> replaceInternal(containerProperties, requestOptions, context));
    }

    /* CosmosAsyncItem operations */

    /**
     * Creates an item.
     * <p>
     * After subscription the operation will be performed. The {@link Mono} upon
     * successful completion will contain a single resource response with the
     * created Cosmos item. In case of failure the {@link Mono} will error.
     *
     * @param <T> the type parameter.
     * @param item the Cosmos item represented as a POJO or Cosmos item object.
     * @return an {@link Mono} containing the single resource response with the
     * created Cosmos item or an error.
     */
    public <T> Mono<CosmosItemResponse<T>> createItem(T item) {
        return createItem(item, new CosmosItemRequestOptions());
    }

    /**
     * Creates an item.
     * <p>
     * After subscription the operation will be performed. The {@link Mono} upon
     * successful completion will contain a single resource response with the
     * created Cosmos item. In case of failure the {@link Mono} will error.
     *
     * @param <T> the type parameter.
     * @param item the Cosmos item represented as a POJO or Cosmos item object.
     * @param partitionKey the partition key.
     * @param options the request options.
     * @return an {@link Mono} containing the single resource response with the created Cosmos item or an error.
     */
    public <T> Mono<CosmosItemResponse<T>> createItem(
        T item,
        PartitionKey partitionKey,
        CosmosItemRequestOptions options) {
        if (options == null) {
            options = new CosmosItemRequestOptions();
        }
        ModelBridgeInternal.setPartitionKey(options, partitionKey);
        return createItem(item, options);
    }

    /**
     * Creates a Cosmos item.
     *
     * @param <T> the type parameter.
     * @param item the item.
     * @param options the item request options.
     * @return an {@link Mono} containing the single resource response with the created Cosmos item or an error.
     */
    public <T> Mono<CosmosItemResponse<T>> createItem(T item, CosmosItemRequestOptions options) {
        if (options == null) {
            options = new CosmosItemRequestOptions();
        }

        final CosmosItemRequestOptions requestOptions = options;
        return withContext(context -> createItemInternal(item, requestOptions, context));
    }

    private static void mergeDiagnostics(CosmosException originalCosmosException, CosmosException readCosmosError) {
        checkNotNull(originalCosmosException, "Argument 'originalCosmosException' must not be null.");
        checkNotNull(readCosmosError, "Argument 'readCosmosError' must not be null.");

        CosmosDiagnostics readDiagnostics = readCosmosError.getDiagnostics();
        if (readDiagnostics != null && readDiagnostics.getClientSideRequestStatisticsRaw() != null) {
            CosmosDiagnostics originalDiagnostics = originalCosmosException.getDiagnostics();
            if (originalDiagnostics == null
                || originalDiagnostics.getClientSideRequestStatisticsRaw() == null) {

                originalCosmosException.setDiagnostics(readDiagnostics);
            } else {
                originalDiagnostics.clientSideRequestStatistics().recordContributingPointOperation(
                    readDiagnostics.getClientSideRequestStatisticsRaw()
                );
            }
        }
    }

    private static void mergeDiagnostics(
        ResourceResponse<Document> readResponse,
        CosmosException originalCosmosException) {

        CosmosDiagnostics responseDiagnostics = readResponse.getDiagnostics();
        if (responseDiagnostics != null &&
            responseDiagnostics.getClientSideRequestStatisticsRaw() != null) {

            CosmosDiagnostics errorDiagnostics = originalCosmosException.getDiagnostics();
            if (errorDiagnostics != null) {
                responseDiagnostics.clientSideRequestStatistics().recordContributingPointOperation(
                    errorDiagnostics.getClientSideRequestStatisticsRaw()
                );
            }

            readResponse.addRequestCharge(originalCosmosException.getRequestCharge());
        }
    }

    private <T> Mono<CosmosItemResponse<T>> replaceItemWithTrackingId(Class<T> itemType,
                                                                      String itemId,
                                                                      Document doc,
                                                                      RequestOptions requestOptions,
                                                                      String trackingId) {

        checkNotNull(trackingId, "Argument 'trackingId' must not be null.");
        return replaceItemInternalCore(itemType, itemId, doc, requestOptions, trackingId)
            .onErrorResume(throwable -> {
                Throwable error = throwable instanceof CompletionException ? throwable.getCause() : throwable;

                if (!(error instanceof CosmosException)) {

                    Exception nonCosmosException =
                        error instanceof Exception ? (Exception) error : new RuntimeException(error);
                    return Mono.error(nonCosmosException);
                }

                assert error instanceof CosmosException;
                CosmosException cosmosException = (CosmosException) error;

                if (cosmosException.getStatusCode() != HttpConstants.StatusCodes.PRECONDITION_FAILED) {
                    return Mono.error(cosmosException);
                }

                Mono<CosmosItemResponse<T>> readMono =
                    this.getDatabase().getDocClientWrapper()
                        .readDocument(getItemLink(itemId), requestOptions, this.getLinkWithoutTrailingSlash())
                        .map(response -> {
                            mergeDiagnostics(response, cosmosException);
                            return itemResponseAccessor
                                .createCosmosItemResponse(response, itemType, requestOptions.getEffectiveItemSerializer());
                        })
                        .single();

                return readMono
                    .onErrorMap(readThrowable -> {
                        if (readThrowable instanceof CosmosException) {
                            mergeDiagnostics(cosmosException, (CosmosException)readThrowable);
                        }
                        return cosmosException;
                    })
                    .flatMap(readResponse -> {
                        if (readResponse.getStatusCode() == 200
                        && itemResponseAccessor.hasTrackingId(readResponse, trackingId)) {
                            return Mono.just(itemResponseAccessor.withRemappedStatusCode(
                                readResponse,
                                200,
                                cosmosException.getRequestCharge(),
                                this.isContentResponseOnWriteEffectivelyEnabled(requestOptions)));
                        }

                        return Mono.error(cosmosException);
                    });
            });
    }

    private <T> Mono<CosmosItemResponse<T>> createItemWithTrackingId(
        T item, RequestOptions options, String trackingId) {

        checkNotNull(trackingId, "Argument 'trackingId' must not be null.");

        return createItemInternalCore(item, options, trackingId)
            .onErrorResume(throwable -> {
                Throwable error = throwable instanceof CompletionException ? throwable.getCause() : throwable;

                if (!(error instanceof CosmosException)) {

                    Exception nonCosmosException =
                        error instanceof Exception ? (Exception) error : new RuntimeException(error);
                    return Mono.error(nonCosmosException);
                }

                assert error instanceof CosmosException;
                CosmosException cosmosException = (CosmosException) error;

                if (cosmosException.getStatusCode() != HttpConstants.StatusCodes.CONFLICT) {
                    return Mono.error(cosmosException);
                }

                InternalObjectNode internalObjectNode = InternalObjectNode.fromObjectToInternalObjectNode(item);
                String itemId = internalObjectNode.getId();

                RequestOptions readRequestOptions = new RequestOptions(options);
                readRequestOptions.setConsistencyLevel(null);

                @SuppressWarnings("unchecked")
                Class<T> itemType = (Class<T>) item.getClass();

                final AsyncDocumentClient clientWrapper = this.getDatabase().getDocClientWrapper();
                Mono<CosmosItemResponse<T>> readMono =
                    clientWrapper
                        .getCollectionCache()
                        .resolveByNameAsync(
                            null, this.getLinkWithoutTrailingSlash(), null)
                        .flatMap(collection -> {
                            if (collection == null) {
                                throw new IllegalStateException("Collection cannot be null");
                            }

                            PartitionKeyDefinition pkDef = collection.getPartitionKey();
                            PartitionKeyInternal partitionKeyInternal = PartitionKeyHelper
                                .extractPartitionKeyValueFromDocument(internalObjectNode, pkDef);
                            PartitionKey partitionKey = ImplementationBridgeHelpers
                                .PartitionKeyHelper
                                    .getPartitionKeyAccessor()
                                    .toPartitionKey(partitionKeyInternal);
                            readRequestOptions.setPartitionKey(partitionKey);

                            return clientWrapper.readDocument(getItemLink(itemId), readRequestOptions, this.getLinkWithoutTrailingSlash())
                                                .map(response -> {
                                                    mergeDiagnostics(response, cosmosException);
                                                    return itemResponseAccessor
                                                        .createCosmosItemResponse(
                                                            response, itemType, readRequestOptions.getEffectiveItemSerializer());
                                                }).single();
                        });

                return readMono
                    .onErrorMap(readThrowable -> {
                        if (readThrowable instanceof CosmosException) {
                            mergeDiagnostics(cosmosException, (CosmosException)readThrowable);
                        }
                        return cosmosException;
                    })
                    .flatMap(readResponse -> {
                        if (readResponse.getStatusCode() == 200
                        && itemResponseAccessor.hasTrackingId(readResponse, trackingId)) {
                            return Mono.just(itemResponseAccessor.withRemappedStatusCode(
                                readResponse,
                                201,
                                cosmosException.getRequestCharge(),
                                this.isContentResponseOnWriteEffectivelyEnabled(options)));
                        }

                        return Mono.error(cosmosException);
                    });
            });
    }

    private boolean isContentResponseOnWriteEffectivelyEnabled(RequestOptions options) {
        Boolean requestOptionsContentResponseEnabled = null;
        if (options != null) {
            requestOptionsContentResponseEnabled = options.isContentResponseOnWriteEnabled();
        }

        return clientAccessor.isEffectiveContentResponseOnWriteEnabled(
            this.database.getClient(), requestOptionsContentResponseEnabled);
    }

    private <T> Mono<CosmosItemResponse<T>> createItemInternal(T item, CosmosItemRequestOptions options, Context context) {
        checkNotNull(options, "Argument 'options' must not be null.");

        WriteRetryPolicy nonIdempotentWriteRetryPolicy = itemOptionsAccessor
            .calculateAndGetEffectiveNonIdempotentRetriesEnabled(
                options,
                this.database.getClient().getNonIdempotentWriteRetryPolicy(),
                true);

        Mono<CosmosItemResponse<T>> responseMono;
        String trackingId = null;
        CosmosItemRequestOptions effectiveOptions = getEffectiveOptions(nonIdempotentWriteRetryPolicy, options);
        CosmosItemSerializer effectiveItemSerializer =
            this.database.getClient().getEffectiveItemSerializer(effectiveOptions.getCustomItemSerializer());
        RequestOptions requestOptions =
            itemOptionsAccessor.toRequestOptions(effectiveOptions, effectiveItemSerializer);

        if (nonIdempotentWriteRetryPolicy.isEnabled() && nonIdempotentWriteRetryPolicy.useTrackingIdProperty()) {
            trackingId = UUID.randomUUID().toString();
            responseMono = createItemWithTrackingId(item, requestOptions, trackingId);
        } else {
            responseMono = createItemInternalCore(item, requestOptions, null);
        }

        CosmosAsyncClient client = database
            .getClient();
        return client
            .getDiagnosticsProvider()
            .traceEnabledCosmosItemResponsePublisher(
                responseMono,
                context,
                this.createItemSpanName,
                getId(),
                database.getId(),
                database.getClient(),
                ModelBridgeInternal.getConsistencyLevel(effectiveOptions),
                OperationType.Create,
                ResourceType.Document,
                requestOptions,
                trackingId);
    }

    private <T> Mono<CosmosItemResponse<T>> createItemInternalCore(
        T item,
        RequestOptions requestOptions,
        String trackingId) {

        @SuppressWarnings("unchecked")
        Class<T> itemType = (Class<T>) item.getClass();
        requestOptions.setTrackingId(trackingId);
        return database.getDocClientWrapper()
                   .createDocument(getLink(),
                                   item,
                                   requestOptions,
                                   true)
                   .map(response -> itemResponseAccessor.createCosmosItemResponse(response, itemType, requestOptions.getEffectiveItemSerializer()))
                   .single();
    }

    /**
     * Upserts an item.
     * <p>
     * After subscription the operation will be performed. The {@link Mono} upon
     * successful completion will contain a single resource response with the
     * upserted item. In case of failure the {@link Mono} will error.
     *
     * @param <T> the type parameter.
     * @param item the item represented as a POJO or Item object to upsert.
     * @return an {@link Mono} containing the single resource response with the upserted item or an error.
     */
    public <T> Mono<CosmosItemResponse<T>> upsertItem(T item) {
        return upsertItem(item, new CosmosItemRequestOptions());
    }

    /**
     * Upserts an item.
     * <p>
     * After subscription the operation will be performed. The {@link Mono} upon
     * successful completion will contain a single resource response with the
     * upserted item. In case of failure the {@link Mono} will error.
     *
     * @param <T> the type parameter.
     * @param item the item represented as a POJO or Item object to upsert.
     * @param options the request options.
     * @return an {@link Mono} containing the single resource response with the upserted item or an error.
     */
    public <T> Mono<CosmosItemResponse<T>> upsertItem(T item, CosmosItemRequestOptions options) {
        final CosmosItemRequestOptions requestOptions = options == null ? new CosmosItemRequestOptions() : options;
        return withContext(context -> upsertItemInternal(item, requestOptions, context));
    }

    /**
     * Upserts an item.
     * <p>
     * After subscription the operation will be performed. The {@link Mono} upon
     * successful completion will contain a single resource response with the
     * upserted item. In case of failure the {@link Mono} will error.
     *
     * @param <T> the type parameter.
     * @param item the item represented as a POJO or Item object to upsert.
     * @param partitionKey the partition key.
     * @param options the request options.
     * @return an {@link Mono} containing the single resource response with the upserted item or an error.
     */
    public <T> Mono<CosmosItemResponse<T>> upsertItem(T item, PartitionKey partitionKey, CosmosItemRequestOptions options) {
        final CosmosItemRequestOptions requestOptions = options == null ? new CosmosItemRequestOptions() : options;
        ModelBridgeInternal.setPartitionKey(requestOptions, partitionKey);
        return withContext(context -> upsertItemInternal(item, requestOptions, context));
    }

    /**
     * Reads all the items in the current container.
     * <p>
     * After subscription the operation will be performed. The {@link CosmosPagedFlux} will
     * contain one or several feed response of the read Cosmos items. In case of
     * failure the {@link CosmosPagedFlux} will error.
     *
     * @param <T> the type parameter.
     * @param classType the class type.
     * @return a {@link CosmosPagedFlux} containing one or several feed response pages of the read Cosmos items or an
     * error.
     */
    <T> CosmosPagedFlux<T> readAllItems(Class<T> classType) {
        return readAllItems(new CosmosQueryRequestOptions(), classType);
    }

    /**
     * Reads all the items in the current container.
     * <p>
     * After subscription the operation will be performed. The {@link CosmosPagedFlux} will
     * contain one or several feed response of the read Cosmos items. In case of
     * failure the {@link CosmosPagedFlux} will error.
     *
     * @param <T> the type parameter.
     * @param options the feed options.
     * @param classType the class type.
     * @return a {@link CosmosPagedFlux} containing one or several feed response pages of the read Cosmos items or an
     * error.
     */
    <T> CosmosPagedFlux<T> readAllItems(CosmosQueryRequestOptions options, Class<T> classType) {
        return UtilBridgeInternal.createCosmosPagedFlux(pagedFluxOptions -> {
            CosmosAsyncClient client = this.getDatabase().getClient();
            CosmosQueryRequestOptions requestOptions = options != null ? options : new CosmosQueryRequestOptions();

            QueryFeedOperationState state = new QueryFeedOperationState(
                client,
                this.readAllItemsSpanName,
                database.getId(),
                this.getId(),
                ResourceType.Document,
                OperationType.ReadFeed,
                queryOptionsAccessor.getQueryNameOrDefault(requestOptions, this.readAllItemsSpanName),
                requestOptions,
                pagedFluxOptions
            );

            pagedFluxOptions.setFeedOperationState(state);

            return getDatabase()
                .getDocClientWrapper()
                .readDocuments(getLink(), state, classType)
                .map(response -> prepareFeedResponse(response, false));
        });
    }

    /**
     * Query for items in the current container.
     * <!-- src_embed com.azure.cosmos.CosmosAsyncContainer.queryItems -->
     * <pre>
     * CosmosQueryRequestOptions options = new CosmosQueryRequestOptions&#40;&#41;;
     * String query = &quot;SELECT * FROM Passenger WHERE Passenger.departure IN &#40;'SEA', 'IND'&#41;&quot;;
     * cosmosAsyncContainer.queryItems&#40;query, options, Passenger.class&#41;
     *     .byPage&#40;&#41;
     *     .flatMap&#40;passengerFeedResponse -&gt; &#123;
     *         for &#40;Passenger passenger : passengerFeedResponse.getResults&#40;&#41;&#41; &#123;
     *             System.out.println&#40;passenger&#41;;
     *         &#125;
     *         return Flux.empty&#40;&#41;;
     *     &#125;&#41;
     *     .subscribe&#40;&#41;;
     * </pre>
     * <!-- end com.azure.cosmos.CosmosAsyncContainer.queryItems -->
     * <p>
     * After subscription the operation will be performed. The {@link CosmosPagedFlux} will
     * contain one or several feed response of the obtained items. In case of
     * failure the {@link CosmosPagedFlux} will error.
     *
     * @param <T> the type parameter.
     * @param query the query.
     * @param classType the class type.
     * @return a {@link CosmosPagedFlux} containing one or several feed response pages of the obtained items or an
     * error.
     */
    public <T> CosmosPagedFlux<T> queryItems(String query, Class<T> classType) {
        return queryItemsInternal(new SqlQuerySpec(query), new CosmosQueryRequestOptions(), classType);
    }

    /**
     *  Best effort to initialize the container by warming up the caches and connections for the current read region.
     * <p>
     *  Depending on how many partitions the container has, the total time needed will also change. But generally you can use the following formula
     *  to get an estimated time:
     *  If it took 200ms to establish a connection, and you have 100 partitions in your container
     *  then it will take around (100 * 4 / CPUCores) * 200ms to open all connections after get the address list
     *
     *  <p>
     *  <br>NOTE: This API ideally should be called only once during application initialization before any workload.
     *  <br>In case of any transient error, caller should consume the error and continue the regular workload.
     *  </p>
     *
     *  @return Mono of Void.
     * @deprecated use {@link CosmosClientBuilder#openConnectionsAndInitCaches(CosmosContainerProactiveInitConfig)} instead.
     */
    @Deprecated
    public Mono<Void> openConnectionsAndInitCaches() {

        if (isInitialized.compareAndSet(false, true)) {

            CosmosContainerIdentity cosmosContainerIdentity = new CosmosContainerIdentity(this.database.getId(), this.id);
            CosmosContainerProactiveInitConfig proactiveContainerInitConfig =
                new CosmosContainerProactiveInitConfigBuilder(Collections.singletonList(cosmosContainerIdentity))
                    .setProactiveConnectionRegionsCount(1)
                    .setMinConnectionPoolSizePerEndpointForContainer(cosmosContainerIdentity, Configs.getMinConnectionPoolSizePerEndpoint())
                    .build();

            return withContext(context -> openConnectionsAndInitCachesInternal(
                    proactiveContainerInitConfig
            )
            .collectList()
            .flatMap(openResult -> {
                logger.debug("OpenConnectionsAndInitCaches: {}", openResult);
                return Mono.empty();
            }));
        } else {
            logger.warn("OpenConnectionsAndInitCaches is already called once on Container {}, no operation will take place in this call", this.getId());
            return Mono.empty();
        }
    }

    /**
     *  Best effort to initialize the container by warming up the caches and connections to a specified no.
     *  of regions from the  preferred list of regions.
     * <p>
     *  Depending on how many partitions the container has, the total time needed will also change. But
     *  generally you can use the following formula to get an estimated time:
     *  If it took 200ms to establish a connection, and you have 100 partitions in your container
     *  then it will take around (100 * 4 / (10 * CPUCores)) * 200ms * RegionsWithProactiveConnections to open all
     *  connections after get the address list
     *
     *  <p>
     *  <br>NOTE: This API ideally should be called only once during application initialization before any workload.
     *  <br>In case of any transient error, caller should consume the error and continue the regular workload.
     *  </p>
     * <p>
     * In order to minimize latencies associated with warming up caches and opening connections
     * the no. of proactive connection regions cannot be more
     * than {@link CosmosContainerProactiveInitConfigBuilder#MAX_NO_OF_PROACTIVE_CONNECTION_REGIONS}.
     * </p>
     *
     * @param numProactiveConnectionRegions the no of regions to proactively connect to
     * @return Mono of Void.
     * @deprecated use {@link CosmosClientBuilder#openConnectionsAndInitCaches(CosmosContainerProactiveInitConfig)} instead.
     */
    @Deprecated
    public Mono<Void> openConnectionsAndInitCaches(int numProactiveConnectionRegions) {

        List<String> preferredRegions = clientAccessor.getPreferredRegions(this.database.getClient());
        boolean endpointDiscoveryEnabled = clientAccessor.isEndpointDiscoveryEnabled(this.database.getClient());

        checkArgument(numProactiveConnectionRegions > 0, "no. of proactive connection regions should be greater than 0");

        if (numProactiveConnectionRegions > 1) {
            checkArgument(
                endpointDiscoveryEnabled,
                "endpoint discovery should be enabled when no. " +
                    "of proactive regions is greater than 1");
            checkArgument(
                preferredRegions != null && preferredRegions.size() >= numProactiveConnectionRegions,
                "no. of proactive connection " +
                    "regions should be lesser than the no. of preferred regions.");
        }

        if (isInitialized.compareAndSet(false, true)) {

            CosmosContainerIdentity cosmosContainerIdentity = new CosmosContainerIdentity(database.getId(), this.id);
            CosmosContainerProactiveInitConfig proactiveContainerInitConfig =
                new CosmosContainerProactiveInitConfigBuilder(Arrays.asList(cosmosContainerIdentity))
                    .setProactiveConnectionRegionsCount(numProactiveConnectionRegions)
                    .build();

            return withContext(context -> openConnectionsAndInitCachesInternal(
                    proactiveContainerInitConfig
            )
                .collectList()
                .flatMap(
                    openResult -> {
                        logger.debug("OpenConnectionsAndInitCaches: {}", openResult);
                        return Mono.empty();
                    }));
        } else {
            logger.warn(
                "OpenConnectionsAndInitCaches is already called once on Container {}, no operation will take place in this call",
                this.getId());
            return Mono.empty();
        }
    }

    /**
     * The internal implementation to try to initialize the container by warming up the caches and
     * connections for the first {@link CosmosContainerProactiveInitConfig#getProactiveConnectionRegionsCount()}
     * proactive connection regions
     *
     * @return a {@link String} type which represents the total no. of successful and failed
     * connection attempts for an endpoint
     */
    private Flux<Void> openConnectionsAndInitCachesInternal(
        CosmosContainerProactiveInitConfig proactiveContainerInitConfig) {

        return this.database
            .getDocClientWrapper()
            .submitOpenConnectionTasksAndInitCaches(proactiveContainerInitConfig)
            .doOnSubscribe(subscription -> {
                this.database.getDocClientWrapper().recordOpenConnectionsAndInitCachesStarted(proactiveContainerInitConfig.getCosmosContainerIdentities());
            })
            .doOnTerminate(() -> {
                this.database.getDocClientWrapper().recordOpenConnectionsAndInitCachesCompleted(proactiveContainerInitConfig.getCosmosContainerIdentities());
            });
    }

    /**
     * Query for items in the current container using a string.
     * <!-- src_embed com.azure.cosmos.CosmosAsyncContainer.queryItems -->
     * <pre>
     * CosmosQueryRequestOptions options = new CosmosQueryRequestOptions&#40;&#41;;
     * String query = &quot;SELECT * FROM Passenger WHERE Passenger.departure IN &#40;'SEA', 'IND'&#41;&quot;;
     * cosmosAsyncContainer.queryItems&#40;query, options, Passenger.class&#41;
     *     .byPage&#40;&#41;
     *     .flatMap&#40;passengerFeedResponse -&gt; &#123;
     *         for &#40;Passenger passenger : passengerFeedResponse.getResults&#40;&#41;&#41; &#123;
     *             System.out.println&#40;passenger&#41;;
     *         &#125;
     *         return Flux.empty&#40;&#41;;
     *     &#125;&#41;
     *     .subscribe&#40;&#41;;
     * </pre>
     * <!-- end com.azure.cosmos.CosmosAsyncContainer.queryItems -->
     * <p>
     * After subscription the operation will be performed. The {@link CosmosPagedFlux} will
     * contain one or several feed response of the obtained items. In case of
     * failure the {@link CosmosPagedFlux} will error.
     *
     * @param <T> the type parameter.
     * @param query the query.
     * @param options the query request options.
     * @param classType the class type.
     * @return a {@link CosmosPagedFlux} containing one or several feed response pages of the obtained items or an
     * error.
     */
    public <T> CosmosPagedFlux<T> queryItems(String query, CosmosQueryRequestOptions options, Class<T> classType) {
        if (options == null) {
            options = new CosmosQueryRequestOptions();
        }

        return queryItemsInternal(new SqlQuerySpec(query), options, classType);
    }

    /**
     * Query for items in the current container using a {@link SqlQuerySpec}.
     * <!-- src_embed com.azure.cosmos.CosmosAsyncContainer.SqlQuerySpec.queryItems -->
     * <pre>
     * CosmosQueryRequestOptions options = new CosmosQueryRequestOptions&#40;&#41;;
     *
     * String query = &quot;SELECT * FROM Passenger p WHERE &#40;p.departure = &#64;departure&#41;&quot;;
     * List&lt;SqlParameter&gt; parameters = Collections.singletonList&#40;new SqlParameter&#40;&quot;&#64;departure&quot;, &quot;SEA&quot;&#41;&#41;;
     * SqlQuerySpec sqlQuerySpec = new SqlQuerySpec&#40;query, parameters&#41;;
     *
     * cosmosAsyncContainer.queryItems&#40;sqlQuerySpec, options, Passenger.class&#41;
     *     .byPage&#40;&#41;
     *     .flatMap&#40;passengerFeedResponse -&gt; &#123;
     *         for &#40;Passenger passenger : passengerFeedResponse.getResults&#40;&#41;&#41; &#123;
     *             System.out.println&#40;passenger&#41;;
     *         &#125;
     *         return Flux.empty&#40;&#41;;
     *     &#125;&#41;
     *     .subscribe&#40;&#41;;
     * </pre>
     * <!-- end com.azure.cosmos.CosmosAsyncContainer.SqlQuerySpec.queryItems -->
     * <p>
     * After subscription the operation will be performed. The {@link CosmosPagedFlux} will
     * contain one or several feed response of the obtained items. In case of
     * failure the {@link CosmosPagedFlux} will error.
     *
     * @param <T> the type parameter.
     * @param querySpec the SQL query specification.
     * @param classType the class type.
     * @return a {@link CosmosPagedFlux} containing one or several feed response pages of the obtained items or an
     * error.
     */
    public <T> CosmosPagedFlux<T> queryItems(SqlQuerySpec querySpec, Class<T> classType) {
        return queryItemsInternal(querySpec, new CosmosQueryRequestOptions(), classType);
    }

    /**
     * Query for items in the current container using a {@link SqlQuerySpec} and {@link CosmosQueryRequestOptions}.
     * <p>
     * After subscription the operation will be performed. The {@link Flux} will
     * contain one or several feed response of the obtained items. In case of
     * failure the {@link CosmosPagedFlux} will error.
     *
     * @param <T> the type parameter.
     * @param querySpec the SQL query specification.
     * @param options the query request options.
     * @param classType the class type.
     * @return a {@link CosmosPagedFlux} containing one or several feed response pages of the obtained items or an
     * error.
     */
    public <T> CosmosPagedFlux<T> queryItems(SqlQuerySpec querySpec, CosmosQueryRequestOptions options, Class<T> classType) {
        if (options == null) {
            options = new CosmosQueryRequestOptions();
        }

        return queryItemsInternal(querySpec, options, classType);
    }

    <T> CosmosPagedFlux<T> queryItemsInternal(
        SqlQuerySpec sqlQuerySpec, CosmosQueryRequestOptions cosmosQueryRequestOptions, Class<T> classType) {
        if (cosmosQueryRequestOptions != null) {
            if (cosmosQueryRequestOptions.getPartitionKey() != null && cosmosQueryRequestOptions
                                                                           .getFeedRange() != null) {
                throw new IllegalArgumentException("Setting partitionKey and feedRange at the same time is not " +
                                                       "allowed");
            }
        }
        return UtilBridgeInternal.createCosmosPagedFlux(queryItemsInternalFunc(sqlQuerySpec, cosmosQueryRequestOptions, classType));
    }

    <T> Function<CosmosPagedFluxOptions, Flux<FeedResponse<T>>> queryItemsInternalFunc(
        SqlQuerySpec sqlQuerySpec, CosmosQueryRequestOptions cosmosQueryRequestOptions, Class<T> classType) {
        CosmosAsyncClient client = this.getDatabase().getClient();
        CosmosQueryRequestOptions options =
            cosmosQueryRequestOptions != null ? cosmosQueryRequestOptions : new CosmosQueryRequestOptions();

        Function<CosmosPagedFluxOptions, Flux<FeedResponse<T>>> pagedFluxOptionsFluxFunction = (pagedFluxOptions -> {
            String spanName = this.queryItemsSpanName;

            QueryFeedOperationState state = new QueryFeedOperationState(
                client,
                spanName,
                database.getId(),
                this.getId(),
                ResourceType.Document,
                OperationType.Query,
                queryOptionsAccessor.getQueryNameOrDefault(options, spanName),
                options,
                pagedFluxOptions
            );

            pagedFluxOptions.setFeedOperationState(state);

            return getDatabase()
                        .getDocClientWrapper()
                        .queryDocuments(CosmosAsyncContainer.this.getLink(), sqlQuerySpec, state, classType)
                        .map(response -> prepareFeedResponse(response, false));
        });

        return pagedFluxOptionsFluxFunction;
    }

    <T> Function<CosmosPagedFluxOptions, Flux<FeedResponse<T>>> queryItemsInternalFunc(
        Mono<SqlQuerySpec> sqlQuerySpecMono, CosmosQueryRequestOptions cosmosQueryRequestOptions, Class<T> classType) {
        Function<CosmosPagedFluxOptions, Flux<FeedResponse<T>>> pagedFluxOptionsFluxFunction = (pagedFluxOptions -> {
            CosmosAsyncClient client = this.getDatabase().getClient();
            CosmosQueryRequestOptions options =
                cosmosQueryRequestOptions != null ? cosmosQueryRequestOptions : new CosmosQueryRequestOptions();

            String spanName = this.queryItemsSpanName;

            QueryFeedOperationState state = new QueryFeedOperationState(
                client,
                spanName,
                database.getId(),
                this.getId(),
                ResourceType.Document,
                OperationType.Query,
                queryOptionsAccessor.getQueryNameOrDefault(options, spanName),
                options,
                pagedFluxOptions
            );

            pagedFluxOptions.setFeedOperationState(state);

            return sqlQuerySpecMono.flux()
                .flatMap(sqlQuerySpec -> getDatabase().getDocClientWrapper()
                    .queryDocuments(CosmosAsyncContainer.this.getLink(), sqlQuerySpec, state, classType))
                .map(response -> prepareFeedResponse(response, false));
        });

        return pagedFluxOptionsFluxFunction;
    }

    /**
     * Query for items in the change feed of the current container using the {@link CosmosChangeFeedRequestOptions}.
     * <!-- src_embed com.azure.cosmos.CosmosAsyncContainer.queryChangeFeed -->
     * <pre>
     * CosmosChangeFeedRequestOptions options = CosmosChangeFeedRequestOptions
     *     .createForProcessingFromNow&#40;FeedRange.forFullRange&#40;&#41;&#41;
     *     .allVersionsAndDeletes&#40;&#41;;
     *
     * cosmosAsyncContainer.queryChangeFeed&#40;options, Passenger.class&#41;
     *     .byPage&#40;&#41;
     *     .flatMap&#40;passengerFeedResponse -&gt; &#123;
     *         for &#40;Passenger passenger : passengerFeedResponse.getResults&#40;&#41;&#41; &#123;
     *             System.out.println&#40;passenger&#41;;
     *         &#125;
     *         return Flux.empty&#40;&#41;;
     *     &#125;&#41;
     *     .subscribe&#40;&#41;;
     * </pre>
     * <!-- end com.azure.cosmos.CosmosAsyncContainer.queryChangeFeed -->
     * After subscription the operation will be performed. The {@link Flux} will
     * contain one or several feed response of the obtained items. In case of
     * failure the {@link CosmosPagedFlux} will error.
     *
     * @param <T> the type parameter.
     * @param options the change feed request options.
     * @param classType the class type.
     * @return a {@link CosmosPagedFlux} containing one or several feed response pages of the obtained
     * items or an error.
     */
    public <T> CosmosPagedFlux<T> queryChangeFeed(CosmosChangeFeedRequestOptions options, Class<T> classType) {
        checkNotNull(options, "Argument 'options' must not be null.");
        checkNotNull(classType, "Argument 'classType' must not be null.");

        return queryChangeFeedInternal(options, classType);
    }

    <T> CosmosPagedFlux<T> queryChangeFeedInternal(
        CosmosChangeFeedRequestOptions cosmosChangeFeedRequestOptions,
        Class<T> classType) {

        return UtilBridgeInternal.createCosmosPagedFlux(
            queryChangeFeedInternalFunc(cosmosChangeFeedRequestOptions, classType));
    }

    String getLinkWithoutTrailingSlash() {
        if (this.link.startsWith("/")) {
            return this.link.substring(1);
        }

        return this.link;
    }

    <T> Function<CosmosPagedFluxOptions, Flux<FeedResponse<T>>> queryChangeFeedInternalFunc(
        CosmosChangeFeedRequestOptions cosmosChangeFeedRequestOptions,
        Class<T> classType) {

        checkNotNull(
            cosmosChangeFeedRequestOptions,
            "Argument 'cosmosChangeFeedRequestOptions' must not be null.");

        Function<CosmosPagedFluxOptions, Flux<FeedResponse<T>>> pagedFluxOptionsFluxFunction = (pagedFluxOptions -> {

            checkNotNull(
                pagedFluxOptions,
                "Argument 'pagedFluxOptions' must not be null.");

            CosmosAsyncClient client = this.getDatabase().getClient();
            String spanName = this.queryChangeFeedSpanName;

            ChangeFeedOperationState state = new ChangeFeedOperationState(
                client,
                spanName,
                database.getId(),
                this.getId(),
                ResourceType.Document,
                OperationType.ReadFeed,
                spanName,
                cosmosChangeFeedRequestOptions,
                pagedFluxOptions
            );

            pagedFluxOptions.setFeedOperationState(state);

            final AsyncDocumentClient clientWrapper = this.database.getDocClientWrapper();
            return clientWrapper
                .getCollectionCache()
                .resolveByNameAsync(
                    null,
                    this.getLinkWithoutTrailingSlash(),
                    null)
                .flatMapMany(
                    collection -> {
                        if (collection == null) {
                            throw new IllegalStateException("Collection cannot be null");
                        }

                        return clientWrapper
                            .queryDocumentChangeFeedFromPagedFlux(collection, state, classType)
                            .map(response -> prepareFeedResponse(response, true));
                    });
        });

        return pagedFluxOptionsFluxFunction;
    }

    private <T> FeedResponse<T> prepareFeedResponse(
        FeedResponse<T> response,
        boolean isChangeFeed) {

        boolean useEtagAsContinuation = isChangeFeed;
        boolean isNoChangesResponse = isChangeFeed ?
            ModelBridgeInternal.getNoChangesFromFeedResponse(response)
            : false;

        return BridgeInternal.createFeedResponseWithQueryMetrics(
            response.getResults(),
            response.getResponseHeaders(),
            ModelBridgeInternal.queryMetrics(response),
            ModelBridgeInternal.getQueryPlanDiagnosticsContext(response),
            useEtagAsContinuation,
            isNoChangesResponse,
            response.getCosmosDiagnostics());
    }

    /**
     * Executes the transactional batch.
     *
     * @param cosmosBatch Batch having list of operation and partition key which will be executed by this container.
     *
     * @return A Mono response which contains details of execution of the transactional batch.
     * <p>
     * If the transactional batch executes successfully, the value returned by {@link
     * CosmosBatchResponse#getStatusCode} on the response returned will be set to 200}.
     * <p>
     * If an operation within the transactional batch fails during execution, no changes from the batch will be
     * committed and the status of the failing operation is made available by {@link
     * CosmosBatchResponse#getStatusCode} or by the exception. To obtain information about the operations
     * that failed in case of some user error like conflict, not found etc, the response can be enumerated.
     * This returns {@link CosmosBatchOperationResult} instances corresponding to each operation in the
     * transactional batch in the order they were added to the transactional batch.
     * For a result corresponding to an operation within the transactional batch, use
     * {@link CosmosBatchOperationResult#getStatusCode}
     * to access the status of the operation. If the operation was not executed or it was aborted due to the failure of
     * another operation within the transactional batch, the value of this field will be 424;
     * for the operation that caused the batch to abort, the value of this field
     * will indicate the cause of failure.
     * <p>
     * If there are issues such as request timeouts, Gone, session not available, network failure
     * or if the service somehow returns 5xx then the Mono will return error instead of CosmosBatchResponse.
     * <p>
     * Use {@link CosmosBatchResponse#isSuccessStatusCode} on the response returned to ensure that the
     * transactional batch succeeded.
     */
    public Mono<CosmosBatchResponse> executeCosmosBatch(CosmosBatch cosmosBatch) {
        return executeCosmosBatch(cosmosBatch, new CosmosBatchRequestOptions());
    }

    /**
     * Executes the transactional batch.
     *
     * @param cosmosBatch Batch having list of operation and partition key which will be executed by this container.
     * @param requestOptions Options that apply specifically to batch request.
     *
     * @return A Mono response which contains details of execution of the transactional batch.
     * <p>
     * If the transactional batch executes successfully, the value returned by {@link
     * CosmosBatchResponse#getStatusCode} on the response returned will be set to 200}.
     * <p>
     * If an operation within the transactional batch fails during execution, no changes from the batch will be
     * committed and the status of the failing operation is made available by {@link
     * CosmosBatchResponse#getStatusCode} or by the exception. To obtain information about the operations
     * that failed in case of some user error like conflict, not found etc, the response can be enumerated.
     * This returns {@link CosmosBatchOperationResult} instances corresponding to each operation in the
     * transactional batch in the order they were added to the transactional batch.
     * For a result corresponding to an operation within the transactional batch, use
     * {@link CosmosBatchOperationResult#getStatusCode}
     * to access the status of the operation. If the operation was not executed or it was aborted due to the failure of
     * another operation within the transactional batch, the value of this field will be 424;
     * for the operation that caused the batch to abort, the value of this field
     * will indicate the cause of failure.
     * <p>
     * If there are issues such as request timeouts, Gone, session not available, network failure
     * or if the service somehow returns 5xx then the Mono will return error instead of CosmosBatchResponse.
     * <p>
     * Use {@link CosmosBatchResponse#isSuccessStatusCode} on the response returned to ensure that the
     * transactional batch succeeded.
     */
    public Mono<CosmosBatchResponse> executeCosmosBatch(
        CosmosBatch cosmosBatch,
        CosmosBatchRequestOptions requestOptions) {

        if (requestOptions == null) {
            requestOptions = new CosmosBatchRequestOptions();
        }

        final CosmosBatchRequestOptions cosmosBatchRequestOptions = requestOptions;

        return withContext(context -> {
            final BatchExecutor executor = new BatchExecutor(this, cosmosBatch, cosmosBatchRequestOptions);
            final Mono<CosmosBatchResponse> responseMono = executor.executeAsync();

            RequestOptions requestOptionsInternal = ModelBridgeInternal.toRequestOptions(cosmosBatchRequestOptions);
            CosmosAsyncClient client = database
                .getClient();

            return client
                .getDiagnosticsProvider()
                .traceEnabledBatchResponsePublisher(
                    responseMono,
                    context,
                    this.batchSpanName,
                    database.getId(),
                    this.id,
                    client,
                    ImplementationBridgeHelpers
                        .CosmosBatchRequestOptionsHelper
                        .getCosmosBatchRequestOptionsAccessor()
                        .getConsistencyLevel(cosmosBatchRequestOptions),
                    OperationType.Batch,
                    ResourceType.Document,
                    requestOptionsInternal,
                    null);
        });
    }

    /**
     * Executes flux of operations in Bulk.
     *
     * @param <TContext> The context for the bulk processing.
     * @param operations Flux of operation which will be executed by this container.
     *
     * @return A Flux of {@link CosmosBulkOperationResponse} which contains operation and it's response or exception.
     * <p>
     *     To create a operation which can be executed here, use {@link com.azure.cosmos.models.CosmosBulkOperations}. For eg.
     *     for a upsert operation use {@link com.azure.cosmos.models.CosmosBulkOperations#getUpsertItemOperation(Object, PartitionKey)}
     * </p>
     * <p>
     *     We can get the corresponding operation using {@link CosmosBulkOperationResponse#getOperation()} and
     *     it's response using {@link CosmosBulkOperationResponse#getResponse()}. If the operation was executed
     *     successfully, the value returned by {@link com.azure.cosmos.models.CosmosBulkItemResponse#isSuccessStatusCode()} will be true. To get
     *     actual status use {@link com.azure.cosmos.models.CosmosBulkItemResponse#getStatusCode()}.
     * </p>
     * To check if the operation had any exception, use {@link CosmosBulkOperationResponse#getException()} to
     * get the exception.
     */
    public <TContext> Flux<CosmosBulkOperationResponse<TContext>> executeBulkOperations(
        Flux<CosmosItemOperation> operations) {

        return this.executeBulkOperations(operations, new CosmosBulkExecutionOptions());
    }

    /**
     * Executes flux of operations in Bulk.
     *
     * @param <TContext> The context for the bulk processing.
     *
     * @param operations Flux of operation which will be executed by this container.
     * @param bulkOptions Options that apply for this Bulk request which specifies options regarding execution like
     *                    concurrency, batching size, interval and context.
     *
     * @return A Flux of {@link CosmosBulkOperationResponse} which contains operation and it's response or exception.
     * <p>
     *     To create a operation which can be executed here, use {@link com.azure.cosmos.models.CosmosBulkOperations}. For eg.
     *     for a upsert operation use {@link com.azure.cosmos.models.CosmosBulkOperations#getUpsertItemOperation(Object, PartitionKey)}
     * </p>
     * <p>
     *     We can get the corresponding operation using {@link CosmosBulkOperationResponse#getOperation()} and
     *     it's response using {@link CosmosBulkOperationResponse#getResponse()}. If the operation was executed
     *     successfully, the value returned by {@link com.azure.cosmos.models.CosmosBulkItemResponse#isSuccessStatusCode()} will be true. To get
     *     actual status use {@link com.azure.cosmos.models.CosmosBulkItemResponse#getStatusCode()}.
     * </p>
     * To check if the operation had any exception, use {@link CosmosBulkOperationResponse#getException()} to
     * get the exception.
     */
    public <TContext> Flux<CosmosBulkOperationResponse<TContext>> executeBulkOperations(
        Flux<CosmosItemOperation> operations,
        CosmosBulkExecutionOptions bulkOptions) {

        if (bulkOptions == null) {
            bulkOptions = new CosmosBulkExecutionOptions();
        }

        final CosmosBulkExecutionOptions cosmosBulkExecutionOptions = bulkOptions;

        return Flux.deferContextual(context -> {
            final BulkExecutor<TContext> executor = new BulkExecutor<>(this, operations, cosmosBulkExecutionOptions);

            return executor.execute().publishOn(CosmosSchedulers.BULK_EXECUTOR_BOUNDED_ELASTIC);
        });
    }

    /**
     * Reads an item by itemId.
     * <br/>
     * This operation is used to retrieve a single item from a container based on its unique identifier (ID) and partition key.
     * The readItem operation provides direct access to a specific item using its unique identifier, which consists of the item's ID and the partition key value. This operation is efficient for retrieving a known item by its ID and partition key without the need for complex querying.
     * <p>
     * After subscription the operation will be performed.
     * The {@link Mono} upon successful completion will contain an item response with the read item.
     * <!-- src_embed com.azure.cosmos.CosmosAsyncContainer.readItem -->
     * <pre>
     * &#47;&#47; Read an item
     * cosmosAsyncContainer.readItem&#40;passenger.getId&#40;&#41;, new PartitionKey&#40;passenger.getId&#40;&#41;&#41;, Passenger.class&#41;
     *     .flatMap&#40;response -&gt; Mono.just&#40;response.getItem&#40;&#41;&#41;&#41;
     *     .subscribe&#40;passengerItem -&gt; System.out.println&#40;passengerItem&#41;, throwable -&gt; &#123;
     *         CosmosException cosmosException = &#40;CosmosException&#41; throwable;
     *         cosmosException.printStackTrace&#40;&#41;;
     *     &#125;&#41;;
     * &#47;&#47; ...
     * </pre>
     * <!-- end com.azure.cosmos.CosmosAsyncContainer.readItem -->
     *
     * @param <T> the type parameter.
     * @param itemId the item id.
     * @param partitionKey the partition key.
     * @param itemType the item type.
     * @return an {@link Mono} containing the Cosmos item response with the read item or an error.
     */
    public <T> Mono<CosmosItemResponse<T>> readItem(String itemId, PartitionKey partitionKey, Class<T> itemType) {
        return readItem(itemId, partitionKey, ModelBridgeInternal.createCosmosItemRequestOptions(partitionKey), itemType);
    }

    /**
     * Reads an item by itemId using a configured {@link CosmosItemRequestOptions}.
     * <br/>
     * This operation is used to retrieve a single item from a container based on its unique identifier (ID) and partition key.
     * The readItem operation provides direct access to a specific item using its unique identifier, which consists of the item's ID and the partition key value. This operation is efficient for retrieving a known item by its ID and partition key without the need for complex querying.
     * <p>
     * After subscription the operation will be performed.
     * The {@link Mono} upon successful completion will contain a Cosmos item response with the read item.
     *
     * @param <T> the type parameter.
     * @param itemId the item id.
     * @param partitionKey the partition key.
     * @param options the request (Optional) {@link CosmosItemRequestOptions}.
     * @param itemType the item type.
     * @return an {@link Mono} containing the Cosmos item response with the read item or an error.
     */
    public <T> Mono<CosmosItemResponse<T>> readItem(
        String itemId, PartitionKey partitionKey,
        CosmosItemRequestOptions options, Class<T> itemType) {
        if (options == null) {
            options = new CosmosItemRequestOptions();
        }

        ModelBridgeInternal.setPartitionKey(options, partitionKey);
        CosmosItemSerializer effectiveItemSerializer =
            this.database.getClient().getEffectiveItemSerializer(options.getCustomItemSerializer());
        RequestOptions requestOptions =
            itemOptionsAccessor.toRequestOptions(options, effectiveItemSerializer);
        return withContext(context -> readItemInternal(itemId, requestOptions, itemType, context));
    }

    /**
     * Reads many documents.
     * Useful for reading many documents with a particular id and partition key in a single request.
     * If any document from the list is missing, no exception will be thrown.
     * <!-- src_embed com.azure.cosmos.CosmosAsyncContainer.readMany -->
     * <pre>
     * List&lt;CosmosItemIdentity&gt; itemIdentityList = new ArrayList&lt;&gt;&#40;&#41;;
     * itemIdentityList.add&#40;new CosmosItemIdentity&#40;new PartitionKey&#40;passenger1Id&#41;, passenger1Id&#41;&#41;;
     * itemIdentityList.add&#40;new CosmosItemIdentity&#40;new PartitionKey&#40;passenger2Id&#41;, passenger2Id&#41;&#41;;
     *
     * cosmosAsyncContainer.readMany&#40;itemIdentityList, Passenger.class&#41;
     *     .flatMap&#40;passengerFeedResponse -&gt; &#123;
     *         for &#40;Passenger passenger : passengerFeedResponse.getResults&#40;&#41;&#41; &#123;
     *             System.out.println&#40;passenger&#41;;
     *         &#125;
     *         return Mono.empty&#40;&#41;;
     *     &#125;&#41;
     *     .subscribe&#40;&#41;;
     * </pre>
     * <!-- end com.azure.cosmos.CosmosAsyncContainer.readMany -->
     * @param <T> the type parameter
     * @param itemIdentityList CosmosItem id and partition key tuple of items that that needs to be read
     * @param classType   class type
     * @return a Mono with feed response of cosmos items
     */
    public <T> Mono<FeedResponse<T>> readMany(
        List<CosmosItemIdentity> itemIdentityList,
        Class<T> classType) {

        return this.readMany(itemIdentityList, new CosmosReadManyRequestOptions(), classType);
    }

    /**
     * Reads many documents.
     * Useful for reading many documents with a particular id and partition key in a single request.
     * If any document from the list is missing, no exception will be thrown.
     * <!-- src_embed com.azure.cosmos.CosmosAsyncContainer.readMany -->
     * <pre>
     * List&lt;CosmosItemIdentity&gt; itemIdentityList = new ArrayList&lt;&gt;&#40;&#41;;
     * itemIdentityList.add&#40;new CosmosItemIdentity&#40;new PartitionKey&#40;passenger1Id&#41;, passenger1Id&#41;&#41;;
     * itemIdentityList.add&#40;new CosmosItemIdentity&#40;new PartitionKey&#40;passenger2Id&#41;, passenger2Id&#41;&#41;;
     *
     * cosmosAsyncContainer.readMany&#40;itemIdentityList, Passenger.class&#41;
     *     .flatMap&#40;passengerFeedResponse -&gt; &#123;
     *         for &#40;Passenger passenger : passengerFeedResponse.getResults&#40;&#41;&#41; &#123;
     *             System.out.println&#40;passenger&#41;;
     *         &#125;
     *         return Mono.empty&#40;&#41;;
     *     &#125;&#41;
     *     .subscribe&#40;&#41;;
     * </pre>
     * <!-- end com.azure.cosmos.CosmosAsyncContainer.readMany -->
     * @param <T> the type parameter
     * @param itemIdentityList CosmosItem id and partition key tuple of items that that needs to be read
     * @param sessionToken the optional Session token - null if the read can be made without specific session token
     * @param classType   class type
     * @return a Mono with feed response of cosmos items or error
     */
    public <T> Mono<FeedResponse<T>> readMany(
        List<CosmosItemIdentity> itemIdentityList,
        String sessionToken,
        Class<T> classType) {

        CosmosReadManyRequestOptions options = new CosmosReadManyRequestOptions();

        if (!StringUtils.isNotEmpty(sessionToken)) {
            options = options.setSessionToken(sessionToken);
        }

        return this.readMany(itemIdentityList, options, classType);
    }

    /**
     * Reads many documents.
     * Useful for reading many documents with a particular id and partition key in a single request.
     * If any document from the list is missing, no exception will be thrown.
     * <!-- src_embed com.azure.cosmos.CosmosAsyncContainer.readMany -->
     * <pre>
     * List&lt;CosmosItemIdentity&gt; itemIdentityList = new ArrayList&lt;&gt;&#40;&#41;;
     * itemIdentityList.add&#40;new CosmosItemIdentity&#40;new PartitionKey&#40;passenger1Id&#41;, passenger1Id&#41;&#41;;
     * itemIdentityList.add&#40;new CosmosItemIdentity&#40;new PartitionKey&#40;passenger2Id&#41;, passenger2Id&#41;&#41;;
     *
     * cosmosAsyncContainer.readMany&#40;itemIdentityList, Passenger.class&#41;
     *     .flatMap&#40;passengerFeedResponse -&gt; &#123;
     *         for &#40;Passenger passenger : passengerFeedResponse.getResults&#40;&#41;&#41; &#123;
     *             System.out.println&#40;passenger&#41;;
     *         &#125;
     *         return Mono.empty&#40;&#41;;
     *     &#125;&#41;
     *     .subscribe&#40;&#41;;
     * </pre>
     * <!-- end com.azure.cosmos.CosmosAsyncContainer.readMany -->
     * @param <T> the type parameter
     * @param itemIdentityList CosmosItem id and partition key tuple of items that that needs to be read
     * @param requestOptions the optional request option
     * @param classType   class type
     * @return a Mono with feed response of cosmos items or error
     */
    public <T> Mono<FeedResponse<T>> readMany(
        List<CosmosItemIdentity> itemIdentityList,
        CosmosReadManyRequestOptions requestOptions,
        Class<T> classType) {

        CosmosQueryRequestOptions queryRequestOptions = requestOptions == null
            ? new CosmosQueryRequestOptions()
            : queryOptionsAccessor.clone(readManyOptionsAccessor.getImpl(requestOptions));
        queryRequestOptions.setMaxDegreeOfParallelism(-1);
        queryRequestOptions.setQueryName("readMany");

        CosmosAsyncClient client = this.getDatabase().getClient();
        CosmosPagedFluxOptions fluxOptions = new CosmosPagedFluxOptions();
        fluxOptions.setMaxItemCount(itemIdentityList != null ? itemIdentityList.size() : 0);
        QueryFeedOperationState state = new QueryFeedOperationState(
            client,
            this.readAllItemsSpanName,
            database.getId(),
            this.getId(),
            ResourceType.Document,
            OperationType.Query,
            queryOptionsAccessor.getQueryNameOrDefault(queryRequestOptions, this.readManyItemsSpanName),
            queryRequestOptions,
            fluxOptions
        );

        return CosmosBridgeInternal
            .getAsyncDocumentClient(this.getDatabase())
            .readMany(itemIdentityList, BridgeInternal.getLink(this), state, classType);
    }

    /**
     * Reads all the items of a logical partition
     * <!-- src_embed com.azure.cosmos.CosmosAsyncContainer.readAllItems -->
     * <pre>
     * cosmosAsyncContainer
     *     .readAllItems&#40;new PartitionKey&#40;partitionKey&#41;, Passenger.class&#41;
     *     .byPage&#40;100&#41;
     *     .flatMap&#40;passengerFeedResponse -&gt; &#123;
     *         for &#40;Passenger passenger : passengerFeedResponse.getResults&#40;&#41;&#41; &#123;
     *             System.out.println&#40;passenger&#41;;
     *         &#125;
     *         return Flux.empty&#40;&#41;;
     *     &#125;&#41;
     *     .subscribe&#40;&#41;;
     * </pre>
     * <!-- end com.azure.cosmos.CosmosAsyncContainer.readAllItems -->
     * <p>
     * After subscription the operation will be performed. The {@link CosmosPagedFlux} will
     * contain one or several feed responses of the read Cosmos items. In case of
     * failure the {@link CosmosPagedFlux} will error.
     *
     * @param <T> the type parameter.
     * @param partitionKey the partition key value of the documents that need to be read
     * @param classType the class type.
     * @return a {@link CosmosPagedFlux} containing one or several feed response pages
     * of the read Cosmos items or an error.
     */
    public <T> CosmosPagedFlux<T> readAllItems(
        PartitionKey partitionKey,
        Class<T> classType) {
        CosmosQueryRequestOptions queryRequestOptions = new CosmosQueryRequestOptions();
        queryRequestOptions.setPartitionKey(partitionKey);

        return this.readAllItems(partitionKey, queryRequestOptions, classType);
    }

    /**
     * Reads all the items of a logical partition
     * <!-- src_embed com.azure.cosmos.CosmosAsyncContainer.readAllItems -->
     * <pre>
     * cosmosAsyncContainer
     *     .readAllItems&#40;new PartitionKey&#40;partitionKey&#41;, Passenger.class&#41;
     *     .byPage&#40;100&#41;
     *     .flatMap&#40;passengerFeedResponse -&gt; &#123;
     *         for &#40;Passenger passenger : passengerFeedResponse.getResults&#40;&#41;&#41; &#123;
     *             System.out.println&#40;passenger&#41;;
     *         &#125;
     *         return Flux.empty&#40;&#41;;
     *     &#125;&#41;
     *     .subscribe&#40;&#41;;
     * </pre>
     * <!-- end com.azure.cosmos.CosmosAsyncContainer.readAllItems -->
     * After subscription the operation will be performed. The {@link CosmosPagedFlux} will
     * contain one or several feed responses of the read Cosmos items. In case of
     * failure the {@link CosmosPagedFlux} will error.
     *
     * @param <T> the type parameter.
     * @param partitionKey the partition key value of the documents that need to be read
     * @param options the feed options (Optional).
     * @param classType the class type.
     * @return a {@link CosmosPagedFlux} containing one or several feed response pages
     * of the read Cosmos items or an error.
     */
    public <T> CosmosPagedFlux<T> readAllItems(
        PartitionKey partitionKey,
        CosmosQueryRequestOptions options,
        Class<T> classType) {
        CosmosAsyncClient client = this.getDatabase().getClient();
        final CosmosQueryRequestOptions requestOptions = options == null ? new CosmosQueryRequestOptions() : options;

        requestOptions.setPartitionKey(partitionKey);

        return UtilBridgeInternal.createCosmosPagedFlux(pagedFluxOptions -> {

            QueryFeedOperationState state = new QueryFeedOperationState(
                client,
                this.readAllItemsOfLogicalPartitionSpanName,
                database.getId(),
                this.getId(),
                ResourceType.Document,
                OperationType.ReadFeed,
                queryOptionsAccessor.getQueryNameOrDefault(requestOptions, this.readAllItemsOfLogicalPartitionSpanName),
                requestOptions,
                pagedFluxOptions
            );

            pagedFluxOptions.setFeedOperationState(state);

            return getDatabase()
                .getDocClientWrapper()
                .readAllDocuments(getLink(), partitionKey, state, classType)
                .map(response -> prepareFeedResponse(response, false));
        });
    }

    /**
     * Replaces an existing item in a container with a new item.
     * It performs a complete replacement of the item,
     * replacing all its properties with the properties of the new item
     * <!-- src_embed com.azure.cosmos.CosmosAsyncContainer.replaceItem -->
     * <pre>
     * cosmosAsyncContainer.replaceItem&#40;
     *         newPassenger,
     *         oldPassenger.getId&#40;&#41;,
     *         new PartitionKey&#40;oldPassenger.getId&#40;&#41;&#41;,
     *         new CosmosItemRequestOptions&#40;&#41;&#41;
     *     .subscribe&#40;response -&gt; &#123;
     *         System.out.println&#40;response&#41;;
     *     &#125;, throwable -&gt; &#123;
     *         throwable.printStackTrace&#40;&#41;;
     *     &#125;&#41;;
     * </pre>
     * <!-- end com.azure.cosmos.CosmosAsyncContainer.replaceItem -->
     * After subscription the operation will be performed.
     * The {@link Mono} upon successful completion will contain a single Cosmos item response with the replaced item.
     *
     * @param <T> the type parameter.
     * @param item the item to replace (containing the item id).
     * @param itemId the item id.
     * @param partitionKey the partition key.
     * @return an {@link Mono} containing the Cosmos item resource response with the replaced item or an error.
     */
    public <T> Mono<CosmosItemResponse<T>> replaceItem(T item, String itemId, PartitionKey partitionKey) {
        return replaceItem(item, itemId, partitionKey, new CosmosItemRequestOptions());
    }

    /**
     * Replaces an existing item in a container with a new item.
     * It performs a complete replacement of the item,
     * replacing all its properties with the properties of the new item
     * <!-- src_embed com.azure.cosmos.CosmosAsyncContainer.replaceItem -->
     * <pre>
     * cosmosAsyncContainer.replaceItem&#40;
     *         newPassenger,
     *         oldPassenger.getId&#40;&#41;,
     *         new PartitionKey&#40;oldPassenger.getId&#40;&#41;&#41;,
     *         new CosmosItemRequestOptions&#40;&#41;&#41;
     *     .subscribe&#40;response -&gt; &#123;
     *         System.out.println&#40;response&#41;;
     *     &#125;, throwable -&gt; &#123;
     *         throwable.printStackTrace&#40;&#41;;
     *     &#125;&#41;;
     * </pre>
     * <!-- end com.azure.cosmos.CosmosAsyncContainer.replaceItem -->
     * After subscription the operation will be performed.
     * The {@link Mono} upon successful completion will contain a single Cosmos item response with the replaced item.
     *
     * @param <T> the type parameter.
     * @param item the item to replace (containing the item id).
     * @param itemId the item id.
     * @param partitionKey the partition key.
     * @param options the request comosItemRequestOptions (Optional).
     * @return an {@link Mono} containing the Cosmos item resource response with the replaced item or an error.
     */
    public <T> Mono<CosmosItemResponse<T>> replaceItem(
        T item, String itemId, PartitionKey partitionKey,
        CosmosItemRequestOptions options) {
        Document doc = InternalObjectNode.fromObject(item);
        if (options == null) {
            options = new CosmosItemRequestOptions();
        }
        ModelBridgeInternal.setPartitionKey(options, partitionKey);
        @SuppressWarnings("unchecked")
        Class<T> itemType = (Class<T>) item.getClass();
        final CosmosItemRequestOptions requestOptions = options;
        return withContext(context -> replaceItemInternal(itemType, itemId, doc, requestOptions, context));
    }

    /**
     * Run partial update that modifies specific properties or fields of the item without replacing the entire item.
     *
     * <!-- src_embed com.azure.cosmos.CosmosAsyncContainer.patchItem -->
     * <pre>
     * CosmosPatchOperations cosmosPatchOperations = CosmosPatchOperations.create&#40;&#41;;
     *
     * cosmosPatchOperations
     *     .add&#40;&quot;&#47;departure&quot;, &quot;SEA&quot;&#41;
     *     .increment&#40;&quot;&#47;trips&quot;, 1&#41;;
     *
     * cosmosAsyncContainer.patchItem&#40;
     *         passenger.getId&#40;&#41;,
     *         new PartitionKey&#40;passenger.getId&#40;&#41;&#41;,
     *         cosmosPatchOperations,
     *         Passenger.class&#41;
     *     .subscribe&#40;response -&gt; &#123;
     *         System.out.println&#40;response&#41;;
     *     &#125;, throwable -&gt; &#123;
     *         throwable.printStackTrace&#40;&#41;;
     *     &#125;&#41;;
     * </pre>
     * <!-- end com.azure.cosmos.CosmosAsyncContainer.patchItem -->
     * After subscription the operation will be performed.
     * The {@link Mono} upon successful completion will contain a single Cosmos item response with the patched item.
     *
     * @param <T> the type parameter.
     * @param itemId the item id.
     * @param partitionKey the partition key.
     * @param cosmosPatchOperations Represents a container having list of operations to be sequentially applied to the referred Cosmos item.
     * @param itemType the item type.
     *
     * @return an {@link Mono} containing the Cosmos item resource response with the patched item or an error.
     */
    public <T> Mono<CosmosItemResponse<T>> patchItem(
        String itemId,
        PartitionKey partitionKey,
        CosmosPatchOperations cosmosPatchOperations,
        Class<T> itemType) {

        return patchItem(itemId, partitionKey, cosmosPatchOperations, new CosmosPatchItemRequestOptions(), itemType);
    }

    /**
     * Run partial update that modifies specific properties or fields of the item without replacing the entire item.
     *
     * <!-- src_embed com.azure.cosmos.CosmosAsyncContainer.patchItem -->
     * <pre>
     * CosmosPatchOperations cosmosPatchOperations = CosmosPatchOperations.create&#40;&#41;;
     *
     * cosmosPatchOperations
     *     .add&#40;&quot;&#47;departure&quot;, &quot;SEA&quot;&#41;
     *     .increment&#40;&quot;&#47;trips&quot;, 1&#41;;
     *
     * cosmosAsyncContainer.patchItem&#40;
     *         passenger.getId&#40;&#41;,
     *         new PartitionKey&#40;passenger.getId&#40;&#41;&#41;,
     *         cosmosPatchOperations,
     *         Passenger.class&#41;
     *     .subscribe&#40;response -&gt; &#123;
     *         System.out.println&#40;response&#41;;
     *     &#125;, throwable -&gt; &#123;
     *         throwable.printStackTrace&#40;&#41;;
     *     &#125;&#41;;
     * </pre>
     * <!-- end com.azure.cosmos.CosmosAsyncContainer.patchItem -->
     * After subscription the operation will be performed.
     * The {@link Mono} upon successful completion will contain a single Cosmos item response with the patched item.
     *
     * @param <T> the type parameter.
     * @param itemId the item id.
     * @param partitionKey the partition key.
     * @param cosmosPatchOperations Represents a container having list of operations to be sequentially applied to the referred Cosmos item.
     * @param options the request options.
     * @param itemType the item type.
     *
     * @return an {@link Mono} containing the Cosmos item resource response with the patched item or an error.
     */
    public <T> Mono<CosmosItemResponse<T>> patchItem(
        String itemId,
        PartitionKey partitionKey,
        CosmosPatchOperations cosmosPatchOperations,
        CosmosPatchItemRequestOptions options,
        Class<T> itemType) {

        checkNotNull(itemId, "expected non-null itemId");
        checkNotNull(partitionKey, "expected non-null partitionKey for patchItem");
        checkNotNull(cosmosPatchOperations, "expected non-null cosmosPatchOperations");

        if (options == null) {
            options = new CosmosPatchItemRequestOptions();
        }
        ModelBridgeInternal.setPartitionKey(options, partitionKey);

        final CosmosPatchItemRequestOptions requestOptions = options;
        return withContext(context -> patchItemInternal(itemId, cosmosPatchOperations, requestOptions, context, itemType));
    }

    /**
     * Deletes an item.
     * <p>
     * After subscription the operation will be performed.
     * The {@link Mono} upon successful completion will contain a single Cosmos item response for the deleted item.
     * <!-- src_embed com.azure.cosmos.CosmosAsyncContainer.deleteItem -->
     * <pre>
     *
     * cosmosAsyncContainer.deleteItem&#40;
     *     passenger.getId&#40;&#41;,
     *     new PartitionKey&#40;passenger.getId&#40;&#41;&#41;
     * &#41;.subscribe&#40;response -&gt; &#123;
     *     System.out.println&#40;response&#41;;
     * &#125;, throwable -&gt; &#123;
     *     CosmosException cosmosException = &#40;CosmosException&#41; throwable;
     *     cosmosException.printStackTrace&#40;&#41;;
     * &#125;&#41;;
     * </pre>
     * <!-- end com.azure.cosmos.CosmosAsyncContainer.deleteItem -->
     * @param itemId the item id.
     * @param partitionKey the partition key.
     * @return an {@link Mono} containing the Cosmos item resource response.
     */
    public Mono<CosmosItemResponse<Object>> deleteItem(String itemId, PartitionKey partitionKey) {
        return deleteItem(itemId, partitionKey, new CosmosItemRequestOptions());
    }

    /**
     * Deletes the item.
     * <p>
     * After subscription the operation will be performed.
     * The {@link Mono} upon successful completion will contain a single Cosmos item response for the deleted item.
     *
     * @param itemId id of the item.
     * @param partitionKey partitionKey of the item.
     * @param options the request options (Optional).
     * @return an {@link Mono} containing the Cosmos item resource response.
     */
    public Mono<CosmosItemResponse<Object>> deleteItem(
        String itemId, PartitionKey partitionKey,
        CosmosItemRequestOptions options) {
        if (options == null) {
            options = new CosmosItemRequestOptions();
        }
        ModelBridgeInternal.setPartitionKey(options, partitionKey);
        final  CosmosItemRequestOptions finalOptions = options;
        return withContext(context -> deleteItemInternal(itemId, null, finalOptions, context));
    }

    /**
     * Deletes all items in the Container with the specified partitionKey value.
     * Starts an asynchronous Cosmos DB background operation which deletes all items in the Container with the specified value.
     * The asynchronous Cosmos DB background operation runs using a percentage of user RUs.
     * <p>
     * After subscription the operation will be performed.
     * The {@link Mono} upon successful completion will contain a single Cosmos item response for all the deleted items.
     *
     * @param partitionKey partitionKey of the item.
     * @param options the request options.
     * @return an {@link Mono} containing the Cosmos item resource response.
     */
    public Mono<CosmosItemResponse<Object>> deleteAllItemsByPartitionKey(PartitionKey partitionKey, CosmosItemRequestOptions options) {
        if (options == null) {
            options = new CosmosItemRequestOptions();
        }
        ModelBridgeInternal.setPartitionKey(options, partitionKey);
        CosmosItemSerializer effectiveItemSerializer =
            this.database.getClient().getEffectiveItemSerializer(options.getCustomItemSerializer());
        RequestOptions requestOptions =
            itemOptionsAccessor.toRequestOptions(options, effectiveItemSerializer);
        return withContext(context -> deleteAllItemsByPartitionKeyInternal(partitionKey, requestOptions, context));
    }

    /**
     * Deletes the item.
     * <p>
     * After subscription the operation will be performed.
     * The {@link Mono} upon successful completion will contain a single Cosmos item response for the deleted item.
     *
     * @param <T> the type parameter.
     * @param item item to be deleted.
     * @param options the request options.
     * @return an {@link Mono} containing the Cosmos item resource response.
     */
    public <T> Mono<CosmosItemResponse<Object>> deleteItem(T item, CosmosItemRequestOptions options) {
        if (options == null) {
            options = new CosmosItemRequestOptions();
        }
        final CosmosItemRequestOptions finalOptions = options;
        InternalObjectNode internalObjectNode = InternalObjectNode.fromObjectToInternalObjectNode(item);
        return withContext(context -> deleteItemInternal(
            internalObjectNode.getId(), internalObjectNode, finalOptions, context));
    }

    private String getItemLink(String itemId) {
        String builder = this.getLink()
            + "/"
            + Paths.DOCUMENTS_PATH_SEGMENT
            + "/"
            + itemId;
        return builder;
    }

    /**
     * Gets a {@link CosmosAsyncScripts} using the current container as context.
     * <p>
     * This can be further used to perform various operations on Cosmos scripts.
     *
     * @return the {@link CosmosAsyncScripts}.
     */
    public CosmosAsyncScripts getScripts() {
        if (this.scripts == null) {
            this.scripts = new CosmosAsyncScripts(this);
        }
        return this.scripts;
    }

    /**
     * Lists all the conflicts in the current container.
     * <!-- src_embed com.azure.cosmos.CosmosAsyncContainer.readAllConflicts -->
     * <pre>
     * try &#123;
     *     cosmosAsyncContainer.readAllConflicts&#40;options&#41;.
     *         byPage&#40;100&#41;
     *         .subscribe&#40;response -&gt; &#123;
     *             for &#40;CosmosConflictProperties conflictProperties : response.getResults&#40;&#41;&#41; &#123;
     *                 System.out.println&#40;conflictProperties&#41;;
     *             &#125;
     *         &#125;, throwable -&gt; &#123;
     *             throwable.printStackTrace&#40;&#41;;
     *         &#125;&#41;;
     * &#125; catch &#40;CosmosException ce&#41; &#123;
     *     ce.printStackTrace&#40;&#41;;
     * &#125; catch &#40;Exception e&#41; &#123;
     *     e.printStackTrace&#40;&#41;;
     * &#125;
     * </pre>
     * <!-- end com.azure.cosmos.CosmosAsyncContainer.readAllConflicts -->
     * @param options the query request options
     * @return a {@link CosmosPagedFlux} containing one or several feed response pages of the
     * obtained conflicts or an error.
     */
    public CosmosPagedFlux<CosmosConflictProperties> readAllConflicts(CosmosQueryRequestOptions options) {
        return UtilBridgeInternal.createCosmosPagedFlux(pagedFluxOptions -> {
            CosmosAsyncClient client = this.getDatabase().getClient();
            CosmosQueryRequestOptions nonNullOptions = options != null ? options : new CosmosQueryRequestOptions();

            QueryFeedOperationState state = new QueryFeedOperationState(
                client,
                this.readAllConflictsSpanName,
                database.getId(),
                this.getId(),
                ResourceType.Conflict,
                OperationType.ReadFeed,
                queryOptionsAccessor.getQueryNameOrDefault(nonNullOptions, this.readAllConflictsSpanName),
                nonNullOptions,
                pagedFluxOptions
            );

            pagedFluxOptions.setFeedOperationState(state);

            return database.getDocClientWrapper().readConflicts(getLink(), state)
                .map(response -> feedResponseAccessor.createFeedResponse(
                    ModelBridgeInternal.getCosmosConflictPropertiesFromV2Results(response.getResults()),
                    response.getResponseHeaders(),
                    response.getCosmosDiagnostics()));
        });
    }

    /**
     * Queries all the conflicts in the current container.
     * <!-- src_embed com.azure.cosmos.CosmosAsyncContainer.queryConflicts -->
     * <pre>
     * try &#123;
     *     cosmosAsyncContainer.queryConflicts&#40;query&#41;.
     *         byPage&#40;100&#41;
     *         .subscribe&#40;response -&gt; &#123;
     *             for &#40;CosmosConflictProperties conflictProperties : response.getResults&#40;&#41;&#41; &#123;
     *                 System.out.println&#40;conflictProperties&#41;;
     *             &#125;
     *         &#125;, throwable -&gt; &#123;
     *             throwable.printStackTrace&#40;&#41;;
     *         &#125;&#41;;
     * &#125; catch &#40;CosmosException ce&#41; &#123;
     *     ce.printStackTrace&#40;&#41;;
     * &#125; catch &#40;Exception e&#41; &#123;
     *     e.printStackTrace&#40;&#41;;
     * &#125;
     * </pre>
     * <!-- end com.azure.cosmos.CosmosAsyncContainer.queryConflicts -->
     * @param query the query.
     * @return a {@link CosmosPagedFlux} containing one or several feed response pages of the
     * obtained conflicts or an error.
     */
    public CosmosPagedFlux<CosmosConflictProperties> queryConflicts(String query) {
        return queryConflicts(query, new CosmosQueryRequestOptions());
    }

    /**
     * Queries all the conflicts in the current container.
     *
     * @param query the query.
     * @param options the query request options (Optional).
     * @return a {@link CosmosPagedFlux} containing one or several feed response pages of the
     * obtained conflicts or an error.
     */
    public CosmosPagedFlux<CosmosConflictProperties> queryConflicts(String query, CosmosQueryRequestOptions options) {
        final CosmosQueryRequestOptions requestOptions = options == null ? new CosmosQueryRequestOptions() : options;
        return UtilBridgeInternal.createCosmosPagedFlux(pagedFluxOptions -> {
            CosmosAsyncClient client = this.getDatabase().getClient();
            String operationId = queryOptionsAccessor.getQueryNameOrDefault(requestOptions, this.queryConflictsSpanName);

            QueryFeedOperationState state = new QueryFeedOperationState(
                client,
                this.queryConflictsSpanName,
                database.getId(),
                this.getId(),
                ResourceType.Conflict,
                OperationType.Query,
                queryOptionsAccessor.getQueryNameOrDefault(requestOptions, this.queryConflictsSpanName),
                requestOptions,
                pagedFluxOptions
            );

            pagedFluxOptions.setFeedOperationState(state);

            return database.getDocClientWrapper().queryConflicts(getLink(), query, state)
                .map(response -> feedResponseAccessor.createFeedResponse(
                    ModelBridgeInternal.getCosmosConflictPropertiesFromV2Results(response.getResults()),
                    response.getResponseHeaders(),
                    response.getCosmosDiagnostics()));
        });
    }

    /**
     * Gets a {@link CosmosAsyncConflict} object using current container for context.
     *
     * @param id the id of the Cosmos conflict.
     * @return a Cosmos conflict.
     */
    public CosmosAsyncConflict getConflict(String id) {
        return new CosmosAsyncConflict(id, this);
    }

    /**
     * Replace the throughput.
     * <!-- src_embed com.azure.cosmos.CosmosAsyncContainer.replaceThroughput -->
     * <pre>
     * ThroughputProperties throughputProperties =
     *     ThroughputProperties.createAutoscaledThroughput&#40;1000&#41;;
     *
     * cosmosAsyncContainer.replaceThroughput&#40;throughputProperties&#41;
     *     .subscribe&#40;throughputResponse -&gt; &#123;
     *             System.out.println&#40;throughputResponse&#41;;
     *         &#125;,
     *         throwable -&gt; &#123;
     *             throwable.printStackTrace&#40;&#41;;
     *         &#125;&#41;;
     * </pre>
     * <!-- end com.azure.cosmos.CosmosAsyncContainer.replaceThroughput -->
     * @param throughputProperties the throughput properties.
     * @return the mono containing throughput response.
     */
    public Mono<ThroughputResponse> replaceThroughput(ThroughputProperties throughputProperties) {
        return withContext(context -> replaceThroughputInternal(throughputProperties, context));
    }

    /**
     * Read the throughput provisioned for the current container.
     * <!-- src_embed com.azure.cosmos.CosmosAsyncContainer.readThroughput -->
     * <pre>
     * Mono&lt;ThroughputResponse&gt; throughputResponseMono = cosmosAsyncContainer.readThroughput&#40;&#41;;
     * throughputResponseMono.subscribe&#40;throughputResponse -&gt; &#123;
     *     System.out.println&#40;throughputResponse&#41;;
     * &#125;, throwable -&gt; &#123;
     *     throwable.printStackTrace&#40;&#41;;
     * &#125;&#41;;
     * </pre>
     * <!-- end com.azure.cosmos.CosmosAsyncContainer.readThroughput -->
     * @return the mono containing throughput response.
     */
    public Mono<ThroughputResponse> readThroughput() {
        return withContext(context -> readThroughputInternal(context));
    }

    /**
     * Gets the parent {@link CosmosAsyncDatabase} for the current container.
     *
     * @return the {@link CosmosAsyncDatabase}.
     */
    public CosmosAsyncDatabase getDatabase() {
        return database;
    }

    String getURIPathSegment() {
        return Paths.COLLECTIONS_PATH_SEGMENT;
    }

    String getParentLink() {
        return database.getLink();
    }

    String getLink() {
        return this.link;
    }

    private Mono<CosmosItemResponse<Object>> deleteItemInternal(
        String itemId,
        InternalObjectNode internalObjectNode,
        CosmosItemRequestOptions options,
        Context context) {

        WriteRetryPolicy nonIdempotentWriteRetryPolicy = itemOptionsAccessor
            .calculateAndGetEffectiveNonIdempotentRetriesEnabled(
                options,
                this.database.getClient().getNonIdempotentWriteRetryPolicy(),
                true);

        CosmosItemRequestOptions effectiveOptions = getEffectiveOptions(nonIdempotentWriteRetryPolicy, options);

        CosmosItemSerializer effectiveItemSerializer =
            this.database.getClient().getEffectiveItemSerializer(effectiveOptions.getCustomItemSerializer());
        RequestOptions requestOptions =
            itemOptionsAccessor.toRequestOptions(effectiveOptions, effectiveItemSerializer);

        return this.deleteItemInternalCore(itemId, internalObjectNode, requestOptions, context);
    }

    private Mono<CosmosItemResponse<Object>> deleteItemInternalCore(
        String itemId,
        InternalObjectNode internalObjectNode,
        RequestOptions requestOptions,
        Context context) {
        Mono<CosmosItemResponse<Object>> responseMono = this.getDatabase()
            .getDocClientWrapper()
<<<<<<< HEAD
            .deleteDocument(getItemLink(itemId), internalObjectNode, requestOptions, this.getLinkWithoutTrailingSlash())
            .map(response -> ModelBridgeInternal.createCosmosAsyncItemResponseWithObjectType(response))
=======
            .deleteDocument(getItemLink(itemId), internalObjectNode, requestOptions)
            .map(response -> itemResponseAccessor.createCosmosItemResponse(response, Object.class, CosmosItemSerializer.DEFAULT_SERIALIZER))
>>>>>>> 9611538f
            .single();
        CosmosAsyncClient client = database.getClient();
        return client
            .getDiagnosticsProvider()
            .traceEnabledCosmosItemResponsePublisher(
                responseMono,
                context,
                this.deleteItemSpanName,
                this.getId(),
                database.getId(),
                client,
                requestOptions.getConsistencyLevel(),
                OperationType.Delete,
                ResourceType.Document,
                requestOptions,
                null);
    }

    private Mono<CosmosItemResponse<Object>> deleteAllItemsByPartitionKeyInternal(
        PartitionKey partitionKey,
        RequestOptions requestOptions,
        Context context) {
        Mono<CosmosItemResponse<Object>> responseMono = this.getDatabase()
            .getDocClientWrapper()
            .deleteAllDocumentsByPartitionKey(getLink(), partitionKey, requestOptions)
            .map(response -> itemResponseAccessor.createCosmosItemResponse(response, Object.class, CosmosItemSerializer.DEFAULT_SERIALIZER))
            .single();
        CosmosAsyncClient client = database.getClient();
        return client
            .getDiagnosticsProvider()
            .traceEnabledCosmosItemResponsePublisher(
                responseMono,
                context,
                this.deleteAllItemsByPartitionKeySpanName,
                this.getId(),
                database.getId(),
                client,
                requestOptions.getConsistencyLevel(),
                OperationType.Delete,
                ResourceType.PartitionKey,
                requestOptions,
                null);
    }

    private <T> Mono<CosmosItemResponse<T>> replaceItemInternalCore(
        Class<T> itemType,
        String itemId,
        Document doc,
        RequestOptions requestOptions,
        String trackingId) {

        requestOptions.setTrackingId(trackingId);

        return this.getDatabase()
                   .getDocClientWrapper()
<<<<<<< HEAD
                   .replaceDocument(getItemLink(itemId), doc, requestOptions, getLinkWithoutTrailingSlash())
                   .map(response -> ModelBridgeInternal.createCosmosAsyncItemResponse(response, itemType, getItemDeserializer()))
=======
                   .replaceDocument(getItemLink(itemId), doc, requestOptions)
                   .map(response -> itemResponseAccessor.createCosmosItemResponse(response, itemType, requestOptions.getEffectiveItemSerializer()))
>>>>>>> 9611538f
                   .single();
    }

    private CosmosItemRequestOptions getEffectiveOptions(
        WriteRetryPolicy nonIdempotentWriteRetryPolicy,
        CosmosItemRequestOptions options) {

        CosmosItemRequestOptions effectiveOptions = itemOptionsAccessor.clone(options);
        effectiveOptions.setConsistencyLevel(null);
        if (nonIdempotentWriteRetryPolicy.isEnabled()) {
            itemOptionsAccessor
                .setNonIdempotentWriteRetryPolicy(
                    effectiveOptions,
                    true,
                    nonIdempotentWriteRetryPolicy.useTrackingIdProperty());
        } else {
            itemOptionsAccessor
                .setNonIdempotentWriteRetryPolicy(
                    effectiveOptions,
                    false,
                    false);
        }

        return effectiveOptions;
    }

    private <T> Mono<CosmosItemResponse<T>> replaceItemInternal(
        Class<T> itemType,
        String itemId,
        Document doc,
        CosmosItemRequestOptions options,
        Context context) {

        checkNotNull(options, "Argument 'options' must not be null.");

        WriteRetryPolicy nonIdempotentWriteRetryPolicy = itemOptionsAccessor
            .calculateAndGetEffectiveNonIdempotentRetriesEnabled(
                options,
                this.database.getClient().getNonIdempotentWriteRetryPolicy(),
                true);

        CosmosItemRequestOptions effectiveOptions = getEffectiveOptions(nonIdempotentWriteRetryPolicy, options);
        CosmosItemSerializer effectiveItemSerializer =
            this.database.getClient().getEffectiveItemSerializer(effectiveOptions.getCustomItemSerializer());
        RequestOptions requestOptions =
            itemOptionsAccessor.toRequestOptions(effectiveOptions, effectiveItemSerializer);

        Mono<CosmosItemResponse<T>> responseMono;
        String trackingId = null;
        if (nonIdempotentWriteRetryPolicy.isEnabled() && nonIdempotentWriteRetryPolicy.useTrackingIdProperty()) {
            trackingId = UUID.randomUUID().toString();
            responseMono = this.replaceItemWithTrackingId(itemType, itemId, doc, requestOptions, trackingId);
        } else {
            responseMono = this.replaceItemInternalCore(itemType, itemId, doc, requestOptions, null);
        }

        CosmosAsyncClient client = database
            .getClient();
        return client
            .getDiagnosticsProvider()
            .traceEnabledCosmosItemResponsePublisher(
                responseMono,
                context,
                this.replaceItemSpanName,
                this.getId(),
                database.getId(),
                client,
                ModelBridgeInternal.getConsistencyLevel(effectiveOptions),
                OperationType.Replace,
                ResourceType.Document,
                requestOptions,
                trackingId);
    }

    private <T> Mono<CosmosItemResponse<T>> patchItemInternal(
        String itemId,
        CosmosPatchOperations cosmosPatchOperations,
        CosmosPatchItemRequestOptions options,
        Context context,
        Class<T> itemType) {

        WriteRetryPolicy nonIdempotentWriteRetryPolicy = itemOptionsAccessor
            .calculateAndGetEffectiveNonIdempotentRetriesEnabled(
                options,
                this.database.getClient().getNonIdempotentWriteRetryPolicy(),
                false);
        CosmosItemSerializer effectiveItemSerializer =
            this.database.getClient().getEffectiveItemSerializer(options != null ? options.getCustomItemSerializer() : null);
        RequestOptions requestOptions = itemOptionsAccessor.toRequestOptions(options, effectiveItemSerializer);
        if (nonIdempotentWriteRetryPolicy.isEnabled()) {
            requestOptions.setNonIdempotentWriteRetriesEnabled(true);
        }

        Mono<CosmosItemResponse<T>> responseMono = this.getDatabase()
            .getDocClientWrapper()
<<<<<<< HEAD
            .patchDocument(getItemLink(itemId), cosmosPatchOperations, requestOptions, this.getLinkWithoutTrailingSlash())
            .map(response -> ModelBridgeInternal.createCosmosAsyncItemResponse(response, itemType, getItemDeserializer()));
=======
            .patchDocument(getItemLink(itemId), cosmosPatchOperations, requestOptions)
            .map(response -> itemResponseAccessor.createCosmosItemResponse(response, itemType, requestOptions.getEffectiveItemSerializer()));
>>>>>>> 9611538f

        CosmosAsyncClient client = database
            .getClient();
        return client
            .getDiagnosticsProvider()
            .traceEnabledCosmosItemResponsePublisher(
                responseMono,
                context,
                this.patchItemSpanName,
                this.getId(),
                database.getId(),
                client,
                ModelBridgeInternal.getConsistencyLevel(options),
                OperationType.Patch,
                ResourceType.Document,
                requestOptions,
                null);
    }

    private <T> Mono<CosmosItemResponse<T>> upsertItemInternal(T item, CosmosItemRequestOptions options, Context context) {
        @SuppressWarnings("unchecked")
        Class<T> itemType = (Class<T>) item.getClass();

        WriteRetryPolicy nonIdempotentWriteRetryPolicy = itemOptionsAccessor
            .calculateAndGetEffectiveNonIdempotentRetriesEnabled(
                options,
                this.database.getClient().getNonIdempotentWriteRetryPolicy(),
                true);

        CosmosItemRequestOptions effectiveOptions = getEffectiveOptions(nonIdempotentWriteRetryPolicy, options);
        CosmosItemSerializer effectiveItemSerializer =
            this.database.getClient().getEffectiveItemSerializer(effectiveOptions.getCustomItemSerializer());
        RequestOptions requestOptions =
            itemOptionsAccessor.toRequestOptions(effectiveOptions, effectiveItemSerializer);

        Mono<CosmosItemResponse<T>> responseMono = this.getDatabase().getDocClientWrapper()
            .upsertDocument(this.getLink(), item,
                requestOptions,
                true)
            .map(response -> itemResponseAccessor.createCosmosItemResponse(
                response, itemType, requestOptions.getEffectiveItemSerializer()))
            .single();
        CosmosAsyncClient client = database
            .getClient();
        return client
            .getDiagnosticsProvider()
            .traceEnabledCosmosItemResponsePublisher(
                responseMono,
                context,
                this.upsertItemSpanName,
                this.getId(),
                database.getId(),
                client,
                ModelBridgeInternal.getConsistencyLevel(effectiveOptions),
                OperationType.Upsert,
                ResourceType.Document,
                requestOptions,
                null);
    }

    private <T> Mono<CosmosItemResponse<T>> readItemInternal(
        String itemId,
        RequestOptions requestOptions, Class<T> itemType,
        Context context) {
        Mono<CosmosItemResponse<T>> responseMono = this.getDatabase().getDocClientWrapper()
<<<<<<< HEAD
            .readDocument(getItemLink(itemId), requestOptions, this.getLinkWithoutTrailingSlash())
            .map(response -> ModelBridgeInternal.createCosmosAsyncItemResponse(response, itemType, getItemDeserializer()))
=======
            .readDocument(getItemLink(itemId), requestOptions)
            .map(response -> itemResponseAccessor.createCosmosItemResponse(response, itemType, requestOptions.getEffectiveItemSerializer()))
>>>>>>> 9611538f
            .single();
        CosmosAsyncClient client = database
            .getClient();
        return client
            .getDiagnosticsProvider()
            .traceEnabledCosmosItemResponsePublisher(
                responseMono,
                context,
                this.readItemSpanName,
                this.getId(),
                database.getId(),
                client,
                requestOptions.getConsistencyLevel(),
                OperationType.Read,
                ResourceType.Document,
                requestOptions,
                null);
    }

    Mono<CosmosContainerResponse> read(CosmosContainerRequestOptions options, Context context) {
        RequestOptions requestOptions = ModelBridgeInternal.toRequestOptions(options);
        Mono<CosmosContainerResponse> responseMono = database
            .getDocClientWrapper()
            .readCollection(getLink(), requestOptions)
            .map(response -> ModelBridgeInternal.createCosmosContainerResponse(response)).single();

        CosmosAsyncClient client = database
            .getClient();

        return client
            .getDiagnosticsProvider()
            .traceEnabledCosmosResponsePublisher(
                responseMono,
                context,
                this.readContainerSpanName,
                database.getId(),
                this.id,
                client,
                null,
                OperationType.Read,
                ResourceType.DocumentCollection,
                requestOptions);
    }

    private Mono<CosmosContainerResponse> deleteInternal(CosmosContainerRequestOptions options, Context context) {
        RequestOptions requestOptions = ModelBridgeInternal.toRequestOptions(options);
        Mono<CosmosContainerResponse> responseMono = database
            .getDocClientWrapper()
            .deleteCollection(getLink(), requestOptions)
            .map(response -> ModelBridgeInternal.createCosmosContainerResponse(response)).single();

        CosmosAsyncClient client = database
            .getClient();

        return client
            .getDiagnosticsProvider()
            .traceEnabledCosmosResponsePublisher(
                responseMono,
                context,
                this.deleteContainerSpanName,
                database.getId(),
                this.id,
                client,
                null,
                OperationType.Replace,
                ResourceType.DocumentCollection,
                requestOptions);
    }

    private Mono<CosmosContainerResponse> replaceInternal(CosmosContainerProperties containerProperties,
                                                               CosmosContainerRequestOptions options,
                                                               Context context) {
        Mono<CosmosContainerResponse> responseMono = database.getDocClientWrapper()
            .replaceCollection(ModelBridgeInternal.getV2Collection(containerProperties),
                ModelBridgeInternal.toRequestOptions(options))
            .map(response -> ModelBridgeInternal.createCosmosContainerResponse(response)).single();
        RequestOptions requestOptions = ModelBridgeInternal.toRequestOptions(options);
        CosmosAsyncClient client = database
            .getClient();
        return client
            .getDiagnosticsProvider()
            .traceEnabledCosmosResponsePublisher(
                responseMono,
                context,
                this.replaceContainerSpanName,
                database.getId(),
                containerProperties.getId(),
                client,
                null,
                OperationType.Replace,
                ResourceType.DocumentCollection,
                requestOptions);
    }

    private Mono<ThroughputResponse> readThroughputInternal(Context context) {
        Context nestedContext = context.addData(
            DiagnosticsProvider.COSMOS_CALL_DEPTH,
            DiagnosticsProvider.COSMOS_CALL_DEPTH_VAL);
        CosmosContainerRequestOptions options = new CosmosContainerRequestOptions();
        Mono<ThroughputResponse> responseMono = readThroughputInternal(this.read(options,
            nestedContext));

        RequestOptions requestOptions = ModelBridgeInternal.toRequestOptions(options);
        CosmosAsyncClient client = database
            .getClient();

        return client
            .getDiagnosticsProvider()
            .traceEnabledCosmosResponsePublisher(
                responseMono,
                context,
                this.readThroughputSpanName,
                database.getId(),
                this.id,
                client,
                null,
                OperationType.Read,
                ResourceType.Offer,
                requestOptions);
    }

    private Mono<ThroughputResponse> readThroughputInternal(Mono<CosmosContainerResponse> responseMono) {

        QueryFeedOperationState state = new QueryFeedOperationState(
            this.database.getClient(),
            "readThroughputInternal",
            this.database.getId(),
            this.getId(),
            ResourceType.Offer,
            OperationType.Query,
            null,
            new CosmosQueryRequestOptions(),
            new CosmosPagedFluxOptions()
        );

        return responseMono
            .flatMap(response -> this.database.getDocClientWrapper()
                .queryOffers(database.getOfferQuerySpecFromResourceId(response.getProperties()
                        .getResourceId())
                    , state)
                .single()
                .flatMap(offerFeedResponse -> {
                    if (offerFeedResponse.getResults().isEmpty()) {
                        return Mono.error(BridgeInternal
                            .createCosmosException(
                                HttpConstants.StatusCodes.BADREQUEST,
                                "No offers found for the resource "
                                    + this.getId()));
                    }
                    return this.database.getDocClientWrapper()
                        .readOffer(offerFeedResponse.getResults()
                            .get(0)
                            .getSelfLink())
                        .single();
                })
                .map(ModelBridgeInternal::createThroughputRespose));
    }

    private Mono<ThroughputResponse> replaceThroughputInternal(ThroughputProperties throughputProperties,
                                                               Context context) {
        Context nestedContext = context.addData(
            DiagnosticsProvider.COSMOS_CALL_DEPTH,
            DiagnosticsProvider.COSMOS_CALL_DEPTH_VAL);
        CosmosContainerRequestOptions options = new CosmosContainerRequestOptions();
        Mono<ThroughputResponse> responseMono =
            replaceThroughputInternal(this.read(options, nestedContext),
                throughputProperties);

        RequestOptions requestOptions = ModelBridgeInternal.toRequestOptions(options);
        CosmosAsyncClient client = database
            .getClient();

        return client
            .getDiagnosticsProvider()
            .traceEnabledCosmosResponsePublisher(
                responseMono,
                context,
                this.replaceThroughputSpanName,
                database.getId(),
                this.id,
                client,
                null,
                OperationType.Replace,
                ResourceType.Offer,
                requestOptions);
    }

    private Mono<ThroughputResponse> replaceThroughputInternal(Mono<CosmosContainerResponse> responseMono,
                                                               ThroughputProperties throughputProperties) {

        QueryFeedOperationState state = new QueryFeedOperationState(
            this.database.getClient(),
            "replaceThroughputInternal",
            this.database.getId(),
            this.getId(),
            ResourceType.Offer,
            OperationType.Query,
            null,
            new CosmosQueryRequestOptions(),
            new CosmosPagedFluxOptions()
        );

        return responseMono
            .flatMap(response -> this.database.getDocClientWrapper()
                .queryOffers(database.getOfferQuerySpecFromResourceId(response.getProperties()
                        .getResourceId())
                    , state)
                .single()
                .flatMap(offerFeedResponse -> {
                    if (offerFeedResponse.getResults().isEmpty()) {
                        return Mono.error(BridgeInternal
                            .createCosmosException(
                                HttpConstants.StatusCodes.BADREQUEST,
                                "No offers found for the " +
                                    "resource " + this.getId()));
                    }

                    Offer existingOffer = offerFeedResponse.getResults().get(0);
                    Offer updatedOffer =
                        ModelBridgeInternal.updateOfferFromProperties(existingOffer,
                            throughputProperties);
                    return this.database.getDocClientWrapper()
                        .replaceOffer(updatedOffer)
                        .single();
                }).map(ModelBridgeInternal::createThroughputRespose));
    }

    /**
     * Obtains a list of {@link FeedRange} that can be used to parallelize Feed
     * operations.
     * <!-- src_embed com.azure.cosmos.CosmosAsyncContainer.getFeedRanges -->
     * <pre>
     * cosmosAsyncContainer.getFeedRanges&#40;&#41;
     *     .subscribe&#40;feedRanges -&gt; &#123;
     *         for &#40;FeedRange feedRange : feedRanges&#41; &#123;
     *             System.out.println&#40;&quot;Feed range: &quot; + feedRange&#41;;
     *         &#125;
     *     &#125;&#41;;
     * </pre>
     * <!-- end com.azure.cosmos.CosmosAsyncContainer.getFeedRanges -->
     * @return An unmodifiable list of {@link FeedRange}
     */
    public Mono<List<FeedRange>> getFeedRanges() {
        return this.getFeedRanges(true);
    }

    Mono<List<FeedRange>> getOverlappingFeedRanges(FeedRange feedRange, boolean forceRefresh) {
        checkNotNull(feedRange, "Argument 'feedRange' must not be null.");

        final AsyncDocumentClient clientWrapper = this.database.getDocClientWrapper();

        return this.getNormalizedEffectiveRange(feedRange)
            .flatMap(normalizedRange -> {
                return clientWrapper
                    .getCollectionCache()
                    .resolveByNameAsync(null, this.getLinkWithoutTrailingSlash(), null)
                    .flatMap(collection -> {
                        return clientWrapper
                            .getPartitionKeyRangeCache()
                            .tryGetOverlappingRangesAsync(
                                null,
                                collection.getResourceId(),
                                normalizedRange,
                                forceRefresh,
                                null
                            );
                    });
            })
            .map(pkRangesValueHolder -> {
                List<PartitionKeyRange> matchedPkRanges =
                    (pkRangesValueHolder == null || pkRangesValueHolder.v == null) ? new ArrayList<>() : pkRangesValueHolder.v;

                return matchedPkRanges.stream().map(pkRange -> new FeedRangeEpkImpl(pkRange.toRange())).collect(Collectors.toList());
            });
    }

    Mono<List<FeedRange>> getFeedRanges(boolean forceRefresh) {
        return this.getDatabase().getDocClientWrapper().getFeedRanges(getLink(), forceRefresh);
    }

    /**
     * Attempts to split a feedrange into {@lparamtargetedCountAfterAplit} sub ranges. This is a best
     * effort - it is possible that the list of feed ranges returned has less than {@lparamtargetedCountAfterAplit}
     * sub ranges
     * @param feedRange
     * @param targetedCountAfterSplit
     * @return list of feed ranges after attempted split operation
     */
    Mono<List<FeedRangeEpkImpl>> trySplitFeedRange(FeedRange feedRange, int targetedCountAfterSplit) {
        checkNotNull(feedRange, "Argument 'feedRange' must not be null.");

        final AsyncDocumentClient clientWrapper = this.database.getDocClientWrapper();
        Mono<Utils.ValueHolder<DocumentCollection>> getCollectionObservable = clientWrapper
            .getCollectionCache()
            .resolveByNameAsync(null, this.getLinkWithoutTrailingSlash(), null)
            .map(collection -> Utils.ValueHolder.initialize(collection));

        return FeedRangeInternal
            .convert(feedRange)
            .trySplit(
                clientWrapper.getPartitionKeyRangeCache(),
                null,
                getCollectionObservable,
                targetedCountAfterSplit
            );
    }

    Mono<Range<String>> getNormalizedEffectiveRange(FeedRange feedRange) {
        checkNotNull(feedRange, "Argument 'feedRange' must not be null.");

        final AsyncDocumentClient clientWrapper = this.database.getDocClientWrapper();
        Mono<Utils.ValueHolder<DocumentCollection>> getCollectionObservable = clientWrapper
            .getCollectionCache()
            .resolveByNameAsync(null, this.getLinkWithoutTrailingSlash(), null)
            .map(collection -> Utils.ValueHolder.initialize(collection));

        return FeedRangeInternal
            .convert(feedRange)
            .getNormalizedEffectiveRange(
                clientWrapper.getPartitionKeyRangeCache(),
                null,
                getCollectionObservable);
    }

    Mono<Boolean> checkFeedRangeOverlapping(FeedRange feedRange1, FeedRange feedRange2) {
        checkNotNull(feedRange1, "Argument 'feedRange1' must not be null.");
        checkNotNull(feedRange2, "Argument 'feedRange2' must not be null.");

        return this.getNormalizedEffectiveRange(feedRange1)
            .flatMap(normalizedRange1 -> {
                 return this.getNormalizedEffectiveRange(feedRange2)
                     .map(normalizedRange2 -> Range.checkOverlapping(normalizedRange1, normalizedRange2));
            });
    }

    Mono<PartitionKeyDefinition> getPartitionKeyDefinition() {
        final AsyncDocumentClient clientWrapper = this.database.getDocClientWrapper();
        return Mono.just(clientWrapper.getCollectionCache())
            .flatMap(collectionCache -> {
                return collectionCache
                    .resolveByNameAsync(
                        null,
                        this.getLinkWithoutTrailingSlash(),
                        null,
                        null)
                    .map(documentCollection -> documentCollection.getPartitionKey());
            });
    }

     /**
     * Enable the throughput control group with local control mode.
     * <br/>
     * <!-- src_embed com.azure.cosmos.throughputControl.localControl -->
     * <pre>
     * ThroughputControlGroupConfig groupConfig =
     *     new ThroughputControlGroupConfigBuilder&#40;&#41;
     *         .groupName&#40;&quot;localControlGroup&quot;&#41;
     *         .targetThroughputThreshold&#40;0.1&#41;
     *         .build&#40;&#41;;
     *
     * container.enableLocalThroughputControlGroup&#40;groupConfig&#41;;
     * </pre>
     * <!-- end com.azure.cosmos.throughputControl.localControl -->
     *
     * @param groupConfig A {@link ThroughputControlGroupConfig}.
     */
    public void enableLocalThroughputControlGroup(ThroughputControlGroupConfig groupConfig) {
        this.enableLocalThroughputControlGroup(groupConfig, null);
    }

    /***
     * Only used internally.
     *
     * @param groupConfig A {@link ThroughputControlGroupConfig}.
     * @param throughputQueryMono The throughput query mono.
     */
    void enableLocalThroughputControlGroup(
        ThroughputControlGroupConfig groupConfig,
        Mono<Integer> throughputQueryMono) {

        LocalThroughputControlGroup localControlGroup =
            ThroughputControlGroupFactory.createThroughputLocalControlGroup(groupConfig, this);
        this.database.getClient().enableThroughputControlGroup(localControlGroup, throughputQueryMono);
    }

    /**
     * Enable the throughput control group with global control mode.
     * The defined throughput limit will be shared across different clients.
     * <br/>
     * <!-- src_embed com.azure.cosmos.throughputControl.globalControl -->
     * <pre>
     * ThroughputControlGroupConfig groupConfig =
     *     new ThroughputControlGroupConfigBuilder&#40;&#41;
     *         .groupName&#40;&quot;localControlGroup&quot;&#41;
     *         .targetThroughputThreshold&#40;0.1&#41;
     *         .build&#40;&#41;;
     *
     * GlobalThroughputControlConfig globalControlConfig =
     *     this.client.createGlobalThroughputControlConfigBuilder&#40;database.getId&#40;&#41;, container.getId&#40;&#41;&#41;
     *         .setControlItemRenewInterval&#40;Duration.ofSeconds&#40;5&#41;&#41;
     *         .setControlItemExpireInterval&#40;Duration.ofSeconds&#40;10&#41;&#41;
     *         .build&#40;&#41;;
     *
     * container.enableGlobalThroughputControlGroup&#40;groupConfig, globalControlConfig&#41;;
     * </pre>
     * <!-- end com.azure.cosmos.throughputControl.globalControl -->
     *
     * @param groupConfig The throughput control group configuration, see {@link GlobalThroughputControlGroup}.
     * @param globalControlConfig The global throughput control configuration, see {@link GlobalThroughputControlConfig}.
     */
    public void enableGlobalThroughputControlGroup(
        ThroughputControlGroupConfig groupConfig,
        GlobalThroughputControlConfig globalControlConfig) {

        this.enableGlobalThroughputControlGroup(groupConfig, globalControlConfig, null);
    }

    /***
     * Only used internally.
     * <br/>
     * @param groupConfig The throughput control group configuration, see {@link GlobalThroughputControlGroup}.
     * @param globalControlConfig The global throughput control configuration, see {@link GlobalThroughputControlConfig}.
     * @param throughputQueryMono The throughput query mono.
     */
    void enableGlobalThroughputControlGroup(
        ThroughputControlGroupConfig groupConfig,
        GlobalThroughputControlConfig globalControlConfig,
        Mono<Integer> throughputQueryMono) {

        GlobalThroughputControlGroup globalControlGroup =
            ThroughputControlGroupFactory.createThroughputGlobalControlGroup(groupConfig, globalControlConfig, this);

        this.database.getClient().enableThroughputControlGroup(globalControlGroup, throughputQueryMono);
    }

    void configureFaultInjectionProvider(IFaultInjectorProvider injectorProvider) {
        this.database.getClient().configureFaultInjectorProvider(injectorProvider);
    }

    synchronized IFaultInjectorProvider getOrConfigureFaultInjectorProvider(Callable<IFaultInjectorProvider> injectorProviderCallable) {
        checkNotNull(injectorProviderCallable, "Argument 'injectorProviderCallable' can not be null");

        try {
            if (this.faultInjectorProvider == null) {
                this.faultInjectorProvider = injectorProviderCallable.call();
                this.configureFaultInjectionProvider(this.faultInjectorProvider);
            }

            return this.faultInjectorProvider;
        } catch (Exception e) {
            throw new IllegalStateException("Failed to configure fault injector provider " + e);
        }
    }

    ///////////////////////////////////////////////////////////////////////////////////////////
    // the following helper/accessor only helps to access this class outside of this package.//
    ///////////////////////////////////////////////////////////////////////////////////////////
    static void initialize() {
        ImplementationBridgeHelpers.CosmosAsyncContainerHelper.setCosmosAsyncContainerAccessor(
            new ImplementationBridgeHelpers.CosmosAsyncContainerHelper.CosmosAsyncContainerAccessor() {
                @Override
                public <T> Function<CosmosPagedFluxOptions, Flux<FeedResponse<T>>> queryChangeFeedInternalFunc(
                    CosmosAsyncContainer cosmosAsyncContainer,
                    CosmosChangeFeedRequestOptions cosmosChangeFeedRequestOptions,
                    Class<T> classType) {
                    return cosmosAsyncContainer.queryChangeFeedInternalFunc(cosmosChangeFeedRequestOptions, classType);
                }

                @Override
                public void enableLocalThroughputControlGroup(
                    CosmosAsyncContainer cosmosAsyncContainer,
                    ThroughputControlGroupConfig groupConfig,
                    Mono<Integer> throughputQueryMono) {

                    cosmosAsyncContainer.enableLocalThroughputControlGroup(groupConfig, throughputQueryMono);
                }

                @Override
                public void enableGlobalThroughputControlGroup(
                    CosmosAsyncContainer cosmosAsyncContainer,
                    ThroughputControlGroupConfig groupConfig,
                    GlobalThroughputControlConfig globalControlConfig,
                    Mono<Integer> throughputQueryMono) {
                    cosmosAsyncContainer.enableGlobalThroughputControlGroup(groupConfig, globalControlConfig, throughputQueryMono);
                }

                @Override
                public IFaultInjectorProvider getOrConfigureFaultInjectorProvider(
                    CosmosAsyncContainer cosmosAsyncContainer,
                    Callable<IFaultInjectorProvider> injectorProviderCallable) {

                    return cosmosAsyncContainer.getOrConfigureFaultInjectorProvider(injectorProviderCallable);
                }

                @Override
                public <T> Mono<FeedResponse<T>> readMany(
                    CosmosAsyncContainer cosmosAsyncContainer,
                    List<CosmosItemIdentity> itemIdentityList,
                    CosmosReadManyRequestOptions requestOptions,
                    Class<T> classType) {

                    return cosmosAsyncContainer.readMany(itemIdentityList, requestOptions, classType);
                }

                @Override
                public <T> Function<CosmosPagedFluxOptions, Flux<FeedResponse<T>>> queryItemsInternalFunc(
                    CosmosAsyncContainer cosmosAsyncContainer,
                    SqlQuerySpec sqlQuerySpec,
                    CosmosQueryRequestOptions cosmosQueryRequestOptions,
                    Class<T> classType) {

                    return cosmosAsyncContainer.queryItemsInternalFunc(sqlQuerySpec, cosmosQueryRequestOptions, classType);
                }

                @Override
                public <T> Function<CosmosPagedFluxOptions, Flux<FeedResponse<T>>> queryItemsInternalFuncWithMonoSqlQuerySpec(
                    CosmosAsyncContainer cosmosAsyncContainer,
                    Mono<SqlQuerySpec> sqlQuerySpecMono,
                    CosmosQueryRequestOptions cosmosQueryRequestOptions,
                    Class<T> classType) {
                    return cosmosAsyncContainer.queryItemsInternalFunc(sqlQuerySpecMono, cosmosQueryRequestOptions, classType);
                }

                @Override
                public Mono<List<FeedRange>> getFeedRanges(CosmosAsyncContainer cosmosAsyncContainer, boolean forceRefresh) {
                    return cosmosAsyncContainer.getFeedRanges(forceRefresh);
                }

                @Override
                public Mono<List<FeedRange>> trySplitFeedRange(
                    CosmosAsyncContainer cosmosAsyncContainer,
                    FeedRange feedRange,
                    int targetedCountAfterSplit) {

                    return cosmosAsyncContainer.trySplitFeedRange(feedRange, targetedCountAfterSplit)
                        .map(feedRangeEpks -> feedRangeEpks.stream().collect(Collectors.toList()));
                }

                @Override
                public Mono<Boolean> checkFeedRangeOverlapping(
                    CosmosAsyncContainer cosmosAsyncContainer,
                    FeedRange feedRange1,
                    FeedRange feedRange2) {
                    return cosmosAsyncContainer.checkFeedRangeOverlapping(feedRange1, feedRange2);
                }

                @Override
                public Mono<List<FeedRange>> getOverlappingFeedRanges(
                    CosmosAsyncContainer container,
                    FeedRange feedRange,
                    boolean forceRefresh) {
                    return container.getOverlappingFeedRanges(feedRange, forceRefresh);
                }

                @Override
                public Mono<PartitionKeyDefinition> getPartitionKeyDefinition(CosmosAsyncContainer container) {
                    return container.getPartitionKeyDefinition();
                }

                @Override
                public String getLinkWithoutTrailingSlash(CosmosAsyncContainer cosmosAsyncContainer) {
                    return cosmosAsyncContainer.getLinkWithoutTrailingSlash();
                }
            });
    }

    static { initialize(); }
}<|MERGE_RESOLUTION|>--- conflicted
+++ resolved
@@ -2097,13 +2097,8 @@
         Context context) {
         Mono<CosmosItemResponse<Object>> responseMono = this.getDatabase()
             .getDocClientWrapper()
-<<<<<<< HEAD
             .deleteDocument(getItemLink(itemId), internalObjectNode, requestOptions, this.getLinkWithoutTrailingSlash())
-            .map(response -> ModelBridgeInternal.createCosmosAsyncItemResponseWithObjectType(response))
-=======
-            .deleteDocument(getItemLink(itemId), internalObjectNode, requestOptions)
             .map(response -> itemResponseAccessor.createCosmosItemResponse(response, Object.class, CosmosItemSerializer.DEFAULT_SERIALIZER))
->>>>>>> 9611538f
             .single();
         CosmosAsyncClient client = database.getClient();
         return client
@@ -2159,13 +2154,8 @@
 
         return this.getDatabase()
                    .getDocClientWrapper()
-<<<<<<< HEAD
                    .replaceDocument(getItemLink(itemId), doc, requestOptions, getLinkWithoutTrailingSlash())
-                   .map(response -> ModelBridgeInternal.createCosmosAsyncItemResponse(response, itemType, getItemDeserializer()))
-=======
-                   .replaceDocument(getItemLink(itemId), doc, requestOptions)
                    .map(response -> itemResponseAccessor.createCosmosItemResponse(response, itemType, requestOptions.getEffectiveItemSerializer()))
->>>>>>> 9611538f
                    .single();
     }
 
@@ -2261,13 +2251,8 @@
 
         Mono<CosmosItemResponse<T>> responseMono = this.getDatabase()
             .getDocClientWrapper()
-<<<<<<< HEAD
             .patchDocument(getItemLink(itemId), cosmosPatchOperations, requestOptions, this.getLinkWithoutTrailingSlash())
-            .map(response -> ModelBridgeInternal.createCosmosAsyncItemResponse(response, itemType, getItemDeserializer()));
-=======
-            .patchDocument(getItemLink(itemId), cosmosPatchOperations, requestOptions)
             .map(response -> itemResponseAccessor.createCosmosItemResponse(response, itemType, requestOptions.getEffectiveItemSerializer()));
->>>>>>> 9611538f
 
         CosmosAsyncClient client = database
             .getClient();
@@ -2333,13 +2318,8 @@
         RequestOptions requestOptions, Class<T> itemType,
         Context context) {
         Mono<CosmosItemResponse<T>> responseMono = this.getDatabase().getDocClientWrapper()
-<<<<<<< HEAD
             .readDocument(getItemLink(itemId), requestOptions, this.getLinkWithoutTrailingSlash())
-            .map(response -> ModelBridgeInternal.createCosmosAsyncItemResponse(response, itemType, getItemDeserializer()))
-=======
-            .readDocument(getItemLink(itemId), requestOptions)
             .map(response -> itemResponseAccessor.createCosmosItemResponse(response, itemType, requestOptions.getEffectiveItemSerializer()))
->>>>>>> 9611538f
             .single();
         CosmosAsyncClient client = database
             .getClient();
