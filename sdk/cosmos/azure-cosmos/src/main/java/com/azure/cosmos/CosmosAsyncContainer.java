// Copyright (c) Microsoft Corporation. All rights reserved.
// Licensed under the MIT License.
package com.azure.cosmos;

import com.azure.core.util.Context;
import com.azure.cosmos.implementation.Constants;
import com.azure.cosmos.implementation.Document;
import com.azure.cosmos.implementation.HttpConstants;
import com.azure.cosmos.implementation.InternalObjectNode;
import com.azure.cosmos.implementation.Offer;
import com.azure.cosmos.implementation.Paths;
import com.azure.cosmos.implementation.RequestOptions;
<<<<<<< HEAD
import com.azure.cosmos.implementation.TracerProvider;
=======
import com.azure.cosmos.implementation.ItemDeserializer;
>>>>>>> 7dd0b65d
import com.azure.cosmos.implementation.Utils;
import com.azure.cosmos.implementation.query.QueryInfo;
import com.azure.cosmos.models.CosmosConflictProperties;
import com.azure.cosmos.models.CosmosContainerProperties;
import com.azure.cosmos.models.CosmosContainerRequestOptions;
import com.azure.cosmos.models.CosmosContainerResponse;
import com.azure.cosmos.models.CosmosItemRequestOptions;
import com.azure.cosmos.models.CosmosItemResponse;
import com.azure.cosmos.models.CosmosQueryRequestOptions;
import com.azure.cosmos.models.FeedResponse;
import com.azure.cosmos.models.ModelBridgeInternal;
import com.azure.cosmos.models.PartitionKey;
import com.azure.cosmos.models.SqlQuerySpec;
import com.azure.cosmos.models.ThroughputProperties;
import com.azure.cosmos.models.ThroughputResponse;
import com.azure.cosmos.util.CosmosPagedFlux;
import com.azure.cosmos.util.UtilBridgeInternal;
import reactor.core.publisher.Flux;
import reactor.core.publisher.Mono;

import java.util.List;
import java.util.stream.Collectors;

import static com.azure.core.util.FluxUtil.withContext;
import static com.azure.cosmos.implementation.Utils.setContinuationTokenAndMaxItemCount;

/**
 * Provides methods for reading, deleting, and replacing existing Containers.
 * Provides methods for interacting with child resources (Items, Scripts, Conflicts)
 */
public class CosmosAsyncContainer {

    private final CosmosAsyncDatabase database;
    private final String id;
    private final String link;
    private final String replaceContainerSpanName;
    private final String deleteContainerSpanName;
    private final String replaceThroughputSpanName;
    private final String readThroughputSpanName;
    private final String readContainerSpanName;
    private final String readItemSpanName;
    private final String upsertItemSpanName;
    private final String deleteItemSpanName;
    private final String replaceItemSpanName;
    private final String createItemSpanName;
    private final String readAllItemsSpanName;
    private final String queryItemsSpanName;
    private final String readAllConflictsSpanName;
    private final String queryConflictsSpanName;
    private CosmosAsyncScripts scripts;

    CosmosAsyncContainer(String id, CosmosAsyncDatabase database) {
        this.id = id;
        this.database = database;
        this.link = getParentLink() + "/" + getURIPathSegment() + "/" + getId();
        this.replaceContainerSpanName = "replaceContainer." + this.id;
        this.deleteContainerSpanName = "deleteContainer." + this.id;
        this.replaceThroughputSpanName = "replaceThroughput." + this.id;
        this.readThroughputSpanName = "readThroughput." + this.id;
        this.readContainerSpanName = "readContainer." + this.id;
        this.readItemSpanName = "readItem." + this.id;
        this.upsertItemSpanName = "upsertItem." + this.id;
        this.deleteItemSpanName = "deleteItem." + this.id;
        this.replaceItemSpanName = "replaceItem." + this.id;
        this.createItemSpanName = "createItem." + this.id;
        this.readAllItemsSpanName = "readAllItems." + this.id;
        this.queryItemsSpanName = "queryItems." + this.id;
        this.readAllConflictsSpanName = "readAllConflicts." + this.id;
        this.queryConflictsSpanName = "queryConflicts." + this.id;
    }

    /**
     * Get the id of the {@link CosmosAsyncContainer}.
     *
     * @return the id of the {@link CosmosAsyncContainer}.
     */
    public String getId() {
        return id;
    }

    /**
     * Reads the current container.
     * <p>
     * After subscription the operation will be performed. The {@link Mono} upon
     * successful completion will contain a single Cosmos container response with
     * the read container. In case of failure the {@link Mono} will error.
     *
     * @return an {@link Mono} containing the single Cosmos container response with
     * the read container or an error.
     */
    public Mono<CosmosContainerResponse> read() {
        return read(new CosmosContainerRequestOptions());
    }

    /**
     * Reads the current container while specifying additional options such as If-Match.
     * <p>
     * After subscription the operation will be performed. The {@link Mono} upon
     * successful completion will contain a single Cosmos container response with
     * the read container. In case of failure the {@link Mono} will error.
     *
     * @param options the Cosmos container request options.
     * @return an {@link Mono} containing the single Cosmos container response with
     * the read container or an error.
     */
    public Mono<CosmosContainerResponse> read(CosmosContainerRequestOptions options) {
        final CosmosContainerRequestOptions requestOptions = options == null ? new CosmosContainerRequestOptions() : options;
        return withContext(context -> read(requestOptions, context));
    }

    /**
     * Deletes the container
     * <p>
     * After subscription the operation will be performed. The {@link Mono} upon
     * successful completion will contain a single Cosmos container response for the
     * deleted database. In case of failure the {@link Mono} will error.
     *
     * @param options the request options.
     * @return an {@link Mono} containing the single Cosmos container response for
     * the deleted database or an error.
     */
    public Mono<CosmosContainerResponse> delete(CosmosContainerRequestOptions options) {
        final CosmosContainerRequestOptions requestOptions = options == null ? new CosmosContainerRequestOptions() : options;
        return withContext(context -> deleteInternal(requestOptions, context));
    }

    /**
     * Deletes the current container.
     * <p>
     * After subscription the operation will be performed. The {@link Mono} upon
     * successful completion will contain a single Cosmos container response for the
     * deleted container. In case of failure the {@link Mono} will error.
     *
     * @return an {@link Mono} containing the single Cosmos container response for
     * the deleted container or an error.
     */
    public Mono<CosmosContainerResponse> delete() {
        return delete(new CosmosContainerRequestOptions());
    }

    /**
     * Replaces the current container's properties.
     * <p>
     * After subscription the operation will be performed. The {@link Mono} upon
     * successful completion will contain a single Cosmos container response with
     * the replaced container properties. In case of failure the {@link Mono} will
     * error.
     *
     * @param containerProperties the container properties
     * @return an {@link Mono} containing the single Cosmos container response with
     * the replaced container properties or an error.
     */
    public Mono<CosmosContainerResponse> replace(CosmosContainerProperties containerProperties) {
        return replace(containerProperties, null);
    }

    /**
     * Replaces the current container properties while using non-default request options.
     * <p>
     * After subscription the operation will be performed. The {@link Mono} upon
     * successful completion will contain a single Cosmos container response with
     * the replaced container properties. In case of failure the {@link Mono} will
     * error.
     *
     * @param containerProperties the container properties
     * @param options the Cosmos container request options.
     * @return an {@link Mono} containing the single Cosmos container response with
     * the replaced container properties or an error.
     */
    public Mono<CosmosContainerResponse> replace(
        CosmosContainerProperties containerProperties,
        CosmosContainerRequestOptions options) {
        final CosmosContainerRequestOptions requestOptions = options == null ? new CosmosContainerRequestOptions() : options;
        return withContext(context -> replaceInternal(containerProperties, requestOptions, context));
    }

    /* CosmosAsyncItem operations */

    /**
     * Creates an item.
     * <p>
     * After subscription the operation will be performed. The {@link Mono} upon
     * successful completion will contain a single resource response with the
     * created Cosmos item. In case of failure the {@link Mono} will error.
     *
     * @param <T> the type parameter.
     * @param item the Cosmos item represented as a POJO or Cosmos item object.
     * @return an {@link Mono} containing the single resource response with the
     * created Cosmos item or an error.
     */
    public <T> Mono<CosmosItemResponse<T>> createItem(T item) {
        return createItem(item, new CosmosItemRequestOptions());
    }

    /**
     * Creates an item.
     * <p>
     * After subscription the operation will be performed. The {@link Mono} upon
     * successful completion will contain a single resource response with the
     * created Cosmos item. In case of failure the {@link Mono} will error.
     *
     * @param <T> the type parameter.
     * @param item the Cosmos item represented as a POJO or Cosmos item object.
     * @param partitionKey the partition key.
     * @param options the request options.
     * @return an {@link Mono} containing the single resource response with the created Cosmos item or an error.
     */
    public <T> Mono<CosmosItemResponse<T>> createItem(
        T item,
        PartitionKey partitionKey,
        CosmosItemRequestOptions options) {
        if (options == null) {
            options = new CosmosItemRequestOptions();
        }
        ModelBridgeInternal.setPartitionKey(options, partitionKey);
        return createItem(item, options);
    }

    /**
     * Creates a Cosmos item.
     *
     * @param <T> the type parameter.
     * @param item the item.
     * @param options the item request options.
     * @return an {@link Mono} containing the single resource response with the created Cosmos item or an error.
     */
    public <T> Mono<CosmosItemResponse<T>> createItem(T item, CosmosItemRequestOptions options) {
        if (options == null) {
            options = new CosmosItemRequestOptions();
        }

        final CosmosItemRequestOptions requestOptions = options;
        return withContext(context -> createItemInternal(item, requestOptions, context));
    }

    private <T> Mono<CosmosItemResponse<T>> createItemInternal(T item, CosmosItemRequestOptions options, Context context) {
        Mono<CosmosItemResponse<T>> responseMono = createItemInternal(item, options);
        return database.getClient().getTracerProvider().traceEnabledCosmosItemResponsePublisher(responseMono,
            context,
            this.createItemSpanName,
            database.getId(),
            database.getClient().getServiceEndpoint());
    }

    private <T> Mono<CosmosItemResponse<T>> createItemInternal(T item, CosmosItemRequestOptions options) {
        @SuppressWarnings("unchecked")
        Class<T> itemType = (Class<T>) item.getClass();
        RequestOptions requestOptions = ModelBridgeInternal.toRequestOptions(options);
        return database.getDocClientWrapper()
<<<<<<< HEAD
            .createDocument(getLink(),
                item,
                requestOptions,
                true)
            .map(response -> ModelBridgeInternal.createCosmosAsyncItemResponse(response, itemType))
            .single();
=======
                   .createDocument(getLink(),
                                   item,
                                   requestOptions,
                                   true)
                   .map(response -> ModelBridgeInternal.createCosmosAsyncItemResponse(response, itemType, getItemDeserializer()))
                   .single();
>>>>>>> 7dd0b65d
    }

    /**
     * Upserts an item.
     * <p>
     * After subscription the operation will be performed. The {@link Mono} upon
     * successful completion will contain a single resource response with the
     * upserted item. In case of failure the {@link Mono} will error.
     *
     * @param <T> the type parameter.
     * @param item the item represented as a POJO or Item object to upsert.
     * @return an {@link Mono} containing the single resource response with the upserted item or an error.
     */
    public <T> Mono<CosmosItemResponse<T>> upsertItem(T item) {
        return upsertItem(item, new CosmosItemRequestOptions());
    }

    /**
     * Upserts an item.
     * <p>
     * After subscription the operation will be performed. The {@link Mono} upon
     * successful completion will contain a single resource response with the
     * upserted item. In case of failure the {@link Mono} will error.
     *
     * @param <T> the type parameter.
     * @param item the item represented as a POJO or Item object to upsert.
     * @param options the request options.
     * @return an {@link Mono} containing the single resource response with the upserted item or an error.
     */
    public <T> Mono<CosmosItemResponse<T>> upsertItem(T item, CosmosItemRequestOptions options) {
<<<<<<< HEAD
        final CosmosItemRequestOptions requestOptions = options == null ? new CosmosItemRequestOptions() : options;
        return withContext(context -> upsertItemInternal(item, requestOptions, context));
=======
        if (options == null) {
            options = new CosmosItemRequestOptions();
        }
        @SuppressWarnings("unchecked")
        Class<T> itemType = (Class<T>) item.getClass();
        return this.getDatabase().getDocClientWrapper()
                   .upsertDocument(this.getLink(), item,
                       ModelBridgeInternal.toRequestOptions(options),
                                   true)
                   .map(response -> ModelBridgeInternal.createCosmosAsyncItemResponse(response, itemType, getItemDeserializer()))
                   .single();
>>>>>>> 7dd0b65d
    }

    /**
     * Reads all the items in the current container.
     * <p>
     * After subscription the operation will be performed. The {@link CosmosPagedFlux} will
     * contain one or several feed response of the read Cosmos items. In case of
     * failure the {@link CosmosPagedFlux} will error.
     *
     * @param <T> the type parameter.
     * @param classType the class type.
     * @return a {@link CosmosPagedFlux} containing one or several feed response pages of the read Cosmos items or an
     * error.
     */
    <T> CosmosPagedFlux<T> readAllItems(Class<T> classType) {
        return readAllItems(new CosmosQueryRequestOptions(), classType);
    }

    /**
     * Reads all the items in the current container.
     * <p>
     * After subscription the operation will be performed. The {@link CosmosPagedFlux} will
     * contain one or several feed response of the read Cosmos items. In case of
     * failure the {@link CosmosPagedFlux} will error.
     *
     * @param <T> the type parameter.
     * @param options the feed options.
     * @param classType the class type.
     * @return a {@link CosmosPagedFlux} containing one or several feed response pages of the read Cosmos items or an
     * error.
     */
    <T> CosmosPagedFlux<T> readAllItems(CosmosQueryRequestOptions options, Class<T> classType) {
        return UtilBridgeInternal.createCosmosPagedFlux(pagedFluxOptions -> {
            pagedFluxOptions.setTracerInformation(this.getDatabase().getClient().getTracerProvider(),
                this.readAllItemsSpanName,
                this.getDatabase().getClient().getServiceEndpoint(), database.getId());
            setContinuationTokenAndMaxItemCount(pagedFluxOptions, options);
            return getDatabase().getDocClientWrapper().readDocuments(getLink(), options).map(
                response -> prepareFeedResponse(response, classType));
        });
    }

    /**
     * Query for items in the current container.
     * <p>
     * After subscription the operation will be performed. The {@link CosmosPagedFlux} will
     * contain one or several feed response of the obtained items. In case of
     * failure the {@link CosmosPagedFlux} will error.
     *
     * @param <T> the type parameter.
     * @param query the query.
     * @param classType the class type.
     * @return a {@link CosmosPagedFlux} containing one or several feed response pages of the obtained items or an
     * error.
     */
    public <T> CosmosPagedFlux<T> queryItems(String query, Class<T> classType) {
        return queryItemsInternal(new SqlQuerySpec(query), new CosmosQueryRequestOptions(), classType);
    }

    /**
     * Query for items in the current container using a string.
     * <p>
     * After subscription the operation will be performed. The {@link CosmosPagedFlux} will
     * contain one or several feed response of the obtained items. In case of
     * failure the {@link CosmosPagedFlux} will error.
     *
     * @param <T> the type parameter.
     * @param query the query.
     * @param options the query request options.
     * @param classType the class type.
     * @return a {@link CosmosPagedFlux} containing one or several feed response pages of the obtained items or an
     * error.
     */
    public <T> CosmosPagedFlux<T> queryItems(String query, CosmosQueryRequestOptions options, Class<T> classType) {
        return queryItemsInternal(new SqlQuerySpec(query), options, classType);
    }

    /**
     * Query for items in the current container using a {@link SqlQuerySpec}.
     * <p>
     * After subscription the operation will be performed. The {@link CosmosPagedFlux} will
     * contain one or several feed response of the obtained items. In case of
     * failure the {@link CosmosPagedFlux} will error.
     *
     * @param <T> the type parameter.
     * @param querySpec the SQL query specification.
     * @param classType the class type.
     * @return a {@link CosmosPagedFlux} containing one or several feed response pages of the obtained items or an
     * error.
     */
    public <T> CosmosPagedFlux<T> queryItems(SqlQuerySpec querySpec, Class<T> classType) {
        return queryItemsInternal(querySpec, new CosmosQueryRequestOptions(), classType);
    }

    /**
     * Query for items in the current container using a {@link SqlQuerySpec} and {@link CosmosQueryRequestOptions}.
     * <p>
     * After subscription the operation will be performed. The {@link Flux} will
     * contain one or several feed response of the obtained items. In case of
     * failure the {@link CosmosPagedFlux} will error.
     *
     * @param <T> the type parameter.
     * @param querySpec the SQL query specification.
     * @param options the query request options.
     * @param classType the class type.
     * @return a {@link CosmosPagedFlux} containing one or several feed response pages of the obtained items or an
     * error.
     */
    public <T> CosmosPagedFlux<T> queryItems(SqlQuerySpec querySpec, CosmosQueryRequestOptions options, Class<T> classType) {
        return queryItemsInternal(querySpec, options, classType);
    }

    private <T> CosmosPagedFlux<T> queryItemsInternal(
       SqlQuerySpec sqlQuerySpec, CosmosQueryRequestOptions cosmosQueryRequestOptions, Class<T> classType) {
        return UtilBridgeInternal.createCosmosPagedFlux(pagedFluxOptions -> {
            String spanName = this.queryItemsSpanName;
            pagedFluxOptions.setTracerInformation(this.getDatabase().getClient().getTracerProvider(), spanName,
                this.getDatabase().getClient().getServiceEndpoint(), database.getId());
            setContinuationTokenAndMaxItemCount(pagedFluxOptions, cosmosQueryRequestOptions);
            return getDatabase().getDocClientWrapper()
                .queryDocuments(CosmosAsyncContainer.this.getLink(), sqlQuerySpec, cosmosQueryRequestOptions)
                .map(response ->
                    prepareFeedResponse(response, classType));
        });
    }

    private <T> FeedResponse<T> prepareFeedResponse(FeedResponse<Document> response, Class<T> classType) {
        QueryInfo queryInfo = ModelBridgeInternal.getQueryInfoFromFeedResponse(response);
        if (queryInfo != null && queryInfo.hasSelectValue()) {
            List<T> transformedResults = response.getResults()
                                             .stream()
                                             .map(d -> d.has(Constants.Properties.VALUE) ?
                                                 transform(d.get(Constants.Properties.VALUE), classType) :
                                                 ModelBridgeInternal.toObjectFromJsonSerializable(d, classType))
                                             .collect(Collectors.toList());

            return BridgeInternal.createFeedResponseWithQueryMetrics(transformedResults,
                                                                     response.getResponseHeaders(),
                                                                     ModelBridgeInternal.queryMetrics(response));

        }
        return BridgeInternal.createFeedResponseWithQueryMetrics(
            (response.getResults().stream().map(document -> ModelBridgeInternal.toObjectFromJsonSerializable(document
                , classType))
                 .collect(Collectors.toList())), response.getResponseHeaders(),
            ModelBridgeInternal.queryMetrics(response));
    }

    private <T> T transform(Object object, Class<T> classType) {
        return Utils.getSimpleObjectMapper().convertValue(object, classType);
    }

    /**
     * Reads an item.
     * <p>
     * After subscription the operation will be performed.
     * The {@link Mono} upon successful completion will contain an item response with the read item.
     *
     * @param <T> the type parameter.
     * @param itemId the item id.
     * @param partitionKey the partition key.
     * @param itemType the item type.
     * @return an {@link Mono} containing the Cosmos item response with the read item or an error.
     */
    public <T> Mono<CosmosItemResponse<T>> readItem(String itemId, PartitionKey partitionKey, Class<T> itemType) {
        return readItem(itemId, partitionKey, ModelBridgeInternal.createCosmosItemRequestOptions(partitionKey), itemType);
    }

    /**
     * Reads an item using a configured {@link CosmosItemRequestOptions}.
     * <p>
     * After subscription the operation will be performed.
     * The {@link Mono} upon successful completion will contain a Cosmos item response with the read item.
     *
     * @param <T> the type parameter.
     * @param itemId the item id.
     * @param partitionKey the partition key.
     * @param options the request {@link CosmosItemRequestOptions}.
     * @param itemType the item type.
     * @return an {@link Mono} containing the Cosmos item response with the read item or an error.
     */
    public <T> Mono<CosmosItemResponse<T>> readItem(
        String itemId, PartitionKey partitionKey,
        CosmosItemRequestOptions options, Class<T> itemType) {
        if (options == null) {
            options = new CosmosItemRequestOptions();
        }

        ModelBridgeInternal.setPartitionKey(options, partitionKey);
        RequestOptions requestOptions = ModelBridgeInternal.toRequestOptions(options);
<<<<<<< HEAD
        return withContext(context -> readItemInternal(itemId, requestOptions, itemType, context));
=======

        return this.getDatabase().getDocClientWrapper()
                   .readDocument(getItemLink(itemId), requestOptions)
                   // TODO: add a deserializer and pass down?
                   .map(response -> ModelBridgeInternal.createCosmosAsyncItemResponse(response, itemType, this.getItemDeserializer()))
                   .single();
>>>>>>> 7dd0b65d
    }

    /**
     * Replaces an item with the passed in item.
     * <p>
     * After subscription the operation will be performed.
     * The {@link Mono} upon successful completion will contain a single Cosmos item response with the replaced item.
     *
     * @param <T> the type parameter.
     * @param item the item to replace (containing the item id).
     * @param itemId the item id.
     * @param partitionKey the partition key.
     * @return an {@link Mono} containing the Cosmos item resource response with the replaced item or an error.
     */
    public <T> Mono<CosmosItemResponse<T>> replaceItem(T item, String itemId, PartitionKey partitionKey) {
        return replaceItem(item, itemId, partitionKey, new CosmosItemRequestOptions());
    }

    /**
     * Replaces an item with the passed in item.
     * <p>
     * After subscription the operation will be performed.
     * The {@link Mono} upon successful completion will contain a single Cosmos item response with the replaced item.
     *
     * @param <T> the type parameter.
     * @param item the item to replace (containing the item id).
     * @param itemId the item id.
     * @param partitionKey the partition key.
     * @param options the request comosItemRequestOptions.
     * @return an {@link Mono} containing the Cosmos item resource response with the replaced item or an error.
     */
    public <T> Mono<CosmosItemResponse<T>> replaceItem(
        T item, String itemId, PartitionKey partitionKey,
        CosmosItemRequestOptions options) {
        Document doc = InternalObjectNode.fromObject(item);
        if (options == null) {
            options = new CosmosItemRequestOptions();
        }
        ModelBridgeInternal.setPartitionKey(options, partitionKey);
        @SuppressWarnings("unchecked")
        Class<T> itemType = (Class<T>) item.getClass();
<<<<<<< HEAD
        final CosmosItemRequestOptions requestOptions = options;
        return withContext(context -> replaceItemInternal(itemType, itemId, doc, requestOptions, context));
=======
        return this.getDatabase()
                   .getDocClientWrapper()
                   .replaceDocument(getItemLink(itemId), doc, ModelBridgeInternal.toRequestOptions(options))
                   .map(response -> ModelBridgeInternal.createCosmosAsyncItemResponse(response, itemType, getItemDeserializer()))
                   .single();
>>>>>>> 7dd0b65d
    }

    /**
     * Deletes an item.
     * <p>
     * After subscription the operation will be performed.
     * The {@link Mono} upon successful completion will contain a single Cosmos item response with the replaced item.
     *
     * @param itemId the item id.
     * @param partitionKey the partition key.
     * @return an {@link Mono} containing the Cosmos item resource response.
     */
    public Mono<CosmosItemResponse<Object>> deleteItem(String itemId, PartitionKey partitionKey) {
        return deleteItem(itemId, partitionKey, new CosmosItemRequestOptions());
    }

    /**
     * Deletes the item.
     * <p>
     * After subscription the operation will be performed.
     * The {@link Mono} upon successful completion will contain a single Cosmos item response with the replaced item.
     *
     * @param itemId id of the item.
     * @param partitionKey partitionKey of the item.
     * @param options the request options.
     * @return an {@link Mono} containing the Cosmos item resource response.
     */
    public Mono<CosmosItemResponse<Object>> deleteItem(
        String itemId, PartitionKey partitionKey,
        CosmosItemRequestOptions options) {
        if (options == null) {
            options = new CosmosItemRequestOptions();
        }
        ModelBridgeInternal.setPartitionKey(options, partitionKey);
        RequestOptions requestOptions = ModelBridgeInternal.toRequestOptions(options);
        return withContext(context -> deleteItemInternal(itemId, requestOptions, context));
    }

    private String getItemLink(String itemId) {
        StringBuilder builder = new StringBuilder();
        builder.append(this.getLink());
        builder.append("/");
        builder.append(Paths.DOCUMENTS_PATH_SEGMENT);
        builder.append("/");
        builder.append(itemId);
        return builder.toString();
    }

    /**
     * Gets a {@link CosmosAsyncScripts} using the current container as context.
     * <p>
     * This can be further used to perform various operations on Cosmos scripts.
     *
     * @return the {@link CosmosAsyncScripts}.
     */
    public CosmosAsyncScripts getScripts() {
        if (this.scripts == null) {
            this.scripts = new CosmosAsyncScripts(this);
        }
        return this.scripts;
    }

    /**
     * Lists all the conflicts in the current container.
     *
     * @param options the query request options
     * @return a {@link CosmosPagedFlux} containing one or several feed response pages of the
     * obtained conflicts or an error.
     */
    public CosmosPagedFlux<CosmosConflictProperties> readAllConflicts(CosmosQueryRequestOptions options) {
        return UtilBridgeInternal.createCosmosPagedFlux(pagedFluxOptions -> {
            pagedFluxOptions.setTracerInformation(this.getDatabase().getClient().getTracerProvider(),
                this.readAllConflictsSpanName,
                this.getDatabase().getClient().getServiceEndpoint(), database.getId());
            setContinuationTokenAndMaxItemCount(pagedFluxOptions, options);
            return database.getDocClientWrapper().readConflicts(getLink(), options)
                .map(response -> BridgeInternal.createFeedResponse(
                    ModelBridgeInternal.getCosmosConflictPropertiesFromV2Results(response.getResults()),
                    response.getResponseHeaders()));
        });
    }

    /**
     * Queries all the conflicts in the current container.
     *
     * @param query the query.
     * @return a {@link CosmosPagedFlux} containing one or several feed response pages of the
     * obtained conflicts or an error.
     */
    public CosmosPagedFlux<CosmosConflictProperties> queryConflicts(String query) {
        return queryConflicts(query, new CosmosQueryRequestOptions());
    }

    /**
     * Queries all the conflicts in the current container.
     *
     * @param query the query.
     * @param options the query request options.
     * @return a {@link CosmosPagedFlux} containing one or several feed response pages of the
     * obtained conflicts or an error.
     */
    public CosmosPagedFlux<CosmosConflictProperties> queryConflicts(String query, CosmosQueryRequestOptions options) {
        return UtilBridgeInternal.createCosmosPagedFlux(pagedFluxOptions -> {
            pagedFluxOptions.setTracerInformation(this.getDatabase().getClient().getTracerProvider(),
                this.queryConflictsSpanName,
                this.getDatabase().getClient().getServiceEndpoint(), database.getId());
            setContinuationTokenAndMaxItemCount(pagedFluxOptions, options);
            return database.getDocClientWrapper().queryConflicts(getLink(), query, options)
                .map(response -> BridgeInternal.createFeedResponse(
                    ModelBridgeInternal.getCosmosConflictPropertiesFromV2Results(response.getResults()),
                    response.getResponseHeaders()));
        });
    }

    /**
     * Gets a {@link CosmosAsyncConflict} object using current container for context.
     *
     * @param id the id of the Cosmos conflict.
     * @return a Cosmos conflict.
     */
    public CosmosAsyncConflict getConflict(String id) {
        return new CosmosAsyncConflict(id, this);
    }

    /**
     * Replace the throughput.
     *
     * @param throughputProperties the throughput properties.
     * @return the mono containing throughput response.
     */
    public Mono<ThroughputResponse> replaceThroughput(ThroughputProperties throughputProperties) {
        return withContext(context -> replaceThroughputInternal(throughputProperties, context));
    }

    /**
     * Read the throughput provisioned for the current container.
     *
     * @return the mono containing throughput response.
     */
    public Mono<ThroughputResponse> readThroughput() {
        return withContext(context -> readThroughputInternal(context));
    }

    /**
     * Gets the parent {@link CosmosAsyncDatabase} for the current container.
     *
     * @return the {@link CosmosAsyncDatabase}.
     */
    public CosmosAsyncDatabase getDatabase() {
        return database;
    }

    String getURIPathSegment() {
        return Paths.COLLECTIONS_PATH_SEGMENT;
    }

    String getParentLink() {
        return database.getLink();
    }

    String getLink() {
        return this.link;
    }

<<<<<<< HEAD
    private Mono<CosmosItemResponse<Object>> deleteItemInternal(
        String itemId,
        RequestOptions requestOptions,
        Context context) {
        Mono<CosmosItemResponse<Object>> responseMono = this.getDatabase()
            .getDocClientWrapper()
            .deleteDocument(getItemLink(itemId), requestOptions)
            .map(response -> ModelBridgeInternal.createCosmosAsyncItemResponseWithObjectType(response))
            .single();
        return database.getClient().getTracerProvider().traceEnabledCosmosItemResponsePublisher(responseMono,
            context,
            this.deleteItemSpanName,
            database.getId(),
            database.getClient().getServiceEndpoint());
    }

    private <T> Mono<CosmosItemResponse<T>> replaceItemInternal(
        Class<T> itemType,
        String itemId,
        Document doc,
        CosmosItemRequestOptions options,
        Context context) {
        Mono<CosmosItemResponse<T>> responseMono = this.getDatabase()
            .getDocClientWrapper()
            .replaceDocument(getItemLink(itemId), doc, ModelBridgeInternal.toRequestOptions(options))
            .map(response -> ModelBridgeInternal.createCosmosAsyncItemResponse(response, itemType))
            .single();
        return database.getClient().getTracerProvider().traceEnabledCosmosItemResponsePublisher(responseMono,
            context, this.replaceItemSpanName, database.getId(), database.getClient().getServiceEndpoint());
    }

    private <T> Mono<CosmosItemResponse<T>> upsertItemInternal(T item, CosmosItemRequestOptions options, Context context) {
        @SuppressWarnings("unchecked")
        Class<T> itemType = (Class<T>) item.getClass();
        Mono<CosmosItemResponse<T>> responseMono = this.getDatabase().getDocClientWrapper()
            .upsertDocument(this.getLink(), item,
                ModelBridgeInternal.toRequestOptions(options),
                true)
            .map(response -> ModelBridgeInternal.createCosmosAsyncItemResponse(response, itemType))
            .single();
        return database.getClient().getTracerProvider().traceEnabledCosmosItemResponsePublisher(responseMono,
            context,
            this.upsertItemSpanName,
            database.getId(),
            database.getClient().getServiceEndpoint());
    }

    private <T> Mono<CosmosItemResponse<T>> readItemInternal(
        String itemId,
        RequestOptions requestOptions, Class<T> itemType,
        Context context) {
        Mono<CosmosItemResponse<T>> responseMono = this.getDatabase().getDocClientWrapper()
            .readDocument(getItemLink(itemId), requestOptions)
            .map(response -> ModelBridgeInternal.createCosmosAsyncItemResponse(response, itemType))
            .single();
        return database.getClient().getTracerProvider().traceEnabledCosmosItemResponsePublisher(responseMono,
            context,
            this.readItemSpanName,
            database.getId(),
            database.getClient().getServiceEndpoint());
    }

    Mono<CosmosContainerResponse> read(CosmosContainerRequestOptions options, Context context) {
        Mono<CosmosContainerResponse> responseMono = database.getDocClientWrapper().readCollection(getLink(),
            ModelBridgeInternal.toRequestOptions(options))
            .map(response -> ModelBridgeInternal.createCosmosContainerResponse(response)).single();
        return database.getClient().getTracerProvider().traceEnabledCosmosResponsePublisher(responseMono,
            context,
            this.readContainerSpanName,
            database.getId(),
            database.getClient().getServiceEndpoint());
    }

    private Mono<CosmosContainerResponse> deleteInternal(CosmosContainerRequestOptions options, Context context) {
        Mono<CosmosContainerResponse> responseMono = database.getDocClientWrapper().deleteCollection(getLink(),
            ModelBridgeInternal.toRequestOptions(options))
            .map(response -> ModelBridgeInternal.createCosmosContainerResponse(response)).single();
        return database.getClient().getTracerProvider().traceEnabledCosmosResponsePublisher(responseMono,
            context,
            this.deleteContainerSpanName,
            database.getId(),
            database.getClient().getServiceEndpoint());
    }

    private Mono<CosmosContainerResponse> replaceInternal(CosmosContainerProperties containerProperties,
                                                               CosmosContainerRequestOptions options,
                                                               Context context) {
        Mono<CosmosContainerResponse> responseMono = database.getDocClientWrapper()
            .replaceCollection(ModelBridgeInternal.getV2Collection(containerProperties),
                ModelBridgeInternal.toRequestOptions(options))
            .map(response -> ModelBridgeInternal.createCosmosContainerResponse(response)).single();
        return database.getClient().getTracerProvider().traceEnabledCosmosResponsePublisher(responseMono,
            context,
            this.replaceContainerSpanName,
            database.getId(),
            database.getClient().getServiceEndpoint());
    }

    private Mono<ThroughputResponse> readThroughputInternal(Context context) {
        Context nestedContext = context.addData(TracerProvider.COSMOS_CALL_DEPTH, TracerProvider.COSMOS_CALL_DEPTH_VAL);
        Mono<ThroughputResponse> responseMono = readThroughputInternal(this.read(new CosmosContainerRequestOptions(),
            nestedContext));
        return this.getDatabase().getClient().getTracerProvider().traceEnabledCosmosResponsePublisher(responseMono,
            context,
            this.readThroughputSpanName,
            database.getId(),
            database.getClient().getServiceEndpoint());
    }

    private Mono<ThroughputResponse> readThroughputInternal(Mono<CosmosContainerResponse> responseMono) {
        return responseMono
            .flatMap(response -> this.database.getDocClientWrapper()
                .queryOffers(database.getOfferQuerySpecFromResourceId(response.getProperties()
                        .getResourceId())
                    , new CosmosQueryRequestOptions())
                .single()
                .flatMap(offerFeedResponse -> {
                    if (offerFeedResponse.getResults().isEmpty()) {
                        return Mono.error(BridgeInternal
                            .createCosmosException(
                                HttpConstants.StatusCodes.BADREQUEST,
                                "No offers found for the resource "
                                    + this.getId()));
                    }
                    return this.database.getDocClientWrapper()
                        .readOffer(offerFeedResponse.getResults()
                            .get(0)
                            .getSelfLink())
                        .single();
                })
                .map(ModelBridgeInternal::createThroughputRespose));
    }

    private Mono<ThroughputResponse> replaceThroughputInternal(ThroughputProperties throughputProperties,
                                                               Context context) {
        Context nestedContext = context.addData(TracerProvider.COSMOS_CALL_DEPTH, TracerProvider.COSMOS_CALL_DEPTH_VAL);
        Mono<ThroughputResponse> responseMono =
            replaceThroughputInternal(this.read(new CosmosContainerRequestOptions(), nestedContext),
                throughputProperties);
        return this.getDatabase().getClient().getTracerProvider().traceEnabledCosmosResponsePublisher(responseMono,
            context,
            this.replaceThroughputSpanName,
            database.getId(),
            database.getClient().getServiceEndpoint());
    }

    private Mono<ThroughputResponse> replaceThroughputInternal(Mono<CosmosContainerResponse> responseMono,
                                                               ThroughputProperties throughputProperties) {
        return responseMono
            .flatMap(response -> this.database.getDocClientWrapper()
                .queryOffers(database.getOfferQuerySpecFromResourceId(response.getProperties()
                        .getResourceId())
                    , new CosmosQueryRequestOptions())
                .single()
                .flatMap(offerFeedResponse -> {
                    if (offerFeedResponse.getResults().isEmpty()) {
                        return Mono.error(BridgeInternal
                            .createCosmosException(
                                HttpConstants.StatusCodes.BADREQUEST,
                                "No offers found for the " +
                                    "resource " + this.getId()));
                    }

                    Offer existingOffer = offerFeedResponse.getResults().get(0);
                    Offer updatedOffer =
                        ModelBridgeInternal.updateOfferFromProperties(existingOffer,
                            throughputProperties);
                    return this.database.getDocClientWrapper()
                        .replaceOffer(updatedOffer)
                        .single();
                }).map(ModelBridgeInternal::createThroughputRespose));
=======
    ItemDeserializer getItemDeserializer() {
        return getDatabase().getDocClientWrapper().getItemDeserializer();
>>>>>>> 7dd0b65d
    }
}<|MERGE_RESOLUTION|>--- conflicted
+++ resolved
@@ -10,11 +10,8 @@
 import com.azure.cosmos.implementation.Offer;
 import com.azure.cosmos.implementation.Paths;
 import com.azure.cosmos.implementation.RequestOptions;
-<<<<<<< HEAD
 import com.azure.cosmos.implementation.TracerProvider;
-=======
 import com.azure.cosmos.implementation.ItemDeserializer;
->>>>>>> 7dd0b65d
 import com.azure.cosmos.implementation.Utils;
 import com.azure.cosmos.implementation.query.QueryInfo;
 import com.azure.cosmos.models.CosmosConflictProperties;
@@ -264,21 +261,12 @@
         Class<T> itemType = (Class<T>) item.getClass();
         RequestOptions requestOptions = ModelBridgeInternal.toRequestOptions(options);
         return database.getDocClientWrapper()
-<<<<<<< HEAD
-            .createDocument(getLink(),
-                item,
-                requestOptions,
-                true)
-            .map(response -> ModelBridgeInternal.createCosmosAsyncItemResponse(response, itemType))
-            .single();
-=======
                    .createDocument(getLink(),
                                    item,
                                    requestOptions,
                                    true)
                    .map(response -> ModelBridgeInternal.createCosmosAsyncItemResponse(response, itemType, getItemDeserializer()))
                    .single();
->>>>>>> 7dd0b65d
     }
 
     /**
@@ -309,22 +297,8 @@
      * @return an {@link Mono} containing the single resource response with the upserted item or an error.
      */
     public <T> Mono<CosmosItemResponse<T>> upsertItem(T item, CosmosItemRequestOptions options) {
-<<<<<<< HEAD
         final CosmosItemRequestOptions requestOptions = options == null ? new CosmosItemRequestOptions() : options;
         return withContext(context -> upsertItemInternal(item, requestOptions, context));
-=======
-        if (options == null) {
-            options = new CosmosItemRequestOptions();
-        }
-        @SuppressWarnings("unchecked")
-        Class<T> itemType = (Class<T>) item.getClass();
-        return this.getDatabase().getDocClientWrapper()
-                   .upsertDocument(this.getLink(), item,
-                       ModelBridgeInternal.toRequestOptions(options),
-                                   true)
-                   .map(response -> ModelBridgeInternal.createCosmosAsyncItemResponse(response, itemType, getItemDeserializer()))
-                   .single();
->>>>>>> 7dd0b65d
     }
 
     /**
@@ -515,16 +489,7 @@
 
         ModelBridgeInternal.setPartitionKey(options, partitionKey);
         RequestOptions requestOptions = ModelBridgeInternal.toRequestOptions(options);
-<<<<<<< HEAD
         return withContext(context -> readItemInternal(itemId, requestOptions, itemType, context));
-=======
-
-        return this.getDatabase().getDocClientWrapper()
-                   .readDocument(getItemLink(itemId), requestOptions)
-                   // TODO: add a deserializer and pass down?
-                   .map(response -> ModelBridgeInternal.createCosmosAsyncItemResponse(response, itemType, this.getItemDeserializer()))
-                   .single();
->>>>>>> 7dd0b65d
     }
 
     /**
@@ -566,16 +531,8 @@
         ModelBridgeInternal.setPartitionKey(options, partitionKey);
         @SuppressWarnings("unchecked")
         Class<T> itemType = (Class<T>) item.getClass();
-<<<<<<< HEAD
         final CosmosItemRequestOptions requestOptions = options;
         return withContext(context -> replaceItemInternal(itemType, itemId, doc, requestOptions, context));
-=======
-        return this.getDatabase()
-                   .getDocClientWrapper()
-                   .replaceDocument(getItemLink(itemId), doc, ModelBridgeInternal.toRequestOptions(options))
-                   .map(response -> ModelBridgeInternal.createCosmosAsyncItemResponse(response, itemType, getItemDeserializer()))
-                   .single();
->>>>>>> 7dd0b65d
     }
 
     /**
@@ -740,7 +697,6 @@
         return this.link;
     }
 
-<<<<<<< HEAD
     private Mono<CosmosItemResponse<Object>> deleteItemInternal(
         String itemId,
         RequestOptions requestOptions,
@@ -766,7 +722,7 @@
         Mono<CosmosItemResponse<T>> responseMono = this.getDatabase()
             .getDocClientWrapper()
             .replaceDocument(getItemLink(itemId), doc, ModelBridgeInternal.toRequestOptions(options))
-            .map(response -> ModelBridgeInternal.createCosmosAsyncItemResponse(response, itemType))
+            .map(response -> ModelBridgeInternal.createCosmosAsyncItemResponse(response, itemType, getItemDeserializer()))
             .single();
         return database.getClient().getTracerProvider().traceEnabledCosmosItemResponsePublisher(responseMono,
             context, this.replaceItemSpanName, database.getId(), database.getClient().getServiceEndpoint());
@@ -779,7 +735,7 @@
             .upsertDocument(this.getLink(), item,
                 ModelBridgeInternal.toRequestOptions(options),
                 true)
-            .map(response -> ModelBridgeInternal.createCosmosAsyncItemResponse(response, itemType))
+            .map(response -> ModelBridgeInternal.createCosmosAsyncItemResponse(response, itemType, getItemDeserializer()))
             .single();
         return database.getClient().getTracerProvider().traceEnabledCosmosItemResponsePublisher(responseMono,
             context,
@@ -794,7 +750,7 @@
         Context context) {
         Mono<CosmosItemResponse<T>> responseMono = this.getDatabase().getDocClientWrapper()
             .readDocument(getItemLink(itemId), requestOptions)
-            .map(response -> ModelBridgeInternal.createCosmosAsyncItemResponse(response, itemType))
+            .map(response -> ModelBridgeInternal.createCosmosAsyncItemResponse(response, itemType, getItemDeserializer()))
             .single();
         return database.getClient().getTracerProvider().traceEnabledCosmosItemResponsePublisher(responseMono,
             context,
@@ -912,9 +868,9 @@
                         .replaceOffer(updatedOffer)
                         .single();
                 }).map(ModelBridgeInternal::createThroughputRespose));
-=======
+    }
+
     ItemDeserializer getItemDeserializer() {
         return getDatabase().getDocClientWrapper().getItemDeserializer();
->>>>>>> 7dd0b65d
     }
 }