// Copyright (c) Microsoft Corporation. All rights reserved.
// Licensed under the MIT License.
package com.azure.cosmos;

import com.azure.core.util.Context;
import com.azure.cosmos.implementation.AsyncDocumentClient;
import com.azure.cosmos.implementation.CosmosPagedFluxOptions;
import com.azure.cosmos.implementation.CosmosSchedulers;
import com.azure.cosmos.implementation.DiagnosticsProvider;
import com.azure.cosmos.implementation.Document;
import com.azure.cosmos.implementation.DocumentCollection;
import com.azure.cosmos.implementation.HttpConstants;
import com.azure.cosmos.implementation.ImplementationBridgeHelpers;
import com.azure.cosmos.implementation.InternalObjectNode;
import com.azure.cosmos.implementation.ItemDeserializer;
import com.azure.cosmos.implementation.Offer;
import com.azure.cosmos.implementation.OpenConnectionResponse;
import com.azure.cosmos.implementation.OperationType;
import com.azure.cosmos.implementation.Paths;
import com.azure.cosmos.implementation.RequestOptions;
import com.azure.cosmos.implementation.ResourceType;
import com.azure.cosmos.implementation.Utils;
import com.azure.cosmos.implementation.WriteRetryPolicy;
import com.azure.cosmos.implementation.apachecommons.lang.StringUtils;
import com.azure.cosmos.implementation.batch.BatchExecutor;
import com.azure.cosmos.implementation.batch.BulkExecutor;
import com.azure.cosmos.implementation.faultinjection.IFaultInjectorProvider;
import com.azure.cosmos.implementation.feedranges.FeedRangeEpkImpl;
import com.azure.cosmos.implementation.feedranges.FeedRangeInternal;
import com.azure.cosmos.implementation.routing.Range;
import com.azure.cosmos.implementation.throughputControl.config.GlobalThroughputControlGroup;
import com.azure.cosmos.implementation.throughputControl.config.LocalThroughputControlGroup;
import com.azure.cosmos.implementation.throughputControl.config.ThroughputControlGroupFactory;
import com.azure.cosmos.models.CosmosBatch;
import com.azure.cosmos.models.CosmosBatchOperationResult;
import com.azure.cosmos.models.CosmosBatchRequestOptions;
import com.azure.cosmos.models.CosmosBatchResponse;
import com.azure.cosmos.models.CosmosBulkExecutionOptions;
import com.azure.cosmos.models.CosmosBulkOperationResponse;
import com.azure.cosmos.models.CosmosChangeFeedRequestOptions;
import com.azure.cosmos.models.CosmosConflictProperties;
import com.azure.cosmos.models.CosmosContainerIdentity;
import com.azure.cosmos.models.CosmosContainerProperties;
import com.azure.cosmos.models.CosmosContainerRequestOptions;
import com.azure.cosmos.models.CosmosContainerResponse;
import com.azure.cosmos.models.CosmosItemIdentity;
import com.azure.cosmos.models.CosmosItemOperation;
import com.azure.cosmos.models.CosmosItemRequestOptions;
import com.azure.cosmos.models.CosmosItemResponse;
import com.azure.cosmos.models.CosmosPatchItemRequestOptions;
import com.azure.cosmos.models.CosmosPatchOperations;
import com.azure.cosmos.models.CosmosQueryRequestOptions;
import com.azure.cosmos.models.FeedRange;
import com.azure.cosmos.models.FeedResponse;
import com.azure.cosmos.models.ModelBridgeInternal;
import com.azure.cosmos.models.PartitionKey;
import com.azure.cosmos.models.SqlQuerySpec;
import com.azure.cosmos.models.ThroughputProperties;
import com.azure.cosmos.models.ThroughputResponse;
import com.azure.cosmos.util.CosmosPagedFlux;
import com.azure.cosmos.util.UtilBridgeInternal;
import org.slf4j.Logger;
import org.slf4j.LoggerFactory;
import reactor.core.publisher.Flux;
import reactor.core.publisher.Mono;

import java.util.Arrays;
import java.util.Collections;
import java.util.List;
import java.util.concurrent.Callable;
import java.util.concurrent.CompletionException;
import java.util.concurrent.ConcurrentHashMap;
import java.util.concurrent.atomic.AtomicBoolean;
import java.util.function.Function;

import static com.azure.core.util.FluxUtil.withContext;
import static com.azure.cosmos.implementation.Utils.getEffectiveCosmosChangeFeedRequestOptions;
import static com.azure.cosmos.implementation.Utils.setContinuationTokenAndMaxItemCount;
import static com.azure.cosmos.implementation.guava25.base.Preconditions.checkArgument;
import static com.azure.cosmos.implementation.guava25.base.Preconditions.checkNotNull;

/**
 * Provides methods for reading, deleting, and replacing existing Containers.
 * Provides methods for interacting with child resources (Items, Scripts, Conflicts)
 */
public class CosmosAsyncContainer {
    private final static Logger logger = LoggerFactory.getLogger(CosmosAsyncContainer.class);
    private static final ImplementationBridgeHelpers.CosmosAsyncClientHelper.CosmosAsyncClientAccessor clientAccessor =
        ImplementationBridgeHelpers.CosmosAsyncClientHelper.getCosmosAsyncClientAccessor();
    private static final ImplementationBridgeHelpers.CosmosQueryRequestOptionsHelper.CosmosQueryRequestOptionsAccessor queryOptionsAccessor =
        ImplementationBridgeHelpers.CosmosQueryRequestOptionsHelper.getCosmosQueryRequestOptionsAccessor();
    private static final ImplementationBridgeHelpers.CosmosItemRequestOptionsHelper.CosmosItemRequestOptionsAccessor itemOptionsAccessor =
        ImplementationBridgeHelpers.CosmosItemRequestOptionsHelper.getCosmosItemRequestOptionsAccessor();
    private static final ImplementationBridgeHelpers.CosmosChangeFeedRequestOptionsHelper.CosmosChangeFeedRequestOptionsAccessor cfOptionsAccessor =
        ImplementationBridgeHelpers.CosmosChangeFeedRequestOptionsHelper.getCosmosChangeFeedRequestOptionsAccessor();
<<<<<<< HEAD

    private static final ImplementationBridgeHelpers.FeedResponseHelper.FeedResponseAccessor feedResponseAccessor =
        ImplementationBridgeHelpers.FeedResponseHelper.getFeedResponseAccessor();
    private static final ImplementationBridgeHelpers.CosmosItemResponseHelper.CosmosItemResponseBuilderAccessor itemResponseAccessor =
        ImplementationBridgeHelpers.CosmosItemResponseHelper.getCosmosItemResponseBuilderAccessor();

=======
>>>>>>> 2758f126

    private static final ImplementationBridgeHelpers.FeedResponseHelper.FeedResponseAccessor feedResponseAccessor =
        ImplementationBridgeHelpers.FeedResponseHelper.getFeedResponseAccessor();
    private final CosmosAsyncDatabase database;
    private final String id;
    private final String link;
    private final String replaceContainerSpanName;
    private final String deleteContainerSpanName;
    private final String replaceThroughputSpanName;
    private final String readThroughputSpanName;
    private final String readContainerSpanName;
    private final String readItemSpanName;
    private final String upsertItemSpanName;
    private final String deleteItemSpanName;
    private final String deleteAllItemsByPartitionKeySpanName;
    private final String replaceItemSpanName;
    private final String patchItemSpanName;
    private final String createItemSpanName;
    private final String readAllItemsSpanName;
    private final String readAllItemsOfLogicalPartitionSpanName;
    private final String queryItemsSpanName;
    private final String queryChangeFeedSpanName;
    private final String readAllConflictsSpanName;
    private final String queryConflictsSpanName;
    private final String batchSpanName;
    private final AtomicBoolean isInitialized;
    private CosmosAsyncScripts scripts;
    private IFaultInjectorProvider faultInjectorProvider;

    CosmosAsyncContainer(String id, CosmosAsyncDatabase database) {
        this.id = id;
        this.database = database;
        this.link = getParentLink() + "/" + getURIPathSegment() + "/" + getId();
        this.replaceContainerSpanName = "replaceContainer." + this.id;
        this.deleteContainerSpanName = "deleteContainer." + this.id;
        this.replaceThroughputSpanName = "replaceThroughput." + this.id;
        this.readThroughputSpanName = "readThroughput." + this.id;
        this.readContainerSpanName = "readContainer." + this.id;
        this.readItemSpanName = "readItem." + this.id;
        this.upsertItemSpanName = "upsertItem." + this.id;
        this.deleteItemSpanName = "deleteItem." + this.id;
        this.deleteAllItemsByPartitionKeySpanName = "deleteAllItemsByPartitionKey." + this.id;
        this.replaceItemSpanName = "replaceItem." + this.id;
        this.patchItemSpanName = "patchItem." + this.id;
        this.createItemSpanName = "createItem." + this.id;
        this.readAllItemsSpanName = "readAllItems." + this.id;
        this.readAllItemsOfLogicalPartitionSpanName = "readAllItemsOfLogicalPartition." + this.id;
        this.queryItemsSpanName = "queryItems." + this.id;
        this.queryChangeFeedSpanName = "queryChangeFeed." + this.id;
        this.readAllConflictsSpanName = "readAllConflicts." + this.id;
        this.queryConflictsSpanName = "queryConflicts." + this.id;
        this.batchSpanName = "transactionalBatch." + this.id;
        this.isInitialized = new AtomicBoolean(false);
    }

    /**
     * Get the id of the {@link CosmosAsyncContainer}.
     *
     * @return the id of the {@link CosmosAsyncContainer}.
     */
    public String getId() {
        return id;
    }

    /**
     * Reads the current container.
     * <p>
     * After subscription the operation will be performed. The {@link Mono} upon
     * successful completion will contain a single Cosmos container response with
     * the read container. In case of failure the {@link Mono} will error.
     *
     * @return an {@link Mono} containing the single Cosmos container response with
     * the read container or an error.
     */
    public Mono<CosmosContainerResponse> read() {
        return read(new CosmosContainerRequestOptions());
    }

    /**
     * Reads the current container while specifying additional options such as If-Match.
     * <p>
     * After subscription the operation will be performed. The {@link Mono} upon
     * successful completion will contain a single Cosmos container response with
     * the read container. In case of failure the {@link Mono} will error.
     *
     * @param options the Cosmos container request options.
     * @return an {@link Mono} containing the single Cosmos container response with
     * the read container or an error.
     */
    public Mono<CosmosContainerResponse> read(CosmosContainerRequestOptions options) {
        final CosmosContainerRequestOptions requestOptions = options == null ? new CosmosContainerRequestOptions() : options;
        return withContext(context -> read(requestOptions, context));
    }

    /**
     * Deletes the container
     * <p>
     * After subscription the operation will be performed. The {@link Mono} upon
     * successful completion will contain a single Cosmos container response for the
     * deleted database. In case of failure the {@link Mono} will error.
     *
     * @param options the request options.
     * @return an {@link Mono} containing the single Cosmos container response for
     * the deleted database or an error.
     */
    public Mono<CosmosContainerResponse> delete(CosmosContainerRequestOptions options) {
        final CosmosContainerRequestOptions requestOptions = options == null ? new CosmosContainerRequestOptions() : options;
        return withContext(context -> deleteInternal(requestOptions, context));
    }

    /**
     * Deletes the current container.
     * <p>
     * After subscription the operation will be performed. The {@link Mono} upon
     * successful completion will contain a single Cosmos container response for the
     * deleted container. In case of failure the {@link Mono} will error.
     *
     * @return an {@link Mono} containing the single Cosmos container response for
     * the deleted container or an error.
     */
    public Mono<CosmosContainerResponse> delete() {
        return delete(new CosmosContainerRequestOptions());
    }

    /**
     * Replaces the current container's properties.
     * <p>
     * After subscription the operation will be performed. The {@link Mono} upon
     * successful completion will contain a single Cosmos container response with
     * the replaced container properties. In case of failure the {@link Mono} will
     * error.
     *
     * @param containerProperties the container properties
     * @return an {@link Mono} containing the single Cosmos container response with
     * the replaced container properties or an error.
     */
    public Mono<CosmosContainerResponse> replace(CosmosContainerProperties containerProperties) {
        return replace(containerProperties, null);
    }

    /**
     * Replaces the current container properties while using non-default request options.
     * <p>
     * After subscription the operation will be performed. The {@link Mono} upon
     * successful completion will contain a single Cosmos container response with
     * the replaced container properties. In case of failure the {@link Mono} will
     * error.
     *
     * @param containerProperties the container properties
     * @param options the Cosmos container request options.
     * @return an {@link Mono} containing the single Cosmos container response with
     * the replaced container properties or an error.
     */
    public Mono<CosmosContainerResponse> replace(
        CosmosContainerProperties containerProperties,
        CosmosContainerRequestOptions options) {
        final CosmosContainerRequestOptions requestOptions = options == null ? new CosmosContainerRequestOptions() : options;
        return withContext(context -> replaceInternal(containerProperties, requestOptions, context));
    }

    /* CosmosAsyncItem operations */

    /**
     * Creates an item.
     * <p>
     * After subscription the operation will be performed. The {@link Mono} upon
     * successful completion will contain a single resource response with the
     * created Cosmos item. In case of failure the {@link Mono} will error.
     *
     * @param <T> the type parameter.
     * @param item the Cosmos item represented as a POJO or Cosmos item object.
     * @return an {@link Mono} containing the single resource response with the
     * created Cosmos item or an error.
     */
    public <T> Mono<CosmosItemResponse<T>> createItem(T item) {
        return createItem(item, new CosmosItemRequestOptions());
    }

    /**
     * Creates an item.
     * <p>
     * After subscription the operation will be performed. The {@link Mono} upon
     * successful completion will contain a single resource response with the
     * created Cosmos item. In case of failure the {@link Mono} will error.
     *
     * @param <T> the type parameter.
     * @param item the Cosmos item represented as a POJO or Cosmos item object.
     * @param partitionKey the partition key.
     * @param options the request options.
     * @return an {@link Mono} containing the single resource response with the created Cosmos item or an error.
     */
    public <T> Mono<CosmosItemResponse<T>> createItem(
        T item,
        PartitionKey partitionKey,
        CosmosItemRequestOptions options) {
        if (options == null) {
            options = new CosmosItemRequestOptions();
        }
        ModelBridgeInternal.setPartitionKey(options, partitionKey);
        return createItem(item, options);
    }

    /**
     * Creates a Cosmos item.
     *
     * @param <T> the type parameter.
     * @param item the item.
     * @param options the item request options.
     * @return an {@link Mono} containing the single resource response with the created Cosmos item or an error.
     */
    public <T> Mono<CosmosItemResponse<T>> createItem(T item, CosmosItemRequestOptions options) {
        if (options == null) {
            options = new CosmosItemRequestOptions();
        }

        final CosmosItemRequestOptions requestOptions = options;
        return withContext(context -> createItemInternal(item, requestOptions, context));
    }

    private <T> Mono<CosmosItemResponse<T>> createItemWithRetriesInternal(
        T item, CosmosItemRequestOptions options) {

        return createItemInternal(item, options)
            .onErrorResume(throwable -> {
                Throwable error = throwable instanceof CompletionException ? throwable.getCause() : throwable;

                if (!(error instanceof CosmosException)) {

                    Exception nonCosmosException =
                        error instanceof Exception ? (Exception) error : new RuntimeException(error);
                    return Mono.error(nonCosmosException);
                }

                assert error instanceof CosmosException;
                CosmosException cosmosException = (CosmosException) error;

                if (cosmosException.getStatusCode() != HttpConstants.StatusCodes.CONFLICT) {
                    return Mono.error(cosmosException);
                }

                InternalObjectNode internalObjectNode = InternalObjectNode.fromObjectToInternalObjectNode(item);
                String itemId = internalObjectNode.getId();
                RequestOptions requestOptions = ModelBridgeInternal.toRequestOptions(options);
                @SuppressWarnings("unchecked")
                Class<T> itemType = (Class<T>) item.getClass();

                Mono<CosmosItemResponse<T>> readMono =
                    this.getDatabase().getDocClientWrapper()
                        .readDocument(getItemLink(itemId), requestOptions)
                        .map(response -> {
                            CosmosDiagnostics responseDiagnostics = response.getDiagnostics();
                            if (responseDiagnostics != null &&
                                responseDiagnostics.getClientSideRequestStatisticsRaw() != null) {

                                CosmosDiagnostics errorDiagnostics = cosmosException.getDiagnostics();
                                if (errorDiagnostics != null) {
                                    responseDiagnostics.clientSideRequestStatistics().recordContributingPointOperation(
                                        errorDiagnostics.getClientSideRequestStatisticsRaw()
                                    );
                                }

                                response.addRequestCharge(cosmosException.getRequestCharge());
                            }
                            return ModelBridgeInternal
                                .createCosmosAsyncItemResponse(response, itemType, getItemDeserializer());
                        })
                        .single();

                return readMono
                    .onErrorMap(readThrowable -> cosmosException)
                    .flatMap(readResponse -> {
                        if (readResponse.getStatusCode() == 200) {
                            return Mono.just(itemResponseAccessor.withRemappedStatusCode(
                                readResponse, 201, cosmosException.getRequestCharge()));
                        }

                        return Mono.error(cosmosException);
                    });
            });
    }

    private <T> Mono<CosmosItemResponse<T>> createItemInternal(T item, CosmosItemRequestOptions options, Context context) {
<<<<<<< HEAD
        checkNotNull(options, "Argument 'options' must not be null.");

        WriteRetryPolicy nonIdempotentWriteRetryPolicy = itemOptionsAccessor
            .calculateAndGetEffectiveNonIdempotentRetriesEnabled(
                options,
                this.database.getClient().getNonIdempotentWriteRetryPolicy(),
                true);

        Mono<CosmosItemResponse<T>> responseMono;
        if (nonIdempotentWriteRetryPolicy.isEnabled() && nonIdempotentWriteRetryPolicy.useTrackingIdProperty()) {
            responseMono = createItemWithRetriesInternal(item, options);
        } else {
            responseMono = createItemInternal(item, options);
        }

=======
        Mono<CosmosItemResponse<T>> responseMono = createItemInternal(item, options);
>>>>>>> 2758f126
        CosmosAsyncClient client = database
            .getClient();
        return client
            .getDiagnosticsProvider()
            .traceEnabledCosmosItemResponsePublisher(
                responseMono,
                context,
                this.createItemSpanName,
                getId(),
                database.getId(),
                database.getClient(),
                ModelBridgeInternal.getConsistencyLevel(options),
                OperationType.Create,
                ResourceType.Document,
                client.getEffectiveDiagnosticsThresholds(itemOptionsAccessor.getDiagnosticsThresholds(options)));
    }

    private <T> Mono<CosmosItemResponse<T>> createItemInternal(T item, CosmosItemRequestOptions options) {
        @SuppressWarnings("unchecked")
        Class<T> itemType = (Class<T>) item.getClass();
        RequestOptions requestOptions = ModelBridgeInternal.toRequestOptions(options);

        return database.getDocClientWrapper()
                   .createDocument(getLink(),
                                   item,
                                   requestOptions,
                                   true)
                   .map(response -> ModelBridgeInternal.createCosmosAsyncItemResponse(response, itemType, getItemDeserializer()))
                   .single();
    }

    /**
     * Upserts an item.
     * <p>
     * After subscription the operation will be performed. The {@link Mono} upon
     * successful completion will contain a single resource response with the
     * upserted item. In case of failure the {@link Mono} will error.
     *
     * @param <T> the type parameter.
     * @param item the item represented as a POJO or Item object to upsert.
     * @return an {@link Mono} containing the single resource response with the upserted item or an error.
     */
    public <T> Mono<CosmosItemResponse<T>> upsertItem(T item) {
        return upsertItem(item, new CosmosItemRequestOptions());
    }

    /**
     * Upserts an item.
     * <p>
     * After subscription the operation will be performed. The {@link Mono} upon
     * successful completion will contain a single resource response with the
     * upserted item. In case of failure the {@link Mono} will error.
     *
     * @param <T> the type parameter.
     * @param item the item represented as a POJO or Item object to upsert.
     * @param options the request options.
     * @return an {@link Mono} containing the single resource response with the upserted item or an error.
     */
    public <T> Mono<CosmosItemResponse<T>> upsertItem(T item, CosmosItemRequestOptions options) {
        final CosmosItemRequestOptions requestOptions = options == null ? new CosmosItemRequestOptions() : options;
        return withContext(context -> upsertItemInternal(item, requestOptions, context));
    }

    /**
     * Upserts an item.
     * <p>
     * After subscription the operation will be performed. The {@link Mono} upon
     * successful completion will contain a single resource response with the
     * upserted item. In case of failure the {@link Mono} will error.
     *
     * @param <T> the type parameter.
     * @param item the item represented as a POJO or Item object to upsert.
     * @param partitionKey the partition key.
     * @param options the request options.
     * @return an {@link Mono} containing the single resource response with the upserted item or an error.
     */
    public <T> Mono<CosmosItemResponse<T>> upsertItem(T item, PartitionKey partitionKey, CosmosItemRequestOptions options) {
        final CosmosItemRequestOptions requestOptions = options == null ? new CosmosItemRequestOptions() : options;
        ModelBridgeInternal.setPartitionKey(requestOptions, partitionKey);
        return withContext(context -> upsertItemInternal(item, requestOptions, context));
    }

    /**
     * Reads all the items in the current container.
     * <p>
     * After subscription the operation will be performed. The {@link CosmosPagedFlux} will
     * contain one or several feed response of the read Cosmos items. In case of
     * failure the {@link CosmosPagedFlux} will error.
     *
     * @param <T> the type parameter.
     * @param classType the class type.
     * @return a {@link CosmosPagedFlux} containing one or several feed response pages of the read Cosmos items or an
     * error.
     */
    <T> CosmosPagedFlux<T> readAllItems(Class<T> classType) {
        return readAllItems(new CosmosQueryRequestOptions(), classType);
    }

    /**
     * Reads all the items in the current container.
     * <p>
     * After subscription the operation will be performed. The {@link CosmosPagedFlux} will
     * contain one or several feed response of the read Cosmos items. In case of
     * failure the {@link CosmosPagedFlux} will error.
     *
     * @param <T> the type parameter.
     * @param options the feed options.
     * @param classType the class type.
     * @return a {@link CosmosPagedFlux} containing one or several feed response pages of the read Cosmos items or an
     * error.
     */
    <T> CosmosPagedFlux<T> readAllItems(CosmosQueryRequestOptions options, Class<T> classType) {
        return UtilBridgeInternal.createCosmosPagedFlux(pagedFluxOptions -> {
            CosmosAsyncClient client = this.getDatabase().getClient();
            CosmosQueryRequestOptions nonNullOptions = options != null ? options : new CosmosQueryRequestOptions();
            CosmosQueryRequestOptions requestOptions = clientAccessor.shouldEnableEmptyPageDiagnostics(client) ?
                queryOptionsAccessor.withEmptyPageDiagnosticsEnabled(nonNullOptions, true)
                : nonNullOptions;

            queryOptionsAccessor.applyMaxItemCount(options, pagedFluxOptions);

            pagedFluxOptions.setTracerAndTelemetryInformation(
                this.readAllItemsSpanName,
                database.getId(),
                this.getId(),
                OperationType.ReadFeed,
                ResourceType.Document,
                client,
                queryOptionsAccessor.getQueryNameOrDefault(requestOptions, this.readAllItemsSpanName),
                requestOptions.getConsistencyLevel(),
                client.getEffectiveDiagnosticsThresholds(queryOptionsAccessor.getDiagnosticsThresholds(requestOptions)));

            setContinuationTokenAndMaxItemCount(pagedFluxOptions, requestOptions);

            return getDatabase()
                .getDocClientWrapper()
                .readDocuments(getLink(), requestOptions, classType)
                .map(response -> prepareFeedResponse(response, false));
        });
    }

    /**
     * Query for items in the current container.
     * <p>
     * After subscription the operation will be performed. The {@link CosmosPagedFlux} will
     * contain one or several feed response of the obtained items. In case of
     * failure the {@link CosmosPagedFlux} will error.
     *
     * @param <T> the type parameter.
     * @param query the query.
     * @param classType the class type.
     * @return a {@link CosmosPagedFlux} containing one or several feed response pages of the obtained items or an
     * error.
     */
    public <T> CosmosPagedFlux<T> queryItems(String query, Class<T> classType) {
        return queryItemsInternal(new SqlQuerySpec(query), new CosmosQueryRequestOptions(), classType);
    }

    /**
     *  Best effort to initialize the container by warming up the caches and connections for the current read region.
     * <p>
     *  Depending on how many partitions the container has, the total time needed will also change. But generally you can use the following formula
     *  to get an estimated time:
     *  If it took 200ms to establish a connection, and you have 100 partitions in your container
     *  then it will take around (100 * 4 / CPUCores) * 200ms to open all connections after get the address list
     *
     *  <p>
     *  <br>NOTE: This API ideally should be called only once during application initialization before any workload.
     *  <br>In case of any transient error, caller should consume the error and continue the regular workload.
     *  </p>
     *
     *  @return Mono of Void.
     */
    public Mono<Void> openConnectionsAndInitCaches() {

        if (isInitialized.compareAndSet(false, true)) {

            CosmosContainerIdentity cosmosContainerIdentity = new CosmosContainerIdentity(this.database.getId(), this.id);
            CosmosContainerProactiveInitConfig proactiveContainerInitConfig =
                new CosmosContainerProactiveInitConfigBuilder(Collections.singletonList(cosmosContainerIdentity))
                    .setProactiveConnectionRegionsCount(1)
                    .build();

            return withContext(context -> openConnectionsAndInitCachesInternal(proactiveContainerInitConfig)
                                            .flatMap(openResult -> {
                                                logger.info("OpenConnectionsAndInitCaches: {}", openResult);
                                                return Mono.empty();
                                            }));
        } else {
            logger.warn("OpenConnectionsAndInitCaches is already called once on Container {}, no operation will take place in this call", this.getId());
            return Mono.empty();
        }
    }

    /**
     *  Best effort to initialize the container by warming up the caches and connections to a specified no.
     *  of regions from the  preferred list of regions.
     * <p>
     *  Depending on how many partitions the container has, the total time needed will also change. But
     *  generally you can use the following formula to get an estimated time:
     *  If it took 200ms to establish a connection, and you have 100 partitions in your container
     *  then it will take around (100 * 4 / (10 * CPUCores)) * 200ms * RegionsWithProactiveConnections to open all
     *  connections after get the address list
     *
     *  <p>
     *  <br>NOTE: This API ideally should be called only once during application initialization before any workload.
     *  <br>In case of any transient error, caller should consume the error and continue the regular workload.
     *  </p>
     * <p>
     * In order to minimize latencies associated with warming up caches and opening connections
     * the no. of proactive connection regions cannot be more
     * than {@link CosmosContainerProactiveInitConfigBuilder#MAX_NO_OF_PROACTIVE_CONNECTION_REGIONS}.
     * </p>
     *
     * @param numProactiveConnectionRegions the no of regions to proactively connect to
     * @return Mono of Void.
     */
    public Mono<Void> openConnectionsAndInitCaches(int numProactiveConnectionRegions) {

        List<String> preferredRegions = clientAccessor.getPreferredRegions(this.database.getClient());
        boolean endpointDiscoveryEnabled = clientAccessor.isEndpointDiscoveryEnabled(this.database.getClient());

        checkArgument(numProactiveConnectionRegions > 0, "no. of proactive connection regions should be greater than 0");

        if (numProactiveConnectionRegions > 1) {
            checkArgument(
                endpointDiscoveryEnabled,
                "endpoint discovery should be enabled when no. " +
                    "of proactive regions is greater than 1");
            checkArgument(
                preferredRegions != null && preferredRegions.size() >= numProactiveConnectionRegions,
                "no. of proactive connection " +
                    "regions should be lesser than the no. of preferred regions.");
        }

        if (isInitialized.compareAndSet(false, true)) {

            CosmosContainerIdentity cosmosContainerIdentity = new CosmosContainerIdentity(database.getId(), this.id);
            CosmosContainerProactiveInitConfig proactiveContainerInitConfig =
                new CosmosContainerProactiveInitConfigBuilder(Arrays.asList(cosmosContainerIdentity))
                    .setProactiveConnectionRegionsCount(numProactiveConnectionRegions)
                    .build();

            return withContext(context -> openConnectionsAndInitCachesInternal(proactiveContainerInitConfig)
                    .flatMap(
                        openResult -> {
                            logger.info("OpenConnectionsAndInitCaches: {}", openResult);
                            return Mono.empty();
                        }));
        } else {
            logger.warn(
                "OpenConnectionsAndInitCaches is already called once on Container {}, no operation will take place in this call",
                this.getId());
            return Mono.empty();
        }
    }

    /***
     * Internal implementation to try to initialize the container by warming up the caches and
     * connections for the current read region.
     *
     * @return a string represents the open result.
     */
    private Mono<String> openConnectionsAndInitCachesInternal(
        CosmosContainerProactiveInitConfig proactiveContainerInitConfig) {
        return this.database.getDocClientWrapper().openConnectionsAndInitCaches(proactiveContainerInitConfig)
                .collectList()
                .flatMap(openConnectionResponses -> {
                    // Generate a simple statistics string for open connections
                    int total = openConnectionResponses.size();

                    ConcurrentHashMap<String, Boolean> endPointOpenConnectionsStatistics = new ConcurrentHashMap<>();
                    for (OpenConnectionResponse openConnectionResponse : openConnectionResponses) {
                        endPointOpenConnectionsStatistics.compute(openConnectionResponse.getUri().getURI().getAuthority(), (key, value) -> {
                            if (value == null) {
                                return openConnectionResponse.isConnected();
                            }

                            // Sometimes different replicas can landed on the same server, that is why we could reach here
                            // We will only create max one connection for each endpoint in openConnectionsAndInitCaches
                            // if one failed, one succeeded, then it is still good
                            return openConnectionResponse.isConnected() || value;
                        });
                    }

                    long endpointConnected = endPointOpenConnectionsStatistics.values().stream().filter(isConnected -> isConnected).count();
                    return Mono.just(
                        String.format(
                            "EndpointsConnected: %s, Failed: %s",
                            endpointConnected,
                            endPointOpenConnectionsStatistics.size() - endpointConnected));
                });
    }

    /**
     * Query for items in the current container using a string.
     * <p>
     * After subscription the operation will be performed. The {@link CosmosPagedFlux} will
     * contain one or several feed response of the obtained items. In case of
     * failure the {@link CosmosPagedFlux} will error.
     *
     * @param <T> the type parameter.
     * @param query the query.
     * @param options the query request options.
     * @param classType the class type.
     * @return a {@link CosmosPagedFlux} containing one or several feed response pages of the obtained items or an
     * error.
     */
    public <T> CosmosPagedFlux<T> queryItems(String query, CosmosQueryRequestOptions options, Class<T> classType) {
        if (options == null) {
            options = new CosmosQueryRequestOptions();
        }

        return queryItemsInternal(new SqlQuerySpec(query), options, classType);
    }

    /**
     * Query for items in the current container using a {@link SqlQuerySpec}.
     * <p>
     * After subscription the operation will be performed. The {@link CosmosPagedFlux} will
     * contain one or several feed response of the obtained items. In case of
     * failure the {@link CosmosPagedFlux} will error.
     *
     * @param <T> the type parameter.
     * @param querySpec the SQL query specification.
     * @param classType the class type.
     * @return a {@link CosmosPagedFlux} containing one or several feed response pages of the obtained items or an
     * error.
     */
    public <T> CosmosPagedFlux<T> queryItems(SqlQuerySpec querySpec, Class<T> classType) {
        return queryItemsInternal(querySpec, new CosmosQueryRequestOptions(), classType);
    }

    /**
     * Query for items in the current container using a {@link SqlQuerySpec} and {@link CosmosQueryRequestOptions}.
     * <p>
     * After subscription the operation will be performed. The {@link Flux} will
     * contain one or several feed response of the obtained items. In case of
     * failure the {@link CosmosPagedFlux} will error.
     *
     * @param <T> the type parameter.
     * @param querySpec the SQL query specification.
     * @param options the query request options.
     * @param classType the class type.
     * @return a {@link CosmosPagedFlux} containing one or several feed response pages of the obtained items or an
     * error.
     */
    public <T> CosmosPagedFlux<T> queryItems(SqlQuerySpec querySpec, CosmosQueryRequestOptions options, Class<T> classType) {
        if (options == null) {
            options = new CosmosQueryRequestOptions();
        }

        return queryItemsInternal(querySpec, options, classType);
    }

    <T> CosmosPagedFlux<T> queryItemsInternal(
        SqlQuerySpec sqlQuerySpec, CosmosQueryRequestOptions cosmosQueryRequestOptions, Class<T> classType) {
        if (cosmosQueryRequestOptions != null) {
            if (cosmosQueryRequestOptions.getPartitionKey() != null && cosmosQueryRequestOptions
                                                                           .getFeedRange() != null) {
                throw new IllegalArgumentException("Setting partitionKey and feedRange at the same time is not " +
                                                       "allowed");
            }
        }
        return UtilBridgeInternal.createCosmosPagedFlux(queryItemsInternalFunc(sqlQuerySpec, cosmosQueryRequestOptions, classType));
    }

    <T> Function<CosmosPagedFluxOptions, Flux<FeedResponse<T>>> queryItemsInternalFunc(
        SqlQuerySpec sqlQuerySpec, CosmosQueryRequestOptions cosmosQueryRequestOptions, Class<T> classType) {
        Function<CosmosPagedFluxOptions, Flux<FeedResponse<T>>> pagedFluxOptionsFluxFunction = (pagedFluxOptions -> {
            CosmosAsyncClient client = this.getDatabase().getClient();
            CosmosQueryRequestOptions nonNullOptions =
                cosmosQueryRequestOptions != null ? cosmosQueryRequestOptions : new CosmosQueryRequestOptions();
            CosmosQueryRequestOptions options = clientAccessor.shouldEnableEmptyPageDiagnostics(client) ?
                queryOptionsAccessor.withEmptyPageDiagnosticsEnabled(nonNullOptions, true)
                : nonNullOptions;
            String spanName = this.queryItemsSpanName;

            queryOptionsAccessor.applyMaxItemCount(options, pagedFluxOptions);

            pagedFluxOptions.setTracerAndTelemetryInformation(
                spanName,
                database.getId(),
                this.getId(),
                OperationType.Query,
                ResourceType.Document,
                client,
                queryOptionsAccessor.getQueryNameOrDefault(options, spanName),
                options.getConsistencyLevel(),
                client.getEffectiveDiagnosticsThresholds(queryOptionsAccessor.getDiagnosticsThresholds(options)));

            setContinuationTokenAndMaxItemCount(pagedFluxOptions, options);

                return getDatabase().getDocClientWrapper()
                             .queryDocuments(CosmosAsyncContainer.this.getLink(), sqlQuerySpec, options, classType)
                             .map(response -> prepareFeedResponse(response, false));
        });

        return pagedFluxOptionsFluxFunction;
    }

    <T> Function<CosmosPagedFluxOptions, Flux<FeedResponse<T>>> queryItemsInternalFunc(
        Mono<SqlQuerySpec> sqlQuerySpecMono, CosmosQueryRequestOptions cosmosQueryRequestOptions, Class<T> classType) {
        Function<CosmosPagedFluxOptions, Flux<FeedResponse<T>>> pagedFluxOptionsFluxFunction = (pagedFluxOptions -> {
            CosmosAsyncClient client = this.getDatabase().getClient();
            CosmosQueryRequestOptions nonNullOptions =
                cosmosQueryRequestOptions != null ? cosmosQueryRequestOptions : new CosmosQueryRequestOptions();
            CosmosQueryRequestOptions options = clientAccessor.shouldEnableEmptyPageDiagnostics(client) ?
                queryOptionsAccessor.withEmptyPageDiagnosticsEnabled(nonNullOptions, true)
                : nonNullOptions;
            String spanName = this.queryItemsSpanName;
            queryOptionsAccessor.applyMaxItemCount(options, pagedFluxOptions);
            pagedFluxOptions.setTracerAndTelemetryInformation(
                spanName,
                database.getId(),
                this.getId(),
                OperationType.Query,
                ResourceType.Document,
                client,
                queryOptionsAccessor.getQueryNameOrDefault(options, spanName),
                options.getConsistencyLevel(),
                client.getEffectiveDiagnosticsThresholds(queryOptionsAccessor.getDiagnosticsThresholds(options)));
            setContinuationTokenAndMaxItemCount(pagedFluxOptions, options);

            return sqlQuerySpecMono.flux()
                .flatMap(sqlQuerySpec -> getDatabase().getDocClientWrapper()
                    .queryDocuments(CosmosAsyncContainer.this.getLink(), sqlQuerySpec, cosmosQueryRequestOptions, classType))
                .map(response -> prepareFeedResponse(response, false));
        });

        return pagedFluxOptionsFluxFunction;
    }

    /**
     * Query for items in the change feed of the current container using the {@link CosmosChangeFeedRequestOptions}.
     * <p>
     * After subscription the operation will be performed. The {@link Flux} will
     * contain one or several feed response of the obtained items. In case of
     * failure the {@link CosmosPagedFlux} will error.
     *
     * @param <T> the type parameter.
     * @param options the change feed request options.
     * @param classType the class type.
     * @return a {@link CosmosPagedFlux} containing one or several feed response pages of the obtained
     * items or an error.
     */
    public <T> CosmosPagedFlux<T> queryChangeFeed(CosmosChangeFeedRequestOptions options, Class<T> classType) {
        checkNotNull(options, "Argument 'options' must not be null.");
        checkNotNull(classType, "Argument 'classType' must not be null.");

        return queryChangeFeedInternal(options, classType);
    }

    <T> CosmosPagedFlux<T> queryChangeFeedInternal(
        CosmosChangeFeedRequestOptions cosmosChangeFeedRequestOptions,
        Class<T> classType) {

        return UtilBridgeInternal.createCosmosPagedFlux(
            queryChangeFeedInternalFunc(cosmosChangeFeedRequestOptions, classType));
    }

    String getLinkWithoutTrailingSlash() {
        if (this.link.startsWith("/")) {
            return this.link.substring(1);
        }

        return this.link;
    }

    <T> Function<CosmosPagedFluxOptions, Flux<FeedResponse<T>>> queryChangeFeedInternalFunc(
        CosmosChangeFeedRequestOptions cosmosChangeFeedRequestOptions,
        Class<T> classType) {

        checkNotNull(
            cosmosChangeFeedRequestOptions,
            "Argument 'cosmosChangeFeedRequestOptions' must not be null.");

        Function<CosmosPagedFluxOptions, Flux<FeedResponse<T>>> pagedFluxOptionsFluxFunction = (pagedFluxOptions -> {

            checkNotNull(
                pagedFluxOptions,
                "Argument 'pagedFluxOptions' must not be null.");

            CosmosAsyncClient client = this.getDatabase().getClient();
            String spanName = this.queryChangeFeedSpanName;
            cfOptionsAccessor.applyMaxItemCount(cosmosChangeFeedRequestOptions, pagedFluxOptions);
            pagedFluxOptions.setTracerAndTelemetryInformation(
                spanName,
                database.getId(),
                this.getId(),
                OperationType.ReadFeed,
                ResourceType.Document,
                client,
                spanName,
                null,
                client.getEffectiveDiagnosticsThresholds(
                    cfOptionsAccessor.getDiagnosticsThresholds(cosmosChangeFeedRequestOptions)));

            getEffectiveCosmosChangeFeedRequestOptions(pagedFluxOptions, cosmosChangeFeedRequestOptions);

            final AsyncDocumentClient clientWrapper = this.database.getDocClientWrapper();
            return clientWrapper
                .getCollectionCache()
                .resolveByNameAsync(
                    null,
                    this.getLinkWithoutTrailingSlash(),
                    null)
                .flatMapMany(
                    collection -> {
                        if (collection == null) {
                            throw new IllegalStateException("Collection cannot be null");
                        }

                        return clientWrapper
                            .queryDocumentChangeFeed(collection, cosmosChangeFeedRequestOptions, classType)
                            .map(response -> prepareFeedResponse(response, true));
                    });
        });

        return pagedFluxOptionsFluxFunction;
    }

    private <T> FeedResponse<T> prepareFeedResponse(
        FeedResponse<T> response,
        boolean isChangeFeed) {

        boolean useEtagAsContinuation = isChangeFeed;
        boolean isNoChangesResponse = isChangeFeed ?
            ModelBridgeInternal.getNoChangesFromFeedResponse(response)
            : false;

        return BridgeInternal.createFeedResponseWithQueryMetrics(
            response.getResults(),
            response.getResponseHeaders(),
            ModelBridgeInternal.queryMetrics(response),
            ModelBridgeInternal.getQueryPlanDiagnosticsContext(response),
            useEtagAsContinuation,
            isNoChangesResponse,
            response.getCosmosDiagnostics());
    }

    /**
     * Executes the transactional batch.
     *
     * @param cosmosBatch Batch having list of operation and partition key which will be executed by this container.
     *
     * @return A Mono response which contains details of execution of the transactional batch.
     * <p>
     * If the transactional batch executes successfully, the value returned by {@link
     * CosmosBatchResponse#getStatusCode} on the response returned will be set to 200}.
     * <p>
     * If an operation within the transactional batch fails during execution, no changes from the batch will be
     * committed and the status of the failing operation is made available by {@link
     * CosmosBatchResponse#getStatusCode} or by the exception. To obtain information about the operations
     * that failed in case of some user error like conflict, not found etc, the response can be enumerated.
     * This returns {@link CosmosBatchOperationResult} instances corresponding to each operation in the
     * transactional batch in the order they were added to the transactional batch.
     * For a result corresponding to an operation within the transactional batch, use
     * {@link CosmosBatchOperationResult#getStatusCode}
     * to access the status of the operation. If the operation was not executed or it was aborted due to the failure of
     * another operation within the transactional batch, the value of this field will be 424;
     * for the operation that caused the batch to abort, the value of this field
     * will indicate the cause of failure.
     * <p>
     * If there are issues such as request timeouts, Gone, session not available, network failure
     * or if the service somehow returns 5xx then the Mono will return error instead of CosmosBatchResponse.
     * <p>
     * Use {@link CosmosBatchResponse#isSuccessStatusCode} on the response returned to ensure that the
     * transactional batch succeeded.
     */
    public Mono<CosmosBatchResponse> executeCosmosBatch(CosmosBatch cosmosBatch) {
        return executeCosmosBatch(cosmosBatch, new CosmosBatchRequestOptions());
    }

    /**
     * Executes the transactional batch.
     *
     * @param cosmosBatch Batch having list of operation and partition key which will be executed by this container.
     * @param requestOptions Options that apply specifically to batch request.
     *
     * @return A Mono response which contains details of execution of the transactional batch.
     * <p>
     * If the transactional batch executes successfully, the value returned by {@link
     * CosmosBatchResponse#getStatusCode} on the response returned will be set to 200}.
     * <p>
     * If an operation within the transactional batch fails during execution, no changes from the batch will be
     * committed and the status of the failing operation is made available by {@link
     * CosmosBatchResponse#getStatusCode} or by the exception. To obtain information about the operations
     * that failed in case of some user error like conflict, not found etc, the response can be enumerated.
     * This returns {@link CosmosBatchOperationResult} instances corresponding to each operation in the
     * transactional batch in the order they were added to the transactional batch.
     * For a result corresponding to an operation within the transactional batch, use
     * {@link CosmosBatchOperationResult#getStatusCode}
     * to access the status of the operation. If the operation was not executed or it was aborted due to the failure of
     * another operation within the transactional batch, the value of this field will be 424;
     * for the operation that caused the batch to abort, the value of this field
     * will indicate the cause of failure.
     * <p>
     * If there are issues such as request timeouts, Gone, session not available, network failure
     * or if the service somehow returns 5xx then the Mono will return error instead of CosmosBatchResponse.
     * <p>
     * Use {@link CosmosBatchResponse#isSuccessStatusCode} on the response returned to ensure that the
     * transactional batch succeeded.
     */
    public Mono<CosmosBatchResponse> executeCosmosBatch(
        CosmosBatch cosmosBatch,
        CosmosBatchRequestOptions requestOptions) {

        if (requestOptions == null) {
            requestOptions = new CosmosBatchRequestOptions();
        }

        final CosmosBatchRequestOptions cosmosBatchRequestOptions = requestOptions;

        return withContext(context -> {
            final BatchExecutor executor = new BatchExecutor(this, cosmosBatch, cosmosBatchRequestOptions);
            final Mono<CosmosBatchResponse> responseMono = executor.executeAsync();

            RequestOptions requestOptionsInternal = ModelBridgeInternal.toRequestOptions(cosmosBatchRequestOptions);
            CosmosAsyncClient client = database
                .getClient();

            return client
                .getDiagnosticsProvider()
                .traceEnabledBatchResponsePublisher(
                    responseMono,
                    context,
                    this.batchSpanName,
                    database.getId(),
                    this.id,
                    client,
                    ImplementationBridgeHelpers
                        .CosmosBatchRequestOptionsHelper
                        .getCosmosBatchRequestOptionsAccessor()
                        .getConsistencyLevel(cosmosBatchRequestOptions),
                    OperationType.Batch,
                    ResourceType.Document,
                    client.getEffectiveDiagnosticsThresholds(requestOptionsInternal.getDiagnosticsThresholds()));
        });
    }

    /**
     * Executes flux of operations in Bulk.
     *
     * @param <TContext> The context for the bulk processing.
     * @param operations Flux of operation which will be executed by this container.
     *
     * @return A Flux of {@link CosmosBulkOperationResponse} which contains operation and it's response or exception.
     * <p>
     *     To create a operation which can be executed here, use {@link com.azure.cosmos.models.CosmosBulkOperations}. For eg.
     *     for a upsert operation use {@link com.azure.cosmos.models.CosmosBulkOperations#getUpsertItemOperation(Object, PartitionKey)}
     * </p>
     * <p>
     *     We can get the corresponding operation using {@link CosmosBulkOperationResponse#getOperation()} and
     *     it's response using {@link CosmosBulkOperationResponse#getResponse()}. If the operation was executed
     *     successfully, the value returned by {@link com.azure.cosmos.models.CosmosBulkItemResponse#isSuccessStatusCode()} will be true. To get
     *     actual status use {@link com.azure.cosmos.models.CosmosBulkItemResponse#getStatusCode()}.
     * </p>
     * To check if the operation had any exception, use {@link CosmosBulkOperationResponse#getException()} to
     * get the exception.
     */
    public <TContext> Flux<CosmosBulkOperationResponse<TContext>> executeBulkOperations(
        Flux<CosmosItemOperation> operations) {

        return this.executeBulkOperations(operations, new CosmosBulkExecutionOptions());
    }

    /**
     * Executes flux of operations in Bulk.
     *
     * @param <TContext> The context for the bulk processing.
     *
     * @param operations Flux of operation which will be executed by this container.
     * @param bulkOptions Options that apply for this Bulk request which specifies options regarding execution like
     *                    concurrency, batching size, interval and context.
     *
     * @return A Flux of {@link CosmosBulkOperationResponse} which contains operation and it's response or exception.
     * <p>
     *     To create a operation which can be executed here, use {@link com.azure.cosmos.models.CosmosBulkOperations}. For eg.
     *     for a upsert operation use {@link com.azure.cosmos.models.CosmosBulkOperations#getUpsertItemOperation(Object, PartitionKey)}
     * </p>
     * <p>
     *     We can get the corresponding operation using {@link CosmosBulkOperationResponse#getOperation()} and
     *     it's response using {@link CosmosBulkOperationResponse#getResponse()}. If the operation was executed
     *     successfully, the value returned by {@link com.azure.cosmos.models.CosmosBulkItemResponse#isSuccessStatusCode()} will be true. To get
     *     actual status use {@link com.azure.cosmos.models.CosmosBulkItemResponse#getStatusCode()}.
     * </p>
     * To check if the operation had any exception, use {@link CosmosBulkOperationResponse#getException()} to
     * get the exception.
     */
    public <TContext> Flux<CosmosBulkOperationResponse<TContext>> executeBulkOperations(
        Flux<CosmosItemOperation> operations,
        CosmosBulkExecutionOptions bulkOptions) {

        if (bulkOptions == null) {
            bulkOptions = new CosmosBulkExecutionOptions();
        }

        final CosmosBulkExecutionOptions cosmosBulkExecutionOptions = bulkOptions;

        return Flux.deferContextual(context -> {
            final BulkExecutor<TContext> executor = new BulkExecutor<>(this, operations, cosmosBulkExecutionOptions);

            return executor.execute().publishOn(CosmosSchedulers.BULK_EXECUTOR_BOUNDED_ELASTIC);
        });
    }

    /**
     * Reads an item.
     * <p>
     * After subscription the operation will be performed.
     * The {@link Mono} upon successful completion will contain an item response with the read item.
     *
     * @param <T> the type parameter.
     * @param itemId the item id.
     * @param partitionKey the partition key.
     * @param itemType the item type.
     * @return an {@link Mono} containing the Cosmos item response with the read item or an error.
     */
    public <T> Mono<CosmosItemResponse<T>> readItem(String itemId, PartitionKey partitionKey, Class<T> itemType) {
        return readItem(itemId, partitionKey, ModelBridgeInternal.createCosmosItemRequestOptions(partitionKey), itemType);
    }

    /**
     * Reads an item using a configured {@link CosmosItemRequestOptions}.
     * <p>
     * After subscription the operation will be performed.
     * The {@link Mono} upon successful completion will contain a Cosmos item response with the read item.
     *
     * @param <T> the type parameter.
     * @param itemId the item id.
     * @param partitionKey the partition key.
     * @param options the request {@link CosmosItemRequestOptions}.
     * @param itemType the item type.
     * @return an {@link Mono} containing the Cosmos item response with the read item or an error.
     */
    public <T> Mono<CosmosItemResponse<T>> readItem(
        String itemId, PartitionKey partitionKey,
        CosmosItemRequestOptions options, Class<T> itemType) {
        if (options == null) {
            options = new CosmosItemRequestOptions();
        }

        ModelBridgeInternal.setPartitionKey(options, partitionKey);
        RequestOptions requestOptions = ModelBridgeInternal.toRequestOptions(options);
        return withContext(context -> readItemInternal(itemId, requestOptions, itemType, context));
    }

    /**
     * Reads many documents.
     *
     * @param <T> the type parameter
     * @param itemIdentityList CosmosItem id and partition key tuple of items that that needs to be read
     * @param classType   class type
     * @return a Mono with feed response of cosmos items
     */
    public <T> Mono<FeedResponse<T>> readMany(
        List<CosmosItemIdentity> itemIdentityList,
        Class<T> classType) {

        return this.readMany(itemIdentityList, null, classType);
    }

    /**
     * Reads many documents.
     *
     * @param <T> the type parameter
     * @param itemIdentityList CosmosItem id and partition key tuple of items that that needs to be read
     * @param sessionToken the optional Session token - null if the read can be made without specific session token
     * @param classType   class type
     * @return a Mono with feed response of cosmos items
     */
    public <T> Mono<FeedResponse<T>> readMany(
        List<CosmosItemIdentity> itemIdentityList,
        String sessionToken,
        Class<T> classType) {

        CosmosQueryRequestOptions options = new CosmosQueryRequestOptions();

        if (!StringUtils.isNotEmpty(sessionToken)) {
            options = options.setSessionToken(sessionToken);
        }

        options.setMaxDegreeOfParallelism(-1);
        return CosmosBridgeInternal
            .getAsyncDocumentClient(this.getDatabase())
            .readMany(itemIdentityList, BridgeInternal.getLink(this), options, classType);
    }

    /**
     * Reads all the items of a logical partition
     * <p>
     * After subscription the operation will be performed. The {@link CosmosPagedFlux} will
     * contain one or several feed responses of the read Cosmos items. In case of
     * failure the {@link CosmosPagedFlux} will error.
     *
     * @param <T> the type parameter.
     * @param partitionKey the partition key value of the documents that need to be read
     * @param classType the class type.
     * @return a {@link CosmosPagedFlux} containing one or several feed response pages
     * of the read Cosmos items or an error.
     */
    public <T> CosmosPagedFlux<T> readAllItems(
        PartitionKey partitionKey,
        Class<T> classType) {
        CosmosQueryRequestOptions queryRequestOptions = new CosmosQueryRequestOptions();
        queryRequestOptions.setPartitionKey(partitionKey);

        return this.readAllItems(partitionKey, queryRequestOptions, classType);
    }

    /**
     * Reads all the items of a logical partition
     * <p>
     * After subscription the operation will be performed. The {@link CosmosPagedFlux} will
     * contain one or several feed responses of the read Cosmos items. In case of
     * failure the {@link CosmosPagedFlux} will error.
     *
     * @param <T> the type parameter.
     * @param partitionKey the partition key value of the documents that need to be read
     * @param options the feed options.
     * @param classType the class type.
     * @return a {@link CosmosPagedFlux} containing one or several feed response pages
     * of the read Cosmos items or an error.
     */
    public <T> CosmosPagedFlux<T> readAllItems(
        PartitionKey partitionKey,
        CosmosQueryRequestOptions options,
        Class<T> classType) {
        CosmosAsyncClient client = this.getDatabase().getClient();
        final CosmosQueryRequestOptions requestOptions = options == null
            ? queryOptionsAccessor.withEmptyPageDiagnosticsEnabled(
                new CosmosQueryRequestOptions(),
                clientAccessor.shouldEnableEmptyPageDiagnostics(client))
            : clientAccessor.shouldEnableEmptyPageDiagnostics(client)
                ? queryOptionsAccessor.withEmptyPageDiagnosticsEnabled(options, true)
                : options;
        requestOptions.setPartitionKey(partitionKey);

        return UtilBridgeInternal.createCosmosPagedFlux(pagedFluxOptions -> {
            queryOptionsAccessor.applyMaxItemCount(options, pagedFluxOptions);
            pagedFluxOptions.setTracerAndTelemetryInformation(
                this.readAllItemsOfLogicalPartitionSpanName,
                database.getId(),
                this.getId(),
                OperationType.ReadFeed,
                ResourceType.Document,
                this.getDatabase().getClient(),
                queryOptionsAccessor.getQueryNameOrDefault(requestOptions, this.readAllItemsOfLogicalPartitionSpanName),
                requestOptions.getConsistencyLevel(),
                client.getEffectiveDiagnosticsThresholds(queryOptionsAccessor.getDiagnosticsThresholds(options)));

            setContinuationTokenAndMaxItemCount(pagedFluxOptions, requestOptions);
            return getDatabase()
                .getDocClientWrapper()
                .readAllDocuments(getLink(), partitionKey, requestOptions, classType)
                .map(response -> prepareFeedResponse(response, false));
        });
    }

    /**
     * Replaces an item with the passed in item.
     * <p>
     * After subscription the operation will be performed.
     * The {@link Mono} upon successful completion will contain a single Cosmos item response with the replaced item.
     *
     * @param <T> the type parameter.
     * @param item the item to replace (containing the item id).
     * @param itemId the item id.
     * @param partitionKey the partition key.
     * @return an {@link Mono} containing the Cosmos item resource response with the replaced item or an error.
     */
    public <T> Mono<CosmosItemResponse<T>> replaceItem(T item, String itemId, PartitionKey partitionKey) {
        return replaceItem(item, itemId, partitionKey, new CosmosItemRequestOptions());
    }

    /**
     * Replaces an item with the passed in item.
     * <p>
     * After subscription the operation will be performed.
     * The {@link Mono} upon successful completion will contain a single Cosmos item response with the replaced item.
     *
     * @param <T> the type parameter.
     * @param item the item to replace (containing the item id).
     * @param itemId the item id.
     * @param partitionKey the partition key.
     * @param options the request comosItemRequestOptions.
     * @return an {@link Mono} containing the Cosmos item resource response with the replaced item or an error.
     */
    public <T> Mono<CosmosItemResponse<T>> replaceItem(
        T item, String itemId, PartitionKey partitionKey,
        CosmosItemRequestOptions options) {
        Document doc = InternalObjectNode.fromObject(item);
        if (options == null) {
            options = new CosmosItemRequestOptions();
        }
        ModelBridgeInternal.setPartitionKey(options, partitionKey);
        @SuppressWarnings("unchecked")
        Class<T> itemType = (Class<T>) item.getClass();
        final CosmosItemRequestOptions requestOptions = options;
        return withContext(context -> replaceItemInternal(itemType, itemId, doc, requestOptions, context));
    }

    /**
     * Run patch operations on an Item.
     * <p>
     * After subscription the operation will be performed.
     * The {@link Mono} upon successful completion will contain a single Cosmos item response with the patched item.
     *
     * @param <T> the type parameter.
     * @param itemId the item id.
     * @param partitionKey the partition key.
     * @param cosmosPatchOperations Represents a container having list of operations to be sequentially applied to the referred Cosmos item.
     * @param itemType the item type.
     *
     * @return an {@link Mono} containing the Cosmos item resource response with the patched item or an error.
     */
    public <T> Mono<CosmosItemResponse<T>> patchItem(
        String itemId,
        PartitionKey partitionKey,
        CosmosPatchOperations cosmosPatchOperations,
        Class<T> itemType) {

        return patchItem(itemId, partitionKey, cosmosPatchOperations, new CosmosPatchItemRequestOptions(), itemType);
    }

    /**
     * Run patch operations on an Item.
     * <p>
     * After subscription the operation will be performed.
     * The {@link Mono} upon successful completion will contain a single Cosmos item response with the patched item.
     *
     * @param <T> the type parameter.
     * @param itemId the item id.
     * @param partitionKey the partition key.
     * @param cosmosPatchOperations Represents a container having list of operations to be sequentially applied to the referred Cosmos item.
     * @param options the request options.
     * @param itemType the item type.
     *
     * @return an {@link Mono} containing the Cosmos item resource response with the patched item or an error.
     */
    public <T> Mono<CosmosItemResponse<T>> patchItem(
        String itemId,
        PartitionKey partitionKey,
        CosmosPatchOperations cosmosPatchOperations,
        CosmosPatchItemRequestOptions options,
        Class<T> itemType) {

        checkNotNull(itemId, "expected non-null itemId");
        checkNotNull(partitionKey, "expected non-null partitionKey for patchItem");
        checkNotNull(cosmosPatchOperations, "expected non-null cosmosPatchOperations");

        if (options == null) {
            options = new CosmosPatchItemRequestOptions();
        }
        ModelBridgeInternal.setPartitionKey(options, partitionKey);

        final CosmosPatchItemRequestOptions requestOptions = options;
        return withContext(context -> patchItemInternal(itemId, cosmosPatchOperations, requestOptions, context, itemType));
    }

    /**
     * Deletes an item.
     * <p>
     * After subscription the operation will be performed.
     * The {@link Mono} upon successful completion will contain a single Cosmos item response for the deleted item.
     *
     * @param itemId the item id.
     * @param partitionKey the partition key.
     * @return an {@link Mono} containing the Cosmos item resource response.
     */
    public Mono<CosmosItemResponse<Object>> deleteItem(String itemId, PartitionKey partitionKey) {
        return deleteItem(itemId, partitionKey, new CosmosItemRequestOptions());
    }

    /**
     * Deletes the item.
     * <p>
     * After subscription the operation will be performed.
     * The {@link Mono} upon successful completion will contain a single Cosmos item response for the deleted item.
     *
     * @param itemId id of the item.
     * @param partitionKey partitionKey of the item.
     * @param options the request options.
     * @return an {@link Mono} containing the Cosmos item resource response.
     */
    public Mono<CosmosItemResponse<Object>> deleteItem(
        String itemId, PartitionKey partitionKey,
        CosmosItemRequestOptions options) {
        if (options == null) {
            options = new CosmosItemRequestOptions();
        }
        ModelBridgeInternal.setPartitionKey(options, partitionKey);
        RequestOptions requestOptions = ModelBridgeInternal.toRequestOptions(options);
        return withContext(context -> deleteItemInternal(itemId, null, requestOptions, context));
    }

    /**
     * Deletes all items in the Container with the specified partitionKey value.
     * Starts an asynchronous Cosmos DB background operation which deletes all items in the Container with the specified value.
     * The asynchronous Cosmos DB background operation runs using a percentage of user RUs.
     * <p>
     * After subscription the operation will be performed.
     * The {@link Mono} upon successful completion will contain a single Cosmos item response for all the deleted items.
     *
     * @param partitionKey partitionKey of the item.
     * @param options the request options.
     * @return an {@link Mono} containing the Cosmos item resource response.
     */
    public Mono<CosmosItemResponse<Object>> deleteAllItemsByPartitionKey(PartitionKey partitionKey, CosmosItemRequestOptions options) {
        if (options == null) {
            options = new CosmosItemRequestOptions();
        }
        ModelBridgeInternal.setPartitionKey(options, partitionKey);
        RequestOptions requestOptions = ModelBridgeInternal.toRequestOptions(options);
        return withContext(context -> deleteAllItemsByPartitionKeyInternal(partitionKey, requestOptions, context));
    }

    /**
     * Deletes the item.
     * <p>
     * After subscription the operation will be performed.
     * The {@link Mono} upon successful completion will contain a single Cosmos item response for the deleted item.
     *
     * @param <T> the type parameter.
     * @param item item to be deleted.
     * @param options the request options.
     * @return an {@link Mono} containing the Cosmos item resource response.
     */
    public <T> Mono<CosmosItemResponse<Object>> deleteItem(T item, CosmosItemRequestOptions options) {
        if (options == null) {
            options = new CosmosItemRequestOptions();
        }
        RequestOptions requestOptions = ModelBridgeInternal.toRequestOptions(options);
        InternalObjectNode internalObjectNode = InternalObjectNode.fromObjectToInternalObjectNode(item);
        return withContext(context -> deleteItemInternal(internalObjectNode.getId(), internalObjectNode, requestOptions, context));
    }

    private String getItemLink(String itemId) {
        String builder = this.getLink()
            + "/"
            + Paths.DOCUMENTS_PATH_SEGMENT
            + "/"
            + itemId;
        return builder;
    }

    /**
     * Gets a {@link CosmosAsyncScripts} using the current container as context.
     * <p>
     * This can be further used to perform various operations on Cosmos scripts.
     *
     * @return the {@link CosmosAsyncScripts}.
     */
    public CosmosAsyncScripts getScripts() {
        if (this.scripts == null) {
            this.scripts = new CosmosAsyncScripts(this);
        }
        return this.scripts;
    }

    /**
     * Lists all the conflicts in the current container.
     *
     * @param options the query request options
     * @return a {@link CosmosPagedFlux} containing one or several feed response pages of the
     * obtained conflicts or an error.
     */
    public CosmosPagedFlux<CosmosConflictProperties> readAllConflicts(CosmosQueryRequestOptions options) {
        CosmosQueryRequestOptions requestOptions = options == null ? new CosmosQueryRequestOptions() : options;
        return UtilBridgeInternal.createCosmosPagedFlux(pagedFluxOptions -> {
            CosmosAsyncClient client = this.getDatabase().getClient();
            CosmosQueryRequestOptions nonNullOptions = options != null ? options : new CosmosQueryRequestOptions();
            String operationId = queryOptionsAccessor.getQueryNameOrDefault(nonNullOptions, this.readAllConflictsSpanName);
            pagedFluxOptions.setTracerInformation(
                this.readAllConflictsSpanName,
                database.getId(),
                this.getId(),
                operationId,
                OperationType.ReadFeed,
                ResourceType.Conflict,
                client,
                nonNullOptions.getConsistencyLevel(),
                client.getEffectiveDiagnosticsThresholds(queryOptionsAccessor.getDiagnosticsThresholds(nonNullOptions)));

            setContinuationTokenAndMaxItemCount(pagedFluxOptions, requestOptions);
            return database.getDocClientWrapper().readConflicts(getLink(), requestOptions)
                .map(response -> feedResponseAccessor.createFeedResponse(
                    ModelBridgeInternal.getCosmosConflictPropertiesFromV2Results(response.getResults()),
                    response.getResponseHeaders(),
                    response.getCosmosDiagnostics()));
        });
    }

    /**
     * Queries all the conflicts in the current container.
     *
     * @param query the query.
     * @return a {@link CosmosPagedFlux} containing one or several feed response pages of the
     * obtained conflicts or an error.
     */
    public CosmosPagedFlux<CosmosConflictProperties> queryConflicts(String query) {
        return queryConflicts(query, new CosmosQueryRequestOptions());
    }

    /**
     * Queries all the conflicts in the current container.
     *
     * @param query the query.
     * @param options the query request options.
     * @return a {@link CosmosPagedFlux} containing one or several feed response pages of the
     * obtained conflicts or an error.
     */
    public CosmosPagedFlux<CosmosConflictProperties> queryConflicts(String query, CosmosQueryRequestOptions options) {
        final CosmosQueryRequestOptions requestOptions = options == null ? new CosmosQueryRequestOptions() : options;
        return UtilBridgeInternal.createCosmosPagedFlux(pagedFluxOptions -> {
            CosmosAsyncClient client = this.getDatabase().getClient();
            String operationId = queryOptionsAccessor.getQueryNameOrDefault(requestOptions, this.queryConflictsSpanName);
            pagedFluxOptions.setTracerInformation(
                this.queryConflictsSpanName,
                database.getId(),
                this.getId(),
                operationId,
                OperationType.Query,
                ResourceType.Conflict,
                client,
                requestOptions.getConsistencyLevel(),
                client.getEffectiveDiagnosticsThresholds(queryOptionsAccessor.getDiagnosticsThresholds(requestOptions)));
            setContinuationTokenAndMaxItemCount(pagedFluxOptions, requestOptions);
            return database.getDocClientWrapper().queryConflicts(getLink(), query, requestOptions)
                .map(response -> feedResponseAccessor.createFeedResponse(
                    ModelBridgeInternal.getCosmosConflictPropertiesFromV2Results(response.getResults()),
                    response.getResponseHeaders(),
                    response.getCosmosDiagnostics()));
        });
    }

    /**
     * Gets a {@link CosmosAsyncConflict} object using current container for context.
     *
     * @param id the id of the Cosmos conflict.
     * @return a Cosmos conflict.
     */
    public CosmosAsyncConflict getConflict(String id) {
        return new CosmosAsyncConflict(id, this);
    }

    /**
     * Replace the throughput.
     *
     * @param throughputProperties the throughput properties.
     * @return the mono containing throughput response.
     */
    public Mono<ThroughputResponse> replaceThroughput(ThroughputProperties throughputProperties) {
        return withContext(context -> replaceThroughputInternal(throughputProperties, context));
    }

    /**
     * Read the throughput provisioned for the current container.
     *
     * @return the mono containing throughput response.
     */
    public Mono<ThroughputResponse> readThroughput() {
        return withContext(context -> readThroughputInternal(context));
    }

    /**
     * Gets the parent {@link CosmosAsyncDatabase} for the current container.
     *
     * @return the {@link CosmosAsyncDatabase}.
     */
    public CosmosAsyncDatabase getDatabase() {
        return database;
    }

    String getURIPathSegment() {
        return Paths.COLLECTIONS_PATH_SEGMENT;
    }

    String getParentLink() {
        return database.getLink();
    }

    String getLink() {
        return this.link;
    }

    private Mono<CosmosItemResponse<Object>> deleteItemInternal(
        String itemId,
        InternalObjectNode internalObjectNode,
        RequestOptions requestOptions,
        Context context) {
        Mono<CosmosItemResponse<Object>> responseMono = this.getDatabase()
            .getDocClientWrapper()
            .deleteDocument(getItemLink(itemId), internalObjectNode, requestOptions)
            .map(response -> ModelBridgeInternal.createCosmosAsyncItemResponseWithObjectType(response))
            .single();
        CosmosAsyncClient client = database.getClient();
        return client
            .getDiagnosticsProvider()
            .traceEnabledCosmosItemResponsePublisher(
                responseMono,
                context,
                this.deleteItemSpanName,
                this.getId(),
                database.getId(),
                client,
                requestOptions.getConsistencyLevel(),
                OperationType.Delete,
                ResourceType.Document,
                client.getEffectiveDiagnosticsThresholds(requestOptions.getDiagnosticsThresholds()));
    }

    private Mono<CosmosItemResponse<Object>> deleteAllItemsByPartitionKeyInternal(
        PartitionKey partitionKey,
        RequestOptions requestOptions,
        Context context) {
        Mono<CosmosItemResponse<Object>> responseMono = this.getDatabase()
            .getDocClientWrapper()
            .deleteAllDocumentsByPartitionKey(getLink(), partitionKey, requestOptions)
            .map(response -> ModelBridgeInternal.createCosmosAsyncItemResponseWithObjectType(response))
            .single();
        CosmosAsyncClient client = database.getClient();
        return client
            .getDiagnosticsProvider()
            .traceEnabledCosmosItemResponsePublisher(
                responseMono,
                context,
                this.deleteAllItemsByPartitionKeySpanName,
                this.getId(),
                database.getId(),
                client,
                requestOptions.getConsistencyLevel(),
                OperationType.Delete,
                ResourceType.PartitionKey,
                client.getEffectiveDiagnosticsThresholds(requestOptions.getDiagnosticsThresholds()));
    }

    private <T> Mono<CosmosItemResponse<T>> replaceItemInternal(
        Class<T> itemType,
        String itemId,
        Document doc,
        CosmosItemRequestOptions options,
        Context context) {
        Mono<CosmosItemResponse<T>> responseMono = this.getDatabase()
            .getDocClientWrapper()
            .replaceDocument(getItemLink(itemId), doc, ModelBridgeInternal.toRequestOptions(options))
            .map(response -> ModelBridgeInternal.createCosmosAsyncItemResponse(response, itemType, getItemDeserializer()))
            .single();

        CosmosAsyncClient client = database
            .getClient();
        return client
            .getDiagnosticsProvider()
            .traceEnabledCosmosItemResponsePublisher(
                responseMono,
                context,
                this.replaceItemSpanName,
                this.getId(),
                database.getId(),
                client,
                ModelBridgeInternal.getConsistencyLevel(options),
                OperationType.Replace,
                ResourceType.Document,
                client.getEffectiveDiagnosticsThresholds(itemOptionsAccessor.getDiagnosticsThresholds(options)));
    }

    private <T> Mono<CosmosItemResponse<T>> patchItemInternal(
        String itemId,
        CosmosPatchOperations cosmosPatchOperations,
        CosmosPatchItemRequestOptions options,
        Context context,
        Class<T> itemType) {

        Mono<CosmosItemResponse<T>> responseMono = this.getDatabase()
            .getDocClientWrapper()
            .patchDocument(getItemLink(itemId), cosmosPatchOperations, ModelBridgeInternal.toRequestOptions(options))
            .map(response -> ModelBridgeInternal.createCosmosAsyncItemResponse(response, itemType, getItemDeserializer()));

        CosmosAsyncClient client = database
            .getClient();
        return client
            .getDiagnosticsProvider()
            .traceEnabledCosmosItemResponsePublisher(
                responseMono,
                context,
                this.patchItemSpanName,
                this.getId(),
                database.getId(),
                client,
                ModelBridgeInternal.getConsistencyLevel(options),
                OperationType.Patch,
                ResourceType.Document,
                client.getEffectiveDiagnosticsThresholds(itemOptionsAccessor.getDiagnosticsThresholds(options)));
    }

    private <T> Mono<CosmosItemResponse<T>> upsertItemInternal(T item, CosmosItemRequestOptions options, Context context) {
        @SuppressWarnings("unchecked")
        Class<T> itemType = (Class<T>) item.getClass();
        Mono<CosmosItemResponse<T>> responseMono = this.getDatabase().getDocClientWrapper()
            .upsertDocument(this.getLink(), item,
                ModelBridgeInternal.toRequestOptions(options),
                true)
            .map(response -> ModelBridgeInternal.createCosmosAsyncItemResponse(response, itemType, getItemDeserializer()))
            .single();
        CosmosAsyncClient client = database
            .getClient();
        return client
            .getDiagnosticsProvider()
            .traceEnabledCosmosItemResponsePublisher(
                responseMono,
                context,
                this.upsertItemSpanName,
                this.getId(),
                database.getId(),
                client,
                ModelBridgeInternal.getConsistencyLevel(options),
                OperationType.Upsert,
                ResourceType.Document,
                client.getEffectiveDiagnosticsThresholds(itemOptionsAccessor.getDiagnosticsThresholds(options)));
    }

    private <T> Mono<CosmosItemResponse<T>> readItemInternal(
        String itemId,
        RequestOptions requestOptions, Class<T> itemType,
        Context context) {
        Mono<CosmosItemResponse<T>> responseMono = this.getDatabase().getDocClientWrapper()
            .readDocument(getItemLink(itemId), requestOptions)
            .map(response -> ModelBridgeInternal.createCosmosAsyncItemResponse(response, itemType, getItemDeserializer()))
            .single();
        CosmosAsyncClient client = database
            .getClient();
        return client
            .getDiagnosticsProvider()
            .traceEnabledCosmosItemResponsePublisher(
                responseMono,
                context,
                this.readItemSpanName,
                this.getId(),
                database.getId(),
                client,
                requestOptions.getConsistencyLevel(),
                OperationType.Read,
                ResourceType.Document,
                client.getEffectiveDiagnosticsThresholds(requestOptions.getDiagnosticsThresholds()));
    }

    Mono<CosmosContainerResponse> read(CosmosContainerRequestOptions options, Context context) {
        RequestOptions requestOptions = ModelBridgeInternal.toRequestOptions(options);
        Mono<CosmosContainerResponse> responseMono = database
            .getDocClientWrapper()
            .readCollection(getLink(), requestOptions)
            .map(response -> ModelBridgeInternal.createCosmosContainerResponse(response)).single();

        CosmosAsyncClient client = database
            .getClient();

        return client
            .getDiagnosticsProvider()
            .traceEnabledCosmosResponsePublisher(
                responseMono,
                context,
                this.readContainerSpanName,
                database.getId(),
                this.id,
                client,
                null,
                OperationType.Read,
                ResourceType.DocumentCollection,
                client.getEffectiveDiagnosticsThresholds(requestOptions.getDiagnosticsThresholds()));
    }

    private Mono<CosmosContainerResponse> deleteInternal(CosmosContainerRequestOptions options, Context context) {
        RequestOptions requestOptions = ModelBridgeInternal.toRequestOptions(options);
        Mono<CosmosContainerResponse> responseMono = database
            .getDocClientWrapper()
            .deleteCollection(getLink(), requestOptions)
            .map(response -> ModelBridgeInternal.createCosmosContainerResponse(response)).single();

        CosmosAsyncClient client = database
            .getClient();

        return client
            .getDiagnosticsProvider()
            .traceEnabledCosmosResponsePublisher(
                responseMono,
                context,
                this.deleteContainerSpanName,
                database.getId(),
                this.id,
                client,
                null,
                OperationType.Replace,
                ResourceType.DocumentCollection,
                client.getEffectiveDiagnosticsThresholds(requestOptions.getDiagnosticsThresholds()));
    }

    private Mono<CosmosContainerResponse> replaceInternal(CosmosContainerProperties containerProperties,
                                                               CosmosContainerRequestOptions options,
                                                               Context context) {
        Mono<CosmosContainerResponse> responseMono = database.getDocClientWrapper()
            .replaceCollection(ModelBridgeInternal.getV2Collection(containerProperties),
                ModelBridgeInternal.toRequestOptions(options))
            .map(response -> ModelBridgeInternal.createCosmosContainerResponse(response)).single();
        RequestOptions requestOptions = ModelBridgeInternal.toRequestOptions(options);
        CosmosAsyncClient client = database
            .getClient();
        return client
            .getDiagnosticsProvider()
            .traceEnabledCosmosResponsePublisher(
                responseMono,
                context,
                this.replaceContainerSpanName,
                database.getId(),
                containerProperties.getId(),
                client,
                null,
                OperationType.Replace,
                ResourceType.DocumentCollection,
                client.getEffectiveDiagnosticsThresholds(requestOptions.getDiagnosticsThresholds()));
    }

    private Mono<ThroughputResponse> readThroughputInternal(Context context) {
        Context nestedContext = context.addData(
            DiagnosticsProvider.COSMOS_CALL_DEPTH,
            DiagnosticsProvider.COSMOS_CALL_DEPTH_VAL);
        CosmosContainerRequestOptions options = new CosmosContainerRequestOptions();
        Mono<ThroughputResponse> responseMono = readThroughputInternal(this.read(options,
            nestedContext));

        RequestOptions requestOptions = ModelBridgeInternal.toRequestOptions(options);
        CosmosAsyncClient client = database
            .getClient();

        return client
            .getDiagnosticsProvider()
            .traceEnabledCosmosResponsePublisher(
                responseMono,
                context,
                this.readThroughputSpanName,
                database.getId(),
                this.id,
                client,
                null,
                OperationType.Read,
                ResourceType.Offer,
                client.getEffectiveDiagnosticsThresholds(requestOptions.getDiagnosticsThresholds()));
    }

    private Mono<ThroughputResponse> readThroughputInternal(Mono<CosmosContainerResponse> responseMono) {
        return responseMono
            .flatMap(response -> this.database.getDocClientWrapper()
                .queryOffers(database.getOfferQuerySpecFromResourceId(response.getProperties()
                        .getResourceId())
                    , new CosmosQueryRequestOptions())
                .single()
                .flatMap(offerFeedResponse -> {
                    if (offerFeedResponse.getResults().isEmpty()) {
                        return Mono.error(BridgeInternal
                            .createCosmosException(
                                HttpConstants.StatusCodes.BADREQUEST,
                                "No offers found for the resource "
                                    + this.getId()));
                    }
                    return this.database.getDocClientWrapper()
                        .readOffer(offerFeedResponse.getResults()
                            .get(0)
                            .getSelfLink())
                        .single();
                })
                .map(ModelBridgeInternal::createThroughputRespose));
    }

    private Mono<ThroughputResponse> replaceThroughputInternal(ThroughputProperties throughputProperties,
                                                               Context context) {
        Context nestedContext = context.addData(
            DiagnosticsProvider.COSMOS_CALL_DEPTH,
            DiagnosticsProvider.COSMOS_CALL_DEPTH_VAL);
        CosmosContainerRequestOptions options = new CosmosContainerRequestOptions();
        Mono<ThroughputResponse> responseMono =
            replaceThroughputInternal(this.read(options, nestedContext),
                throughputProperties);

        RequestOptions requestOptions = ModelBridgeInternal.toRequestOptions(options);
        CosmosAsyncClient client = database
            .getClient();

        return client
            .getDiagnosticsProvider()
            .traceEnabledCosmosResponsePublisher(
                responseMono,
                context,
                this.replaceThroughputSpanName,
                database.getId(),
                this.id,
                client,
                null,
                OperationType.Replace,
                ResourceType.Offer,
                client.getEffectiveDiagnosticsThresholds(requestOptions.getDiagnosticsThresholds()));
    }

    private Mono<ThroughputResponse> replaceThroughputInternal(Mono<CosmosContainerResponse> responseMono,
                                                               ThroughputProperties throughputProperties) {
        return responseMono
            .flatMap(response -> this.database.getDocClientWrapper()
                .queryOffers(database.getOfferQuerySpecFromResourceId(response.getProperties()
                        .getResourceId())
                    , new CosmosQueryRequestOptions())
                .single()
                .flatMap(offerFeedResponse -> {
                    if (offerFeedResponse.getResults().isEmpty()) {
                        return Mono.error(BridgeInternal
                            .createCosmosException(
                                HttpConstants.StatusCodes.BADREQUEST,
                                "No offers found for the " +
                                    "resource " + this.getId()));
                    }

                    Offer existingOffer = offerFeedResponse.getResults().get(0);
                    Offer updatedOffer =
                        ModelBridgeInternal.updateOfferFromProperties(existingOffer,
                            throughputProperties);
                    return this.database.getDocClientWrapper()
                        .replaceOffer(updatedOffer)
                        .single();
                }).map(ModelBridgeInternal::createThroughputRespose));
    }

    ItemDeserializer getItemDeserializer() {
        return getDatabase().getDocClientWrapper().getItemDeserializer();
    }

    /**
     * Obtains a list of {@link FeedRange} that can be used to parallelize Feed
     * operations.
     *
     * @return An unmodifiable list of {@link FeedRange}
     */
    public Mono<List<FeedRange>> getFeedRanges() {
        return this.getDatabase().getDocClientWrapper().getFeedRanges(getLink());
    }

    /**
     * Attempts to split a feedrange into {@lparamtargetedCountAfterAplit} sub ranges. This is a best
     * effort - it is possible that the list of feed ranges returned has less than {@lparamtargetedCountAfterAplit}
     * sub ranges
     * @param feedRange
     * @param targetedCountAfterSplit
     * @return list of feed ranges after attempted split operation
     */
    Mono<List<FeedRangeEpkImpl>> trySplitFeedRange(FeedRange feedRange, int targetedCountAfterSplit) {
        checkNotNull(feedRange, "Argument 'feedRange' must not be null.");

        final AsyncDocumentClient clientWrapper = this.database.getDocClientWrapper();
        Mono<Utils.ValueHolder<DocumentCollection>> getCollectionObservable = clientWrapper
            .getCollectionCache()
            .resolveByNameAsync(null, this.getLinkWithoutTrailingSlash(), null)
            .map(collection -> Utils.ValueHolder.initialize(collection));

        return FeedRangeInternal
            .convert(feedRange)
            .trySplit(
                clientWrapper.getPartitionKeyRangeCache(),
                null,
                getCollectionObservable,
                targetedCountAfterSplit
            );
    }

    Mono<Range<String>> getNormalizedEffectiveRange(FeedRange feedRange) {
        checkNotNull(feedRange, "Argument 'feedRange' must not be null.");

        final AsyncDocumentClient clientWrapper = this.database.getDocClientWrapper();
        Mono<Utils.ValueHolder<DocumentCollection>> getCollectionObservable = clientWrapper
            .getCollectionCache()
            .resolveByNameAsync(null, this.getLinkWithoutTrailingSlash(), null)
            .map(collection -> Utils.ValueHolder.initialize(collection));

        return FeedRangeInternal
            .convert(feedRange)
            .getNormalizedEffectiveRange(
                clientWrapper.getPartitionKeyRangeCache(),
                null,
                getCollectionObservable);
    }

     /**
     * Enable the throughput control group with local control mode.
     * <br/>
     * <!-- src_embed com.azure.cosmos.throughputControl.localControl -->
     * <pre>
     * ThroughputControlGroupConfig groupConfig =
     *     new ThroughputControlGroupConfigBuilder&#40;&#41;
     *         .groupName&#40;&quot;localControlGroup&quot;&#41;
     *         .targetThroughputThreshold&#40;0.1&#41;
     *         .build&#40;&#41;;
     *
     * container.enableLocalThroughputControlGroup&#40;groupConfig&#41;;
     * </pre>
     * <!-- end com.azure.cosmos.throughputControl.localControl -->
     *
     * @param groupConfig A {@link ThroughputControlGroupConfig}.
     */
    public void enableLocalThroughputControlGroup(ThroughputControlGroupConfig groupConfig) {
        LocalThroughputControlGroup localControlGroup = ThroughputControlGroupFactory.createThroughputLocalControlGroup(groupConfig, this);
        this.database.getClient().enableThroughputControlGroup(localControlGroup, null);
    }

    /**
     * Enable the throughput control group with global control mode.
     * The defined throughput limit will be shared across different clients.
     * <br/>
     * <!-- src_embed com.azure.cosmos.throughputControl.globalControl -->
     * <pre>
     * ThroughputControlGroupConfig groupConfig =
     *     new ThroughputControlGroupConfigBuilder&#40;&#41;
     *         .groupName&#40;&quot;localControlGroup&quot;&#41;
     *         .targetThroughputThreshold&#40;0.1&#41;
     *         .build&#40;&#41;;
     *
     * GlobalThroughputControlConfig globalControlConfig =
     *     this.client.createGlobalThroughputControlConfigBuilder&#40;database.getId&#40;&#41;, container.getId&#40;&#41;&#41;
     *         .setControlItemRenewInterval&#40;Duration.ofSeconds&#40;5&#41;&#41;
     *         .setControlItemExpireInterval&#40;Duration.ofSeconds&#40;10&#41;&#41;
     *         .build&#40;&#41;;
     *
     * container.enableGlobalThroughputControlGroup&#40;groupConfig, globalControlConfig&#41;;
     * </pre>
     * <!-- end com.azure.cosmos.throughputControl.globalControl -->
     *
     * @param groupConfig The throughput control group configuration, see {@link GlobalThroughputControlGroup}.
     * @param globalControlConfig The global throughput control configuration, see {@link GlobalThroughputControlConfig}.
     */
    public void enableGlobalThroughputControlGroup(
        ThroughputControlGroupConfig groupConfig,
        GlobalThroughputControlConfig globalControlConfig) {

        this.enableGlobalThroughputControlGroup(groupConfig, globalControlConfig, null);
    }

    /***
     * Only used internally.
     * <br/>
     * @param groupConfig The throughput control group configuration, see {@link GlobalThroughputControlGroup}.
     * @param globalControlConfig The global throughput control configuration, see {@link GlobalThroughputControlConfig}.
     * @param throughputQueryMono The throughput query mono.
     */
    void enableGlobalThroughputControlGroup(
        ThroughputControlGroupConfig groupConfig,
        GlobalThroughputControlConfig globalControlConfig,
        Mono<Integer> throughputQueryMono) {

        GlobalThroughputControlGroup globalControlGroup =
            ThroughputControlGroupFactory.createThroughputGlobalControlGroup(groupConfig, globalControlConfig, this);

        this.database.getClient().enableThroughputControlGroup(globalControlGroup, throughputQueryMono);
    }

    void configureFaultInjectionProvider(IFaultInjectorProvider injectorProvider) {
        this.database.getClient().configureFaultInjectorProvider(injectorProvider);
    }

    synchronized IFaultInjectorProvider getOrConfigureFaultInjectorProvider(Callable<IFaultInjectorProvider> injectorProviderCallable) {
        checkNotNull(injectorProviderCallable, "Argument 'injectorProviderCallable' can not be null");

        try {
            if (this.faultInjectorProvider == null) {
                this.faultInjectorProvider = injectorProviderCallable.call();
                this.configureFaultInjectionProvider(this.faultInjectorProvider);
            }

            return this.faultInjectorProvider;
        } catch (Exception e) {
            throw new IllegalStateException("Failed to configure fault injector provider " + e);
        }
    }

    ///////////////////////////////////////////////////////////////////////////////////////////
    // the following helper/accessor only helps to access this class outside of this package.//
    ///////////////////////////////////////////////////////////////////////////////////////////
    static void initialize() {
        ImplementationBridgeHelpers.CosmosAsyncContainerHelper.setCosmosAsyncContainerAccessor(
            new ImplementationBridgeHelpers.CosmosAsyncContainerHelper.CosmosAsyncContainerAccessor() {
                @Override
                public <T> Function<CosmosPagedFluxOptions, Flux<FeedResponse<T>>> queryChangeFeedInternalFunc(
                    CosmosAsyncContainer cosmosAsyncContainer,
                    CosmosChangeFeedRequestOptions cosmosChangeFeedRequestOptions,
                    Class<T> classType) {
                    return cosmosAsyncContainer.queryChangeFeedInternalFunc(cosmosChangeFeedRequestOptions, classType);
                }

                @Override
                public void enableGlobalThroughputControlGroup(
                    CosmosAsyncContainer cosmosAsyncContainer,
                    ThroughputControlGroupConfig groupConfig,
                    GlobalThroughputControlConfig globalControlConfig,
                    Mono<Integer> throughputQueryMono) {
                    cosmosAsyncContainer.enableGlobalThroughputControlGroup(groupConfig, globalControlConfig, throughputQueryMono);
                }

                @Override
                public IFaultInjectorProvider getOrConfigureFaultInjectorProvider(
                    CosmosAsyncContainer cosmosAsyncContainer,
                    Callable<IFaultInjectorProvider> injectorProviderCallable) {

                    return cosmosAsyncContainer.getOrConfigureFaultInjectorProvider(injectorProviderCallable);
                }
            });
    }

    static { initialize(); }
}<|MERGE_RESOLUTION|>--- conflicted
+++ resolved
@@ -93,18 +93,12 @@
         ImplementationBridgeHelpers.CosmosItemRequestOptionsHelper.getCosmosItemRequestOptionsAccessor();
     private static final ImplementationBridgeHelpers.CosmosChangeFeedRequestOptionsHelper.CosmosChangeFeedRequestOptionsAccessor cfOptionsAccessor =
         ImplementationBridgeHelpers.CosmosChangeFeedRequestOptionsHelper.getCosmosChangeFeedRequestOptionsAccessor();
-<<<<<<< HEAD
 
     private static final ImplementationBridgeHelpers.FeedResponseHelper.FeedResponseAccessor feedResponseAccessor =
         ImplementationBridgeHelpers.FeedResponseHelper.getFeedResponseAccessor();
     private static final ImplementationBridgeHelpers.CosmosItemResponseHelper.CosmosItemResponseBuilderAccessor itemResponseAccessor =
         ImplementationBridgeHelpers.CosmosItemResponseHelper.getCosmosItemResponseBuilderAccessor();
 
-=======
->>>>>>> 2758f126
-
-    private static final ImplementationBridgeHelpers.FeedResponseHelper.FeedResponseAccessor feedResponseAccessor =
-        ImplementationBridgeHelpers.FeedResponseHelper.getFeedResponseAccessor();
     private final CosmosAsyncDatabase database;
     private final String id;
     private final String link;
@@ -384,7 +378,6 @@
     }
 
     private <T> Mono<CosmosItemResponse<T>> createItemInternal(T item, CosmosItemRequestOptions options, Context context) {
-<<<<<<< HEAD
         checkNotNull(options, "Argument 'options' must not be null.");
 
         WriteRetryPolicy nonIdempotentWriteRetryPolicy = itemOptionsAccessor
@@ -400,9 +393,6 @@
             responseMono = createItemInternal(item, options);
         }
 
-=======
-        Mono<CosmosItemResponse<T>> responseMono = createItemInternal(item, options);
->>>>>>> 2758f126
         CosmosAsyncClient client = database
             .getClient();
         return client
