// Copyright (c) Microsoft Corporation. All rights reserved.
// Licensed under the MIT License.
package com.azure.cosmos;

import com.azure.core.util.Context;
import com.azure.cosmos.implementation.AsyncDocumentClient;
import com.azure.cosmos.implementation.ChangeFeedOperationState;
import com.azure.cosmos.implementation.Configs;
import com.azure.cosmos.implementation.CosmosBulkExecutionOptionsImpl;
import com.azure.cosmos.implementation.CosmosPagedFluxOptions;
import com.azure.cosmos.implementation.CosmosQueryRequestOptionsBase;
import com.azure.cosmos.implementation.CosmosSchedulers;
import com.azure.cosmos.implementation.DiagnosticsProvider;
import com.azure.cosmos.implementation.Document;
import com.azure.cosmos.implementation.DocumentCollection;
import com.azure.cosmos.implementation.HttpConstants;
import com.azure.cosmos.implementation.ImplementationBridgeHelpers;
import com.azure.cosmos.implementation.InternalObjectNode;
import com.azure.cosmos.implementation.Offer;
import com.azure.cosmos.implementation.OperationType;
import com.azure.cosmos.implementation.OverridableRequestOptions;
import com.azure.cosmos.implementation.PartitionKeyHelper;
import com.azure.cosmos.implementation.PartitionKeyRange;
import com.azure.cosmos.implementation.Paths;
import com.azure.cosmos.implementation.QueryFeedOperationState;
import com.azure.cosmos.implementation.RequestOptions;
import com.azure.cosmos.implementation.ResourceResponse;
import com.azure.cosmos.implementation.ResourceType;
import com.azure.cosmos.implementation.Utils;
import com.azure.cosmos.implementation.WriteRetryPolicy;
import com.azure.cosmos.implementation.apachecommons.lang.StringUtils;
import com.azure.cosmos.implementation.batch.BatchExecutor;
import com.azure.cosmos.implementation.batch.BulkExecutor;
import com.azure.cosmos.implementation.batch.ItemBulkOperation;
import com.azure.cosmos.implementation.faultinjection.IFaultInjectorProvider;
import com.azure.cosmos.implementation.feedranges.FeedRangeEpkImpl;
import com.azure.cosmos.implementation.feedranges.FeedRangeInternal;
import com.azure.cosmos.implementation.routing.PartitionKeyInternal;
import com.azure.cosmos.implementation.routing.Range;
import com.azure.cosmos.implementation.throughputControl.config.GlobalThroughputControlGroup;
import com.azure.cosmos.implementation.throughputControl.config.LocalThroughputControlGroup;
import com.azure.cosmos.implementation.throughputControl.config.ThroughputControlGroupFactory;
import com.azure.cosmos.models.CosmosBatch;
import com.azure.cosmos.models.CosmosBatchOperationResult;
import com.azure.cosmos.models.CosmosBatchRequestOptions;
import com.azure.cosmos.models.CosmosBatchResponse;
import com.azure.cosmos.models.CosmosBulkExecutionOptions;
import com.azure.cosmos.models.CosmosBulkOperationResponse;
import com.azure.cosmos.models.CosmosChangeFeedRequestOptions;
import com.azure.cosmos.models.CosmosConflictProperties;
import com.azure.cosmos.models.CosmosContainerIdentity;
import com.azure.cosmos.models.CosmosContainerProperties;
import com.azure.cosmos.models.CosmosContainerRequestOptions;
import com.azure.cosmos.models.CosmosContainerResponse;
import com.azure.cosmos.models.CosmosItemIdentity;
import com.azure.cosmos.models.CosmosItemOperation;
import com.azure.cosmos.models.CosmosItemOperationType;
import com.azure.cosmos.models.CosmosItemRequestOptions;
import com.azure.cosmos.models.CosmosItemResponse;
import com.azure.cosmos.models.CosmosPatchItemRequestOptions;
import com.azure.cosmos.models.CosmosPatchOperations;
import com.azure.cosmos.models.CosmosQueryRequestOptions;
import com.azure.cosmos.models.CosmosReadManyRequestOptions;
import com.azure.cosmos.models.FeedRange;
import com.azure.cosmos.models.FeedResponse;
import com.azure.cosmos.models.ModelBridgeInternal;
import com.azure.cosmos.models.PartitionKey;
import com.azure.cosmos.models.PartitionKeyDefinition;
import com.azure.cosmos.models.CosmosOperationDetails;
import com.azure.cosmos.models.ShowQueryMode;
import com.azure.cosmos.models.SqlQuerySpec;
import com.azure.cosmos.models.ThroughputProperties;
import com.azure.cosmos.models.ThroughputResponse;
import com.azure.cosmos.util.CosmosPagedFlux;
import com.azure.cosmos.util.UtilBridgeInternal;
import org.slf4j.Logger;
import org.slf4j.LoggerFactory;
import reactor.core.publisher.Flux;
import reactor.core.publisher.Mono;

import java.util.ArrayList;
import java.util.Arrays;
import java.util.Collections;
import java.util.List;
import java.util.UUID;
import java.util.concurrent.Callable;
import java.util.concurrent.CompletionException;
import java.util.concurrent.atomic.AtomicBoolean;
import java.util.function.Function;
import java.util.stream.Collectors;

import static com.azure.core.util.FluxUtil.withContext;
import static com.azure.cosmos.implementation.guava25.base.Preconditions.checkArgument;
import static com.azure.cosmos.implementation.guava25.base.Preconditions.checkNotNull;

/**
 * Provides methods for reading, deleting, and replacing existing Containers.
 * Provides methods for interacting with child resources (Items, Scripts, Conflicts)
 */
public class CosmosAsyncContainer {
    private final static Logger logger = LoggerFactory.getLogger(CosmosAsyncContainer.class);
    private static final ImplementationBridgeHelpers.CosmosAsyncClientHelper.CosmosAsyncClientAccessor clientAccessor =
        ImplementationBridgeHelpers.CosmosAsyncClientHelper.getCosmosAsyncClientAccessor();
    private static final ImplementationBridgeHelpers.CosmosQueryRequestOptionsHelper.CosmosQueryRequestOptionsAccessor queryOptionsAccessor =
        ImplementationBridgeHelpers.CosmosQueryRequestOptionsHelper.getCosmosQueryRequestOptionsAccessor();
    private static final ImplementationBridgeHelpers.CosmosItemRequestOptionsHelper.CosmosItemRequestOptionsAccessor itemOptionsAccessor =
        ImplementationBridgeHelpers.CosmosItemRequestOptionsHelper.getCosmosItemRequestOptionsAccessor();
    private static final ImplementationBridgeHelpers.FeedResponseHelper.FeedResponseAccessor feedResponseAccessor =
        ImplementationBridgeHelpers.FeedResponseHelper.getFeedResponseAccessor();
    private static final ImplementationBridgeHelpers.CosmosItemResponseHelper.CosmosItemResponseBuilderAccessor itemResponseAccessor =
        ImplementationBridgeHelpers.CosmosItemResponseHelper.getCosmosItemResponseBuilderAccessor();
    private static final ImplementationBridgeHelpers.CosmosReadManyRequestOptionsHelper.CosmosReadManyRequestOptionsAccessor readManyOptionsAccessor =
        ImplementationBridgeHelpers.CosmosReadManyRequestOptionsHelper.getCosmosReadManyRequestOptionsAccessor();
    private static final ImplementationBridgeHelpers.CosmosDiagnosticsContextHelper.CosmosDiagnosticsContextAccessor ctxAccessor =
        ImplementationBridgeHelpers.CosmosDiagnosticsContextHelper.getCosmosDiagnosticsContextAccessor();
    private static final ImplementationBridgeHelpers.CosmosOperationDetailsHelper.CosmosOperationDetailsAccessor operationDetailsAccessor =
        ImplementationBridgeHelpers.CosmosOperationDetailsHelper.getCosmosOperationDetailsAccessor();
    private static final ImplementationBridgeHelpers.CosmosBulkExecutionOptionsHelper.CosmosBulkExecutionOptionsAccessor bulkExecutionOptionsAccessor =
        ImplementationBridgeHelpers.CosmosBulkExecutionOptionsHelper.getCosmosBulkExecutionOptionsAccessor();
    private static final ImplementationBridgeHelpers.CosmosClientTelemetryConfigHelper.CosmosClientTelemetryConfigAccessor clientTelemetryConfigAccessor =
        ImplementationBridgeHelpers.CosmosClientTelemetryConfigHelper.getCosmosClientTelemetryConfigAccessor();
    private  static final ImplementationBridgeHelpers.CosmosBatchHelper.CosmosBatchAccessor batchAccessor =
        ImplementationBridgeHelpers.CosmosBatchHelper.getCosmosBatchAccessor();

    private final CosmosAsyncDatabase database;
    private final String id;
    private final String link;
    private final String replaceContainerSpanName;
    private final String deleteContainerSpanName;
    private final String replaceThroughputSpanName;
    private final String readThroughputSpanName;
    private final String readContainerSpanName;
    private final String readItemSpanName;
    private final String upsertItemSpanName;
    private final String deleteItemSpanName;
    private final String deleteAllItemsByPartitionKeySpanName;
    private final String replaceItemSpanName;
    private final String patchItemSpanName;
    private final String createItemSpanName;
    private final String readAllItemsSpanName;
    private final String readManyItemsSpanName;
    private final String readAllItemsOfLogicalPartitionSpanName;
    private final String queryItemsSpanName;
    private final String queryChangeFeedSpanName;
    private final String readAllConflictsSpanName;
    private final String queryConflictsSpanName;
    private final String batchSpanName;
    private final String bulkSpanName;
    private final AtomicBoolean isInitialized;
    private CosmosAsyncScripts scripts;
    private IFaultInjectorProvider faultInjectorProvider;

    CosmosAsyncContainer(String id, CosmosAsyncDatabase database) {
        this.id = id;
        this.database = database;
        this.link = getParentLink() + "/" + getURIPathSegment() + "/" + getId();
        this.replaceContainerSpanName = "replaceContainer." + this.id;
        this.deleteContainerSpanName = "deleteContainer." + this.id;
        this.replaceThroughputSpanName = "replaceThroughput." + this.id;
        this.readThroughputSpanName = "readThroughput." + this.id;
        this.readContainerSpanName = "readContainer." + this.id;
        this.readItemSpanName = "readItem." + this.id;
        this.upsertItemSpanName = "upsertItem." + this.id;
        this.deleteItemSpanName = "deleteItem." + this.id;
        this.deleteAllItemsByPartitionKeySpanName = "deleteAllItemsByPartitionKey." + this.id;
        this.replaceItemSpanName = "replaceItem." + this.id;
        this.patchItemSpanName = "patchItem." + this.id;
        this.createItemSpanName = "createItem." + this.id;
        this.readAllItemsSpanName = "readAllItems." + this.id;
        this.readManyItemsSpanName = "readManyItems." + this.id;
        this.readAllItemsOfLogicalPartitionSpanName = "readAllItemsOfLogicalPartition." + this.id;
        this.queryItemsSpanName = "queryItems." + this.id;
        this.queryChangeFeedSpanName = "queryChangeFeed." + this.id;
        this.readAllConflictsSpanName = "readAllConflicts." + this.id;
        this.queryConflictsSpanName = "queryConflicts." + this.id;
        this.batchSpanName = "transactionalBatch." + this.id;
        this.bulkSpanName = "nonTransactionalBatch." + this.id;
        this.isInitialized = new AtomicBoolean(false);
    }

    /**
     * Get the id of the {@link CosmosAsyncContainer}.
     *
     * @return the id of the {@link CosmosAsyncContainer}.
     */
    public String getId() {
        return id;
    }

    /**
     * Reads the current container.
     * <p>
     * After subscription the operation will be performed. The {@link Mono} upon
     * successful completion will contain a single Cosmos container response with
     * the read container. In case of failure the {@link Mono} will error.
     *
     * @return an {@link Mono} containing the single Cosmos container response with
     * the read container or an error.
     */
    public Mono<CosmosContainerResponse> read() {
        return read(new CosmosContainerRequestOptions());
    }

    /**
     * Reads the current container while specifying additional options such as If-Match.
     * <p>
     * After subscription the operation will be performed. The {@link Mono} upon
     * successful completion will contain a single Cosmos container response with
     * the read container. In case of failure the {@link Mono} will error.
     *
     * @param options the Cosmos container request options.
     * @return an {@link Mono} containing the single Cosmos container response with
     * the read container or an error.
     */
    public Mono<CosmosContainerResponse> read(CosmosContainerRequestOptions options) {
        final CosmosContainerRequestOptions requestOptions = options == null ? new CosmosContainerRequestOptions() : options;
        return withContext(context -> read(requestOptions, context));
    }

    /**
     * Deletes the container
     * <p>
     * After subscription the operation will be performed. The {@link Mono} upon
     * successful completion will contain a single Cosmos container response for the
     * deleted database. In case of failure the {@link Mono} will error.
     *
     * @param options the request options.
     * @return an {@link Mono} containing the single Cosmos container response for
     * the deleted database or an error.
     */
    public Mono<CosmosContainerResponse> delete(CosmosContainerRequestOptions options) {
        final CosmosContainerRequestOptions requestOptions = options == null ? new CosmosContainerRequestOptions() : options;
        return withContext(context -> deleteInternal(requestOptions, context));
    }

    /**
     * Deletes the current container.
     * <p>
     * After subscription the operation will be performed. The {@link Mono} upon
     * successful completion will contain a single Cosmos container response for the
     * deleted container. In case of failure the {@link Mono} will error.
     *
     * @return an {@link Mono} containing the single Cosmos container response for
     * the deleted container or an error.
     */
    public Mono<CosmosContainerResponse> delete() {
        return delete(new CosmosContainerRequestOptions());
    }

    /**
     * Replaces the current container's properties.
     * <p>
     * After subscription the operation will be performed. The {@link Mono} upon
     * successful completion will contain a single Cosmos container response with
     * the replaced container properties. In case of failure the {@link Mono} will
     * error.
     *
     * @param containerProperties the container properties
     * @return an {@link Mono} containing the single Cosmos container response with
     * the replaced container properties or an error.
     */
    public Mono<CosmosContainerResponse> replace(CosmosContainerProperties containerProperties) {
        return replace(containerProperties, null);
    }

    /**
     * Replaces the current container properties while using non-default request options.
     * <p>
     * After subscription the operation will be performed. The {@link Mono} upon
     * successful completion will contain a single Cosmos container response with
     * the replaced container properties. In case of failure the {@link Mono} will
     * error.
     *
     * @param containerProperties the container properties
     * @param options the Cosmos container request options.
     * @return an {@link Mono} containing the single Cosmos container response with
     * the replaced container properties or an error.
     */
    public Mono<CosmosContainerResponse> replace(
        CosmosContainerProperties containerProperties,
        CosmosContainerRequestOptions options) {
        final CosmosContainerRequestOptions requestOptions = options == null ? new CosmosContainerRequestOptions() : options;
        return withContext(context -> replaceInternal(containerProperties, requestOptions, context));
    }

    /* CosmosAsyncItem operations */

    /**
     * Creates an item.
     * <p>
     * After subscription the operation will be performed. The {@link Mono} upon
     * successful completion will contain a single resource response with the
     * created Cosmos item. In case of failure the {@link Mono} will error.
     *
     * @param <T> the type parameter.
     * @param item the Cosmos item represented as a POJO or Cosmos item object.
     * @return an {@link Mono} containing the single resource response with the
     * created Cosmos item or an error.
     */
    public <T> Mono<CosmosItemResponse<T>> createItem(T item) {
        return createItem(item, new CosmosItemRequestOptions());
    }

    /**
     * Creates an item.
     * <p>
     * After subscription the operation will be performed. The {@link Mono} upon
     * successful completion will contain a single resource response with the
     * created Cosmos item. In case of failure the {@link Mono} will error.
     *
     * @param <T> the type parameter.
     * @param item the Cosmos item represented as a POJO or Cosmos item object.
     * @param partitionKey the partition key.
     * @param options the request options.
     * @return an {@link Mono} containing the single resource response with the created Cosmos item or an error.
     */
    public <T> Mono<CosmosItemResponse<T>> createItem(
        T item,
        PartitionKey partitionKey,
        CosmosItemRequestOptions options) {
        if (options == null) {
            options = new CosmosItemRequestOptions();
        }
        ModelBridgeInternal.setPartitionKey(options, partitionKey);
        return createItem(item, options);
    }

    /**
     * Creates a Cosmos item.
     *
     * @param <T> the type parameter.
     * @param item the item.
     * @param options the item request options.
     * @return an {@link Mono} containing the single resource response with the created Cosmos item or an error.
     */
    public <T> Mono<CosmosItemResponse<T>> createItem(T item, CosmosItemRequestOptions options) {
        if (options == null) {
            options = new CosmosItemRequestOptions();
        }

        final CosmosItemRequestOptions requestOptions = options;
        return withContext(context -> createItemInternal(item, requestOptions, context));
    }

    private static void mergeDiagnostics(CosmosException originalCosmosException, CosmosException readCosmosError) {
        checkNotNull(originalCosmosException, "Argument 'originalCosmosException' must not be null.");
        checkNotNull(readCosmosError, "Argument 'readCosmosError' must not be null.");

        CosmosDiagnostics readDiagnostics = readCosmosError.getDiagnostics();
        if (readDiagnostics != null && readDiagnostics.getClientSideRequestStatisticsRaw() != null) {
            CosmosDiagnostics originalDiagnostics = originalCosmosException.getDiagnostics();
            if (originalDiagnostics == null
                || originalDiagnostics.getClientSideRequestStatisticsRaw() == null) {

                originalCosmosException.setDiagnostics(readDiagnostics);
            } else {
                originalDiagnostics.clientSideRequestStatistics().recordContributingPointOperation(
                    readDiagnostics.getClientSideRequestStatisticsRaw()
                );
            }
        }
    }

    private static void mergeDiagnostics(
        ResourceResponse<Document> readResponse,
        CosmosException originalCosmosException) {

        CosmosDiagnostics responseDiagnostics = readResponse.getDiagnostics();
        if (responseDiagnostics != null &&
            responseDiagnostics.getClientSideRequestStatisticsRaw() != null) {

            CosmosDiagnostics errorDiagnostics = originalCosmosException.getDiagnostics();
            if (errorDiagnostics != null) {
                responseDiagnostics.clientSideRequestStatistics().recordContributingPointOperation(
                    errorDiagnostics.getClientSideRequestStatisticsRaw()
                );
            }

            readResponse.addRequestCharge(originalCosmosException.getRequestCharge());
        }
    }

    private <T> Mono<CosmosItemResponse<T>> replaceItemWithTrackingId(Class<T> itemType,
                                                                      String itemId,
                                                                      Document doc,
                                                                      RequestOptions requestOptions,
                                                                      String trackingId) {

        checkNotNull(trackingId, "Argument 'trackingId' must not be null.");
        return replaceItemInternalCore(itemType, itemId, doc, requestOptions, trackingId)
            .onErrorResume(throwable -> {
                Throwable error = throwable instanceof CompletionException ? throwable.getCause() : throwable;

                if (!(error instanceof CosmosException)) {

                    Exception nonCosmosException =
                        error instanceof Exception ? (Exception) error : new RuntimeException(error);
                    return Mono.error(nonCosmosException);
                }

                assert error instanceof CosmosException;
                CosmosException cosmosException = (CosmosException) error;

                if (cosmosException.getStatusCode() != HttpConstants.StatusCodes.PRECONDITION_FAILED) {
                    return Mono.error(cosmosException);
                }

                Mono<CosmosItemResponse<T>> readMono =
                    this.getDatabase().getDocClientWrapper()
                        .readDocument(getItemLink(itemId), requestOptions)
                        .map(response -> {
                            mergeDiagnostics(response, cosmosException);
                            return itemResponseAccessor
                                .createCosmosItemResponse(response, itemType, requestOptions.getEffectiveItemSerializer());
                        })
                        .single();

                return readMono
                    .onErrorMap(readThrowable -> {
                        if (readThrowable instanceof CosmosException) {
                            mergeDiagnostics(cosmosException, (CosmosException)readThrowable);
                        }
                        return cosmosException;
                    })
                    .flatMap(readResponse -> {
                        if (readResponse.getStatusCode() == 200
                        && itemResponseAccessor.hasTrackingId(readResponse, trackingId)) {
                            return Mono.just(itemResponseAccessor.withRemappedStatusCode(
                                readResponse,
                                200,
                                cosmosException.getRequestCharge(),
                                this.isContentResponseOnWriteEffectivelyEnabled(requestOptions)));
                        }

                        return Mono.error(cosmosException);
                    });
            });
    }

    private <T> Mono<CosmosItemResponse<T>> createItemWithTrackingId(
        T item, RequestOptions options, String trackingId) {

        checkNotNull(trackingId, "Argument 'trackingId' must not be null.");

        return createItemInternalCore(item, options, trackingId)
            .onErrorResume(throwable -> {
                Throwable error = throwable instanceof CompletionException ? throwable.getCause() : throwable;

                if (!(error instanceof CosmosException)) {

                    Exception nonCosmosException =
                        error instanceof Exception ? (Exception) error : new RuntimeException(error);
                    return Mono.error(nonCosmosException);
                }

                assert error instanceof CosmosException;
                CosmosException cosmosException = (CosmosException) error;

                if (cosmosException.getStatusCode() != HttpConstants.StatusCodes.CONFLICT) {
                    return Mono.error(cosmosException);
                }

                InternalObjectNode internalObjectNode = InternalObjectNode.fromObjectToInternalObjectNode(item);
                String itemId = internalObjectNode.getId();

                RequestOptions readRequestOptions = new RequestOptions(options);
                readRequestOptions.setConsistencyLevel(null);

                @SuppressWarnings("unchecked")
                Class<T> itemType = (Class<T>) item.getClass();

                final AsyncDocumentClient clientWrapper = this.getDatabase().getDocClientWrapper();
                Mono<CosmosItemResponse<T>> readMono =
                    clientWrapper
                        .getCollectionCache()
                        .resolveByNameAsync(
                            null, this.getLinkWithoutTrailingSlash(), null)
                        .flatMap(collection -> {
                            if (collection == null) {
                                throw new IllegalStateException("Collection cannot be null");
                            }

                            PartitionKeyDefinition pkDef = collection.getPartitionKey();
                            PartitionKeyInternal partitionKeyInternal = PartitionKeyHelper
                                .extractPartitionKeyValueFromDocument(internalObjectNode, pkDef);
                            PartitionKey partitionKey = ImplementationBridgeHelpers
                                .PartitionKeyHelper
                                    .getPartitionKeyAccessor()
                                    .toPartitionKey(partitionKeyInternal);
                            readRequestOptions.setPartitionKey(partitionKey);

                            return clientWrapper.readDocument(getItemLink(itemId), readRequestOptions)
                                                .map(response -> {
                                                    mergeDiagnostics(response, cosmosException);
                                                    return itemResponseAccessor
                                                        .createCosmosItemResponse(
                                                            response, itemType, readRequestOptions.getEffectiveItemSerializer());
                                                }).single();
                        });

                return readMono
                    .onErrorMap(readThrowable -> {
                        if (readThrowable instanceof CosmosException) {
                            mergeDiagnostics(cosmosException, (CosmosException)readThrowable);
                        }
                        return cosmosException;
                    })
                    .flatMap(readResponse -> {
                        if (readResponse.getStatusCode() == 200
                        && itemResponseAccessor.hasTrackingId(readResponse, trackingId)) {
                            return Mono.just(itemResponseAccessor.withRemappedStatusCode(
                                readResponse,
                                201,
                                cosmosException.getRequestCharge(),
                                this.isContentResponseOnWriteEffectivelyEnabled(options)));
                        }

                        return Mono.error(cosmosException);
                    });
            });
    }

    private boolean isContentResponseOnWriteEffectivelyEnabled(RequestOptions options) {
        Boolean requestOptionsContentResponseEnabled = null;
        if (options != null) {
            requestOptionsContentResponseEnabled = options.isContentResponseOnWriteEnabled();
        }

        return clientAccessor.isEffectiveContentResponseOnWriteEnabled(
            this.database.getClient(), requestOptionsContentResponseEnabled);
    }

    private <T> Mono<CosmosItemResponse<T>> createItemInternal(T item, CosmosItemRequestOptions options, Context context) {
        checkNotNull(options, "Argument 'options' must not be null.");

        RequestOptions requestOptions =
            itemOptionsAccessor.toRequestOptions(options);
        applyPolicies(OperationType.Create, null, ResourceType.Document, requestOptions, this.createItemSpanName);
        WriteRetryPolicy nonIdempotentWriteRetryPolicy = requestOptions
            .calculateAndGetEffectiveNonIdempotentRetriesEnabled(
                this.database.getClient().getNonIdempotentWriteRetryPolicy(),
                true);

        Mono<CosmosItemResponse<T>> responseMono;
        String trackingId = null;
        RequestOptions effectiveOptions = getEffectiveOptions(nonIdempotentWriteRetryPolicy, requestOptions);
        effectiveOptions.setEffectiveItemSerializer(this.database.getClient().getEffectiveItemSerializer(effectiveOptions.getEffectiveItemSerializer()));

        if (nonIdempotentWriteRetryPolicy.isEnabled() && nonIdempotentWriteRetryPolicy.useTrackingIdProperty()) {
            trackingId = UUID.randomUUID().toString();
            responseMono = createItemWithTrackingId(item, effectiveOptions, trackingId);
        } else {
            responseMono = createItemInternalCore(item, effectiveOptions, null);
        }

        return this.database.getClient()
            .getDiagnosticsProvider()
            .traceEnabledCosmosItemResponsePublisher(
                responseMono,
                context,
                this.createItemSpanName,
                getId(),
                database.getId(),
                database.getClient(),
                effectiveOptions.getConsistencyLevel(),
                OperationType.Create,
                ResourceType.Document,
                requestOptions,
                trackingId);
    }

    private void applyPolicies(OperationType operationType, CosmosItemOperationType subOperationType, ResourceType resourceType, OverridableRequestOptions requestOptions,
                               String spanName) {
        CosmosAsyncClient client = this.database.getClient();
        CosmosDiagnosticsThresholds thresholds = requestOptions != null
            ? clientAccessor.getEffectiveDiagnosticsThresholds(client, requestOptions.getDiagnosticsThresholds())
            : clientAccessor.getEffectiveDiagnosticsThresholds(client, null);
        CosmosDiagnosticsContext cosmosCtx = ctxAccessor.create(
            spanName,
            clientAccessor.getAccountTagValue(client),
            BridgeInternal.getServiceEndpoint(client),
            database.getId(),
            getId(),
            resourceType,
            operationType,
            null,
            clientAccessor.getEffectiveConsistencyLevel(client, operationType, requestOptions.getConsistencyLevel()),
            null,
            thresholds,
            null,
            clientAccessor.getConnectionMode(client),
            clientAccessor.getUserAgent(client),
            null,
            null,
            requestOptions,
            subOperationType
        );

        CosmosOperationDetails operationDetails = operationDetailsAccessor.create(requestOptions, cosmosCtx);
        clientAccessor.getOperationPolicies(client).forEach(policy -> policy.process(operationDetails));
    }

    private <T> Mono<CosmosItemResponse<T>> createItemInternalCore(
        T item,
        RequestOptions requestOptions,
        String trackingId) {

        @SuppressWarnings("unchecked")
        Class<T> itemType = (Class<T>) item.getClass();
        requestOptions.setTrackingId(trackingId);
        return database.getDocClientWrapper()
                   .createDocument(getLink(),
                                   item,
                                   requestOptions,
                                   true)
                   .map(response -> itemResponseAccessor.createCosmosItemResponse(response, itemType, requestOptions.getEffectiveItemSerializer()))
                   .single();
    }

    /**
     * Upserts an item.
     * <p>
     * After subscription the operation will be performed. The {@link Mono} upon
     * successful completion will contain a single resource response with the
     * upserted item. In case of failure the {@link Mono} will error.
     *
     * @param <T> the type parameter.
     * @param item the item represented as a POJO or Item object to upsert.
     * @return an {@link Mono} containing the single resource response with the upserted item or an error.
     */
    public <T> Mono<CosmosItemResponse<T>> upsertItem(T item) {
        return upsertItem(item, new CosmosItemRequestOptions());
    }

    /**
     * Upserts an item.
     * <p>
     * After subscription the operation will be performed. The {@link Mono} upon
     * successful completion will contain a single resource response with the
     * upserted item. In case of failure the {@link Mono} will error.
     *
     * @param <T> the type parameter.
     * @param item the item represented as a POJO or Item object to upsert.
     * @param options the request options.
     * @return an {@link Mono} containing the single resource response with the upserted item or an error.
     */
    public <T> Mono<CosmosItemResponse<T>> upsertItem(T item, CosmosItemRequestOptions options) {
        final CosmosItemRequestOptions requestOptions = options == null ? new CosmosItemRequestOptions() : options;
        return withContext(context -> upsertItemInternal(item, requestOptions, context));
    }

    /**
     * Upserts an item.
     * <p>
     * After subscription the operation will be performed. The {@link Mono} upon
     * successful completion will contain a single resource response with the
     * upserted item. In case of failure the {@link Mono} will error.
     *
     * @param <T> the type parameter.
     * @param item the item represented as a POJO or Item object to upsert.
     * @param partitionKey the partition key.
     * @param options the request options.
     * @return an {@link Mono} containing the single resource response with the upserted item or an error.
     */
    public <T> Mono<CosmosItemResponse<T>> upsertItem(T item, PartitionKey partitionKey, CosmosItemRequestOptions options) {
        final CosmosItemRequestOptions requestOptions = options == null ? new CosmosItemRequestOptions() : options;
        ModelBridgeInternal.setPartitionKey(requestOptions, partitionKey);
        return withContext(context -> upsertItemInternal(item, requestOptions, context));
    }

    /**
     * Reads all the items in the current container.
     * <p>
     * After subscription the operation will be performed. The {@link CosmosPagedFlux} will
     * contain one or several feed response of the read Cosmos items. In case of
     * failure the {@link CosmosPagedFlux} will error.
     *
     * @param <T> the type parameter.
     * @param classType the class type.
     * @return a {@link CosmosPagedFlux} containing one or several feed response pages of the read Cosmos items or an
     * error.
     */
    <T> CosmosPagedFlux<T> readAllItems(Class<T> classType) {
        return readAllItems(new CosmosQueryRequestOptions(), classType);
    }

    /**
     * Reads all the items in the current container.
     * <p>
     * After subscription the operation will be performed. The {@link CosmosPagedFlux} will
     * contain one or several feed response of the read Cosmos items. In case of
     * failure the {@link CosmosPagedFlux} will error.
     *
     * @param <T> the type parameter.
     * @param options the feed options.
     * @param classType the class type.
     * @return a {@link CosmosPagedFlux} containing one or several feed response pages of the read Cosmos items or an
     * error.
     */
    <T> CosmosPagedFlux<T> readAllItems(CosmosQueryRequestOptions options, Class<T> classType) {
        return UtilBridgeInternal.createCosmosPagedFlux(pagedFluxOptions -> {
            CosmosAsyncClient client = this.getDatabase().getClient();
            CosmosQueryRequestOptions requestOptions = options != null ?
                queryOptionsAccessor.clone(options) : new CosmosQueryRequestOptions();
            CosmosQueryRequestOptionsBase<?> optionsImpl = queryOptionsAccessor.getImpl(requestOptions);
            applyPolicies(OperationType.ReadFeed, null,ResourceType.Document, optionsImpl, this.readAllItemsSpanName);
            QueryFeedOperationState state = new QueryFeedOperationState(
                client,
                this.readAllItemsSpanName,
                database.getId(),
                this.getId(),
                ResourceType.Document,
                OperationType.ReadFeed,
                queryOptionsAccessor.getQueryNameOrDefault(requestOptions, this.readAllItemsSpanName),
                requestOptions,
                pagedFluxOptions
            );

            pagedFluxOptions.setFeedOperationState(state);

            return getDatabase()
                .getDocClientWrapper()
                .readDocuments(getLink(), state, classType)
                .map(response -> prepareFeedResponse(response, false));
        });
    }

    /**
     * Query for items in the current container.
     * <!-- src_embed com.azure.cosmos.CosmosAsyncContainer.queryItems -->
     * <pre>
     * CosmosQueryRequestOptions options = new CosmosQueryRequestOptions&#40;&#41;;
     * String query = &quot;SELECT * FROM Passenger WHERE Passenger.departure IN &#40;'SEA', 'IND'&#41;&quot;;
     * cosmosAsyncContainer.queryItems&#40;query, options, Passenger.class&#41;
     *     .byPage&#40;&#41;
     *     .flatMap&#40;passengerFeedResponse -&gt; &#123;
     *         for &#40;Passenger passenger : passengerFeedResponse.getResults&#40;&#41;&#41; &#123;
     *             System.out.println&#40;passenger&#41;;
     *         &#125;
     *         return Flux.empty&#40;&#41;;
     *     &#125;&#41;
     *     .subscribe&#40;&#41;;
     * </pre>
     * <!-- end com.azure.cosmos.CosmosAsyncContainer.queryItems -->
     * <p>
     * After subscription the operation will be performed. The {@link CosmosPagedFlux} will
     * contain one or several feed response of the obtained items. In case of
     * failure the {@link CosmosPagedFlux} will error.
     *
     * @param <T> the type parameter.
     * @param query the query.
     * @param classType the class type.
     * @return a {@link CosmosPagedFlux} containing one or several feed response pages of the obtained items or an
     * error.
     */
    public <T> CosmosPagedFlux<T> queryItems(String query, Class<T> classType) {
        return queryItemsInternal(new SqlQuerySpec(query), new CosmosQueryRequestOptions(), classType, false);
    }

    /**
     *  Best effort to initialize the container by warming up the caches and connections for the current read region.
     * <p>
     *  Depending on how many partitions the container has, the total time needed will also change. But generally you can use the following formula
     *  to get an estimated time:
     *  If it took 200ms to establish a connection, and you have 100 partitions in your container
     *  then it will take around (100 * 4 / CPUCores) * 200ms to open all connections after get the address list
     *
     *  <p>
     *  <br>NOTE: This API ideally should be called only once during application initialization before any workload.
     *  <br>In case of any transient error, caller should consume the error and continue the regular workload.
     *  </p>
     *
     *  @return Mono of Void.
     * @deprecated use {@link CosmosClientBuilder#openConnectionsAndInitCaches(CosmosContainerProactiveInitConfig)} instead.
     */
    @Deprecated
    public Mono<Void> openConnectionsAndInitCaches() {

        if (isInitialized.compareAndSet(false, true)) {

            CosmosContainerIdentity cosmosContainerIdentity = new CosmosContainerIdentity(this.database.getId(), this.id);
            CosmosContainerProactiveInitConfig proactiveContainerInitConfig =
                new CosmosContainerProactiveInitConfigBuilder(Collections.singletonList(cosmosContainerIdentity))
                    .setProactiveConnectionRegionsCount(1)
                    .setMinConnectionPoolSizePerEndpointForContainer(cosmosContainerIdentity, Configs.getMinConnectionPoolSizePerEndpoint())
                    .build();

            return withContext(context -> openConnectionsAndInitCachesInternal(
                    proactiveContainerInitConfig
            )
            .collectList()
            .flatMap(openResult -> {
                logger.debug("OpenConnectionsAndInitCaches: {}", openResult);
                return Mono.empty();
            }));
        } else {
            logger.warn("OpenConnectionsAndInitCaches is already called once on Container {}, no operation will take place in this call", this.getId());
            return Mono.empty();
        }
    }

    /**
     *  Best effort to initialize the container by warming up the caches and connections to a specified no.
     *  of regions from the  preferred list of regions.
     * <p>
     *  Depending on how many partitions the container has, the total time needed will also change. But
     *  generally you can use the following formula to get an estimated time:
     *  If it took 200ms to establish a connection, and you have 100 partitions in your container
     *  then it will take around (100 * 4 / (10 * CPUCores)) * 200ms * RegionsWithProactiveConnections to open all
     *  connections after get the address list
     *
     *  <p>
     *  <br>NOTE: This API ideally should be called only once during application initialization before any workload.
     *  <br>In case of any transient error, caller should consume the error and continue the regular workload.
     *  </p>
     * <p>
     * In order to minimize latencies associated with warming up caches and opening connections
     * the no. of proactive connection regions cannot be more
     * than {@link CosmosContainerProactiveInitConfigBuilder#MAX_NO_OF_PROACTIVE_CONNECTION_REGIONS}.
     * </p>
     *
     * @param numProactiveConnectionRegions the no of regions to proactively connect to
     * @return Mono of Void.
     * @deprecated use {@link CosmosClientBuilder#openConnectionsAndInitCaches(CosmosContainerProactiveInitConfig)} instead.
     */
    @Deprecated
    public Mono<Void> openConnectionsAndInitCaches(int numProactiveConnectionRegions) {

        List<String> preferredRegions = clientAccessor.getPreferredRegions(this.database.getClient());
        boolean endpointDiscoveryEnabled = clientAccessor.isEndpointDiscoveryEnabled(this.database.getClient());

        checkArgument(numProactiveConnectionRegions > 0, "no. of proactive connection regions should be greater than 0");

        if (numProactiveConnectionRegions > 1) {
            checkArgument(
                endpointDiscoveryEnabled,
                "endpoint discovery should be enabled when no. " +
                    "of proactive regions is greater than 1");
            checkArgument(
                preferredRegions != null && preferredRegions.size() >= numProactiveConnectionRegions,
                "no. of proactive connection " +
                    "regions should be lesser than the no. of preferred regions.");
        }

        if (isInitialized.compareAndSet(false, true)) {

            CosmosContainerIdentity cosmosContainerIdentity = new CosmosContainerIdentity(database.getId(), this.id);
            CosmosContainerProactiveInitConfig proactiveContainerInitConfig =
                new CosmosContainerProactiveInitConfigBuilder(Arrays.asList(cosmosContainerIdentity))
                    .setProactiveConnectionRegionsCount(numProactiveConnectionRegions)
                    .build();

            return withContext(context -> openConnectionsAndInitCachesInternal(
                    proactiveContainerInitConfig
            )
                .collectList()
                .flatMap(
                    openResult -> {
                        logger.debug("OpenConnectionsAndInitCaches: {}", openResult);
                        return Mono.empty();
                    }));
        } else {
            logger.warn(
                "OpenConnectionsAndInitCaches is already called once on Container {}, no operation will take place in this call",
                this.getId());
            return Mono.empty();
        }
    }

    /**
     * The internal implementation to try to initialize the container by warming up the caches and
     * connections for the first {@link CosmosContainerProactiveInitConfig#getProactiveConnectionRegionsCount()}
     * proactive connection regions
     *
     * @return a {@link String} type which represents the total no. of successful and failed
     * connection attempts for an endpoint
     */
    private Flux<Void> openConnectionsAndInitCachesInternal(
        CosmosContainerProactiveInitConfig proactiveContainerInitConfig) {

        return this.database
            .getDocClientWrapper()
            .submitOpenConnectionTasksAndInitCaches(proactiveContainerInitConfig)
            .doOnSubscribe(subscription -> {
                this.database.getDocClientWrapper().recordOpenConnectionsAndInitCachesStarted(proactiveContainerInitConfig.getCosmosContainerIdentities());
            })
            .doOnTerminate(() -> {
                this.database.getDocClientWrapper().recordOpenConnectionsAndInitCachesCompleted(proactiveContainerInitConfig.getCosmosContainerIdentities());
            });
    }

    /**
     * Query for items in the current container using a string.
     * <!-- src_embed com.azure.cosmos.CosmosAsyncContainer.queryItems -->
     * <pre>
     * CosmosQueryRequestOptions options = new CosmosQueryRequestOptions&#40;&#41;;
     * String query = &quot;SELECT * FROM Passenger WHERE Passenger.departure IN &#40;'SEA', 'IND'&#41;&quot;;
     * cosmosAsyncContainer.queryItems&#40;query, options, Passenger.class&#41;
     *     .byPage&#40;&#41;
     *     .flatMap&#40;passengerFeedResponse -&gt; &#123;
     *         for &#40;Passenger passenger : passengerFeedResponse.getResults&#40;&#41;&#41; &#123;
     *             System.out.println&#40;passenger&#41;;
     *         &#125;
     *         return Flux.empty&#40;&#41;;
     *     &#125;&#41;
     *     .subscribe&#40;&#41;;
     * </pre>
     * <!-- end com.azure.cosmos.CosmosAsyncContainer.queryItems -->
     * <p>
     * After subscription the operation will be performed. The {@link CosmosPagedFlux} will
     * contain one or several feed response of the obtained items. In case of
     * failure the {@link CosmosPagedFlux} will error.
     *
     * @param <T> the type parameter.
     * @param query the query.
     * @param options the query request options.
     * @param classType the class type.
     * @return a {@link CosmosPagedFlux} containing one or several feed response pages of the obtained items or an
     * error.
     */
    public <T> CosmosPagedFlux<T> queryItems(String query, CosmosQueryRequestOptions options, Class<T> classType) {
        if (options == null) {
            options = new CosmosQueryRequestOptions();
        }

        return queryItemsInternal(new SqlQuerySpec(query), options, classType, false);
    }

    /**
     * Query for items in the current container using a {@link SqlQuerySpec}.
     * <!-- src_embed com.azure.cosmos.CosmosAsyncContainer.SqlQuerySpec.queryItems -->
     * <pre>
     * CosmosQueryRequestOptions options = new CosmosQueryRequestOptions&#40;&#41;;
     *
     * String query = &quot;SELECT * FROM Passenger p WHERE &#40;p.departure = &#64;departure&#41;&quot;;
     * List&lt;SqlParameter&gt; parameters = Collections.singletonList&#40;new SqlParameter&#40;&quot;&#64;departure&quot;, &quot;SEA&quot;&#41;&#41;;
     * SqlQuerySpec sqlQuerySpec = new SqlQuerySpec&#40;query, parameters&#41;;
     *
     * cosmosAsyncContainer.queryItems&#40;sqlQuerySpec, options, Passenger.class&#41;
     *     .byPage&#40;&#41;
     *     .flatMap&#40;passengerFeedResponse -&gt; &#123;
     *         for &#40;Passenger passenger : passengerFeedResponse.getResults&#40;&#41;&#41; &#123;
     *             System.out.println&#40;passenger&#41;;
     *         &#125;
     *         return Flux.empty&#40;&#41;;
     *     &#125;&#41;
     *     .subscribe&#40;&#41;;
     * </pre>
     * <!-- end com.azure.cosmos.CosmosAsyncContainer.SqlQuerySpec.queryItems -->
     * <p>
     * After subscription the operation will be performed. The {@link CosmosPagedFlux} will
     * contain one or several feed response of the obtained items. In case of
     * failure the {@link CosmosPagedFlux} will error.
     *
     * @param <T> the type parameter.
     * @param querySpec the SQL query specification.
     * @param classType the class type.
     * @return a {@link CosmosPagedFlux} containing one or several feed response pages of the obtained items or an
     * error.
     */
    public <T> CosmosPagedFlux<T> queryItems(SqlQuerySpec querySpec, Class<T> classType) {
        return queryItemsInternal(querySpec, new CosmosQueryRequestOptions(), classType, true);
    }

    /**
     * Query for items in the current container using a {@link SqlQuerySpec} and {@link CosmosQueryRequestOptions}.
     * <p>
     * After subscription the operation will be performed. The {@link Flux} will
     * contain one or several feed response of the obtained items. In case of
     * failure the {@link CosmosPagedFlux} will error.
     *
     * @param <T> the type parameter.
     * @param querySpec the SQL query specification.
     * @param options the query request options.
     * @param classType the class type.
     * @return a {@link CosmosPagedFlux} containing one or several feed response pages of the obtained items or an
     * error.
     */
    public <T> CosmosPagedFlux<T> queryItems(SqlQuerySpec querySpec, CosmosQueryRequestOptions options, Class<T> classType) {
        if (options == null) {
            options = new CosmosQueryRequestOptions();
        }

        return queryItemsInternal(querySpec, options, classType, true);
    }

    <T> CosmosPagedFlux<T> queryItemsInternal(
        SqlQuerySpec sqlQuerySpec, CosmosQueryRequestOptions cosmosQueryRequestOptions, Class<T> classType, boolean isParameterized) {
        if (cosmosQueryRequestOptions != null) {
            if (cosmosQueryRequestOptions.getPartitionKey() != null && cosmosQueryRequestOptions
                                                                           .getFeedRange() != null) {
                throw new IllegalArgumentException("Setting partitionKey and feedRange at the same time is not " +
                                                       "allowed");
            }
        }
        return UtilBridgeInternal.createCosmosPagedFlux(queryItemsInternalFunc(sqlQuerySpec, cosmosQueryRequestOptions, classType, isParameterized));
    }

    <T> Function<CosmosPagedFluxOptions, Flux<FeedResponse<T>>> queryItemsInternalFunc(
        SqlQuerySpec sqlQuerySpec, CosmosQueryRequestOptions cosmosQueryRequestOptions, Class<T> classType, boolean isParameterized) {
        CosmosAsyncClient client = this.getDatabase().getClient();
        CosmosQueryRequestOptions options = cosmosQueryRequestOptions != null ?
            queryOptionsAccessor.clone(cosmosQueryRequestOptions): new CosmosQueryRequestOptions();
        CosmosQueryRequestOptionsBase<?> optionsImpl = queryOptionsAccessor.getImpl(options);
        applyPolicies(OperationType.Query, null,ResourceType.Document, optionsImpl, this.queryItemsSpanName);
        Function<CosmosPagedFluxOptions, Flux<FeedResponse<T>>> pagedFluxOptionsFluxFunction = (pagedFluxOptions -> {
            String spanName = this.queryItemsSpanName;

            ShowQueryMode showQueryMode = clientTelemetryConfigAccessor.showQueryMode(client.getClientTelemetryConfig());

            if(ShowQueryMode.PARAMETERIZED_ONLY.equals(showQueryMode) && isParameterized) {

                    pagedFluxOptions.setQueryText(sqlQuerySpec.getQueryText());
            } else if (ShowQueryMode.ALL.equals(showQueryMode)) {

                    pagedFluxOptions.setQueryText(sqlQuerySpec.getQueryText());
            }

            QueryFeedOperationState state = new QueryFeedOperationState(
                client,
                spanName,
                database.getId(),
                this.getId(),
                ResourceType.Document,
                OperationType.Query,
                queryOptionsAccessor.getQueryNameOrDefault(options, spanName),
                options,
                pagedFluxOptions
            );

            pagedFluxOptions.setFeedOperationState(state);

            return getDatabase()
                        .getDocClientWrapper()
                        .queryDocuments(CosmosAsyncContainer.this.getLink(), sqlQuerySpec, state, classType)
                        .map(response -> prepareFeedResponse(response, false));
        });

        return pagedFluxOptionsFluxFunction;
    }

    <T> Function<CosmosPagedFluxOptions, Flux<FeedResponse<T>>> queryItemsInternalFunc(
        Mono<SqlQuerySpec> sqlQuerySpecMono, CosmosQueryRequestOptions cosmosQueryRequestOptions, Class<T> classType) {
        Function<CosmosPagedFluxOptions, Flux<FeedResponse<T>>> pagedFluxOptionsFluxFunction = (pagedFluxOptions -> {
            CosmosAsyncClient client = this.getDatabase().getClient();
            String spanName = this.queryItemsSpanName;
            CosmosQueryRequestOptions options = cosmosQueryRequestOptions != null ?
                queryOptionsAccessor.clone(cosmosQueryRequestOptions): new CosmosQueryRequestOptions();
            CosmosQueryRequestOptionsBase<?> optionsImpl = queryOptionsAccessor.getImpl(options);
            applyPolicies(OperationType.Query, null,ResourceType.Document, optionsImpl, spanName);
            QueryFeedOperationState state = new QueryFeedOperationState(
                client,
                spanName,
                database.getId(),
                this.getId(),
                ResourceType.Document,
                OperationType.Query,
                queryOptionsAccessor.getQueryNameOrDefault(options, spanName),
                options,
                pagedFluxOptions
            );

            pagedFluxOptions.setFeedOperationState(state);

            return sqlQuerySpecMono.flux()
                .flatMap(sqlQuerySpec -> getDatabase().getDocClientWrapper()
                    .queryDocuments(CosmosAsyncContainer.this.getLink(), sqlQuerySpec, state, classType))
                .map(response -> prepareFeedResponse(response, false));
        });

        return pagedFluxOptionsFluxFunction;
    }

    /**
     * Query for items in the change feed of the current container using the {@link CosmosChangeFeedRequestOptions}.
     * <!-- src_embed com.azure.cosmos.CosmosAsyncContainer.queryChangeFeed -->
     * <pre>
     * CosmosChangeFeedRequestOptions options = CosmosChangeFeedRequestOptions
     *     .createForProcessingFromNow&#40;FeedRange.forFullRange&#40;&#41;&#41;
     *     .allVersionsAndDeletes&#40;&#41;;
     *
     * cosmosAsyncContainer.queryChangeFeed&#40;options, Passenger.class&#41;
     *     .byPage&#40;&#41;
     *     .flatMap&#40;passengerFeedResponse -&gt; &#123;
     *         for &#40;Passenger passenger : passengerFeedResponse.getResults&#40;&#41;&#41; &#123;
     *             System.out.println&#40;passenger&#41;;
     *         &#125;
     *         return Flux.empty&#40;&#41;;
     *     &#125;&#41;
     *     .subscribe&#40;&#41;;
     * </pre>
     * <!-- end com.azure.cosmos.CosmosAsyncContainer.queryChangeFeed -->
     * After subscription the operation will be performed. The {@link Flux} will
     * contain one or several feed response of the obtained items. In case of
     * failure the {@link CosmosPagedFlux} will error.
     *
     * @param <T> the type parameter.
     * @param options the change feed request options.
     * @param classType the class type.
     * @return a {@link CosmosPagedFlux} containing one or several feed response pages of the obtained
     * items or an error.
     */
    public <T> CosmosPagedFlux<T> queryChangeFeed(CosmosChangeFeedRequestOptions options, Class<T> classType) {
        checkNotNull(options, "Argument 'options' must not be null.");
        checkNotNull(classType, "Argument 'classType' must not be null.");

        return queryChangeFeedInternal(options, classType);
    }

    <T> CosmosPagedFlux<T> queryChangeFeedInternal(
        CosmosChangeFeedRequestOptions cosmosChangeFeedRequestOptions,
        Class<T> classType) {

        return UtilBridgeInternal.createCosmosPagedFlux(
            queryChangeFeedInternalFunc(cosmosChangeFeedRequestOptions, classType));
    }

    String getLinkWithoutTrailingSlash() {
        if (this.link.startsWith("/")) {
            return this.link.substring(1);
        }

        return this.link;
    }

    <T> Function<CosmosPagedFluxOptions, Flux<FeedResponse<T>>> queryChangeFeedInternalFunc(
        CosmosChangeFeedRequestOptions cosmosChangeFeedRequestOptions,
        Class<T> classType) {

        checkNotNull(
            cosmosChangeFeedRequestOptions,
            "Argument 'cosmosChangeFeedRequestOptions' must not be null.");

        Function<CosmosPagedFluxOptions, Flux<FeedResponse<T>>> pagedFluxOptionsFluxFunction = (pagedFluxOptions -> {

            checkNotNull(
                pagedFluxOptions,
                "Argument 'pagedFluxOptions' must not be null.");

            CosmosAsyncClient client = this.getDatabase().getClient();
            String spanName = this.queryChangeFeedSpanName;

            ChangeFeedOperationState state = new ChangeFeedOperationState(
                client,
                spanName,
                database.getId(),
                this.getId(),
                ResourceType.Document,
                OperationType.ReadFeed,
                spanName,
                cosmosChangeFeedRequestOptions,
                pagedFluxOptions
            );

            pagedFluxOptions.setFeedOperationState(state);

            final AsyncDocumentClient clientWrapper = this.database.getDocClientWrapper();
            return clientWrapper
                .getCollectionCache()
                .resolveByNameAsync(
                    null,
                    this.getLinkWithoutTrailingSlash(),
                    null)
                .flatMapMany(
                    collection -> {
                        if (collection == null) {
                            throw new IllegalStateException("Collection cannot be null");
                        }

                        return clientWrapper
                            .queryDocumentChangeFeedFromPagedFlux(collection, state, classType)
                            .map(response -> prepareFeedResponse(response, true));
                    });
        });

        return pagedFluxOptionsFluxFunction;
    }

    private <T> FeedResponse<T> prepareFeedResponse(
        FeedResponse<T> response,
        boolean isChangeFeed) {

        boolean useEtagAsContinuation = isChangeFeed;
        boolean isNoChangesResponse = isChangeFeed ?
            ModelBridgeInternal.getNoChangesFromFeedResponse(response)
            : false;

        return BridgeInternal.createFeedResponseWithQueryMetrics(
            response.getResults(),
            response.getResponseHeaders(),
            ModelBridgeInternal.queryMetrics(response),
            ModelBridgeInternal.getQueryPlanDiagnosticsContext(response),
            useEtagAsContinuation,
            isNoChangesResponse,
            response.getCosmosDiagnostics());
    }

    /**
     * Executes the transactional batch.
     *
     * @param cosmosBatch Batch having list of operation and partition key which will be executed by this container.
     *
     * @return A Mono response which contains details of execution of the transactional batch.
     * <p>
     * If the transactional batch executes successfully, the value returned by {@link
     * CosmosBatchResponse#getStatusCode} on the response returned will be set to 200}.
     * <p>
     * If an operation within the transactional batch fails during execution, no changes from the batch will be
     * committed and the status of the failing operation is made available by {@link
     * CosmosBatchResponse#getStatusCode} or by the exception. To obtain information about the operations
     * that failed in case of some user error like conflict, not found etc, the response can be enumerated.
     * This returns {@link CosmosBatchOperationResult} instances corresponding to each operation in the
     * transactional batch in the order they were added to the transactional batch.
     * For a result corresponding to an operation within the transactional batch, use
     * {@link CosmosBatchOperationResult#getStatusCode}
     * to access the status of the operation. If the operation was not executed or it was aborted due to the failure of
     * another operation within the transactional batch, the value of this field will be 424;
     * for the operation that caused the batch to abort, the value of this field
     * will indicate the cause of failure.
     * <p>
     * If there are issues such as request timeouts, Gone, session not available, network failure
     * or if the service somehow returns 5xx then the Mono will return error instead of CosmosBatchResponse.
     * <p>
     * Use {@link CosmosBatchResponse#isSuccessStatusCode} on the response returned to ensure that the
     * transactional batch succeeded.
     */
    public Mono<CosmosBatchResponse> executeCosmosBatch(CosmosBatch cosmosBatch) {
        return executeCosmosBatch(cosmosBatch, new CosmosBatchRequestOptions());
    }

    /**
     * Executes the transactional batch.
     *
     * @param cosmosBatch Batch having list of operation and partition key which will be executed by this container.
     * @param requestOptions Options that apply specifically to batch request.
     *
     * @return A Mono response which contains details of execution of the transactional batch.
     * <p>
     * If the transactional batch executes successfully, the value returned by {@link
     * CosmosBatchResponse#getStatusCode} on the response returned will be set to 200}.
     * <p>
     * If an operation within the transactional batch fails during execution, no changes from the batch will be
     * committed and the status of the failing operation is made available by {@link
     * CosmosBatchResponse#getStatusCode} or by the exception. To obtain information about the operations
     * that failed in case of some user error like conflict, not found etc, the response can be enumerated.
     * This returns {@link CosmosBatchOperationResult} instances corresponding to each operation in the
     * transactional batch in the order they were added to the transactional batch.
     * For a result corresponding to an operation within the transactional batch, use
     * {@link CosmosBatchOperationResult#getStatusCode}
     * to access the status of the operation. If the operation was not executed or it was aborted due to the failure of
     * another operation within the transactional batch, the value of this field will be 424;
     * for the operation that caused the batch to abort, the value of this field
     * will indicate the cause of failure.
     * <p>
     * If there are issues such as request timeouts, Gone, session not available, network failure
     * or if the service somehow returns 5xx then the Mono will return error instead of CosmosBatchResponse.
     * <p>
     * Use {@link CosmosBatchResponse#isSuccessStatusCode} on the response returned to ensure that the
     * transactional batch succeeded.
     */
    public Mono<CosmosBatchResponse> executeCosmosBatch(
        CosmosBatch cosmosBatch,
        CosmosBatchRequestOptions requestOptions) {

        if (requestOptions == null) {
            requestOptions = new CosmosBatchRequestOptions();
        }

        RequestOptions requestOptionsInternal = ModelBridgeInternal.toRequestOptions(requestOptions);
        applyPolicies(OperationType.Batch, null, ResourceType.Document, requestOptionsInternal, this.batchSpanName);

        batchAccessor.getOperationsInternal(cosmosBatch).forEach(operation -> {
            RequestOptions operationRequestOptions = operation.getRequestOptions();
            applyPolicies(OperationType.Batch, operation.getOperationType(), ResourceType.Document, operationRequestOptions, this.batchSpanName);
        });

        return withContext(context -> {
            final BatchExecutor executor = new BatchExecutor(this, cosmosBatch, requestOptionsInternal);
            final Mono<CosmosBatchResponse> responseMono = executor.executeAsync();

            CosmosAsyncClient client = database
                .getClient();

            return client
                .getDiagnosticsProvider()
                .traceEnabledBatchResponsePublisher(
                    responseMono,
                    context,
                    this.batchSpanName,
                    database.getId(),
                    this.id,
                    client,
                    requestOptionsInternal.getConsistencyLevel(),
                    OperationType.Batch,
                    ResourceType.Document,
                    requestOptionsInternal,
                    null);
        });
    }

    /**
     * Executes flux of operations in Bulk.
     *
     * @param <TContext> The context for the bulk processing.
     * @param operations Flux of operation which will be executed by this container.
     *
     * @return A Flux of {@link CosmosBulkOperationResponse} which contains operation and it's response or exception.
     * <p>
     *     To create a operation which can be executed here, use {@link com.azure.cosmos.models.CosmosBulkOperations}. For eg.
     *     for a upsert operation use {@link com.azure.cosmos.models.CosmosBulkOperations#getUpsertItemOperation(Object, PartitionKey)}
     * </p>
     * <p>
     *     We can get the corresponding operation using {@link CosmosBulkOperationResponse#getOperation()} and
     *     it's response using {@link CosmosBulkOperationResponse#getResponse()}. If the operation was executed
     *     successfully, the value returned by {@link com.azure.cosmos.models.CosmosBulkItemResponse#isSuccessStatusCode()} will be true. To get
     *     actual status use {@link com.azure.cosmos.models.CosmosBulkItemResponse#getStatusCode()}.
     * </p>
     * To check if the operation had any exception, use {@link CosmosBulkOperationResponse#getException()} to
     * get the exception.
     */
    public <TContext> Flux<CosmosBulkOperationResponse<TContext>> executeBulkOperations(
        Flux<CosmosItemOperation> operations) {

        return this.executeBulkOperations(operations, new CosmosBulkExecutionOptions());
    }

    /**
     * Executes flux of operations in Bulk.
     *
     * @param <TContext> The context for the bulk processing.
     *
     * @param operations Flux of operation which will be executed by this container.
     * @param bulkOptions Options that apply for this Bulk request which specifies options regarding execution like
     *                    concurrency, batching size, interval and context.
     *
     * @return A Flux of {@link CosmosBulkOperationResponse} which contains operation and it's response or exception.
     * <p>
     *     To create a operation which can be executed here, use {@link com.azure.cosmos.models.CosmosBulkOperations}. For eg.
     *     for a upsert operation use {@link com.azure.cosmos.models.CosmosBulkOperations#getUpsertItemOperation(Object, PartitionKey)}
     * </p>
     * <p>
     *     We can get the corresponding operation using {@link CosmosBulkOperationResponse#getOperation()} and
     *     it's response using {@link CosmosBulkOperationResponse#getResponse()}. If the operation was executed
     *     successfully, the value returned by {@link com.azure.cosmos.models.CosmosBulkItemResponse#isSuccessStatusCode()} will be true. To get
     *     actual status use {@link com.azure.cosmos.models.CosmosBulkItemResponse#getStatusCode()}.
     * </p>
     * To check if the operation had any exception, use {@link CosmosBulkOperationResponse#getException()} to
     * get the exception.
     */
    public <TContext> Flux<CosmosBulkOperationResponse<TContext>> executeBulkOperations(
        Flux<CosmosItemOperation> operations,
        CosmosBulkExecutionOptions bulkOptions) {

        if (bulkOptions == null) {
            bulkOptions = new CosmosBulkExecutionOptions();
        }
<<<<<<< HEAD

        Flux<CosmosItemOperation> modifiedOperations = operations.map(operation -> {
            ItemBulkOperation<?,?> itemBulkOperation = (ItemBulkOperation<?,?>) operation;

            applyPolicies(OperationType.Batch, operation.getOperationType(), ResourceType.Document, itemBulkOperation.getRequestOptions(), this.bulkSpanName);

            return operation;
        });
=======
>>>>>>> f8040c70

        CosmosBulkExecutionOptions clonedOptions = bulkExecutionOptionsAccessor.clone(bulkOptions);
        CosmosBulkExecutionOptionsImpl requestOptionsInternal = bulkExecutionOptionsAccessor.getImpl(clonedOptions);
        applyPolicies(OperationType.Batch, null, ResourceType.Document, requestOptionsInternal, this.bulkSpanName);

        return Flux.deferContextual(context -> {
            final BulkExecutor<TContext> executor = new BulkExecutor<>(this, modifiedOperations, clonedOptions);

            return executor.execute().publishOn(CosmosSchedulers.BULK_EXECUTOR_BOUNDED_ELASTIC);
        });
    }

    /**
     * Reads an item by itemId.
     * <br/>
     * This operation is used to retrieve a single item from a container based on its unique identifier (ID) and partition key.
     * The readItem operation provides direct access to a specific item using its unique identifier, which consists of the item's ID and the partition key value. This operation is efficient for retrieving a known item by its ID and partition key without the need for complex querying.
     * <p>
     * After subscription the operation will be performed.
     * The {@link Mono} upon successful completion will contain an item response with the read item.
     * <!-- src_embed com.azure.cosmos.CosmosAsyncContainer.readItem -->
     * <pre>
     * &#47;&#47; Read an item
     * cosmosAsyncContainer.readItem&#40;passenger.getId&#40;&#41;, new PartitionKey&#40;passenger.getId&#40;&#41;&#41;, Passenger.class&#41;
     *     .flatMap&#40;response -&gt; Mono.just&#40;response.getItem&#40;&#41;&#41;&#41;
     *     .subscribe&#40;passengerItem -&gt; System.out.println&#40;passengerItem&#41;, throwable -&gt; &#123;
     *         CosmosException cosmosException = &#40;CosmosException&#41; throwable;
     *         cosmosException.printStackTrace&#40;&#41;;
     *     &#125;&#41;;
     * &#47;&#47; ...
     * </pre>
     * <!-- end com.azure.cosmos.CosmosAsyncContainer.readItem -->
     *
     * @param <T> the type parameter.
     * @param itemId the item id.
     * @param partitionKey the partition key.
     * @param itemType the item type.
     * @return an {@link Mono} containing the Cosmos item response with the read item or an error.
     */
    public <T> Mono<CosmosItemResponse<T>> readItem(String itemId, PartitionKey partitionKey, Class<T> itemType) {
        return readItem(itemId, partitionKey, ModelBridgeInternal.createCosmosItemRequestOptions(partitionKey), itemType);
    }

    /**
     * Reads an item by itemId using a configured {@link CosmosItemRequestOptions}.
     * <br/>
     * This operation is used to retrieve a single item from a container based on its unique identifier (ID) and partition key.
     * The readItem operation provides direct access to a specific item using its unique identifier, which consists of the item's ID and the partition key value. This operation is efficient for retrieving a known item by its ID and partition key without the need for complex querying.
     * <p>
     * After subscription the operation will be performed.
     * The {@link Mono} upon successful completion will contain a Cosmos item response with the read item.
     *
     * @param <T> the type parameter.
     * @param itemId the item id.
     * @param partitionKey the partition key.
     * @param options the request (Optional) {@link CosmosItemRequestOptions}.
     * @param itemType the item type.
     * @return an {@link Mono} containing the Cosmos item response with the read item or an error.
     */
    public <T> Mono<CosmosItemResponse<T>> readItem(
        String itemId, PartitionKey partitionKey,
        CosmosItemRequestOptions options, Class<T> itemType) {
        if (options == null) {
            options = new CosmosItemRequestOptions();
        }

        ModelBridgeInternal.setPartitionKey(options, partitionKey);
        CosmosItemRequestOptions finalOptions = options;
        return withContext(context -> readItemInternal(itemId, finalOptions, itemType, context));
    }

    /**
     * Reads many documents.
     * Useful for reading many documents with a particular id and partition key in a single request.
     * If any document from the list is missing, no exception will be thrown.
     * <!-- src_embed com.azure.cosmos.CosmosAsyncContainer.readMany -->
     * <pre>
     * List&lt;CosmosItemIdentity&gt; itemIdentityList = new ArrayList&lt;&gt;&#40;&#41;;
     * itemIdentityList.add&#40;new CosmosItemIdentity&#40;new PartitionKey&#40;passenger1Id&#41;, passenger1Id&#41;&#41;;
     * itemIdentityList.add&#40;new CosmosItemIdentity&#40;new PartitionKey&#40;passenger2Id&#41;, passenger2Id&#41;&#41;;
     *
     * cosmosAsyncContainer.readMany&#40;itemIdentityList, Passenger.class&#41;
     *     .flatMap&#40;passengerFeedResponse -&gt; &#123;
     *         for &#40;Passenger passenger : passengerFeedResponse.getResults&#40;&#41;&#41; &#123;
     *             System.out.println&#40;passenger&#41;;
     *         &#125;
     *         return Mono.empty&#40;&#41;;
     *     &#125;&#41;
     *     .subscribe&#40;&#41;;
     * </pre>
     * <!-- end com.azure.cosmos.CosmosAsyncContainer.readMany -->
     * @param <T> the type parameter
     * @param itemIdentityList CosmosItem id and partition key tuple of items that that needs to be read
     * @param classType   class type
     * @return a Mono with feed response of cosmos items
     */
    public <T> Mono<FeedResponse<T>> readMany(
        List<CosmosItemIdentity> itemIdentityList,
        Class<T> classType) {

        return this.readMany(itemIdentityList, new CosmosReadManyRequestOptions(), classType);
    }

    /**
     * Reads many documents.
     * Useful for reading many documents with a particular id and partition key in a single request.
     * If any document from the list is missing, no exception will be thrown.
     * <!-- src_embed com.azure.cosmos.CosmosAsyncContainer.readMany -->
     * <pre>
     * List&lt;CosmosItemIdentity&gt; itemIdentityList = new ArrayList&lt;&gt;&#40;&#41;;
     * itemIdentityList.add&#40;new CosmosItemIdentity&#40;new PartitionKey&#40;passenger1Id&#41;, passenger1Id&#41;&#41;;
     * itemIdentityList.add&#40;new CosmosItemIdentity&#40;new PartitionKey&#40;passenger2Id&#41;, passenger2Id&#41;&#41;;
     *
     * cosmosAsyncContainer.readMany&#40;itemIdentityList, Passenger.class&#41;
     *     .flatMap&#40;passengerFeedResponse -&gt; &#123;
     *         for &#40;Passenger passenger : passengerFeedResponse.getResults&#40;&#41;&#41; &#123;
     *             System.out.println&#40;passenger&#41;;
     *         &#125;
     *         return Mono.empty&#40;&#41;;
     *     &#125;&#41;
     *     .subscribe&#40;&#41;;
     * </pre>
     * <!-- end com.azure.cosmos.CosmosAsyncContainer.readMany -->
     * @param <T> the type parameter
     * @param itemIdentityList CosmosItem id and partition key tuple of items that that needs to be read
     * @param sessionToken the optional Session token - null if the read can be made without specific session token
     * @param classType   class type
     * @return a Mono with feed response of cosmos items or error
     */
    public <T> Mono<FeedResponse<T>> readMany(
        List<CosmosItemIdentity> itemIdentityList,
        String sessionToken,
        Class<T> classType) {

        CosmosReadManyRequestOptions options = new CosmosReadManyRequestOptions();

        if (!StringUtils.isNotEmpty(sessionToken)) {
            options = options.setSessionToken(sessionToken);
        }

        return this.readMany(itemIdentityList, options, classType);
    }

    /**
     * Reads many documents.
     * Useful for reading many documents with a particular id and partition key in a single request.
     * If any document from the list is missing, no exception will be thrown.
     * <!-- src_embed com.azure.cosmos.CosmosAsyncContainer.readMany -->
     * <pre>
     * List&lt;CosmosItemIdentity&gt; itemIdentityList = new ArrayList&lt;&gt;&#40;&#41;;
     * itemIdentityList.add&#40;new CosmosItemIdentity&#40;new PartitionKey&#40;passenger1Id&#41;, passenger1Id&#41;&#41;;
     * itemIdentityList.add&#40;new CosmosItemIdentity&#40;new PartitionKey&#40;passenger2Id&#41;, passenger2Id&#41;&#41;;
     *
     * cosmosAsyncContainer.readMany&#40;itemIdentityList, Passenger.class&#41;
     *     .flatMap&#40;passengerFeedResponse -&gt; &#123;
     *         for &#40;Passenger passenger : passengerFeedResponse.getResults&#40;&#41;&#41; &#123;
     *             System.out.println&#40;passenger&#41;;
     *         &#125;
     *         return Mono.empty&#40;&#41;;
     *     &#125;&#41;
     *     .subscribe&#40;&#41;;
     * </pre>
     * <!-- end com.azure.cosmos.CosmosAsyncContainer.readMany -->
     * @param <T> the type parameter
     * @param itemIdentityList CosmosItem id and partition key tuple of items that that needs to be read
     * @param requestOptions the optional request option
     * @param classType   class type
     * @return a Mono with feed response of cosmos items or error
     */
    public <T> Mono<FeedResponse<T>> readMany(
        List<CosmosItemIdentity> itemIdentityList,
        CosmosReadManyRequestOptions requestOptions,
        Class<T> classType) {

        CosmosQueryRequestOptions queryRequestOptions = requestOptions == null
            ? new CosmosQueryRequestOptions()
            : queryOptionsAccessor.clone(readManyOptionsAccessor.getImpl(requestOptions));
        CosmosQueryRequestOptionsBase<?> cosmosQueryRequestOptionsImpl = queryOptionsAccessor.getImpl(queryRequestOptions);
        applyPolicies(OperationType.Query, null, ResourceType.Document, cosmosQueryRequestOptionsImpl, this.readManyItemsSpanName);
        queryRequestOptions.setMaxDegreeOfParallelism(-1);
        queryRequestOptions.setQueryName("readMany");

        CosmosAsyncClient client = this.getDatabase().getClient();
        CosmosPagedFluxOptions fluxOptions = new CosmosPagedFluxOptions();
        fluxOptions.setMaxItemCount(itemIdentityList != null ? itemIdentityList.size() : 0);
        QueryFeedOperationState state = new QueryFeedOperationState(
            client,
            this.readAllItemsSpanName,
            database.getId(),
            this.getId(),
            ResourceType.Document,
            OperationType.Query,
            queryOptionsAccessor.getQueryNameOrDefault(queryRequestOptions, this.readManyItemsSpanName),
            queryRequestOptions,
            fluxOptions
        );

        return CosmosBridgeInternal
            .getAsyncDocumentClient(this.getDatabase())
            .readMany(itemIdentityList, BridgeInternal.getLink(this), state, classType);
    }

    /**
     * Reads all the items of a logical partition
     * <!-- src_embed com.azure.cosmos.CosmosAsyncContainer.readAllItems -->
     * <pre>
     * cosmosAsyncContainer
     *     .readAllItems&#40;new PartitionKey&#40;partitionKey&#41;, Passenger.class&#41;
     *     .byPage&#40;100&#41;
     *     .flatMap&#40;passengerFeedResponse -&gt; &#123;
     *         for &#40;Passenger passenger : passengerFeedResponse.getResults&#40;&#41;&#41; &#123;
     *             System.out.println&#40;passenger&#41;;
     *         &#125;
     *         return Flux.empty&#40;&#41;;
     *     &#125;&#41;
     *     .subscribe&#40;&#41;;
     * </pre>
     * <!-- end com.azure.cosmos.CosmosAsyncContainer.readAllItems -->
     * <p>
     * After subscription the operation will be performed. The {@link CosmosPagedFlux} will
     * contain one or several feed responses of the read Cosmos items. In case of
     * failure the {@link CosmosPagedFlux} will error.
     *
     * @param <T> the type parameter.
     * @param partitionKey the partition key value of the documents that need to be read
     * @param classType the class type.
     * @return a {@link CosmosPagedFlux} containing one or several feed response pages
     * of the read Cosmos items or an error.
     */
    public <T> CosmosPagedFlux<T> readAllItems(
        PartitionKey partitionKey,
        Class<T> classType) {
        CosmosQueryRequestOptions queryRequestOptions = new CosmosQueryRequestOptions();
        queryRequestOptions.setPartitionKey(partitionKey);

        return this.readAllItems(partitionKey, queryRequestOptions, classType);
    }

    /**
     * Reads all the items of a logical partition
     * <!-- src_embed com.azure.cosmos.CosmosAsyncContainer.readAllItems -->
     * <pre>
     * cosmosAsyncContainer
     *     .readAllItems&#40;new PartitionKey&#40;partitionKey&#41;, Passenger.class&#41;
     *     .byPage&#40;100&#41;
     *     .flatMap&#40;passengerFeedResponse -&gt; &#123;
     *         for &#40;Passenger passenger : passengerFeedResponse.getResults&#40;&#41;&#41; &#123;
     *             System.out.println&#40;passenger&#41;;
     *         &#125;
     *         return Flux.empty&#40;&#41;;
     *     &#125;&#41;
     *     .subscribe&#40;&#41;;
     * </pre>
     * <!-- end com.azure.cosmos.CosmosAsyncContainer.readAllItems -->
     * After subscription the operation will be performed. The {@link CosmosPagedFlux} will
     * contain one or several feed responses of the read Cosmos items. In case of
     * failure the {@link CosmosPagedFlux} will error.
     *
     * @param <T> the type parameter.
     * @param partitionKey the partition key value of the documents that need to be read
     * @param options the feed options (Optional).
     * @param classType the class type.
     * @return a {@link CosmosPagedFlux} containing one or several feed response pages
     * of the read Cosmos items or an error.
     */
    public <T> CosmosPagedFlux<T> readAllItems(
        PartitionKey partitionKey,
        CosmosQueryRequestOptions options,
        Class<T> classType) {
        CosmosAsyncClient client = this.getDatabase().getClient();
        final CosmosQueryRequestOptions requestOptions = options == null ? new CosmosQueryRequestOptions() : options;

        requestOptions.setPartitionKey(partitionKey);

        CosmosQueryRequestOptionsBase<?> cosmosQueryRequestOptionsImpl = queryOptionsAccessor.getImpl(requestOptions);
        applyPolicies(OperationType.Query, null, ResourceType.Document, cosmosQueryRequestOptionsImpl, this.readManyItemsSpanName);

        return UtilBridgeInternal.createCosmosPagedFlux(pagedFluxOptions -> {

            QueryFeedOperationState state = new QueryFeedOperationState(
                client,
                this.readAllItemsOfLogicalPartitionSpanName,
                database.getId(),
                this.getId(),
                ResourceType.Document,
                OperationType.ReadFeed,
                queryOptionsAccessor.getQueryNameOrDefault(requestOptions, this.readAllItemsOfLogicalPartitionSpanName),
                requestOptions,
                pagedFluxOptions
            );

            pagedFluxOptions.setFeedOperationState(state);

            return getDatabase()
                .getDocClientWrapper()
                .readAllDocuments(getLink(), partitionKey, state, classType)
                .map(response -> prepareFeedResponse(response, false));
        });
    }

    /**
     * Replaces an existing item in a container with a new item.
     * It performs a complete replacement of the item,
     * replacing all its properties with the properties of the new item
     * <!-- src_embed com.azure.cosmos.CosmosAsyncContainer.replaceItem -->
     * <pre>
     * cosmosAsyncContainer.replaceItem&#40;
     *         newPassenger,
     *         oldPassenger.getId&#40;&#41;,
     *         new PartitionKey&#40;oldPassenger.getId&#40;&#41;&#41;,
     *         new CosmosItemRequestOptions&#40;&#41;&#41;
     *     .subscribe&#40;response -&gt; &#123;
     *         System.out.println&#40;response&#41;;
     *     &#125;, throwable -&gt; &#123;
     *         throwable.printStackTrace&#40;&#41;;
     *     &#125;&#41;;
     * </pre>
     * <!-- end com.azure.cosmos.CosmosAsyncContainer.replaceItem -->
     * After subscription the operation will be performed.
     * The {@link Mono} upon successful completion will contain a single Cosmos item response with the replaced item.
     *
     * @param <T> the type parameter.
     * @param item the item to replace (containing the item id).
     * @param itemId the item id.
     * @param partitionKey the partition key.
     * @return an {@link Mono} containing the Cosmos item resource response with the replaced item or an error.
     */
    public <T> Mono<CosmosItemResponse<T>> replaceItem(T item, String itemId, PartitionKey partitionKey) {
        return replaceItem(item, itemId, partitionKey, new CosmosItemRequestOptions());
    }

    /**
     * Replaces an existing item in a container with a new item.
     * It performs a complete replacement of the item,
     * replacing all its properties with the properties of the new item
     * <!-- src_embed com.azure.cosmos.CosmosAsyncContainer.replaceItem -->
     * <pre>
     * cosmosAsyncContainer.replaceItem&#40;
     *         newPassenger,
     *         oldPassenger.getId&#40;&#41;,
     *         new PartitionKey&#40;oldPassenger.getId&#40;&#41;&#41;,
     *         new CosmosItemRequestOptions&#40;&#41;&#41;
     *     .subscribe&#40;response -&gt; &#123;
     *         System.out.println&#40;response&#41;;
     *     &#125;, throwable -&gt; &#123;
     *         throwable.printStackTrace&#40;&#41;;
     *     &#125;&#41;;
     * </pre>
     * <!-- end com.azure.cosmos.CosmosAsyncContainer.replaceItem -->
     * After subscription the operation will be performed.
     * The {@link Mono} upon successful completion will contain a single Cosmos item response with the replaced item.
     *
     * @param <T> the type parameter.
     * @param item the item to replace (containing the item id).
     * @param itemId the item id.
     * @param partitionKey the partition key.
     * @param options the request comosItemRequestOptions (Optional).
     * @return an {@link Mono} containing the Cosmos item resource response with the replaced item or an error.
     */
    public <T> Mono<CosmosItemResponse<T>> replaceItem(
        T item, String itemId, PartitionKey partitionKey,
        CosmosItemRequestOptions options) {
        Document doc = InternalObjectNode.fromObject(item);
        if (options == null) {
            options = new CosmosItemRequestOptions();
        }
        ModelBridgeInternal.setPartitionKey(options, partitionKey);
        @SuppressWarnings("unchecked")
        Class<T> itemType = (Class<T>) item.getClass();
        final CosmosItemRequestOptions requestOptions = options;
        return withContext(context -> replaceItemInternal(itemType, itemId, doc, requestOptions, context));
    }

    /**
     * Run partial update that modifies specific properties or fields of the item without replacing the entire item.
     *
     * <!-- src_embed com.azure.cosmos.CosmosAsyncContainer.patchItem -->
     * <pre>
     * CosmosPatchOperations cosmosPatchOperations = CosmosPatchOperations.create&#40;&#41;;
     *
     * cosmosPatchOperations
     *     .add&#40;&quot;&#47;departure&quot;, &quot;SEA&quot;&#41;
     *     .increment&#40;&quot;&#47;trips&quot;, 1&#41;;
     *
     * cosmosAsyncContainer.patchItem&#40;
     *         passenger.getId&#40;&#41;,
     *         new PartitionKey&#40;passenger.getId&#40;&#41;&#41;,
     *         cosmosPatchOperations,
     *         Passenger.class&#41;
     *     .subscribe&#40;response -&gt; &#123;
     *         System.out.println&#40;response&#41;;
     *     &#125;, throwable -&gt; &#123;
     *         throwable.printStackTrace&#40;&#41;;
     *     &#125;&#41;;
     * </pre>
     * <!-- end com.azure.cosmos.CosmosAsyncContainer.patchItem -->
     * After subscription the operation will be performed.
     * The {@link Mono} upon successful completion will contain a single Cosmos item response with the patched item.
     *
     * @param <T> the type parameter.
     * @param itemId the item id.
     * @param partitionKey the partition key.
     * @param cosmosPatchOperations Represents a container having list of operations to be sequentially applied to the referred Cosmos item.
     * @param itemType the item type.
     *
     * @return an {@link Mono} containing the Cosmos item resource response with the patched item or an error.
     */
    public <T> Mono<CosmosItemResponse<T>> patchItem(
        String itemId,
        PartitionKey partitionKey,
        CosmosPatchOperations cosmosPatchOperations,
        Class<T> itemType) {

        return patchItem(itemId, partitionKey, cosmosPatchOperations, new CosmosPatchItemRequestOptions(), itemType);
    }

    /**
     * Run partial update that modifies specific properties or fields of the item without replacing the entire item.
     *
     * <!-- src_embed com.azure.cosmos.CosmosAsyncContainer.patchItem -->
     * <pre>
     * CosmosPatchOperations cosmosPatchOperations = CosmosPatchOperations.create&#40;&#41;;
     *
     * cosmosPatchOperations
     *     .add&#40;&quot;&#47;departure&quot;, &quot;SEA&quot;&#41;
     *     .increment&#40;&quot;&#47;trips&quot;, 1&#41;;
     *
     * cosmosAsyncContainer.patchItem&#40;
     *         passenger.getId&#40;&#41;,
     *         new PartitionKey&#40;passenger.getId&#40;&#41;&#41;,
     *         cosmosPatchOperations,
     *         Passenger.class&#41;
     *     .subscribe&#40;response -&gt; &#123;
     *         System.out.println&#40;response&#41;;
     *     &#125;, throwable -&gt; &#123;
     *         throwable.printStackTrace&#40;&#41;;
     *     &#125;&#41;;
     * </pre>
     * <!-- end com.azure.cosmos.CosmosAsyncContainer.patchItem -->
     * After subscription the operation will be performed.
     * The {@link Mono} upon successful completion will contain a single Cosmos item response with the patched item.
     *
     * @param <T> the type parameter.
     * @param itemId the item id.
     * @param partitionKey the partition key.
     * @param cosmosPatchOperations Represents a container having list of operations to be sequentially applied to the referred Cosmos item.
     * @param options the request options.
     * @param itemType the item type.
     *
     * @return an {@link Mono} containing the Cosmos item resource response with the patched item or an error.
     */
    public <T> Mono<CosmosItemResponse<T>> patchItem(
        String itemId,
        PartitionKey partitionKey,
        CosmosPatchOperations cosmosPatchOperations,
        CosmosPatchItemRequestOptions options,
        Class<T> itemType) {

        checkNotNull(itemId, "expected non-null itemId");
        checkNotNull(partitionKey, "expected non-null partitionKey for patchItem");
        checkNotNull(cosmosPatchOperations, "expected non-null cosmosPatchOperations");

        if (options == null) {
            options = new CosmosPatchItemRequestOptions();
        }
        ModelBridgeInternal.setPartitionKey(options, partitionKey);

        final CosmosPatchItemRequestOptions requestOptions = options;
        return withContext(context -> patchItemInternal(itemId, cosmosPatchOperations, requestOptions, context, itemType));
    }

    /**
     * Deletes an item.
     * <p>
     * After subscription the operation will be performed.
     * The {@link Mono} upon successful completion will contain a single Cosmos item response for the deleted item.
     * <!-- src_embed com.azure.cosmos.CosmosAsyncContainer.deleteItem -->
     * <pre>
     *
     * cosmosAsyncContainer.deleteItem&#40;
     *     passenger.getId&#40;&#41;,
     *     new PartitionKey&#40;passenger.getId&#40;&#41;&#41;
     * &#41;.subscribe&#40;response -&gt; &#123;
     *     System.out.println&#40;response&#41;;
     * &#125;, throwable -&gt; &#123;
     *     CosmosException cosmosException = &#40;CosmosException&#41; throwable;
     *     cosmosException.printStackTrace&#40;&#41;;
     * &#125;&#41;;
     * </pre>
     * <!-- end com.azure.cosmos.CosmosAsyncContainer.deleteItem -->
     * @param itemId the item id.
     * @param partitionKey the partition key.
     * @return an {@link Mono} containing the Cosmos item resource response.
     */
    public Mono<CosmosItemResponse<Object>> deleteItem(String itemId, PartitionKey partitionKey) {
        return deleteItem(itemId, partitionKey, new CosmosItemRequestOptions());
    }

    /**
     * Deletes the item.
     * <p>
     * After subscription the operation will be performed.
     * The {@link Mono} upon successful completion will contain a single Cosmos item response for the deleted item.
     *
     * @param itemId id of the item.
     * @param partitionKey partitionKey of the item.
     * @param options the request options (Optional).
     * @return an {@link Mono} containing the Cosmos item resource response.
     */
    public Mono<CosmosItemResponse<Object>> deleteItem(
        String itemId, PartitionKey partitionKey,
        CosmosItemRequestOptions options) {
        if (options == null) {
            options = new CosmosItemRequestOptions();
        }
        ModelBridgeInternal.setPartitionKey(options, partitionKey);
        final  CosmosItemRequestOptions finalOptions = options;
        return withContext(context -> deleteItemInternal(itemId, null, finalOptions, context));
    }

    /**
     * Deletes all items in the Container with the specified partitionKey value.
     * Starts an asynchronous Cosmos DB background operation which deletes all items in the Container with the specified value.
     * The asynchronous Cosmos DB background operation runs using a percentage of user RUs.
     * <p>
     * After subscription the operation will be performed.
     * The {@link Mono} upon successful completion will contain a single Cosmos item response for all the deleted items.
     *
     * @param partitionKey partitionKey of the item.
     * @param options the request options.
     * @return an {@link Mono} containing the Cosmos item resource response.
     */
    public Mono<CosmosItemResponse<Object>> deleteAllItemsByPartitionKey(PartitionKey partitionKey, CosmosItemRequestOptions options) {
        if (options == null) {
            options = new CosmosItemRequestOptions();
        }
        ModelBridgeInternal.setPartitionKey(options, partitionKey);
        RequestOptions requestOptions =
            itemOptionsAccessor.toRequestOptions(options);
        requestOptions.setEffectiveItemSerializer(this.database.getClient().getEffectiveItemSerializer(requestOptions.getEffectiveItemSerializer()));
        return withContext(context -> deleteAllItemsByPartitionKeyInternal(partitionKey, requestOptions, context));
    }

    /**
     * Deletes the item.
     * <p>
     * After subscription the operation will be performed.
     * The {@link Mono} upon successful completion will contain a single Cosmos item response for the deleted item.
     *
     * @param <T> the type parameter.
     * @param item item to be deleted.
     * @param options the request options.
     * @return an {@link Mono} containing the Cosmos item resource response.
     */
    public <T> Mono<CosmosItemResponse<Object>> deleteItem(T item, CosmosItemRequestOptions options) {
        if (options == null) {
            options = new CosmosItemRequestOptions();
        }
        final CosmosItemRequestOptions finalOptions = options;
        InternalObjectNode internalObjectNode = InternalObjectNode.fromObjectToInternalObjectNode(item);
        return withContext(context -> deleteItemInternal(
            internalObjectNode.getId(), internalObjectNode, finalOptions, context));
    }

    private String getItemLink(String itemId) {
        String builder = this.getLink()
            + "/"
            + Paths.DOCUMENTS_PATH_SEGMENT
            + "/"
            + itemId;
        return builder;
    }

    /**
     * Gets a {@link CosmosAsyncScripts} using the current container as context.
     * <p>
     * This can be further used to perform various operations on Cosmos scripts.
     *
     * @return the {@link CosmosAsyncScripts}.
     */
    public CosmosAsyncScripts getScripts() {
        if (this.scripts == null) {
            this.scripts = new CosmosAsyncScripts(this);
        }
        return this.scripts;
    }

    /**
     * Lists all the conflicts in the current container.
     * <!-- src_embed com.azure.cosmos.CosmosAsyncContainer.readAllConflicts -->
     * <pre>
     * try &#123;
     *     cosmosAsyncContainer.readAllConflicts&#40;options&#41;.
     *         byPage&#40;100&#41;
     *         .subscribe&#40;response -&gt; &#123;
     *             for &#40;CosmosConflictProperties conflictProperties : response.getResults&#40;&#41;&#41; &#123;
     *                 System.out.println&#40;conflictProperties&#41;;
     *             &#125;
     *         &#125;, throwable -&gt; &#123;
     *             throwable.printStackTrace&#40;&#41;;
     *         &#125;&#41;;
     * &#125; catch &#40;CosmosException ce&#41; &#123;
     *     ce.printStackTrace&#40;&#41;;
     * &#125; catch &#40;Exception e&#41; &#123;
     *     e.printStackTrace&#40;&#41;;
     * &#125;
     * </pre>
     * <!-- end com.azure.cosmos.CosmosAsyncContainer.readAllConflicts -->
     * @param options the query request options
     * @return a {@link CosmosPagedFlux} containing one or several feed response pages of the
     * obtained conflicts or an error.
     */
    public CosmosPagedFlux<CosmosConflictProperties> readAllConflicts(CosmosQueryRequestOptions options) {
        return UtilBridgeInternal.createCosmosPagedFlux(pagedFluxOptions -> {
            CosmosAsyncClient client = this.getDatabase().getClient();
            CosmosQueryRequestOptions nonNullOptions = options != null ? options : new CosmosQueryRequestOptions();

            QueryFeedOperationState state = new QueryFeedOperationState(
                client,
                this.readAllConflictsSpanName,
                database.getId(),
                this.getId(),
                ResourceType.Conflict,
                OperationType.ReadFeed,
                queryOptionsAccessor.getQueryNameOrDefault(nonNullOptions, this.readAllConflictsSpanName),
                nonNullOptions,
                pagedFluxOptions
            );

            pagedFluxOptions.setFeedOperationState(state);

            return database.getDocClientWrapper().readConflicts(getLink(), state)
                .map(response -> feedResponseAccessor.createFeedResponse(
                    ModelBridgeInternal.getCosmosConflictPropertiesFromV2Results(response.getResults()),
                    response.getResponseHeaders(),
                    response.getCosmosDiagnostics()));
        });
    }

    /**
     * Queries all the conflicts in the current container.
     * <!-- src_embed com.azure.cosmos.CosmosAsyncContainer.queryConflicts -->
     * <pre>
     * try &#123;
     *     cosmosAsyncContainer.queryConflicts&#40;query&#41;.
     *         byPage&#40;100&#41;
     *         .subscribe&#40;response -&gt; &#123;
     *             for &#40;CosmosConflictProperties conflictProperties : response.getResults&#40;&#41;&#41; &#123;
     *                 System.out.println&#40;conflictProperties&#41;;
     *             &#125;
     *         &#125;, throwable -&gt; &#123;
     *             throwable.printStackTrace&#40;&#41;;
     *         &#125;&#41;;
     * &#125; catch &#40;CosmosException ce&#41; &#123;
     *     ce.printStackTrace&#40;&#41;;
     * &#125; catch &#40;Exception e&#41; &#123;
     *     e.printStackTrace&#40;&#41;;
     * &#125;
     * </pre>
     * <!-- end com.azure.cosmos.CosmosAsyncContainer.queryConflicts -->
     * @param query the query.
     * @return a {@link CosmosPagedFlux} containing one or several feed response pages of the
     * obtained conflicts or an error.
     */
    public CosmosPagedFlux<CosmosConflictProperties> queryConflicts(String query) {
        return queryConflicts(query, new CosmosQueryRequestOptions());
    }

    /**
     * Queries all the conflicts in the current container.
     *
     * @param query the query.
     * @param options the query request options (Optional).
     * @return a {@link CosmosPagedFlux} containing one or several feed response pages of the
     * obtained conflicts or an error.
     */
    public CosmosPagedFlux<CosmosConflictProperties> queryConflicts(String query, CosmosQueryRequestOptions options) {
        final CosmosQueryRequestOptions requestOptions = options == null ? new CosmosQueryRequestOptions() : options;
        return UtilBridgeInternal.createCosmosPagedFlux(pagedFluxOptions -> {
            CosmosAsyncClient client = this.getDatabase().getClient();
            String operationId = queryOptionsAccessor.getQueryNameOrDefault(requestOptions, this.queryConflictsSpanName);

            QueryFeedOperationState state = new QueryFeedOperationState(
                client,
                this.queryConflictsSpanName,
                database.getId(),
                this.getId(),
                ResourceType.Conflict,
                OperationType.Query,
                queryOptionsAccessor.getQueryNameOrDefault(requestOptions, this.queryConflictsSpanName),
                requestOptions,
                pagedFluxOptions
            );

            pagedFluxOptions.setFeedOperationState(state);

            return database.getDocClientWrapper().queryConflicts(getLink(), query, state)
                .map(response -> feedResponseAccessor.createFeedResponse(
                    ModelBridgeInternal.getCosmosConflictPropertiesFromV2Results(response.getResults()),
                    response.getResponseHeaders(),
                    response.getCosmosDiagnostics()));
        });
    }

    /**
     * Gets a {@link CosmosAsyncConflict} object using current container for context.
     *
     * @param id the id of the Cosmos conflict.
     * @return a Cosmos conflict.
     */
    public CosmosAsyncConflict getConflict(String id) {
        return new CosmosAsyncConflict(id, this);
    }

    /**
     * Replace the throughput.
     * <!-- src_embed com.azure.cosmos.CosmosAsyncContainer.replaceThroughput -->
     * <pre>
     * ThroughputProperties throughputProperties =
     *     ThroughputProperties.createAutoscaledThroughput&#40;1000&#41;;
     *
     * cosmosAsyncContainer.replaceThroughput&#40;throughputProperties&#41;
     *     .subscribe&#40;throughputResponse -&gt; &#123;
     *             System.out.println&#40;throughputResponse&#41;;
     *         &#125;,
     *         throwable -&gt; &#123;
     *             throwable.printStackTrace&#40;&#41;;
     *         &#125;&#41;;
     * </pre>
     * <!-- end com.azure.cosmos.CosmosAsyncContainer.replaceThroughput -->
     * @param throughputProperties the throughput properties.
     * @return the mono containing throughput response.
     */
    public Mono<ThroughputResponse> replaceThroughput(ThroughputProperties throughputProperties) {
        return withContext(context -> replaceThroughputInternal(throughputProperties, context));
    }

    /**
     * Read the throughput provisioned for the current container.
     * <!-- src_embed com.azure.cosmos.CosmosAsyncContainer.readThroughput -->
     * <pre>
     * Mono&lt;ThroughputResponse&gt; throughputResponseMono = cosmosAsyncContainer.readThroughput&#40;&#41;;
     * throughputResponseMono.subscribe&#40;throughputResponse -&gt; &#123;
     *     System.out.println&#40;throughputResponse&#41;;
     * &#125;, throwable -&gt; &#123;
     *     throwable.printStackTrace&#40;&#41;;
     * &#125;&#41;;
     * </pre>
     * <!-- end com.azure.cosmos.CosmosAsyncContainer.readThroughput -->
     * @return the mono containing throughput response.
     */
    public Mono<ThroughputResponse> readThroughput() {
        return withContext(context -> readThroughputInternal(context));
    }

    /**
     * Gets the parent {@link CosmosAsyncDatabase} for the current container.
     *
     * @return the {@link CosmosAsyncDatabase}.
     */
    public CosmosAsyncDatabase getDatabase() {
        return database;
    }

    String getURIPathSegment() {
        return Paths.COLLECTIONS_PATH_SEGMENT;
    }

    String getParentLink() {
        return database.getLink();
    }

    String getLink() {
        return this.link;
    }

    private Mono<CosmosItemResponse<Object>> deleteItemInternal(
        String itemId,
        InternalObjectNode internalObjectNode,
        CosmosItemRequestOptions options,
        Context context) {

        RequestOptions requestOptions =
            itemOptionsAccessor.toRequestOptions(options);
        applyPolicies(OperationType.Delete, null, ResourceType.Document, requestOptions, this.deleteItemSpanName);
        WriteRetryPolicy nonIdempotentWriteRetryPolicy = requestOptions
            .calculateAndGetEffectiveNonIdempotentRetriesEnabled(
                this.database.getClient().getNonIdempotentWriteRetryPolicy(),
                true);

        RequestOptions effectiveOptions = getEffectiveOptions(nonIdempotentWriteRetryPolicy, requestOptions);

        effectiveOptions.setEffectiveItemSerializer(this.database.getClient().getEffectiveItemSerializer(effectiveOptions.getEffectiveItemSerializer()));

        return this.deleteItemInternalCore(itemId, internalObjectNode, requestOptions, context);
    }

    private Mono<CosmosItemResponse<Object>> deleteItemInternalCore(
        String itemId,
        InternalObjectNode internalObjectNode,
        RequestOptions requestOptions,
        Context context) {
        Mono<CosmosItemResponse<Object>> responseMono = this.getDatabase()
            .getDocClientWrapper()
            .deleteDocument(getItemLink(itemId), internalObjectNode, requestOptions)
            .map(response -> itemResponseAccessor.createCosmosItemResponse(response, Object.class, CosmosItemSerializer.DEFAULT_SERIALIZER))
            .single();
        CosmosAsyncClient client = database.getClient();
        return client
            .getDiagnosticsProvider()
            .traceEnabledCosmosItemResponsePublisher(
                responseMono,
                context,
                this.deleteItemSpanName,
                this.getId(),
                database.getId(),
                client,
                requestOptions.getConsistencyLevel(),
                OperationType.Delete,
                ResourceType.Document,
                requestOptions,
                null);
    }

    private Mono<CosmosItemResponse<Object>> deleteAllItemsByPartitionKeyInternal(
        PartitionKey partitionKey,
        RequestOptions requestOptions,
        Context context) {
        Mono<CosmosItemResponse<Object>> responseMono = this.getDatabase()
            .getDocClientWrapper()
            .deleteAllDocumentsByPartitionKey(getLink(), partitionKey, requestOptions)
            .map(response -> itemResponseAccessor.createCosmosItemResponse(response, Object.class, CosmosItemSerializer.DEFAULT_SERIALIZER))
            .single();
        CosmosAsyncClient client = database.getClient();
        return client
            .getDiagnosticsProvider()
            .traceEnabledCosmosItemResponsePublisher(
                responseMono,
                context,
                this.deleteAllItemsByPartitionKeySpanName,
                this.getId(),
                database.getId(),
                client,
                requestOptions.getConsistencyLevel(),
                OperationType.Delete,
                ResourceType.PartitionKey,
                requestOptions,
                null);
    }

    private <T> Mono<CosmosItemResponse<T>> replaceItemInternalCore(
        Class<T> itemType,
        String itemId,
        Document doc,
        RequestOptions requestOptions,
        String trackingId) {

        requestOptions.setTrackingId(trackingId);

        return this.getDatabase()
                   .getDocClientWrapper()
                   .replaceDocument(getItemLink(itemId), doc, requestOptions)
                   .map(response -> itemResponseAccessor.createCosmosItemResponse(response, itemType, requestOptions.getEffectiveItemSerializer()))
                   .single();
    }

    private RequestOptions getEffectiveOptions(
        WriteRetryPolicy nonIdempotentWriteRetryPolicy,
        RequestOptions options) {

        RequestOptions effectiveOptions = new RequestOptions(options);
        effectiveOptions.setConsistencyLevel(null);
        if (nonIdempotentWriteRetryPolicy.isEnabled()) {
            effectiveOptions.setNonIdempotentWriteRetriesEnabled(true);
            effectiveOptions.setUseTrackingIds(nonIdempotentWriteRetryPolicy.useTrackingIdProperty());
        } else {
            effectiveOptions.setNonIdempotentWriteRetriesEnabled(false);
            effectiveOptions.setUseTrackingIds(false);
        }

        return effectiveOptions;
    }

    private <T> Mono<CosmosItemResponse<T>> replaceItemInternal(
        Class<T> itemType,
        String itemId,
        Document doc,
        CosmosItemRequestOptions options,
        Context context) {

        checkNotNull(options, "Argument 'options' must not be null.");
        RequestOptions requestOptions =
            itemOptionsAccessor.toRequestOptions(options);
        applyPolicies(OperationType.Replace, null, ResourceType.Document, requestOptions, this.replaceItemSpanName);
        WriteRetryPolicy nonIdempotentWriteRetryPolicy = requestOptions
            .calculateAndGetEffectiveNonIdempotentRetriesEnabled(
                this.database.getClient().getNonIdempotentWriteRetryPolicy(),
                true);

        RequestOptions effectiveOptions = getEffectiveOptions(nonIdempotentWriteRetryPolicy, requestOptions);
        requestOptions.setEffectiveItemSerializer(this.database.getClient().getEffectiveItemSerializer(effectiveOptions.getEffectiveItemSerializer()));
        Mono<CosmosItemResponse<T>> responseMono;
        String trackingId = null;
        if (nonIdempotentWriteRetryPolicy.isEnabled() && nonIdempotentWriteRetryPolicy.useTrackingIdProperty()) {
            trackingId = UUID.randomUUID().toString();
            responseMono = this.replaceItemWithTrackingId(itemType, itemId, doc, requestOptions, trackingId);
        } else {
            responseMono = this.replaceItemInternalCore(itemType, itemId, doc, requestOptions, null);
        }

        CosmosAsyncClient client = database
            .getClient();
        return client
            .getDiagnosticsProvider()
            .traceEnabledCosmosItemResponsePublisher(
                responseMono,
                context,
                this.replaceItemSpanName,
                this.getId(),
                database.getId(),
                client,
                effectiveOptions.getConsistencyLevel(),
                OperationType.Replace,
                ResourceType.Document,
                requestOptions,
                trackingId);
    }

    private <T> Mono<CosmosItemResponse<T>> patchItemInternal(
        String itemId,
        CosmosPatchOperations cosmosPatchOperations,
        CosmosPatchItemRequestOptions options,
        Context context,
        Class<T> itemType) {

        RequestOptions requestOptions = itemOptionsAccessor.toRequestOptions(options);
        applyPolicies(OperationType.Patch, null, ResourceType.Document, requestOptions, this.patchItemSpanName);

        WriteRetryPolicy nonIdempotentWriteRetryPolicy = requestOptions
            .calculateAndGetEffectiveNonIdempotentRetriesEnabled(
                this.database.getClient().getNonIdempotentWriteRetryPolicy(),
                false);
        requestOptions.setEffectiveItemSerializer(this.database.getClient().getEffectiveItemSerializer(
            requestOptions != null ? requestOptions.getEffectiveItemSerializer() : null));
        if (nonIdempotentWriteRetryPolicy.isEnabled()) {
            requestOptions.setNonIdempotentWriteRetriesEnabled(true);
        }

        Mono<CosmosItemResponse<T>> responseMono = this.getDatabase()
            .getDocClientWrapper()
            .patchDocument(getItemLink(itemId), cosmosPatchOperations, requestOptions)
            .map(response -> itemResponseAccessor.createCosmosItemResponse(response, itemType, requestOptions.getEffectiveItemSerializer()));

        CosmosAsyncClient client = database
            .getClient();
        return client
            .getDiagnosticsProvider()
            .traceEnabledCosmosItemResponsePublisher(
                responseMono,
                context,
                this.patchItemSpanName,
                this.getId(),
                database.getId(),
                client,
                ModelBridgeInternal.getConsistencyLevel(options),
                OperationType.Patch,
                ResourceType.Document,
                requestOptions,
                null);
    }

    private <T> Mono<CosmosItemResponse<T>> upsertItemInternal(T item, CosmosItemRequestOptions options, Context context) {
        @SuppressWarnings("unchecked")
        Class<T> itemType = (Class<T>) item.getClass();
        RequestOptions requestOptions =
            itemOptionsAccessor.toRequestOptions(options);
        applyPolicies(OperationType.Upsert, null, ResourceType.Document, requestOptions, this.upsertItemSpanName);

        WriteRetryPolicy nonIdempotentWriteRetryPolicy = requestOptions
            .calculateAndGetEffectiveNonIdempotentRetriesEnabled(
                this.database.getClient().getNonIdempotentWriteRetryPolicy(),
                true);

        RequestOptions effectiveOptions = getEffectiveOptions(nonIdempotentWriteRetryPolicy, requestOptions);
        effectiveOptions.setEffectiveItemSerializer(this.database.getClient().getEffectiveItemSerializer(effectiveOptions.getEffectiveItemSerializer()));

        Mono<CosmosItemResponse<T>> responseMono = this.getDatabase().getDocClientWrapper()
            .upsertDocument(this.getLink(), item,
                effectiveOptions,
                true)
            .map(response -> itemResponseAccessor.createCosmosItemResponse(
                response, itemType, requestOptions.getEffectiveItemSerializer()))
            .single();
        CosmosAsyncClient client = database
            .getClient();
        return client
            .getDiagnosticsProvider()
            .traceEnabledCosmosItemResponsePublisher(
                responseMono,
                context,
                this.upsertItemSpanName,
                this.getId(),
                database.getId(),
                client,
                effectiveOptions.getConsistencyLevel(),
                OperationType.Upsert,
                ResourceType.Document,
                requestOptions,
                null);
    }

    private <T> Mono<CosmosItemResponse<T>> readItemInternal(
        String itemId,
        CosmosItemRequestOptions options, Class<T> itemType,
        Context context) {
        RequestOptions requestOptions =
            itemOptionsAccessor.toRequestOptions(options);
        requestOptions.setEffectiveItemSerializer(database.getClient().getEffectiveItemSerializer(requestOptions.getEffectiveItemSerializer()));
        applyPolicies(OperationType.Read, null, ResourceType.Document, requestOptions, this.readItemSpanName);
        Mono<CosmosItemResponse<T>> responseMono = this.getDatabase().getDocClientWrapper()
            .readDocument(getItemLink(itemId), requestOptions)
            .map(response -> itemResponseAccessor.createCosmosItemResponse(response, itemType, requestOptions.getEffectiveItemSerializer()))
            .single();
        CosmosAsyncClient client = database
            .getClient();
        return client
            .getDiagnosticsProvider()
            .traceEnabledCosmosItemResponsePublisher(
                responseMono,
                context,
                this.readItemSpanName,
                this.getId(),
                database.getId(),
                client,
                requestOptions.getConsistencyLevel(),
                OperationType.Read,
                ResourceType.Document,
                requestOptions,
                null);
    }

    Mono<CosmosContainerResponse> read(CosmosContainerRequestOptions options, Context context) {
        RequestOptions requestOptions = ModelBridgeInternal.toRequestOptions(options);
        Mono<CosmosContainerResponse> responseMono = database
            .getDocClientWrapper()
            .readCollection(getLink(), requestOptions)
            .map(response -> ModelBridgeInternal.createCosmosContainerResponse(response)).single();

        CosmosAsyncClient client = database
            .getClient();

        return client
            .getDiagnosticsProvider()
            .traceEnabledCosmosResponsePublisher(
                responseMono,
                context,
                this.readContainerSpanName,
                database.getId(),
                this.id,
                client,
                null,
                OperationType.Read,
                ResourceType.DocumentCollection,
                requestOptions);
    }

    private Mono<CosmosContainerResponse> deleteInternal(CosmosContainerRequestOptions options, Context context) {
        RequestOptions requestOptions = ModelBridgeInternal.toRequestOptions(options);
        Mono<CosmosContainerResponse> responseMono = database
            .getDocClientWrapper()
            .deleteCollection(getLink(), requestOptions)
            .map(response -> ModelBridgeInternal.createCosmosContainerResponse(response)).single();

        CosmosAsyncClient client = database
            .getClient();

        return client
            .getDiagnosticsProvider()
            .traceEnabledCosmosResponsePublisher(
                responseMono,
                context,
                this.deleteContainerSpanName,
                database.getId(),
                this.id,
                client,
                null,
                OperationType.Delete,
                ResourceType.DocumentCollection,
                requestOptions);
    }

    private Mono<CosmosContainerResponse> replaceInternal(CosmosContainerProperties containerProperties,
                                                               CosmosContainerRequestOptions options,
                                                               Context context) {
        Mono<CosmosContainerResponse> responseMono = database.getDocClientWrapper()
            .replaceCollection(ModelBridgeInternal.getV2Collection(containerProperties),
                ModelBridgeInternal.toRequestOptions(options))
            .map(response -> ModelBridgeInternal.createCosmosContainerResponse(response)).single();
        RequestOptions requestOptions = ModelBridgeInternal.toRequestOptions(options);
        CosmosAsyncClient client = database
            .getClient();
        return client
            .getDiagnosticsProvider()
            .traceEnabledCosmosResponsePublisher(
                responseMono,
                context,
                this.replaceContainerSpanName,
                database.getId(),
                containerProperties.getId(),
                client,
                null,
                OperationType.Replace,
                ResourceType.DocumentCollection,
                requestOptions);
    }

    private Mono<ThroughputResponse> readThroughputInternal(Context context) {
        Context nestedContext = context.addData(
            DiagnosticsProvider.COSMOS_CALL_DEPTH,
            DiagnosticsProvider.COSMOS_CALL_DEPTH_VAL);
        CosmosContainerRequestOptions options = new CosmosContainerRequestOptions();
        Mono<ThroughputResponse> responseMono = readThroughputInternal(this.read(options,
            nestedContext));

        RequestOptions requestOptions = ModelBridgeInternal.toRequestOptions(options);
        CosmosAsyncClient client = database
            .getClient();

        return client
            .getDiagnosticsProvider()
            .traceEnabledCosmosResponsePublisher(
                responseMono,
                context,
                this.readThroughputSpanName,
                database.getId(),
                this.id,
                client,
                null,
                OperationType.Read,
                ResourceType.Offer,
                requestOptions);
    }

    private Mono<ThroughputResponse> readThroughputInternal(Mono<CosmosContainerResponse> responseMono) {

        QueryFeedOperationState state = new QueryFeedOperationState(
            this.database.getClient(),
            "readThroughputInternal",
            this.database.getId(),
            this.getId(),
            ResourceType.Offer,
            OperationType.Query,
            null,
            new CosmosQueryRequestOptions(),
            new CosmosPagedFluxOptions()
        );

        return responseMono
            .flatMap(response -> this.database.getDocClientWrapper()
                .queryOffers(database.getOfferQuerySpecFromResourceId(response.getProperties()
                        .getResourceId())
                    , state)
                .single()
                .flatMap(offerFeedResponse -> {
                    if (offerFeedResponse.getResults().isEmpty()) {
                        return Mono.error(BridgeInternal
                            .createCosmosException(
                                HttpConstants.StatusCodes.BADREQUEST,
                                "No offers found for the resource "
                                    + this.getId()));
                    }
                    return this.database.getDocClientWrapper()
                        .readOffer(offerFeedResponse.getResults()
                            .get(0)
                            .getSelfLink())
                        .single();
                })
                .map(ModelBridgeInternal::createThroughputRespose));
    }

    private Mono<ThroughputResponse> replaceThroughputInternal(ThroughputProperties throughputProperties,
                                                               Context context) {
        Context nestedContext = context.addData(
            DiagnosticsProvider.COSMOS_CALL_DEPTH,
            DiagnosticsProvider.COSMOS_CALL_DEPTH_VAL);
        CosmosContainerRequestOptions options = new CosmosContainerRequestOptions();
        Mono<ThroughputResponse> responseMono =
            replaceThroughputInternal(this.read(options, nestedContext),
                throughputProperties);

        RequestOptions requestOptions = ModelBridgeInternal.toRequestOptions(options);
        CosmosAsyncClient client = database
            .getClient();

        return client
            .getDiagnosticsProvider()
            .traceEnabledCosmosResponsePublisher(
                responseMono,
                context,
                this.replaceThroughputSpanName,
                database.getId(),
                this.id,
                client,
                null,
                OperationType.Replace,
                ResourceType.Offer,
                requestOptions);
    }

    private Mono<ThroughputResponse> replaceThroughputInternal(Mono<CosmosContainerResponse> responseMono,
                                                               ThroughputProperties throughputProperties) {

        QueryFeedOperationState state = new QueryFeedOperationState(
            this.database.getClient(),
            "replaceThroughputInternal",
            this.database.getId(),
            this.getId(),
            ResourceType.Offer,
            OperationType.Query,
            null,
            new CosmosQueryRequestOptions(),
            new CosmosPagedFluxOptions()
        );

        return responseMono
            .flatMap(response -> this.database.getDocClientWrapper()
                .queryOffers(database.getOfferQuerySpecFromResourceId(response.getProperties()
                        .getResourceId())
                    , state)
                .single()
                .flatMap(offerFeedResponse -> {
                    if (offerFeedResponse.getResults().isEmpty()) {
                        return Mono.error(BridgeInternal
                            .createCosmosException(
                                HttpConstants.StatusCodes.BADREQUEST,
                                "No offers found for the " +
                                    "resource " + this.getId()));
                    }

                    Offer existingOffer = offerFeedResponse.getResults().get(0);
                    Offer updatedOffer =
                        ModelBridgeInternal.updateOfferFromProperties(existingOffer,
                            throughputProperties);
                    return this.database.getDocClientWrapper()
                        .replaceOffer(updatedOffer)
                        .single();
                }).map(ModelBridgeInternal::createThroughputRespose));
    }

    /**
     * Obtains a list of {@link FeedRange} that can be used to parallelize Feed
     * operations.
     * <!-- src_embed com.azure.cosmos.CosmosAsyncContainer.getFeedRanges -->
     * <pre>
     * cosmosAsyncContainer.getFeedRanges&#40;&#41;
     *     .subscribe&#40;feedRanges -&gt; &#123;
     *         for &#40;FeedRange feedRange : feedRanges&#41; &#123;
     *             System.out.println&#40;&quot;Feed range: &quot; + feedRange&#41;;
     *         &#125;
     *     &#125;&#41;;
     * </pre>
     * <!-- end com.azure.cosmos.CosmosAsyncContainer.getFeedRanges -->
     * @return An unmodifiable list of {@link FeedRange}
     */
    public Mono<List<FeedRange>> getFeedRanges() {
        return this.getFeedRanges(true);
    }

    Mono<List<FeedRange>> getOverlappingFeedRanges(FeedRange feedRange, boolean forceRefresh) {
        checkNotNull(feedRange, "Argument 'feedRange' must not be null.");

        final AsyncDocumentClient clientWrapper = this.database.getDocClientWrapper();

        return this.getNormalizedEffectiveRange(feedRange)
            .flatMap(normalizedRange -> {
                return clientWrapper
                    .getCollectionCache()
                    .resolveByNameAsync(null, this.getLinkWithoutTrailingSlash(), null)
                    .flatMap(collection -> {
                        return clientWrapper
                            .getPartitionKeyRangeCache()
                            .tryGetOverlappingRangesAsync(
                                null,
                                collection.getResourceId(),
                                normalizedRange,
                                forceRefresh,
                                null
                            );
                    });
            })
            .map(pkRangesValueHolder -> {
                List<PartitionKeyRange> matchedPkRanges =
                    (pkRangesValueHolder == null || pkRangesValueHolder.v == null) ? new ArrayList<>() : pkRangesValueHolder.v;

                return matchedPkRanges.stream().map(pkRange -> new FeedRangeEpkImpl(pkRange.toRange())).collect(Collectors.toList());
            });
    }

    Mono<List<FeedRange>> getFeedRanges(boolean forceRefresh) {
        return this.getDatabase().getDocClientWrapper().getFeedRanges(getLink(), forceRefresh);
    }

    /**
     * Attempts to split a feedrange into {@lparamtargetedCountAfterAplit} sub ranges. This is a best
     * effort - it is possible that the list of feed ranges returned has less than {@lparamtargetedCountAfterAplit}
     * sub ranges
     * @param feedRange
     * @param targetedCountAfterSplit
     * @return list of feed ranges after attempted split operation
     */
    Mono<List<FeedRangeEpkImpl>> trySplitFeedRange(FeedRange feedRange, int targetedCountAfterSplit) {
        checkNotNull(feedRange, "Argument 'feedRange' must not be null.");

        final AsyncDocumentClient clientWrapper = this.database.getDocClientWrapper();
        Mono<Utils.ValueHolder<DocumentCollection>> getCollectionObservable = clientWrapper
            .getCollectionCache()
            .resolveByNameAsync(null, this.getLinkWithoutTrailingSlash(), null)
            .map(collection -> Utils.ValueHolder.initialize(collection));

        return FeedRangeInternal
            .convert(feedRange)
            .trySplit(
                clientWrapper.getPartitionKeyRangeCache(),
                null,
                getCollectionObservable,
                targetedCountAfterSplit
            );
    }

    Mono<Range<String>> getNormalizedEffectiveRange(FeedRange feedRange) {
        checkNotNull(feedRange, "Argument 'feedRange' must not be null.");

        final AsyncDocumentClient clientWrapper = this.database.getDocClientWrapper();
        Mono<Utils.ValueHolder<DocumentCollection>> getCollectionObservable = clientWrapper
            .getCollectionCache()
            .resolveByNameAsync(null, this.getLinkWithoutTrailingSlash(), null)
            .map(collection -> Utils.ValueHolder.initialize(collection));

        return FeedRangeInternal
            .convert(feedRange)
            .getNormalizedEffectiveRange(
                clientWrapper.getPartitionKeyRangeCache(),
                null,
                getCollectionObservable);
    }

    Mono<Boolean> checkFeedRangeOverlapping(FeedRange feedRange1, FeedRange feedRange2) {
        checkNotNull(feedRange1, "Argument 'feedRange1' must not be null.");
        checkNotNull(feedRange2, "Argument 'feedRange2' must not be null.");

        return this.getNormalizedEffectiveRange(feedRange1)
            .flatMap(normalizedRange1 -> {
                 return this.getNormalizedEffectiveRange(feedRange2)
                     .map(normalizedRange2 -> Range.checkOverlapping(normalizedRange1, normalizedRange2));
            });
    }

    Mono<PartitionKeyDefinition> getPartitionKeyDefinition() {
        final AsyncDocumentClient clientWrapper = this.database.getDocClientWrapper();
        return Mono.just(clientWrapper.getCollectionCache())
            .flatMap(collectionCache -> {
                return collectionCache
                    .resolveByNameAsync(
                        null,
                        this.getLinkWithoutTrailingSlash(),
                        null,
                        null)
                    .map(documentCollection -> documentCollection.getPartitionKey());
            });
    }

     /**
     * Enable the throughput control group with local control mode.
     * <br/>
     * <!-- src_embed com.azure.cosmos.throughputControl.localControl -->
     * <pre>
     * ThroughputControlGroupConfig groupConfig =
     *     new ThroughputControlGroupConfigBuilder&#40;&#41;
     *         .groupName&#40;&quot;localControlGroup&quot;&#41;
     *         .targetThroughputThreshold&#40;0.1&#41;
     *         .build&#40;&#41;;
     *
     * container.enableLocalThroughputControlGroup&#40;groupConfig&#41;;
     * </pre>
     * <!-- end com.azure.cosmos.throughputControl.localControl -->
     *
     * @param groupConfig A {@link ThroughputControlGroupConfig}.
     */
    public void enableLocalThroughputControlGroup(ThroughputControlGroupConfig groupConfig) {
        this.enableLocalThroughputControlGroup(groupConfig, null);
    }

    /***
     * Only used internally.
     *
     * @param groupConfig A {@link ThroughputControlGroupConfig}.
     * @param throughputQueryMono The throughput query mono.
     */
    void enableLocalThroughputControlGroup(
        ThroughputControlGroupConfig groupConfig,
        Mono<Integer> throughputQueryMono) {

        LocalThroughputControlGroup localControlGroup =
            ThroughputControlGroupFactory.createThroughputLocalControlGroup(groupConfig, this);
        this.database.getClient().enableThroughputControlGroup(localControlGroup, throughputQueryMono);
    }

    /**
     * Enable the throughput control group with global control mode.
     * The defined throughput limit will be shared across different clients.
     * <br/>
     * <!-- src_embed com.azure.cosmos.throughputControl.globalControl -->
     * <pre>
     * ThroughputControlGroupConfig groupConfig =
     *     new ThroughputControlGroupConfigBuilder&#40;&#41;
     *         .groupName&#40;&quot;localControlGroup&quot;&#41;
     *         .targetThroughputThreshold&#40;0.1&#41;
     *         .build&#40;&#41;;
     *
     * GlobalThroughputControlConfig globalControlConfig =
     *     this.client.createGlobalThroughputControlConfigBuilder&#40;database.getId&#40;&#41;, container.getId&#40;&#41;&#41;
     *         .setControlItemRenewInterval&#40;Duration.ofSeconds&#40;5&#41;&#41;
     *         .setControlItemExpireInterval&#40;Duration.ofSeconds&#40;10&#41;&#41;
     *         .build&#40;&#41;;
     *
     * container.enableGlobalThroughputControlGroup&#40;groupConfig, globalControlConfig&#41;;
     * </pre>
     * <!-- end com.azure.cosmos.throughputControl.globalControl -->
     *
     * @param groupConfig The throughput control group configuration, see {@link GlobalThroughputControlGroup}.
     * @param globalControlConfig The global throughput control configuration, see {@link GlobalThroughputControlConfig}.
     */
    public void enableGlobalThroughputControlGroup(
        ThroughputControlGroupConfig groupConfig,
        GlobalThroughputControlConfig globalControlConfig) {

        this.enableGlobalThroughputControlGroup(groupConfig, globalControlConfig, null);
    }

    /***
     * Only used internally.
     * <br/>
     * @param groupConfig The throughput control group configuration, see {@link GlobalThroughputControlGroup}.
     * @param globalControlConfig The global throughput control configuration, see {@link GlobalThroughputControlConfig}.
     * @param throughputQueryMono The throughput query mono.
     */
    void enableGlobalThroughputControlGroup(
        ThroughputControlGroupConfig groupConfig,
        GlobalThroughputControlConfig globalControlConfig,
        Mono<Integer> throughputQueryMono) {

        GlobalThroughputControlGroup globalControlGroup =
            ThroughputControlGroupFactory.createThroughputGlobalControlGroup(groupConfig, globalControlConfig, this);

        this.database.getClient().enableThroughputControlGroup(globalControlGroup, throughputQueryMono);
    }

    void configureFaultInjectionProvider(IFaultInjectorProvider injectorProvider) {
        this.database.getClient().configureFaultInjectorProvider(injectorProvider);
    }

    synchronized IFaultInjectorProvider getOrConfigureFaultInjectorProvider(Callable<IFaultInjectorProvider> injectorProviderCallable) {
        checkNotNull(injectorProviderCallable, "Argument 'injectorProviderCallable' can not be null");

        try {
            if (this.faultInjectorProvider == null) {
                this.faultInjectorProvider = injectorProviderCallable.call();
                this.configureFaultInjectionProvider(this.faultInjectorProvider);
            }

            return this.faultInjectorProvider;
        } catch (Exception e) {
            throw new IllegalStateException("Failed to configure fault injector provider " + e);
        }
    }

    ///////////////////////////////////////////////////////////////////////////////////////////
    // the following helper/accessor only helps to access this class outside of this package.//
    ///////////////////////////////////////////////////////////////////////////////////////////
    static void initialize() {
        ImplementationBridgeHelpers.CosmosAsyncContainerHelper.setCosmosAsyncContainerAccessor(
            new ImplementationBridgeHelpers.CosmosAsyncContainerHelper.CosmosAsyncContainerAccessor() {
                @Override
                public <T> Function<CosmosPagedFluxOptions, Flux<FeedResponse<T>>> queryChangeFeedInternalFunc(
                    CosmosAsyncContainer cosmosAsyncContainer,
                    CosmosChangeFeedRequestOptions cosmosChangeFeedRequestOptions,
                    Class<T> classType) {
                    return cosmosAsyncContainer.queryChangeFeedInternalFunc(cosmosChangeFeedRequestOptions, classType);
                }

                @Override
                public void enableLocalThroughputControlGroup(
                    CosmosAsyncContainer cosmosAsyncContainer,
                    ThroughputControlGroupConfig groupConfig,
                    Mono<Integer> throughputQueryMono) {

                    cosmosAsyncContainer.enableLocalThroughputControlGroup(groupConfig, throughputQueryMono);
                }

                @Override
                public void enableGlobalThroughputControlGroup(
                    CosmosAsyncContainer cosmosAsyncContainer,
                    ThroughputControlGroupConfig groupConfig,
                    GlobalThroughputControlConfig globalControlConfig,
                    Mono<Integer> throughputQueryMono) {
                    cosmosAsyncContainer.enableGlobalThroughputControlGroup(groupConfig, globalControlConfig, throughputQueryMono);
                }

                @Override
                public IFaultInjectorProvider getOrConfigureFaultInjectorProvider(
                    CosmosAsyncContainer cosmosAsyncContainer,
                    Callable<IFaultInjectorProvider> injectorProviderCallable) {

                    return cosmosAsyncContainer.getOrConfigureFaultInjectorProvider(injectorProviderCallable);
                }

                @Override
                public <T> Mono<FeedResponse<T>> readMany(
                    CosmosAsyncContainer cosmosAsyncContainer,
                    List<CosmosItemIdentity> itemIdentityList,
                    CosmosReadManyRequestOptions requestOptions,
                    Class<T> classType) {

                    return cosmosAsyncContainer.readMany(itemIdentityList, requestOptions, classType);
                }

                @Override
                public <T> Function<CosmosPagedFluxOptions, Flux<FeedResponse<T>>> queryItemsInternalFunc(
                    CosmosAsyncContainer cosmosAsyncContainer,
                    SqlQuerySpec sqlQuerySpec,
                    CosmosQueryRequestOptions cosmosQueryRequestOptions,
                    Class<T> classType) {

                    return cosmosAsyncContainer.queryItemsInternalFunc(sqlQuerySpec, cosmosQueryRequestOptions, classType, true);
                }

                @Override
                public <T> Function<CosmosPagedFluxOptions, Flux<FeedResponse<T>>> queryItemsInternalFuncWithMonoSqlQuerySpec(
                    CosmosAsyncContainer cosmosAsyncContainer,
                    Mono<SqlQuerySpec> sqlQuerySpecMono,
                    CosmosQueryRequestOptions cosmosQueryRequestOptions,
                    Class<T> classType) {
                    return cosmosAsyncContainer.queryItemsInternalFunc(sqlQuerySpecMono, cosmosQueryRequestOptions, classType);
                }

                @Override
                public Mono<List<FeedRange>> getFeedRanges(CosmosAsyncContainer cosmosAsyncContainer, boolean forceRefresh) {
                    return cosmosAsyncContainer.getFeedRanges(forceRefresh);
                }

                @Override
                public Mono<List<FeedRange>> trySplitFeedRange(
                    CosmosAsyncContainer cosmosAsyncContainer,
                    FeedRange feedRange,
                    int targetedCountAfterSplit) {

                    return cosmosAsyncContainer.trySplitFeedRange(feedRange, targetedCountAfterSplit)
                        .map(feedRangeEpks -> feedRangeEpks.stream().collect(Collectors.toList()));
                }

                @Override
                public Mono<Boolean> checkFeedRangeOverlapping(
                    CosmosAsyncContainer cosmosAsyncContainer,
                    FeedRange feedRange1,
                    FeedRange feedRange2) {
                    return cosmosAsyncContainer.checkFeedRangeOverlapping(feedRange1, feedRange2);
                }

                @Override
                public Mono<List<FeedRange>> getOverlappingFeedRanges(
                    CosmosAsyncContainer container,
                    FeedRange feedRange,
                    boolean forceRefresh) {
                    return container.getOverlappingFeedRanges(feedRange, forceRefresh);
                }

                @Override
                public Mono<PartitionKeyDefinition> getPartitionKeyDefinition(CosmosAsyncContainer container) {
                    return container.getPartitionKeyDefinition();
                }

                @Override
                public String getLinkWithoutTrailingSlash(CosmosAsyncContainer cosmosAsyncContainer) {
                    return cosmosAsyncContainer.getLinkWithoutTrailingSlash();
                }
            });
    }

    static { initialize(); }
}<|MERGE_RESOLUTION|>--- conflicted
+++ resolved
@@ -31,7 +31,6 @@
 import com.azure.cosmos.implementation.apachecommons.lang.StringUtils;
 import com.azure.cosmos.implementation.batch.BatchExecutor;
 import com.azure.cosmos.implementation.batch.BulkExecutor;
-import com.azure.cosmos.implementation.batch.ItemBulkOperation;
 import com.azure.cosmos.implementation.faultinjection.IFaultInjectorProvider;
 import com.azure.cosmos.implementation.feedranges.FeedRangeEpkImpl;
 import com.azure.cosmos.implementation.feedranges.FeedRangeInternal;
@@ -54,7 +53,6 @@
 import com.azure.cosmos.models.CosmosContainerResponse;
 import com.azure.cosmos.models.CosmosItemIdentity;
 import com.azure.cosmos.models.CosmosItemOperation;
-import com.azure.cosmos.models.CosmosItemOperationType;
 import com.azure.cosmos.models.CosmosItemRequestOptions;
 import com.azure.cosmos.models.CosmosItemResponse;
 import com.azure.cosmos.models.CosmosPatchItemRequestOptions;
@@ -119,8 +117,6 @@
         ImplementationBridgeHelpers.CosmosBulkExecutionOptionsHelper.getCosmosBulkExecutionOptionsAccessor();
     private static final ImplementationBridgeHelpers.CosmosClientTelemetryConfigHelper.CosmosClientTelemetryConfigAccessor clientTelemetryConfigAccessor =
         ImplementationBridgeHelpers.CosmosClientTelemetryConfigHelper.getCosmosClientTelemetryConfigAccessor();
-    private  static final ImplementationBridgeHelpers.CosmosBatchHelper.CosmosBatchAccessor batchAccessor =
-        ImplementationBridgeHelpers.CosmosBatchHelper.getCosmosBatchAccessor();
 
     private final CosmosAsyncDatabase database;
     private final String id;
@@ -535,7 +531,7 @@
 
         RequestOptions requestOptions =
             itemOptionsAccessor.toRequestOptions(options);
-        applyPolicies(OperationType.Create, null, ResourceType.Document, requestOptions, this.createItemSpanName);
+        applyPolicies(OperationType.Create, ResourceType.Document, requestOptions, this.createItemSpanName);
         WriteRetryPolicy nonIdempotentWriteRetryPolicy = requestOptions
             .calculateAndGetEffectiveNonIdempotentRetriesEnabled(
                 this.database.getClient().getNonIdempotentWriteRetryPolicy(),
@@ -569,7 +565,7 @@
                 trackingId);
     }
 
-    private void applyPolicies(OperationType operationType, CosmosItemOperationType subOperationType, ResourceType resourceType, OverridableRequestOptions requestOptions,
+    private void applyPolicies(OperationType operationType, ResourceType resourceType, OverridableRequestOptions requestOptions,
                                String spanName) {
         CosmosAsyncClient client = this.database.getClient();
         CosmosDiagnosticsThresholds thresholds = requestOptions != null
@@ -592,13 +588,12 @@
             clientAccessor.getUserAgent(client),
             null,
             null,
-            requestOptions,
-            subOperationType
-        );
+            requestOptions);
 
         CosmosOperationDetails operationDetails = operationDetailsAccessor.create(requestOptions, cosmosCtx);
         clientAccessor.getOperationPolicies(client).forEach(policy -> policy.process(operationDetails));
     }
+
 
     private <T> Mono<CosmosItemResponse<T>> createItemInternalCore(
         T item,
@@ -703,7 +698,7 @@
             CosmosQueryRequestOptions requestOptions = options != null ?
                 queryOptionsAccessor.clone(options) : new CosmosQueryRequestOptions();
             CosmosQueryRequestOptionsBase<?> optionsImpl = queryOptionsAccessor.getImpl(requestOptions);
-            applyPolicies(OperationType.ReadFeed, null,ResourceType.Document, optionsImpl, this.readAllItemsSpanName);
+            applyPolicies(OperationType.ReadFeed, ResourceType.Document, optionsImpl, this.readAllItemsSpanName);
             QueryFeedOperationState state = new QueryFeedOperationState(
                 client,
                 this.readAllItemsSpanName,
@@ -1002,7 +997,7 @@
         CosmosQueryRequestOptions options = cosmosQueryRequestOptions != null ?
             queryOptionsAccessor.clone(cosmosQueryRequestOptions): new CosmosQueryRequestOptions();
         CosmosQueryRequestOptionsBase<?> optionsImpl = queryOptionsAccessor.getImpl(options);
-        applyPolicies(OperationType.Query, null,ResourceType.Document, optionsImpl, this.queryItemsSpanName);
+        applyPolicies(OperationType.Query, ResourceType.Document, optionsImpl, this.queryItemsSpanName);
         Function<CosmosPagedFluxOptions, Flux<FeedResponse<T>>> pagedFluxOptionsFluxFunction = (pagedFluxOptions -> {
             String spanName = this.queryItemsSpanName;
 
@@ -1047,7 +1042,7 @@
             CosmosQueryRequestOptions options = cosmosQueryRequestOptions != null ?
                 queryOptionsAccessor.clone(cosmosQueryRequestOptions): new CosmosQueryRequestOptions();
             CosmosQueryRequestOptionsBase<?> optionsImpl = queryOptionsAccessor.getImpl(options);
-            applyPolicies(OperationType.Query, null,ResourceType.Document, optionsImpl, spanName);
+            applyPolicies(OperationType.Query, ResourceType.Document, optionsImpl, spanName);
             QueryFeedOperationState state = new QueryFeedOperationState(
                 client,
                 spanName,
@@ -1267,12 +1262,7 @@
         }
 
         RequestOptions requestOptionsInternal = ModelBridgeInternal.toRequestOptions(requestOptions);
-        applyPolicies(OperationType.Batch, null, ResourceType.Document, requestOptionsInternal, this.batchSpanName);
-
-        batchAccessor.getOperationsInternal(cosmosBatch).forEach(operation -> {
-            RequestOptions operationRequestOptions = operation.getRequestOptions();
-            applyPolicies(OperationType.Batch, operation.getOperationType(), ResourceType.Document, operationRequestOptions, this.batchSpanName);
-        });
+        applyPolicies(OperationType.Batch, ResourceType.Document, requestOptionsInternal, this.batchSpanName);
 
         return withContext(context -> {
             final BatchExecutor executor = new BatchExecutor(this, cosmosBatch, requestOptionsInternal);
@@ -1354,24 +1344,13 @@
         if (bulkOptions == null) {
             bulkOptions = new CosmosBulkExecutionOptions();
         }
-<<<<<<< HEAD
-
-        Flux<CosmosItemOperation> modifiedOperations = operations.map(operation -> {
-            ItemBulkOperation<?,?> itemBulkOperation = (ItemBulkOperation<?,?>) operation;
-
-            applyPolicies(OperationType.Batch, operation.getOperationType(), ResourceType.Document, itemBulkOperation.getRequestOptions(), this.bulkSpanName);
-
-            return operation;
-        });
-=======
->>>>>>> f8040c70
 
         CosmosBulkExecutionOptions clonedOptions = bulkExecutionOptionsAccessor.clone(bulkOptions);
         CosmosBulkExecutionOptionsImpl requestOptionsInternal = bulkExecutionOptionsAccessor.getImpl(clonedOptions);
-        applyPolicies(OperationType.Batch, null, ResourceType.Document, requestOptionsInternal, this.bulkSpanName);
+        applyPolicies(OperationType.Batch, ResourceType.Document, requestOptionsInternal, this.bulkSpanName);
 
         return Flux.deferContextual(context -> {
-            final BulkExecutor<TContext> executor = new BulkExecutor<>(this, modifiedOperations, clonedOptions);
+            final BulkExecutor<TContext> executor = new BulkExecutor<>(this, operations, clonedOptions);
 
             return executor.execute().publishOn(CosmosSchedulers.BULK_EXECUTOR_BOUNDED_ELASTIC);
         });
@@ -1543,7 +1522,7 @@
             ? new CosmosQueryRequestOptions()
             : queryOptionsAccessor.clone(readManyOptionsAccessor.getImpl(requestOptions));
         CosmosQueryRequestOptionsBase<?> cosmosQueryRequestOptionsImpl = queryOptionsAccessor.getImpl(queryRequestOptions);
-        applyPolicies(OperationType.Query, null, ResourceType.Document, cosmosQueryRequestOptionsImpl, this.readManyItemsSpanName);
+        applyPolicies(OperationType.Query, ResourceType.Document, cosmosQueryRequestOptionsImpl, this.readManyItemsSpanName);
         queryRequestOptions.setMaxDegreeOfParallelism(-1);
         queryRequestOptions.setQueryName("readMany");
 
@@ -1640,7 +1619,7 @@
         requestOptions.setPartitionKey(partitionKey);
 
         CosmosQueryRequestOptionsBase<?> cosmosQueryRequestOptionsImpl = queryOptionsAccessor.getImpl(requestOptions);
-        applyPolicies(OperationType.Query, null, ResourceType.Document, cosmosQueryRequestOptionsImpl, this.readManyItemsSpanName);
+        applyPolicies(OperationType.Query, ResourceType.Document, cosmosQueryRequestOptionsImpl, this.readManyItemsSpanName);
 
         return UtilBridgeInternal.createCosmosPagedFlux(pagedFluxOptions -> {
 
@@ -2149,7 +2128,7 @@
 
         RequestOptions requestOptions =
             itemOptionsAccessor.toRequestOptions(options);
-        applyPolicies(OperationType.Delete, null, ResourceType.Document, requestOptions, this.deleteItemSpanName);
+        applyPolicies(OperationType.Delete, ResourceType.Document, requestOptions, this.deleteItemSpanName);
         WriteRetryPolicy nonIdempotentWriteRetryPolicy = requestOptions
             .calculateAndGetEffectiveNonIdempotentRetriesEnabled(
                 this.database.getClient().getNonIdempotentWriteRetryPolicy(),
@@ -2258,7 +2237,7 @@
         checkNotNull(options, "Argument 'options' must not be null.");
         RequestOptions requestOptions =
             itemOptionsAccessor.toRequestOptions(options);
-        applyPolicies(OperationType.Replace, null, ResourceType.Document, requestOptions, this.replaceItemSpanName);
+        applyPolicies(OperationType.Replace, ResourceType.Document, requestOptions, this.replaceItemSpanName);
         WriteRetryPolicy nonIdempotentWriteRetryPolicy = requestOptions
             .calculateAndGetEffectiveNonIdempotentRetriesEnabled(
                 this.database.getClient().getNonIdempotentWriteRetryPolicy(),
@@ -2301,7 +2280,7 @@
         Class<T> itemType) {
 
         RequestOptions requestOptions = itemOptionsAccessor.toRequestOptions(options);
-        applyPolicies(OperationType.Patch, null, ResourceType.Document, requestOptions, this.patchItemSpanName);
+        applyPolicies(OperationType.Patch, ResourceType.Document, requestOptions, this.patchItemSpanName);
 
         WriteRetryPolicy nonIdempotentWriteRetryPolicy = requestOptions
             .calculateAndGetEffectiveNonIdempotentRetriesEnabled(
@@ -2341,7 +2320,7 @@
         Class<T> itemType = (Class<T>) item.getClass();
         RequestOptions requestOptions =
             itemOptionsAccessor.toRequestOptions(options);
-        applyPolicies(OperationType.Upsert, null, ResourceType.Document, requestOptions, this.upsertItemSpanName);
+        applyPolicies(OperationType.Upsert, ResourceType.Document, requestOptions, this.upsertItemSpanName);
 
         WriteRetryPolicy nonIdempotentWriteRetryPolicy = requestOptions
             .calculateAndGetEffectiveNonIdempotentRetriesEnabled(
@@ -2383,7 +2362,7 @@
         RequestOptions requestOptions =
             itemOptionsAccessor.toRequestOptions(options);
         requestOptions.setEffectiveItemSerializer(database.getClient().getEffectiveItemSerializer(requestOptions.getEffectiveItemSerializer()));
-        applyPolicies(OperationType.Read, null, ResourceType.Document, requestOptions, this.readItemSpanName);
+        applyPolicies(OperationType.Read, ResourceType.Document, requestOptions, this.readItemSpanName);
         Mono<CosmosItemResponse<T>> responseMono = this.getDatabase().getDocClientWrapper()
             .readDocument(getItemLink(itemId), requestOptions)
             .map(response -> itemResponseAccessor.createCosmosItemResponse(response, itemType, requestOptions.getEffectiveItemSerializer()))
