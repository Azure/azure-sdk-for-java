// Copyright (c) Microsoft Corporation. All rights reserved.
// Licensed under the MIT License.
package com.azure.cosmos;

import com.azure.core.util.Context;
import com.azure.cosmos.implementation.Constants;
import com.azure.cosmos.implementation.CosmosPagedFluxOptions;
import com.azure.cosmos.implementation.Document;
import com.azure.cosmos.implementation.HttpConstants;
import com.azure.cosmos.implementation.InternalObjectNode;
import com.azure.cosmos.implementation.ItemDeserializer;
import com.azure.cosmos.implementation.Offer;
import com.azure.cosmos.implementation.OperationType;
import com.azure.cosmos.implementation.Paths;
import com.azure.cosmos.implementation.RequestOptions;
import com.azure.cosmos.implementation.ResourceType;
import com.azure.cosmos.implementation.TracerProvider;
import com.azure.cosmos.implementation.Utils;
import com.azure.cosmos.implementation.apachecommons.lang.StringUtils;
import com.azure.cosmos.implementation.batch.BatchExecutor;
<<<<<<< HEAD
=======
import com.azure.cosmos.implementation.batch.BulkExecutor;
>>>>>>> 6f033d77
import com.azure.cosmos.implementation.query.QueryInfo;
import com.azure.cosmos.models.CosmosConflictProperties;
import com.azure.cosmos.models.CosmosContainerProperties;
import com.azure.cosmos.models.CosmosContainerRequestOptions;
import com.azure.cosmos.models.CosmosContainerResponse;
import com.azure.cosmos.models.CosmosItemIdentity;
import com.azure.cosmos.models.CosmosItemRequestOptions;
import com.azure.cosmos.models.CosmosItemResponse;
import com.azure.cosmos.models.CosmosQueryRequestOptions;
import com.azure.cosmos.models.FeedRange;
import com.azure.cosmos.models.FeedResponse;
import com.azure.cosmos.models.ModelBridgeInternal;
import com.azure.cosmos.models.PartitionKey;
import com.azure.cosmos.models.SqlQuerySpec;
import com.azure.cosmos.models.ThroughputProperties;
import com.azure.cosmos.models.ThroughputResponse;
import com.azure.cosmos.util.Beta;
import com.azure.cosmos.util.CosmosPagedFlux;
import com.azure.cosmos.util.UtilBridgeInternal;
import reactor.core.publisher.Flux;
import reactor.core.publisher.Mono;

import java.util.List;
import java.util.function.Function;
import java.util.stream.Collectors;

import static com.azure.core.util.FluxUtil.withContext;
import static com.azure.cosmos.implementation.Utils.setContinuationTokenAndMaxItemCount;
import static com.azure.cosmos.implementation.guava25.base.Preconditions.checkNotNull;

/**
 * Provides methods for reading, deleting, and replacing existing Containers.
 * Provides methods for interacting with child resources (Items, Scripts, Conflicts)
 */
public class CosmosAsyncContainer {

    private final CosmosAsyncDatabase database;
    private final String id;
    private final String link;
    private final String replaceContainerSpanName;
    private final String deleteContainerSpanName;
    private final String replaceThroughputSpanName;
    private final String readThroughputSpanName;
    private final String readContainerSpanName;
    private final String readItemSpanName;
    private final String upsertItemSpanName;
    private final String deleteItemSpanName;
    private final String replaceItemSpanName;
    private final String patchItemSpanName;
    private final String createItemSpanName;
    private final String readAllItemsSpanName;
    private final String queryItemsSpanName;
    private final String readAllConflictsSpanName;
    private final String queryConflictsSpanName;
    private final String batchSpanName;
    private CosmosAsyncScripts scripts;

    CosmosAsyncContainer(String id, CosmosAsyncDatabase database) {
        this.id = id;
        this.database = database;
        this.link = getParentLink() + "/" + getURIPathSegment() + "/" + getId();
        this.replaceContainerSpanName = "replaceContainer." + this.id;
        this.deleteContainerSpanName = "deleteContainer." + this.id;
        this.replaceThroughputSpanName = "replaceThroughput." + this.id;
        this.readThroughputSpanName = "readThroughput." + this.id;
        this.readContainerSpanName = "readContainer." + this.id;
        this.readItemSpanName = "readItem." + this.id;
        this.upsertItemSpanName = "upsertItem." + this.id;
        this.deleteItemSpanName = "deleteItem." + this.id;
        this.replaceItemSpanName = "replaceItem." + this.id;
        this.patchItemSpanName = "patchItem." + this.id;
        this.createItemSpanName = "createItem." + this.id;
        this.readAllItemsSpanName = "readAllItems." + this.id;
        this.queryItemsSpanName = "queryItems." + this.id;
        this.readAllConflictsSpanName = "readAllConflicts." + this.id;
        this.queryConflictsSpanName = "queryConflicts." + this.id;
        this.batchSpanName = "transactionalBatch." + this.id;
    }

    /**
     * Get the id of the {@link CosmosAsyncContainer}.
     *
     * @return the id of the {@link CosmosAsyncContainer}.
     */
    public String getId() {
        return id;
    }

    /**
     * Reads the current container.
     * <p>
     * After subscription the operation will be performed. The {@link Mono} upon
     * successful completion will contain a single Cosmos container response with
     * the read container. In case of failure the {@link Mono} will error.
     *
     * @return an {@link Mono} containing the single Cosmos container response with
     * the read container or an error.
     */
    public Mono<CosmosContainerResponse> read() {
        return read(new CosmosContainerRequestOptions());
    }

    /**
     * Reads the current container while specifying additional options such as If-Match.
     * <p>
     * After subscription the operation will be performed. The {@link Mono} upon
     * successful completion will contain a single Cosmos container response with
     * the read container. In case of failure the {@link Mono} will error.
     *
     * @param options the Cosmos container request options.
     * @return an {@link Mono} containing the single Cosmos container response with
     * the read container or an error.
     */
    public Mono<CosmosContainerResponse> read(CosmosContainerRequestOptions options) {
        final CosmosContainerRequestOptions requestOptions = options == null ? new CosmosContainerRequestOptions() : options;
        return withContext(context -> read(requestOptions, context));
    }

    /**
     * Deletes the container
     * <p>
     * After subscription the operation will be performed. The {@link Mono} upon
     * successful completion will contain a single Cosmos container response for the
     * deleted database. In case of failure the {@link Mono} will error.
     *
     * @param options the request options.
     * @return an {@link Mono} containing the single Cosmos container response for
     * the deleted database or an error.
     */
    public Mono<CosmosContainerResponse> delete(CosmosContainerRequestOptions options) {
        final CosmosContainerRequestOptions requestOptions = options == null ? new CosmosContainerRequestOptions() : options;
        return withContext(context -> deleteInternal(requestOptions, context));
    }

    /**
     * Deletes the current container.
     * <p>
     * After subscription the operation will be performed. The {@link Mono} upon
     * successful completion will contain a single Cosmos container response for the
     * deleted container. In case of failure the {@link Mono} will error.
     *
     * @return an {@link Mono} containing the single Cosmos container response for
     * the deleted container or an error.
     */
    public Mono<CosmosContainerResponse> delete() {
        return delete(new CosmosContainerRequestOptions());
    }

    /**
     * Replaces the current container's properties.
     * <p>
     * After subscription the operation will be performed. The {@link Mono} upon
     * successful completion will contain a single Cosmos container response with
     * the replaced container properties. In case of failure the {@link Mono} will
     * error.
     *
     * @param containerProperties the container properties
     * @return an {@link Mono} containing the single Cosmos container response with
     * the replaced container properties or an error.
     */
    public Mono<CosmosContainerResponse> replace(CosmosContainerProperties containerProperties) {
        return replace(containerProperties, null);
    }

    /**
     * Replaces the current container properties while using non-default request options.
     * <p>
     * After subscription the operation will be performed. The {@link Mono} upon
     * successful completion will contain a single Cosmos container response with
     * the replaced container properties. In case of failure the {@link Mono} will
     * error.
     *
     * @param containerProperties the container properties
     * @param options the Cosmos container request options.
     * @return an {@link Mono} containing the single Cosmos container response with
     * the replaced container properties or an error.
     */
    public Mono<CosmosContainerResponse> replace(
        CosmosContainerProperties containerProperties,
        CosmosContainerRequestOptions options) {
        final CosmosContainerRequestOptions requestOptions = options == null ? new CosmosContainerRequestOptions() : options;
        return withContext(context -> replaceInternal(containerProperties, requestOptions, context));
    }

    /* CosmosAsyncItem operations */

    /**
     * Creates an item.
     * <p>
     * After subscription the operation will be performed. The {@link Mono} upon
     * successful completion will contain a single resource response with the
     * created Cosmos item. In case of failure the {@link Mono} will error.
     *
     * @param <T> the type parameter.
     * @param item the Cosmos item represented as a POJO or Cosmos item object.
     * @return an {@link Mono} containing the single resource response with the
     * created Cosmos item or an error.
     */
    public <T> Mono<CosmosItemResponse<T>> createItem(T item) {
        return createItem(item, new CosmosItemRequestOptions());
    }

    /**
     * Creates an item.
     * <p>
     * After subscription the operation will be performed. The {@link Mono} upon
     * successful completion will contain a single resource response with the
     * created Cosmos item. In case of failure the {@link Mono} will error.
     *
     * @param <T> the type parameter.
     * @param item the Cosmos item represented as a POJO or Cosmos item object.
     * @param partitionKey the partition key.
     * @param options the request options.
     * @return an {@link Mono} containing the single resource response with the created Cosmos item or an error.
     */
    public <T> Mono<CosmosItemResponse<T>> createItem(
        T item,
        PartitionKey partitionKey,
        CosmosItemRequestOptions options) {
        if (options == null) {
            options = new CosmosItemRequestOptions();
        }
        ModelBridgeInternal.setPartitionKey(options, partitionKey);
        return createItem(item, options);
    }

    /**
     * Creates a Cosmos item.
     *
     * @param <T> the type parameter.
     * @param item the item.
     * @param options the item request options.
     * @return an {@link Mono} containing the single resource response with the created Cosmos item or an error.
     */
    public <T> Mono<CosmosItemResponse<T>> createItem(T item, CosmosItemRequestOptions options) {
        if (options == null) {
            options = new CosmosItemRequestOptions();
        }

        final CosmosItemRequestOptions requestOptions = options;
        return withContext(context -> createItemInternal(item, requestOptions, context));
    }

    private <T> Mono<CosmosItemResponse<T>> createItemInternal(T item, CosmosItemRequestOptions options, Context context) {
        Mono<CosmosItemResponse<T>> responseMono = createItemInternal(item, options);
        return database.getClient().getTracerProvider().traceEnabledCosmosItemResponsePublisher(responseMono,
            context,
            this.createItemSpanName,
            getId(),
            database.getId(),
            database.getClient(),
            ModelBridgeInternal.getConsistencyLevel(options),
            OperationType.Create,
            ResourceType.Document);
    }

    private <T> Mono<CosmosItemResponse<T>> createItemInternal(T item, CosmosItemRequestOptions options) {
        @SuppressWarnings("unchecked")
        Class<T> itemType = (Class<T>) item.getClass();
        RequestOptions requestOptions = ModelBridgeInternal.toRequestOptions(options);
        return database.getDocClientWrapper()
                   .createDocument(getLink(),
                                   item,
                                   requestOptions,
                                   true)
                   .map(response -> ModelBridgeInternal.createCosmosAsyncItemResponse(response, itemType, getItemDeserializer()))
                   .single();
    }

    /**
     * Upserts an item.
     * <p>
     * After subscription the operation will be performed. The {@link Mono} upon
     * successful completion will contain a single resource response with the
     * upserted item. In case of failure the {@link Mono} will error.
     *
     * @param <T> the type parameter.
     * @param item the item represented as a POJO or Item object to upsert.
     * @return an {@link Mono} containing the single resource response with the upserted item or an error.
     */
    public <T> Mono<CosmosItemResponse<T>> upsertItem(T item) {
        return upsertItem(item, new CosmosItemRequestOptions());
    }

    /**
     * Upserts an item.
     * <p>
     * After subscription the operation will be performed. The {@link Mono} upon
     * successful completion will contain a single resource response with the
     * upserted item. In case of failure the {@link Mono} will error.
     *
     * @param <T> the type parameter.
     * @param item the item represented as a POJO or Item object to upsert.
     * @param options the request options.
     * @return an {@link Mono} containing the single resource response with the upserted item or an error.
     */
    public <T> Mono<CosmosItemResponse<T>> upsertItem(T item, CosmosItemRequestOptions options) {
        final CosmosItemRequestOptions requestOptions = options == null ? new CosmosItemRequestOptions() : options;
        return withContext(context -> upsertItemInternal(item, requestOptions, context));
    }

    /**
     * Upserts an item.
     * <p>
     * After subscription the operation will be performed. The {@link Mono} upon
     * successful completion will contain a single resource response with the
     * upserted item. In case of failure the {@link Mono} will error.
     *
     * @param <T> the type parameter.
     * @param item the item represented as a POJO or Item object to upsert.
     * @param partitionKey the partition key.
     * @param options the request options.
     * @return an {@link Mono} containing the single resource response with the upserted item or an error.
     */
    public <T> Mono<CosmosItemResponse<T>> upsertItem(T item, PartitionKey partitionKey, CosmosItemRequestOptions options) {
        final CosmosItemRequestOptions requestOptions = options == null ? new CosmosItemRequestOptions() : options;
        ModelBridgeInternal.setPartitionKey(requestOptions, partitionKey);
        return withContext(context -> upsertItemInternal(item, requestOptions, context));
    }

    /**
     * Reads all the items in the current container.
     * <p>
     * After subscription the operation will be performed. The {@link CosmosPagedFlux} will
     * contain one or several feed response of the read Cosmos items. In case of
     * failure the {@link CosmosPagedFlux} will error.
     *
     * @param <T> the type parameter.
     * @param classType the class type.
     * @return a {@link CosmosPagedFlux} containing one or several feed response pages of the read Cosmos items or an
     * error.
     */
    <T> CosmosPagedFlux<T> readAllItems(Class<T> classType) {
        return readAllItems(new CosmosQueryRequestOptions(), classType);
    }

    /**
     * Reads all the items in the current container.
     * <p>
     * After subscription the operation will be performed. The {@link CosmosPagedFlux} will
     * contain one or several feed response of the read Cosmos items. In case of
     * failure the {@link CosmosPagedFlux} will error.
     *
     * @param <T> the type parameter.
     * @param options the feed options.
     * @param classType the class type.
     * @return a {@link CosmosPagedFlux} containing one or several feed response pages of the read Cosmos items or an
     * error.
     */
    <T> CosmosPagedFlux<T> readAllItems(CosmosQueryRequestOptions options, Class<T> classType) {
        return UtilBridgeInternal.createCosmosPagedFlux(pagedFluxOptions -> {
            pagedFluxOptions.setTracerAndTelemetryInformation(this.readAllItemsSpanName, database.getId(),
                this.getId(), OperationType.ReadFeed, ResourceType.Document, this.getDatabase().getClient());
            setContinuationTokenAndMaxItemCount(pagedFluxOptions, options);
            return getDatabase().getDocClientWrapper().readDocuments(getLink(), options).map(
                response -> prepareFeedResponse(response, classType));
        });
    }

    /**
     * Query for items in the current container.
     * <p>
     * After subscription the operation will be performed. The {@link CosmosPagedFlux} will
     * contain one or several feed response of the obtained items. In case of
     * failure the {@link CosmosPagedFlux} will error.
     *
     * @param <T> the type parameter.
     * @param query the query.
     * @param classType the class type.
     * @return a {@link CosmosPagedFlux} containing one or several feed response pages of the obtained items or an
     * error.
     */
    public <T> CosmosPagedFlux<T> queryItems(String query, Class<T> classType) {
        return queryItemsInternal(new SqlQuerySpec(query), new CosmosQueryRequestOptions(), classType);
    }

    /**
     * Query for items in the current container using a string.
     * <p>
     * After subscription the operation will be performed. The {@link CosmosPagedFlux} will
     * contain one or several feed response of the obtained items. In case of
     * failure the {@link CosmosPagedFlux} will error.
     *
     * @param <T> the type parameter.
     * @param query the query.
     * @param options the query request options.
     * @param classType the class type.
     * @return a {@link CosmosPagedFlux} containing one or several feed response pages of the obtained items or an
     * error.
     */
    public <T> CosmosPagedFlux<T> queryItems(String query, CosmosQueryRequestOptions options, Class<T> classType) {
        if (options == null) {
            options = new CosmosQueryRequestOptions();
        }

        return queryItemsInternal(new SqlQuerySpec(query), options, classType);
    }

    /**
     * Query for items in the current container using a {@link SqlQuerySpec}.
     * <p>
     * After subscription the operation will be performed. The {@link CosmosPagedFlux} will
     * contain one or several feed response of the obtained items. In case of
     * failure the {@link CosmosPagedFlux} will error.
     *
     * @param <T> the type parameter.
     * @param querySpec the SQL query specification.
     * @param classType the class type.
     * @return a {@link CosmosPagedFlux} containing one or several feed response pages of the obtained items or an
     * error.
     */
    public <T> CosmosPagedFlux<T> queryItems(SqlQuerySpec querySpec, Class<T> classType) {
        return queryItemsInternal(querySpec, new CosmosQueryRequestOptions(), classType);
    }

    /**
     * Query for items in the current container using a {@link SqlQuerySpec} and {@link CosmosQueryRequestOptions}.
     * <p>
     * After subscription the operation will be performed. The {@link Flux} will
     * contain one or several feed response of the obtained items. In case of
     * failure the {@link CosmosPagedFlux} will error.
     *
     * @param <T> the type parameter.
     * @param querySpec the SQL query specification.
     * @param options the query request options.
     * @param classType the class type.
     * @return a {@link CosmosPagedFlux} containing one or several feed response pages of the obtained items or an
     * error.
     */
    public <T> CosmosPagedFlux<T> queryItems(SqlQuerySpec querySpec, CosmosQueryRequestOptions options, Class<T> classType) {
        if (options == null) {
            options = new CosmosQueryRequestOptions();
        }

        return queryItemsInternal(querySpec, options, classType);
    }

    <T> CosmosPagedFlux<T> queryItemsInternal(
        SqlQuerySpec sqlQuerySpec, CosmosQueryRequestOptions cosmosQueryRequestOptions, Class<T> classType) {
        return UtilBridgeInternal.createCosmosPagedFlux(queryItemsInternalFunc(sqlQuerySpec, cosmosQueryRequestOptions, classType));
    }

    <T> Function<CosmosPagedFluxOptions, Flux<FeedResponse<T>>> queryItemsInternalFunc(
        SqlQuerySpec sqlQuerySpec, CosmosQueryRequestOptions cosmosQueryRequestOptions, Class<T> classType) {
        Function<CosmosPagedFluxOptions, Flux<FeedResponse<T>>> pagedFluxOptionsFluxFunction = (pagedFluxOptions -> {
            String spanName = this.queryItemsSpanName;
            pagedFluxOptions.setTracerAndTelemetryInformation(spanName, database.getId(),
                this.getId(), OperationType.Query, ResourceType.Document, this.getDatabase().getClient());
            setContinuationTokenAndMaxItemCount(pagedFluxOptions, cosmosQueryRequestOptions);

                return getDatabase().getDocClientWrapper()
                             .queryDocuments(CosmosAsyncContainer.this.getLink(), sqlQuerySpec, cosmosQueryRequestOptions)
                             .map(response -> prepareFeedResponse(response, classType));
        });

        return pagedFluxOptionsFluxFunction;
    }

    private <T> FeedResponse<T> prepareFeedResponse(FeedResponse<Document> response, Class<T> classType) {
        QueryInfo queryInfo = ModelBridgeInternal.getQueryInfoFromFeedResponse(response);
        if (queryInfo != null && queryInfo.hasSelectValue()) {
            List<T> transformedResults = response.getResults()
                                                 .stream()
                                                 .map(d -> d.has(Constants.Properties.VALUE) ?
                                                     transform(d.get(Constants.Properties.VALUE), classType) :
                                                     ModelBridgeInternal.toObjectFromJsonSerializable(d, classType))
                                                 .collect(Collectors.toList());

            return BridgeInternal.createFeedResponseWithQueryMetrics(transformedResults,
                response.getResponseHeaders(),
                ModelBridgeInternal.queryMetrics(response),
                ModelBridgeInternal.getQueryPlanDiagnosticsContext(response));

        }
        return BridgeInternal.createFeedResponseWithQueryMetrics(
            (response.getResults().stream().map(document -> ModelBridgeInternal.toObjectFromJsonSerializable(document,
                classType))
                     .collect(Collectors.toList())), response.getResponseHeaders(),
            ModelBridgeInternal.queryMetrics(response),
            ModelBridgeInternal.getQueryPlanDiagnosticsContext(response));
    }

    private <T> T transform(Object object, Class<T> classType) {
        return Utils.getSimpleObjectMapper().convertValue(object, classType);
    }

    /**
     * Executes the transactional batch.
     *
     * @param transactionalBatch Batch having list of operation and partition key which will be executed by this container.
     *
     * @return A Mono response which contains details of execution of the transactional batch.
     * <p>
     * If the transactional batch executes successfully, the value returned by {@link
     * TransactionalBatchResponse#getStatusCode} on the response returned will be set to 200}.
     * <p>
     * If an operation within the transactional batch fails during execution, no changes from the batch will be
     * committed and the status of the failing operation is made available by {@link
     * TransactionalBatchResponse#getStatusCode} or by the exception. To obtain information about the operations
     * that failed in case of some user error like conflict, not found etc, the response can be enumerated.
     * This returns {@link TransactionalBatchOperationResult} instances corresponding to each operation in the
     * transactional batch in the order they were added to the transactional batch.
     * For a result corresponding to an operation within the transactional batch, use
     * {@link TransactionalBatchOperationResult#getStatusCode}
     * to access the status of the operation. If the operation was not executed or it was aborted due to the failure of
     * another operation within the transactional batch, the value of this field will be 424;
     * for the operation that caused the batch to abort, the value of this field
     * will indicate the cause of failure.
     * <p>
     * If there are issues such as request timeouts, Gone, session not available, network failure
     * or if the service somehow returns 5xx then the Mono will return error instead of TransactionalBatchResponse.
     * <p>
     * Use {@link TransactionalBatchResponse#isSuccessStatusCode} on the response returned to ensure that the
     * transactional batch succeeded.
     */
<<<<<<< HEAD
    @Beta(Beta.SinceVersion.V4_7_0)
=======
    @Beta(value = Beta.SinceVersion.V4_7_0, warningText = Beta.PREVIEW_SUBJECT_TO_CHANGE_WARNING)
>>>>>>> 6f033d77
    public Mono<TransactionalBatchResponse> executeTransactionalBatch(TransactionalBatch transactionalBatch) {
        return executeTransactionalBatch(transactionalBatch, new TransactionalBatchRequestOptions());
    }

    /**
     * Executes the transactional batch.
     *
     * @param transactionalBatch Batch having list of operation and partition key which will be executed by this container.
     * @param requestOptions Options that apply specifically to batch request.
     *
     * @return A Mono response which contains details of execution of the transactional batch.
     * <p>
     * If the transactional batch executes successfully, the value returned by {@link
     * TransactionalBatchResponse#getStatusCode} on the response returned will be set to 200}.
     * <p>
     * If an operation within the transactional batch fails during execution, no changes from the batch will be
     * committed and the status of the failing operation is made available by {@link
     * TransactionalBatchResponse#getStatusCode} or by the exception. To obtain information about the operations
     * that failed in case of some user error like conflict, not found etc, the response can be enumerated.
     * This returns {@link TransactionalBatchOperationResult} instances corresponding to each operation in the
     * transactional batch in the order they were added to the transactional batch.
     * For a result corresponding to an operation within the transactional batch, use
     * {@link TransactionalBatchOperationResult#getStatusCode}
     * to access the status of the operation. If the operation was not executed or it was aborted due to the failure of
     * another operation within the transactional batch, the value of this field will be 424;
     * for the operation that caused the batch to abort, the value of this field
     * will indicate the cause of failure.
     * <p>
     * If there are issues such as request timeouts, Gone, session not available, network failure
     * or if the service somehow returns 5xx then the Mono will return error instead of TransactionalBatchResponse.
     * <p>
     * Use {@link TransactionalBatchResponse#isSuccessStatusCode} on the response returned to ensure that the
     * transactional batch succeeded.
     */
<<<<<<< HEAD
    @Beta(Beta.SinceVersion.V4_7_0)
=======
    @Beta(value = Beta.SinceVersion.V4_7_0, warningText = Beta.PREVIEW_SUBJECT_TO_CHANGE_WARNING)
>>>>>>> 6f033d77
    public Mono<TransactionalBatchResponse> executeTransactionalBatch(
        TransactionalBatch transactionalBatch,
        TransactionalBatchRequestOptions requestOptions) {

        if (requestOptions == null) {
            requestOptions = new TransactionalBatchRequestOptions();
        }

        final TransactionalBatchRequestOptions transactionalBatchRequestOptions = requestOptions;

        return withContext(context -> {
            final BatchExecutor executor = new BatchExecutor(this, transactionalBatch, transactionalBatchRequestOptions);
            final Mono<TransactionalBatchResponse> responseMono = executor.executeAsync();

            return database.getClient().getTracerProvider().
                traceEnabledBatchResponsePublisher(
                    responseMono,
                    context,
                    this.batchSpanName,
                    database.getId(),
                    database.getClient().getServiceEndpoint());
            });
    }

    /**
<<<<<<< HEAD
=======
     * Executes flux of operations in Bulk.
     *
     * @param <TContext> The context for the bulk processing.
     * @param operations Flux of operation which will be executed by this container.
     *
     * @return A Flux of {@link CosmosBulkOperationResponse} which contains operation and it's response or exception.
     * <p>
     *     To create a operation which can be executed here, use {@link BulkOperations}. For eg.
     *     for a upsert operation use {@link BulkOperations#getUpsertItemOperation(Object, PartitionKey)}
     * </p>
     * <p>
     *     We can get the corresponding operation using {@link CosmosBulkOperationResponse#getOperation()} and
     *     it's response using {@link CosmosBulkOperationResponse#getResponse()}. If the operation was executed
     *     successfully, the value returned by {@link CosmosBulkItemResponse#isSuccessStatusCode()} will be true. To get
     *     actual status use {@link CosmosBulkItemResponse#getStatusCode()}.
     * </p>
     * To check if the operation had any exception, use {@link CosmosBulkOperationResponse#getException()} to
     * get the exception.
     */
    @Beta(value = Beta.SinceVersion.V4_9_0, warningText = Beta.PREVIEW_SUBJECT_TO_CHANGE_WARNING)
    public <TContext> Flux<CosmosBulkOperationResponse<TContext>> processBulkOperations(
        Flux<CosmosItemOperation> operations) {

        return this.processBulkOperations(operations, new BulkProcessingOptions<>());
    }

    /**
     * Executes flux of operations in Bulk.
     *
     * @param <TContext> The context for the bulk processing.
     *
     * @param operations Flux of operation which will be executed by this container.
     * @param bulkOptions Options that apply for this Bulk request which specifies options regarding execution like
     *                    concurrency, batching size, interval and context.
     *
     * @return A Flux of {@link CosmosBulkOperationResponse} which contains operation and it's response or exception.
     * <p>
     *     To create a operation which can be executed here, use {@link BulkOperations}. For eg.
     *     for a upsert operation use {@link BulkOperations#getUpsertItemOperation(Object, PartitionKey)}
     * </p>
     * <p>
     *     We can get the corresponding operation using {@link CosmosBulkOperationResponse#getOperation()} and
     *     it's response using {@link CosmosBulkOperationResponse#getResponse()}. If the operation was executed
     *     successfully, the value returned by {@link CosmosBulkItemResponse#isSuccessStatusCode()} will be true. To get
     *     actual status use {@link CosmosBulkItemResponse#getStatusCode()}.
     * </p>
     * To check if the operation had any exception, use {@link CosmosBulkOperationResponse#getException()} to
     * get the exception.
     */
    @Beta(value = Beta.SinceVersion.V4_9_0, warningText = Beta.PREVIEW_SUBJECT_TO_CHANGE_WARNING)
    public <TContext> Flux<CosmosBulkOperationResponse<TContext>> processBulkOperations(
        Flux<CosmosItemOperation> operations,
        BulkProcessingOptions<TContext> bulkOptions) {

        if (bulkOptions == null) {
            bulkOptions = new BulkProcessingOptions<>();
        }

        final BulkProcessingOptions<TContext> bulkProcessingOptions = bulkOptions;

        return Flux.deferWithContext(context -> {
            final BulkExecutor<TContext> executor = new BulkExecutor<>(this, operations, bulkProcessingOptions);

            return executor.execute();
        });
    }

    /**
>>>>>>> 6f033d77
     * Reads an item.
     * <p>
     * After subscription the operation will be performed.
     * The {@link Mono} upon successful completion will contain an item response with the read item.
     *
     * @param <T> the type parameter.
     * @param itemId the item id.
     * @param partitionKey the partition key.
     * @param itemType the item type.
     * @return an {@link Mono} containing the Cosmos item response with the read item or an error.
     */
    public <T> Mono<CosmosItemResponse<T>> readItem(String itemId, PartitionKey partitionKey, Class<T> itemType) {
        return readItem(itemId, partitionKey, ModelBridgeInternal.createCosmosItemRequestOptions(partitionKey), itemType);
    }

    /**
     * Reads an item using a configured {@link CosmosItemRequestOptions}.
     * <p>
     * After subscription the operation will be performed.
     * The {@link Mono} upon successful completion will contain a Cosmos item response with the read item.
     *
     * @param <T> the type parameter.
     * @param itemId the item id.
     * @param partitionKey the partition key.
     * @param options the request {@link CosmosItemRequestOptions}.
     * @param itemType the item type.
     * @return an {@link Mono} containing the Cosmos item response with the read item or an error.
     */
    public <T> Mono<CosmosItemResponse<T>> readItem(
        String itemId, PartitionKey partitionKey,
        CosmosItemRequestOptions options, Class<T> itemType) {
        if (options == null) {
            options = new CosmosItemRequestOptions();
        }

        ModelBridgeInternal.setPartitionKey(options, partitionKey);
        RequestOptions requestOptions = ModelBridgeInternal.toRequestOptions(options);
        return withContext(context -> readItemInternal(itemId, requestOptions, itemType, context));
    }

    /**
     * Reads many documents.
     *
     * @param <T> the type parameter
     * @param itemIdentityList CosmosItem id and partition key tuple of items that that needs to be read
     * @param classType   class type
     * @return a Mono with feed response of cosmos items
     */
    @Beta(value = Beta.SinceVersion.V4_4_0, warningText = Beta.PREVIEW_SUBJECT_TO_CHANGE_WARNING)
    public <T> Mono<FeedResponse<T>> readMany(
        List<CosmosItemIdentity> itemIdentityList,
        Class<T> classType) {

        return this.readMany(itemIdentityList, null, classType);
    }

    /**
     * Reads many documents.
     *
     * @param <T> the type parameter
     * @param itemIdentityList CosmosItem id and partition key tuple of items that that needs to be read
     * @param sessionToken the optional Session token - null if the read can be made without specific session token
     * @param classType   class type
     * @return a Mono with feed response of cosmos items
     */
    @Beta(value = Beta.SinceVersion.V4_4_0, warningText = Beta.PREVIEW_SUBJECT_TO_CHANGE_WARNING)
    public <T> Mono<FeedResponse<T>> readMany(
        List<CosmosItemIdentity> itemIdentityList,
        String sessionToken,
        Class<T> classType) {

        CosmosQueryRequestOptions options = new CosmosQueryRequestOptions();

        if (!StringUtils.isNotEmpty(sessionToken)) {
            options = options.setSessionToken(sessionToken);
        }

        options.setMaxDegreeOfParallelism(-1);
        return CosmosBridgeInternal
            .getAsyncDocumentClient(this.getDatabase())
            .readMany(itemIdentityList, BridgeInternal.getLink(this), options, classType);
    }

    /**
     * Reads all the items of a logical partition
     * <p>
     * After subscription the operation will be performed. The {@link CosmosPagedFlux} will
     * contain one or several feed responses of the read Cosmos items. In case of
     * failure the {@link CosmosPagedFlux} will error.
     *
     * @param <T> the type parameter.
     * @param partitionKey the partition key value of the documents that need to be read
     * @param classType the class type.
     * @return a {@link CosmosPagedFlux} containing one or several feed response pages
     * of the read Cosmos items or an error.
     */
    public <T> CosmosPagedFlux<T> readAllItems(
        PartitionKey partitionKey,
        Class<T> classType) {

        return this.readAllItems(partitionKey, new CosmosQueryRequestOptions(), classType);
    }

    /**
     * Reads all the items of a logical partition
     * <p>
     * After subscription the operation will be performed. The {@link CosmosPagedFlux} will
     * contain one or several feed responses of the read Cosmos items. In case of
     * failure the {@link CosmosPagedFlux} will error.
     *
     * @param <T> the type parameter.
     * @param partitionKey the partition key value of the documents that need to be read
     * @param options the feed options.
     * @param classType the class type.
     * @return a {@link CosmosPagedFlux} containing one or several feed response pages
     * of the read Cosmos items or an error.
     */
    public <T> CosmosPagedFlux<T> readAllItems(
        PartitionKey partitionKey,
        CosmosQueryRequestOptions options,
        Class<T> classType) {

        return UtilBridgeInternal.createCosmosPagedFlux(pagedFluxOptions -> {
            pagedFluxOptions.setTracerAndTelemetryInformation(this.readAllItemsSpanName, database.getId(),
                this.getId(), OperationType.ReadFeed, ResourceType.Document, this.getDatabase().getClient());
            setContinuationTokenAndMaxItemCount(pagedFluxOptions, options);
            return getDatabase()
                .getDocClientWrapper()
                .readAllDocuments(getLink(), partitionKey, options)
                .map(response -> prepareFeedResponse(response, classType));
        });
    }

    /**
     * Replaces an item with the passed in item.
     * <p>
     * After subscription the operation will be performed.
     * The {@link Mono} upon successful completion will contain a single Cosmos item response with the replaced item.
     *
     * @param <T> the type parameter.
     * @param item the item to replace (containing the item id).
     * @param itemId the item id.
     * @param partitionKey the partition key.
     * @return an {@link Mono} containing the Cosmos item resource response with the replaced item or an error.
     */
    public <T> Mono<CosmosItemResponse<T>> replaceItem(T item, String itemId, PartitionKey partitionKey) {
        return replaceItem(item, itemId, partitionKey, new CosmosItemRequestOptions());
    }

    /**
     * Replaces an item with the passed in item.
     * <p>
     * After subscription the operation will be performed.
     * The {@link Mono} upon successful completion will contain a single Cosmos item response with the replaced item.
     *
     * @param <T> the type parameter.
     * @param item the item to replace (containing the item id).
     * @param itemId the item id.
     * @param partitionKey the partition key.
     * @param options the request comosItemRequestOptions.
     * @return an {@link Mono} containing the Cosmos item resource response with the replaced item or an error.
     */
    public <T> Mono<CosmosItemResponse<T>> replaceItem(
        T item, String itemId, PartitionKey partitionKey,
        CosmosItemRequestOptions options) {
        Document doc = InternalObjectNode.fromObject(item);
        if (options == null) {
            options = new CosmosItemRequestOptions();
        }
        ModelBridgeInternal.setPartitionKey(options, partitionKey);
        @SuppressWarnings("unchecked")
        Class<T> itemType = (Class<T>) item.getClass();
        final CosmosItemRequestOptions requestOptions = options;
        return withContext(context -> replaceItemInternal(itemType, itemId, doc, requestOptions, context));
    }

    /**
     * Run patch operations on an Item.
     * <p>
     * After subscription the operation will be performed.
     * The {@link Mono} upon successful completion will contain a single Cosmos item response with the patched item.
     *
     * @param <T> the type parameter.
     * @param itemId the item id.
     * @param partitionKey the partition key.
     * @param cosmosPatchOperations Represents a container having list of operations to be sequentially applied to the referred Cosmos item.
     * @param itemType the item type.
     *
     * @return an {@link Mono} containing the Cosmos item resource response with the patched item or an error.
     */
    @Beta(value = Beta.SinceVersion.V4_11_0, warningText = Beta.PREVIEW_SUBJECT_TO_CHANGE_WARNING)
    public <T> Mono<CosmosItemResponse<T>> patchItem(
        String itemId,
        PartitionKey partitionKey,
        CosmosPatchOperations cosmosPatchOperations,
        Class<T> itemType) {

        return patchItem(itemId, partitionKey, cosmosPatchOperations, new CosmosItemRequestOptions(), itemType);
    }

    /**
     * Run patch operations on an Item.
     * <p>
     * After subscription the operation will be performed.
     * The {@link Mono} upon successful completion will contain a single Cosmos item response with the patched item.
     *
     * @param <T> the type parameter.
     * @param itemId the item id.
     * @param partitionKey the partition key.
     * @param cosmosPatchOperations Represents a container having list of operations to be sequentially applied to the referred Cosmos item.
     * @param options the request options.
     * @param itemType the item type.
     *
     * @return an {@link Mono} containing the Cosmos item resource response with the patched item or an error.
     */
    @Beta(value = Beta.SinceVersion.V4_11_0, warningText = Beta.PREVIEW_SUBJECT_TO_CHANGE_WARNING)
    public <T> Mono<CosmosItemResponse<T>> patchItem(
        String itemId,
        PartitionKey partitionKey,
        CosmosPatchOperations cosmosPatchOperations,
        CosmosItemRequestOptions options,
        Class<T> itemType) {

        checkNotNull(itemId, "expected non-null itemId");
        checkNotNull(partitionKey, "expected non-null partitionKey for patchItem");
        checkNotNull(cosmosPatchOperations, "expected non-null cosmosPatchOperations");

        if (options == null) {
            options = new CosmosItemRequestOptions();
        }
        ModelBridgeInternal.setPartitionKey(options, partitionKey);

        final CosmosItemRequestOptions requestOptions = options;
        return withContext(context -> patchItemInternal(itemId, cosmosPatchOperations, requestOptions, context, itemType));
    }

    /**
     * Deletes an item.
     * <p>
     * After subscription the operation will be performed.
     * The {@link Mono} upon successful completion will contain a single Cosmos item response for the deleted item.
     *
     * @param itemId the item id.
     * @param partitionKey the partition key.
     * @return an {@link Mono} containing the Cosmos item resource response.
     */
    public Mono<CosmosItemResponse<Object>> deleteItem(String itemId, PartitionKey partitionKey) {
        return deleteItem(itemId, partitionKey, new CosmosItemRequestOptions());
    }

    /**
     * Deletes the item.
     * <p>
     * After subscription the operation will be performed.
     * The {@link Mono} upon successful completion will contain a single Cosmos item response for the deleted item.
     *
     * @param itemId id of the item.
     * @param partitionKey partitionKey of the item.
     * @param options the request options.
     * @return an {@link Mono} containing the Cosmos item resource response.
     */
    public Mono<CosmosItemResponse<Object>> deleteItem(
        String itemId, PartitionKey partitionKey,
        CosmosItemRequestOptions options) {
        if (options == null) {
            options = new CosmosItemRequestOptions();
        }
        ModelBridgeInternal.setPartitionKey(options, partitionKey);
        RequestOptions requestOptions = ModelBridgeInternal.toRequestOptions(options);
        return withContext(context -> deleteItemInternal(itemId, null, requestOptions, context));
    }

    /**
     * Deletes the item.
     * <p>
     * After subscription the operation will be performed.
     * The {@link Mono} upon successful completion will contain a single Cosmos item response for the deleted item.
     *
     * @param <T> the type parameter.
     * @param item item to be deleted.
     * @param options the request options.
     * @return an {@link Mono} containing the Cosmos item resource response.
     */
    public <T> Mono<CosmosItemResponse<Object>> deleteItem(T item, CosmosItemRequestOptions options) {
        if (options == null) {
            options = new CosmosItemRequestOptions();
        }
        RequestOptions requestOptions = ModelBridgeInternal.toRequestOptions(options);
        InternalObjectNode internalObjectNode = InternalObjectNode.fromObjectToInternalObjectNode(item);
        return withContext(context -> deleteItemInternal(internalObjectNode.getId(), internalObjectNode, requestOptions, context));
    }

    private String getItemLink(String itemId) {
        StringBuilder builder = new StringBuilder();
        builder.append(this.getLink());
        builder.append("/");
        builder.append(Paths.DOCUMENTS_PATH_SEGMENT);
        builder.append("/");
        builder.append(itemId);
        return builder.toString();
    }

    /**
     * Gets a {@link CosmosAsyncScripts} using the current container as context.
     * <p>
     * This can be further used to perform various operations on Cosmos scripts.
     *
     * @return the {@link CosmosAsyncScripts}.
     */
    public CosmosAsyncScripts getScripts() {
        if (this.scripts == null) {
            this.scripts = new CosmosAsyncScripts(this);
        }
        return this.scripts;
    }

    /**
     * Lists all the conflicts in the current container.
     *
     * @param options the query request options
     * @return a {@link CosmosPagedFlux} containing one or several feed response pages of the
     * obtained conflicts or an error.
     */
    public CosmosPagedFlux<CosmosConflictProperties> readAllConflicts(CosmosQueryRequestOptions options) {
        CosmosQueryRequestOptions requestOptions = options == null ? new CosmosQueryRequestOptions() : options;
        return UtilBridgeInternal.createCosmosPagedFlux(pagedFluxOptions -> {
            pagedFluxOptions.setTracerInformation(this.getDatabase().getClient().getTracerProvider(),
                this.readAllConflictsSpanName,
                this.getDatabase().getClient().getServiceEndpoint(), database.getId());

            setContinuationTokenAndMaxItemCount(pagedFluxOptions, requestOptions);
            return database.getDocClientWrapper().readConflicts(getLink(), requestOptions)
                .map(response -> BridgeInternal.createFeedResponse(
                    ModelBridgeInternal.getCosmosConflictPropertiesFromV2Results(response.getResults()),
                    response.getResponseHeaders()));
        });
    }

    /**
     * Queries all the conflicts in the current container.
     *
     * @param query the query.
     * @return a {@link CosmosPagedFlux} containing one or several feed response pages of the
     * obtained conflicts or an error.
     */
    public CosmosPagedFlux<CosmosConflictProperties> queryConflicts(String query) {
        return queryConflicts(query, new CosmosQueryRequestOptions());
    }

    /**
     * Queries all the conflicts in the current container.
     *
     * @param query the query.
     * @param options the query request options.
     * @return a {@link CosmosPagedFlux} containing one or several feed response pages of the
     * obtained conflicts or an error.
     */
    public CosmosPagedFlux<CosmosConflictProperties> queryConflicts(String query, CosmosQueryRequestOptions options) {
        final CosmosQueryRequestOptions requestOptions = options == null ? new CosmosQueryRequestOptions() : options;
        return UtilBridgeInternal.createCosmosPagedFlux(pagedFluxOptions -> {
            pagedFluxOptions.setTracerInformation(this.getDatabase().getClient().getTracerProvider(),
                this.queryConflictsSpanName,
                this.getDatabase().getClient().getServiceEndpoint(), database.getId());
            setContinuationTokenAndMaxItemCount(pagedFluxOptions, requestOptions);
            return database.getDocClientWrapper().queryConflicts(getLink(), query, requestOptions)
                .map(response -> BridgeInternal.createFeedResponse(
                    ModelBridgeInternal.getCosmosConflictPropertiesFromV2Results(response.getResults()),
                    response.getResponseHeaders()));
        });
    }

    /**
     * Gets a {@link CosmosAsyncConflict} object using current container for context.
     *
     * @param id the id of the Cosmos conflict.
     * @return a Cosmos conflict.
     */
    public CosmosAsyncConflict getConflict(String id) {
        return new CosmosAsyncConflict(id, this);
    }

    /**
     * Replace the throughput.
     *
     * @param throughputProperties the throughput properties.
     * @return the mono containing throughput response.
     */
    public Mono<ThroughputResponse> replaceThroughput(ThroughputProperties throughputProperties) {
        return withContext(context -> replaceThroughputInternal(throughputProperties, context));
    }

    /**
     * Read the throughput provisioned for the current container.
     *
     * @return the mono containing throughput response.
     */
    public Mono<ThroughputResponse> readThroughput() {
        return withContext(context -> readThroughputInternal(context));
    }

    /**
     * Gets the parent {@link CosmosAsyncDatabase} for the current container.
     *
     * @return the {@link CosmosAsyncDatabase}.
     */
    public CosmosAsyncDatabase getDatabase() {
        return database;
    }

    String getURIPathSegment() {
        return Paths.COLLECTIONS_PATH_SEGMENT;
    }

    String getParentLink() {
        return database.getLink();
    }

    String getLink() {
        return this.link;
    }

    private Mono<CosmosItemResponse<Object>> deleteItemInternal(
        String itemId,
        InternalObjectNode internalObjectNode,
        RequestOptions requestOptions,
        Context context) {
        Mono<CosmosItemResponse<Object>> responseMono = this.getDatabase()
            .getDocClientWrapper()
            .deleteDocument(getItemLink(itemId), internalObjectNode, requestOptions)
            .map(response -> ModelBridgeInternal.createCosmosAsyncItemResponseWithObjectType(response))
            .single();
        return database.getClient().getTracerProvider().traceEnabledCosmosItemResponsePublisher(responseMono,
            context,
            this.deleteItemSpanName,
            this.getId(),
            database.getId(),
            database.getClient(),
            requestOptions.getConsistencyLevel(),
            OperationType.Delete,
            ResourceType.Document);
    }

    private <T> Mono<CosmosItemResponse<T>> replaceItemInternal(
        Class<T> itemType,
        String itemId,
        Document doc,
        CosmosItemRequestOptions options,
        Context context) {
        Mono<CosmosItemResponse<T>> responseMono = this.getDatabase()
            .getDocClientWrapper()
            .replaceDocument(getItemLink(itemId), doc, ModelBridgeInternal.toRequestOptions(options))
            .map(response -> ModelBridgeInternal.createCosmosAsyncItemResponse(response, itemType, getItemDeserializer()))
            .single();
        return database.getClient().getTracerProvider().traceEnabledCosmosItemResponsePublisher(responseMono,
            context,
            this.replaceItemSpanName,
            this.getId(),
            database.getId(),
            database.getClient(),
            ModelBridgeInternal.getConsistencyLevel(options),
            OperationType.Replace,
            ResourceType.Document);
    }

    private <T> Mono<CosmosItemResponse<T>> patchItemInternal(
        String itemId,
        CosmosPatchOperations cosmosPatchOperations,
        CosmosItemRequestOptions options,
        Context context,
        Class<T> itemType) {

        Mono<CosmosItemResponse<T>> responseMono = this.getDatabase()
            .getDocClientWrapper()
            .patchDocument(getItemLink(itemId), cosmosPatchOperations, ModelBridgeInternal.toRequestOptions(options))
            .map(response -> ModelBridgeInternal.createCosmosAsyncItemResponse(response, itemType, getItemDeserializer()));

        return database.getClient().getTracerProvider().traceEnabledCosmosItemResponsePublisher(
            responseMono,
            context,
            this.patchItemSpanName,
            this.getId(),
            database.getId(),
            database.getClient(),
            ModelBridgeInternal.getConsistencyLevel(options),
            OperationType.Patch,
            ResourceType.Document);
    }

    private <T> Mono<CosmosItemResponse<T>> upsertItemInternal(T item, CosmosItemRequestOptions options, Context context) {
        @SuppressWarnings("unchecked")
        Class<T> itemType = (Class<T>) item.getClass();
        Mono<CosmosItemResponse<T>> responseMono = this.getDatabase().getDocClientWrapper()
            .upsertDocument(this.getLink(), item,
                ModelBridgeInternal.toRequestOptions(options),
                true)
            .map(response -> ModelBridgeInternal.createCosmosAsyncItemResponse(response, itemType, getItemDeserializer()))
            .single();
        return database.getClient().getTracerProvider().traceEnabledCosmosItemResponsePublisher(responseMono,
            context,
            this.upsertItemSpanName,
            this.getId(),
            database.getId(),
            database.getClient(),
            ModelBridgeInternal.getConsistencyLevel(options),
            OperationType.Upsert,
            ResourceType.Document);
    }

    private <T> Mono<CosmosItemResponse<T>> readItemInternal(
        String itemId,
        RequestOptions requestOptions, Class<T> itemType,
        Context context) {
        Mono<CosmosItemResponse<T>> responseMono = this.getDatabase().getDocClientWrapper()
            .readDocument(getItemLink(itemId), requestOptions)
            .map(response -> ModelBridgeInternal.createCosmosAsyncItemResponse(response, itemType, getItemDeserializer()))
            .single();
        return database.getClient().getTracerProvider().traceEnabledCosmosItemResponsePublisher(responseMono,
            context,
            this.readItemSpanName,
            this.getId(),
            database.getId(),
            database.getClient(),
            requestOptions.getConsistencyLevel(),
            OperationType.Read,
            ResourceType.Document);
    }

    Mono<CosmosContainerResponse> read(CosmosContainerRequestOptions options, Context context) {
        Mono<CosmosContainerResponse> responseMono = database.getDocClientWrapper().readCollection(getLink(),
            ModelBridgeInternal.toRequestOptions(options))
            .map(response -> ModelBridgeInternal.createCosmosContainerResponse(response)).single();
        return database.getClient().getTracerProvider().traceEnabledCosmosResponsePublisher(responseMono,
            context,
            this.readContainerSpanName,
            database.getId(),
            database.getClient().getServiceEndpoint());
    }

    private Mono<CosmosContainerResponse> deleteInternal(CosmosContainerRequestOptions options, Context context) {
        Mono<CosmosContainerResponse> responseMono = database.getDocClientWrapper().deleteCollection(getLink(),
            ModelBridgeInternal.toRequestOptions(options))
            .map(response -> ModelBridgeInternal.createCosmosContainerResponse(response)).single();
        return database.getClient().getTracerProvider().traceEnabledCosmosResponsePublisher(responseMono,
            context,
            this.deleteContainerSpanName,
            database.getId(),
            database.getClient().getServiceEndpoint());
    }

    private Mono<CosmosContainerResponse> replaceInternal(CosmosContainerProperties containerProperties,
                                                               CosmosContainerRequestOptions options,
                                                               Context context) {
        Mono<CosmosContainerResponse> responseMono = database.getDocClientWrapper()
            .replaceCollection(ModelBridgeInternal.getV2Collection(containerProperties),
                ModelBridgeInternal.toRequestOptions(options))
            .map(response -> ModelBridgeInternal.createCosmosContainerResponse(response)).single();
        return database.getClient().getTracerProvider().traceEnabledCosmosResponsePublisher(responseMono,
            context,
            this.replaceContainerSpanName,
            database.getId(),
            database.getClient().getServiceEndpoint());
    }

    private Mono<ThroughputResponse> readThroughputInternal(Context context) {
        Context nestedContext = context.addData(TracerProvider.COSMOS_CALL_DEPTH, TracerProvider.COSMOS_CALL_DEPTH_VAL);
        Mono<ThroughputResponse> responseMono = readThroughputInternal(this.read(new CosmosContainerRequestOptions(),
            nestedContext));
        return this.getDatabase().getClient().getTracerProvider().traceEnabledCosmosResponsePublisher(responseMono,
            context,
            this.readThroughputSpanName,
            database.getId(),
            database.getClient().getServiceEndpoint());
    }

    private Mono<ThroughputResponse> readThroughputInternal(Mono<CosmosContainerResponse> responseMono) {
        return responseMono
            .flatMap(response -> this.database.getDocClientWrapper()
                .queryOffers(database.getOfferQuerySpecFromResourceId(response.getProperties()
                        .getResourceId())
                    , new CosmosQueryRequestOptions())
                .single()
                .flatMap(offerFeedResponse -> {
                    if (offerFeedResponse.getResults().isEmpty()) {
                        return Mono.error(BridgeInternal
                            .createCosmosException(
                                HttpConstants.StatusCodes.BADREQUEST,
                                "No offers found for the resource "
                                    + this.getId()));
                    }
                    return this.database.getDocClientWrapper()
                        .readOffer(offerFeedResponse.getResults()
                            .get(0)
                            .getSelfLink())
                        .single();
                })
                .map(ModelBridgeInternal::createThroughputRespose));
    }

    private Mono<ThroughputResponse> replaceThroughputInternal(ThroughputProperties throughputProperties,
                                                               Context context) {
        Context nestedContext = context.addData(TracerProvider.COSMOS_CALL_DEPTH, TracerProvider.COSMOS_CALL_DEPTH_VAL);
        Mono<ThroughputResponse> responseMono =
            replaceThroughputInternal(this.read(new CosmosContainerRequestOptions(), nestedContext),
                throughputProperties);
        return this.getDatabase().getClient().getTracerProvider().traceEnabledCosmosResponsePublisher(responseMono,
            context,
            this.replaceThroughputSpanName,
            database.getId(),
            database.getClient().getServiceEndpoint());
    }

    private Mono<ThroughputResponse> replaceThroughputInternal(Mono<CosmosContainerResponse> responseMono,
                                                               ThroughputProperties throughputProperties) {
        return responseMono
            .flatMap(response -> this.database.getDocClientWrapper()
                .queryOffers(database.getOfferQuerySpecFromResourceId(response.getProperties()
                        .getResourceId())
                    , new CosmosQueryRequestOptions())
                .single()
                .flatMap(offerFeedResponse -> {
                    if (offerFeedResponse.getResults().isEmpty()) {
                        return Mono.error(BridgeInternal
                            .createCosmosException(
                                HttpConstants.StatusCodes.BADREQUEST,
                                "No offers found for the " +
                                    "resource " + this.getId()));
                    }

                    Offer existingOffer = offerFeedResponse.getResults().get(0);
                    Offer updatedOffer =
                        ModelBridgeInternal.updateOfferFromProperties(existingOffer,
                            throughputProperties);
                    return this.database.getDocClientWrapper()
                        .replaceOffer(updatedOffer)
                        .single();
                }).map(ModelBridgeInternal::createThroughputRespose));
    }

    ItemDeserializer getItemDeserializer() {
        return getDatabase().getDocClientWrapper().getItemDeserializer();
    }

    /**
     * Obtains a list of {@link FeedRange} that can be used to parallelize Feed
     * operations.
     *
     * @return An unmodifiable list of {@link FeedRange}
     */
    @Beta(value = Beta.SinceVersion.V4_9_0, warningText = Beta.PREVIEW_SUBJECT_TO_CHANGE_WARNING)
    public Mono<List<FeedRange>> getFeedRanges() {
        return this.getDatabase().getDocClientWrapper().getFeedRanges(getLink());
    }
}<|MERGE_RESOLUTION|>--- conflicted
+++ resolved
@@ -18,10 +18,7 @@
 import com.azure.cosmos.implementation.Utils;
 import com.azure.cosmos.implementation.apachecommons.lang.StringUtils;
 import com.azure.cosmos.implementation.batch.BatchExecutor;
-<<<<<<< HEAD
-=======
 import com.azure.cosmos.implementation.batch.BulkExecutor;
->>>>>>> 6f033d77
 import com.azure.cosmos.implementation.query.QueryInfo;
 import com.azure.cosmos.models.CosmosConflictProperties;
 import com.azure.cosmos.models.CosmosContainerProperties;
@@ -537,11 +534,7 @@
      * Use {@link TransactionalBatchResponse#isSuccessStatusCode} on the response returned to ensure that the
      * transactional batch succeeded.
      */
-<<<<<<< HEAD
-    @Beta(Beta.SinceVersion.V4_7_0)
-=======
     @Beta(value = Beta.SinceVersion.V4_7_0, warningText = Beta.PREVIEW_SUBJECT_TO_CHANGE_WARNING)
->>>>>>> 6f033d77
     public Mono<TransactionalBatchResponse> executeTransactionalBatch(TransactionalBatch transactionalBatch) {
         return executeTransactionalBatch(transactionalBatch, new TransactionalBatchRequestOptions());
     }
@@ -576,11 +569,7 @@
      * Use {@link TransactionalBatchResponse#isSuccessStatusCode} on the response returned to ensure that the
      * transactional batch succeeded.
      */
-<<<<<<< HEAD
-    @Beta(Beta.SinceVersion.V4_7_0)
-=======
     @Beta(value = Beta.SinceVersion.V4_7_0, warningText = Beta.PREVIEW_SUBJECT_TO_CHANGE_WARNING)
->>>>>>> 6f033d77
     public Mono<TransactionalBatchResponse> executeTransactionalBatch(
         TransactionalBatch transactionalBatch,
         TransactionalBatchRequestOptions requestOptions) {
@@ -606,8 +595,6 @@
     }
 
     /**
-<<<<<<< HEAD
-=======
      * Executes flux of operations in Bulk.
      *
      * @param <TContext> The context for the bulk processing.
@@ -676,7 +663,6 @@
     }
 
     /**
->>>>>>> 6f033d77
      * Reads an item.
      * <p>
      * After subscription the operation will be performed.
