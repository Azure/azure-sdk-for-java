// Copyright (c) Microsoft Corporation. All rights reserved.
// Licensed under the MIT License.
package com.azure.cosmos;

import com.azure.core.util.Context;
import com.azure.cosmos.implementation.AsyncDocumentClient;
import com.azure.cosmos.implementation.ChangeFeedOperationState;
import com.azure.cosmos.implementation.Configs;
import com.azure.cosmos.implementation.CosmosPagedFluxOptions;
import com.azure.cosmos.implementation.CosmosSchedulers;
import com.azure.cosmos.implementation.DiagnosticsProvider;
import com.azure.cosmos.implementation.Document;
import com.azure.cosmos.implementation.DocumentCollection;
import com.azure.cosmos.implementation.HttpConstants;
import com.azure.cosmos.implementation.ImplementationBridgeHelpers;
import com.azure.cosmos.implementation.InternalObjectNode;
import com.azure.cosmos.implementation.Offer;
import com.azure.cosmos.implementation.OperationType;
import com.azure.cosmos.implementation.PartitionKeyHelper;
import com.azure.cosmos.implementation.PartitionKeyRange;
import com.azure.cosmos.implementation.Paths;
import com.azure.cosmos.implementation.QueryFeedOperationState;
import com.azure.cosmos.implementation.RequestOptions;
import com.azure.cosmos.implementation.ResourceResponse;
import com.azure.cosmos.implementation.ResourceType;
import com.azure.cosmos.implementation.Utils;
import com.azure.cosmos.implementation.WriteRetryPolicy;
import com.azure.cosmos.implementation.apachecommons.lang.StringUtils;
import com.azure.cosmos.implementation.batch.BatchExecutor;
import com.azure.cosmos.implementation.batch.BulkExecutor;
import com.azure.cosmos.implementation.faultinjection.IFaultInjectorProvider;
import com.azure.cosmos.implementation.feedranges.FeedRangeEpkImpl;
import com.azure.cosmos.implementation.feedranges.FeedRangeInternal;
import com.azure.cosmos.implementation.routing.PartitionKeyInternal;
import com.azure.cosmos.implementation.routing.Range;
import com.azure.cosmos.implementation.throughputControl.config.GlobalThroughputControlGroup;
import com.azure.cosmos.implementation.throughputControl.config.LocalThroughputControlGroup;
import com.azure.cosmos.implementation.throughputControl.config.ThroughputControlGroupFactory;
import com.azure.cosmos.models.CosmosBatch;
import com.azure.cosmos.models.CosmosBatchOperationResult;
import com.azure.cosmos.models.CosmosBatchRequestOptions;
import com.azure.cosmos.models.CosmosBatchResponse;
import com.azure.cosmos.models.CosmosBulkExecutionOptions;
import com.azure.cosmos.models.CosmosBulkOperationResponse;
import com.azure.cosmos.models.CosmosChangeFeedRequestOptions;
import com.azure.cosmos.models.CosmosConflictProperties;
import com.azure.cosmos.models.CosmosContainerIdentity;
import com.azure.cosmos.models.CosmosContainerProperties;
import com.azure.cosmos.models.CosmosContainerRequestOptions;
import com.azure.cosmos.models.CosmosContainerResponse;
import com.azure.cosmos.models.CosmosItemIdentity;
import com.azure.cosmos.models.CosmosItemOperation;
import com.azure.cosmos.models.CosmosItemRequestOptions;
import com.azure.cosmos.models.CosmosItemResponse;
import com.azure.cosmos.models.CosmosPatchItemRequestOptions;
import com.azure.cosmos.models.CosmosPatchOperations;
import com.azure.cosmos.models.CosmosQueryRequestOptions;
import com.azure.cosmos.models.CosmosReadManyRequestOptions;
import com.azure.cosmos.models.FeedRange;
import com.azure.cosmos.models.FeedResponse;
import com.azure.cosmos.models.ModelBridgeInternal;
import com.azure.cosmos.models.PartitionKey;
import com.azure.cosmos.models.PartitionKeyDefinition;
import com.azure.cosmos.models.CosmosRequestOptionsTransformer;
import com.azure.cosmos.models.SqlQuerySpec;
import com.azure.cosmos.models.ThroughputProperties;
import com.azure.cosmos.models.ThroughputResponse;
import com.azure.cosmos.util.CosmosPagedFlux;
import com.azure.cosmos.util.UtilBridgeInternal;
import org.slf4j.Logger;
import org.slf4j.LoggerFactory;
import reactor.core.publisher.Flux;
import reactor.core.publisher.Mono;

import java.util.ArrayList;
import java.util.Arrays;
import java.util.Collections;
import java.util.List;
import java.util.UUID;
import java.util.concurrent.Callable;
import java.util.concurrent.CompletionException;
import java.util.concurrent.atomic.AtomicBoolean;
import java.util.function.Function;
import java.util.stream.Collectors;

import static com.azure.core.util.FluxUtil.withContext;
import static com.azure.cosmos.implementation.guava25.base.Preconditions.checkArgument;
import static com.azure.cosmos.implementation.guava25.base.Preconditions.checkNotNull;

/**
 * Provides methods for reading, deleting, and replacing existing Containers.
 * Provides methods for interacting with child resources (Items, Scripts, Conflicts)
 */
public class CosmosAsyncContainer {
    private final static Logger logger = LoggerFactory.getLogger(CosmosAsyncContainer.class);
    private static final ImplementationBridgeHelpers.CosmosAsyncClientHelper.CosmosAsyncClientAccessor clientAccessor =
        ImplementationBridgeHelpers.CosmosAsyncClientHelper.getCosmosAsyncClientAccessor();
    private static final ImplementationBridgeHelpers.CosmosQueryRequestOptionsHelper.CosmosQueryRequestOptionsAccessor queryOptionsAccessor =
        ImplementationBridgeHelpers.CosmosQueryRequestOptionsHelper.getCosmosQueryRequestOptionsAccessor();

    private static final ImplementationBridgeHelpers.CosmosItemRequestOptionsHelper.CosmosItemRequestOptionsAccessor itemOptionsAccessor =
        ImplementationBridgeHelpers.CosmosItemRequestOptionsHelper.getCosmosItemRequestOptionsAccessor();

    private static final ImplementationBridgeHelpers.FeedResponseHelper.FeedResponseAccessor feedResponseAccessor =
        ImplementationBridgeHelpers.FeedResponseHelper.getFeedResponseAccessor();
    private static final ImplementationBridgeHelpers.CosmosItemResponseHelper.CosmosItemResponseBuilderAccessor itemResponseAccessor =
        ImplementationBridgeHelpers.CosmosItemResponseHelper.getCosmosItemResponseBuilderAccessor();

    private static final ImplementationBridgeHelpers.CosmosReadManyRequestOptionsHelper.CosmosReadManyRequestOptionsAccessor readManyOptionsAccessor =
        ImplementationBridgeHelpers.CosmosReadManyRequestOptionsHelper.getCosmosReadManyRequestOptionsAccessor();
    private static final ImplementationBridgeHelpers.CosmosDiagnosticsContextHelper.CosmosDiagnosticsContextAccessor ctxAccessor =
        ImplementationBridgeHelpers.CosmosDiagnosticsContextHelper.getCosmosDiagnosticsContextAccessor();
    private static final ImplementationBridgeHelpers.CosmosRequestOptionsTransformerHelper.CosmosRequestOptionsTransformerAccessor requestOptionsTransformerAccessor =
        ImplementationBridgeHelpers.CosmosRequestOptionsTransformerHelper.getCosmosRequestOptionsTransformerAccessor();

    private final CosmosAsyncDatabase database;
    private final String id;
    private final String link;
    private final String replaceContainerSpanName;
    private final String deleteContainerSpanName;
    private final String replaceThroughputSpanName;
    private final String readThroughputSpanName;
    private final String readContainerSpanName;
    private final String readItemSpanName;
    private final String upsertItemSpanName;
    private final String deleteItemSpanName;
    private final String deleteAllItemsByPartitionKeySpanName;
    private final String replaceItemSpanName;
    private final String patchItemSpanName;
    private final String createItemSpanName;
    private final String readAllItemsSpanName;
    private final String readManyItemsSpanName;
    private final String readAllItemsOfLogicalPartitionSpanName;
    private final String queryItemsSpanName;
    private final String queryChangeFeedSpanName;
    private final String readAllConflictsSpanName;
    private final String queryConflictsSpanName;
    private final String batchSpanName;
    private final AtomicBoolean isInitialized;
    private CosmosAsyncScripts scripts;
    private IFaultInjectorProvider faultInjectorProvider;

    CosmosAsyncContainer(String id, CosmosAsyncDatabase database) {
        this.id = id;
        this.database = database;
        this.link = getParentLink() + "/" + getURIPathSegment() + "/" + getId();
        this.replaceContainerSpanName = "replaceContainer." + this.id;
        this.deleteContainerSpanName = "deleteContainer." + this.id;
        this.replaceThroughputSpanName = "replaceThroughput." + this.id;
        this.readThroughputSpanName = "readThroughput." + this.id;
        this.readContainerSpanName = "readContainer." + this.id;
        this.readItemSpanName = "readItem." + this.id;
        this.upsertItemSpanName = "upsertItem." + this.id;
        this.deleteItemSpanName = "deleteItem." + this.id;
        this.deleteAllItemsByPartitionKeySpanName = "deleteAllItemsByPartitionKey." + this.id;
        this.replaceItemSpanName = "replaceItem." + this.id;
        this.patchItemSpanName = "patchItem." + this.id;
        this.createItemSpanName = "createItem." + this.id;
        this.readAllItemsSpanName = "readAllItems." + this.id;
        this.readManyItemsSpanName = "readManyItems." + this.id;
        this.readAllItemsOfLogicalPartitionSpanName = "readAllItemsOfLogicalPartition." + this.id;
        this.queryItemsSpanName = "queryItems." + this.id;
        this.queryChangeFeedSpanName = "queryChangeFeed." + this.id;
        this.readAllConflictsSpanName = "readAllConflicts." + this.id;
        this.queryConflictsSpanName = "queryConflicts." + this.id;
        this.batchSpanName = "transactionalBatch." + this.id;
        this.isInitialized = new AtomicBoolean(false);
    }

    /**
     * Get the id of the {@link CosmosAsyncContainer}.
     *
     * @return the id of the {@link CosmosAsyncContainer}.
     */
    public String getId() {
        return id;
    }

    /**
     * Reads the current container.
     * <p>
     * After subscription the operation will be performed. The {@link Mono} upon
     * successful completion will contain a single Cosmos container response with
     * the read container. In case of failure the {@link Mono} will error.
     *
     * @return an {@link Mono} containing the single Cosmos container response with
     * the read container or an error.
     */
    public Mono<CosmosContainerResponse> read() {
        return read(new CosmosContainerRequestOptions());
    }

    /**
     * Reads the current container while specifying additional options such as If-Match.
     * <p>
     * After subscription the operation will be performed. The {@link Mono} upon
     * successful completion will contain a single Cosmos container response with
     * the read container. In case of failure the {@link Mono} will error.
     *
     * @param options the Cosmos container request options.
     * @return an {@link Mono} containing the single Cosmos container response with
     * the read container or an error.
     */
    public Mono<CosmosContainerResponse> read(CosmosContainerRequestOptions options) {
        final CosmosContainerRequestOptions requestOptions = options == null ? new CosmosContainerRequestOptions() : options;
        return withContext(context -> read(requestOptions, context));
    }

    /**
     * Deletes the container
     * <p>
     * After subscription the operation will be performed. The {@link Mono} upon
     * successful completion will contain a single Cosmos container response for the
     * deleted database. In case of failure the {@link Mono} will error.
     *
     * @param options the request options.
     * @return an {@link Mono} containing the single Cosmos container response for
     * the deleted database or an error.
     */
    public Mono<CosmosContainerResponse> delete(CosmosContainerRequestOptions options) {
        final CosmosContainerRequestOptions requestOptions = options == null ? new CosmosContainerRequestOptions() : options;
        return withContext(context -> deleteInternal(requestOptions, context));
    }

    /**
     * Deletes the current container.
     * <p>
     * After subscription the operation will be performed. The {@link Mono} upon
     * successful completion will contain a single Cosmos container response for the
     * deleted container. In case of failure the {@link Mono} will error.
     *
     * @return an {@link Mono} containing the single Cosmos container response for
     * the deleted container or an error.
     */
    public Mono<CosmosContainerResponse> delete() {
        return delete(new CosmosContainerRequestOptions());
    }

    /**
     * Replaces the current container's properties.
     * <p>
     * After subscription the operation will be performed. The {@link Mono} upon
     * successful completion will contain a single Cosmos container response with
     * the replaced container properties. In case of failure the {@link Mono} will
     * error.
     *
     * @param containerProperties the container properties
     * @return an {@link Mono} containing the single Cosmos container response with
     * the replaced container properties or an error.
     */
    public Mono<CosmosContainerResponse> replace(CosmosContainerProperties containerProperties) {
        return replace(containerProperties, null);
    }

    /**
     * Replaces the current container properties while using non-default request options.
     * <p>
     * After subscription the operation will be performed. The {@link Mono} upon
     * successful completion will contain a single Cosmos container response with
     * the replaced container properties. In case of failure the {@link Mono} will
     * error.
     *
     * @param containerProperties the container properties
     * @param options the Cosmos container request options.
     * @return an {@link Mono} containing the single Cosmos container response with
     * the replaced container properties or an error.
     */
    public Mono<CosmosContainerResponse> replace(
        CosmosContainerProperties containerProperties,
        CosmosContainerRequestOptions options) {
        final CosmosContainerRequestOptions requestOptions = options == null ? new CosmosContainerRequestOptions() : options;
        return withContext(context -> replaceInternal(containerProperties, requestOptions, context));
    }

    /* CosmosAsyncItem operations */

    /**
     * Creates an item.
     * <p>
     * After subscription the operation will be performed. The {@link Mono} upon
     * successful completion will contain a single resource response with the
     * created Cosmos item. In case of failure the {@link Mono} will error.
     *
     * @param <T> the type parameter.
     * @param item the Cosmos item represented as a POJO or Cosmos item object.
     * @return an {@link Mono} containing the single resource response with the
     * created Cosmos item or an error.
     */
    public <T> Mono<CosmosItemResponse<T>> createItem(T item) {
        return createItem(item, new CosmosItemRequestOptions());
    }

    /**
     * Creates an item.
     * <p>
     * After subscription the operation will be performed. The {@link Mono} upon
     * successful completion will contain a single resource response with the
     * created Cosmos item. In case of failure the {@link Mono} will error.
     *
     * @param <T> the type parameter.
     * @param item the Cosmos item represented as a POJO or Cosmos item object.
     * @param partitionKey the partition key.
     * @param options the request options.
     * @return an {@link Mono} containing the single resource response with the created Cosmos item or an error.
     */
    public <T> Mono<CosmosItemResponse<T>> createItem(
        T item,
        PartitionKey partitionKey,
        CosmosItemRequestOptions options) {
        if (options == null) {
            options = new CosmosItemRequestOptions();
        }
        ModelBridgeInternal.setPartitionKey(options, partitionKey);
        return createItem(item, options);
    }

    /**
     * Creates a Cosmos item.
     *
     * @param <T> the type parameter.
     * @param item the item.
     * @param options the item request options.
     * @return an {@link Mono} containing the single resource response with the created Cosmos item or an error.
     */
    public <T> Mono<CosmosItemResponse<T>> createItem(T item, CosmosItemRequestOptions options) {
        if (options == null) {
            options = new CosmosItemRequestOptions();
        }

        final CosmosItemRequestOptions requestOptions = options;
        return withContext(context -> createItemInternal(item, requestOptions, context));
    }

    private static void mergeDiagnostics(CosmosException originalCosmosException, CosmosException readCosmosError) {
        checkNotNull(originalCosmosException, "Argument 'originalCosmosException' must not be null.");
        checkNotNull(readCosmosError, "Argument 'readCosmosError' must not be null.");

        CosmosDiagnostics readDiagnostics = readCosmosError.getDiagnostics();
        if (readDiagnostics != null && readDiagnostics.getClientSideRequestStatisticsRaw() != null) {
            CosmosDiagnostics originalDiagnostics = originalCosmosException.getDiagnostics();
            if (originalDiagnostics == null
                || originalDiagnostics.getClientSideRequestStatisticsRaw() == null) {

                originalCosmosException.setDiagnostics(readDiagnostics);
            } else {
                originalDiagnostics.clientSideRequestStatistics().recordContributingPointOperation(
                    readDiagnostics.getClientSideRequestStatisticsRaw()
                );
            }
        }
    }

    private static void mergeDiagnostics(
        ResourceResponse<Document> readResponse,
        CosmosException originalCosmosException) {

        CosmosDiagnostics responseDiagnostics = readResponse.getDiagnostics();
        if (responseDiagnostics != null &&
            responseDiagnostics.getClientSideRequestStatisticsRaw() != null) {

            CosmosDiagnostics errorDiagnostics = originalCosmosException.getDiagnostics();
            if (errorDiagnostics != null) {
                responseDiagnostics.clientSideRequestStatistics().recordContributingPointOperation(
                    errorDiagnostics.getClientSideRequestStatisticsRaw()
                );
            }

            readResponse.addRequestCharge(originalCosmosException.getRequestCharge());
        }
    }

    private <T> Mono<CosmosItemResponse<T>> replaceItemWithTrackingId(Class<T> itemType,
                                                                      String itemId,
                                                                      Document doc,
                                                                      RequestOptions requestOptions,
                                                                      String trackingId) {

        checkNotNull(trackingId, "Argument 'trackingId' must not be null.");
        return replaceItemInternalCore(itemType, itemId, doc, requestOptions, trackingId)
            .onErrorResume(throwable -> {
                Throwable error = throwable instanceof CompletionException ? throwable.getCause() : throwable;

                if (!(error instanceof CosmosException)) {

                    Exception nonCosmosException =
                        error instanceof Exception ? (Exception) error : new RuntimeException(error);
                    return Mono.error(nonCosmosException);
                }

                assert error instanceof CosmosException;
                CosmosException cosmosException = (CosmosException) error;

                if (cosmosException.getStatusCode() != HttpConstants.StatusCodes.PRECONDITION_FAILED) {
                    return Mono.error(cosmosException);
                }

                Mono<CosmosItemResponse<T>> readMono =
                    this.getDatabase().getDocClientWrapper()
                        .readDocument(getItemLink(itemId), requestOptions)
                        .map(response -> {
                            mergeDiagnostics(response, cosmosException);
                            return itemResponseAccessor
                                .createCosmosItemResponse(response, itemType, requestOptions.getEffectiveItemSerializer());
                        })
                        .single();

                return readMono
                    .onErrorMap(readThrowable -> {
                        if (readThrowable instanceof CosmosException) {
                            mergeDiagnostics(cosmosException, (CosmosException)readThrowable);
                        }
                        return cosmosException;
                    })
                    .flatMap(readResponse -> {
                        if (readResponse.getStatusCode() == 200
                        && itemResponseAccessor.hasTrackingId(readResponse, trackingId)) {
                            return Mono.just(itemResponseAccessor.withRemappedStatusCode(
                                readResponse,
                                200,
                                cosmosException.getRequestCharge(),
                                this.isContentResponseOnWriteEffectivelyEnabled(requestOptions)));
                        }

                        return Mono.error(cosmosException);
                    });
            });
    }

    private <T> Mono<CosmosItemResponse<T>> createItemWithTrackingId(
        T item, RequestOptions options, String trackingId) {

        checkNotNull(trackingId, "Argument 'trackingId' must not be null.");

        return createItemInternalCore(item, options, trackingId)
            .onErrorResume(throwable -> {
                Throwable error = throwable instanceof CompletionException ? throwable.getCause() : throwable;

                if (!(error instanceof CosmosException)) {

                    Exception nonCosmosException =
                        error instanceof Exception ? (Exception) error : new RuntimeException(error);
                    return Mono.error(nonCosmosException);
                }

                assert error instanceof CosmosException;
                CosmosException cosmosException = (CosmosException) error;

                if (cosmosException.getStatusCode() != HttpConstants.StatusCodes.CONFLICT) {
                    return Mono.error(cosmosException);
                }

                InternalObjectNode internalObjectNode = InternalObjectNode.fromObjectToInternalObjectNode(item);
                String itemId = internalObjectNode.getId();

                RequestOptions readRequestOptions = new RequestOptions(options);
                readRequestOptions.setConsistencyLevel(null);

                @SuppressWarnings("unchecked")
                Class<T> itemType = (Class<T>) item.getClass();

                final AsyncDocumentClient clientWrapper = this.getDatabase().getDocClientWrapper();
                Mono<CosmosItemResponse<T>> readMono =
                    clientWrapper
                        .getCollectionCache()
                        .resolveByNameAsync(
                            null, this.getLinkWithoutTrailingSlash(), null)
                        .flatMap(collection -> {
                            if (collection == null) {
                                throw new IllegalStateException("Collection cannot be null");
                            }

                            PartitionKeyDefinition pkDef = collection.getPartitionKey();
                            PartitionKeyInternal partitionKeyInternal = PartitionKeyHelper
                                .extractPartitionKeyValueFromDocument(internalObjectNode, pkDef);
                            PartitionKey partitionKey = ImplementationBridgeHelpers
                                .PartitionKeyHelper
                                    .getPartitionKeyAccessor()
                                    .toPartitionKey(partitionKeyInternal);
                            readRequestOptions.setPartitionKey(partitionKey);

                            return clientWrapper.readDocument(getItemLink(itemId), readRequestOptions)
                                                .map(response -> {
                                                    mergeDiagnostics(response, cosmosException);
                                                    return itemResponseAccessor
                                                        .createCosmosItemResponse(
                                                            response, itemType, readRequestOptions.getEffectiveItemSerializer());
                                                }).single();
                        });

                return readMono
                    .onErrorMap(readThrowable -> {
                        if (readThrowable instanceof CosmosException) {
                            mergeDiagnostics(cosmosException, (CosmosException)readThrowable);
                        }
                        return cosmosException;
                    })
                    .flatMap(readResponse -> {
                        if (readResponse.getStatusCode() == 200
                        && itemResponseAccessor.hasTrackingId(readResponse, trackingId)) {
                            return Mono.just(itemResponseAccessor.withRemappedStatusCode(
                                readResponse,
                                201,
                                cosmosException.getRequestCharge(),
                                this.isContentResponseOnWriteEffectivelyEnabled(options)));
                        }

                        return Mono.error(cosmosException);
                    });
            });
    }

    private boolean isContentResponseOnWriteEffectivelyEnabled(RequestOptions options) {
        Boolean requestOptionsContentResponseEnabled = null;
        if (options != null) {
            requestOptionsContentResponseEnabled = options.isContentResponseOnWriteEnabled();
        }

        return clientAccessor.isEffectiveContentResponseOnWriteEnabled(
            this.database.getClient(), requestOptionsContentResponseEnabled);
    }

    private <T> Mono<CosmosItemResponse<T>> createItemInternal(T item, CosmosItemRequestOptions options, Context context) {
        checkNotNull(options, "Argument 'options' must not be null.");

        WriteRetryPolicy nonIdempotentWriteRetryPolicy = itemOptionsAccessor
            .calculateAndGetEffectiveNonIdempotentRetriesEnabled(
                options,
                this.database.getClient().getNonIdempotentWriteRetryPolicy(),
                true);

        Mono<CosmosItemResponse<T>> responseMono;
        String trackingId = null;
        CosmosItemRequestOptions effectiveOptions = getEffectiveOptions(nonIdempotentWriteRetryPolicy, options);
        CosmosItemSerializer effectiveItemSerializer =
            this.database.getClient().getEffectiveItemSerializer(effectiveOptions.getCustomSerializer());
        RequestOptions requestOptions =
            itemOptionsAccessor.toRequestOptions(effectiveOptions, effectiveItemSerializer);

<<<<<<< HEAD
        RequestOptions requestOptions =  ModelBridgeInternal.toRequestOptions(effectiveOptions);

        CosmosAsyncClient client = this.database.getClient();
        OperationType operationType = OperationType.Create;
        CosmosDiagnosticsThresholds thresholds = requestOptions != null
            ? clientAccessor.getEffectiveDiagnosticsThresholds(client, requestOptions.getDiagnosticsThresholds())
            : clientAccessor.getEffectiveDiagnosticsThresholds(client, null);
        CosmosDiagnosticsContext cosmosCtx = ctxAccessor.create(
            this.createItemSpanName,
            clientAccessor.getAccountTagValue(client),
            BridgeInternal.getServiceEndpoint(client),
            database.getId(),
            getId(),
            ResourceType.Document,
            operationType,
            null,
            clientAccessor.getEffectiveConsistencyLevel(client, operationType, ModelBridgeInternal.getConsistencyLevel(effectiveOptions)),
            null,
            thresholds,
            trackingId,
            clientAccessor.getConnectionMode(client),
            clientAccessor.getUserAgent(client),
            null);

        CosmosRequestOptionsTransformer requestOptionsTransformer = requestOptionsTransformerAccessor.create(requestOptions, null, cosmosCtx);
        clientAccessor.getRequestOptionsTransformer(client).accept(requestOptionsTransformer);
        requestOptions = (RequestOptions) requestOptionsTransformer.getRequestOptions();

=======
>>>>>>> abe709e4
        if (nonIdempotentWriteRetryPolicy.isEnabled() && nonIdempotentWriteRetryPolicy.useTrackingIdProperty()) {
            trackingId = UUID.randomUUID().toString();
            responseMono = createItemWithTrackingId(item, requestOptions, trackingId);
        } else {
            responseMono = createItemInternalCore(item, requestOptions, null);
        }

        return client
            .getDiagnosticsProvider()
            .traceEnabledCosmosItemResponsePublisher(
                responseMono,
                context,
                this.createItemSpanName,
                getId(),
                database.getId(),
                database.getClient(),
                ModelBridgeInternal.getConsistencyLevel(effectiveOptions),
                operationType,
                ResourceType.Document,
                requestOptions,
                trackingId);
    }

    private <T> Mono<CosmosItemResponse<T>> createItemInternalCore(
        T item,
        RequestOptions requestOptions,
        String trackingId) {

        @SuppressWarnings("unchecked")
        Class<T> itemType = (Class<T>) item.getClass();
        requestOptions.setTrackingId(trackingId);
        return database.getDocClientWrapper()
                   .createDocument(getLink(),
                                   item,
                                   requestOptions,
                                   true)
                   .map(response -> itemResponseAccessor.createCosmosItemResponse(response, itemType, requestOptions.getEffectiveItemSerializer()))
                   .single();
    }

    /**
     * Upserts an item.
     * <p>
     * After subscription the operation will be performed. The {@link Mono} upon
     * successful completion will contain a single resource response with the
     * upserted item. In case of failure the {@link Mono} will error.
     *
     * @param <T> the type parameter.
     * @param item the item represented as a POJO or Item object to upsert.
     * @return an {@link Mono} containing the single resource response with the upserted item or an error.
     */
    public <T> Mono<CosmosItemResponse<T>> upsertItem(T item) {
        return upsertItem(item, new CosmosItemRequestOptions());
    }

    /**
     * Upserts an item.
     * <p>
     * After subscription the operation will be performed. The {@link Mono} upon
     * successful completion will contain a single resource response with the
     * upserted item. In case of failure the {@link Mono} will error.
     *
     * @param <T> the type parameter.
     * @param item the item represented as a POJO or Item object to upsert.
     * @param options the request options.
     * @return an {@link Mono} containing the single resource response with the upserted item or an error.
     */
    public <T> Mono<CosmosItemResponse<T>> upsertItem(T item, CosmosItemRequestOptions options) {
        final CosmosItemRequestOptions requestOptions = options == null ? new CosmosItemRequestOptions() : options;
        return withContext(context -> upsertItemInternal(item, requestOptions, context));
    }

    /**
     * Upserts an item.
     * <p>
     * After subscription the operation will be performed. The {@link Mono} upon
     * successful completion will contain a single resource response with the
     * upserted item. In case of failure the {@link Mono} will error.
     *
     * @param <T> the type parameter.
     * @param item the item represented as a POJO or Item object to upsert.
     * @param partitionKey the partition key.
     * @param options the request options.
     * @return an {@link Mono} containing the single resource response with the upserted item or an error.
     */
    public <T> Mono<CosmosItemResponse<T>> upsertItem(T item, PartitionKey partitionKey, CosmosItemRequestOptions options) {
        final CosmosItemRequestOptions requestOptions = options == null ? new CosmosItemRequestOptions() : options;
        ModelBridgeInternal.setPartitionKey(requestOptions, partitionKey);
        return withContext(context -> upsertItemInternal(item, requestOptions, context));
    }

    /**
     * Reads all the items in the current container.
     * <p>
     * After subscription the operation will be performed. The {@link CosmosPagedFlux} will
     * contain one or several feed response of the read Cosmos items. In case of
     * failure the {@link CosmosPagedFlux} will error.
     *
     * @param <T> the type parameter.
     * @param classType the class type.
     * @return a {@link CosmosPagedFlux} containing one or several feed response pages of the read Cosmos items or an
     * error.
     */
    <T> CosmosPagedFlux<T> readAllItems(Class<T> classType) {
        return readAllItems(new CosmosQueryRequestOptions(), classType);
    }

    /**
     * Reads all the items in the current container.
     * <p>
     * After subscription the operation will be performed. The {@link CosmosPagedFlux} will
     * contain one or several feed response of the read Cosmos items. In case of
     * failure the {@link CosmosPagedFlux} will error.
     *
     * @param <T> the type parameter.
     * @param options the feed options.
     * @param classType the class type.
     * @return a {@link CosmosPagedFlux} containing one or several feed response pages of the read Cosmos items or an
     * error.
     */
    <T> CosmosPagedFlux<T> readAllItems(CosmosQueryRequestOptions options, Class<T> classType) {
        return UtilBridgeInternal.createCosmosPagedFlux(pagedFluxOptions -> {
            CosmosAsyncClient client = this.getDatabase().getClient();
            CosmosQueryRequestOptions requestOptions = options != null ? options : new CosmosQueryRequestOptions();

            QueryFeedOperationState state = new QueryFeedOperationState(
                client,
                this.readAllItemsSpanName,
                database.getId(),
                this.getId(),
                ResourceType.Document,
                OperationType.ReadFeed,
                queryOptionsAccessor.getQueryNameOrDefault(requestOptions, this.readAllItemsSpanName),
                requestOptions,
                pagedFluxOptions
            );

            pagedFluxOptions.setFeedOperationState(state);

            return getDatabase()
                .getDocClientWrapper()
                .readDocuments(getLink(), state, classType)
                .map(response -> prepareFeedResponse(response, false));
        });
    }

    /**
     * Query for items in the current container.
     * <!-- src_embed com.azure.cosmos.CosmosAsyncContainer.queryItems -->
     * <pre>
     * CosmosQueryRequestOptions options = new CosmosQueryRequestOptions&#40;&#41;;
     * String query = &quot;SELECT * FROM Passenger WHERE Passenger.departure IN &#40;'SEA', 'IND'&#41;&quot;;
     * cosmosAsyncContainer.queryItems&#40;query, options, Passenger.class&#41;
     *     .byPage&#40;&#41;
     *     .flatMap&#40;passengerFeedResponse -&gt; &#123;
     *         for &#40;Passenger passenger : passengerFeedResponse.getResults&#40;&#41;&#41; &#123;
     *             System.out.println&#40;passenger&#41;;
     *         &#125;
     *         return Flux.empty&#40;&#41;;
     *     &#125;&#41;
     *     .subscribe&#40;&#41;;
     * </pre>
     * <!-- end com.azure.cosmos.CosmosAsyncContainer.queryItems -->
     * <p>
     * After subscription the operation will be performed. The {@link CosmosPagedFlux} will
     * contain one or several feed response of the obtained items. In case of
     * failure the {@link CosmosPagedFlux} will error.
     *
     * @param <T> the type parameter.
     * @param query the query.
     * @param classType the class type.
     * @return a {@link CosmosPagedFlux} containing one or several feed response pages of the obtained items or an
     * error.
     */
    public <T> CosmosPagedFlux<T> queryItems(String query, Class<T> classType) {
        return queryItemsInternal(new SqlQuerySpec(query), new CosmosQueryRequestOptions(), classType);
    }

    /**
     *  Best effort to initialize the container by warming up the caches and connections for the current read region.
     * <p>
     *  Depending on how many partitions the container has, the total time needed will also change. But generally you can use the following formula
     *  to get an estimated time:
     *  If it took 200ms to establish a connection, and you have 100 partitions in your container
     *  then it will take around (100 * 4 / CPUCores) * 200ms to open all connections after get the address list
     *
     *  <p>
     *  <br>NOTE: This API ideally should be called only once during application initialization before any workload.
     *  <br>In case of any transient error, caller should consume the error and continue the regular workload.
     *  </p>
     *
     *  @return Mono of Void.
     * @deprecated use {@link CosmosClientBuilder#openConnectionsAndInitCaches(CosmosContainerProactiveInitConfig)} instead.
     */
    @Deprecated
    public Mono<Void> openConnectionsAndInitCaches() {

        if (isInitialized.compareAndSet(false, true)) {

            CosmosContainerIdentity cosmosContainerIdentity = new CosmosContainerIdentity(this.database.getId(), this.id);
            CosmosContainerProactiveInitConfig proactiveContainerInitConfig =
                new CosmosContainerProactiveInitConfigBuilder(Collections.singletonList(cosmosContainerIdentity))
                    .setProactiveConnectionRegionsCount(1)
                    .setMinConnectionPoolSizePerEndpointForContainer(cosmosContainerIdentity, Configs.getMinConnectionPoolSizePerEndpoint())
                    .build();

            return withContext(context -> openConnectionsAndInitCachesInternal(
                    proactiveContainerInitConfig
            )
            .collectList()
            .flatMap(openResult -> {
                logger.debug("OpenConnectionsAndInitCaches: {}", openResult);
                return Mono.empty();
            }));
        } else {
            logger.warn("OpenConnectionsAndInitCaches is already called once on Container {}, no operation will take place in this call", this.getId());
            return Mono.empty();
        }
    }

    /**
     *  Best effort to initialize the container by warming up the caches and connections to a specified no.
     *  of regions from the  preferred list of regions.
     * <p>
     *  Depending on how many partitions the container has, the total time needed will also change. But
     *  generally you can use the following formula to get an estimated time:
     *  If it took 200ms to establish a connection, and you have 100 partitions in your container
     *  then it will take around (100 * 4 / (10 * CPUCores)) * 200ms * RegionsWithProactiveConnections to open all
     *  connections after get the address list
     *
     *  <p>
     *  <br>NOTE: This API ideally should be called only once during application initialization before any workload.
     *  <br>In case of any transient error, caller should consume the error and continue the regular workload.
     *  </p>
     * <p>
     * In order to minimize latencies associated with warming up caches and opening connections
     * the no. of proactive connection regions cannot be more
     * than {@link CosmosContainerProactiveInitConfigBuilder#MAX_NO_OF_PROACTIVE_CONNECTION_REGIONS}.
     * </p>
     *
     * @param numProactiveConnectionRegions the no of regions to proactively connect to
     * @return Mono of Void.
     * @deprecated use {@link CosmosClientBuilder#openConnectionsAndInitCaches(CosmosContainerProactiveInitConfig)} instead.
     */
    @Deprecated
    public Mono<Void> openConnectionsAndInitCaches(int numProactiveConnectionRegions) {

        List<String> preferredRegions = clientAccessor.getPreferredRegions(this.database.getClient());
        boolean endpointDiscoveryEnabled = clientAccessor.isEndpointDiscoveryEnabled(this.database.getClient());

        checkArgument(numProactiveConnectionRegions > 0, "no. of proactive connection regions should be greater than 0");

        if (numProactiveConnectionRegions > 1) {
            checkArgument(
                endpointDiscoveryEnabled,
                "endpoint discovery should be enabled when no. " +
                    "of proactive regions is greater than 1");
            checkArgument(
                preferredRegions != null && preferredRegions.size() >= numProactiveConnectionRegions,
                "no. of proactive connection " +
                    "regions should be lesser than the no. of preferred regions.");
        }

        if (isInitialized.compareAndSet(false, true)) {

            CosmosContainerIdentity cosmosContainerIdentity = new CosmosContainerIdentity(database.getId(), this.id);
            CosmosContainerProactiveInitConfig proactiveContainerInitConfig =
                new CosmosContainerProactiveInitConfigBuilder(Arrays.asList(cosmosContainerIdentity))
                    .setProactiveConnectionRegionsCount(numProactiveConnectionRegions)
                    .build();

            return withContext(context -> openConnectionsAndInitCachesInternal(
                    proactiveContainerInitConfig
            )
                .collectList()
                .flatMap(
                    openResult -> {
                        logger.debug("OpenConnectionsAndInitCaches: {}", openResult);
                        return Mono.empty();
                    }));
        } else {
            logger.warn(
                "OpenConnectionsAndInitCaches is already called once on Container {}, no operation will take place in this call",
                this.getId());
            return Mono.empty();
        }
    }

    /**
     * The internal implementation to try to initialize the container by warming up the caches and
     * connections for the first {@link CosmosContainerProactiveInitConfig#getProactiveConnectionRegionsCount()}
     * proactive connection regions
     *
     * @return a {@link String} type which represents the total no. of successful and failed
     * connection attempts for an endpoint
     */
    private Flux<Void> openConnectionsAndInitCachesInternal(
        CosmosContainerProactiveInitConfig proactiveContainerInitConfig) {

        return this.database
            .getDocClientWrapper()
            .submitOpenConnectionTasksAndInitCaches(proactiveContainerInitConfig)
            .doOnSubscribe(subscription -> {
                this.database.getDocClientWrapper().recordOpenConnectionsAndInitCachesStarted(proactiveContainerInitConfig.getCosmosContainerIdentities());
            })
            .doOnTerminate(() -> {
                this.database.getDocClientWrapper().recordOpenConnectionsAndInitCachesCompleted(proactiveContainerInitConfig.getCosmosContainerIdentities());
            });
    }

    /**
     * Query for items in the current container using a string.
     * <!-- src_embed com.azure.cosmos.CosmosAsyncContainer.queryItems -->
     * <pre>
     * CosmosQueryRequestOptions options = new CosmosQueryRequestOptions&#40;&#41;;
     * String query = &quot;SELECT * FROM Passenger WHERE Passenger.departure IN &#40;'SEA', 'IND'&#41;&quot;;
     * cosmosAsyncContainer.queryItems&#40;query, options, Passenger.class&#41;
     *     .byPage&#40;&#41;
     *     .flatMap&#40;passengerFeedResponse -&gt; &#123;
     *         for &#40;Passenger passenger : passengerFeedResponse.getResults&#40;&#41;&#41; &#123;
     *             System.out.println&#40;passenger&#41;;
     *         &#125;
     *         return Flux.empty&#40;&#41;;
     *     &#125;&#41;
     *     .subscribe&#40;&#41;;
     * </pre>
     * <!-- end com.azure.cosmos.CosmosAsyncContainer.queryItems -->
     * <p>
     * After subscription the operation will be performed. The {@link CosmosPagedFlux} will
     * contain one or several feed response of the obtained items. In case of
     * failure the {@link CosmosPagedFlux} will error.
     *
     * @param <T> the type parameter.
     * @param query the query.
     * @param options the query request options.
     * @param classType the class type.
     * @return a {@link CosmosPagedFlux} containing one or several feed response pages of the obtained items or an
     * error.
     */
    public <T> CosmosPagedFlux<T> queryItems(String query, CosmosQueryRequestOptions options, Class<T> classType) {
        if (options == null) {
            options = new CosmosQueryRequestOptions();
        }

        return queryItemsInternal(new SqlQuerySpec(query), options, classType);
    }

    /**
     * Query for items in the current container using a {@link SqlQuerySpec}.
     * <!-- src_embed com.azure.cosmos.CosmosAsyncContainer.SqlQuerySpec.queryItems -->
     * <pre>
     * CosmosQueryRequestOptions options = new CosmosQueryRequestOptions&#40;&#41;;
     *
     * String query = &quot;SELECT * FROM Passenger p WHERE &#40;p.departure = &#64;departure&#41;&quot;;
     * List&lt;SqlParameter&gt; parameters = Collections.singletonList&#40;new SqlParameter&#40;&quot;&#64;departure&quot;, &quot;SEA&quot;&#41;&#41;;
     * SqlQuerySpec sqlQuerySpec = new SqlQuerySpec&#40;query, parameters&#41;;
     *
     * cosmosAsyncContainer.queryItems&#40;sqlQuerySpec, options, Passenger.class&#41;
     *     .byPage&#40;&#41;
     *     .flatMap&#40;passengerFeedResponse -&gt; &#123;
     *         for &#40;Passenger passenger : passengerFeedResponse.getResults&#40;&#41;&#41; &#123;
     *             System.out.println&#40;passenger&#41;;
     *         &#125;
     *         return Flux.empty&#40;&#41;;
     *     &#125;&#41;
     *     .subscribe&#40;&#41;;
     * </pre>
     * <!-- end com.azure.cosmos.CosmosAsyncContainer.SqlQuerySpec.queryItems -->
     * <p>
     * After subscription the operation will be performed. The {@link CosmosPagedFlux} will
     * contain one or several feed response of the obtained items. In case of
     * failure the {@link CosmosPagedFlux} will error.
     *
     * @param <T> the type parameter.
     * @param querySpec the SQL query specification.
     * @param classType the class type.
     * @return a {@link CosmosPagedFlux} containing one or several feed response pages of the obtained items or an
     * error.
     */
    public <T> CosmosPagedFlux<T> queryItems(SqlQuerySpec querySpec, Class<T> classType) {
        return queryItemsInternal(querySpec, new CosmosQueryRequestOptions(), classType);
    }

    /**
     * Query for items in the current container using a {@link SqlQuerySpec} and {@link CosmosQueryRequestOptions}.
     * <p>
     * After subscription the operation will be performed. The {@link Flux} will
     * contain one or several feed response of the obtained items. In case of
     * failure the {@link CosmosPagedFlux} will error.
     *
     * @param <T> the type parameter.
     * @param querySpec the SQL query specification.
     * @param options the query request options.
     * @param classType the class type.
     * @return a {@link CosmosPagedFlux} containing one or several feed response pages of the obtained items or an
     * error.
     */
    public <T> CosmosPagedFlux<T> queryItems(SqlQuerySpec querySpec, CosmosQueryRequestOptions options, Class<T> classType) {
        if (options == null) {
            options = new CosmosQueryRequestOptions();
        }

        return queryItemsInternal(querySpec, options, classType);
    }

    <T> CosmosPagedFlux<T> queryItemsInternal(
        SqlQuerySpec sqlQuerySpec, CosmosQueryRequestOptions cosmosQueryRequestOptions, Class<T> classType) {
        if (cosmosQueryRequestOptions != null) {
            if (cosmosQueryRequestOptions.getPartitionKey() != null && cosmosQueryRequestOptions
                                                                           .getFeedRange() != null) {
                throw new IllegalArgumentException("Setting partitionKey and feedRange at the same time is not " +
                                                       "allowed");
            }
        }
        return UtilBridgeInternal.createCosmosPagedFlux(queryItemsInternalFunc(sqlQuerySpec, cosmosQueryRequestOptions, classType));
    }

    <T> Function<CosmosPagedFluxOptions, Flux<FeedResponse<T>>> queryItemsInternalFunc(
        SqlQuerySpec sqlQuerySpec, CosmosQueryRequestOptions cosmosQueryRequestOptions, Class<T> classType) {
        CosmosAsyncClient client = this.getDatabase().getClient();
        CosmosQueryRequestOptions options =
            cosmosQueryRequestOptions != null ? cosmosQueryRequestOptions : new CosmosQueryRequestOptions();

        Function<CosmosPagedFluxOptions, Flux<FeedResponse<T>>> pagedFluxOptionsFluxFunction = (pagedFluxOptions -> {
            String spanName = this.queryItemsSpanName;

            QueryFeedOperationState state = new QueryFeedOperationState(
                client,
                spanName,
                database.getId(),
                this.getId(),
                ResourceType.Document,
                OperationType.Query,
                queryOptionsAccessor.getQueryNameOrDefault(options, spanName),
                options,
                pagedFluxOptions
            );

            pagedFluxOptions.setFeedOperationState(state);

            return getDatabase()
                        .getDocClientWrapper()
                        .queryDocuments(CosmosAsyncContainer.this.getLink(), sqlQuerySpec, state, classType)
                        .map(response -> prepareFeedResponse(response, false));
        });

        return pagedFluxOptionsFluxFunction;
    }

    <T> Function<CosmosPagedFluxOptions, Flux<FeedResponse<T>>> queryItemsInternalFunc(
        Mono<SqlQuerySpec> sqlQuerySpecMono, CosmosQueryRequestOptions cosmosQueryRequestOptions, Class<T> classType) {
        Function<CosmosPagedFluxOptions, Flux<FeedResponse<T>>> pagedFluxOptionsFluxFunction = (pagedFluxOptions -> {
            CosmosAsyncClient client = this.getDatabase().getClient();
            CosmosQueryRequestOptions options =
                cosmosQueryRequestOptions != null ? cosmosQueryRequestOptions : new CosmosQueryRequestOptions();

            String spanName = this.queryItemsSpanName;

            QueryFeedOperationState state = new QueryFeedOperationState(
                client,
                spanName,
                database.getId(),
                this.getId(),
                ResourceType.Document,
                OperationType.Query,
                queryOptionsAccessor.getQueryNameOrDefault(options, spanName),
                options,
                pagedFluxOptions
            );

            pagedFluxOptions.setFeedOperationState(state);

            return sqlQuerySpecMono.flux()
                .flatMap(sqlQuerySpec -> getDatabase().getDocClientWrapper()
                    .queryDocuments(CosmosAsyncContainer.this.getLink(), sqlQuerySpec, state, classType))
                .map(response -> prepareFeedResponse(response, false));
        });

        return pagedFluxOptionsFluxFunction;
    }

    /**
     * Query for items in the change feed of the current container using the {@link CosmosChangeFeedRequestOptions}.
     * <!-- src_embed com.azure.cosmos.CosmosAsyncContainer.queryChangeFeed -->
     * <pre>
     * CosmosChangeFeedRequestOptions options = CosmosChangeFeedRequestOptions
     *     .createForProcessingFromNow&#40;FeedRange.forFullRange&#40;&#41;&#41;
     *     .allVersionsAndDeletes&#40;&#41;;
     *
     * cosmosAsyncContainer.queryChangeFeed&#40;options, Passenger.class&#41;
     *     .byPage&#40;&#41;
     *     .flatMap&#40;passengerFeedResponse -&gt; &#123;
     *         for &#40;Passenger passenger : passengerFeedResponse.getResults&#40;&#41;&#41; &#123;
     *             System.out.println&#40;passenger&#41;;
     *         &#125;
     *         return Flux.empty&#40;&#41;;
     *     &#125;&#41;
     *     .subscribe&#40;&#41;;
     * </pre>
     * <!-- end com.azure.cosmos.CosmosAsyncContainer.queryChangeFeed -->
     * After subscription the operation will be performed. The {@link Flux} will
     * contain one or several feed response of the obtained items. In case of
     * failure the {@link CosmosPagedFlux} will error.
     *
     * @param <T> the type parameter.
     * @param options the change feed request options.
     * @param classType the class type.
     * @return a {@link CosmosPagedFlux} containing one or several feed response pages of the obtained
     * items or an error.
     */
    public <T> CosmosPagedFlux<T> queryChangeFeed(CosmosChangeFeedRequestOptions options, Class<T> classType) {
        checkNotNull(options, "Argument 'options' must not be null.");
        checkNotNull(classType, "Argument 'classType' must not be null.");

        return queryChangeFeedInternal(options, classType);
    }

    <T> CosmosPagedFlux<T> queryChangeFeedInternal(
        CosmosChangeFeedRequestOptions cosmosChangeFeedRequestOptions,
        Class<T> classType) {

        return UtilBridgeInternal.createCosmosPagedFlux(
            queryChangeFeedInternalFunc(cosmosChangeFeedRequestOptions, classType));
    }

    String getLinkWithoutTrailingSlash() {
        if (this.link.startsWith("/")) {
            return this.link.substring(1);
        }

        return this.link;
    }

    <T> Function<CosmosPagedFluxOptions, Flux<FeedResponse<T>>> queryChangeFeedInternalFunc(
        CosmosChangeFeedRequestOptions cosmosChangeFeedRequestOptions,
        Class<T> classType) {

        checkNotNull(
            cosmosChangeFeedRequestOptions,
            "Argument 'cosmosChangeFeedRequestOptions' must not be null.");

        Function<CosmosPagedFluxOptions, Flux<FeedResponse<T>>> pagedFluxOptionsFluxFunction = (pagedFluxOptions -> {

            checkNotNull(
                pagedFluxOptions,
                "Argument 'pagedFluxOptions' must not be null.");

            CosmosAsyncClient client = this.getDatabase().getClient();
            String spanName = this.queryChangeFeedSpanName;

            ChangeFeedOperationState state = new ChangeFeedOperationState(
                client,
                spanName,
                database.getId(),
                this.getId(),
                ResourceType.Document,
                OperationType.ReadFeed,
                spanName,
                cosmosChangeFeedRequestOptions,
                pagedFluxOptions
            );

            pagedFluxOptions.setFeedOperationState(state);

            final AsyncDocumentClient clientWrapper = this.database.getDocClientWrapper();
            return clientWrapper
                .getCollectionCache()
                .resolveByNameAsync(
                    null,
                    this.getLinkWithoutTrailingSlash(),
                    null)
                .flatMapMany(
                    collection -> {
                        if (collection == null) {
                            throw new IllegalStateException("Collection cannot be null");
                        }

                        return clientWrapper
                            .queryDocumentChangeFeedFromPagedFlux(collection, state, classType)
                            .map(response -> prepareFeedResponse(response, true));
                    });
        });

        return pagedFluxOptionsFluxFunction;
    }

    private <T> FeedResponse<T> prepareFeedResponse(
        FeedResponse<T> response,
        boolean isChangeFeed) {

        boolean useEtagAsContinuation = isChangeFeed;
        boolean isNoChangesResponse = isChangeFeed ?
            ModelBridgeInternal.getNoChangesFromFeedResponse(response)
            : false;

        return BridgeInternal.createFeedResponseWithQueryMetrics(
            response.getResults(),
            response.getResponseHeaders(),
            ModelBridgeInternal.queryMetrics(response),
            ModelBridgeInternal.getQueryPlanDiagnosticsContext(response),
            useEtagAsContinuation,
            isNoChangesResponse,
            response.getCosmosDiagnostics());
    }

    /**
     * Executes the transactional batch.
     *
     * @param cosmosBatch Batch having list of operation and partition key which will be executed by this container.
     *
     * @return A Mono response which contains details of execution of the transactional batch.
     * <p>
     * If the transactional batch executes successfully, the value returned by {@link
     * CosmosBatchResponse#getStatusCode} on the response returned will be set to 200}.
     * <p>
     * If an operation within the transactional batch fails during execution, no changes from the batch will be
     * committed and the status of the failing operation is made available by {@link
     * CosmosBatchResponse#getStatusCode} or by the exception. To obtain information about the operations
     * that failed in case of some user error like conflict, not found etc, the response can be enumerated.
     * This returns {@link CosmosBatchOperationResult} instances corresponding to each operation in the
     * transactional batch in the order they were added to the transactional batch.
     * For a result corresponding to an operation within the transactional batch, use
     * {@link CosmosBatchOperationResult#getStatusCode}
     * to access the status of the operation. If the operation was not executed or it was aborted due to the failure of
     * another operation within the transactional batch, the value of this field will be 424;
     * for the operation that caused the batch to abort, the value of this field
     * will indicate the cause of failure.
     * <p>
     * If there are issues such as request timeouts, Gone, session not available, network failure
     * or if the service somehow returns 5xx then the Mono will return error instead of CosmosBatchResponse.
     * <p>
     * Use {@link CosmosBatchResponse#isSuccessStatusCode} on the response returned to ensure that the
     * transactional batch succeeded.
     */
    public Mono<CosmosBatchResponse> executeCosmosBatch(CosmosBatch cosmosBatch) {
        return executeCosmosBatch(cosmosBatch, new CosmosBatchRequestOptions());
    }

    /**
     * Executes the transactional batch.
     *
     * @param cosmosBatch Batch having list of operation and partition key which will be executed by this container.
     * @param requestOptions Options that apply specifically to batch request.
     *
     * @return A Mono response which contains details of execution of the transactional batch.
     * <p>
     * If the transactional batch executes successfully, the value returned by {@link
     * CosmosBatchResponse#getStatusCode} on the response returned will be set to 200}.
     * <p>
     * If an operation within the transactional batch fails during execution, no changes from the batch will be
     * committed and the status of the failing operation is made available by {@link
     * CosmosBatchResponse#getStatusCode} or by the exception. To obtain information about the operations
     * that failed in case of some user error like conflict, not found etc, the response can be enumerated.
     * This returns {@link CosmosBatchOperationResult} instances corresponding to each operation in the
     * transactional batch in the order they were added to the transactional batch.
     * For a result corresponding to an operation within the transactional batch, use
     * {@link CosmosBatchOperationResult#getStatusCode}
     * to access the status of the operation. If the operation was not executed or it was aborted due to the failure of
     * another operation within the transactional batch, the value of this field will be 424;
     * for the operation that caused the batch to abort, the value of this field
     * will indicate the cause of failure.
     * <p>
     * If there are issues such as request timeouts, Gone, session not available, network failure
     * or if the service somehow returns 5xx then the Mono will return error instead of CosmosBatchResponse.
     * <p>
     * Use {@link CosmosBatchResponse#isSuccessStatusCode} on the response returned to ensure that the
     * transactional batch succeeded.
     */
    public Mono<CosmosBatchResponse> executeCosmosBatch(
        CosmosBatch cosmosBatch,
        CosmosBatchRequestOptions requestOptions) {

        if (requestOptions == null) {
            requestOptions = new CosmosBatchRequestOptions();
        }

        final CosmosBatchRequestOptions cosmosBatchRequestOptions = requestOptions;

        return withContext(context -> {
            final BatchExecutor executor = new BatchExecutor(this, cosmosBatch, cosmosBatchRequestOptions);
            final Mono<CosmosBatchResponse> responseMono = executor.executeAsync();

            RequestOptions requestOptionsInternal = ModelBridgeInternal.toRequestOptions(cosmosBatchRequestOptions);
            CosmosAsyncClient client = database
                .getClient();

            return client
                .getDiagnosticsProvider()
                .traceEnabledBatchResponsePublisher(
                    responseMono,
                    context,
                    this.batchSpanName,
                    database.getId(),
                    this.id,
                    client,
                    ImplementationBridgeHelpers
                        .CosmosBatchRequestOptionsHelper
                        .getCosmosBatchRequestOptionsAccessor()
                        .getConsistencyLevel(cosmosBatchRequestOptions),
                    OperationType.Batch,
                    ResourceType.Document,
                    requestOptionsInternal,
                    null);
        });
    }

    /**
     * Executes flux of operations in Bulk.
     *
     * @param <TContext> The context for the bulk processing.
     * @param operations Flux of operation which will be executed by this container.
     *
     * @return A Flux of {@link CosmosBulkOperationResponse} which contains operation and it's response or exception.
     * <p>
     *     To create a operation which can be executed here, use {@link com.azure.cosmos.models.CosmosBulkOperations}. For eg.
     *     for a upsert operation use {@link com.azure.cosmos.models.CosmosBulkOperations#getUpsertItemOperation(Object, PartitionKey)}
     * </p>
     * <p>
     *     We can get the corresponding operation using {@link CosmosBulkOperationResponse#getOperation()} and
     *     it's response using {@link CosmosBulkOperationResponse#getResponse()}. If the operation was executed
     *     successfully, the value returned by {@link com.azure.cosmos.models.CosmosBulkItemResponse#isSuccessStatusCode()} will be true. To get
     *     actual status use {@link com.azure.cosmos.models.CosmosBulkItemResponse#getStatusCode()}.
     * </p>
     * To check if the operation had any exception, use {@link CosmosBulkOperationResponse#getException()} to
     * get the exception.
     */
    public <TContext> Flux<CosmosBulkOperationResponse<TContext>> executeBulkOperations(
        Flux<CosmosItemOperation> operations) {

        return this.executeBulkOperations(operations, new CosmosBulkExecutionOptions());
    }

    /**
     * Executes flux of operations in Bulk.
     *
     * @param <TContext> The context for the bulk processing.
     *
     * @param operations Flux of operation which will be executed by this container.
     * @param bulkOptions Options that apply for this Bulk request which specifies options regarding execution like
     *                    concurrency, batching size, interval and context.
     *
     * @return A Flux of {@link CosmosBulkOperationResponse} which contains operation and it's response or exception.
     * <p>
     *     To create a operation which can be executed here, use {@link com.azure.cosmos.models.CosmosBulkOperations}. For eg.
     *     for a upsert operation use {@link com.azure.cosmos.models.CosmosBulkOperations#getUpsertItemOperation(Object, PartitionKey)}
     * </p>
     * <p>
     *     We can get the corresponding operation using {@link CosmosBulkOperationResponse#getOperation()} and
     *     it's response using {@link CosmosBulkOperationResponse#getResponse()}. If the operation was executed
     *     successfully, the value returned by {@link com.azure.cosmos.models.CosmosBulkItemResponse#isSuccessStatusCode()} will be true. To get
     *     actual status use {@link com.azure.cosmos.models.CosmosBulkItemResponse#getStatusCode()}.
     * </p>
     * To check if the operation had any exception, use {@link CosmosBulkOperationResponse#getException()} to
     * get the exception.
     */
    public <TContext> Flux<CosmosBulkOperationResponse<TContext>> executeBulkOperations(
        Flux<CosmosItemOperation> operations,
        CosmosBulkExecutionOptions bulkOptions) {

        if (bulkOptions == null) {
            bulkOptions = new CosmosBulkExecutionOptions();
        }

        final CosmosBulkExecutionOptions cosmosBulkExecutionOptions = bulkOptions;

        return Flux.deferContextual(context -> {
            final BulkExecutor<TContext> executor = new BulkExecutor<>(this, operations, cosmosBulkExecutionOptions);

            return executor.execute().publishOn(CosmosSchedulers.BULK_EXECUTOR_BOUNDED_ELASTIC);
        });
    }

    /**
     * Reads an item by itemId.
     * <br/>
     * This operation is used to retrieve a single item from a container based on its unique identifier (ID) and partition key.
     * The readItem operation provides direct access to a specific item using its unique identifier, which consists of the item's ID and the partition key value. This operation is efficient for retrieving a known item by its ID and partition key without the need for complex querying.
     * <p>
     * After subscription the operation will be performed.
     * The {@link Mono} upon successful completion will contain an item response with the read item.
     * <!-- src_embed com.azure.cosmos.CosmosAsyncContainer.readItem -->
     * <pre>
     * &#47;&#47; Read an item
     * cosmosAsyncContainer.readItem&#40;passenger.getId&#40;&#41;, new PartitionKey&#40;passenger.getId&#40;&#41;&#41;, Passenger.class&#41;
     *     .flatMap&#40;response -&gt; Mono.just&#40;response.getItem&#40;&#41;&#41;&#41;
     *     .subscribe&#40;passengerItem -&gt; System.out.println&#40;passengerItem&#41;, throwable -&gt; &#123;
     *         CosmosException cosmosException = &#40;CosmosException&#41; throwable;
     *         cosmosException.printStackTrace&#40;&#41;;
     *     &#125;&#41;;
     * &#47;&#47; ...
     * </pre>
     * <!-- end com.azure.cosmos.CosmosAsyncContainer.readItem -->
     *
     * @param <T> the type parameter.
     * @param itemId the item id.
     * @param partitionKey the partition key.
     * @param itemType the item type.
     * @return an {@link Mono} containing the Cosmos item response with the read item or an error.
     */
    public <T> Mono<CosmosItemResponse<T>> readItem(String itemId, PartitionKey partitionKey, Class<T> itemType) {
        return readItem(itemId, partitionKey, ModelBridgeInternal.createCosmosItemRequestOptions(partitionKey), itemType);
    }

    /**
     * Reads an item by itemId using a configured {@link CosmosItemRequestOptions}.
     * <br/>
     * This operation is used to retrieve a single item from a container based on its unique identifier (ID) and partition key.
     * The readItem operation provides direct access to a specific item using its unique identifier, which consists of the item's ID and the partition key value. This operation is efficient for retrieving a known item by its ID and partition key without the need for complex querying.
     * <p>
     * After subscription the operation will be performed.
     * The {@link Mono} upon successful completion will contain a Cosmos item response with the read item.
     *
     * @param <T> the type parameter.
     * @param itemId the item id.
     * @param partitionKey the partition key.
     * @param options the request (Optional) {@link CosmosItemRequestOptions}.
     * @param itemType the item type.
     * @return an {@link Mono} containing the Cosmos item response with the read item or an error.
     */
    public <T> Mono<CosmosItemResponse<T>> readItem(
        String itemId, PartitionKey partitionKey,
        CosmosItemRequestOptions options, Class<T> itemType) {
        if (options == null) {
            options = new CosmosItemRequestOptions();
        }

        ModelBridgeInternal.setPartitionKey(options, partitionKey);
        CosmosItemSerializer effectiveItemSerializer =
            this.database.getClient().getEffectiveItemSerializer(options.getCustomSerializer());
        RequestOptions requestOptions =
            itemOptionsAccessor.toRequestOptions(options, effectiveItemSerializer);
        return withContext(context -> readItemInternal(itemId, requestOptions, itemType, context));
    }

    /**
     * Reads many documents.
     * Useful for reading many documents with a particular id and partition key in a single request.
     * If any document from the list is missing, no exception will be thrown.
     * <!-- src_embed com.azure.cosmos.CosmosAsyncContainer.readMany -->
     * <pre>
     * List&lt;CosmosItemIdentity&gt; itemIdentityList = new ArrayList&lt;&gt;&#40;&#41;;
     * itemIdentityList.add&#40;new CosmosItemIdentity&#40;new PartitionKey&#40;passenger1Id&#41;, passenger1Id&#41;&#41;;
     * itemIdentityList.add&#40;new CosmosItemIdentity&#40;new PartitionKey&#40;passenger2Id&#41;, passenger2Id&#41;&#41;;
     *
     * cosmosAsyncContainer.readMany&#40;itemIdentityList, Passenger.class&#41;
     *     .flatMap&#40;passengerFeedResponse -&gt; &#123;
     *         for &#40;Passenger passenger : passengerFeedResponse.getResults&#40;&#41;&#41; &#123;
     *             System.out.println&#40;passenger&#41;;
     *         &#125;
     *         return Mono.empty&#40;&#41;;
     *     &#125;&#41;
     *     .subscribe&#40;&#41;;
     * </pre>
     * <!-- end com.azure.cosmos.CosmosAsyncContainer.readMany -->
     * @param <T> the type parameter
     * @param itemIdentityList CosmosItem id and partition key tuple of items that that needs to be read
     * @param classType   class type
     * @return a Mono with feed response of cosmos items
     */
    public <T> Mono<FeedResponse<T>> readMany(
        List<CosmosItemIdentity> itemIdentityList,
        Class<T> classType) {

        return this.readMany(itemIdentityList, new CosmosReadManyRequestOptions(), classType);
    }

    /**
     * Reads many documents.
     * Useful for reading many documents with a particular id and partition key in a single request.
     * If any document from the list is missing, no exception will be thrown.
     * <!-- src_embed com.azure.cosmos.CosmosAsyncContainer.readMany -->
     * <pre>
     * List&lt;CosmosItemIdentity&gt; itemIdentityList = new ArrayList&lt;&gt;&#40;&#41;;
     * itemIdentityList.add&#40;new CosmosItemIdentity&#40;new PartitionKey&#40;passenger1Id&#41;, passenger1Id&#41;&#41;;
     * itemIdentityList.add&#40;new CosmosItemIdentity&#40;new PartitionKey&#40;passenger2Id&#41;, passenger2Id&#41;&#41;;
     *
     * cosmosAsyncContainer.readMany&#40;itemIdentityList, Passenger.class&#41;
     *     .flatMap&#40;passengerFeedResponse -&gt; &#123;
     *         for &#40;Passenger passenger : passengerFeedResponse.getResults&#40;&#41;&#41; &#123;
     *             System.out.println&#40;passenger&#41;;
     *         &#125;
     *         return Mono.empty&#40;&#41;;
     *     &#125;&#41;
     *     .subscribe&#40;&#41;;
     * </pre>
     * <!-- end com.azure.cosmos.CosmosAsyncContainer.readMany -->
     * @param <T> the type parameter
     * @param itemIdentityList CosmosItem id and partition key tuple of items that that needs to be read
     * @param sessionToken the optional Session token - null if the read can be made without specific session token
     * @param classType   class type
     * @return a Mono with feed response of cosmos items or error
     */
    public <T> Mono<FeedResponse<T>> readMany(
        List<CosmosItemIdentity> itemIdentityList,
        String sessionToken,
        Class<T> classType) {

        CosmosReadManyRequestOptions options = new CosmosReadManyRequestOptions();

        if (!StringUtils.isNotEmpty(sessionToken)) {
            options = options.setSessionToken(sessionToken);
        }

        return this.readMany(itemIdentityList, options, classType);
    }

    /**
     * Reads many documents.
     * Useful for reading many documents with a particular id and partition key in a single request.
     * If any document from the list is missing, no exception will be thrown.
     * <!-- src_embed com.azure.cosmos.CosmosAsyncContainer.readMany -->
     * <pre>
     * List&lt;CosmosItemIdentity&gt; itemIdentityList = new ArrayList&lt;&gt;&#40;&#41;;
     * itemIdentityList.add&#40;new CosmosItemIdentity&#40;new PartitionKey&#40;passenger1Id&#41;, passenger1Id&#41;&#41;;
     * itemIdentityList.add&#40;new CosmosItemIdentity&#40;new PartitionKey&#40;passenger2Id&#41;, passenger2Id&#41;&#41;;
     *
     * cosmosAsyncContainer.readMany&#40;itemIdentityList, Passenger.class&#41;
     *     .flatMap&#40;passengerFeedResponse -&gt; &#123;
     *         for &#40;Passenger passenger : passengerFeedResponse.getResults&#40;&#41;&#41; &#123;
     *             System.out.println&#40;passenger&#41;;
     *         &#125;
     *         return Mono.empty&#40;&#41;;
     *     &#125;&#41;
     *     .subscribe&#40;&#41;;
     * </pre>
     * <!-- end com.azure.cosmos.CosmosAsyncContainer.readMany -->
     * @param <T> the type parameter
     * @param itemIdentityList CosmosItem id and partition key tuple of items that that needs to be read
     * @param requestOptions the optional request option
     * @param classType   class type
     * @return a Mono with feed response of cosmos items or error
     */
    public <T> Mono<FeedResponse<T>> readMany(
        List<CosmosItemIdentity> itemIdentityList,
        CosmosReadManyRequestOptions requestOptions,
        Class<T> classType) {

        CosmosQueryRequestOptions queryRequestOptions = requestOptions == null
            ? new CosmosQueryRequestOptions()
            : queryOptionsAccessor.clone(readManyOptionsAccessor.getImpl(requestOptions));
        queryRequestOptions.setMaxDegreeOfParallelism(-1);
        queryRequestOptions.setQueryName("readMany");

        CosmosAsyncClient client = this.getDatabase().getClient();
        CosmosPagedFluxOptions fluxOptions = new CosmosPagedFluxOptions();
        fluxOptions.setMaxItemCount(itemIdentityList != null ? itemIdentityList.size() : 0);
        QueryFeedOperationState state = new QueryFeedOperationState(
            client,
            this.readAllItemsSpanName,
            database.getId(),
            this.getId(),
            ResourceType.Document,
            OperationType.Query,
            queryOptionsAccessor.getQueryNameOrDefault(queryRequestOptions, this.readManyItemsSpanName),
            queryRequestOptions,
            fluxOptions
        );

        return CosmosBridgeInternal
            .getAsyncDocumentClient(this.getDatabase())
            .readMany(itemIdentityList, BridgeInternal.getLink(this), state, classType);
    }

    /**
     * Reads all the items of a logical partition
     * <!-- src_embed com.azure.cosmos.CosmosAsyncContainer.readAllItems -->
     * <pre>
     * cosmosAsyncContainer
     *     .readAllItems&#40;new PartitionKey&#40;partitionKey&#41;, Passenger.class&#41;
     *     .byPage&#40;100&#41;
     *     .flatMap&#40;passengerFeedResponse -&gt; &#123;
     *         for &#40;Passenger passenger : passengerFeedResponse.getResults&#40;&#41;&#41; &#123;
     *             System.out.println&#40;passenger&#41;;
     *         &#125;
     *         return Flux.empty&#40;&#41;;
     *     &#125;&#41;
     *     .subscribe&#40;&#41;;
     * </pre>
     * <!-- end com.azure.cosmos.CosmosAsyncContainer.readAllItems -->
     * <p>
     * After subscription the operation will be performed. The {@link CosmosPagedFlux} will
     * contain one or several feed responses of the read Cosmos items. In case of
     * failure the {@link CosmosPagedFlux} will error.
     *
     * @param <T> the type parameter.
     * @param partitionKey the partition key value of the documents that need to be read
     * @param classType the class type.
     * @return a {@link CosmosPagedFlux} containing one or several feed response pages
     * of the read Cosmos items or an error.
     */
    public <T> CosmosPagedFlux<T> readAllItems(
        PartitionKey partitionKey,
        Class<T> classType) {
        CosmosQueryRequestOptions queryRequestOptions = new CosmosQueryRequestOptions();
        queryRequestOptions.setPartitionKey(partitionKey);

        return this.readAllItems(partitionKey, queryRequestOptions, classType);
    }

    /**
     * Reads all the items of a logical partition
     * <!-- src_embed com.azure.cosmos.CosmosAsyncContainer.readAllItems -->
     * <pre>
     * cosmosAsyncContainer
     *     .readAllItems&#40;new PartitionKey&#40;partitionKey&#41;, Passenger.class&#41;
     *     .byPage&#40;100&#41;
     *     .flatMap&#40;passengerFeedResponse -&gt; &#123;
     *         for &#40;Passenger passenger : passengerFeedResponse.getResults&#40;&#41;&#41; &#123;
     *             System.out.println&#40;passenger&#41;;
     *         &#125;
     *         return Flux.empty&#40;&#41;;
     *     &#125;&#41;
     *     .subscribe&#40;&#41;;
     * </pre>
     * <!-- end com.azure.cosmos.CosmosAsyncContainer.readAllItems -->
     * After subscription the operation will be performed. The {@link CosmosPagedFlux} will
     * contain one or several feed responses of the read Cosmos items. In case of
     * failure the {@link CosmosPagedFlux} will error.
     *
     * @param <T> the type parameter.
     * @param partitionKey the partition key value of the documents that need to be read
     * @param options the feed options (Optional).
     * @param classType the class type.
     * @return a {@link CosmosPagedFlux} containing one or several feed response pages
     * of the read Cosmos items or an error.
     */
    public <T> CosmosPagedFlux<T> readAllItems(
        PartitionKey partitionKey,
        CosmosQueryRequestOptions options,
        Class<T> classType) {
        CosmosAsyncClient client = this.getDatabase().getClient();
        final CosmosQueryRequestOptions requestOptions = options == null ? new CosmosQueryRequestOptions() : options;

        requestOptions.setPartitionKey(partitionKey);

        return UtilBridgeInternal.createCosmosPagedFlux(pagedFluxOptions -> {

            QueryFeedOperationState state = new QueryFeedOperationState(
                client,
                this.readAllItemsOfLogicalPartitionSpanName,
                database.getId(),
                this.getId(),
                ResourceType.Document,
                OperationType.ReadFeed,
                queryOptionsAccessor.getQueryNameOrDefault(requestOptions, this.readAllItemsOfLogicalPartitionSpanName),
                requestOptions,
                pagedFluxOptions
            );

            pagedFluxOptions.setFeedOperationState(state);

            return getDatabase()
                .getDocClientWrapper()
                .readAllDocuments(getLink(), partitionKey, state, classType)
                .map(response -> prepareFeedResponse(response, false));
        });
    }

    /**
     * Replaces an existing item in a container with a new item.
     * It performs a complete replacement of the item,
     * replacing all its properties with the properties of the new item
     * <!-- src_embed com.azure.cosmos.CosmosAsyncContainer.replaceItem -->
     * <pre>
     * cosmosAsyncContainer.replaceItem&#40;
     *         newPassenger,
     *         oldPassenger.getId&#40;&#41;,
     *         new PartitionKey&#40;oldPassenger.getId&#40;&#41;&#41;,
     *         new CosmosItemRequestOptions&#40;&#41;&#41;
     *     .subscribe&#40;response -&gt; &#123;
     *         System.out.println&#40;response&#41;;
     *     &#125;, throwable -&gt; &#123;
     *         throwable.printStackTrace&#40;&#41;;
     *     &#125;&#41;;
     * </pre>
     * <!-- end com.azure.cosmos.CosmosAsyncContainer.replaceItem -->
     * After subscription the operation will be performed.
     * The {@link Mono} upon successful completion will contain a single Cosmos item response with the replaced item.
     *
     * @param <T> the type parameter.
     * @param item the item to replace (containing the item id).
     * @param itemId the item id.
     * @param partitionKey the partition key.
     * @return an {@link Mono} containing the Cosmos item resource response with the replaced item or an error.
     */
    public <T> Mono<CosmosItemResponse<T>> replaceItem(T item, String itemId, PartitionKey partitionKey) {
        return replaceItem(item, itemId, partitionKey, new CosmosItemRequestOptions());
    }

    /**
     * Replaces an existing item in a container with a new item.
     * It performs a complete replacement of the item,
     * replacing all its properties with the properties of the new item
     * <!-- src_embed com.azure.cosmos.CosmosAsyncContainer.replaceItem -->
     * <pre>
     * cosmosAsyncContainer.replaceItem&#40;
     *         newPassenger,
     *         oldPassenger.getId&#40;&#41;,
     *         new PartitionKey&#40;oldPassenger.getId&#40;&#41;&#41;,
     *         new CosmosItemRequestOptions&#40;&#41;&#41;
     *     .subscribe&#40;response -&gt; &#123;
     *         System.out.println&#40;response&#41;;
     *     &#125;, throwable -&gt; &#123;
     *         throwable.printStackTrace&#40;&#41;;
     *     &#125;&#41;;
     * </pre>
     * <!-- end com.azure.cosmos.CosmosAsyncContainer.replaceItem -->
     * After subscription the operation will be performed.
     * The {@link Mono} upon successful completion will contain a single Cosmos item response with the replaced item.
     *
     * @param <T> the type parameter.
     * @param item the item to replace (containing the item id).
     * @param itemId the item id.
     * @param partitionKey the partition key.
     * @param options the request comosItemRequestOptions (Optional).
     * @return an {@link Mono} containing the Cosmos item resource response with the replaced item or an error.
     */
    public <T> Mono<CosmosItemResponse<T>> replaceItem(
        T item, String itemId, PartitionKey partitionKey,
        CosmosItemRequestOptions options) {
        Document doc = InternalObjectNode.fromObject(item);
        if (options == null) {
            options = new CosmosItemRequestOptions();
        }
        ModelBridgeInternal.setPartitionKey(options, partitionKey);
        @SuppressWarnings("unchecked")
        Class<T> itemType = (Class<T>) item.getClass();
        final CosmosItemRequestOptions requestOptions = options;
        return withContext(context -> replaceItemInternal(itemType, itemId, doc, requestOptions, context));
    }

    /**
     * Run partial update that modifies specific properties or fields of the item without replacing the entire item.
     *
     * <!-- src_embed com.azure.cosmos.CosmosAsyncContainer.patchItem -->
     * <pre>
     * CosmosPatchOperations cosmosPatchOperations = CosmosPatchOperations.create&#40;&#41;;
     *
     * cosmosPatchOperations
     *     .add&#40;&quot;&#47;departure&quot;, &quot;SEA&quot;&#41;
     *     .increment&#40;&quot;&#47;trips&quot;, 1&#41;;
     *
     * cosmosAsyncContainer.patchItem&#40;
     *         passenger.getId&#40;&#41;,
     *         new PartitionKey&#40;passenger.getId&#40;&#41;&#41;,
     *         cosmosPatchOperations,
     *         Passenger.class&#41;
     *     .subscribe&#40;response -&gt; &#123;
     *         System.out.println&#40;response&#41;;
     *     &#125;, throwable -&gt; &#123;
     *         throwable.printStackTrace&#40;&#41;;
     *     &#125;&#41;;
     * </pre>
     * <!-- end com.azure.cosmos.CosmosAsyncContainer.patchItem -->
     * After subscription the operation will be performed.
     * The {@link Mono} upon successful completion will contain a single Cosmos item response with the patched item.
     *
     * @param <T> the type parameter.
     * @param itemId the item id.
     * @param partitionKey the partition key.
     * @param cosmosPatchOperations Represents a container having list of operations to be sequentially applied to the referred Cosmos item.
     * @param itemType the item type.
     *
     * @return an {@link Mono} containing the Cosmos item resource response with the patched item or an error.
     */
    public <T> Mono<CosmosItemResponse<T>> patchItem(
        String itemId,
        PartitionKey partitionKey,
        CosmosPatchOperations cosmosPatchOperations,
        Class<T> itemType) {

        return patchItem(itemId, partitionKey, cosmosPatchOperations, new CosmosPatchItemRequestOptions(), itemType);
    }

    /**
     * Run partial update that modifies specific properties or fields of the item without replacing the entire item.
     *
     * <!-- src_embed com.azure.cosmos.CosmosAsyncContainer.patchItem -->
     * <pre>
     * CosmosPatchOperations cosmosPatchOperations = CosmosPatchOperations.create&#40;&#41;;
     *
     * cosmosPatchOperations
     *     .add&#40;&quot;&#47;departure&quot;, &quot;SEA&quot;&#41;
     *     .increment&#40;&quot;&#47;trips&quot;, 1&#41;;
     *
     * cosmosAsyncContainer.patchItem&#40;
     *         passenger.getId&#40;&#41;,
     *         new PartitionKey&#40;passenger.getId&#40;&#41;&#41;,
     *         cosmosPatchOperations,
     *         Passenger.class&#41;
     *     .subscribe&#40;response -&gt; &#123;
     *         System.out.println&#40;response&#41;;
     *     &#125;, throwable -&gt; &#123;
     *         throwable.printStackTrace&#40;&#41;;
     *     &#125;&#41;;
     * </pre>
     * <!-- end com.azure.cosmos.CosmosAsyncContainer.patchItem -->
     * After subscription the operation will be performed.
     * The {@link Mono} upon successful completion will contain a single Cosmos item response with the patched item.
     *
     * @param <T> the type parameter.
     * @param itemId the item id.
     * @param partitionKey the partition key.
     * @param cosmosPatchOperations Represents a container having list of operations to be sequentially applied to the referred Cosmos item.
     * @param options the request options.
     * @param itemType the item type.
     *
     * @return an {@link Mono} containing the Cosmos item resource response with the patched item or an error.
     */
    public <T> Mono<CosmosItemResponse<T>> patchItem(
        String itemId,
        PartitionKey partitionKey,
        CosmosPatchOperations cosmosPatchOperations,
        CosmosPatchItemRequestOptions options,
        Class<T> itemType) {

        checkNotNull(itemId, "expected non-null itemId");
        checkNotNull(partitionKey, "expected non-null partitionKey for patchItem");
        checkNotNull(cosmosPatchOperations, "expected non-null cosmosPatchOperations");

        if (options == null) {
            options = new CosmosPatchItemRequestOptions();
        }
        ModelBridgeInternal.setPartitionKey(options, partitionKey);

        final CosmosPatchItemRequestOptions requestOptions = options;
        return withContext(context -> patchItemInternal(itemId, cosmosPatchOperations, requestOptions, context, itemType));
    }

    /**
     * Deletes an item.
     * <p>
     * After subscription the operation will be performed.
     * The {@link Mono} upon successful completion will contain a single Cosmos item response for the deleted item.
     * <!-- src_embed com.azure.cosmos.CosmosAsyncContainer.deleteItem -->
     * <pre>
     *
     * cosmosAsyncContainer.deleteItem&#40;
     *     passenger.getId&#40;&#41;,
     *     new PartitionKey&#40;passenger.getId&#40;&#41;&#41;
     * &#41;.subscribe&#40;response -&gt; &#123;
     *     System.out.println&#40;response&#41;;
     * &#125;, throwable -&gt; &#123;
     *     CosmosException cosmosException = &#40;CosmosException&#41; throwable;
     *     cosmosException.printStackTrace&#40;&#41;;
     * &#125;&#41;;
     * </pre>
     * <!-- end com.azure.cosmos.CosmosAsyncContainer.deleteItem -->
     * @param itemId the item id.
     * @param partitionKey the partition key.
     * @return an {@link Mono} containing the Cosmos item resource response.
     */
    public Mono<CosmosItemResponse<Object>> deleteItem(String itemId, PartitionKey partitionKey) {
        return deleteItem(itemId, partitionKey, new CosmosItemRequestOptions());
    }

    /**
     * Deletes the item.
     * <p>
     * After subscription the operation will be performed.
     * The {@link Mono} upon successful completion will contain a single Cosmos item response for the deleted item.
     *
     * @param itemId id of the item.
     * @param partitionKey partitionKey of the item.
     * @param options the request options (Optional).
     * @return an {@link Mono} containing the Cosmos item resource response.
     */
    public Mono<CosmosItemResponse<Object>> deleteItem(
        String itemId, PartitionKey partitionKey,
        CosmosItemRequestOptions options) {
        if (options == null) {
            options = new CosmosItemRequestOptions();
        }
        ModelBridgeInternal.setPartitionKey(options, partitionKey);
        final  CosmosItemRequestOptions finalOptions = options;
        return withContext(context -> deleteItemInternal(itemId, null, finalOptions, context));
    }

    /**
     * Deletes all items in the Container with the specified partitionKey value.
     * Starts an asynchronous Cosmos DB background operation which deletes all items in the Container with the specified value.
     * The asynchronous Cosmos DB background operation runs using a percentage of user RUs.
     * <p>
     * After subscription the operation will be performed.
     * The {@link Mono} upon successful completion will contain a single Cosmos item response for all the deleted items.
     *
     * @param partitionKey partitionKey of the item.
     * @param options the request options.
     * @return an {@link Mono} containing the Cosmos item resource response.
     */
    public Mono<CosmosItemResponse<Object>> deleteAllItemsByPartitionKey(PartitionKey partitionKey, CosmosItemRequestOptions options) {
        if (options == null) {
            options = new CosmosItemRequestOptions();
        }
        ModelBridgeInternal.setPartitionKey(options, partitionKey);
        CosmosItemSerializer effectiveItemSerializer =
            this.database.getClient().getEffectiveItemSerializer(options.getCustomSerializer());
        RequestOptions requestOptions =
            itemOptionsAccessor.toRequestOptions(options, effectiveItemSerializer);
        return withContext(context -> deleteAllItemsByPartitionKeyInternal(partitionKey, requestOptions, context));
    }

    /**
     * Deletes the item.
     * <p>
     * After subscription the operation will be performed.
     * The {@link Mono} upon successful completion will contain a single Cosmos item response for the deleted item.
     *
     * @param <T> the type parameter.
     * @param item item to be deleted.
     * @param options the request options.
     * @return an {@link Mono} containing the Cosmos item resource response.
     */
    public <T> Mono<CosmosItemResponse<Object>> deleteItem(T item, CosmosItemRequestOptions options) {
        if (options == null) {
            options = new CosmosItemRequestOptions();
        }
        final CosmosItemRequestOptions finalOptions = options;
        InternalObjectNode internalObjectNode = InternalObjectNode.fromObjectToInternalObjectNode(item);
        return withContext(context -> deleteItemInternal(
            internalObjectNode.getId(), internalObjectNode, finalOptions, context));
    }

    private String getItemLink(String itemId) {
        String builder = this.getLink()
            + "/"
            + Paths.DOCUMENTS_PATH_SEGMENT
            + "/"
            + itemId;
        return builder;
    }

    /**
     * Gets a {@link CosmosAsyncScripts} using the current container as context.
     * <p>
     * This can be further used to perform various operations on Cosmos scripts.
     *
     * @return the {@link CosmosAsyncScripts}.
     */
    public CosmosAsyncScripts getScripts() {
        if (this.scripts == null) {
            this.scripts = new CosmosAsyncScripts(this);
        }
        return this.scripts;
    }

    /**
     * Lists all the conflicts in the current container.
     * <!-- src_embed com.azure.cosmos.CosmosAsyncContainer.readAllConflicts -->
     * <pre>
     * try &#123;
     *     cosmosAsyncContainer.readAllConflicts&#40;options&#41;.
     *         byPage&#40;100&#41;
     *         .subscribe&#40;response -&gt; &#123;
     *             for &#40;CosmosConflictProperties conflictProperties : response.getResults&#40;&#41;&#41; &#123;
     *                 System.out.println&#40;conflictProperties&#41;;
     *             &#125;
     *         &#125;, throwable -&gt; &#123;
     *             throwable.printStackTrace&#40;&#41;;
     *         &#125;&#41;;
     * &#125; catch &#40;CosmosException ce&#41; &#123;
     *     ce.printStackTrace&#40;&#41;;
     * &#125; catch &#40;Exception e&#41; &#123;
     *     e.printStackTrace&#40;&#41;;
     * &#125;
     * </pre>
     * <!-- end com.azure.cosmos.CosmosAsyncContainer.readAllConflicts -->
     * @param options the query request options
     * @return a {@link CosmosPagedFlux} containing one or several feed response pages of the
     * obtained conflicts or an error.
     */
    public CosmosPagedFlux<CosmosConflictProperties> readAllConflicts(CosmosQueryRequestOptions options) {
        return UtilBridgeInternal.createCosmosPagedFlux(pagedFluxOptions -> {
            CosmosAsyncClient client = this.getDatabase().getClient();
            CosmosQueryRequestOptions nonNullOptions = options != null ? options : new CosmosQueryRequestOptions();

            QueryFeedOperationState state = new QueryFeedOperationState(
                client,
                this.readAllConflictsSpanName,
                database.getId(),
                this.getId(),
                ResourceType.Conflict,
                OperationType.ReadFeed,
                queryOptionsAccessor.getQueryNameOrDefault(nonNullOptions, this.readAllConflictsSpanName),
                nonNullOptions,
                pagedFluxOptions
            );

            pagedFluxOptions.setFeedOperationState(state);

            return database.getDocClientWrapper().readConflicts(getLink(), state)
                .map(response -> feedResponseAccessor.createFeedResponse(
                    ModelBridgeInternal.getCosmosConflictPropertiesFromV2Results(response.getResults()),
                    response.getResponseHeaders(),
                    response.getCosmosDiagnostics()));
        });
    }

    /**
     * Queries all the conflicts in the current container.
     * <!-- src_embed com.azure.cosmos.CosmosAsyncContainer.queryConflicts -->
     * <pre>
     * try &#123;
     *     cosmosAsyncContainer.queryConflicts&#40;query&#41;.
     *         byPage&#40;100&#41;
     *         .subscribe&#40;response -&gt; &#123;
     *             for &#40;CosmosConflictProperties conflictProperties : response.getResults&#40;&#41;&#41; &#123;
     *                 System.out.println&#40;conflictProperties&#41;;
     *             &#125;
     *         &#125;, throwable -&gt; &#123;
     *             throwable.printStackTrace&#40;&#41;;
     *         &#125;&#41;;
     * &#125; catch &#40;CosmosException ce&#41; &#123;
     *     ce.printStackTrace&#40;&#41;;
     * &#125; catch &#40;Exception e&#41; &#123;
     *     e.printStackTrace&#40;&#41;;
     * &#125;
     * </pre>
     * <!-- end com.azure.cosmos.CosmosAsyncContainer.queryConflicts -->
     * @param query the query.
     * @return a {@link CosmosPagedFlux} containing one or several feed response pages of the
     * obtained conflicts or an error.
     */
    public CosmosPagedFlux<CosmosConflictProperties> queryConflicts(String query) {
        return queryConflicts(query, new CosmosQueryRequestOptions());
    }

    /**
     * Queries all the conflicts in the current container.
     *
     * @param query the query.
     * @param options the query request options (Optional).
     * @return a {@link CosmosPagedFlux} containing one or several feed response pages of the
     * obtained conflicts or an error.
     */
    public CosmosPagedFlux<CosmosConflictProperties> queryConflicts(String query, CosmosQueryRequestOptions options) {
        final CosmosQueryRequestOptions requestOptions = options == null ? new CosmosQueryRequestOptions() : options;
        return UtilBridgeInternal.createCosmosPagedFlux(pagedFluxOptions -> {
            CosmosAsyncClient client = this.getDatabase().getClient();
            String operationId = queryOptionsAccessor.getQueryNameOrDefault(requestOptions, this.queryConflictsSpanName);

            QueryFeedOperationState state = new QueryFeedOperationState(
                client,
                this.queryConflictsSpanName,
                database.getId(),
                this.getId(),
                ResourceType.Conflict,
                OperationType.Query,
                queryOptionsAccessor.getQueryNameOrDefault(requestOptions, this.queryConflictsSpanName),
                requestOptions,
                pagedFluxOptions
            );

            pagedFluxOptions.setFeedOperationState(state);

            return database.getDocClientWrapper().queryConflicts(getLink(), query, state)
                .map(response -> feedResponseAccessor.createFeedResponse(
                    ModelBridgeInternal.getCosmosConflictPropertiesFromV2Results(response.getResults()),
                    response.getResponseHeaders(),
                    response.getCosmosDiagnostics()));
        });
    }

    /**
     * Gets a {@link CosmosAsyncConflict} object using current container for context.
     *
     * @param id the id of the Cosmos conflict.
     * @return a Cosmos conflict.
     */
    public CosmosAsyncConflict getConflict(String id) {
        return new CosmosAsyncConflict(id, this);
    }

    /**
     * Replace the throughput.
     * <!-- src_embed com.azure.cosmos.CosmosAsyncContainer.replaceThroughput -->
     * <pre>
     * ThroughputProperties throughputProperties =
     *     ThroughputProperties.createAutoscaledThroughput&#40;1000&#41;;
     *
     * cosmosAsyncContainer.replaceThroughput&#40;throughputProperties&#41;
     *     .subscribe&#40;throughputResponse -&gt; &#123;
     *             System.out.println&#40;throughputResponse&#41;;
     *         &#125;,
     *         throwable -&gt; &#123;
     *             throwable.printStackTrace&#40;&#41;;
     *         &#125;&#41;;
     * </pre>
     * <!-- end com.azure.cosmos.CosmosAsyncContainer.replaceThroughput -->
     * @param throughputProperties the throughput properties.
     * @return the mono containing throughput response.
     */
    public Mono<ThroughputResponse> replaceThroughput(ThroughputProperties throughputProperties) {
        return withContext(context -> replaceThroughputInternal(throughputProperties, context));
    }

    /**
     * Read the throughput provisioned for the current container.
     * <!-- src_embed com.azure.cosmos.CosmosAsyncContainer.readThroughput -->
     * <pre>
     * Mono&lt;ThroughputResponse&gt; throughputResponseMono = cosmosAsyncContainer.readThroughput&#40;&#41;;
     * throughputResponseMono.subscribe&#40;throughputResponse -&gt; &#123;
     *     System.out.println&#40;throughputResponse&#41;;
     * &#125;, throwable -&gt; &#123;
     *     throwable.printStackTrace&#40;&#41;;
     * &#125;&#41;;
     * </pre>
     * <!-- end com.azure.cosmos.CosmosAsyncContainer.readThroughput -->
     * @return the mono containing throughput response.
     */
    public Mono<ThroughputResponse> readThroughput() {
        return withContext(context -> readThroughputInternal(context));
    }

    /**
     * Gets the parent {@link CosmosAsyncDatabase} for the current container.
     *
     * @return the {@link CosmosAsyncDatabase}.
     */
    public CosmosAsyncDatabase getDatabase() {
        return database;
    }

    String getURIPathSegment() {
        return Paths.COLLECTIONS_PATH_SEGMENT;
    }

    String getParentLink() {
        return database.getLink();
    }

    String getLink() {
        return this.link;
    }

    private Mono<CosmosItemResponse<Object>> deleteItemInternal(
        String itemId,
        InternalObjectNode internalObjectNode,
        CosmosItemRequestOptions options,
        Context context) {

        WriteRetryPolicy nonIdempotentWriteRetryPolicy = itemOptionsAccessor
            .calculateAndGetEffectiveNonIdempotentRetriesEnabled(
                options,
                this.database.getClient().getNonIdempotentWriteRetryPolicy(),
                true);

        CosmosItemRequestOptions effectiveOptions = getEffectiveOptions(nonIdempotentWriteRetryPolicy, options);

        CosmosItemSerializer effectiveItemSerializer =
            this.database.getClient().getEffectiveItemSerializer(effectiveOptions.getCustomSerializer());
        RequestOptions requestOptions =
            itemOptionsAccessor.toRequestOptions(effectiveOptions, effectiveItemSerializer);

        return this.deleteItemInternalCore(itemId, internalObjectNode, requestOptions, context);
    }

    private Mono<CosmosItemResponse<Object>> deleteItemInternalCore(
        String itemId,
        InternalObjectNode internalObjectNode,
        RequestOptions requestOptions,
        Context context) {
        Mono<CosmosItemResponse<Object>> responseMono = this.getDatabase()
            .getDocClientWrapper()
            .deleteDocument(getItemLink(itemId), internalObjectNode, requestOptions)
            .map(response -> itemResponseAccessor.createCosmosItemResponse(response, Object.class, CosmosItemSerializer.DEFAULT_SERIALIZER))
            .single();
        CosmosAsyncClient client = database.getClient();
        return client
            .getDiagnosticsProvider()
            .traceEnabledCosmosItemResponsePublisher(
                responseMono,
                context,
                this.deleteItemSpanName,
                this.getId(),
                database.getId(),
                client,
                requestOptions.getConsistencyLevel(),
                OperationType.Delete,
                ResourceType.Document,
                requestOptions,
                null);
    }

    private Mono<CosmosItemResponse<Object>> deleteAllItemsByPartitionKeyInternal(
        PartitionKey partitionKey,
        RequestOptions requestOptions,
        Context context) {
        Mono<CosmosItemResponse<Object>> responseMono = this.getDatabase()
            .getDocClientWrapper()
            .deleteAllDocumentsByPartitionKey(getLink(), partitionKey, requestOptions)
            .map(response -> itemResponseAccessor.createCosmosItemResponse(response, Object.class, CosmosItemSerializer.DEFAULT_SERIALIZER))
            .single();
        CosmosAsyncClient client = database.getClient();
        return client
            .getDiagnosticsProvider()
            .traceEnabledCosmosItemResponsePublisher(
                responseMono,
                context,
                this.deleteAllItemsByPartitionKeySpanName,
                this.getId(),
                database.getId(),
                client,
                requestOptions.getConsistencyLevel(),
                OperationType.Delete,
                ResourceType.PartitionKey,
                requestOptions,
                null);
    }

    private <T> Mono<CosmosItemResponse<T>> replaceItemInternalCore(
        Class<T> itemType,
        String itemId,
        Document doc,
        RequestOptions requestOptions,
        String trackingId) {

        requestOptions.setTrackingId(trackingId);

        return this.getDatabase()
                   .getDocClientWrapper()
                   .replaceDocument(getItemLink(itemId), doc, requestOptions)
                   .map(response -> itemResponseAccessor.createCosmosItemResponse(response, itemType, requestOptions.getEffectiveItemSerializer()))
                   .single();
    }

    private CosmosItemRequestOptions getEffectiveOptions(
        WriteRetryPolicy nonIdempotentWriteRetryPolicy,
        CosmosItemRequestOptions options) {

        CosmosItemRequestOptions effectiveOptions = itemOptionsAccessor.clone(options);
        effectiveOptions.setConsistencyLevel(null);
        if (nonIdempotentWriteRetryPolicy.isEnabled()) {
            itemOptionsAccessor
                .setNonIdempotentWriteRetryPolicy(
                    effectiveOptions,
                    true,
                    nonIdempotentWriteRetryPolicy.useTrackingIdProperty());
        } else {
            itemOptionsAccessor
                .setNonIdempotentWriteRetryPolicy(
                    effectiveOptions,
                    false,
                    false);
        }

        return effectiveOptions;
    }

    private <T> Mono<CosmosItemResponse<T>> replaceItemInternal(
        Class<T> itemType,
        String itemId,
        Document doc,
        CosmosItemRequestOptions options,
        Context context) {

        checkNotNull(options, "Argument 'options' must not be null.");

        WriteRetryPolicy nonIdempotentWriteRetryPolicy = itemOptionsAccessor
            .calculateAndGetEffectiveNonIdempotentRetriesEnabled(
                options,
                this.database.getClient().getNonIdempotentWriteRetryPolicy(),
                true);

        CosmosItemRequestOptions effectiveOptions = getEffectiveOptions(nonIdempotentWriteRetryPolicy, options);
        CosmosItemSerializer effectiveItemSerializer =
            this.database.getClient().getEffectiveItemSerializer(effectiveOptions.getCustomSerializer());
        RequestOptions requestOptions =
            itemOptionsAccessor.toRequestOptions(effectiveOptions, effectiveItemSerializer);

        Mono<CosmosItemResponse<T>> responseMono;
        String trackingId = null;
        if (nonIdempotentWriteRetryPolicy.isEnabled() && nonIdempotentWriteRetryPolicy.useTrackingIdProperty()) {
            trackingId = UUID.randomUUID().toString();
            responseMono = this.replaceItemWithTrackingId(itemType, itemId, doc, requestOptions, trackingId);
        } else {
            responseMono = this.replaceItemInternalCore(itemType, itemId, doc, requestOptions, null);
        }

        CosmosAsyncClient client = database
            .getClient();
        return client
            .getDiagnosticsProvider()
            .traceEnabledCosmosItemResponsePublisher(
                responseMono,
                context,
                this.replaceItemSpanName,
                this.getId(),
                database.getId(),
                client,
                ModelBridgeInternal.getConsistencyLevel(effectiveOptions),
                OperationType.Replace,
                ResourceType.Document,
                requestOptions,
                trackingId);
    }

    private <T> Mono<CosmosItemResponse<T>> patchItemInternal(
        String itemId,
        CosmosPatchOperations cosmosPatchOperations,
        CosmosPatchItemRequestOptions options,
        Context context,
        Class<T> itemType) {

        WriteRetryPolicy nonIdempotentWriteRetryPolicy = itemOptionsAccessor
            .calculateAndGetEffectiveNonIdempotentRetriesEnabled(
                options,
                this.database.getClient().getNonIdempotentWriteRetryPolicy(),
                false);
        CosmosItemSerializer effectiveItemSerializer =
            this.database.getClient().getEffectiveItemSerializer(options != null ? options.getCustomSerializer() : null);
        RequestOptions requestOptions = itemOptionsAccessor.toRequestOptions(options, effectiveItemSerializer);
        if (nonIdempotentWriteRetryPolicy.isEnabled()) {
            requestOptions.setNonIdempotentWriteRetriesEnabled(true);
        }

        Mono<CosmosItemResponse<T>> responseMono = this.getDatabase()
            .getDocClientWrapper()
            .patchDocument(getItemLink(itemId), cosmosPatchOperations, requestOptions)
            .map(response -> itemResponseAccessor.createCosmosItemResponse(response, itemType, requestOptions.getEffectiveItemSerializer()));

        CosmosAsyncClient client = database
            .getClient();
        return client
            .getDiagnosticsProvider()
            .traceEnabledCosmosItemResponsePublisher(
                responseMono,
                context,
                this.patchItemSpanName,
                this.getId(),
                database.getId(),
                client,
                ModelBridgeInternal.getConsistencyLevel(options),
                OperationType.Patch,
                ResourceType.Document,
                requestOptions,
                null);
    }

    private <T> Mono<CosmosItemResponse<T>> upsertItemInternal(T item, CosmosItemRequestOptions options, Context context) {
        @SuppressWarnings("unchecked")
        Class<T> itemType = (Class<T>) item.getClass();

        WriteRetryPolicy nonIdempotentWriteRetryPolicy = itemOptionsAccessor
            .calculateAndGetEffectiveNonIdempotentRetriesEnabled(
                options,
                this.database.getClient().getNonIdempotentWriteRetryPolicy(),
                true);

        CosmosItemRequestOptions effectiveOptions = getEffectiveOptions(nonIdempotentWriteRetryPolicy, options);
        CosmosItemSerializer effectiveItemSerializer =
            this.database.getClient().getEffectiveItemSerializer(effectiveOptions.getCustomSerializer());
        RequestOptions requestOptions =
            itemOptionsAccessor.toRequestOptions(effectiveOptions, effectiveItemSerializer);

        Mono<CosmosItemResponse<T>> responseMono = this.getDatabase().getDocClientWrapper()
            .upsertDocument(this.getLink(), item,
                requestOptions,
                true)
            .map(response -> itemResponseAccessor.createCosmosItemResponse(
                response, itemType, requestOptions.getEffectiveItemSerializer()))
            .single();
        CosmosAsyncClient client = database
            .getClient();
        return client
            .getDiagnosticsProvider()
            .traceEnabledCosmosItemResponsePublisher(
                responseMono,
                context,
                this.upsertItemSpanName,
                this.getId(),
                database.getId(),
                client,
                ModelBridgeInternal.getConsistencyLevel(effectiveOptions),
                OperationType.Upsert,
                ResourceType.Document,
                requestOptions,
                null);
    }

    private <T> Mono<CosmosItemResponse<T>> readItemInternal(
        String itemId,
        RequestOptions requestOptions, Class<T> itemType,
        Context context) {
        Mono<CosmosItemResponse<T>> responseMono = this.getDatabase().getDocClientWrapper()
            .readDocument(getItemLink(itemId), requestOptions)
            .map(response -> itemResponseAccessor.createCosmosItemResponse(response, itemType, requestOptions.getEffectiveItemSerializer()))
            .single();
        CosmosAsyncClient client = database
            .getClient();
        return client
            .getDiagnosticsProvider()
            .traceEnabledCosmosItemResponsePublisher(
                responseMono,
                context,
                this.readItemSpanName,
                this.getId(),
                database.getId(),
                client,
                requestOptions.getConsistencyLevel(),
                OperationType.Read,
                ResourceType.Document,
                requestOptions,
                null);
    }

    Mono<CosmosContainerResponse> read(CosmosContainerRequestOptions options, Context context) {
        RequestOptions requestOptions = ModelBridgeInternal.toRequestOptions(options);
        Mono<CosmosContainerResponse> responseMono = database
            .getDocClientWrapper()
            .readCollection(getLink(), requestOptions)
            .map(response -> ModelBridgeInternal.createCosmosContainerResponse(response)).single();

        CosmosAsyncClient client = database
            .getClient();

        return client
            .getDiagnosticsProvider()
            .traceEnabledCosmosResponsePublisher(
                responseMono,
                context,
                this.readContainerSpanName,
                database.getId(),
                this.id,
                client,
                null,
                OperationType.Read,
                ResourceType.DocumentCollection,
                requestOptions);
    }

    private Mono<CosmosContainerResponse> deleteInternal(CosmosContainerRequestOptions options, Context context) {
        RequestOptions requestOptions = ModelBridgeInternal.toRequestOptions(options);
        Mono<CosmosContainerResponse> responseMono = database
            .getDocClientWrapper()
            .deleteCollection(getLink(), requestOptions)
            .map(response -> ModelBridgeInternal.createCosmosContainerResponse(response)).single();

        CosmosAsyncClient client = database
            .getClient();

        return client
            .getDiagnosticsProvider()
            .traceEnabledCosmosResponsePublisher(
                responseMono,
                context,
                this.deleteContainerSpanName,
                database.getId(),
                this.id,
                client,
                null,
                OperationType.Replace,
                ResourceType.DocumentCollection,
                requestOptions);
    }

    private Mono<CosmosContainerResponse> replaceInternal(CosmosContainerProperties containerProperties,
                                                               CosmosContainerRequestOptions options,
                                                               Context context) {
        Mono<CosmosContainerResponse> responseMono = database.getDocClientWrapper()
            .replaceCollection(ModelBridgeInternal.getV2Collection(containerProperties),
                ModelBridgeInternal.toRequestOptions(options))
            .map(response -> ModelBridgeInternal.createCosmosContainerResponse(response)).single();
        RequestOptions requestOptions = ModelBridgeInternal.toRequestOptions(options);
        CosmosAsyncClient client = database
            .getClient();
        return client
            .getDiagnosticsProvider()
            .traceEnabledCosmosResponsePublisher(
                responseMono,
                context,
                this.replaceContainerSpanName,
                database.getId(),
                containerProperties.getId(),
                client,
                null,
                OperationType.Replace,
                ResourceType.DocumentCollection,
                requestOptions);
    }

    private Mono<ThroughputResponse> readThroughputInternal(Context context) {
        Context nestedContext = context.addData(
            DiagnosticsProvider.COSMOS_CALL_DEPTH,
            DiagnosticsProvider.COSMOS_CALL_DEPTH_VAL);
        CosmosContainerRequestOptions options = new CosmosContainerRequestOptions();
        Mono<ThroughputResponse> responseMono = readThroughputInternal(this.read(options,
            nestedContext));

        RequestOptions requestOptions = ModelBridgeInternal.toRequestOptions(options);
        CosmosAsyncClient client = database
            .getClient();

        return client
            .getDiagnosticsProvider()
            .traceEnabledCosmosResponsePublisher(
                responseMono,
                context,
                this.readThroughputSpanName,
                database.getId(),
                this.id,
                client,
                null,
                OperationType.Read,
                ResourceType.Offer,
                requestOptions);
    }

    private Mono<ThroughputResponse> readThroughputInternal(Mono<CosmosContainerResponse> responseMono) {

        QueryFeedOperationState state = new QueryFeedOperationState(
            this.database.getClient(),
            "readThroughputInternal",
            this.database.getId(),
            this.getId(),
            ResourceType.Offer,
            OperationType.Query,
            null,
            new CosmosQueryRequestOptions(),
            new CosmosPagedFluxOptions()
        );

        return responseMono
            .flatMap(response -> this.database.getDocClientWrapper()
                .queryOffers(database.getOfferQuerySpecFromResourceId(response.getProperties()
                        .getResourceId())
                    , state)
                .single()
                .flatMap(offerFeedResponse -> {
                    if (offerFeedResponse.getResults().isEmpty()) {
                        return Mono.error(BridgeInternal
                            .createCosmosException(
                                HttpConstants.StatusCodes.BADREQUEST,
                                "No offers found for the resource "
                                    + this.getId()));
                    }
                    return this.database.getDocClientWrapper()
                        .readOffer(offerFeedResponse.getResults()
                            .get(0)
                            .getSelfLink())
                        .single();
                })
                .map(ModelBridgeInternal::createThroughputRespose));
    }

    private Mono<ThroughputResponse> replaceThroughputInternal(ThroughputProperties throughputProperties,
                                                               Context context) {
        Context nestedContext = context.addData(
            DiagnosticsProvider.COSMOS_CALL_DEPTH,
            DiagnosticsProvider.COSMOS_CALL_DEPTH_VAL);
        CosmosContainerRequestOptions options = new CosmosContainerRequestOptions();
        Mono<ThroughputResponse> responseMono =
            replaceThroughputInternal(this.read(options, nestedContext),
                throughputProperties);

        RequestOptions requestOptions = ModelBridgeInternal.toRequestOptions(options);
        CosmosAsyncClient client = database
            .getClient();

        return client
            .getDiagnosticsProvider()
            .traceEnabledCosmosResponsePublisher(
                responseMono,
                context,
                this.replaceThroughputSpanName,
                database.getId(),
                this.id,
                client,
                null,
                OperationType.Replace,
                ResourceType.Offer,
                requestOptions);
    }

    private Mono<ThroughputResponse> replaceThroughputInternal(Mono<CosmosContainerResponse> responseMono,
                                                               ThroughputProperties throughputProperties) {

        QueryFeedOperationState state = new QueryFeedOperationState(
            this.database.getClient(),
            "replaceThroughputInternal",
            this.database.getId(),
            this.getId(),
            ResourceType.Offer,
            OperationType.Query,
            null,
            new CosmosQueryRequestOptions(),
            new CosmosPagedFluxOptions()
        );

        return responseMono
            .flatMap(response -> this.database.getDocClientWrapper()
                .queryOffers(database.getOfferQuerySpecFromResourceId(response.getProperties()
                        .getResourceId())
                    , state)
                .single()
                .flatMap(offerFeedResponse -> {
                    if (offerFeedResponse.getResults().isEmpty()) {
                        return Mono.error(BridgeInternal
                            .createCosmosException(
                                HttpConstants.StatusCodes.BADREQUEST,
                                "No offers found for the " +
                                    "resource " + this.getId()));
                    }

                    Offer existingOffer = offerFeedResponse.getResults().get(0);
                    Offer updatedOffer =
                        ModelBridgeInternal.updateOfferFromProperties(existingOffer,
                            throughputProperties);
                    return this.database.getDocClientWrapper()
                        .replaceOffer(updatedOffer)
                        .single();
                }).map(ModelBridgeInternal::createThroughputRespose));
    }

    /**
     * Obtains a list of {@link FeedRange} that can be used to parallelize Feed
     * operations.
     * <!-- src_embed com.azure.cosmos.CosmosAsyncContainer.getFeedRanges -->
     * <pre>
     * cosmosAsyncContainer.getFeedRanges&#40;&#41;
     *     .subscribe&#40;feedRanges -&gt; &#123;
     *         for &#40;FeedRange feedRange : feedRanges&#41; &#123;
     *             System.out.println&#40;&quot;Feed range: &quot; + feedRange&#41;;
     *         &#125;
     *     &#125;&#41;;
     * </pre>
     * <!-- end com.azure.cosmos.CosmosAsyncContainer.getFeedRanges -->
     * @return An unmodifiable list of {@link FeedRange}
     */
    public Mono<List<FeedRange>> getFeedRanges() {
        return this.getFeedRanges(true);
    }

    Mono<List<FeedRange>> getOverlappingFeedRanges(FeedRange feedRange, boolean forceRefresh) {
        checkNotNull(feedRange, "Argument 'feedRange' must not be null.");

        final AsyncDocumentClient clientWrapper = this.database.getDocClientWrapper();

        return this.getNormalizedEffectiveRange(feedRange)
            .flatMap(normalizedRange -> {
                return clientWrapper
                    .getCollectionCache()
                    .resolveByNameAsync(null, this.getLinkWithoutTrailingSlash(), null)
                    .flatMap(collection -> {
                        return clientWrapper
                            .getPartitionKeyRangeCache()
                            .tryGetOverlappingRangesAsync(
                                null,
                                collection.getResourceId(),
                                normalizedRange,
                                forceRefresh,
                                null
                            );
                    });
            })
            .map(pkRangesValueHolder -> {
                List<PartitionKeyRange> matchedPkRanges =
                    (pkRangesValueHolder == null || pkRangesValueHolder.v == null) ? new ArrayList<>() : pkRangesValueHolder.v;

                return matchedPkRanges.stream().map(pkRange -> new FeedRangeEpkImpl(pkRange.toRange())).collect(Collectors.toList());
            });
    }

    Mono<List<FeedRange>> getFeedRanges(boolean forceRefresh) {
        return this.getDatabase().getDocClientWrapper().getFeedRanges(getLink(), forceRefresh);
    }

    /**
     * Attempts to split a feedrange into {@lparamtargetedCountAfterAplit} sub ranges. This is a best
     * effort - it is possible that the list of feed ranges returned has less than {@lparamtargetedCountAfterAplit}
     * sub ranges
     * @param feedRange
     * @param targetedCountAfterSplit
     * @return list of feed ranges after attempted split operation
     */
    Mono<List<FeedRangeEpkImpl>> trySplitFeedRange(FeedRange feedRange, int targetedCountAfterSplit) {
        checkNotNull(feedRange, "Argument 'feedRange' must not be null.");

        final AsyncDocumentClient clientWrapper = this.database.getDocClientWrapper();
        Mono<Utils.ValueHolder<DocumentCollection>> getCollectionObservable = clientWrapper
            .getCollectionCache()
            .resolveByNameAsync(null, this.getLinkWithoutTrailingSlash(), null)
            .map(collection -> Utils.ValueHolder.initialize(collection));

        return FeedRangeInternal
            .convert(feedRange)
            .trySplit(
                clientWrapper.getPartitionKeyRangeCache(),
                null,
                getCollectionObservable,
                targetedCountAfterSplit
            );
    }

    Mono<Range<String>> getNormalizedEffectiveRange(FeedRange feedRange) {
        checkNotNull(feedRange, "Argument 'feedRange' must not be null.");

        final AsyncDocumentClient clientWrapper = this.database.getDocClientWrapper();
        Mono<Utils.ValueHolder<DocumentCollection>> getCollectionObservable = clientWrapper
            .getCollectionCache()
            .resolveByNameAsync(null, this.getLinkWithoutTrailingSlash(), null)
            .map(collection -> Utils.ValueHolder.initialize(collection));

        return FeedRangeInternal
            .convert(feedRange)
            .getNormalizedEffectiveRange(
                clientWrapper.getPartitionKeyRangeCache(),
                null,
                getCollectionObservable);
    }

    Mono<Boolean> checkFeedRangeOverlapping(FeedRange feedRange1, FeedRange feedRange2) {
        checkNotNull(feedRange1, "Argument 'feedRange1' must not be null.");
        checkNotNull(feedRange2, "Argument 'feedRange2' must not be null.");

        return this.getNormalizedEffectiveRange(feedRange1)
            .flatMap(normalizedRange1 -> {
                 return this.getNormalizedEffectiveRange(feedRange2)
                     .map(normalizedRange2 -> Range.checkOverlapping(normalizedRange1, normalizedRange2));
            });
    }

    Mono<PartitionKeyDefinition> getPartitionKeyDefinition() {
        final AsyncDocumentClient clientWrapper = this.database.getDocClientWrapper();
        return Mono.just(clientWrapper.getCollectionCache())
            .flatMap(collectionCache -> {
                return collectionCache
                    .resolveByNameAsync(
                        null,
                        this.getLinkWithoutTrailingSlash(),
                        null,
                        null)
                    .map(documentCollection -> documentCollection.getPartitionKey());
            });
    }

     /**
     * Enable the throughput control group with local control mode.
     * <br/>
     * <!-- src_embed com.azure.cosmos.throughputControl.localControl -->
     * <pre>
     * ThroughputControlGroupConfig groupConfig =
     *     new ThroughputControlGroupConfigBuilder&#40;&#41;
     *         .groupName&#40;&quot;localControlGroup&quot;&#41;
     *         .targetThroughputThreshold&#40;0.1&#41;
     *         .build&#40;&#41;;
     *
     * container.enableLocalThroughputControlGroup&#40;groupConfig&#41;;
     * </pre>
     * <!-- end com.azure.cosmos.throughputControl.localControl -->
     *
     * @param groupConfig A {@link ThroughputControlGroupConfig}.
     */
    public void enableLocalThroughputControlGroup(ThroughputControlGroupConfig groupConfig) {
        this.enableLocalThroughputControlGroup(groupConfig, null);
    }

    /***
     * Only used internally.
     *
     * @param groupConfig A {@link ThroughputControlGroupConfig}.
     * @param throughputQueryMono The throughput query mono.
     */
    void enableLocalThroughputControlGroup(
        ThroughputControlGroupConfig groupConfig,
        Mono<Integer> throughputQueryMono) {

        LocalThroughputControlGroup localControlGroup =
            ThroughputControlGroupFactory.createThroughputLocalControlGroup(groupConfig, this);
        this.database.getClient().enableThroughputControlGroup(localControlGroup, throughputQueryMono);
    }

    /**
     * Enable the throughput control group with global control mode.
     * The defined throughput limit will be shared across different clients.
     * <br/>
     * <!-- src_embed com.azure.cosmos.throughputControl.globalControl -->
     * <pre>
     * ThroughputControlGroupConfig groupConfig =
     *     new ThroughputControlGroupConfigBuilder&#40;&#41;
     *         .groupName&#40;&quot;localControlGroup&quot;&#41;
     *         .targetThroughputThreshold&#40;0.1&#41;
     *         .build&#40;&#41;;
     *
     * GlobalThroughputControlConfig globalControlConfig =
     *     this.client.createGlobalThroughputControlConfigBuilder&#40;database.getId&#40;&#41;, container.getId&#40;&#41;&#41;
     *         .setControlItemRenewInterval&#40;Duration.ofSeconds&#40;5&#41;&#41;
     *         .setControlItemExpireInterval&#40;Duration.ofSeconds&#40;10&#41;&#41;
     *         .build&#40;&#41;;
     *
     * container.enableGlobalThroughputControlGroup&#40;groupConfig, globalControlConfig&#41;;
     * </pre>
     * <!-- end com.azure.cosmos.throughputControl.globalControl -->
     *
     * @param groupConfig The throughput control group configuration, see {@link GlobalThroughputControlGroup}.
     * @param globalControlConfig The global throughput control configuration, see {@link GlobalThroughputControlConfig}.
     */
    public void enableGlobalThroughputControlGroup(
        ThroughputControlGroupConfig groupConfig,
        GlobalThroughputControlConfig globalControlConfig) {

        this.enableGlobalThroughputControlGroup(groupConfig, globalControlConfig, null);
    }

    /***
     * Only used internally.
     * <br/>
     * @param groupConfig The throughput control group configuration, see {@link GlobalThroughputControlGroup}.
     * @param globalControlConfig The global throughput control configuration, see {@link GlobalThroughputControlConfig}.
     * @param throughputQueryMono The throughput query mono.
     */
    void enableGlobalThroughputControlGroup(
        ThroughputControlGroupConfig groupConfig,
        GlobalThroughputControlConfig globalControlConfig,
        Mono<Integer> throughputQueryMono) {

        GlobalThroughputControlGroup globalControlGroup =
            ThroughputControlGroupFactory.createThroughputGlobalControlGroup(groupConfig, globalControlConfig, this);

        this.database.getClient().enableThroughputControlGroup(globalControlGroup, throughputQueryMono);
    }

    void configureFaultInjectionProvider(IFaultInjectorProvider injectorProvider) {
        this.database.getClient().configureFaultInjectorProvider(injectorProvider);
    }

    synchronized IFaultInjectorProvider getOrConfigureFaultInjectorProvider(Callable<IFaultInjectorProvider> injectorProviderCallable) {
        checkNotNull(injectorProviderCallable, "Argument 'injectorProviderCallable' can not be null");

        try {
            if (this.faultInjectorProvider == null) {
                this.faultInjectorProvider = injectorProviderCallable.call();
                this.configureFaultInjectionProvider(this.faultInjectorProvider);
            }

            return this.faultInjectorProvider;
        } catch (Exception e) {
            throw new IllegalStateException("Failed to configure fault injector provider " + e);
        }
    }

    ///////////////////////////////////////////////////////////////////////////////////////////
    // the following helper/accessor only helps to access this class outside of this package.//
    ///////////////////////////////////////////////////////////////////////////////////////////
    static void initialize() {
        ImplementationBridgeHelpers.CosmosAsyncContainerHelper.setCosmosAsyncContainerAccessor(
            new ImplementationBridgeHelpers.CosmosAsyncContainerHelper.CosmosAsyncContainerAccessor() {
                @Override
                public <T> Function<CosmosPagedFluxOptions, Flux<FeedResponse<T>>> queryChangeFeedInternalFunc(
                    CosmosAsyncContainer cosmosAsyncContainer,
                    CosmosChangeFeedRequestOptions cosmosChangeFeedRequestOptions,
                    Class<T> classType) {
                    return cosmosAsyncContainer.queryChangeFeedInternalFunc(cosmosChangeFeedRequestOptions, classType);
                }

                @Override
                public void enableLocalThroughputControlGroup(
                    CosmosAsyncContainer cosmosAsyncContainer,
                    ThroughputControlGroupConfig groupConfig,
                    Mono<Integer> throughputQueryMono) {

                    cosmosAsyncContainer.enableLocalThroughputControlGroup(groupConfig, throughputQueryMono);
                }

                @Override
                public void enableGlobalThroughputControlGroup(
                    CosmosAsyncContainer cosmosAsyncContainer,
                    ThroughputControlGroupConfig groupConfig,
                    GlobalThroughputControlConfig globalControlConfig,
                    Mono<Integer> throughputQueryMono) {
                    cosmosAsyncContainer.enableGlobalThroughputControlGroup(groupConfig, globalControlConfig, throughputQueryMono);
                }

                @Override
                public IFaultInjectorProvider getOrConfigureFaultInjectorProvider(
                    CosmosAsyncContainer cosmosAsyncContainer,
                    Callable<IFaultInjectorProvider> injectorProviderCallable) {

                    return cosmosAsyncContainer.getOrConfigureFaultInjectorProvider(injectorProviderCallable);
                }

                @Override
                public <T> Mono<FeedResponse<T>> readMany(
                    CosmosAsyncContainer cosmosAsyncContainer,
                    List<CosmosItemIdentity> itemIdentityList,
                    CosmosReadManyRequestOptions requestOptions,
                    Class<T> classType) {

                    return cosmosAsyncContainer.readMany(itemIdentityList, requestOptions, classType);
                }

                @Override
                public <T> Function<CosmosPagedFluxOptions, Flux<FeedResponse<T>>> queryItemsInternalFunc(
                    CosmosAsyncContainer cosmosAsyncContainer,
                    SqlQuerySpec sqlQuerySpec,
                    CosmosQueryRequestOptions cosmosQueryRequestOptions,
                    Class<T> classType) {

                    return cosmosAsyncContainer.queryItemsInternalFunc(sqlQuerySpec, cosmosQueryRequestOptions, classType);
                }

                @Override
                public <T> Function<CosmosPagedFluxOptions, Flux<FeedResponse<T>>> queryItemsInternalFuncWithMonoSqlQuerySpec(
                    CosmosAsyncContainer cosmosAsyncContainer,
                    Mono<SqlQuerySpec> sqlQuerySpecMono,
                    CosmosQueryRequestOptions cosmosQueryRequestOptions,
                    Class<T> classType) {
                    return cosmosAsyncContainer.queryItemsInternalFunc(sqlQuerySpecMono, cosmosQueryRequestOptions, classType);
                }

                @Override
                public Mono<List<FeedRange>> getFeedRanges(CosmosAsyncContainer cosmosAsyncContainer, boolean forceRefresh) {
                    return cosmosAsyncContainer.getFeedRanges(forceRefresh);
                }

                @Override
                public Mono<List<FeedRange>> trySplitFeedRange(
                    CosmosAsyncContainer cosmosAsyncContainer,
                    FeedRange feedRange,
                    int targetedCountAfterSplit) {

                    return cosmosAsyncContainer.trySplitFeedRange(feedRange, targetedCountAfterSplit)
                        .map(feedRangeEpks -> feedRangeEpks.stream().collect(Collectors.toList()));
                }

                @Override
                public Mono<Boolean> checkFeedRangeOverlapping(
                    CosmosAsyncContainer cosmosAsyncContainer,
                    FeedRange feedRange1,
                    FeedRange feedRange2) {
                    return cosmosAsyncContainer.checkFeedRangeOverlapping(feedRange1, feedRange2);
                }

                @Override
                public Mono<List<FeedRange>> getOverlappingFeedRanges(
                    CosmosAsyncContainer container,
                    FeedRange feedRange,
                    boolean forceRefresh) {
                    return container.getOverlappingFeedRanges(feedRange, forceRefresh);
                }

                @Override
                public Mono<PartitionKeyDefinition> getPartitionKeyDefinition(CosmosAsyncContainer container) {
                    return container.getPartitionKeyDefinition();
                }

                @Override
                public String getLinkWithoutTrailingSlash(CosmosAsyncContainer cosmosAsyncContainer) {
                    return cosmosAsyncContainer.getLinkWithoutTrailingSlash();
                }
            });
    }

    static { initialize(); }
}<|MERGE_RESOLUTION|>--- conflicted
+++ resolved
@@ -536,9 +536,6 @@
         RequestOptions requestOptions =
             itemOptionsAccessor.toRequestOptions(effectiveOptions, effectiveItemSerializer);
 
-<<<<<<< HEAD
-        RequestOptions requestOptions =  ModelBridgeInternal.toRequestOptions(effectiveOptions);
-
         CosmosAsyncClient client = this.database.getClient();
         OperationType operationType = OperationType.Create;
         CosmosDiagnosticsThresholds thresholds = requestOptions != null
@@ -565,8 +562,6 @@
         clientAccessor.getRequestOptionsTransformer(client).accept(requestOptionsTransformer);
         requestOptions = (RequestOptions) requestOptionsTransformer.getRequestOptions();
 
-=======
->>>>>>> abe709e4
         if (nonIdempotentWriteRetryPolicy.isEnabled() && nonIdempotentWriteRetryPolicy.useTrackingIdProperty()) {
             trackingId = UUID.randomUUID().toString();
             responseMono = createItemWithTrackingId(item, requestOptions, trackingId);
