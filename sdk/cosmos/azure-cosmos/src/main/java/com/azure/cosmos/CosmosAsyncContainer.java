--- conflicted
+++ resolved
@@ -11,23 +11,18 @@
 import com.azure.cosmos.implementation.Paths;
 import com.azure.cosmos.implementation.RequestOptions;
 import com.azure.cosmos.implementation.Utils;
-import com.azure.cosmos.implementation.models.CosmosAsyncItemResponseImpl;
+import com.azure.cosmos.implementation.models.CosmosItemResponseImpl;
 import com.azure.cosmos.implementation.query.QueryInfo;
-<<<<<<< HEAD
-import com.azure.cosmos.models.CosmosAsyncItemResponse;
-=======
-import com.azure.cosmos.models.CosmosContainerResponse;
-import com.azure.cosmos.models.CosmosItemResponse;
->>>>>>> d670b9bf
 import com.azure.cosmos.models.CosmosConflictProperties;
 import com.azure.cosmos.models.CosmosContainerProperties;
 import com.azure.cosmos.models.CosmosContainerRequestOptions;
 import com.azure.cosmos.models.CosmosContainerResponse;
 import com.azure.cosmos.models.CosmosItemRequestOptions;
-import com.azure.cosmos.models.QueryRequestOptions;
+import com.azure.cosmos.models.CosmosItemResponse;
 import com.azure.cosmos.models.FeedResponse;
 import com.azure.cosmos.models.ModelBridgeInternal;
 import com.azure.cosmos.models.PartitionKey;
+import com.azure.cosmos.models.QueryRequestOptions;
 import com.azure.cosmos.models.SqlQuerySpec;
 import com.azure.cosmos.models.ThroughputProperties;
 import com.azure.cosmos.models.ThroughputResponse;
@@ -233,7 +228,7 @@
         RequestOptions requestOptions = ModelBridgeInternal.toRequestOptions(options);
         return database.getDocClientWrapper()
             .createDocument(getLink(), item, requestOptions, true)
-            .map(response -> CosmosAsyncItemResponseImpl.fromResponse(response, itemType, jsonSerializer()))
+            .map(response -> CosmosItemResponseImpl.fromResponse(response, itemType, jsonSerializer()))
             .single();
     }
 
@@ -272,7 +267,7 @@
         Class<T> itemType = (Class<T>) item.getClass();
         return this.getDatabase().getDocClientWrapper()
             .upsertDocument(this.getLink(), item, ModelBridgeInternal.toRequestOptions(options), true)
-            .map(response -> CosmosAsyncItemResponseImpl.fromResponse(response, itemType, jsonSerializer()))
+            .map(response -> CosmosItemResponseImpl.fromResponse(response, itemType, jsonSerializer()))
             .single();
     }
 
@@ -388,14 +383,8 @@
         return UtilBridgeInternal.createCosmosPagedFlux(pagedFluxOptions -> {
             setContinuationTokenAndMaxItemCount(pagedFluxOptions, queryRequestOptions);
             return getDatabase().getDocClientWrapper()
-<<<<<<< HEAD
-                .queryDocuments(CosmosAsyncContainer.this.getLink(), sqlQuerySpec, feedOptions)
+                .queryDocuments(CosmosAsyncContainer.this.getLink(), sqlQuerySpec, queryRequestOptions)
                 .map(response -> prepareFeedResponse(response, classType));
-=======
-                       .queryDocuments(CosmosAsyncContainer.this.getLink(), sqlQuerySpec, queryRequestOptions)
-                       .map(response ->
-                                prepareFeedResponse(response, classType));
->>>>>>> d670b9bf
         });
     }
 
@@ -463,7 +452,7 @@
         RequestOptions requestOptions = ModelBridgeInternal.toRequestOptions(options);
         return this.getDatabase().getDocClientWrapper()
                    .readDocument(getItemLink(itemId), requestOptions)
-                   .map(response -> CosmosAsyncItemResponseImpl.fromResponse(response, itemType, jsonSerializer()))
+                   .map(response -> CosmosItemResponseImpl.fromResponse(response, itemType, jsonSerializer()))
                    .single();
     }
 
@@ -509,7 +498,7 @@
         return this.getDatabase()
             .getDocClientWrapper()
             .replaceDocument(getItemLink(itemId), doc, ModelBridgeInternal.toRequestOptions(options))
-            .map(response -> CosmosAsyncItemResponseImpl.fromResponse(response, itemType, jsonSerializer()))
+            .map(response -> CosmosItemResponseImpl.fromResponse(response, itemType, jsonSerializer()))
             .single();
     }
 
@@ -549,7 +538,7 @@
         return this.getDatabase()
             .getDocClientWrapper()
             .deleteDocument(getItemLink(itemId), requestOptions)
-            .map(response -> CosmosAsyncItemResponseImpl.fromResponse(response, Object.class, jsonSerializer()))
+            .map(response -> CosmosItemResponseImpl.fromResponse(response, Object.class, jsonSerializer()))
             .single();
     }
 
