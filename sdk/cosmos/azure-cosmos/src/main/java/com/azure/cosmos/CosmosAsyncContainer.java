--- conflicted
+++ resolved
@@ -18,15 +18,11 @@
 import com.azure.cosmos.models.CosmosContainerRequestOptions;
 import com.azure.cosmos.models.CosmosContainerResponse;
 import com.azure.cosmos.models.CosmosItemRequestOptions;
-<<<<<<< HEAD
 import com.azure.cosmos.models.CosmosItemResponse;
-=======
 import com.azure.cosmos.models.CosmosQueryRequestOptions;
->>>>>>> 4b3873e3
 import com.azure.cosmos.models.FeedResponse;
 import com.azure.cosmos.models.ModelBridgeInternal;
 import com.azure.cosmos.models.PartitionKey;
-import com.azure.cosmos.models.QueryRequestOptions;
 import com.azure.cosmos.models.SqlQuerySpec;
 import com.azure.cosmos.models.ThroughputProperties;
 import com.azure.cosmos.models.ThroughputResponse;
@@ -387,14 +383,8 @@
         return UtilBridgeInternal.createCosmosPagedFlux(pagedFluxOptions -> {
             setContinuationTokenAndMaxItemCount(pagedFluxOptions, cosmosQueryRequestOptions);
             return getDatabase().getDocClientWrapper()
-<<<<<<< HEAD
-                .queryDocuments(CosmosAsyncContainer.this.getLink(), sqlQuerySpec, queryRequestOptions)
+                .queryDocuments(CosmosAsyncContainer.this.getLink(), sqlQuerySpec, cosmosQueryRequestOptions)
                 .map(response -> prepareFeedResponse(response, classType));
-=======
-                       .queryDocuments(CosmosAsyncContainer.this.getLink(), sqlQuerySpec, cosmosQueryRequestOptions)
-                       .map(response ->
-                                prepareFeedResponse(response, classType));
->>>>>>> 4b3873e3
         });
     }
 
