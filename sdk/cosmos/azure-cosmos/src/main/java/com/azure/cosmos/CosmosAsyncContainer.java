--- conflicted
+++ resolved
@@ -268,13 +268,8 @@
      */
     public <T> Flux<FeedResponse<T>> readAllItems(FeedOptions options, Class<T> klass) {
         return getDatabase().getDocClientWrapper().readDocuments(getLink(), options).map(
-<<<<<<< HEAD
             response -> BridgeInternal.createFeedResponse(CosmosItemProperties.getFromV2Results(response.getResults()),
                 response.getResponseHeaders()));
-=======
-                response -> BridgeInternal.createFeedResponse(CosmosItemProperties.getTypedResultsFromV2Results(response.getResults(), klass),
-                        response.getResponseHeaders()));
->>>>>>> 23f7b444
     }
 
     /**
@@ -335,19 +330,12 @@
      * @return an {@link Flux} containing one or several feed response pages of the
      * obtained items or an error.
      */
-<<<<<<< HEAD
-    public Flux<FeedResponse<CosmosItemProperties>> queryItems(SqlQuerySpec querySpec, FeedOptions options) {
-        return getDatabase().getDocClientWrapper().queryDocuments(getLink(), querySpec, options)
-                   .map(response -> BridgeInternal.createFeedResponseWithQueryMetrics(
-                       CosmosItemProperties.getFromV2Results(response.getResults()), response.getResponseHeaders(),
-=======
     public <T> Flux<FeedResponse<T>> queryItems(SqlQuerySpec querySpec, FeedOptions options, Class<T> klass) {
         return getDatabase().getDocClientWrapper().queryDocuments(getLink(),
             querySpec, options)
                    .map(response -> BridgeInternal.createFeedResponseWithQueryMetrics(
                        (CosmosItemProperties.getTypedResultsFromV2Results((List<Document>) (Object) response.getResults(),
                            klass)), response.getResponseHeaders(),
->>>>>>> 23f7b444
                        response.queryMetrics()));
     }
 
