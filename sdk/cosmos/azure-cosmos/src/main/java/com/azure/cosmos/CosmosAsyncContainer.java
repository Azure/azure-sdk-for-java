--- conflicted
+++ resolved
@@ -576,12 +576,9 @@
                 response.getResponseHeaders(),
                 ModelBridgeInternal.queryMetrics(response),
                 ModelBridgeInternal.getQueryPlanDiagnosticsContext(response),
-<<<<<<< HEAD
-                                                                     response.getCosmosDiagnostics());
-=======
                 useEtagAsContinuation,
-                isNoChangesResponse);
->>>>>>> 5884ffc1
+                isNoChangesResponse,
+                response.getCosmosDiagnostics()                                                     );
 
         }
         return BridgeInternal.createFeedResponseWithQueryMetrics(
@@ -589,13 +586,10 @@
                                                                                                              classType))
                  .collect(Collectors.toList())), response.getResponseHeaders(),
             ModelBridgeInternal.queryMetrics(response),
-<<<<<<< HEAD
-            ModelBridgeInternal.getQueryPlanDiagnosticsContext(response), response.getCosmosDiagnostics());
-=======
             ModelBridgeInternal.getQueryPlanDiagnosticsContext(response),
             useEtagAsContinuation,
-            isNoChangesResponse);
->>>>>>> 5884ffc1
+            isNoChangesResponse,
+            response.getCosmosDiagnostics());
     }
 
     private <T> T transform(Object object, Class<T> classType) {
