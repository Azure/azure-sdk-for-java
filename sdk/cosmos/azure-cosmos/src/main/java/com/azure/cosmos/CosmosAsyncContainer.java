--- conflicted
+++ resolved
@@ -489,20 +489,12 @@
 
         }
         return BridgeInternal.createFeedResponseWithQueryMetrics(
-<<<<<<< HEAD
-            (response.getResults().stream().map(document -> ModelBridgeInternal.toObjectFromJsonSerializable(document
-                , classType))
-                .collect(Collectors.toList())),
-            response.getResponseHeaders(),
-            ModelBridgeInternal.queryMetrics(response),
-            ModelBridgeInternal.getQueryPlanDiagnosticsContext(response));
-=======
             (response.getResults().stream().map(document -> ModelBridgeInternal.toObjectFromJsonSerializable(document,
                 classType,
                 transformer))
                  .collect(Collectors.toList())), response.getResponseHeaders(),
-            ModelBridgeInternal.queryMetrics(response));
->>>>>>> e0aa44ba
+            ModelBridgeInternal.queryMetrics(response),
+            ModelBridgeInternal.getQueryPlanDiagnosticsContext(response));
     }
 
     private <T> T transform(Object object, Class<T> classType) {
