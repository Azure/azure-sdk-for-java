// Copyright (c) Microsoft Corporation. All rights reserved.
// Licensed under the MIT License.
package com.azure.cosmos;

import com.azure.core.annotation.ServiceClientBuilder;
import com.azure.core.client.traits.AzureKeyCredentialTrait;
import com.azure.core.client.traits.EndpointTrait;
import com.azure.core.client.traits.TokenCredentialTrait;
import com.azure.core.credential.AzureKeyCredential;
import com.azure.core.credential.TokenCredential;
import com.azure.cosmos.implementation.ApiType;
import com.azure.cosmos.implementation.Configs;
import com.azure.cosmos.implementation.ConnectionPolicy;
import com.azure.cosmos.implementation.CosmosClientMetadataCachesSnapshot;
import com.azure.cosmos.implementation.DiagnosticsProvider;
import com.azure.cosmos.implementation.ImplementationBridgeHelpers;
import com.azure.cosmos.implementation.WriteRetryPolicy;
import com.azure.cosmos.implementation.apachecommons.lang.StringUtils;
import com.azure.cosmos.implementation.apachecommons.lang.time.StopWatch;
import com.azure.cosmos.implementation.clienttelemetry.ClientTelemetry;
import com.azure.cosmos.implementation.guava25.base.Preconditions;
import com.azure.cosmos.implementation.routing.LocationHelper;
import com.azure.cosmos.models.CosmosAuthorizationTokenResolver;
import com.azure.cosmos.models.CosmosClientTelemetryConfig;
import com.azure.cosmos.models.CosmosPermissionProperties;
import org.slf4j.Logger;
import org.slf4j.LoggerFactory;

import java.net.URI;
import java.net.URISyntaxException;
import java.time.Duration;
import java.util.ArrayList;
import java.util.Collections;
import java.util.HashSet;
import java.util.List;
import java.util.Locale;
import java.util.Objects;
import java.util.Set;
import java.util.function.Supplier;

import static com.azure.cosmos.implementation.ImplementationBridgeHelpers.CosmosClientBuilderHelper;

/**
 * Helper class to build {@link CosmosAsyncClient} and {@link CosmosClient}
 * instances as logical representation of the Azure Cosmos database service.
 * <p>
 * CosmosAsyncClient and CosmosClient are thread-safe.
 * It's recommended to maintain a single instance of CosmosClient or CosmosAsyncClient per lifetime of the application which enables efficient connection management and performance.
 * CosmosAsyncClient and CosmosClient initializations are heavy operations - don't use initialization CosmosAsyncClient or CosmosClient instances as credentials or network connectivity validations.
 * <p>
 * When building client, endpoint() and key() are mandatory APIs, without these the initialization will fail.
 * <p>
 * Though consistencyLevel is not mandatory, but we strongly suggest to pay attention to this API when building client.
 * By default, account consistency level is used if none is provided.
 * <p>
 * By default, direct connection mode is used if none specified.
 * <pre>
 *     Building Cosmos Async Client minimal APIs (without any customized configurations)
 * {@code
 * CosmosAsyncClient client = new CosmosClientBuilder()
 *         .endpoint(serviceEndpoint)
 *         .key(key)
 *         .buildAsyncClient();
 * }
 * </pre>
 *
 * <pre>
 *     Building Cosmos Async Client with customizations
 * {@code
 * CosmosAsyncClient client = new CosmosClientBuilder()
 *         .endpoint(serviceEndpoint)
 *         .key(key)
 *         .directMode(directConnectionConfig, gatewayConnectionConfig)
 *         .consistencyLevel(ConsistencyLevel.SESSION)
 *         .connectionSharingAcrossClientsEnabled(true)
 *         .contentResponseOnWriteEnabled(true)
 *         .userAgentSuffix("my-application1-client")
 *         .preferredRegions(Collections.singletonList("West US", "East US"))
 *         .buildAsyncClient();
 * }
 * </pre>
 *
 * <pre>
 *     Building Cosmos Sync Client minimal APIs (without any customized configurations)
 * {@code
 * CosmosClient client = new CosmosClientBuilder()
 *         .endpoint(serviceEndpoint)
 *         .key(key)
 *         .buildClient();
 * }
 * </pre>
 *
 * <pre>
 *     Building Cosmos Sync Client with customizations
 * {@code
 * CosmosClient client = new CosmosClientBuilder()
 *         .endpoint(serviceEndpoint)
 *         .key(key)
 *         .directMode(directConnectionConfig, gatewayConnectionConfig)
 *         .consistencyLevel(ConsistencyLevel.SESSION)
 *         .connectionSharingAcrossClientsEnabled(true)
 *         .contentResponseOnWriteEnabled(true)
 *         .userAgentSuffix("my-application1-client")
 *         .preferredRegions(Collections.singletonList("West US", "East US"))
 *         .buildClient();
 * }
 * </pre>
 */
@ServiceClientBuilder(serviceClients = {CosmosClient.class, CosmosAsyncClient.class})
public class CosmosClientBuilder implements
    TokenCredentialTrait<CosmosClientBuilder>,
    AzureKeyCredentialTrait<CosmosClientBuilder>,
    EndpointTrait<CosmosClientBuilder> {

    private final static Logger logger = LoggerFactory.getLogger(CosmosClientBuilder.class);
    private Configs configs = new Configs();
    private String serviceEndpoint;
    private String keyOrResourceToken;
    private CosmosClientMetadataCachesSnapshot state;
    private TokenCredential tokenCredential;
    private ConnectionPolicy connectionPolicy;
    private GatewayConnectionConfig gatewayConnectionConfig;
    private DirectConnectionConfig directConnectionConfig;
    private ConsistencyLevel desiredConsistencyLevel;
    private List<CosmosPermissionProperties> permissions;
    private CosmosAuthorizationTokenResolver cosmosAuthorizationTokenResolver;
    private AzureKeyCredential credential;
    private boolean sessionCapturingOverrideEnabled;
    private boolean connectionSharingAcrossClientsEnabled;
    private boolean contentResponseOnWriteEnabled;
    private String userAgentSuffix;
    private ThrottlingRetryOptions throttlingRetryOptions;
    private List<String> preferredRegions;
    private boolean endpointDiscoveryEnabled = true;
    private boolean multipleWriteRegionsEnabled = true;
    private boolean readRequestsFallbackEnabled = true;

    private WriteRetryPolicy writeRetryPolicy = WriteRetryPolicy.DISABLED;
    private CosmosClientTelemetryConfig clientTelemetryConfig;
    private ApiType apiType = null;
    private Boolean clientTelemetryEnabledOverride = null;
    private CosmosContainerProactiveInitConfig proactiveContainerInitConfig;
    private CosmosEndToEndOperationLatencyPolicyConfig cosmosEndToEndOperationLatencyPolicyConfig;
    private SessionRetryOptions sessionRetryOptions;
    private Supplier<CosmosExcludedRegions> cosmosExcludedRegionsSupplier;
<<<<<<< HEAD
    private boolean isRegionScopedSessionCapturingEnabled = false;
=======
    private CosmosItemSerializer defaultCustomSerializer;
>>>>>>> ecfbba2d

    /**
     * Instantiates a new Cosmos client builder.
     */
    public CosmosClientBuilder() {
        //  Build default connection policy with direct default connection config
        this.connectionPolicy = new ConnectionPolicy(DirectConnectionConfig.getDefaultConfig());
        //  Some default values
        this.userAgentSuffix = "";
        this.throttlingRetryOptions = new ThrottlingRetryOptions();
        this.clientTelemetryConfig = new CosmosClientTelemetryConfig();
        this.resetNonIdempotentWriteRetryPolicy();
    }

    CosmosClientBuilder metadataCaches(CosmosClientMetadataCachesSnapshot metadataCachesSnapshot) {
        this.state = metadataCachesSnapshot;
        return this;
    }

    CosmosClientMetadataCachesSnapshot metadataCaches() {
        return this.state;
    }

    /**
     * Sets a {@code boolean} flag to reduce the frequency of retries when the client
     * strives to meet Session Consistency guarantees for operations
     * that can be scoped to a single logical partition. Read your writes for a given logical partition
     * should see higher stickiness to regions where the logical partition was written to prior or saw requests in
     * thus reducing unnecessary cross-region retries. Reduction of retries would reduce CPU utilization spikes on VMs
     * where the client is deployed along with latency savings through reduction of cross-region calls.
     *
     * <p>
     *     DISCLAIMER: Setting the {@link CosmosClientBuilder#isRegionScopedSessionCapturingEnabled} flag to {@code true}
     *     will impact all operations executed through this instance of the client provided that
     *     both the operation and the account support multi-region writes.
     * </p>
     * <p>
     *     Setting {@link CosmosClientBuilder#isRegionScopedSessionCapturingEnabled} flag to {@code true} can be space intensive, so
     *     ensure to maintain a singleton instance of {@link CosmosClient} or {@link CosmosAsyncClient}.
     * </p>
     *
     * Operations supported:
     * <ul>
     *     <li>Read</li>
     *     <li>Create</li>
     *     <li>Upsert</li>
     *     <li>Delete</li>
     *     <li>Replace</li>
     *     <li>Batch</li>
     *     <li>Patch</li>
     *     <li>Query when scoped to a single logical partition by specifying {@code PartitionKey} with {@link com.azure.cosmos.models.CosmosQueryRequestOptions}</li>
     *     <li>Change feed when scoped to a single logical partition by using {@code FeedRange.forLogicalPartition()} with {@link com.azure.cosmos.models.CosmosChangeFeedRequestOptions}</li>
     * </ul>
     *
     * <p>
     *     NOTE: Bulk operations are not supported.
     * </p>
     *
     * @param isRegionScopedSessionCapturingEnabled A {@code boolean} flag
     * @return current {@link CosmosClientBuilder}
     * */
    CosmosClientBuilder regionScopedSessionCapturingEnabled(boolean isRegionScopedSessionCapturingEnabled) {
        this.isRegionScopedSessionCapturingEnabled = isRegionScopedSessionCapturingEnabled;
        return this;
    }

    /**
     * Gets the {@code boolean} flag {@link CosmosClientBuilder#isRegionScopedSessionCapturingEnabled}
     *
     * @return isRegionScopedSessionCapturingEnabled A {@code boolean} flag
     * */
    boolean isRegionScopedSessionCapturingEnabled() {
        return this.isRegionScopedSessionCapturingEnabled;
    }

    /**
     * Sets an apiType for the builder.
     * @param apiType
     * @return current cosmosClientBuilder
     */
    CosmosClientBuilder setApiType(ApiType apiType){
        this.apiType = apiType;
        return this;
    }

    /**
     * Returns apiType for the Builder.
     * @return
     */
    ApiType apiType(){ return this.apiType; }

    /**
     * Session capturing is enabled by default for {@link ConsistencyLevel#SESSION}.
     * For other consistency levels, it is not needed, unless if you need occasionally send requests with Session
     * Consistency while the client is not configured in session.
     * <p>
     * enabling Session capturing for Session mode has no effect.
     * @param sessionCapturingOverrideEnabled session capturing override
     * @return current cosmosClientBuilder
     */
    public CosmosClientBuilder sessionCapturingOverrideEnabled(boolean sessionCapturingOverrideEnabled) {
        this.sessionCapturingOverrideEnabled = sessionCapturingOverrideEnabled;
        return this;
    }

    /**
     * Indicates if Session capturing is enabled for non Session modes.
     * The default is false.
     *
     * @return the session capturing override
     */
    boolean isSessionCapturingOverrideEnabled() {
        return this.sessionCapturingOverrideEnabled;
    }

    /**
     * Enables connections sharing across multiple Cosmos Clients. The default is false.
     * <br/>
     * <br/>
     * <pre>
     * {@code
     * CosmosAsyncClient client1 = new CosmosClientBuilder()
     *         .endpoint(serviceEndpoint1)
     *         .key(key1)
     *         .consistencyLevel(ConsistencyLevel.SESSION)
     *         .connectionSharingAcrossClientsEnabled(true)
     *         .buildAsyncClient();
     *
     * CosmosAsyncClient client2 = new CosmosClientBuilder()
     *         .endpoint(serviceEndpoint2)
     *         .key(key2)
     *         .consistencyLevel(ConsistencyLevel.SESSION)
     *         .connectionSharingAcrossClientsEnabled(true)
     *         .buildAsyncClient();
     *
     * // when configured this way client1 and client2 will share connections when possible.
     * }
     * </pre>
     * <br/>
     * When you have multiple instances of Cosmos Client in the same JVM interacting to multiple Cosmos accounts,
     * enabling this allows connection sharing in Direct mode if possible between instances of Cosmos Client.
     * <br/>
     * Please note, when setting this option, the connection configuration (e.g., socket timeout config, idle timeout
     * config) of the first instantiated client will be used for all other client instances.
     * <br/>
     * @param connectionSharingAcrossClientsEnabled connection sharing
     * @return current cosmosClientBuilder
     */
    public CosmosClientBuilder connectionSharingAcrossClientsEnabled(boolean connectionSharingAcrossClientsEnabled) {
        this.connectionSharingAcrossClientsEnabled = connectionSharingAcrossClientsEnabled;
        return this;
    }

    /**
     * Indicates whether connection sharing is enabled. The default is false.
     * <br/>
     * When you have multiple instances of Cosmos Client in the same JVM interacting to multiple Cosmos accounts,
     * enabling this allows connection sharing in Direct mode if possible between instances of Cosmos Client.
     * <br/>
     * @return the connection sharing across multiple clients
     */
    boolean isConnectionSharingAcrossClientsEnabled() {
        return this.connectionSharingAcrossClientsEnabled;
    }

    /**
     * Gets the token resolver
     * <br/>
     * @return the token resolver
     */
    CosmosAuthorizationTokenResolver getAuthorizationTokenResolver() {
        return cosmosAuthorizationTokenResolver;
    }

    /**
     * Sets the token resolver
     *
     * @param cosmosAuthorizationTokenResolver the token resolver
     * @return current cosmosClientBuilder
     */
    public CosmosClientBuilder authorizationTokenResolver(
        CosmosAuthorizationTokenResolver cosmosAuthorizationTokenResolver) {
        this.cosmosAuthorizationTokenResolver = Objects.requireNonNull(cosmosAuthorizationTokenResolver,
            "'cosmosAuthorizationTokenResolver' cannot be null.");
        this.keyOrResourceToken = null;
        this.credential = null;
        this.permissions = null;
        this.tokenCredential = null;
        return this;
    }

    /**
     * Gets the Azure Cosmos DB endpoint the SDK will connect to
     *
     * @return the endpoint
     */
    String getEndpoint() {
        return serviceEndpoint;
    }

    /**
     * Sets the Azure Cosmos DB endpoint the SDK will connect to
     *
     * @param endpoint the service endpoint
     * @return current Builder
     */
    @Override
    public CosmosClientBuilder endpoint(String endpoint) {
        this.serviceEndpoint = Objects.requireNonNull(endpoint, "'endpoint' cannot be null.");
        return this;
    }

    /**
     * Gets either a master or readonly key used to perform authentication
     * for accessing resource.
     *
     * @return the key
     */
    String getKey() {
        return keyOrResourceToken;
    }

    /**
     * Sets either a master or readonly key used to perform authentication
     * for accessing resource.
     *
     * @param key master or readonly key
     * @return current Builder.
     */
    public CosmosClientBuilder key(String key) {
        this.keyOrResourceToken = Objects.requireNonNull(key, "'key' cannot be null.");
        this.cosmosAuthorizationTokenResolver = null;
        this.credential = null;
        this.permissions = null;
        this.tokenCredential = null;
        return this;
    }

    /**
     * Gets a resource token used to perform authentication
     * for accessing resource.
     *
     * @return the resourceToken
     */
    String getResourceToken() {
        return keyOrResourceToken;
    }

    /**
     * Sets a resource token used to perform authentication
     * for accessing resource.
     *
     * @param resourceToken resourceToken for authentication
     * @return current Builder.
     */
    public CosmosClientBuilder resourceToken(String resourceToken) {
        this.keyOrResourceToken = Objects.requireNonNull(resourceToken, "'resourceToken' cannot be null.");
        this.cosmosAuthorizationTokenResolver = null;
        this.credential = null;
        this.permissions = null;
        this.tokenCredential = null;
        return this;
    }

    /**
     * Gets a token credential instance used to perform authentication
     * for accessing resource.
     *
     * @return the token credential.
     */
    TokenCredential getTokenCredential() {
        return tokenCredential;
    }

    /**
     * Sets the {@link TokenCredential} used to authorize requests sent to the service. Refer to the Azure SDK for Java
     * <a href="https://aka.ms/azsdk/java/docs/identity">identity and authentication</a>
     * documentation for more details on proper usage of the {@link TokenCredential} type.
     *
     * @param credential {@link TokenCredential} used to authorize requests sent to the service.
     * @return the updated CosmosClientBuilder
     * @throws NullPointerException If {@code credential} is {@code null}.
     */
    @Override
    public CosmosClientBuilder credential(TokenCredential credential) {
        this.tokenCredential = Objects.requireNonNull(credential, "'credential' cannot be null.");
        this.keyOrResourceToken = null;
        this.cosmosAuthorizationTokenResolver = null;
        this.credential = null;
        this.permissions = null;
        return this;
    }

    /**
     * Gets the permission list, which contains the
     * resource tokens needed to access resources.
     *
     * @return the permission list
     */
    List<CosmosPermissionProperties> getPermissions() {
        return permissions;
    }

    /**
     * Sets the permission list, which contains the
     * resource tokens needed to access resources.
     *
     * @param permissions Permission list for authentication.
     * @return current Builder.
     */
    public CosmosClientBuilder permissions(List<CosmosPermissionProperties> permissions) {
        this.permissions = Objects.requireNonNull(permissions, "'permissions' cannot be null.");
        this.keyOrResourceToken = null;
        this.cosmosAuthorizationTokenResolver = null;
        this.credential = null;
        this.tokenCredential = null;
        return this;
    }

    /**
     * Gets the {@link ConsistencyLevel} to be used
     * <br/>
     * By default, {@link ConsistencyLevel#SESSION} consistency will be used.
     * <br/>
     * @return the consistency level
     */
    ConsistencyLevel getConsistencyLevel() {
        return this.desiredConsistencyLevel;
    }

    /**
     * Sets the {@link ConsistencyLevel} to be used
     * <br/>
     * By default, {@link ConsistencyLevel#SESSION} consistency will be used.
     *
     * @param desiredConsistencyLevel {@link ConsistencyLevel}
     * @return current Builder
     */
    public CosmosClientBuilder consistencyLevel(ConsistencyLevel desiredConsistencyLevel) {
        this.desiredConsistencyLevel = desiredConsistencyLevel;
        return this;
    }

    /**
     * Gets the (@link ConnectionPolicy) to be used
     *
     * @return the connection policy
     */
    ConnectionPolicy getConnectionPolicy() {
        return connectionPolicy;
    }

    /**
     * Gets the {@link AzureKeyCredential} to be used
     *
     * @return {@link AzureKeyCredential}
     */
    AzureKeyCredential getCredential() {
        return credential;
    }

    /**
     * Gets the {@link CosmosContainerProactiveInitConfig} to be used
     *
     * @return {@link CosmosContainerProactiveInitConfig}
     * */
    CosmosContainerProactiveInitConfig getProactiveContainerInitConfig() {
        return proactiveContainerInitConfig;
    }

    /**
     * Sets the {@link AzureKeyCredential} to be used
     *
     * @param credential {@link AzureKeyCredential}
     * @return current cosmosClientBuilder
     */
    @Override
    public CosmosClientBuilder credential(AzureKeyCredential credential) {
        this.credential = Objects.requireNonNull(credential, "'cosmosKeyCredential' cannot be null.");
        this.keyOrResourceToken = null;
        this.cosmosAuthorizationTokenResolver = null;
        this.permissions = null;
        this.tokenCredential = null;
        return this;
    }

    /**
     * Gets the boolean which indicates whether to only return the headers and status code in Cosmos DB response
     * in case of Create, Update and Delete operations on CosmosItem.
     * <br/>
     * If set to false (which is by default), service doesn't return payload in the response. It reduces networking
     * and CPU load by not sending the payload back over the network and serializing it
     * on the client.
     * <br/>
     * By-default, this is false.
     *
     * @return a boolean indicating whether payload will be included in the response or not
     */
    boolean isContentResponseOnWriteEnabled() {
        return contentResponseOnWriteEnabled;
    }

    /**
     * Sets the boolean to only return the headers and status code in Cosmos DB response
     * in case of Create, Update and Delete operations on CosmosItem.
     * <br/>
     * If set to false (which is by default), service doesn't return payload in the response. It reduces networking
     * and CPU load by not sending the payload back over the network and serializing it on the client.
     * <br/>
     * This feature does not impact RU usage for read or write operations.
     * <br/>
     * By-default, this is false.
     *
     * @param contentResponseOnWriteEnabled a boolean indicating whether payload will be included in the response or not
     * @return current cosmosClientBuilder
     */
    public CosmosClientBuilder contentResponseOnWriteEnabled(boolean contentResponseOnWriteEnabled) {
        this.contentResponseOnWriteEnabled = contentResponseOnWriteEnabled;
        return this;
    }

    /**
     * Sets the default GATEWAY connection configuration to be used.
     *
     * @return current CosmosClientBuilder
     */
    public CosmosClientBuilder gatewayMode() {
        this.gatewayConnectionConfig = GatewayConnectionConfig.getDefaultConfig();
        return this;
    }

    /**
     * Sets the GATEWAY connection configuration to be used.
     *
     * @param gatewayConnectionConfig gateway connection configuration
     * @return current CosmosClientBuilder
     */
    public CosmosClientBuilder gatewayMode(GatewayConnectionConfig gatewayConnectionConfig) {
        this.gatewayConnectionConfig = gatewayConnectionConfig;
        return this;
    }

    /**
     * Sets the default DIRECT connection configuration to be used.
     * <br/>
     * By default, the builder is initialized with directMode()
     *
     * @return current CosmosClientBuilder
     */
    public CosmosClientBuilder directMode() {
        this.directConnectionConfig = DirectConnectionConfig.getDefaultConfig();
        return this;
    }

    /**
     * Sets the DIRECT connection configuration to be used.
     * <br/>
     * By default, the builder is initialized with directMode()
     *
     * @param directConnectionConfig direct connection configuration
     * @return current CosmosClientBuilder
     */
    public CosmosClientBuilder directMode(DirectConnectionConfig directConnectionConfig) {
        this.directConnectionConfig = directConnectionConfig;
        return this;
    }

    /**
     * Sets the DIRECT connection configuration to be used.
     * gatewayConnectionConfig - represents basic configuration to be used for gateway client.
     * <br/>
     * Even in direct connection mode, some of the meta data operations go through gateway client,
     * <br/>
     * Setting gateway connection config in this API doesn't affect the connection mode,
     * which will be Direct in this case.
     *
     * @param directConnectionConfig direct connection configuration to be used
     * @param gatewayConnectionConfig gateway connection configuration to be used
     * @return current CosmosClientBuilder
     */
    public CosmosClientBuilder directMode(DirectConnectionConfig directConnectionConfig, GatewayConnectionConfig gatewayConnectionConfig) {
        this.directConnectionConfig = directConnectionConfig;
        this.gatewayConnectionConfig = gatewayConnectionConfig;
        return this;
    }

    /**
     * sets the value of the user-agent suffix.
     *
     * @param userAgentSuffix The value to be appended to the user-agent header, this is
     * used for monitoring purposes.
     *
     * @return current CosmosClientBuilder
     */
    public CosmosClientBuilder userAgentSuffix(String userAgentSuffix) {
        this.userAgentSuffix = userAgentSuffix;
        return this;
    }

    /**
     * Sets the retry policy options associated with the DocumentClient instance.
     * <p>
     * Properties in the RetryOptions class allow application to customize the built-in
     * retry policies. This property is optional. When it's not set, the SDK uses the
     * default values for configuring the retry policies.  See RetryOptions class for
     * more details.
     *
     * @param throttlingRetryOptions the RetryOptions instance.
     * @return current CosmosClientBuilder
     * @throws IllegalArgumentException thrown if an error occurs
     */
    public CosmosClientBuilder throttlingRetryOptions(ThrottlingRetryOptions throttlingRetryOptions) {
        this.throttlingRetryOptions = throttlingRetryOptions;
        return this;
    }

    /**
     * Sets the preferred regions for geo-replicated database accounts. For example,
     * "East US" as the preferred region.
     * <p>
     * When EnableEndpointDiscovery is true and PreferredRegions is non-empty,
     * the SDK will prefer to use the regions in the container in the order
     * they are specified to perform operations.
     * <p>
     * If EnableEndpointDiscovery is set to false, this property is ignored.
     *
     * @param preferredRegions the list of preferred regions.
     * @return current CosmosClientBuilder
     */
    public CosmosClientBuilder preferredRegions(List<String> preferredRegions) {
        this.preferredRegions = preferredRegions;
        return this;
    }

    /**
     * Sets the flag to enable endpoint discovery for geo-replicated database accounts.
     * <p>
     * When EnableEndpointDiscovery is true, the SDK will automatically discover the
     * current write and read regions to ensure requests are sent to the correct region
     * based on the capability of the region and the user's preference.
     * <p>
     * The default value for this property is true indicating endpoint discovery is enabled.
     *
     * @param endpointDiscoveryEnabled true if EndpointDiscovery is enabled.
     * @return current CosmosClientBuilder
     */
    public CosmosClientBuilder endpointDiscoveryEnabled(boolean endpointDiscoveryEnabled) {
        this.endpointDiscoveryEnabled = endpointDiscoveryEnabled;
        return this;
    }

    /**
     * Sets the flag to enable writes on any regions for geo-replicated database accounts in the Azure
     * Cosmos DB service.
     * <p>
     * When the value of this property is true, the SDK will direct write operations to
     * available writable regions of geo-replicated database account. Writable regions
     * are ordered by PreferredRegions property. Setting the property value
     * to true has no effect until EnableMultipleWriteRegions in DatabaseAccount
     * is also set to true.
     * <p>
     * DEFAULT value is true indicating that writes are directed to
     * available writable regions of geo-replicated database account.
     *
     * @param multipleWriteRegionsEnabled flag to enable writes on any regions for geo-replicated
     * database accounts.
     * @return current CosmosClientBuilder
     */
    public CosmosClientBuilder multipleWriteRegionsEnabled(boolean multipleWriteRegionsEnabled) {
        this.multipleWriteRegionsEnabled = multipleWriteRegionsEnabled;
        return this;
    }

    /**
     * Sets the flag to enable client telemetry which will periodically collect
     * database operations aggregation statistics, system information like cpu/memory
     * and send it to cosmos monitoring service, which will be helpful during debugging.
     *<p>
     * DEFAULT value is false indicating this is opt in feature, by default no telemetry collection.
     *
     * @param clientTelemetryEnabled flag to enable client telemetry.
     * @return current CosmosClientBuilder
     */
    public CosmosClientBuilder clientTelemetryEnabled(boolean clientTelemetryEnabled) {
        this.clientTelemetryEnabledOverride = clientTelemetryEnabled;
        return this;
    }

    /**
     * Sets whether to allow for reads to go to multiple regions configured on an account of Azure Cosmos DB service.
     * <p>
     * DEFAULT value is true.
     * <p>
     * If this property is not set, the default is true for all Consistency Levels other than Bounded Staleness,
     * The default is false for Bounded Staleness.
     * 1. {@link #endpointDiscoveryEnabled} is true
     * 2. the Azure Cosmos DB account has more than one region
     *
     * @param readRequestsFallbackEnabled flag to enable reads to go to multiple regions configured on an account of
     * Azure Cosmos DB service.
     * @return current CosmosClientBuilder
     */
    public CosmosClientBuilder readRequestsFallbackEnabled(boolean readRequestsFallbackEnabled) {
        this.readRequestsFallbackEnabled = readRequestsFallbackEnabled;
        return this;
    }

    /**
     * Enables automatic retries for write operations even when the SDK can't
     * guarantee that they are idempotent. This is the default behavior for the entire Cosmos client - the policy can be
     * overridden for individual operations in the request options.
     * <br/>>
     * NOTE: the setting on the CosmosClientBuilder will determine the default behavior for Create, Replace,
     * Upsert and Delete operations. It can be overridden on per-request base in the request options. For patch
     * operations by default (unless overridden in the request options) retries are always disabled by default.
     * <br/>
     * - Create: retries can result in surfacing (more) 409-Conflict requests to the application when a retry tries
     * to create a document that the initial attempt successfully created. When enabling
     * useTrackingIdPropertyForCreateAndReplace this can be avoided for 409-Conflict caused by retries.
     * <br/>
     * - Replace: retries can result in surfacing (more) 412-Precondition failure requests to the application when a
     * replace operations are using a pre-condition check (etag) and a retry tries to update a document that the
     * initial attempt successfully updated (causing the etag to change). When enabling
     * useTrackingIdPropertyForCreateAndReplace this can be avoided for 412-Precondition failures caused by retries.
     * <br/>
     * - Delete: retries can result in surfacing (more) 404-NotFound requests when a delete operation is retried and the
     * initial attempt succeeded. Ideally, write retries should only be enabled when applications can gracefully
     * handle 404 - Not Found.
     * <br/>
     * - Upsert: retries can result in surfacing a 200 - looking like the document was updated when actually the
     * document has been created by the initial attempt - so logically within the same operation. This will only
     * impact applications who have special casing for 201 vs. 200 for upsert operations.
     * <br/>
     * Patch: retries for patch can but will not always be idempotent - it completely depends on the patch operations
     * being executed and the precondition filters being used. Before enabling write retries for patch this needs
     * to be carefully reviewed and tests - which is wht retries for patch can only be enabled on request options
     * - any CosmosClient wide configuration will be ignored.
     * <br/>
     * Bulk/Delete by PK/Transactional Batch/Stroed Procedure execution: No automatic retries are supported.
     * @param nonIdempotentWriteRetriesEnabled  a flag indicating whether the SDK should enable automatic retries for
     * an operation when idempotency can't be guaranteed because for the previous attempt a request has been sent
     * on the network.
     * @param useTrackingIdPropertyForCreateAndReplace a flag indicating whether write operations can use the
     * trackingId system property '/_trackingId' to allow identification of conflicts and pre-condition failures due
     * to retries. If enabled, each document being created or replaced will have an additional '/_trackingId' property
     * for which the value will be updated by the SDK. If it is not desired to add this new json property (for example
     * due to the RU-increase based on the payload size or because it causes documents to exceed the max payload size
     * upper limit), the usage of this system property can be disabled by setting this parameter to false. This means
     * there could be a higher level of 409/312 due to retries - and applications would need to handle them gracefully
     * on their own.
     * @return the CosmosItemRequestOptions
     */
    public CosmosClientBuilder nonIdempotentWriteRetryPolicy(
        boolean nonIdempotentWriteRetriesEnabled,
        boolean useTrackingIdPropertyForCreateAndReplace) {

        if (nonIdempotentWriteRetriesEnabled) {
            if (useTrackingIdPropertyForCreateAndReplace) {
                this.writeRetryPolicy = WriteRetryPolicy.WITH_TRACKING_ID;
            } else {
                this.writeRetryPolicy = WriteRetryPolicy.WITH_RETRIES;
            }
        } else {
            this.writeRetryPolicy = WriteRetryPolicy.DISABLED;
        }
        return this;
    }

    WriteRetryPolicy getNonIdempotentWriteRetryPolicy()
    {
        return this.writeRetryPolicy;
    }

    void resetNonIdempotentWriteRetryPolicy()
    {
        String writePolicyName = Configs.getNonIdempotentWriteRetryPolicy();
        if (writePolicyName != null) {
            if (writePolicyName.equalsIgnoreCase("NO_RETRIES")) {
                this.writeRetryPolicy = WriteRetryPolicy.DISABLED;
                return;
            } else if (writePolicyName.equalsIgnoreCase("WITH_TRACKING_ID")) {
                this.writeRetryPolicy = WriteRetryPolicy.WITH_TRACKING_ID;
                return;
            } else if (writePolicyName.equalsIgnoreCase("WITH_RETRIES")) {
                this.writeRetryPolicy = WriteRetryPolicy.WITH_RETRIES;
                return;
            }
        }
        this.writeRetryPolicy = WriteRetryPolicy.DISABLED;
    }

    /**
     * Sets the {@link CosmosContainerProactiveInitConfig} which enable warming up of caches and connections
     * associated with containers obtained from {@link CosmosContainerProactiveInitConfig#getCosmosContainerIdentities()} to replicas
     * obtained from the first <em>k</em> preferred regions where <em>k</em> evaluates to {@link CosmosContainerProactiveInitConfig#getProactiveConnectionRegionsCount()}.
     *
     * <p>
     *     Use the {@link CosmosContainerProactiveInitConfigBuilder} class to instantiate {@link CosmosContainerProactiveInitConfig} class
     * </p>
     * @param proactiveContainerInitConfig which encapsulates a list of container identities and no of
     *                                     proactive connection regions
     * @return current CosmosClientBuilder
     * */
    public CosmosClientBuilder openConnectionsAndInitCaches(CosmosContainerProactiveInitConfig proactiveContainerInitConfig) {
        this.proactiveContainerInitConfig = proactiveContainerInitConfig;
        return this;
    }

    /**
     * Sets the {@link CosmosEndToEndOperationLatencyPolicyConfig} on the client
     * @param cosmosEndToEndOperationLatencyPolicyConfig the {@link CosmosEndToEndOperationLatencyPolicyConfig}
     * @return current CosmosClientBuilder
     */
    public CosmosClientBuilder endToEndOperationLatencyPolicyConfig(CosmosEndToEndOperationLatencyPolicyConfig cosmosEndToEndOperationLatencyPolicyConfig){
        this.cosmosEndToEndOperationLatencyPolicyConfig = cosmosEndToEndOperationLatencyPolicyConfig;
        return this;
    }

    /**
     * Sets the {@link SessionRetryOptions} instance on the client.
     * <p>
     * This setting helps in optimizing retry behavior associated with
     * {@code NOT_FOUND / READ_SESSION_NOT_AVAILABLE} or {@code 404 / 1002} scenarios which happen
     * when the targeted consistency used by the request is <i>Session Consistency</i> and a
     * request goes to a region that does not have recent enough data which the
     * request is looking for.
     * <p>
     * DISCLAIMER: Setting {@link SessionRetryOptions} will modify retry behavior
     * for all operations or workloads executed through this instance of the client.
     * <p>
     * For multi-write accounts:
     * <ul>
     *     <li>
     *         For a read request going to a local read region, it is possible to optimize
     *         availability by having the request be retried on a different write region since
     *         the other write region might have more upto date data.
     *     </li>
     *     <li>
     *         For a read request going to a local write region, it could help to
     *         switch to a different write region right away provided the local write region
     *         does not have the most up to date data.
     *     </li>
     *     <li>
     *         For a write request going to a local write region, it could help to
     *         switch to a different write region right away provided the local write region
     *         does not have the most up to date data.
     *     </li>
     * </ul>
     * For single-write accounts:
     * <ul>
     *     <li>
     *         If a read request goes to a local read region, it helps to switch to the write region quicker.
     *     </li>
     *     <li>
     *         If a read request goes to a write region, the {@link SessionRetryOptions} setting does not
     *         matter since the write region in a single-write account has the most up to date data.
     *     </li>
     *     <li>
     *         For a write to a write region in a single-write account, {@code READ_SESSION_NOT_AVAILABLE} errors
     *         do not apply since the write-region always has the most recent version of the data
     *         and all writes go to the primary replica in this region. Therefore, replication lags causing errors
     *         is not applicable here.
     *     </li>
     * </ul>
     * About region switch hints:
     * <ul>
     *     <li>In order to prioritize the local region for retries, use the hint {@link CosmosRegionSwitchHint#LOCAL_REGION_PREFERRED}</li>
     *     <li>In order to move retries to a different / remote region quicker, use the hint {@link CosmosRegionSwitchHint#REMOTE_REGION_PREFERRED}</li>
     * </ul>
     * Operations supported:
     * <ul>
     *     <li>Read</li>
     *     <li>Query</li>
     *     <li>Create</li>
     *     <li>Replace</li>
     *     <li>Upsert</li>
     *     <li>Delete</li>
     *     <li>Patch</li>
     *     <li>Batch</li>
     *     <li>Bulk</li>
     * </ul>
     *
     * @param sessionRetryOptions The {@link SessionRetryOptions} instance.
     * @return current CosmosClientBuilder
     */
    public CosmosClientBuilder sessionRetryOptions(SessionRetryOptions sessionRetryOptions) {
        this.sessionRetryOptions = sessionRetryOptions;
        return this;
    }

    /**
     * Sets a {@link Supplier<CosmosExcludedRegions>} which returns a {@link CosmosExcludedRegions} instance when {@link Supplier#get()} is invoked.
     * The request will not be routed to regions present in {@link CosmosExcludedRegions#getExcludedRegions()}
     * for hedging scenarios and retry scenarios for the workload executed through this instance
     * of {@link CosmosClient} / {@link CosmosAsyncClient}.
     *
     * @param excludedRegionsSupplier the supplier which returns a {@code CosmosExcludedRegions} instance.
     * @return current CosmosClientBuilder.
     * */
    public CosmosClientBuilder excludedRegionsSupplier(Supplier<CosmosExcludedRegions> excludedRegionsSupplier) {
        this.cosmosExcludedRegionsSupplier = excludedRegionsSupplier;
        return this;
    }

    /**
     * Gets the regions to exclude from the list of preferred regions. A request will not be
     * routed to these excluded regions for non-retry and retry scenarios
     * for the workload executed through this instance of {@link CosmosClient} / {@link CosmosAsyncClient}.
     *
     * @return the list of regions to exclude.
     * */
    Set<String> getExcludedRegions() {
        if (this.cosmosExcludedRegionsSupplier != null && this.cosmosExcludedRegionsSupplier.get() != null) {
            return this.cosmosExcludedRegionsSupplier.get().getExcludedRegions();
        }
        return new HashSet<>();
    }

    SessionRetryOptions getSessionRetryOptions() {
        return this.sessionRetryOptions;
    }

    /**
     * Gets the {@link CosmosEndToEndOperationLatencyPolicyConfig}
     * @return the {@link CosmosEndToEndOperationLatencyPolicyConfig}
     */
    CosmosEndToEndOperationLatencyPolicyConfig getEndToEndOperationConfig() {
        return this.cosmosEndToEndOperationLatencyPolicyConfig;
    }

    /**
     * Gets the GATEWAY connection configuration to be used.
     *
     * @return gateway connection config
     */
    GatewayConnectionConfig getGatewayConnectionConfig() {
        return gatewayConnectionConfig;
    }

    /**
     * Gets the DIRECT connection configuration to be used.
     *
     * @return direct connection config
     */
    DirectConnectionConfig getDirectConnectionConfig() {
        return directConnectionConfig;
    }

    /**
     * Gets the value of user-agent suffix.
     *
     * @return the value of user-agent suffix.
     */
    String getUserAgentSuffix() {
        return userAgentSuffix;
    }

    /**
     * Gets the retry policy options associated with the DocumentClient instance.
     *
     * @return the RetryOptions instance.
     */
    ThrottlingRetryOptions getThrottlingRetryOptions() {
        return throttlingRetryOptions;
    }

    /**
     * Gets the preferred regions for geo-replicated database accounts
     *
     * @return the list of preferred region.
     */
    List<String> getPreferredRegions() {
        return preferredRegions != null ? preferredRegions : Collections.emptyList();
    }

    /**
     * Gets the flag to enable endpoint discovery for geo-replicated database accounts.
     *
     * @return whether endpoint discovery is enabled.
     */
    boolean isEndpointDiscoveryEnabled() {
        return endpointDiscoveryEnabled;
    }

    /**
     * Gets the flag to enable writes on any regions for geo-replicated database accounts in the Azure
     * Cosmos DB service.
     * <p>
     * When the value of this property is true, the SDK will direct write operations to
     * available writable regions of geo-replicated database account. Writable regions
     * are ordered by PreferredRegions property. Setting the property value
     * to true has no effect until EnableMultipleWriteRegions in DatabaseAccount
     * is also set to true.
     * <p>
     * DEFAULT value is true indicating that writes are directed to
     * available writable regions of geo-replicated database account.
     *
     * @return flag to enable writes on any regions for geo-replicated database accounts.
     */
    boolean isMultipleWriteRegionsEnabled() {
        return multipleWriteRegionsEnabled;
    }

    /**
     * Gets the flag to enabled client telemetry.
     *
     * @return flag to enable client telemetry.
     */
    boolean isClientTelemetryEnabled() {
        Boolean explicitlySetInConfig = ImplementationBridgeHelpers
            .CosmosClientTelemetryConfigHelper
            .getCosmosClientTelemetryConfigAccessor()
            .isSendClientTelemetryToServiceEnabled(this.clientTelemetryConfig);

        if (this.clientTelemetryEnabledOverride != null) {
            return this.clientTelemetryEnabledOverride;
        }

        if (explicitlySetInConfig != null) {
            return explicitlySetInConfig;
        }

        return ClientTelemetry.DEFAULT_CLIENT_TELEMETRY_ENABLED;
    }

    /**
     * Gets whether to allow for reads to go to multiple regions configured on an account of Azure Cosmos DB service.
     * <p>
     * DEFAULT value is true.
     * <p>
     * If this property is not set, the default is true for all Consistency Levels other than Bounded Staleness,
     * The default is false for Bounded Staleness.
     * 1. {@link #endpointDiscoveryEnabled} is true
     * 2. the Azure Cosmos DB account has more than one region
     *
     * @return flag to allow for reads to go to multiple regions configured on an account of Azure Cosmos DB service.
     */
    boolean isReadRequestsFallbackEnabled() {
        return readRequestsFallbackEnabled;
    }

    /**
     * Returns the client telemetry config instance for this builder
     * @return the client telemetry config instance for this builder
     */
    CosmosClientTelemetryConfig getClientTelemetryConfig() {
        return this.clientTelemetryConfig;
    }

    /**
     * Returns the client telemetry config instance for this builder
     * @param telemetryConfig the client telemetry configuration to be used
     * @return current CosmosClientBuilder
     */
    public CosmosClientBuilder clientTelemetryConfig(CosmosClientTelemetryConfig telemetryConfig) {
        ifThrowIllegalArgException(telemetryConfig == null,
            "Parameter 'telemetryConfig' must not be null.");

        Boolean explicitValueFromConfig = ImplementationBridgeHelpers
            .CosmosClientTelemetryConfigHelper
            .getCosmosClientTelemetryConfigAccessor()
            .isSendClientTelemetryToServiceEnabled(telemetryConfig);
        if (explicitValueFromConfig != null) {
            this.clientTelemetryEnabledOverride = null;
        }

        this.clientTelemetryConfig = telemetryConfig;

        return this;
    }

    /**
     * Sets a custom serializer that should be used for conversion between POJOs and Json payload stored in the
     * Cosmos DB service. The custom serializer can also be specified in request options. If defined here and
     * in request options the serializer defined in request options will be used.
     * @param serializer the custom serialzier to be used for payload transformations
     * @return current CosmosClientBuilder
     */
    public CosmosClientBuilder customSerializer(CosmosItemSerializer serializer) {
        this.defaultCustomSerializer = serializer;

        return this;
    }

    CosmosItemSerializer getCustomSerializer() {
        return this.defaultCustomSerializer;
    }

    /**
     * Builds a cosmos async client with the provided properties
     *
     * @return CosmosAsyncClient
     */
    public CosmosAsyncClient buildAsyncClient() {
        return buildAsyncClient(true);
    }

    /**
     * Builds a cosmos async client with the provided properties
     *
     * @return CosmosAsyncClient
     */
    CosmosAsyncClient buildAsyncClient(boolean logStartupInfo) {
        StopWatch stopwatch = new StopWatch();
        stopwatch.start();
        validateConfig();
        buildConnectionPolicy();
        CosmosAsyncClient cosmosAsyncClient = new CosmosAsyncClient(this);
        if (proactiveContainerInitConfig != null) {
            cosmosAsyncClient.recordOpenConnectionsAndInitCachesStarted(proactiveContainerInitConfig.getCosmosContainerIdentities());

            Duration aggressiveWarmupDuration = proactiveContainerInitConfig
                    .getAggressiveWarmupDuration();
            if (aggressiveWarmupDuration != null) {
                cosmosAsyncClient.openConnectionsAndInitCaches(aggressiveWarmupDuration);
            } else {
                cosmosAsyncClient.openConnectionsAndInitCaches();
            }

            cosmosAsyncClient.recordOpenConnectionsAndInitCachesCompleted(proactiveContainerInitConfig.getCosmosContainerIdentities());
        } else {
            cosmosAsyncClient.recordOpenConnectionsAndInitCachesCompleted(new ArrayList<>());
        }

        if (logStartupInfo) {
            logStartupInfo(stopwatch, cosmosAsyncClient);
        }
        return cosmosAsyncClient;
    }

    /**
     * Builds a cosmos sync client with the provided properties
     *
     * @return CosmosClient
     */
    public CosmosClient buildClient() {
        StopWatch stopwatch = new StopWatch();
        stopwatch.start();
        validateConfig();
        buildConnectionPolicy();
        CosmosClient cosmosClient = new CosmosClient(this);
        if (proactiveContainerInitConfig != null) {

            cosmosClient.recordOpenConnectionsAndInitCachesStarted(proactiveContainerInitConfig.getCosmosContainerIdentities());

            Duration aggressiveWarmupDuration = proactiveContainerInitConfig
                    .getAggressiveWarmupDuration();
            if (aggressiveWarmupDuration != null) {
                cosmosClient.openConnectionsAndInitCaches(aggressiveWarmupDuration);
            } else {
                cosmosClient.openConnectionsAndInitCaches();
            }

            cosmosClient.recordOpenConnectionsAndInitCachesCompleted(proactiveContainerInitConfig.getCosmosContainerIdentities());
        }
        logStartupInfo(stopwatch, cosmosClient.asyncClient());
        return cosmosClient;
    }

    //  Connection policy has to be built before it can be used by this builder
    ConnectionPolicy buildConnectionPolicy() {
        if (this.directConnectionConfig != null) {
            //  Check if the user passed additional gateway connection configuration
            //  If this is null, initialize with default values
            if (this.gatewayConnectionConfig == null) {
                this.gatewayConnectionConfig = GatewayConnectionConfig.getDefaultConfig();
            }
            this.connectionPolicy = new ConnectionPolicy(directConnectionConfig, gatewayConnectionConfig);
        } else if (gatewayConnectionConfig != null) {
            this.connectionPolicy = new ConnectionPolicy(gatewayConnectionConfig);
        }
        this.connectionPolicy.setPreferredRegions(this.preferredRegions);
        this.connectionPolicy.setExcludedRegionsSupplier(this.cosmosExcludedRegionsSupplier);
        this.connectionPolicy.setUserAgentSuffix(this.userAgentSuffix);
        this.connectionPolicy.setThrottlingRetryOptions(this.throttlingRetryOptions);
        this.connectionPolicy.setEndpointDiscoveryEnabled(this.endpointDiscoveryEnabled);
        this.connectionPolicy.setMultipleWriteRegionsEnabled(this.multipleWriteRegionsEnabled);
        this.connectionPolicy.setReadRequestsFallbackEnabled(this.readRequestsFallbackEnabled);
        return this.connectionPolicy;
    }

    private void validateConfig() {
        URI uri;
        try {
            uri = new URI(serviceEndpoint);
        } catch (URISyntaxException e) {
            throw new IllegalArgumentException("invalid serviceEndpoint", e);
        }

        if (preferredRegions != null) {
            // validate preferredRegions
            preferredRegions.forEach(
                preferredRegion -> {
                    Preconditions.checkArgument(StringUtils.trimToNull(preferredRegion) != null, "preferredRegion can't be empty");
                    String trimmedPreferredRegion = preferredRegion.toLowerCase(Locale.ROOT).replace(" ", "");
                    LocationHelper.getLocationEndpoint(uri, trimmedPreferredRegion);
                }
            );
        }

        if (proactiveContainerInitConfig != null) {
            Preconditions.checkArgument(preferredRegions != null, "preferredRegions cannot be null when proactiveContainerInitConfig has been set");
            Preconditions.checkArgument(this.proactiveContainerInitConfig.getProactiveConnectionRegionsCount() <= this.preferredRegions.size(), "no. of regions to proactively connect to " +
                    "cannot be greater than the no.of preferred regions");
            if (this.proactiveContainerInitConfig.getProactiveConnectionRegionsCount() > 1) {
                Preconditions.checkArgument(this.isEndpointDiscoveryEnabled(), "endpoint discovery should be enabled when no. " +
                        "of proactive regions is greater than 1");
            }
        }

        ifThrowIllegalArgException(this.serviceEndpoint == null,
            "cannot buildAsyncClient client without service endpoint");
        ifThrowIllegalArgException(
            this.keyOrResourceToken == null && (permissions == null || permissions.isEmpty())
                && this.credential == null && this.tokenCredential == null && this.cosmosAuthorizationTokenResolver == null,
            "cannot buildAsyncClient client without any one of key, resource token, permissions, and "
                + "azure key credential");
        ifThrowIllegalArgException(credential != null && StringUtils.isEmpty(credential.getKey()),
            "cannot buildAsyncClient client without key credential");
    }

    Configs configs() {
        return configs;
    }

    /**
     * Configs
     *
     * @return current cosmosClientBuilder
     */
    CosmosClientBuilder configs(Configs configs) {
        this.configs = configs;
        return this;
    }

    private void ifThrowIllegalArgException(boolean value, String error) {
        if (value) {
            throw new IllegalArgumentException(error);
        }
    }

    private void logStartupInfo(StopWatch stopwatch, CosmosAsyncClient client) {
        stopwatch.stop();

        if (logger.isWarnEnabled()) {
            long time = stopwatch.getTime();
            String diagnosticsCfg = "";
            String tracingCfg = "";
            if (client.getClientTelemetryConfig() != null) {
                diagnosticsCfg = client.getClientTelemetryConfig().toString();
            }

            DiagnosticsProvider provider = client.getDiagnosticsProvider();
            if (provider != null) {
                tracingCfg = provider.getTraceConfigLog();
            }

            // NOTE: if changing the logging below - do not log any confidential info like master key credentials etc.
            logger.warn("Cosmos Client with (Correlation) ID [{}] started up in [{}] ms with the following " +
                    "configuration: serviceEndpoint [{}], preferredRegions [{}], excludedRegions [{}], connectionPolicy [{}], " +
                    "consistencyLevel [{}], contentResponseOnWriteEnabled [{}], sessionCapturingOverride [{}], " +
                    "connectionSharingAcrossClients [{}], clientTelemetryEnabled [{}], proactiveContainerInit [{}], " +
                    "diagnostics [{}], tracing [{}], nativeTransport [{}] fastClientOpen [{}]",
                client.getContextClient().getClientCorrelationId(), time, getEndpoint(), getPreferredRegions(), getExcludedRegions(),
                getConnectionPolicy(), getConsistencyLevel(), isContentResponseOnWriteEnabled(),
                isSessionCapturingOverrideEnabled(), isConnectionSharingAcrossClientsEnabled(),
                isClientTelemetryEnabled(), getProactiveContainerInitConfig(), diagnosticsCfg,
                tracingCfg, io.netty.channel.epoll.Epoll.isAvailable(),
                io.netty.channel.epoll.Epoll.isTcpFastOpenClientSideAvailable());
        }
    }

    ///////////////////////////////////////////////////////////////////////////////////////////
    // the following helper/accessor only helps to access this class outside of this package.//
    ///////////////////////////////////////////////////////////////////////////////////////////
    static void initialize() {
        CosmosClientBuilderHelper.setCosmosClientBuilderAccessor(
            new CosmosClientBuilderHelper.CosmosClientBuilderAccessor() {

                @Override
                public void setCosmosClientMetadataCachesSnapshot(CosmosClientBuilder builder,
                                                                  CosmosClientMetadataCachesSnapshot metadataCache) {
                    builder.metadataCaches(metadataCache);
                }

                @Override
                public CosmosClientMetadataCachesSnapshot getCosmosClientMetadataCachesSnapshot(CosmosClientBuilder builder) {
                    return builder.metadataCaches();
                }

                @Override
                public void setCosmosClientApiType(CosmosClientBuilder builder, ApiType apiType) {
                    builder.setApiType(apiType);
                }

                @Override
                public ApiType getCosmosClientApiType(CosmosClientBuilder builder) {
                    return builder.apiType();
                }

                @Override
                public ConnectionPolicy getConnectionPolicy(CosmosClientBuilder builder) {
                    return builder.getConnectionPolicy();
                }

                @Override
                public ConnectionPolicy buildConnectionPolicy(CosmosClientBuilder builder) {
                    return builder.buildConnectionPolicy();
                }

                @Override
                public Configs getConfigs(CosmosClientBuilder builder) {
                    return builder.configs();
                }

                @Override
                public ConsistencyLevel getConsistencyLevel(CosmosClientBuilder builder) {
                    return builder.getConsistencyLevel();
                }

                @Override
                public String getEndpoint(CosmosClientBuilder builder) {
                    return builder.getEndpoint();
                }

                @Override
<<<<<<< HEAD
                public void setRegionScopedSessionCapturingEnabled(CosmosClientBuilder builder, boolean isRegionScopedSessionCapturingEnabled) {
                    builder.regionScopedSessionCapturingEnabled(isRegionScopedSessionCapturingEnabled);
                }

                @Override
                public boolean getRegionScopedSessionCapturingEnabled(CosmosClientBuilder builder) {
                    return builder.isRegionScopedSessionCapturingEnabled();
=======
                public CosmosItemSerializer getDefaultCustomSerializer(CosmosClientBuilder builder) {
                    return builder.getCustomSerializer();
>>>>>>> ecfbba2d
                }
            });
    }

    static { initialize(); }
}<|MERGE_RESOLUTION|>--- conflicted
+++ resolved
@@ -143,11 +143,8 @@
     private CosmosEndToEndOperationLatencyPolicyConfig cosmosEndToEndOperationLatencyPolicyConfig;
     private SessionRetryOptions sessionRetryOptions;
     private Supplier<CosmosExcludedRegions> cosmosExcludedRegionsSupplier;
-<<<<<<< HEAD
+    private CosmosItemSerializer defaultCustomSerializer;
     private boolean isRegionScopedSessionCapturingEnabled = false;
-=======
-    private CosmosItemSerializer defaultCustomSerializer;
->>>>>>> ecfbba2d
 
     /**
      * Instantiates a new Cosmos client builder.
@@ -800,7 +797,7 @@
      * on their own.
      * @return the CosmosItemRequestOptions
      */
-    public CosmosClientBuilder nonIdempotentWriteRetryPolicy(
+    CosmosClientBuilder setNonIdempotentWriteRetryPolicy(
         boolean nonIdempotentWriteRetriesEnabled,
         boolean useTrackingIdPropertyForCreateAndReplace) {
 
@@ -1120,23 +1117,6 @@
     }
 
     /**
-     * Sets a custom serializer that should be used for conversion between POJOs and Json payload stored in the
-     * Cosmos DB service. The custom serializer can also be specified in request options. If defined here and
-     * in request options the serializer defined in request options will be used.
-     * @param serializer the custom serialzier to be used for payload transformations
-     * @return current CosmosClientBuilder
-     */
-    public CosmosClientBuilder customSerializer(CosmosItemSerializer serializer) {
-        this.defaultCustomSerializer = serializer;
-
-        return this;
-    }
-
-    CosmosItemSerializer getCustomSerializer() {
-        return this.defaultCustomSerializer;
-    }
-
-    /**
      * Builds a cosmos async client with the provided properties
      *
      * @return CosmosAsyncClient
@@ -1292,7 +1272,7 @@
     private void logStartupInfo(StopWatch stopwatch, CosmosAsyncClient client) {
         stopwatch.stop();
 
-        if (logger.isWarnEnabled()) {
+        if (logger.isInfoEnabled()) {
             long time = stopwatch.getTime();
             String diagnosticsCfg = "";
             String tracingCfg = "";
@@ -1309,14 +1289,11 @@
             logger.warn("Cosmos Client with (Correlation) ID [{}] started up in [{}] ms with the following " +
                     "configuration: serviceEndpoint [{}], preferredRegions [{}], excludedRegions [{}], connectionPolicy [{}], " +
                     "consistencyLevel [{}], contentResponseOnWriteEnabled [{}], sessionCapturingOverride [{}], " +
-                    "connectionSharingAcrossClients [{}], clientTelemetryEnabled [{}], proactiveContainerInit [{}], " +
-                    "diagnostics [{}], tracing [{}], nativeTransport [{}] fastClientOpen [{}]",
+                    "connectionSharingAcrossClients [{}], clientTelemetryEnabled [{}], proactiveContainerInit [{}], diagnostics [{}], tracing [{}]",
                 client.getContextClient().getClientCorrelationId(), time, getEndpoint(), getPreferredRegions(), getExcludedRegions(),
                 getConnectionPolicy(), getConsistencyLevel(), isContentResponseOnWriteEnabled(),
                 isSessionCapturingOverrideEnabled(), isConnectionSharingAcrossClientsEnabled(),
-                isClientTelemetryEnabled(), getProactiveContainerInitConfig(), diagnosticsCfg,
-                tracingCfg, io.netty.channel.epoll.Epoll.isAvailable(),
-                io.netty.channel.epoll.Epoll.isTcpFastOpenClientSideAvailable());
+                isClientTelemetryEnabled(), getProactiveContainerInitConfig(), diagnosticsCfg, tracingCfg);
         }
     }
 
@@ -1374,7 +1351,11 @@
                 }
 
                 @Override
-<<<<<<< HEAD
+                public CosmosItemSerializer getDefaultCustomSerializer(CosmosClientBuilder builder) {
+                    return builder.getCustomSerializer();
+                }
+
+                @Override
                 public void setRegionScopedSessionCapturingEnabled(CosmosClientBuilder builder, boolean isRegionScopedSessionCapturingEnabled) {
                     builder.regionScopedSessionCapturingEnabled(isRegionScopedSessionCapturingEnabled);
                 }
@@ -1382,10 +1363,6 @@
                 @Override
                 public boolean getRegionScopedSessionCapturingEnabled(CosmosClientBuilder builder) {
                     return builder.isRegionScopedSessionCapturingEnabled();
-=======
-                public CosmosItemSerializer getDefaultCustomSerializer(CosmosClientBuilder builder) {
-                    return builder.getCustomSerializer();
->>>>>>> ecfbba2d
                 }
             });
     }
