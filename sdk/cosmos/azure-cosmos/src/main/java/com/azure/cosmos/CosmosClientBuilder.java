// Copyright (c) Microsoft Corporation. All rights reserved.
// Licensed under the MIT License.
package com.azure.cosmos;

import com.azure.core.annotation.ServiceClientBuilder;
import com.azure.core.credential.TokenCredential;
import com.azure.cosmos.implementation.Configs;
import com.azure.cosmos.implementation.ConnectionPolicy;
import com.azure.cosmos.implementation.CosmosAuthorizationTokenResolver;
import com.azure.cosmos.implementation.apachecommons.lang.StringUtils;
import com.azure.cosmos.models.CosmosPermissionProperties;

import java.util.Collections;
import java.util.List;
import java.util.Objects;

/**
 * Helper class to buildAsyncClient {@link CosmosAsyncClient} instances
 * as logical representation of the Azure Cosmos database service.
 *
 * <pre>
 * {@code
 * CosmosAsyncClient client = new CosmosClientBuilder()
 *         .endpoint(serviceEndpoint)
 *         .key(key)
 *         .directMode()
 *         .consistencyLevel(ConsistencyLevel.SESSION)
 *         .buildAsyncClient();
 * }
 * </pre>
 */
@ServiceClientBuilder(serviceClients = {CosmosClient.class, CosmosAsyncClient.class})
public class CosmosClientBuilder {
    private Configs configs = new Configs();
    private String serviceEndpoint;
    private String keyOrResourceToken;
    private TokenCredential tokenCredential;
    private ConnectionPolicy connectionPolicy;
    private GatewayConnectionConfig gatewayConnectionConfig;
    private DirectConnectionConfig directConnectionConfig;
    private ConsistencyLevel desiredConsistencyLevel;
    private List<CosmosPermissionProperties> permissions;
    private CosmosAuthorizationTokenResolver cosmosAuthorizationTokenResolver;
    private CosmosKeyCredential cosmosKeyCredential;
    private boolean sessionCapturingOverrideEnabled;
    private boolean connectionReuseAcrossClientsEnabled;
    private boolean contentResponseOnWriteEnabled;
    private String userAgentSuffix;
    private ThrottlingRetryOptions throttlingRetryOptions;
    private List<String> preferredRegions;
    private boolean endpointDiscoveryEnabled = true;
    private boolean multipleWriteRegionsEnabled = true;
    private boolean readRequestsFallbackEnabled = true;

    /**
     * Instantiates a new Cosmos client builder.
     */
    public CosmosClientBuilder() {
        //  Build default connection policy with direct default connection config
        this.connectionPolicy = new ConnectionPolicy(DirectConnectionConfig.getDefaultConfig());
        //  Some default values
        this.userAgentSuffix = "";
        this.throttlingRetryOptions = new ThrottlingRetryOptions();
    }

    /**
     * Session capturing is enabled by default for {@link ConsistencyLevel#SESSION}.
     * For other consistency levels, it is not needed, unless if you need occasionally send requests with Session
     * Consistency while the client is not configured in session.
     * <p>
     * enabling Session capturing for Session mode has no effect.
     * @param sessionCapturingOverrideEnabled session capturing override
     * @return current cosmosClientBuilder
     */
    public CosmosClientBuilder sessionCapturingOverrideEnabled(boolean sessionCapturingOverrideEnabled) {
        this.sessionCapturingOverrideEnabled = sessionCapturingOverrideEnabled;
        return this;
    }

    /**
     * Indicates if Session capturing is enabled for non Session modes.
     * The default is false.
     *
     * @return the session capturing override
     */
    boolean isSessionCapturingOverrideEnabled() {
        return this.sessionCapturingOverrideEnabled;
    }

    /**
     * Enables connections sharing across multiple Cosmos Clients. The default is false.
     *
     *
     * <pre>
     * {@code
     * CosmosAsyncClient client1 = new CosmosClientBuilder()
     *         .endpoint(serviceEndpoint1)
     *         .key(key1)
     *         .directMode()
     *         .consistencyLevel(ConsistencyLevel.SESSION)
     *         .connectionReuseAcrossClientsEnabled(true)
     *         .buildAsyncClient();
     *
     * CosmosAsyncClient client2 = new CosmosClientBuilder()
     *         .endpoint(serviceEndpoint2)
     *         .key(key2)
     *         .directMode()
     *         .consistencyLevel(ConsistencyLevel.SESSION)
     *         .connectionReuseAcrossClientsEnabled(true)
     *         .buildAsyncClient();
     *
     * // when configured this way client1 and client2 will share connections when possible.
     * }
     * </pre>
     *
     * When you have multiple instances of Cosmos Client in the same JVM interacting to multiple Cosmos accounts,
     * enabling this allows connection sharing in Direct mode if possible between instances of Cosmos Client.
     *
     * Please note, when setting this option, the connection configuration (e.g., socket timeout config, idle timeout
     * config) of the first instantiated client will be used for all other client instances.
     *
     * @param connectionReuseAcrossClientsEnabled connection sharing
     * @return current cosmosClientBuilder
     */
    public CosmosClientBuilder connectionReuseAcrossClientsEnabled(boolean connectionReuseAcrossClientsEnabled) {
        this.connectionReuseAcrossClientsEnabled = true;
        return this;
    }

    /**
     * Indicates whether connection sharing is enabled. The default is false.
     *
     * When you have multiple instances of Cosmos Client in the same JVM interacting to multiple Cosmos accounts,
     * enabling this allows connection sharing in Direct mode if possible between instances of Cosmos Client.
     *
     * @return the connection sharing across multiple clients
     */
    boolean isConnectionReuseAcrossClientsEnabled() {
        return this.connectionReuseAcrossClientsEnabled;
    }

    /**
     * Gets the token resolver
     *
     * @return the token resolver
     */
    CosmosAuthorizationTokenResolver getAuthorizationTokenResolver() {
        return cosmosAuthorizationTokenResolver;
    }

    /**
     * Sets the token resolver
     *
     * @param cosmosAuthorizationTokenResolver the token resolver
     * @return current cosmosClientBuilder
     */
    CosmosClientBuilder authorizationTokenResolver(
        CosmosAuthorizationTokenResolver cosmosAuthorizationTokenResolver) {
        this.cosmosAuthorizationTokenResolver = Objects.requireNonNull(cosmosAuthorizationTokenResolver,
            "'cosmosAuthorizationTokenResolver' cannot be null.");
        this.keyOrResourceToken = null;
        this.cosmosKeyCredential= null;
        this.permissions = null;
        this.tokenCredential = null;
        return this;
    }

    /**
     * Gets the Azure Cosmos DB endpoint the SDK will connect to
     *
     * @return the endpoint
     */
    String getEndpoint() {
        return serviceEndpoint;
    }

    /**
     * Sets the Azure Cosmos DB endpoint the SDK will connect to
     *
     * @param endpoint the service endpoint
     * @return current Builder
     */
    public CosmosClientBuilder endpoint(String endpoint) {
        this.serviceEndpoint = endpoint;
        return this;
    }

    /**
     * Gets either a master or readonly key used to perform authentication
     * for accessing resource.
     *
     * @return the key
     */
    String getKey() {
        return keyOrResourceToken;
    }

    /**
     * Sets either a master or readonly key used to perform authentication
     * for accessing resource.
     *
     * @param key master or readonly key
     * @return current Builder.
     * @throws NullPointerException If {@code key} is {@code null}.
     */
    public CosmosClientBuilder key(String key) {
        this.keyOrResourceToken = Objects.requireNonNull(key, "'key' cannot be null.");
        this.cosmosAuthorizationTokenResolver = null;
        this.cosmosKeyCredential= null;
        this.permissions = null;
        this.tokenCredential = null;
        return this;
    }

    /**
     * Gets a resource token used to perform authentication
     * for accessing resource.
     *
     * @return the resourceToken
     */
    String getResourceToken() {
        return keyOrResourceToken;
    }

    /**
     * Sets a resource token used to perform authentication
     * for accessing resource.
     *
     * @param resourceToken resourceToken for authentication
     * @return current Builder.
     * @throws NullPointerException If {@code resourceToken} is {@code null}.
     */
    public CosmosClientBuilder resourceToken(String resourceToken) {
        this.keyOrResourceToken = resourceToken;
        this.cosmosAuthorizationTokenResolver = null;
        this.cosmosKeyCredential= null;
        this.permissions = null;
        this.tokenCredential = null;
        return this;
    }

    /**
     * Gets a token credential instance used to perform authentication
     * for accessing resource.
     *
     * @return the resourceToken
     */
    TokenCredential getCredential() {
        return tokenCredential;
    }

    /**
     * Sets the {@link TokenCredential} used to authorize requests sent to the service.
     *
     * @param credential {@link TokenCredential}.
     * @return the updated CosmosClientBuilder
     * @throws NullPointerException If {@code credential} is {@code null}.
     */
    public CosmosClientBuilder credential(TokenCredential credential) {
        this.tokenCredential = Objects.requireNonNull(credential, "'credential' cannot be null.");
        this.keyOrResourceToken = null;
        this.cosmosAuthorizationTokenResolver = null;
        this.cosmosKeyCredential= null;
        this.permissions = null;
        return this;
    }

    /**
     * Gets the permission list, which contains the
     * resource tokens needed to access resources.
     *
     * @return the permission list
     */
    List<CosmosPermissionProperties> getPermissions() {
        return permissions;
    }

    /**
     * Sets the permission list, which contains the
     * resource tokens needed to access resources.
     *
     * @param permissions Permission list for authentication.
     * @return current Builder.
     * @throws NullPointerException If {@code permissions} is {@code null}.
     */
    public CosmosClientBuilder permissions(List<CosmosPermissionProperties> permissions) {
        this.permissions = Objects.requireNonNull(permissions, "'permissions' cannot be null.");
        this.keyOrResourceToken = null;
        this.cosmosAuthorizationTokenResolver = null;
        this.cosmosKeyCredential= null;
        this.tokenCredential = null;
        return this;
    }

    /**
     * Gets the {@link ConsistencyLevel} to be used
     *
     * @return the consistency level
     */
    ConsistencyLevel getConsistencyLevel() {
        return this.desiredConsistencyLevel;
    }

    /**
     * Sets the {@link ConsistencyLevel} to be used
     *
     * @param desiredConsistencyLevel {@link ConsistencyLevel}
     * @return current Builder
     */
    public CosmosClientBuilder consistencyLevel(ConsistencyLevel desiredConsistencyLevel) {
        this.desiredConsistencyLevel = desiredConsistencyLevel;
        return this;
    }

    /**
     * Gets the (@link ConnectionPolicy) to be used
     *
     * @return the connection policy
     */
    ConnectionPolicy getConnectionPolicy() {
        return connectionPolicy;
    }

    /**
     * Gets the {@link CosmosKeyCredential} to be used
     *
     * @return cosmosKeyCredential
     */
    CosmosKeyCredential getKeyCredential() {
        return cosmosKeyCredential;
    }

    /**
     * Sets the {@link CosmosKeyCredential} to be used
     *
     * @param cosmosKeyCredential {@link CosmosKeyCredential}
     * @return current cosmosClientBuilder
     * @throws NullPointerException If {@code cosmosKeyCredential} is {@code null}.
     */
    public CosmosClientBuilder keyCredential(CosmosKeyCredential cosmosKeyCredential) {
        this.cosmosKeyCredential = Objects.requireNonNull(cosmosKeyCredential, "'cosmosKeyCredential' cannot be null.");
        this.keyOrResourceToken = null;
        this.cosmosAuthorizationTokenResolver = null;
        this.permissions = null;
        this.tokenCredential = null;
        return this;
    }

    /**
     * Gets the boolean which indicates whether to only return the headers and status code in Cosmos DB response
     * in case of Create, Update and Delete operations on CosmosItem.
     *
     * If set to false (which is by default), this removes the resource from response. It reduces networking
     * and CPU load by not sending the resource back over the network and serializing it
     * on the client.
     *
     * By-default, this is false.
     *
     * @return a boolean indicating whether resource will be included in the response or not
     */
    boolean isContentResponseOnWriteEnabled() {
        return contentResponseOnWriteEnabled;
    }

    /**
     * Sets the boolean to only return the headers and status code in Cosmos DB response
     * in case of Create, Update and Delete operations on CosmosItem.
     *
     * If set to false (which is by default), this removes the resource from response. It reduces networking
     * and CPU load by not sending the resource back over the network and serializing it on the client.
     *
     * This feature does not impact RU usage for read or write operations.
     *
     * By-default, this is false.
     *
     * @param contentResponseOnWriteEnabled a boolean indicating whether resource will be included in the response or not
     * @return current cosmosClientBuilder
     */
    public CosmosClientBuilder contentResponseOnWriteEnabled(boolean contentResponseOnWriteEnabled) {
        this.contentResponseOnWriteEnabled = contentResponseOnWriteEnabled;
        return this;
    }

    /**
     * Sets the default GATEWAY connection configuration to be used.
     *
     * @return current CosmosClientBuilder
     */
    public CosmosClientBuilder gatewayMode() {
        this.gatewayConnectionConfig = GatewayConnectionConfig.getDefaultConfig();
        return this;
    }

    /**
     * Sets the GATEWAY connection configuration to be used.
     *
     * @param gatewayConnectionConfig gateway connection configuration
     * @return current CosmosClientBuilder
     */
    public CosmosClientBuilder gatewayMode(GatewayConnectionConfig gatewayConnectionConfig) {
        this.gatewayConnectionConfig = gatewayConnectionConfig;
        return this;
    }

    /**
     * Sets the default DIRECT connection configuration to be used.
     *
     * @return current CosmosClientBuilder
     */
    public CosmosClientBuilder directMode() {
        this.directConnectionConfig = DirectConnectionConfig.getDefaultConfig();
        return this;
    }

    /**
     * Sets the DIRECT connection configuration to be used.
     *
     * @param directConnectionConfig direct connection configuration
     * @return current CosmosClientBuilder
     */
    public CosmosClientBuilder directMode(DirectConnectionConfig directConnectionConfig) {
        this.directConnectionConfig = directConnectionConfig;
        return this;
    }

    /**
     * Sets the DIRECT connection configuration to be used.
     * gatewayConnectionConfig - represents basic configuration to be used for gateway client.
     *
     * Even in direct connection mode, some of the meta data operations go through gateway client,
     *
     * Setting gateway connection config in this API doesn't affect the connection mode,
     * which will be Direct in this case.
     *
     * @param directConnectionConfig direct connection configuration to be used
     * @param gatewayConnectionConfig gateway connection configuration to be used
     * @return current CosmosClientBuilder
     */
    public CosmosClientBuilder directMode(DirectConnectionConfig directConnectionConfig, GatewayConnectionConfig gatewayConnectionConfig) {
        this.directConnectionConfig = directConnectionConfig;
        this.gatewayConnectionConfig = gatewayConnectionConfig;
        return this;
    }

    /**
     * sets the value of the user-agent suffix.
     *
     * @param userAgentSuffix The value to be appended to the user-agent header, this is
     * used for monitoring purposes.
     *
     * @return current CosmosClientBuilder
     */
    public CosmosClientBuilder userAgentSuffix(String userAgentSuffix) {
        this.userAgentSuffix = userAgentSuffix;
        return this;
    }

    /**
     * Sets the retry policy options associated with the DocumentClient instance.
     * <p>
     * Properties in the RetryOptions class allow application to customize the built-in
     * retry policies. This property is optional. When it's not set, the SDK uses the
     * default values for configuring the retry policies.  See RetryOptions class for
     * more details.
     *
     * @param throttlingRetryOptions the RetryOptions instance.
     * @return current CosmosClientBuilder
     * @throws IllegalArgumentException thrown if an error occurs
     */
    public CosmosClientBuilder throttlingRetryOptions(ThrottlingRetryOptions throttlingRetryOptions) {
        this.throttlingRetryOptions = throttlingRetryOptions;
        return this;
    }

    /**
     * Sets the preferred regions for geo-replicated database accounts. For example,
     * "East US" as the preferred region.
     * <p>
     * When EnableEndpointDiscovery is true and PreferredRegions is non-empty,
     * the SDK will prefer to use the regions in the collection in the order
     * they are specified to perform operations.
     * <p>
     * If EnableEndpointDiscovery is set to false, this property is ignored.
     *
     * @param preferredRegions the list of preferred regions.
     * @return current CosmosClientBuilder
     */
    public CosmosClientBuilder preferredRegions(List<String> preferredRegions) {
        this.preferredRegions = preferredRegions;
        return this;
    }

    /**
     * Sets the flag to enable endpoint discovery for geo-replicated database accounts.
     * <p>
     * When EnableEndpointDiscovery is true, the SDK will automatically discover the
     * current write and read regions to ensure requests are sent to the correct region
     * based on the capability of the region and the user's preference.
     * <p>
     * The default value for this property is true indicating endpoint discovery is enabled.
     *
     * @param endpointDiscoveryEnabled true if EndpointDiscovery is enabled.
     * @return current CosmosClientBuilder
     */
    public CosmosClientBuilder endpointDiscoveryEnabled(boolean endpointDiscoveryEnabled) {
        this.endpointDiscoveryEnabled = endpointDiscoveryEnabled;
        return this;
    }

    /**
     * Sets the flag to enable writes on any regions for geo-replicated database accounts in the Azure
     * Cosmos DB service.
     * <p>
     * When the value of this property is true, the SDK will direct write operations to
     * available writable regions of geo-replicated database account. Writable regions
     * are ordered by PreferredRegions property. Setting the property value
     * to true has no effect until EnableMultipleWriteRegions in DatabaseAccount
     * is also set to true.
     * <p>
     * DEFAULT value is false indicating that writes are only directed to
     * first region in PreferredRegions property.
     *
     * @param multipleWriteRegionsEnabled flag to enable writes on any regions for geo-replicated
     * database accounts.
     * @return current CosmosClientBuilder
     */
    public CosmosClientBuilder multipleWriteRegionsEnabled(boolean multipleWriteRegionsEnabled) {
        this.multipleWriteRegionsEnabled = multipleWriteRegionsEnabled;
        return this;
    }

    /**
     * Sets whether to allow for reads to go to multiple regions configured on an account of Azure Cosmos DB service.
     * <p>
     * DEFAULT value is true.
     * <p>
     * If this property is not set, the default is true for all Consistency Levels other than Bounded Staleness,
     * The default is false for Bounded Staleness.
     * 1. {@link #endpointDiscoveryEnabled} is true
     * 2. the Azure Cosmos DB account has more than one region
     *
     * @param readRequestsFallbackEnabled flag to enable reads to go to multiple regions configured on an account of
     * Azure Cosmos DB service.
     * @return current CosmosClientBuilder
     */
    public CosmosClientBuilder readRequestsFallbackEnabled(boolean readRequestsFallbackEnabled) {
        this.readRequestsFallbackEnabled = readRequestsFallbackEnabled;
        return this;
    }

    /**
     * Gets the GATEWAY connection configuration to be used.
     *
     * @return gateway connection config
     */
    GatewayConnectionConfig getGatewayConnectionConfig() {
        return gatewayConnectionConfig;
    }

    /**
     * Gets the DIRECT connection configuration to be used.
     *
     * @return direct connection config
     */
    DirectConnectionConfig getDirectConnectionConfig() {
        return directConnectionConfig;
    }

    /**
     * Gets the value of user-agent suffix.
     *
     * @return the value of user-agent suffix.
     */
    String getUserAgentSuffix() {
        return userAgentSuffix;
    }

    /**
     * Gets the retry policy options associated with the DocumentClient instance.
     *
     * @return the RetryOptions instance.
     */
    ThrottlingRetryOptions getThrottlingRetryOptions() {
        return throttlingRetryOptions;
    }

    /**
     * Gets the preferred regions for geo-replicated database accounts
     *
     * @return the list of preferred region.
     */
    List<String> getPreferredRegions() {
        return preferredRegions != null ? preferredRegions : Collections.emptyList();
    }

    /**
     * Gets the flag to enable endpoint discovery for geo-replicated database accounts.
     *
     * @return whether endpoint discovery is enabled.
     */
    boolean isEndpointDiscoveryEnabled() {
        return endpointDiscoveryEnabled;
    }

    /**
     * Gets the flag to enable writes on any regions for geo-replicated database accounts in the Azure
     * Cosmos DB service.
     * <p>
     * When the value of this property is true, the SDK will direct write operations to
     * available writable regions of geo-replicated database account. Writable regions
     * are ordered by PreferredRegions property. Setting the property value
     * to true has no effect until EnableMultipleWriteRegions in DatabaseAccount
     * is also set to true.
     * <p>
     * DEFAULT value is true indicating that writes are directed to
     * available writable regions of geo-replicated database account.
     *
     * @return flag to enable writes on any regions for geo-replicated database accounts.
     */
    boolean isMultipleWriteRegionsEnabled() {
        return multipleWriteRegionsEnabled;
    }

    /**
     * Gets whether to allow for reads to go to multiple regions configured on an account of Azure Cosmos DB service.
     * <p>
     * DEFAULT value is true.
     * <p>
     * If this property is not set, the default is true for all Consistency Levels other than Bounded Staleness,
     * The default is false for Bounded Staleness.
     * 1. {@link #endpointDiscoveryEnabled} is true
     * 2. the Azure Cosmos DB account has more than one region
     *
     * @return flag to allow for reads to go to multiple regions configured on an account of Azure Cosmos DB service.
     */
    boolean isReadRequestsFallbackEnabled() {
        return readRequestsFallbackEnabled;
    }

    /**
     * Builds a cosmos configuration object with the provided properties
     *
     * @return CosmosAsyncClient
     */
    public CosmosAsyncClient buildAsyncClient() {

        validateConfig();
        buildConnectionPolicy();
        return new CosmosAsyncClient(this);
    }

<<<<<<< HEAD
    private void validateConfig() {
        ifThrowIllegalArgException(this.serviceEndpoint == null,
            "cannot buildAsyncClient client without service endpoint");
        ifThrowIllegalArgException(
            this.keyOrResourceToken == null && (permissions == null || permissions.isEmpty())
                && this.cosmosAuthorizationTokenResolver == null && this.cosmosKeyCredential == null
                && this.tokenCredential == null,
            "cannot buildAsyncClient client without any one of key, resource token, permissions, token resolver, and "
                + "cosmos key credential");
        ifThrowIllegalArgException(cosmosKeyCredential != null && StringUtils.isEmpty(cosmosKeyCredential.getKey()),
            "cannot buildAsyncClient client without key credential");
    }

=======
>>>>>>> a97f6d61
    /**
     * Builds a cosmos sync client object with the provided properties
     *
     * @return CosmosClient
     */
    public CosmosClient buildClient() {

        validateConfig();
        buildConnectionPolicy();
        return new CosmosClient(this);
    }

    //  Connection policy has to be built before it can be used by this builder
    private void buildConnectionPolicy() {
        if (this.directConnectionConfig == null && this.gatewayConnectionConfig == null) {
            throw new IllegalArgumentException("cannot build connection policy without direct or gateway connection config");
        } else if (this.directConnectionConfig != null) {
            this.connectionPolicy = new ConnectionPolicy(directConnectionConfig);
            //  Check if the user passed additional gateway connection configuration
            if (this.gatewayConnectionConfig != null) {
                this.connectionPolicy.setMaxConnectionPoolSize(this.gatewayConnectionConfig.getMaxConnectionPoolSize());
                this.connectionPolicy.setRequestTimeout(this.gatewayConnectionConfig.getRequestTimeout());
                this.connectionPolicy.setIdleConnectionTimeout(this.gatewayConnectionConfig.getIdleConnectionTimeout());
            }
        } else {
            this.connectionPolicy = new ConnectionPolicy(gatewayConnectionConfig);
        }
        this.connectionPolicy.setPreferredRegions(this.preferredRegions);
        this.connectionPolicy.setUserAgentSuffix(this.userAgentSuffix);
        this.connectionPolicy.setThrottlingRetryOptions(this.throttlingRetryOptions);
        this.connectionPolicy.setEndpointDiscoveryEnabled(this.endpointDiscoveryEnabled);
        this.connectionPolicy.setMultipleWriteRegionsEnabled(this.multipleWriteRegionsEnabled);
        this.connectionPolicy.setReadRequestsFallbackEnabled(this.readRequestsFallbackEnabled);
    }

    private void validateConfig() {
        ifThrowIllegalArgException(this.serviceEndpoint == null,
            "cannot buildAsyncClient client without service endpoint");
        ifThrowIllegalArgException(
            this.keyOrResourceToken == null && (permissions == null || permissions.isEmpty()) && this.cosmosKeyCredential == null,
            "cannot buildAsyncClient client without any one of key, resource token, permissions, and "
                + "cosmos key credential");
        ifThrowIllegalArgException(cosmosKeyCredential != null && StringUtils.isEmpty(cosmosKeyCredential.getKey()),
            "cannot buildAsyncClient client without key credential");
        ifThrowIllegalArgException(directConnectionConfig == null && gatewayConnectionConfig == null,
            "cannot buildAsyncClient client without connection config");
    }

    Configs configs() {
        return configs;
    }

    /**
     * Configs
     *
     * @return current cosmosClientBuilder
     */
    CosmosClientBuilder configs(Configs configs) {
        this.configs = configs;
        return this;
    }

    private void ifThrowIllegalArgException(boolean value, String error) {
        if (value) {
            throw new IllegalArgumentException(error);
        }
    }
}<|MERGE_RESOLUTION|>--- conflicted
+++ resolved
@@ -649,22 +649,6 @@
         return new CosmosAsyncClient(this);
     }
 
-<<<<<<< HEAD
-    private void validateConfig() {
-        ifThrowIllegalArgException(this.serviceEndpoint == null,
-            "cannot buildAsyncClient client without service endpoint");
-        ifThrowIllegalArgException(
-            this.keyOrResourceToken == null && (permissions == null || permissions.isEmpty())
-                && this.cosmosAuthorizationTokenResolver == null && this.cosmosKeyCredential == null
-                && this.tokenCredential == null,
-            "cannot buildAsyncClient client without any one of key, resource token, permissions, token resolver, and "
-                + "cosmos key credential");
-        ifThrowIllegalArgException(cosmosKeyCredential != null && StringUtils.isEmpty(cosmosKeyCredential.getKey()),
-            "cannot buildAsyncClient client without key credential");
-    }
-
-=======
->>>>>>> a97f6d61
     /**
      * Builds a cosmos sync client object with the provided properties
      *
@@ -704,8 +688,9 @@
         ifThrowIllegalArgException(this.serviceEndpoint == null,
             "cannot buildAsyncClient client without service endpoint");
         ifThrowIllegalArgException(
-            this.keyOrResourceToken == null && (permissions == null || permissions.isEmpty()) && this.cosmosKeyCredential == null,
-            "cannot buildAsyncClient client without any one of key, resource token, permissions, and "
+            this.keyOrResourceToken == null && (permissions == null || permissions.isEmpty())
+                && this.cosmosKeyCredential == null && this.tokenCredential == null,
+            "cannot buildAsyncClient client without any one of key, resource token, permissions, token resolver, and "
                 + "cosmos key credential");
         ifThrowIllegalArgException(cosmosKeyCredential != null && StringUtils.isEmpty(cosmosKeyCredential.getKey()),
             "cannot buildAsyncClient client without key credential");
