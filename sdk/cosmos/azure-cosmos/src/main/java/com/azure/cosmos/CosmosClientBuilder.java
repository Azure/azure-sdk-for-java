// Copyright (c) Microsoft Corporation. All rights reserved.
// Licensed under the MIT License.
package com.azure.cosmos;

import com.azure.core.annotation.ServiceClientBuilder;
import com.azure.core.credential.AzureKeyCredential;
import com.azure.cosmos.implementation.Configs;
<<<<<<< HEAD
=======
import com.azure.cosmos.implementation.ConnectionPolicy;
import com.azure.cosmos.implementation.CosmosAuthorizationTokenResolver;
>>>>>>> d67a22ac
import com.azure.cosmos.implementation.apachecommons.lang.StringUtils;
import com.azure.cosmos.implementation.encryption.api.DataEncryptionKeyProvider;
import com.azure.cosmos.models.CosmosPermissionProperties;

import java.util.Collections;
import java.util.List;

/**
 * Helper class to build CosmosAsyncClient {@link CosmosAsyncClient} and CosmosClient {@link CosmosClient}
 * instances as logical representation of the Azure Cosmos database service.
 * <p>
 * When building client, endpoint() and key() are mandatory APIs, without these the initialization will fail.
 * <p>
 * Though consistencyLevel is not mandatory, but we strongly suggest to pay attention to this API when building client.
 * By default, account consistency level is used if none is provided.
 * <p>
 * By default, direct connection mode is used if none specified. 
 * <pre>
 *     Building Cosmos Async Client minimal APIs (without any customized configurations)
 * {@code
 * CosmosAsyncClient client = new CosmosClientBuilder()
 *         .endpoint(serviceEndpoint)
 *         .key(key)
 *         .buildAsyncClient();
 * }
 * </pre>
 *
 * <pre>
 *     Building Cosmos Async Client with customizations
 * {@code
 * CosmosAsyncClient client = new CosmosClientBuilder()
 *         .endpoint(serviceEndpoint)
 *         .key(key)
 *         .directMode(directConnectionConfig, gatewayConnectionConfig)
 *         .consistencyLevel(ConsistencyLevel.SESSION)
 *         .connectionSharingAcrossClientsEnabled(true)
 *         .contentResponseOnWriteEnabled(true)
 *         .userAgentSuffix("my-application1-client")
 *         .preferredRegions(Collections.singletonList("West US", "East US"))
 *         .buildAsyncClient();
 * }
 * </pre>
 *
 * <pre>
 *     Building Cosmos Sync Client minimal APIs (without any customized configurations)
 * {@code
 * CosmosClient client = new CosmosClientBuilder()
 *         .endpoint(serviceEndpoint)
 *         .key(key)
 *         .buildClient();
 * }
 * </pre>
 *
 * <pre>
 *     Building Cosmos Sync Client with customizations
 * {@code
 * CosmosClient client = new CosmosClientBuilder()
 *         .endpoint(serviceEndpoint)
 *         .key(key)
 *         .directMode(directConnectionConfig, gatewayConnectionConfig)
 *         .consistencyLevel(ConsistencyLevel.SESSION)
 *         .connectionSharingAcrossClientsEnabled(true)
 *         .contentResponseOnWriteEnabled(true)
 *         .userAgentSuffix("my-application1-client")
 *         .preferredRegions(Collections.singletonList("West US", "East US"))
 *         .buildClient();
 * }
 * </pre>
 */
@ServiceClientBuilder(serviceClients = {CosmosClient.class, CosmosAsyncClient.class})
public class CosmosClientBuilder {
    private Configs configs = new Configs();
    private String serviceEndpoint;
    private String keyOrResourceToken;
    private ConnectionPolicy connectionPolicy;
    private GatewayConnectionConfig gatewayConnectionConfig;
    private DirectConnectionConfig directConnectionConfig;
    private ConsistencyLevel desiredConsistencyLevel;
    private List<CosmosPermissionProperties> permissions;
    private CosmosAuthorizationTokenResolver cosmosAuthorizationTokenResolver;
    private AzureKeyCredential credential;
    private boolean sessionCapturingOverrideEnabled;
<<<<<<< HEAD
    private boolean connectionReuseAcrossClientsEnabled;
    private DataEncryptionKeyProvider dataEncryptionKeyProvider;
=======
    private boolean connectionSharingAcrossClientsEnabled;
    private boolean contentResponseOnWriteEnabled;
    private String userAgentSuffix;
    private ThrottlingRetryOptions throttlingRetryOptions;
    private List<String> preferredRegions;
    private boolean endpointDiscoveryEnabled = true;
    private boolean multipleWriteRegionsEnabled = true;
    private boolean readRequestsFallbackEnabled = true;
>>>>>>> d67a22ac

    /**
     * Instantiates a new Cosmos client builder.
     */
    public CosmosClientBuilder() {
        //  Build default connection policy with direct default connection config
        this.connectionPolicy = new ConnectionPolicy(DirectConnectionConfig.getDefaultConfig());
        //  Some default values
        this.userAgentSuffix = "";
        this.throttlingRetryOptions = new ThrottlingRetryOptions();
    }

    /**
     * Session capturing is enabled by default for {@link ConsistencyLevel#SESSION}.
     * For other consistency levels, it is not needed, unless if you need occasionally send requests with Session
     * Consistency while the client is not configured in session.
     * <p>
     * enabling Session capturing for Session mode has no effect.
     * @param sessionCapturingOverrideEnabled session capturing override
     * @return current cosmosClientBuilder
     */
    CosmosClientBuilder sessionCapturingOverrideEnabled(boolean sessionCapturingOverrideEnabled) {
        this.sessionCapturingOverrideEnabled = sessionCapturingOverrideEnabled;
        return this;
    }

    /**
     * Indicates if Session capturing is enabled for non Session modes.
     * The default is false.
     *
     * @return the session capturing override
     */
    boolean isSessionCapturingOverrideEnabled() {
        return this.sessionCapturingOverrideEnabled;
    }

    /**
     * Enables connections sharing across multiple Cosmos Clients. The default is false.
     *
     *
     * <pre>
     * {@code
     * CosmosAsyncClient client1 = new CosmosClientBuilder()
     *         .endpoint(serviceEndpoint1)
     *         .key(key1)
     *         .consistencyLevel(ConsistencyLevel.SESSION)
     *         .connectionSharingAcrossClientsEnabled(true)
     *         .buildAsyncClient();
     *
     * CosmosAsyncClient client2 = new CosmosClientBuilder()
     *         .endpoint(serviceEndpoint2)
     *         .key(key2)
     *         .consistencyLevel(ConsistencyLevel.SESSION)
     *         .connectionSharingAcrossClientsEnabled(true)
     *         .buildAsyncClient();
     *
     * // when configured this way client1 and client2 will share connections when possible.
     * }
     * </pre>
     *
     * When you have multiple instances of Cosmos Client in the same JVM interacting to multiple Cosmos accounts,
     * enabling this allows connection sharing in Direct mode if possible between instances of Cosmos Client.
     *
     * Please note, when setting this option, the connection configuration (e.g., socket timeout config, idle timeout
     * config) of the first instantiated client will be used for all other client instances.
     *
     * @param connectionSharingAcrossClientsEnabled connection sharing
     * @return current cosmosClientBuilder
     */
    public CosmosClientBuilder connectionSharingAcrossClientsEnabled(boolean connectionSharingAcrossClientsEnabled) {
        this.connectionSharingAcrossClientsEnabled = connectionSharingAcrossClientsEnabled;
        return this;
    }

    /**
     * Indicates whether connection sharing is enabled. The default is false.
     *
     * When you have multiple instances of Cosmos Client in the same JVM interacting to multiple Cosmos accounts,
     * enabling this allows connection sharing in Direct mode if possible between instances of Cosmos Client.
     *
     * @return the connection sharing across multiple clients
     */
    boolean isConnectionSharingAcrossClientsEnabled() {
        return this.connectionSharingAcrossClientsEnabled;
    }

    /**
     * Gets the token resolver
     *
     * @return the token resolver
     */
    CosmosAuthorizationTokenResolver getAuthorizationTokenResolver() {
        return cosmosAuthorizationTokenResolver;
    }

    /**
     * Sets the token resolver
     *
     * @param cosmosAuthorizationTokenResolver the token resolver
     * @return current cosmosClientBuilder
     */
    CosmosClientBuilder authorizationTokenResolver(
        CosmosAuthorizationTokenResolver cosmosAuthorizationTokenResolver) {
        this.cosmosAuthorizationTokenResolver = cosmosAuthorizationTokenResolver;
        return this;
    }

    /**
     * Gets the Azure Cosmos DB endpoint the SDK will connect to
     *
     * @return the endpoint
     */
    String getEndpoint() {
        return serviceEndpoint;
    }

    /**
     * Sets the Azure Cosmos DB endpoint the SDK will connect to
     *
     * @param endpoint the service endpoint
     * @return current Builder
     */
    public CosmosClientBuilder endpoint(String endpoint) {
        this.serviceEndpoint = endpoint;
        return this;
    }

    /**
     * Gets either a master or readonly key used to perform authentication
     * for accessing resource.
     *
     * @return the key
     */
    String getKey() {
        return keyOrResourceToken;
    }

    /**
     * Sets either a master or readonly key used to perform authentication
     * for accessing resource.
     *
     * @param key master or readonly key
     * @return current Builder.
     */
    public CosmosClientBuilder key(String key) {
        this.keyOrResourceToken = key;
        return this;
    }

    /**
     * Sets a resource token used to perform authentication
     * for accessing resource.
     *
     * @return the resourceToken
     */
    String getResourceToken() {
        return keyOrResourceToken;
    }

    /**
     * Sets a resource token used to perform authentication
     * for accessing resource.
     *
     * @param resourceToken resourceToken for authentication
     * @return current Builder.
     */
    public CosmosClientBuilder resourceToken(String resourceToken) {
        this.keyOrResourceToken = resourceToken;
        return this;
    }

    /**
     * Gets the permission list, which contains the
     * resource tokens needed to access resources.
     *
     * @return the permission list
     */
    List<CosmosPermissionProperties> getPermissions() {
        return permissions;
    }

    /**
     * Sets the permission list, which contains the
     * resource tokens needed to access resources.
     *
     * @param permissions Permission list for authentication.
     * @return current Builder.
     */
    public CosmosClientBuilder permissions(List<CosmosPermissionProperties> permissions) {
        this.permissions = permissions;
        return this;
    }

    /**
     * Gets the {@link ConsistencyLevel} to be used
     *
     * By default, {@link ConsistencyLevel#SESSION} consistency will be used.
     *
     * @return the consistency level
     */
    ConsistencyLevel getConsistencyLevel() {
        return this.desiredConsistencyLevel;
    }

    /**
     * Sets the {@link ConsistencyLevel} to be used
     *
     * By default, {@link ConsistencyLevel#SESSION} consistency will be used.
     *
     * @param desiredConsistencyLevel {@link ConsistencyLevel}
     * @return current Builder
     */
    public CosmosClientBuilder consistencyLevel(ConsistencyLevel desiredConsistencyLevel) {
        this.desiredConsistencyLevel = desiredConsistencyLevel;
        return this;
    }

    /**
     * Gets the (@link ConnectionPolicy) to be used
     *
     * @return the connection policy
     */
    ConnectionPolicy getConnectionPolicy() {
        return connectionPolicy;
    }

    /**
     * Gets the {@link AzureKeyCredential} to be used
     *
     * @return {@link AzureKeyCredential}
     */
    AzureKeyCredential getCredential() {
        return credential;
    }

    /**
     * Sets the {@link AzureKeyCredential} to be used
     *
     * @param credential {@link AzureKeyCredential}
     * @return current cosmosClientBuilder
     */
    public CosmosClientBuilder credential(AzureKeyCredential credential) {
        this.credential = credential;
        return this;
    }

    /**
     * Gets the boolean which indicates whether to only return the headers and status code in Cosmos DB response
     * in case of Create, Update and Delete operations on CosmosItem.
     *
     * If set to false (which is by default), this removes the resource from response. It reduces networking
     * and CPU load by not sending the resource back over the network and serializing it
     * on the client.
     *
     * By-default, this is false.
     *
     * @return a boolean indicating whether resource will be included in the response or not
     */
    boolean isContentResponseOnWriteEnabled() {
        return contentResponseOnWriteEnabled;
    }

    /**
     * Sets the boolean to only return the headers and status code in Cosmos DB response
     * in case of Create, Update and Delete operations on CosmosItem.
     *
     * If set to false (which is by default), this removes the resource from response. It reduces networking
     * and CPU load by not sending the resource back over the network and serializing it on the client.
     *
     * This feature does not impact RU usage for read or write operations.
     *
     * By-default, this is false.
     *
     * @param contentResponseOnWriteEnabled a boolean indicating whether resource will be included in the response or not
     * @return current cosmosClientBuilder
     */
    public CosmosClientBuilder contentResponseOnWriteEnabled(boolean contentResponseOnWriteEnabled) {
        this.contentResponseOnWriteEnabled = contentResponseOnWriteEnabled;
        return this;
    }

    /**
     * Sets the default GATEWAY connection configuration to be used.
     *
     * @return current CosmosClientBuilder
     */
    public CosmosClientBuilder gatewayMode() {
        this.gatewayConnectionConfig = GatewayConnectionConfig.getDefaultConfig();
        return this;
    }

    /**
     * Sets the GATEWAY connection configuration to be used.
     *
     * @param gatewayConnectionConfig gateway connection configuration
     * @return current CosmosClientBuilder
     */
    public CosmosClientBuilder gatewayMode(GatewayConnectionConfig gatewayConnectionConfig) {
        this.gatewayConnectionConfig = gatewayConnectionConfig;
        return this;
    }

    /**
     * Sets the default DIRECT connection configuration to be used.
     *
     * By default, the builder is initialized with directMode()
     *
     * @return current CosmosClientBuilder
     */
    public CosmosClientBuilder directMode() {
        this.directConnectionConfig = DirectConnectionConfig.getDefaultConfig();
        return this;
    }

    /**
     * Sets the DIRECT connection configuration to be used.
     *
     * By default, the builder is initialized with directMode()
     *
     * @param directConnectionConfig direct connection configuration
     * @return current CosmosClientBuilder
     */
    public CosmosClientBuilder directMode(DirectConnectionConfig directConnectionConfig) {
        this.directConnectionConfig = directConnectionConfig;
        return this;
    }

    /**
     * Sets the DIRECT connection configuration to be used.
     * gatewayConnectionConfig - represents basic configuration to be used for gateway client.
     *
     * Even in direct connection mode, some of the meta data operations go through gateway client,
     *
     * Setting gateway connection config in this API doesn't affect the connection mode,
     * which will be Direct in this case.
     *
     * @param directConnectionConfig direct connection configuration to be used
     * @param gatewayConnectionConfig gateway connection configuration to be used
     * @return current CosmosClientBuilder
     */
    public CosmosClientBuilder directMode(DirectConnectionConfig directConnectionConfig, GatewayConnectionConfig gatewayConnectionConfig) {
        this.directConnectionConfig = directConnectionConfig;
        this.gatewayConnectionConfig = gatewayConnectionConfig;
        return this;
    }

    /**
     * sets the value of the user-agent suffix.
     *
     * @param userAgentSuffix The value to be appended to the user-agent header, this is
     * used for monitoring purposes.
     *
     * @return current CosmosClientBuilder
     */
    public CosmosClientBuilder userAgentSuffix(String userAgentSuffix) {
        this.userAgentSuffix = userAgentSuffix;
        return this;
    }

    /**
     * Sets the retry policy options associated with the DocumentClient instance.
     * <p>
     * Properties in the RetryOptions class allow application to customize the built-in
     * retry policies. This property is optional. When it's not set, the SDK uses the
     * default values for configuring the retry policies.  See RetryOptions class for
     * more details.
     *
     * @param throttlingRetryOptions the RetryOptions instance.
     * @return current CosmosClientBuilder
     * @throws IllegalArgumentException thrown if an error occurs
     */
    public CosmosClientBuilder throttlingRetryOptions(ThrottlingRetryOptions throttlingRetryOptions) {
        this.throttlingRetryOptions = throttlingRetryOptions;
        return this;
    }

    /**
     * Sets the preferred regions for geo-replicated database accounts. For example,
     * "East US" as the preferred region.
     * <p>
     * When EnableEndpointDiscovery is true and PreferredRegions is non-empty,
     * the SDK will prefer to use the regions in the container in the order
     * they are specified to perform operations.
     * <p>
     * If EnableEndpointDiscovery is set to false, this property is ignored.
     *
     * @param preferredRegions the list of preferred regions.
     * @return current CosmosClientBuilder
     */
    public CosmosClientBuilder preferredRegions(List<String> preferredRegions) {
        this.preferredRegions = preferredRegions;
        return this;
    }

    CosmosClientBuilder dataEncryptionKeyProvider(DataEncryptionKeyProvider dataEncryptionKeyProvider) {
        this.dataEncryptionKeyProvider = dataEncryptionKeyProvider;
        return this;
    }

    DataEncryptionKeyProvider getDataEncryptionKeyProvider() {
        return this.dataEncryptionKeyProvider;
    }

    /**
     * Sets the flag to enable endpoint discovery for geo-replicated database accounts.
     * <p>
     * When EnableEndpointDiscovery is true, the SDK will automatically discover the
     * current write and read regions to ensure requests are sent to the correct region
     * based on the capability of the region and the user's preference.
     * <p>
     * The default value for this property is true indicating endpoint discovery is enabled.
     *
     * @param endpointDiscoveryEnabled true if EndpointDiscovery is enabled.
     * @return current CosmosClientBuilder
     */
    public CosmosClientBuilder endpointDiscoveryEnabled(boolean endpointDiscoveryEnabled) {
        this.endpointDiscoveryEnabled = endpointDiscoveryEnabled;
        return this;
    }

    /**
     * Sets the flag to enable writes on any regions for geo-replicated database accounts in the Azure
     * Cosmos DB service.
     * <p>
     * When the value of this property is true, the SDK will direct write operations to
     * available writable regions of geo-replicated database account. Writable regions
     * are ordered by PreferredRegions property. Setting the property value
     * to true has no effect until EnableMultipleWriteRegions in DatabaseAccount
     * is also set to true.
     * <p>
     * DEFAULT value is true indicating that writes are directed to
     * available writable regions of geo-replicated database account.
     *
     * @param multipleWriteRegionsEnabled flag to enable writes on any regions for geo-replicated
     * database accounts.
     * @return current CosmosClientBuilder
     */
    public CosmosClientBuilder multipleWriteRegionsEnabled(boolean multipleWriteRegionsEnabled) {
        this.multipleWriteRegionsEnabled = multipleWriteRegionsEnabled;
        return this;
    }

    /**
     * Sets whether to allow for reads to go to multiple regions configured on an account of Azure Cosmos DB service.
     * <p>
     * DEFAULT value is true.
     * <p>
     * If this property is not set, the default is true for all Consistency Levels other than Bounded Staleness,
     * The default is false for Bounded Staleness.
     * 1. {@link #endpointDiscoveryEnabled} is true
     * 2. the Azure Cosmos DB account has more than one region
     *
     * @param readRequestsFallbackEnabled flag to enable reads to go to multiple regions configured on an account of
     * Azure Cosmos DB service.
     * @return current CosmosClientBuilder
     */
    public CosmosClientBuilder readRequestsFallbackEnabled(boolean readRequestsFallbackEnabled) {
        this.readRequestsFallbackEnabled = readRequestsFallbackEnabled;
        return this;
    }

    /**
     * Gets the GATEWAY connection configuration to be used.
     *
     * @return gateway connection config
     */
    GatewayConnectionConfig getGatewayConnectionConfig() {
        return gatewayConnectionConfig;
    }

    /**
     * Gets the DIRECT connection configuration to be used.
     *
     * @return direct connection config
     */
    DirectConnectionConfig getDirectConnectionConfig() {
        return directConnectionConfig;
    }

    /**
     * Gets the value of user-agent suffix.
     *
     * @return the value of user-agent suffix.
     */
    String getUserAgentSuffix() {
        return userAgentSuffix;
    }

    /**
     * Gets the retry policy options associated with the DocumentClient instance.
     *
     * @return the RetryOptions instance.
     */
    ThrottlingRetryOptions getThrottlingRetryOptions() {
        return throttlingRetryOptions;
    }

    /**
     * Gets the preferred regions for geo-replicated database accounts
     *
     * @return the list of preferred region.
     */
    List<String> getPreferredRegions() {
        return preferredRegions != null ? preferredRegions : Collections.emptyList();
    }

    /**
     * Gets the flag to enable endpoint discovery for geo-replicated database accounts.
     *
     * @return whether endpoint discovery is enabled.
     */
    boolean isEndpointDiscoveryEnabled() {
        return endpointDiscoveryEnabled;
    }

    /**
     * Gets the flag to enable writes on any regions for geo-replicated database accounts in the Azure
     * Cosmos DB service.
     * <p>
     * When the value of this property is true, the SDK will direct write operations to
     * available writable regions of geo-replicated database account. Writable regions
     * are ordered by PreferredRegions property. Setting the property value
     * to true has no effect until EnableMultipleWriteRegions in DatabaseAccount
     * is also set to true.
     * <p>
     * DEFAULT value is true indicating that writes are directed to
     * available writable regions of geo-replicated database account.
     *
     * @return flag to enable writes on any regions for geo-replicated database accounts.
     */
    boolean isMultipleWriteRegionsEnabled() {
        return multipleWriteRegionsEnabled;
    }

    /**
     * Gets whether to allow for reads to go to multiple regions configured on an account of Azure Cosmos DB service.
     * <p>
     * DEFAULT value is true.
     * <p>
     * If this property is not set, the default is true for all Consistency Levels other than Bounded Staleness,
     * The default is false for Bounded Staleness.
     * 1. {@link #endpointDiscoveryEnabled} is true
     * 2. the Azure Cosmos DB account has more than one region
     *
     * @return flag to allow for reads to go to multiple regions configured on an account of Azure Cosmos DB service.
     */
    boolean isReadRequestsFallbackEnabled() {
        return readRequestsFallbackEnabled;
    }

    /**
     * Builds a cosmos async client with the provided properties
     *
     * @return CosmosAsyncClient
     */
    public CosmosAsyncClient buildAsyncClient() {

        validateConfig();
        buildConnectionPolicy();
        return new CosmosAsyncClient(this);
    }

    /**
     * Builds a cosmos sync client with the provided properties
     *
     * @return CosmosClient
     */
    public CosmosClient buildClient() {

        validateConfig();
        buildConnectionPolicy();
        return new CosmosClient(this);
    }

    //  Connection policy has to be built before it can be used by this builder
    private void buildConnectionPolicy() {
        if (this.directConnectionConfig != null) {
            this.connectionPolicy = new ConnectionPolicy(directConnectionConfig);
            //  Check if the user passed additional gateway connection configuration
            if (this.gatewayConnectionConfig != null) {
                this.connectionPolicy.setMaxConnectionPoolSize(this.gatewayConnectionConfig.getMaxConnectionPoolSize());
                this.connectionPolicy.setRequestTimeout(this.gatewayConnectionConfig.getRequestTimeout());
                this.connectionPolicy.setIdleConnectionTimeout(this.gatewayConnectionConfig.getIdleConnectionTimeout());
            }
        } else if (gatewayConnectionConfig != null) {
            this.connectionPolicy = new ConnectionPolicy(gatewayConnectionConfig);
        }
        this.connectionPolicy.setPreferredRegions(this.preferredRegions);
        this.connectionPolicy.setUserAgentSuffix(this.userAgentSuffix);
        this.connectionPolicy.setThrottlingRetryOptions(this.throttlingRetryOptions);
        this.connectionPolicy.setEndpointDiscoveryEnabled(this.endpointDiscoveryEnabled);
        this.connectionPolicy.setMultipleWriteRegionsEnabled(this.multipleWriteRegionsEnabled);
        this.connectionPolicy.setReadRequestsFallbackEnabled(this.readRequestsFallbackEnabled);
    }

    private void validateConfig() {
        ifThrowIllegalArgException(this.serviceEndpoint == null,
            "cannot buildAsyncClient client without service endpoint");
        ifThrowIllegalArgException(
            this.keyOrResourceToken == null && (permissions == null || permissions.isEmpty()) && this.credential == null,
            "cannot buildAsyncClient client without any one of key, resource token, permissions, and "
                + "azure key credential");
        ifThrowIllegalArgException(credential != null && StringUtils.isEmpty(credential.getKey()),
            "cannot buildAsyncClient client without key credential");
    }

    Configs configs() {
        return configs;
    }

    /**
     * Configs
     *
     * @return current cosmosClientBuilder
     */
    CosmosClientBuilder configs(Configs configs) {
        this.configs = configs;
        return this;
    }

    private void ifThrowIllegalArgException(boolean value, String error) {
        if (value) {
            throw new IllegalArgumentException(error);
        }
    }
}<|MERGE_RESOLUTION|>--- conflicted
+++ resolved
@@ -5,11 +5,8 @@
 import com.azure.core.annotation.ServiceClientBuilder;
 import com.azure.core.credential.AzureKeyCredential;
 import com.azure.cosmos.implementation.Configs;
-<<<<<<< HEAD
-=======
 import com.azure.cosmos.implementation.ConnectionPolicy;
 import com.azure.cosmos.implementation.CosmosAuthorizationTokenResolver;
->>>>>>> d67a22ac
 import com.azure.cosmos.implementation.apachecommons.lang.StringUtils;
 import com.azure.cosmos.implementation.encryption.api.DataEncryptionKeyProvider;
 import com.azure.cosmos.models.CosmosPermissionProperties;
@@ -26,7 +23,7 @@
  * Though consistencyLevel is not mandatory, but we strongly suggest to pay attention to this API when building client.
  * By default, account consistency level is used if none is provided.
  * <p>
- * By default, direct connection mode is used if none specified. 
+ * By default, direct connection mode is used if none specified.
  * <pre>
  *     Building Cosmos Async Client minimal APIs (without any customized configurations)
  * {@code
@@ -92,10 +89,7 @@
     private CosmosAuthorizationTokenResolver cosmosAuthorizationTokenResolver;
     private AzureKeyCredential credential;
     private boolean sessionCapturingOverrideEnabled;
-<<<<<<< HEAD
-    private boolean connectionReuseAcrossClientsEnabled;
     private DataEncryptionKeyProvider dataEncryptionKeyProvider;
-=======
     private boolean connectionSharingAcrossClientsEnabled;
     private boolean contentResponseOnWriteEnabled;
     private String userAgentSuffix;
@@ -104,7 +98,6 @@
     private boolean endpointDiscoveryEnabled = true;
     private boolean multipleWriteRegionsEnabled = true;
     private boolean readRequestsFallbackEnabled = true;
->>>>>>> d67a22ac
 
     /**
      * Instantiates a new Cosmos client builder.
