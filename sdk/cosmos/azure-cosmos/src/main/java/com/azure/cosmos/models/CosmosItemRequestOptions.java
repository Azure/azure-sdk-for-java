--- conflicted
+++ resolved
@@ -36,13 +36,9 @@
     private String throughputControlGroupName;
     private DedicatedGatewayRequestOptions dedicatedGatewayRequestOptions;
     private Map<String, String> customOptions;
-<<<<<<< HEAD
-    private PriorityLevel priorityLevel;
-=======
     private CosmosDiagnosticsThresholds thresholds;
     private Boolean nonIdempotentWriteRetriesEnabled;
     private boolean useTrackingIds;
->>>>>>> 9cb83cb7
 
     /**
      * copy constructor
@@ -61,15 +57,11 @@
         dedicatedGatewayRequestOptions = options.dedicatedGatewayRequestOptions;
         thresholds = options.thresholds;
         operationContextAndListenerTuple = options.operationContextAndListenerTuple;
-<<<<<<< HEAD
-        priorityLevel = options.priorityLevel;
-=======
         nonIdempotentWriteRetriesEnabled = options.nonIdempotentWriteRetriesEnabled;
         useTrackingIds = options.useTrackingIds;
         if (options.customOptions != null) {
             this.customOptions = new HashMap<>(options.customOptions);
         }
->>>>>>> 9cb83cb7
     }
 
 
@@ -375,31 +367,6 @@
      */
     CosmosItemRequestOptions setPartitionKey(PartitionKey partitionKey) {
         this.partitionKey = partitionKey;
-        return this;
-    }
-
-    /**
-     * Gets the priority level for the request.
-     *
-     * @return the priority level for the request.
-     */
-    public PriorityLevel getPriorityLevel() {
-        return this.priorityLevel;
-    }
-
-    /**
-     * Sets the priority level of the request.
-     *
-     * When Priority Based Throttling is enabled, once the user has exhausted their provisioned throughput,
-     * low priority requests are throttled before high priority requests start getting throttled.
-     *
-     * Default PriorityLevel for each request is treated as High. It can be explicitly set to Low for some requests.
-     *
-     * @param priorityLevel priority level of the request
-     * @return the CosmosItemRequestOptions.
-     */
-    public CosmosItemRequestOptions setPriorityLevel(PriorityLevel priorityLevel) {
-        this.priorityLevel = priorityLevel;
         return this;
     }
 
@@ -417,15 +384,10 @@
         requestOptions.setThroughputControlGroupName(throughputControlGroupName);
         requestOptions.setOperationContextAndListenerTuple(operationContextAndListenerTuple);
         requestOptions.setDedicatedGatewayRequestOptions(dedicatedGatewayRequestOptions);
-<<<<<<< HEAD
-        requestOptions.setPriorityLevel(priorityLevel);
-        requestOptions.setThresholdForDiagnosticsOnTracer(thresholdForDiagnosticsOnTracer);
-=======
         requestOptions.setDiagnosticsThresholds(thresholds);
         if (this.nonIdempotentWriteRetriesEnabled != null) {
             requestOptions.setNonIdempotentWriteRetriesEnabled(this.nonIdempotentWriteRetriesEnabled);
         }
->>>>>>> 9cb83cb7
         if(this.customOptions != null) {
             for(Map.Entry<String, String> entry : this.customOptions.entrySet()) {
                 requestOptions.setHeader(entry.getKey(), entry.getValue());
