--- conflicted
+++ resolved
@@ -3,11 +3,6 @@
 package com.azure.cosmos.models;
 
 import com.azure.cosmos.ConsistencyLevel;
-<<<<<<< HEAD
-import com.azure.cosmos.CosmosClientBuilder;
-import com.azure.cosmos.implementation.CosmosClientMetadataCachesSnapshot;
-=======
->>>>>>> bb94d10d
 import com.azure.cosmos.implementation.ImplementationBridgeHelpers;
 import com.azure.cosmos.implementation.RequestOptions;
 import com.azure.cosmos.implementation.spark.OperationContextAndListenerTuple;
@@ -338,7 +333,6 @@
         this.throughputControlGroupName = throughputControlGroupName;
     }
 
-<<<<<<< HEAD
     /**
      * Sets the custom item request option value by key
      *
@@ -362,14 +356,14 @@
      */
     Map<String, String> getHeaders() {
         return this.customOptions;
-=======
+    }
+
     void setOperationContextAndListenerTuple(OperationContextAndListenerTuple operationContextAndListenerTuple) {
         this.operationContextAndListenerTuple = operationContextAndListenerTuple;
     }
 
     OperationContextAndListenerTuple getOperationContextAndListenerTuple() {
         return this.operationContextAndListenerTuple;
->>>>>>> bb94d10d
     }
 
     ///////////////////////////////////////////////////////////////////////////////////////////
@@ -380,17 +374,6 @@
         ImplementationBridgeHelpers.CosmosItemRequestOptionsHelper.setCosmosItemRequestOptionsAccessor(
             new ImplementationBridgeHelpers.CosmosItemRequestOptionsHelper.CosmosItemRequestOptionsAccessor() {
 
-<<<<<<< HEAD
-
-                @Override
-                public CosmosItemRequestOptions setHeader(CosmosItemRequestOptions cosmosItemRequestOptions, String name, String value) {
-                    return cosmosItemRequestOptions.setHeader(name, value);
-                }
-
-                @Override
-                public Map<String, String> getHeader(CosmosItemRequestOptions cosmosItemRequestOptions) {
-                    return cosmosItemRequestOptions.getHeaders();
-=======
                 @Override
                 public void setOperationContext(CosmosItemRequestOptions itemRequestOptions,
                                                 OperationContextAndListenerTuple operationContextAndListenerTuple) {
@@ -405,8 +388,19 @@
                 @Override
                 public CosmosItemRequestOptions clone(CosmosItemRequestOptions options) {
                     return new CosmosItemRequestOptions(options);
->>>>>>> bb94d10d
                 }
-            });
+
+                @Override
+                public CosmosItemRequestOptions setHeader(CosmosItemRequestOptions cosmosItemRequestOptions,
+                                                          String name, String value) {
+                    return cosmosItemRequestOptions.setHeader(name, value);
+                }
+
+                @Override
+                public Map<String, String> getHeader(CosmosItemRequestOptions cosmosItemRequestOptions) {
+                    return cosmosItemRequestOptions.getHeaders();
+                }
+            }
+        );
     }
 }