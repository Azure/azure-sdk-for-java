// Copyright (c) Microsoft Corporation. All rights reserved.
// Licensed under the MIT License.
package com.azure.cosmos.models;

import com.azure.cosmos.ConsistencyLevel;
import com.azure.cosmos.implementation.CosmosItemProperties;
import com.azure.cosmos.implementation.RequestOptions;
import com.azure.cosmos.implementation.encryption.api.EncryptionOptions;

import java.util.List;

/**
 * Encapsulates options that can be specified for a request issued to cosmos Item.
 */
public final class CosmosItemRequestOptions {
    private ConsistencyLevel consistencyLevel;
    private IndexingDirective indexingDirective;
    private List<String> preTriggerInclude;
    private List<String> postTriggerInclude;
    private String sessionToken;
    private PartitionKey partitionKey;
<<<<<<< HEAD
    private AccessCondition accessCondition;
    private EncryptionOptions encryptionOptions;
=======
    private String ifMatchETag;
    private String ifNoneMatchETag;
>>>>>>> d67a22ac

    /**
     * Constructor
     */
    public CosmosItemRequestOptions() {
        super();
    }

    /**
     * Constructor
     *
     * @param partitionKey the partition key
     */
    CosmosItemRequestOptions(PartitionKey partitionKey) {
        super();
        setPartitionKey(partitionKey);
    }

    /**
     * Gets the If-Match (ETag) associated with the request in the Azure Cosmos DB service.
     *
     * @return the ifMatchETag associated with the request.
     */
    public String getIfMatchETag() {
        return this.ifMatchETag;
    }

    /**
     * Sets the If-Match (ETag) associated with the request in the Azure Cosmos DB service.
     *
     * @param ifMatchETag the ifMatchETag associated with the request.
     * @return the current request options
     */
    public CosmosItemRequestOptions setIfMatchETag(String ifMatchETag) {
        this.ifMatchETag = ifMatchETag;
        return this;
    }

    /**
     * Gets the If-None-Match (ETag) associated with the request in the Azure Cosmos DB service.
     *
     * @return the ifNoneMatchETag associated with the request.
     */
    public String getIfNoneMatchETag() {
        return this.ifNoneMatchETag;
    }

    /**
     * Sets the If-None-Match (ETag) associated with the request in the Azure Cosmos DB service.
     *
     * @param ifNoneMatchETag the ifNoneMatchETag associated with the request.
     * @return the current request options
     */
    public CosmosItemRequestOptions setIfNoneMatchETag(String ifNoneMatchETag) {
        this.ifNoneMatchETag = ifNoneMatchETag;
        return this;
    }

    /**
     * Gets the consistency level required for the request.
     *
     * @return the consistency level.
     */

    ConsistencyLevel getConsistencyLevel() {
        return consistencyLevel;
    }

    /**
     * Sets the consistency level required for the request.
     *
     * @param consistencyLevel the consistency level.
     * @return the CosmosItemRequestOptions.
     */
    CosmosItemRequestOptions setConsistencyLevel(ConsistencyLevel consistencyLevel) {
        this.consistencyLevel = consistencyLevel;
        return this;
    }

    /**
     * Gets the indexing directive (index, do not index etc).
     *
     * @return the indexing directive.
     */
    public IndexingDirective getIndexingDirective() {
        return indexingDirective;
    }

    /**
     * Sets the indexing directive (index, do not index etc).
     *
     * @param indexingDirective the indexing directive.
     * @return the CosmosItemRequestOptions.
     */
    public CosmosItemRequestOptions setIndexingDirective(IndexingDirective indexingDirective) {
        this.indexingDirective = indexingDirective;
        return this;
    }

    /**
     * Gets the triggers to be invoked before the operation.
     *
     * @return the triggers to be invoked before the operation.
     */
    public List<String> getPreTriggerInclude() {
        return preTriggerInclude;
    }

    /**
     * Sets the triggers to be invoked before the operation.
     *
     * @param preTriggerInclude the triggers to be invoked before the operation.
     * @return the CosmosItemRequestOptions.
     */
    public CosmosItemRequestOptions setPreTriggerInclude(List<String> preTriggerInclude) {
        this.preTriggerInclude = preTriggerInclude;
        return this;
    }

    /**
     * Gets the triggers to be invoked after the operation.
     *
     * @return the triggers to be invoked after the operation.
     */
    public List<String> getPostTriggerInclude() {
        return postTriggerInclude;
    }

    /**
     * Sets the triggers to be invoked after the operation.
     *
     * @param postTriggerInclude the triggers to be invoked after the operation.
     * @return the CosmosItemRequestOptions.
     */
    public CosmosItemRequestOptions setPostTriggerInclude(List<String> postTriggerInclude) {
        this.postTriggerInclude = postTriggerInclude;
        return this;
    }

    /**
     * Gets the token for use with session consistency.
     *
     * @return the session token.
     */
    public String getSessionToken() {
        return sessionToken;
    }

    /**
     * Sets the token for use with session consistency.
     *
     * @param sessionToken the session token.
     * @return the CosmosItemRequestOptions.
     */
    public CosmosItemRequestOptions setSessionToken(String sessionToken) {
        this.sessionToken = sessionToken;
        return this;
    }

    /**
     * Gets the partition key
     *
     * @return the partition key
     */
    PartitionKey getPartitionKey() {
        return partitionKey;
    }

    /**
     * Sets the partition key
     *
     * @param partitionKey the partition key
     * @return the CosmosItemRequestOptions.
     */
    CosmosItemRequestOptions setPartitionKey(PartitionKey partitionKey) {
        this.partitionKey = partitionKey;
        return this;
    }

    RequestOptions toRequestOptions() {
        //TODO: Should we set any default values instead of nulls?
        RequestOptions requestOptions = new RequestOptions();
        requestOptions.setIfMatchETag(getIfMatchETag());
        requestOptions.setIfNoneMatchETag(getIfNoneMatchETag());
        requestOptions.setConsistencyLevel(getConsistencyLevel());
        requestOptions.setIndexingDirective(indexingDirective);
        requestOptions.setPreTriggerInclude(preTriggerInclude);
        requestOptions.setPostTriggerInclude(postTriggerInclude);
        requestOptions.setSessionToken(sessionToken);
        requestOptions.setPartitionKey(partitionKey);
        requestOptions.setEncryptionOptions(encryptionOptions);
        return requestOptions;
    }

    CosmosItemRequestOptions setEncryptionOptions(EncryptionOptions options) {
        this.encryptionOptions = options;
        return this;
    }
}<|MERGE_RESOLUTION|>--- conflicted
+++ resolved
@@ -3,7 +3,6 @@
 package com.azure.cosmos.models;
 
 import com.azure.cosmos.ConsistencyLevel;
-import com.azure.cosmos.implementation.CosmosItemProperties;
 import com.azure.cosmos.implementation.RequestOptions;
 import com.azure.cosmos.implementation.encryption.api.EncryptionOptions;
 
@@ -19,13 +18,9 @@
     private List<String> postTriggerInclude;
     private String sessionToken;
     private PartitionKey partitionKey;
-<<<<<<< HEAD
-    private AccessCondition accessCondition;
     private EncryptionOptions encryptionOptions;
-=======
     private String ifMatchETag;
     private String ifNoneMatchETag;
->>>>>>> d67a22ac
 
     /**
      * Constructor
