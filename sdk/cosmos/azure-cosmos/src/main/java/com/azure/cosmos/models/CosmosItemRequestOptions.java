--- conflicted
+++ resolved
@@ -45,11 +45,8 @@
         contentResponseOnWriteEnabled = options.contentResponseOnWriteEnabled;
         throughputControlGroupName = options.throughputControlGroupName;
         dedicatedGatewayRequestOptions = options.dedicatedGatewayRequestOptions;
-<<<<<<< HEAD
         thresholdForDiagnosticsOnTracer = options.thresholdForDiagnosticsOnTracer;
-=======
         operationContextAndListenerTuple = options.operationContextAndListenerTuple;
->>>>>>> 026370a6
     }
 
 
@@ -332,7 +329,6 @@
         this.throughputControlGroupName = throughputControlGroupName;
     }
 
-<<<<<<< HEAD
     /**
      * Gets the thresholdForDiagnosticsOnTracer, if latency on CRUD operation is greater than this
      * diagnostics will be send to open telemetry exporter as events in tracer span of end to end CRUD api.
@@ -355,7 +351,8 @@
      */
     public void setThresholdForDiagnosticsOnTracer(Duration thresholdForDiagnosticsOnTracer) {
         this.thresholdForDiagnosticsOnTracer = thresholdForDiagnosticsOnTracer;
-=======
+    }
+
     void setOperationContextAndListenerTuple(OperationContextAndListenerTuple operationContextAndListenerTuple) {
         this.operationContextAndListenerTuple = operationContextAndListenerTuple;
     }
@@ -388,6 +385,5 @@
                     return new CosmosItemRequestOptions(options);
                 }
             });
->>>>>>> 026370a6
     }
 }