--- conflicted
+++ resolved
@@ -3,10 +3,7 @@
 package com.azure.cosmos.models;
 
 import com.azure.cosmos.ConsistencyLevel;
-<<<<<<< HEAD
 import com.azure.cosmos.CosmosClientBuilder;
-=======
->>>>>>> 2758f126
 import com.azure.cosmos.CosmosDiagnosticsThresholds;
 import com.azure.cosmos.implementation.ImplementationBridgeHelpers;
 import com.azure.cosmos.implementation.RequestOptions;
@@ -40,11 +37,8 @@
     private DedicatedGatewayRequestOptions dedicatedGatewayRequestOptions;
     private Map<String, String> customOptions;
     private CosmosDiagnosticsThresholds thresholds;
-<<<<<<< HEAD
     private Boolean nonIdempotentWriteRetriesEnabled;
     private boolean useTrackingIds;
-=======
->>>>>>> 2758f126
 
     /**
      * copy constructor
@@ -361,7 +355,6 @@
     }
 
     RequestOptions toRequestOptions() {
-        //TODO: Should we set any default values instead of nulls?
         RequestOptions requestOptions = new RequestOptions();
         requestOptions.setIfMatchETag(getIfMatchETag());
         requestOptions.setIfNoneMatchETag(getIfNoneMatchETag());
@@ -376,12 +369,9 @@
         requestOptions.setOperationContextAndListenerTuple(operationContextAndListenerTuple);
         requestOptions.setDedicatedGatewayRequestOptions(dedicatedGatewayRequestOptions);
         requestOptions.setDiagnosticsThresholds(thresholds);
-<<<<<<< HEAD
         if (this.nonIdempotentWriteRetriesEnabled != null) {
             requestOptions.setNonIdempotentWriteRetriesEnabled(this.nonIdempotentWriteRetriesEnabled);
         }
-=======
->>>>>>> 2758f126
         if(this.customOptions != null) {
             for(Map.Entry<String, String> entry : this.customOptions.entrySet()) {
                 requestOptions.setHeader(entry.getKey(), entry.getValue());
@@ -519,7 +509,6 @@
                 public CosmosDiagnosticsThresholds getDiagnosticsThresholds(CosmosItemRequestOptions cosmosItemRequestOptions) {
                     return cosmosItemRequestOptions.thresholds;
                 }
-<<<<<<< HEAD
 
                 @Override
                 public WriteRetryPolicy calculateAndGetEffectiveNonIdempotentRetriesEnabled(
@@ -548,8 +537,6 @@
                     cosmosItemRequestOptions.setNonIdempotentWriteRetriesEnabled(false, false);
                     return WriteRetryPolicy.DISABLED;
                 }
-=======
->>>>>>> 2758f126
             }
         );
     }
