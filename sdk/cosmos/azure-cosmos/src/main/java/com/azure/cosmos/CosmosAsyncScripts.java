// Copyright (c) Microsoft Corporation. All rights reserved.
// Licensed under the MIT License.
package com.azure.cosmos;

import com.azure.core.util.Context;
import com.azure.cosmos.implementation.StoredProcedure;
import com.azure.cosmos.implementation.TracerProvider;
import com.azure.cosmos.implementation.Trigger;
import com.azure.cosmos.implementation.UserDefinedFunction;
import com.azure.cosmos.models.CosmosStoredProcedureResponse;
import com.azure.cosmos.models.CosmosTriggerResponse;
import com.azure.cosmos.models.CosmosUserDefinedFunctionResponse;
import com.azure.cosmos.models.CosmosStoredProcedureProperties;
import com.azure.cosmos.models.CosmosStoredProcedureRequestOptions;
import com.azure.cosmos.models.CosmosTriggerProperties;
import com.azure.cosmos.models.CosmosUserDefinedFunctionProperties;
import com.azure.cosmos.models.CosmosQueryRequestOptions;
import com.azure.cosmos.models.ModelBridgeInternal;
import com.azure.cosmos.models.SqlQuerySpec;
import com.azure.cosmos.util.CosmosPagedFlux;
import com.azure.cosmos.util.UtilBridgeInternal;
import reactor.core.publisher.Mono;

import static com.azure.core.util.FluxUtil.withContext;
import static com.azure.cosmos.implementation.Utils.setContinuationTokenAndMaxItemCount;

/**
 * The type Cosmos async scripts. This contains async methods to operate on cosmos scripts like UDFs, StoredProcedures
 * and Triggers
 */
public class CosmosAsyncScripts {
    private final CosmosAsyncContainer container;
    private final CosmosAsyncDatabase database;

    CosmosAsyncScripts(CosmosAsyncContainer container) {
        this.container = container;
        this.database = container.getDatabase();
    }
    /* CosmosAsyncStoredProcedure operations */

    /**
     * Creates a cosmos stored procedure.
     * <p>
     * After subscription the operation will be performed.
     * The {@link Mono} upon successful completion will contain a single cosmos stored procedure response with the
     * created cosmos stored procedure.
     * In case of failure the {@link Mono} will error.
     *
     * @param properties the cosmos stored procedure properties.
     * @return an {@link Mono} containing the single cosmos stored procedure resource response or an error.
     */
    public Mono<CosmosStoredProcedureResponse> createStoredProcedure(CosmosStoredProcedureProperties properties) {
        return this.createStoredProcedure(properties, new CosmosStoredProcedureRequestOptions());
    }

    /**
     * Creates a cosmos stored procedure.
     * <p>
     * After subscription the operation will be performed.
     * The {@link Mono} upon successful completion will contain a single cosmos stored procedure response with the
     * created cosmos stored procedure.
     * In case of failure the {@link Mono} will error.
     *
     * @param properties the cosmos stored procedure properties.
     * @param options    the stored procedure request options.
     * @return an {@link Mono} containing the single cosmos stored procedure resource response or an error.
     */
    public Mono<CosmosStoredProcedureResponse> createStoredProcedure(
        CosmosStoredProcedureProperties properties,
        CosmosStoredProcedureRequestOptions options) {
        if (options == null) {
            options = new CosmosStoredProcedureRequestOptions();
        }
        StoredProcedure sProc = new StoredProcedure();
        sProc.setId(properties.getId());
        sProc.setBody(properties.getBody());
<<<<<<< HEAD
        if (!container.getDatabase().getClient().getTracerProvider().isEnabled()) {
            return createStoredProcedureInternal(sProc, options);
        }

        final CosmosStoredProcedureRequestOptions requestOptions = options;
        return withContext(context -> createStoredProcedureInternal(sProc, requestOptions, context));
=======
        return database.getDocClientWrapper()
                   .createStoredProcedure(container.getLink(), sProc, ModelBridgeInternal.toRequestOptions(options))
                   .map(response -> ModelBridgeInternal.createCosmosStoredProcedureResponse(response))
                   .single();
>>>>>>> d2e5b91f
    }


    /**
     * Reads all cosmos stored procedures in a container.
     * <p>
     * After subscription the operation will be performed.
     * The {@link CosmosPagedFlux} will contain one or several feed response pages of the read cosmos stored
     * procedure properties.
     * In case of failure the {@link CosmosPagedFlux} will error.
     *
     * @return a {@link CosmosPagedFlux} containing one or several feed response pages of the read cosmos stored
     * procedures
     * properties or an error.
     */
    public CosmosPagedFlux<CosmosStoredProcedureProperties> readAllStoredProcedures() {
        return readAllStoredProcedures(new CosmosQueryRequestOptions());
    }

    /**
     * Reads all cosmos stored procedures in a container.
     * <p>
     * After subscription the operation will be performed.
     * The {@link CosmosPagedFlux} will contain one or several feed response pages of the read cosmos stored
     * procedure properties.
     * In case of failure the {@link CosmosPagedFlux} will error.
     *
     * @param options the query request options.
     * @return a {@link CosmosPagedFlux} containing one or several feed response pages of the read cosmos stored
     * procedures
     * properties or an error.
     */
    CosmosPagedFlux<CosmosStoredProcedureProperties> readAllStoredProcedures(CosmosQueryRequestOptions options) {
        return UtilBridgeInternal.createCosmosPagedFlux(pagedFluxOptions -> {
            String spanName = "readAllStoredProcedures." + this.container.getId();
            pagedFluxOptions.setTracerInformation(this.container.getDatabase().getClient().getTracerProvider(),
                spanName,
                this.container.getDatabase().getClient().getServiceEndpoint(),
                this.container.getDatabase().getId());
            setContinuationTokenAndMaxItemCount(pagedFluxOptions, options);
            return database.getDocClientWrapper()
                .readStoredProcedures(container.getLink(), options)
                .map(response -> BridgeInternal.createFeedResponse(
                    ModelBridgeInternal.getCosmosStoredProcedurePropertiesFromV2Results(response.getResults()),
                    response.getResponseHeaders()));
<<<<<<< HEAD
        }, this.container.getDatabase().getClient().getTracerProvider().isEnabled());
=======
        });
>>>>>>> d2e5b91f
    }

    /**
     * Query for stored procedures in a container.
     * <p>
     * After subscription the operation will be performed.
     * The {@link CosmosPagedFlux} will contain one or several feed response pages of the obtained stored procedures.
     * In case of failure the {@link CosmosPagedFlux} will error.
     *
<<<<<<< HEAD
     * @param query   the the query.
     * @param options the feed options.
=======
     * @param query the the query.
     * @param options the query request options.
>>>>>>> d2e5b91f
     * @return a {@link CosmosPagedFlux} containing one or several feed response pages of the obtained stored
     * procedures or
     * an error.
     */
    public CosmosPagedFlux<CosmosStoredProcedureProperties> queryStoredProcedures(
        String query,
<<<<<<< HEAD
        FeedOptions options) {
        return queryStoredProceduresInternal(new SqlQuerySpec(query), options);
=======
        CosmosQueryRequestOptions options) {
        return queryStoredProcedures(new SqlQuerySpec(query), options);
>>>>>>> d2e5b91f
    }

    /**
     * Query for stored procedures in a container.
     * <p>
     * After subscription the operation will be performed.
     * The {@link CosmosPagedFlux} will contain one or several feed response pages of the obtained stored procedures.
     * In case of failure the {@link CosmosPagedFlux} will error.
     *
     * @param querySpec the SQL query specification.
<<<<<<< HEAD
     * @param options   the feed options.
=======
     * @param options the query request options.
>>>>>>> d2e5b91f
     * @return a {@link CosmosPagedFlux} containing one or several feed response pages of the obtained stored
     * procedures or
     * an error.
     */
    public CosmosPagedFlux<CosmosStoredProcedureProperties> queryStoredProcedures(
        SqlQuerySpec querySpec,
<<<<<<< HEAD
        FeedOptions options) {
        return queryStoredProceduresInternal(querySpec, options);
=======
        CosmosQueryRequestOptions options) {
        return UtilBridgeInternal.createCosmosPagedFlux(pagedFluxOptions -> {
            setContinuationTokenAndMaxItemCount(pagedFluxOptions, options);
            return database.getDocClientWrapper()
                       .queryStoredProcedures(container.getLink(), querySpec, options)
                       .map(response -> BridgeInternal.createFeedResponse(
                           ModelBridgeInternal.getCosmosStoredProcedurePropertiesFromV2Results(response.getResults()),
                           response.getResponseHeaders()));
        });
>>>>>>> d2e5b91f
    }

    /**
     * Gets a CosmosAsyncStoredProcedure object without making a service call
     *
     * @param id id of the stored procedure
     * @return a cosmos stored procedure
     */
    public CosmosAsyncStoredProcedure getStoredProcedure(String id) {
        return new CosmosAsyncStoredProcedure(id, this.container);
    }

    /* UDF Operations */

    /**
     * Creates a cosmos user defined function.
     * <p>
     * After subscription the operation will be performed.
     * The {@link Mono} upon successful completion will contain a single cosmos user defined function response.
     * In case of failure the {@link Mono} will error.
     *
     * @param properties the cosmos user defined function properties
     * @return an {@link Mono} containing the single resource response with the created user defined function or an
     * error.
     */
    public Mono<CosmosUserDefinedFunctionResponse> createUserDefinedFunction(
        CosmosUserDefinedFunctionProperties properties) {
        UserDefinedFunction udf = new UserDefinedFunction();
        udf.setId(properties.getId());
        udf.setBody(properties.getBody());
        if (!container.getDatabase().getClient().getTracerProvider().isEnabled()) {
            return createUserDefinedFunctionInternal(udf);
        }

<<<<<<< HEAD
        return withContext(context -> createUserDefinedFunctionInternal(udf, context));
=======
        return database.getDocClientWrapper()
                   .createUserDefinedFunction(container.getLink(), udf, null)
                   .map(response -> ModelBridgeInternal.createCosmosUserDefinedFunctionResponse(response)).single();
>>>>>>> d2e5b91f
    }

    /**
     * Reads all cosmos user defined functions in the container
     * <p>
     * After subscription the operation will be performed.
     * The {@link CosmosPagedFlux} will contain one or several feed response pages of the read user defined functions.
     * In case of failure the {@link CosmosPagedFlux} will error.
     *
     * @return a {@link CosmosPagedFlux} containing one or several feed response pages of the read user defined
     * functions or an
     * error.
     */
    public CosmosPagedFlux<CosmosUserDefinedFunctionProperties> readAllUserDefinedFunctions() {
        return readAllUserDefinedFunctions(new CosmosQueryRequestOptions());
    }

    /**
     * Reads all cosmos user defined functions in the container
     * <p>
     * After subscription the operation will be performed.
     * The {@link CosmosPagedFlux} will contain one or several feed response pages of the read user defined functions.
     * In case of failure the {@link CosmosPagedFlux} will error.
     *
     * @param options the query request options.
     * @return a {@link CosmosPagedFlux} containing one or several feed response pages of the read user defined
     * functions or an
     * error.
     */
    CosmosPagedFlux<CosmosUserDefinedFunctionProperties> readAllUserDefinedFunctions(CosmosQueryRequestOptions options) {
        return UtilBridgeInternal.createCosmosPagedFlux(pagedFluxOptions -> {
            String spanName = "readAllUserDefinedFunctions." + this.container.getId();
            pagedFluxOptions.setTracerInformation(this.container.getDatabase().getClient().getTracerProvider(),
                spanName,
                this.container.getDatabase().getClient().getServiceEndpoint(),
                this.container.getDatabase().getId());
            setContinuationTokenAndMaxItemCount(pagedFluxOptions, options);
            return database.getDocClientWrapper()
                .readUserDefinedFunctions(container.getLink(), options)
                .map(response -> BridgeInternal.createFeedResponse(
                    ModelBridgeInternal.getCosmosUserDefinedFunctionPropertiesFromV2Results(response.getResults()),
                    response.getResponseHeaders()));
        }, this.container.getDatabase().getClient().getTracerProvider().isEnabled());
    }

    /**
     * Query for user defined functions in the container.
     * <p>
     * After subscription the operation will be performed.
     * The {@link CosmosPagedFlux} will contain one or several feed response pages of the obtained user defined
     * functions.
     * In case of failure the {@link CosmosPagedFlux} will error.
     *
<<<<<<< HEAD
     * @param query   the query.
     * @param options the feed options.
=======
     * @param query the query.
     * @param options the query request options.
>>>>>>> d2e5b91f
     * @return a {@link CosmosPagedFlux} containing one or several feed response pages of the obtained user defined
     * functions
     * or an error.
     */
    public CosmosPagedFlux<CosmosUserDefinedFunctionProperties> queryUserDefinedFunctions(
        String query,
        CosmosQueryRequestOptions options) {
        return queryUserDefinedFunctions(new SqlQuerySpec(query), options);
    }

    /**
     * Query for user defined functions in the container.
     * <p>
     * After subscription the operation will be performed.
     * The {@link CosmosPagedFlux} will contain one or several feed response pages of the obtained user defined
     * functions.
     * In case of failure the {@link CosmosPagedFlux} will error.
     *
     * @param querySpec the SQL query specification.
     * @param options the query request options.
     * @return a {@link CosmosPagedFlux} containing one or several feed response pages of the obtained user defined
     * functions
     * or an error.
     */
    public CosmosPagedFlux<CosmosUserDefinedFunctionProperties> queryUserDefinedFunctions(
        SqlQuerySpec querySpec,
<<<<<<< HEAD
        FeedOptions options) {
        return queryUserDefinedFunctionsInternal(querySpec, options);
=======
        CosmosQueryRequestOptions options) {
        return UtilBridgeInternal.createCosmosPagedFlux(pagedFluxOptions -> {
            setContinuationTokenAndMaxItemCount(pagedFluxOptions, options);
            return database.getDocClientWrapper()
                       .queryUserDefinedFunctions(container.getLink(), querySpec, options)
                       .map(response -> BridgeInternal.createFeedResponse(
                           ModelBridgeInternal.getCosmosUserDefinedFunctionPropertiesFromV2Results(response.getResults()),
                           response.getResponseHeaders()));
        });
>>>>>>> d2e5b91f
    }

    /**
     * Gets a CosmosAsyncUserDefinedFunction object without making a service call
     *
     * @param id id of the user defined function
     * @return a cosmos user defined function
     */
    public CosmosAsyncUserDefinedFunction getUserDefinedFunction(String id) {
        return new CosmosAsyncUserDefinedFunction(id, this.container);
    }

    /* Trigger Operations */

    /**
     * Creates a Cosmos trigger.
     * <p>
     * After subscription the operation will be performed.
     * The {@link Mono} upon successful completion will contain a cosmos trigger response
     * In case of failure the {@link Mono} will error.
     *
     * @param properties the cosmos trigger properties
     * @return an {@link Mono} containing the single resource response with the created trigger or an error.
     */
<<<<<<< HEAD
    public Mono<CosmosAsyncTriggerResponse> createTrigger(CosmosTriggerProperties properties) {
        if (!container.getDatabase().getClient().getTracerProvider().isEnabled()) {
            return createTriggerInternal(properties);
        }

        return withContext(context -> createTriggerInternal(properties, context));
=======
    public Mono<CosmosTriggerResponse> createTrigger(CosmosTriggerProperties properties) {
        Trigger trigger = new Trigger(ModelBridgeInternal.toJsonFromJsonSerializable(ModelBridgeInternal.getResource(properties)));

        return database.getDocClientWrapper()
                   .createTrigger(container.getLink(), trigger, null)
                   .map(response -> ModelBridgeInternal.createCosmosTriggerResponse(response))
                   .single();
>>>>>>> d2e5b91f
    }

    /**
     * Reads all triggers in a container
     * <p>
     * After subscription the operation will be performed.
     * The {@link CosmosPagedFlux} will contain one or several feed response pages of the read cosmos trigger
     * properties.
     * In case of failure the {@link CosmosPagedFlux} will error.
     *
     * @return a {@link CosmosPagedFlux} containing one or several feed response pages of the read cosmos rigger
     * properties or
     * an error.
     */
    public CosmosPagedFlux<CosmosTriggerProperties> readAllTriggers() {
        return readAllTriggers(new CosmosQueryRequestOptions());
    }

    /**
     * Reads all triggers in a container
     * <p>
     * After subscription the operation will be performed.
     * The {@link CosmosPagedFlux} will contain one or several feed response pages of the read cosmos trigger
     * properties.
     * In case of failure the {@link CosmosPagedFlux} will error.
     *
     * @param options the query request options.
     * @return a {@link CosmosPagedFlux} containing one or several feed response pages of the read cosmos rigger
     * properties or
     * an error.
     */
    CosmosPagedFlux<CosmosTriggerProperties> readAllTriggers(CosmosQueryRequestOptions options) {
        return UtilBridgeInternal.createCosmosPagedFlux(pagedFluxOptions -> {
            String spanName = "readAllTriggers." + this.container.getId();
            pagedFluxOptions.setTracerInformation(this.container.getDatabase().getClient().getTracerProvider(),
                spanName,
                this.container.getDatabase().getClient().getServiceEndpoint(),
                this.container.getDatabase().getId());
            setContinuationTokenAndMaxItemCount(pagedFluxOptions, options);
            return database.getDocClientWrapper()
                .readTriggers(container.getLink(), options)
                .map(response -> BridgeInternal.createFeedResponse(
                    ModelBridgeInternal.getCosmosTriggerPropertiesFromV2Results(response.getResults()),
                    response.getResponseHeaders()));
<<<<<<< HEAD
        }, this.container.getDatabase().getClient().getTracerProvider().isEnabled());
=======
        });
>>>>>>> d2e5b91f
    }

    /**
     * Query for triggers in the container
     * <p>
     * After subscription the operation will be performed.
     * The {@link CosmosPagedFlux} will contain one or several feed response pages of the obtained triggers.
     * In case of failure the {@link CosmosPagedFlux} will error.
     *
<<<<<<< HEAD
     * @param query   the query.
     * @param options the feed options.
     * @return a {@link CosmosPagedFlux} containing one or several feed response pages of the obtained triggers or an
     * error.
     */
    public CosmosPagedFlux<CosmosTriggerProperties> queryTriggers(String query, FeedOptions options) {
        return queryTriggersInternal(false, new SqlQuerySpec(query), options);
=======
     * @param query the query.
     * @param options the query request options.
     * @return a {@link CosmosPagedFlux} containing one or several feed response pages of the obtained triggers or an
     * error.
     */
    public CosmosPagedFlux<CosmosTriggerProperties> queryTriggers(String query, CosmosQueryRequestOptions options) {
        return queryTriggers(new SqlQuerySpec(query), options);
>>>>>>> d2e5b91f
    }

    /**
     * Query for triggers in the container
     * <p>
     * After subscription the operation will be performed.
     * The {@link CosmosPagedFlux} will contain one or several feed response pages of the obtained triggers.
     * In case of failure the {@link CosmosPagedFlux} will error.
     *
     * @param querySpec the SQL query specification.
<<<<<<< HEAD
     * @param options   the feed options.
=======
     * @param options the query request options.
>>>>>>> d2e5b91f
     * @return a {@link CosmosPagedFlux} containing one or several feed response pages of the obtained triggers or an
     * error.
     */
    public CosmosPagedFlux<CosmosTriggerProperties> queryTriggers(
        SqlQuerySpec querySpec,
<<<<<<< HEAD
        FeedOptions options) {
        return queryTriggersInternal(true, querySpec, options);
=======
        CosmosQueryRequestOptions options) {
        return UtilBridgeInternal.createCosmosPagedFlux(pagedFluxOptions -> {
            setContinuationTokenAndMaxItemCount(pagedFluxOptions, options);
            return database.getDocClientWrapper()
                       .queryTriggers(container.getLink(), querySpec, options)
                       .map(response -> BridgeInternal.createFeedResponse(
                           ModelBridgeInternal.getCosmosTriggerPropertiesFromV2Results(response.getResults()),
                           response.getResponseHeaders()));
        });
>>>>>>> d2e5b91f
    }

    /**
     * Gets a CosmosAsyncTrigger object without making a service call
     *
     * @param id id of the cosmos trigger
     * @return a cosmos trigger
     */
    public CosmosAsyncTrigger getTrigger(String id) {
        return new CosmosAsyncTrigger(id, this.container);
    }

    private CosmosPagedFlux<CosmosStoredProcedureProperties> queryStoredProceduresInternal(
        SqlQuerySpec querySpec,
        FeedOptions options) {
        return UtilBridgeInternal.createCosmosPagedFlux(pagedFluxOptions -> {
            String spanName = "queryStoredProcedures." + this.container.getId();
            pagedFluxOptions.setTracerInformation(this.container.getDatabase().getClient().getTracerProvider(),
                spanName,
                this.container.getDatabase().getClient().getServiceEndpoint(),
                this.container.getDatabase().getId());
            setContinuationTokenAndMaxItemCount(pagedFluxOptions, options);
            return database.getDocClientWrapper()
                .queryStoredProcedures(container.getLink(), querySpec, options)
                .map(response -> BridgeInternal.createFeedResponse(
                    ModelBridgeInternal.getCosmosStoredProcedurePropertiesFromV2Results(response.getResults()),
                    response.getResponseHeaders()));
        }, this.container.getDatabase().getClient().getTracerProvider().isEnabled());
    }

    private CosmosPagedFlux<CosmosUserDefinedFunctionProperties> queryUserDefinedFunctionsInternal(
        SqlQuerySpec querySpec,
        FeedOptions options) {
        return UtilBridgeInternal.createCosmosPagedFlux(pagedFluxOptions -> {
            String spanName = "queryUserDefinedFunctions." + this.container.getId();
            pagedFluxOptions.setTracerInformation(this.container.getDatabase().getClient().getTracerProvider(),
                spanName,
                this.container.getDatabase().getClient().getServiceEndpoint(),
                this.container.getDatabase().getId());
            setContinuationTokenAndMaxItemCount(pagedFluxOptions, options);
            return database.getDocClientWrapper()
                .queryUserDefinedFunctions(container.getLink(), querySpec, options)
                .map(response -> BridgeInternal.createFeedResponse(
                    ModelBridgeInternal.getCosmosUserDefinedFunctionPropertiesFromV2Results(response.getResults()),
                    response.getResponseHeaders()));
        }, this.container.getDatabase().getClient().getTracerProvider().isEnabled());
    }

    private CosmosPagedFlux<CosmosTriggerProperties> queryTriggersInternal(
        boolean isParameterised,
        SqlQuerySpec querySpec,
        FeedOptions options) {
        return UtilBridgeInternal.createCosmosPagedFlux(pagedFluxOptions -> {
            String spanName;
            if (isParameterised) {
                spanName = "queryTriggers." + this.container.getId() + "." + querySpec.getQueryText();
            } else {
                spanName = "queryTriggers." + this.container.getId();
            }

            pagedFluxOptions.setTracerInformation(this.container.getDatabase().getClient().getTracerProvider(),
                spanName,
                this.container.getDatabase().getClient().getServiceEndpoint(),
                this.container.getDatabase().getId());
            setContinuationTokenAndMaxItemCount(pagedFluxOptions, options);
            return database.getDocClientWrapper()
                .queryTriggers(container.getLink(), querySpec, options)
                .map(response -> BridgeInternal.createFeedResponse(
                    ModelBridgeInternal.getCosmosTriggerPropertiesFromV2Results(response.getResults()),
                    response.getResponseHeaders()));
        }, this.container.getDatabase().getClient().getTracerProvider().isEnabled());
    }

    private Mono<CosmosAsyncStoredProcedureResponse> createStoredProcedureInternal(StoredProcedure sProc,
                                                                           CosmosStoredProcedureRequestOptions options,
                                                                           Context context) {
        String spanName = "createStoredProcedure." + container.getId();
        Mono<CosmosAsyncStoredProcedureResponse> responseMono = createStoredProcedureInternal(sProc, options);
        return this.container.getDatabase().getClient().getTracerProvider().traceEnabledCosmosResponsePublisher(responseMono, context, spanName, database.getId(), database.getClient().getServiceEndpoint());
    }

    private Mono<CosmosAsyncStoredProcedureResponse> createStoredProcedureInternal(StoredProcedure sProc,
                                                                           CosmosStoredProcedureRequestOptions options) {
        return database.getDocClientWrapper()
            .createStoredProcedure(container.getLink(), sProc, ModelBridgeInternal.toRequestOptions(options)).map(response -> ModelBridgeInternal.createCosmosAsyncStoredProcedureResponse(response, this.container))
            .single();
    }

    private Mono<CosmosAsyncUserDefinedFunctionResponse> createUserDefinedFunctionInternal(
        UserDefinedFunction udf,
        Context context) {
        String spanName = "createUserDefinedFunction." + container.getId();
        Mono<CosmosAsyncUserDefinedFunctionResponse> responseMono = createUserDefinedFunctionInternal(udf);
        return this.container.getDatabase().getClient().getTracerProvider().traceEnabledCosmosResponsePublisher(responseMono, context, spanName, database.getId(), database.getClient().getServiceEndpoint());
    }

    private Mono<CosmosAsyncUserDefinedFunctionResponse> createUserDefinedFunctionInternal(
        UserDefinedFunction udf) {
        return database.getDocClientWrapper()
            .createUserDefinedFunction(container.getLink(), udf, null).map(response -> ModelBridgeInternal.createCosmosAsyncUserDefinedFunctionResponse(response,
                this.container)).single();
    }

    private Mono<CosmosAsyncTriggerResponse> createTriggerInternal(CosmosTriggerProperties properties, Context context) {
        String spanName = "createTrigger." + container.getId();
        Mono<CosmosAsyncTriggerResponse> responseMono = createTriggerInternal(properties);
        return this.container.getDatabase().getClient().getTracerProvider().traceEnabledCosmosResponsePublisher(responseMono, context, spanName, database.getId(), database.getClient().getServiceEndpoint());
    }

    private Mono<CosmosAsyncTriggerResponse> createTriggerInternal(CosmosTriggerProperties properties) {
        Trigger trigger = new Trigger(ModelBridgeInternal.toJsonFromJsonSerializable(ModelBridgeInternal.getResource(properties)));
        return database.getDocClientWrapper()
            .createTrigger(container.getLink(), trigger, null)
            .map(response -> ModelBridgeInternal.createCosmosAsyncTriggerResponse(response, this.container))
            .single();
    }

}<|MERGE_RESOLUTION|>--- conflicted
+++ resolved
@@ -4,17 +4,16 @@
 
 import com.azure.core.util.Context;
 import com.azure.cosmos.implementation.StoredProcedure;
-import com.azure.cosmos.implementation.TracerProvider;
 import com.azure.cosmos.implementation.Trigger;
 import com.azure.cosmos.implementation.UserDefinedFunction;
-import com.azure.cosmos.models.CosmosStoredProcedureResponse;
-import com.azure.cosmos.models.CosmosTriggerResponse;
-import com.azure.cosmos.models.CosmosUserDefinedFunctionResponse;
+import com.azure.cosmos.models.CosmosQueryRequestOptions;
 import com.azure.cosmos.models.CosmosStoredProcedureProperties;
 import com.azure.cosmos.models.CosmosStoredProcedureRequestOptions;
+import com.azure.cosmos.models.CosmosStoredProcedureResponse;
 import com.azure.cosmos.models.CosmosTriggerProperties;
+import com.azure.cosmos.models.CosmosTriggerResponse;
 import com.azure.cosmos.models.CosmosUserDefinedFunctionProperties;
-import com.azure.cosmos.models.CosmosQueryRequestOptions;
+import com.azure.cosmos.models.CosmosUserDefinedFunctionResponse;
 import com.azure.cosmos.models.ModelBridgeInternal;
 import com.azure.cosmos.models.SqlQuerySpec;
 import com.azure.cosmos.util.CosmosPagedFlux;
@@ -74,21 +73,13 @@
         StoredProcedure sProc = new StoredProcedure();
         sProc.setId(properties.getId());
         sProc.setBody(properties.getBody());
-<<<<<<< HEAD
         if (!container.getDatabase().getClient().getTracerProvider().isEnabled()) {
             return createStoredProcedureInternal(sProc, options);
         }
 
         final CosmosStoredProcedureRequestOptions requestOptions = options;
         return withContext(context -> createStoredProcedureInternal(sProc, requestOptions, context));
-=======
-        return database.getDocClientWrapper()
-                   .createStoredProcedure(container.getLink(), sProc, ModelBridgeInternal.toRequestOptions(options))
-                   .map(response -> ModelBridgeInternal.createCosmosStoredProcedureResponse(response))
-                   .single();
->>>>>>> d2e5b91f
-    }
-
+    }
 
     /**
      * Reads all cosmos stored procedures in a container.
@@ -132,11 +123,7 @@
                 .map(response -> BridgeInternal.createFeedResponse(
                     ModelBridgeInternal.getCosmosStoredProcedurePropertiesFromV2Results(response.getResults()),
                     response.getResponseHeaders()));
-<<<<<<< HEAD
         }, this.container.getDatabase().getClient().getTracerProvider().isEnabled());
-=======
-        });
->>>>>>> d2e5b91f
     }
 
     /**
@@ -146,26 +133,16 @@
      * The {@link CosmosPagedFlux} will contain one or several feed response pages of the obtained stored procedures.
      * In case of failure the {@link CosmosPagedFlux} will error.
      *
-<<<<<<< HEAD
-     * @param query   the the query.
-     * @param options the feed options.
-=======
      * @param query the the query.
      * @param options the query request options.
->>>>>>> d2e5b91f
      * @return a {@link CosmosPagedFlux} containing one or several feed response pages of the obtained stored
      * procedures or
      * an error.
      */
     public CosmosPagedFlux<CosmosStoredProcedureProperties> queryStoredProcedures(
         String query,
-<<<<<<< HEAD
-        FeedOptions options) {
+            CosmosQueryRequestOptions options) {
         return queryStoredProceduresInternal(new SqlQuerySpec(query), options);
-=======
-        CosmosQueryRequestOptions options) {
-        return queryStoredProcedures(new SqlQuerySpec(query), options);
->>>>>>> d2e5b91f
     }
 
     /**
@@ -176,31 +153,15 @@
      * In case of failure the {@link CosmosPagedFlux} will error.
      *
      * @param querySpec the SQL query specification.
-<<<<<<< HEAD
-     * @param options   the feed options.
-=======
-     * @param options the query request options.
->>>>>>> d2e5b91f
+     * @param options the query request options.
      * @return a {@link CosmosPagedFlux} containing one or several feed response pages of the obtained stored
      * procedures or
      * an error.
      */
     public CosmosPagedFlux<CosmosStoredProcedureProperties> queryStoredProcedures(
         SqlQuerySpec querySpec,
-<<<<<<< HEAD
-        FeedOptions options) {
+        CosmosQueryRequestOptions options) {
         return queryStoredProceduresInternal(querySpec, options);
-=======
-        CosmosQueryRequestOptions options) {
-        return UtilBridgeInternal.createCosmosPagedFlux(pagedFluxOptions -> {
-            setContinuationTokenAndMaxItemCount(pagedFluxOptions, options);
-            return database.getDocClientWrapper()
-                       .queryStoredProcedures(container.getLink(), querySpec, options)
-                       .map(response -> BridgeInternal.createFeedResponse(
-                           ModelBridgeInternal.getCosmosStoredProcedurePropertiesFromV2Results(response.getResults()),
-                           response.getResponseHeaders()));
-        });
->>>>>>> d2e5b91f
     }
 
     /**
@@ -235,13 +196,7 @@
             return createUserDefinedFunctionInternal(udf);
         }
 
-<<<<<<< HEAD
         return withContext(context -> createUserDefinedFunctionInternal(udf, context));
-=======
-        return database.getDocClientWrapper()
-                   .createUserDefinedFunction(container.getLink(), udf, null)
-                   .map(response -> ModelBridgeInternal.createCosmosUserDefinedFunctionResponse(response)).single();
->>>>>>> d2e5b91f
     }
 
     /**
@@ -295,13 +250,8 @@
      * functions.
      * In case of failure the {@link CosmosPagedFlux} will error.
      *
-<<<<<<< HEAD
-     * @param query   the query.
-     * @param options the feed options.
-=======
      * @param query the query.
      * @param options the query request options.
->>>>>>> d2e5b91f
      * @return a {@link CosmosPagedFlux} containing one or several feed response pages of the obtained user defined
      * functions
      * or an error.
@@ -328,20 +278,8 @@
      */
     public CosmosPagedFlux<CosmosUserDefinedFunctionProperties> queryUserDefinedFunctions(
         SqlQuerySpec querySpec,
-<<<<<<< HEAD
-        FeedOptions options) {
+        CosmosQueryRequestOptions options) {
         return queryUserDefinedFunctionsInternal(querySpec, options);
-=======
-        CosmosQueryRequestOptions options) {
-        return UtilBridgeInternal.createCosmosPagedFlux(pagedFluxOptions -> {
-            setContinuationTokenAndMaxItemCount(pagedFluxOptions, options);
-            return database.getDocClientWrapper()
-                       .queryUserDefinedFunctions(container.getLink(), querySpec, options)
-                       .map(response -> BridgeInternal.createFeedResponse(
-                           ModelBridgeInternal.getCosmosUserDefinedFunctionPropertiesFromV2Results(response.getResults()),
-                           response.getResponseHeaders()));
-        });
->>>>>>> d2e5b91f
     }
 
     /**
@@ -366,22 +304,12 @@
      * @param properties the cosmos trigger properties
      * @return an {@link Mono} containing the single resource response with the created trigger or an error.
      */
-<<<<<<< HEAD
-    public Mono<CosmosAsyncTriggerResponse> createTrigger(CosmosTriggerProperties properties) {
+    public Mono<CosmosTriggerResponse> createTrigger(CosmosTriggerProperties properties) {
         if (!container.getDatabase().getClient().getTracerProvider().isEnabled()) {
             return createTriggerInternal(properties);
         }
 
         return withContext(context -> createTriggerInternal(properties, context));
-=======
-    public Mono<CosmosTriggerResponse> createTrigger(CosmosTriggerProperties properties) {
-        Trigger trigger = new Trigger(ModelBridgeInternal.toJsonFromJsonSerializable(ModelBridgeInternal.getResource(properties)));
-
-        return database.getDocClientWrapper()
-                   .createTrigger(container.getLink(), trigger, null)
-                   .map(response -> ModelBridgeInternal.createCosmosTriggerResponse(response))
-                   .single();
->>>>>>> d2e5b91f
     }
 
     /**
@@ -426,11 +354,7 @@
                 .map(response -> BridgeInternal.createFeedResponse(
                     ModelBridgeInternal.getCosmosTriggerPropertiesFromV2Results(response.getResults()),
                     response.getResponseHeaders()));
-<<<<<<< HEAD
         }, this.container.getDatabase().getClient().getTracerProvider().isEnabled());
-=======
-        });
->>>>>>> d2e5b91f
     }
 
     /**
@@ -440,57 +364,31 @@
      * The {@link CosmosPagedFlux} will contain one or several feed response pages of the obtained triggers.
      * In case of failure the {@link CosmosPagedFlux} will error.
      *
-<<<<<<< HEAD
      * @param query   the query.
      * @param options the feed options.
      * @return a {@link CosmosPagedFlux} containing one or several feed response pages of the obtained triggers or an
      * error.
      */
-    public CosmosPagedFlux<CosmosTriggerProperties> queryTriggers(String query, FeedOptions options) {
+    public CosmosPagedFlux<CosmosTriggerProperties> queryTriggers(String query, CosmosQueryRequestOptions options) {
         return queryTriggersInternal(false, new SqlQuerySpec(query), options);
-=======
-     * @param query the query.
+    }
+
+    /**
+     * Query for triggers in the container
+     * <p>
+     * After subscription the operation will be performed.
+     * The {@link CosmosPagedFlux} will contain one or several feed response pages of the obtained triggers.
+     * In case of failure the {@link CosmosPagedFlux} will error.
+     *
+     * @param querySpec the SQL query specification.
      * @param options the query request options.
      * @return a {@link CosmosPagedFlux} containing one or several feed response pages of the obtained triggers or an
      * error.
      */
-    public CosmosPagedFlux<CosmosTriggerProperties> queryTriggers(String query, CosmosQueryRequestOptions options) {
-        return queryTriggers(new SqlQuerySpec(query), options);
->>>>>>> d2e5b91f
-    }
-
-    /**
-     * Query for triggers in the container
-     * <p>
-     * After subscription the operation will be performed.
-     * The {@link CosmosPagedFlux} will contain one or several feed response pages of the obtained triggers.
-     * In case of failure the {@link CosmosPagedFlux} will error.
-     *
-     * @param querySpec the SQL query specification.
-<<<<<<< HEAD
-     * @param options   the feed options.
-=======
-     * @param options the query request options.
->>>>>>> d2e5b91f
-     * @return a {@link CosmosPagedFlux} containing one or several feed response pages of the obtained triggers or an
-     * error.
-     */
     public CosmosPagedFlux<CosmosTriggerProperties> queryTriggers(
         SqlQuerySpec querySpec,
-<<<<<<< HEAD
-        FeedOptions options) {
+        CosmosQueryRequestOptions options) {
         return queryTriggersInternal(true, querySpec, options);
-=======
-        CosmosQueryRequestOptions options) {
-        return UtilBridgeInternal.createCosmosPagedFlux(pagedFluxOptions -> {
-            setContinuationTokenAndMaxItemCount(pagedFluxOptions, options);
-            return database.getDocClientWrapper()
-                       .queryTriggers(container.getLink(), querySpec, options)
-                       .map(response -> BridgeInternal.createFeedResponse(
-                           ModelBridgeInternal.getCosmosTriggerPropertiesFromV2Results(response.getResults()),
-                           response.getResponseHeaders()));
-        });
->>>>>>> d2e5b91f
     }
 
     /**
@@ -505,7 +403,7 @@
 
     private CosmosPagedFlux<CosmosStoredProcedureProperties> queryStoredProceduresInternal(
         SqlQuerySpec querySpec,
-        FeedOptions options) {
+        CosmosQueryRequestOptions options) {
         return UtilBridgeInternal.createCosmosPagedFlux(pagedFluxOptions -> {
             String spanName = "queryStoredProcedures." + this.container.getId();
             pagedFluxOptions.setTracerInformation(this.container.getDatabase().getClient().getTracerProvider(),
@@ -523,7 +421,7 @@
 
     private CosmosPagedFlux<CosmosUserDefinedFunctionProperties> queryUserDefinedFunctionsInternal(
         SqlQuerySpec querySpec,
-        FeedOptions options) {
+        CosmosQueryRequestOptions options) {
         return UtilBridgeInternal.createCosmosPagedFlux(pagedFluxOptions -> {
             String spanName = "queryUserDefinedFunctions." + this.container.getId();
             pagedFluxOptions.setTracerInformation(this.container.getDatabase().getClient().getTracerProvider(),
@@ -542,7 +440,7 @@
     private CosmosPagedFlux<CosmosTriggerProperties> queryTriggersInternal(
         boolean isParameterised,
         SqlQuerySpec querySpec,
-        FeedOptions options) {
+        CosmosQueryRequestOptions options) {
         return UtilBridgeInternal.createCosmosPagedFlux(pagedFluxOptions -> {
             String spanName;
             if (isParameterised) {
@@ -564,47 +462,46 @@
         }, this.container.getDatabase().getClient().getTracerProvider().isEnabled());
     }
 
-    private Mono<CosmosAsyncStoredProcedureResponse> createStoredProcedureInternal(StoredProcedure sProc,
+    private Mono<CosmosStoredProcedureResponse> createStoredProcedureInternal(StoredProcedure sProc,
                                                                            CosmosStoredProcedureRequestOptions options,
                                                                            Context context) {
         String spanName = "createStoredProcedure." + container.getId();
-        Mono<CosmosAsyncStoredProcedureResponse> responseMono = createStoredProcedureInternal(sProc, options);
+        Mono<CosmosStoredProcedureResponse> responseMono = createStoredProcedureInternal(sProc, options);
         return this.container.getDatabase().getClient().getTracerProvider().traceEnabledCosmosResponsePublisher(responseMono, context, spanName, database.getId(), database.getClient().getServiceEndpoint());
     }
 
-    private Mono<CosmosAsyncStoredProcedureResponse> createStoredProcedureInternal(StoredProcedure sProc,
+    private Mono<CosmosStoredProcedureResponse> createStoredProcedureInternal(StoredProcedure sProc,
                                                                            CosmosStoredProcedureRequestOptions options) {
         return database.getDocClientWrapper()
-            .createStoredProcedure(container.getLink(), sProc, ModelBridgeInternal.toRequestOptions(options)).map(response -> ModelBridgeInternal.createCosmosAsyncStoredProcedureResponse(response, this.container))
+            .createStoredProcedure(container.getLink(), sProc, ModelBridgeInternal.toRequestOptions(options)).map(response -> ModelBridgeInternal.createCosmosStoredProcedureResponse(response))
             .single();
     }
 
-    private Mono<CosmosAsyncUserDefinedFunctionResponse> createUserDefinedFunctionInternal(
+    private Mono<CosmosUserDefinedFunctionResponse> createUserDefinedFunctionInternal(
         UserDefinedFunction udf,
         Context context) {
         String spanName = "createUserDefinedFunction." + container.getId();
-        Mono<CosmosAsyncUserDefinedFunctionResponse> responseMono = createUserDefinedFunctionInternal(udf);
+        Mono<CosmosUserDefinedFunctionResponse> responseMono = createUserDefinedFunctionInternal(udf);
         return this.container.getDatabase().getClient().getTracerProvider().traceEnabledCosmosResponsePublisher(responseMono, context, spanName, database.getId(), database.getClient().getServiceEndpoint());
     }
 
-    private Mono<CosmosAsyncUserDefinedFunctionResponse> createUserDefinedFunctionInternal(
+    private Mono<CosmosUserDefinedFunctionResponse> createUserDefinedFunctionInternal(
         UserDefinedFunction udf) {
         return database.getDocClientWrapper()
-            .createUserDefinedFunction(container.getLink(), udf, null).map(response -> ModelBridgeInternal.createCosmosAsyncUserDefinedFunctionResponse(response,
-                this.container)).single();
-    }
-
-    private Mono<CosmosAsyncTriggerResponse> createTriggerInternal(CosmosTriggerProperties properties, Context context) {
+            .createUserDefinedFunction(container.getLink(), udf, null).map(response -> ModelBridgeInternal.createCosmosUserDefinedFunctionResponse(response)).single();
+    }
+
+    private Mono<CosmosTriggerResponse> createTriggerInternal(CosmosTriggerProperties properties, Context context) {
         String spanName = "createTrigger." + container.getId();
-        Mono<CosmosAsyncTriggerResponse> responseMono = createTriggerInternal(properties);
+        Mono<CosmosTriggerResponse> responseMono = createTriggerInternal(properties);
         return this.container.getDatabase().getClient().getTracerProvider().traceEnabledCosmosResponsePublisher(responseMono, context, spanName, database.getId(), database.getClient().getServiceEndpoint());
     }
 
-    private Mono<CosmosAsyncTriggerResponse> createTriggerInternal(CosmosTriggerProperties properties) {
+    private Mono<CosmosTriggerResponse> createTriggerInternal(CosmosTriggerProperties properties) {
         Trigger trigger = new Trigger(ModelBridgeInternal.toJsonFromJsonSerializable(ModelBridgeInternal.getResource(properties)));
         return database.getDocClientWrapper()
             .createTrigger(container.getLink(), trigger, null)
-            .map(response -> ModelBridgeInternal.createCosmosAsyncTriggerResponse(response, this.container))
+            .map(response -> ModelBridgeInternal.createCosmosTriggerResponse(response))
             .single();
     }
 
