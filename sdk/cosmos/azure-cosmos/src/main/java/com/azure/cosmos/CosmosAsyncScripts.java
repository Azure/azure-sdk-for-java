// Copyright (c) Microsoft Corporation. All rights reserved.
// Licensed under the MIT License.
package com.azure.cosmos;

import com.azure.core.util.Context;
import com.azure.cosmos.implementation.StoredProcedure;
import com.azure.cosmos.implementation.TracerProvider;
import com.azure.cosmos.implementation.Trigger;
import com.azure.cosmos.implementation.UserDefinedFunction;
import com.azure.cosmos.models.CosmosAsyncStoredProcedureResponse;
import com.azure.cosmos.models.CosmosAsyncTriggerResponse;
import com.azure.cosmos.models.CosmosAsyncUserDefinedFunctionResponse;
import com.azure.cosmos.models.CosmosStoredProcedureProperties;
import com.azure.cosmos.models.CosmosStoredProcedureRequestOptions;
import com.azure.cosmos.models.CosmosTriggerProperties;
import com.azure.cosmos.models.CosmosUserDefinedFunctionProperties;
import com.azure.cosmos.models.FeedOptions;
import com.azure.cosmos.models.ModelBridgeInternal;
import com.azure.cosmos.models.SqlQuerySpec;
import com.azure.cosmos.util.CosmosPagedFlux;
import com.azure.cosmos.util.UtilBridgeInternal;
import reactor.core.publisher.Mono;

import static com.azure.core.util.FluxUtil.withContext;
import static com.azure.cosmos.implementation.Utils.setContinuationTokenAndMaxItemCount;

/**
 * The type Cosmos async scripts. This contains async methods to operate on cosmos scripts like UDFs, StoredProcedures
 * and Triggers
 */
public class CosmosAsyncScripts {
    private final CosmosAsyncContainer container;
    private final CosmosAsyncDatabase database;

    CosmosAsyncScripts(CosmosAsyncContainer container) {
        this.container = container;
        this.database = container.getDatabase();
    }
    /* CosmosAsyncStoredProcedure operations */

    /**
     * Creates a cosmos stored procedure.
     * <p>
     * After subscription the operation will be performed.
     * The {@link Mono} upon successful completion will contain a single cosmos stored procedure response with the
     * created cosmos stored procedure.
     * In case of failure the {@link Mono} will error.
     *
     * @param properties the cosmos stored procedure properties.
     * @return an {@link Mono} containing the single cosmos stored procedure resource response or an error.
     */
    public Mono<CosmosAsyncStoredProcedureResponse> createStoredProcedure(CosmosStoredProcedureProperties properties) {
        return this.createStoredProcedure(properties, new CosmosStoredProcedureRequestOptions());
    }

    /**
     * Creates a cosmos stored procedure.
     * <p>
     * After subscription the operation will be performed.
     * The {@link Mono} upon successful completion will contain a single cosmos stored procedure response with the
     * created cosmos stored procedure.
     * In case of failure the {@link Mono} will error.
     *
     * @param properties the cosmos stored procedure properties.
     * @param options    the stored procedure request options.
     * @return an {@link Mono} containing the single cosmos stored procedure resource response or an error.
     */
    public Mono<CosmosAsyncStoredProcedureResponse> createStoredProcedure(
        CosmosStoredProcedureProperties properties,
        CosmosStoredProcedureRequestOptions options) {
        if (options == null) {
            options = new CosmosStoredProcedureRequestOptions();
        }
        StoredProcedure sProc = new StoredProcedure();
        sProc.setId(properties.getId());
        sProc.setBody(properties.getBody());
        if (!container.getDatabase().getClient().getTracerProvider().isEnabled()) {
            return createStoredProcedureInternal(sProc, options);
        }

        final CosmosStoredProcedureRequestOptions requestOptions = options;
        return withContext(context -> createStoredProcedureInternal(sProc, requestOptions, context)).subscriberContext(TracerProvider.callDepthAttributeFunc);
    }


    /**
     * Reads all cosmos stored procedures in a container.
     * <p>
     * After subscription the operation will be performed.
     * The {@link CosmosPagedFlux} will contain one or several feed response pages of the read cosmos stored
     * procedure properties.
     * In case of failure the {@link CosmosPagedFlux} will error.
     *
     * @param options the feed options.
     * @return a {@link CosmosPagedFlux} containing one or several feed response pages of the read cosmos stored
     * procedures
     * properties or an error.
     */
    public CosmosPagedFlux<CosmosStoredProcedureProperties> readAllStoredProcedures(FeedOptions options) {
        return UtilBridgeInternal.createCosmosPagedFlux(pagedFluxOptions -> {
            String spanName = "readAllStoredProcedures." + this.container.getId();
            pagedFluxOptions.setTracerInformation(this.container.getDatabase().getClient().getTracerProvider(),
                spanName,
                this.container.getDatabase().getClient().getServiceEndpoint(),
                this.container.getDatabase().getId());
            setContinuationTokenAndMaxItemCount(pagedFluxOptions, options);
            return database.getDocClientWrapper()
                .readStoredProcedures(container.getLink(), options)
                .map(response -> BridgeInternal.createFeedResponse(
                    ModelBridgeInternal.getCosmosStoredProcedurePropertiesFromV2Results(response.getResults()),
                    response.getResponseHeaders()));
        });
    }

    /**
     * Query for stored procedures in a container.
     * <p>
     * After subscription the operation will be performed.
     * The {@link CosmosPagedFlux} will contain one or several feed response pages of the obtained stored procedures.
     * In case of failure the {@link CosmosPagedFlux} will error.
     *
     * @param query   the the query.
     * @param options the feed options.
     * @return a {@link CosmosPagedFlux} containing one or several feed response pages of the obtained stored
     * procedures or
     * an error.
     */
    public CosmosPagedFlux<CosmosStoredProcedureProperties> queryStoredProcedures(
        String query,
        FeedOptions options) {
        return queryStoredProceduresInternal(false, new SqlQuerySpec(query), options);
    }

    /**
     * Query for stored procedures in a container.
     * <p>
     * After subscription the operation will be performed.
     * The {@link CosmosPagedFlux} will contain one or several feed response pages of the obtained stored procedures.
     * In case of failure the {@link CosmosPagedFlux} will error.
     *
     * @param querySpec the SQL query specification.
<<<<<<< HEAD
     * @param options   the feed options.
=======
     * @param options the feed options.
>>>>>>> ddf1ee7f
     * @return a {@link CosmosPagedFlux} containing one or several feed response pages of the obtained stored
     * procedures or
     * an error.
     */
    public CosmosPagedFlux<CosmosStoredProcedureProperties> queryStoredProcedures(
        SqlQuerySpec querySpec,
        FeedOptions options) {
        return queryStoredProceduresInternal(true, querySpec, options);
    }

    /**
     * Gets a CosmosAsyncStoredProcedure object without making a service call
     *
     * @param id id of the stored procedure
     * @return a cosmos stored procedure
     */
    public CosmosAsyncStoredProcedure getStoredProcedure(String id) {
        return new CosmosAsyncStoredProcedure(id, this.container);
    }

    /* UDF Operations */

    /**
     * Creates a cosmos user defined function.
     * <p>
     * After subscription the operation will be performed.
     * The {@link Mono} upon successful completion will contain a single cosmos user defined function response.
     * In case of failure the {@link Mono} will error.
     *
     * @param properties the cosmos user defined function properties
     * @return an {@link Mono} containing the single resource response with the created user defined function or an
     * error.
     */
    public Mono<CosmosAsyncUserDefinedFunctionResponse> createUserDefinedFunction(
        CosmosUserDefinedFunctionProperties properties) {
        UserDefinedFunction udf = new UserDefinedFunction();
        udf.setId(properties.getId());
        udf.setBody(properties.getBody());
        if (!container.getDatabase().getClient().getTracerProvider().isEnabled()) {
            return createUserDefinedFunctionInternal(udf);
        }

        return withContext(context -> createUserDefinedFunctionInternal(udf, context)).subscriberContext(TracerProvider.callDepthAttributeFunc);
    }

    /**
     * Reads all cosmos user defined functions in the container
     * <p>
     * After subscription the operation will be performed.
     * The {@link CosmosPagedFlux} will contain one or several feed response pages of the read user defined functions.
     * In case of failure the {@link CosmosPagedFlux} will error.
     *
     * @param options the feed options.
     * @return a {@link CosmosPagedFlux} containing one or several feed response pages of the read user defined
     * functions or an
     * error.
     */
    public CosmosPagedFlux<CosmosUserDefinedFunctionProperties> readAllUserDefinedFunctions(FeedOptions options) {
        return UtilBridgeInternal.createCosmosPagedFlux(pagedFluxOptions -> {
            String spanName = "readAllUserDefinedFunctions." + this.container.getId();
            pagedFluxOptions.setTracerInformation(this.container.getDatabase().getClient().getTracerProvider(),
                spanName,
                this.container.getDatabase().getClient().getServiceEndpoint(),
                this.container.getDatabase().getId());
            setContinuationTokenAndMaxItemCount(pagedFluxOptions, options);
            return database.getDocClientWrapper()
                .readUserDefinedFunctions(container.getLink(), options)
                .map(response -> BridgeInternal.createFeedResponse(
                    ModelBridgeInternal.getCosmosUserDefinedFunctionPropertiesFromV2Results(response.getResults()),
                    response.getResponseHeaders()));
        });
    }

    /**
     * Query for user defined functions in the container.
     * <p>
     * After subscription the operation will be performed.
     * The {@link CosmosPagedFlux} will contain one or several feed response pages of the obtained user defined
     * functions.
     * In case of failure the {@link CosmosPagedFlux} will error.
     *
     * @param query   the query.
     * @param options the feed options.
     * @return a {@link CosmosPagedFlux} containing one or several feed response pages of the obtained user defined
     * functions
     * or an error.
     */
    public CosmosPagedFlux<CosmosUserDefinedFunctionProperties> queryUserDefinedFunctions(
        String query,
        FeedOptions options) {
        return queryUserDefinedFunctions(new SqlQuerySpec(query), options);
    }

    /**
     * Query for user defined functions in the container.
     * <p>
     * After subscription the operation will be performed.
     * The {@link CosmosPagedFlux} will contain one or several feed response pages of the obtained user defined
     * functions.
     * In case of failure the {@link CosmosPagedFlux} will error.
     *
     * @param querySpec the SQL query specification.
<<<<<<< HEAD
     * @param options   the feed options.
=======
     * @param options the feed options.
>>>>>>> ddf1ee7f
     * @return a {@link CosmosPagedFlux} containing one or several feed response pages of the obtained user defined
     * functions
     * or an error.
     */
    public CosmosPagedFlux<CosmosUserDefinedFunctionProperties> queryUserDefinedFunctions(
        SqlQuerySpec querySpec,
        FeedOptions options) {
        return queryUserDefinedFunctionsInternal(true, querySpec, options);
    }

    /**
     * Gets a CosmosAsyncUserDefinedFunction object without making a service call
     *
     * @param id id of the user defined function
     * @return a cosmos user defined function
     */
    public CosmosAsyncUserDefinedFunction getUserDefinedFunction(String id) {
        return new CosmosAsyncUserDefinedFunction(id, this.container);
    }

    /* Trigger Operations */

    /**
     * Creates a Cosmos trigger.
     * <p>
     * After subscription the operation will be performed.
     * The {@link Mono} upon successful completion will contain a cosmos trigger response
     * In case of failure the {@link Mono} will error.
     *
     * @param properties the cosmos trigger properties
     * @return an {@link Mono} containing the single resource response with the created trigger or an error.
     */
    public Mono<CosmosAsyncTriggerResponse> createTrigger(CosmosTriggerProperties properties) {
<<<<<<< HEAD
        if (!container.getDatabase().getClient().getTracerProvider().isEnabled()) {
            return createTriggerInternal(properties);
        }
=======
        Trigger trigger = new Trigger(ModelBridgeInternal.toJsonFromJsonSerializable(
            ModelBridgeInternal.getResourceFromResourceWrapper(properties)));
>>>>>>> ddf1ee7f

        return withContext(context -> createTriggerInternal(properties, context)).subscriberContext(TracerProvider.callDepthAttributeFunc);
    }

    /**
     * Reads all triggers in a container
     * <p>
     * After subscription the operation will be performed.
     * The {@link CosmosPagedFlux} will contain one or several feed response pages of the read cosmos trigger
     * properties.
     * In case of failure the {@link CosmosPagedFlux} will error.
     *
     * @param options the feed options.
     * @return a {@link CosmosPagedFlux} containing one or several feed response pages of the read cosmos rigger
     * properties or
     * an error.
     */
    public CosmosPagedFlux<CosmosTriggerProperties> readAllTriggers(FeedOptions options) {
        return UtilBridgeInternal.createCosmosPagedFlux(pagedFluxOptions -> {
            String spanName = "readAllTriggers." + this.container.getId();
            pagedFluxOptions.setTracerInformation(this.container.getDatabase().getClient().getTracerProvider(),
                spanName,
                this.container.getDatabase().getClient().getServiceEndpoint(),
                this.container.getDatabase().getId());
            setContinuationTokenAndMaxItemCount(pagedFluxOptions, options);
            return database.getDocClientWrapper()
                .readTriggers(container.getLink(), options)
                .map(response -> BridgeInternal.createFeedResponse(
                    ModelBridgeInternal.getCosmosTriggerPropertiesFromV2Results(response.getResults()),
                    response.getResponseHeaders()));
        });
    }

    /**
     * Query for triggers in the container
     * <p>
     * After subscription the operation will be performed.
     * The {@link CosmosPagedFlux} will contain one or several feed response pages of the obtained triggers.
     * In case of failure the {@link CosmosPagedFlux} will error.
     *
     * @param query   the query.
     * @param options the feed options.
     * @return a {@link CosmosPagedFlux} containing one or several feed response pages of the obtained triggers or an
     * error.
     */
    public CosmosPagedFlux<CosmosTriggerProperties> queryTriggers(String query, FeedOptions options) {
        return queryTriggersInternal(false, new SqlQuerySpec(query), options);
    }

    /**
     * Query for triggers in the container
     * <p>
     * After subscription the operation will be performed.
     * The {@link CosmosPagedFlux} will contain one or several feed response pages of the obtained triggers.
     * In case of failure the {@link CosmosPagedFlux} will error.
     *
     * @param querySpec the SQL query specification.
     * @param options   the feed options.
     * @return a {@link CosmosPagedFlux} containing one or several feed response pages of the obtained triggers or an
     * error.
     */
    public CosmosPagedFlux<CosmosTriggerProperties> queryTriggers(
        SqlQuerySpec querySpec,
        FeedOptions options) {
        return queryTriggersInternal(true, querySpec, options);
    }

    /**
     * Gets a CosmosAsyncTrigger object without making a service call
     *
     * @param id id of the cosmos trigger
     * @return a cosmos trigger
     */
    public CosmosAsyncTrigger getTrigger(String id) {
        return new CosmosAsyncTrigger(id, this.container);
    }

    private CosmosPagedFlux<CosmosStoredProcedureProperties> queryStoredProceduresInternal(
        boolean isParameterised,
        SqlQuerySpec querySpec,
        FeedOptions options) {
        return UtilBridgeInternal.createCosmosPagedFlux(pagedFluxOptions -> {
            String spanName;
            if (isParameterised) {
                spanName = "queryStoredProcedures." + this.container.getId() + "." + querySpec.getQueryText();
            } else {
                spanName = "queryStoredProcedures." + this.container.getId();
            }

            pagedFluxOptions.setTracerInformation(this.container.getDatabase().getClient().getTracerProvider(),
                spanName,
                this.container.getDatabase().getClient().getServiceEndpoint(),
                this.container.getDatabase().getId());
            setContinuationTokenAndMaxItemCount(pagedFluxOptions, options);
            return database.getDocClientWrapper()
                .queryStoredProcedures(container.getLink(), querySpec, options)
                .map(response -> BridgeInternal.createFeedResponse(
                    ModelBridgeInternal.getCosmosStoredProcedurePropertiesFromV2Results(response.getResults()),
                    response.getResponseHeaders()));
        });
    }

    private CosmosPagedFlux<CosmosUserDefinedFunctionProperties> queryUserDefinedFunctionsInternal(
        boolean isParameterised,
        SqlQuerySpec querySpec,
        FeedOptions options) {
        return UtilBridgeInternal.createCosmosPagedFlux(pagedFluxOptions -> {
            String spanName;
            if (isParameterised) {
                spanName = "queryUserDefinedFunctions." + this.container.getId() + "." + querySpec.getQueryText();
            } else {
                spanName = "queryUserDefinedFunctions." + this.container.getId();
            }

            pagedFluxOptions.setTracerInformation(this.container.getDatabase().getClient().getTracerProvider(),
                spanName,
                this.container.getDatabase().getClient().getServiceEndpoint(),
                this.container.getDatabase().getId());
            setContinuationTokenAndMaxItemCount(pagedFluxOptions, options);
            return database.getDocClientWrapper()
                .queryUserDefinedFunctions(container.getLink(), querySpec, options)
                .map(response -> BridgeInternal.createFeedResponse(
                    ModelBridgeInternal.getCosmosUserDefinedFunctionPropertiesFromV2Results(response.getResults()),
                    response.getResponseHeaders()));
        });
    }

    private CosmosPagedFlux<CosmosTriggerProperties> queryTriggersInternal(
        boolean isParameterised,
        SqlQuerySpec querySpec,
        FeedOptions options) {
        return UtilBridgeInternal.createCosmosPagedFlux(pagedFluxOptions -> {
            String spanName;
            if (isParameterised) {
                spanName = "queryTriggers." + this.container.getId() + "." + querySpec.getQueryText();
            } else {
                spanName = "queryTriggers." + this.container.getId();
            }

            pagedFluxOptions.setTracerInformation(this.container.getDatabase().getClient().getTracerProvider(),
                spanName,
                this.container.getDatabase().getClient().getServiceEndpoint(),
                this.container.getDatabase().getId());
            setContinuationTokenAndMaxItemCount(pagedFluxOptions, options);
            return database.getDocClientWrapper()
                .queryTriggers(container.getLink(), querySpec, options)
                .map(response -> BridgeInternal.createFeedResponse(
                    ModelBridgeInternal.getCosmosTriggerPropertiesFromV2Results(response.getResults()),
                    response.getResponseHeaders()));
        });
    }

    private Mono<CosmosAsyncStoredProcedureResponse> createStoredProcedureInternal(StoredProcedure sProc,
                                                                           CosmosStoredProcedureRequestOptions options,
                                                                           Context context) {
        String spanName = "createStoredProcedure." + container.getId();
        Mono<CosmosAsyncStoredProcedureResponse> responseMono = createStoredProcedureInternal(sProc, options);
        return this.container.getDatabase().getClient().getTracerProvider().traceEnabledCosmosResponsePublisher(responseMono, context, spanName, database.getId(), database.getClient().getServiceEndpoint());
    }

    private Mono<CosmosAsyncStoredProcedureResponse> createStoredProcedureInternal(StoredProcedure sProc,
                                                                           CosmosStoredProcedureRequestOptions options) {
        return database.getDocClientWrapper()
            .createStoredProcedure(container.getLink(), sProc, ModelBridgeInternal.toRequestOptions(options)).map(response -> ModelBridgeInternal.createCosmosAsyncStoredProcedureResponse(response, this.container))
            .single();
    }

    private Mono<CosmosAsyncUserDefinedFunctionResponse> createUserDefinedFunctionInternal(
        UserDefinedFunction udf,
        Context context) {
        String spanName = "createUserDefinedFunction." + container.getId();
        Mono<CosmosAsyncUserDefinedFunctionResponse> responseMono = createUserDefinedFunctionInternal(udf);
        return this.container.getDatabase().getClient().getTracerProvider().traceEnabledCosmosResponsePublisher(responseMono, context, spanName, database.getId(), database.getClient().getServiceEndpoint());
    }

    private Mono<CosmosAsyncUserDefinedFunctionResponse> createUserDefinedFunctionInternal(
        UserDefinedFunction udf) {
        return database.getDocClientWrapper()
            .createUserDefinedFunction(container.getLink(), udf, null).map(response -> ModelBridgeInternal.createCosmosAsyncUserDefinedFunctionResponse(response,
                this.container)).single();
    }

    private Mono<CosmosAsyncTriggerResponse> createTriggerInternal(CosmosTriggerProperties properties, Context context) {
        String spanName = "createTrigger." + container.getId();
        Mono<CosmosAsyncTriggerResponse> responseMono = createTriggerInternal(properties);
        return this.container.getDatabase().getClient().getTracerProvider().traceEnabledCosmosResponsePublisher(responseMono, context, spanName, database.getId(), database.getClient().getServiceEndpoint());
    }

    private Mono<CosmosAsyncTriggerResponse> createTriggerInternal(CosmosTriggerProperties properties) {
        Trigger trigger = new Trigger(ModelBridgeInternal.toJsonFromJsonSerializable(properties));
        return database.getDocClientWrapper()
            .createTrigger(container.getLink(), trigger, null)
            .map(response -> ModelBridgeInternal.createCosmosAsyncTriggerResponse(response, this.container))
            .single();
    }

}<|MERGE_RESOLUTION|>--- conflicted
+++ resolved
@@ -139,11 +139,7 @@
      * In case of failure the {@link CosmosPagedFlux} will error.
      *
      * @param querySpec the SQL query specification.
-<<<<<<< HEAD
      * @param options   the feed options.
-=======
-     * @param options the feed options.
->>>>>>> ddf1ee7f
      * @return a {@link CosmosPagedFlux} containing one or several feed response pages of the obtained stored
      * procedures or
      * an error.
@@ -246,11 +242,7 @@
      * In case of failure the {@link CosmosPagedFlux} will error.
      *
      * @param querySpec the SQL query specification.
-<<<<<<< HEAD
-     * @param options   the feed options.
-=======
-     * @param options the feed options.
->>>>>>> ddf1ee7f
+     * @param options the feed options.
      * @return a {@link CosmosPagedFlux} containing one or several feed response pages of the obtained user defined
      * functions
      * or an error.
@@ -284,14 +276,9 @@
      * @return an {@link Mono} containing the single resource response with the created trigger or an error.
      */
     public Mono<CosmosAsyncTriggerResponse> createTrigger(CosmosTriggerProperties properties) {
-<<<<<<< HEAD
         if (!container.getDatabase().getClient().getTracerProvider().isEnabled()) {
             return createTriggerInternal(properties);
         }
-=======
-        Trigger trigger = new Trigger(ModelBridgeInternal.toJsonFromJsonSerializable(
-            ModelBridgeInternal.getResourceFromResourceWrapper(properties)));
->>>>>>> ddf1ee7f
 
         return withContext(context -> createTriggerInternal(properties, context)).subscriberContext(TracerProvider.callDepthAttributeFunc);
     }
@@ -481,7 +468,8 @@
     }
 
     private Mono<CosmosAsyncTriggerResponse> createTriggerInternal(CosmosTriggerProperties properties) {
-        Trigger trigger = new Trigger(ModelBridgeInternal.toJsonFromJsonSerializable(properties));
+        Trigger trigger = new Trigger(ModelBridgeInternal.toJsonFromJsonSerializable(
+            ModelBridgeInternal.getResourceFromResourceWrapper(properties)));
         return database.getDocClientWrapper()
             .createTrigger(container.getLink(), trigger, null)
             .map(response -> ModelBridgeInternal.createCosmosAsyncTriggerResponse(response, this.container))
