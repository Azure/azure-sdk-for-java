// Copyright (c) Microsoft Corporation. All rights reserved.
// Licensed under the MIT License.
package com.azure.cosmos.implementation;

import com.azure.cosmos.implementation.apachecommons.lang.StringUtils;
import com.azure.cosmos.implementation.circuitBreaker.PartitionLevelCircuitBreakerConfig;
import com.azure.cosmos.implementation.directconnectivity.Protocol;
import io.netty.handler.ssl.ApplicationProtocolConfig;
import io.netty.handler.ssl.ApplicationProtocolNames;
import io.netty.handler.ssl.SslContext;
import io.netty.handler.ssl.SslContextBuilder;
import io.netty.handler.ssl.util.InsecureTrustManagerFactory;
import org.slf4j.Logger;
import org.slf4j.LoggerFactory;

import javax.net.ssl.SSLException;
import java.time.Duration;
import java.util.Locale;

import static com.azure.cosmos.implementation.guava25.base.MoreObjects.firstNonNull;
import static com.azure.cosmos.implementation.guava25.base.Strings.emptyToNull;

public class Configs {
    private static final Logger logger = LoggerFactory.getLogger(Configs.class);

    /**
     * Integer value specifying the speculation type
     * <pre>
     * 0 - No speculation
     * 1 - Threshold based speculation
     * </pre>
     */
    public static final String SPECULATION_TYPE = "COSMOS_SPECULATION_TYPE";
    public static final String SPECULATION_THRESHOLD = "COSMOS_SPECULATION_THRESHOLD";
    public static final String SPECULATION_THRESHOLD_STEP = "COSMOS_SPECULATION_THRESHOLD_STEP";

    // The names we use are consistent with the:
    // * Azure environment variable naming conventions documented at https://azure.github.io/azure-sdk/java_implementation.html and
    // * Java property naming conventions as illustrated by the name/value pairs returned by System.getProperties.

    private static final String PROTOCOL_ENVIRONMENT_VARIABLE = "AZURE_COSMOS_DIRECT_MODE_PROTOCOL";
    private static final String PROTOCOL_PROPERTY = "azure.cosmos.directModeProtocol";
    private static final Protocol DEFAULT_PROTOCOL = Protocol.TCP;

    private static final String UNAVAILABLE_LOCATIONS_EXPIRATION_TIME_IN_SECONDS = "COSMOS.UNAVAILABLE_LOCATIONS_EXPIRATION_TIME_IN_SECONDS";
    private static final String GLOBAL_ENDPOINT_MANAGER_INITIALIZATION_TIME_IN_SECONDS = "COSMOS.GLOBAL_ENDPOINT_MANAGER_MAX_INIT_TIME_IN_SECONDS";

    private static final String MAX_HTTP_BODY_LENGTH_IN_BYTES = "COSMOS.MAX_HTTP_BODY_LENGTH_IN_BYTES";
    private static final String MAX_HTTP_INITIAL_LINE_LENGTH_IN_BYTES = "COSMOS.MAX_HTTP_INITIAL_LINE_LENGTH_IN_BYTES";
    private static final String MAX_HTTP_CHUNK_SIZE_IN_BYTES = "COSMOS.MAX_HTTP_CHUNK_SIZE_IN_BYTES";
    private static final String MAX_HTTP_HEADER_SIZE_IN_BYTES = "COSMOS.MAX_HTTP_HEADER_SIZE_IN_BYTES";
    private static final String MAX_DIRECT_HTTPS_POOL_SIZE = "COSMOS.MAX_DIRECT_HTTP_CONNECTION_LIMIT";
    private static final String HTTP_RESPONSE_TIMEOUT_IN_SECONDS = "COSMOS.HTTP_RESPONSE_TIMEOUT_IN_SECONDS";

    public static final int DEFAULT_HTTP_DEFAULT_CONNECTION_POOL_SIZE = 1000;
    public static final String HTTP_DEFAULT_CONNECTION_POOL_SIZE = "COSMOS.DEFAULT_HTTP_CONNECTION_POOL_SIZE";
    public static final String HTTP_DEFAULT_CONNECTION_POOL_SIZE_VARIABLE = "COSMOS_DEFAULT_HTTP_CONNECTION_POOL_SIZE";

    public static final boolean DEFAULT_E2E_FOR_NON_POINT_DISABLED_DEFAULT = false;
    public static final String DEFAULT_E2E_FOR_NON_POINT_DISABLED = "COSMOS.E2E_FOR_NON_POINT_DISABLED";
    public static final String DEFAULT_E2E_FOR_NON_POINT_DISABLED_VARIABLE = "COSMOS_E2E_FOR_NON_POINT_DISABLED";

    public static final int DEFAULT_HTTP_MAX_REQUEST_TIMEOUT = 60;
    public static final String HTTP_MAX_REQUEST_TIMEOUT = "COSMOS.HTTP_MAX_REQUEST_TIMEOUT";
    public static final String HTTP_MAX_REQUEST_TIMEOUT_VARIABLE = "COSMOS_HTTP_MAX_REQUEST_TIMEOUT";

    private static final String QUERY_PLAN_RESPONSE_TIMEOUT_IN_SECONDS = "COSMOS.QUERY_PLAN_RESPONSE_TIMEOUT_IN_SECONDS";
    private static final String ADDRESS_REFRESH_RESPONSE_TIMEOUT_IN_SECONDS = "COSMOS.ADDRESS_REFRESH_RESPONSE_TIMEOUT_IN_SECONDS";

    public static final String NON_IDEMPOTENT_WRITE_RETRY_POLICY = "COSMOS.WRITE_RETRY_POLICY";
    public static final String NON_IDEMPOTENT_WRITE_RETRY_POLICY_VARIABLE = "COSMOS_WRITE_RETRY_POLICY";

    // Example for customer how to setup the proxy:
    // System.setProperty(
    //  "COSMOS.CLIENT_TELEMETRY_PROXY_OPTIONS_CONFIG","{\"type\":\"HTTP\", \"host\": \"localhost\", \"port\": 8080}")
    private static final String CLIENT_TELEMETRY_PROXY_OPTIONS_CONFIG = "COSMOS.CLIENT_TELEMETRY_PROXY_OPTIONS_CONFIG";
    // In the future, the following two client telemetry related configs will be part of the database account info
    // Before that day comes, use JVM properties
    private static final String CLIENT_TELEMETRY_SCHEDULING_IN_SECONDS = "COSMOS.CLIENT_TELEMETRY_SCHEDULING_IN_SECONDS";
    private static final String CLIENT_TELEMETRY_ENDPOINT = "COSMOS.CLIENT_TELEMETRY_ENDPOINT";

    private static final String ENVIRONMENT_NAME = "COSMOS.ENVIRONMENT_NAME";
    private static final String QUERYPLAN_CACHING_ENABLED = "COSMOS.QUERYPLAN_CACHING_ENABLED";

    private static final int DEFAULT_CLIENT_TELEMETRY_SCHEDULING_IN_SECONDS = 10 * 60;
    private static final int DEFAULT_UNAVAILABLE_LOCATIONS_EXPIRATION_TIME_IN_SECONDS = 5 * 60;

    private static final int DEFAULT_MAX_HTTP_BODY_LENGTH_IN_BYTES = 6 * 1024 * 1024; //6MB
    private static final int DEFAULT_MAX_HTTP_INITIAL_LINE_LENGTH = 4096; //4KB
    private static final int DEFAULT_MAX_HTTP_CHUNK_SIZE_IN_BYTES = 8192; //8KB
    private static final int DEFAULT_MAX_HTTP_REQUEST_HEADER_SIZE = 32 * 1024; //32 KB

    private static final int MAX_NUMBER_OF_READ_BARRIER_READ_RETRIES = 6;
    private static final int MAX_NUMBER_OF_PRIMARY_READ_RETRIES = 6;
    private static final int MAX_NUMBER_OF_READ_QUORUM_RETRIES = 6;
    private static final int DELAY_BETWEEN_READ_BARRIER_CALLS_IN_MS = 5;

    private static final int MAX_BARRIER_RETRIES_FOR_MULTI_REGION = 30;
    private static final int BARRIER_RETRY_INTERVAL_IN_MS_FOR_MULTI_REGION = 30;

    private static final int MAX_SHORT_BARRIER_RETRIES_FOR_MULTI_REGION = 4;
    private static final int SHORT_BARRIER_RETRY_INTERVAL_IN_MS_FOR_MULTI_REGION = 10;
    private static final int CPU_CNT = Runtime.getRuntime().availableProcessors();
    private static final int DEFAULT_DIRECT_HTTPS_POOL_SIZE = CPU_CNT * 500;
    private static final int DEFAULT_GLOBAL_ENDPOINT_MANAGER_INITIALIZATION_TIME_IN_SECONDS = 2 * 60;

    //  Reactor Netty Constants
    private static final Duration MAX_IDLE_CONNECTION_TIMEOUT = Duration.ofSeconds(60);
    private static final Duration CONNECTION_ACQUIRE_TIMEOUT = Duration.ofSeconds(45);
    private static final String REACTOR_NETTY_CONNECTION_POOL_NAME = "reactor-netty-connection-pool";
    private static final int DEFAULT_HTTP_RESPONSE_TIMEOUT_IN_SECONDS = 60;
    private static final int DEFAULT_QUERY_PLAN_RESPONSE_TIMEOUT_IN_SECONDS = 5;
    private static final int DEFAULT_ADDRESS_REFRESH_RESPONSE_TIMEOUT_IN_SECONDS = 5;

    // SessionTokenMismatchRetryPolicy Constants
    public static final String DEFAULT_SESSION_TOKEN_MISMATCH_WAIT_TIME_IN_MILLISECONDS_NAME =
        "COSMOS.DEFAULT_SESSION_TOKEN_MISMATCH_WAIT_TIME_IN_MILLISECONDS";
    private static final int DEFAULT_SESSION_TOKEN_MISMATCH_WAIT_TIME_IN_MILLISECONDS = 5000;

    public static final String DEFAULT_SESSION_TOKEN_MISMATCH_INITIAL_BACKOFF_TIME_IN_MILLISECONDS_NAME =
        "COSMOS.DEFAULT_SESSION_TOKEN_MISMATCH_INITIAL_BACKOFF_TIME_IN_MILLISECONDS";
    private static final int DEFAULT_SESSION_TOKEN_MISMATCH_INITIAL_BACKOFF_TIME_IN_MILLISECONDS = 5;

    public static final String DEFAULT_SESSION_TOKEN_MISMATCH_MAXIMUM_BACKOFF_TIME_IN_MILLISECONDS_NAME =
        "COSMOS.DEFAULT_SESSION_TOKEN_MISMATCH_MAXIMUM_BACKOFF_TIME_IN_MILLISECONDS";
    private static final int DEFAULT_SESSION_TOKEN_MISMATCH_MAXIMUM_BACKOFF_TIME_IN_MILLISECONDS = 500;

    public static final int MIN_MIN_IN_REGION_RETRY_TIME_FOR_WRITES_MS = 100;

    private static final String DEFAULT_MIN_IN_REGION_RETRY_TIME_FOR_WRITES_MS_NAME =
        "COSMOS.DEFAULT_SESSION_TOKEN_MISMATCH_IN_REGION-RETRY_TIME_IN_MILLISECONDS";
    private static final int DEFAULT_MIN_IN_REGION_RETRY_TIME_FOR_WRITES_MS = 500;

    // RegionScopedSessionContainer related constants
    public static final String SESSION_CAPTURING_TYPE = "COSMOS.SESSION_CAPTURING_TYPE";
    public static final String DEFAULT_SESSION_CAPTURING_TYPE = StringUtils.EMPTY;
    public static final String PK_BASED_BLOOM_FILTER_EXPECTED_INSERTION_COUNT_NAME = "COSMOS.PK_BASED_BLOOM_FILTER_EXPECTED_INSERTION_COUNT";
    private static final long DEFAULT_PK_BASED_BLOOM_FILTER_EXPECTED_INSERTION_COUNT = 5_000_000;
    public static final String PK_BASED_BLOOM_FILTER_EXPECTED_FFP_RATE_NAME = "COSMOS.PK_BASED_BLOOM_FILTER_EXPECTED_FFP_RATE";
    private static final double DEFAULT_PK_BASED_BLOOM_FILTER_EXPECTED_FFP_RATE = 0.001;

    // Whether to process the response on a different thread
    private static final String SWITCH_OFF_IO_THREAD_FOR_RESPONSE_NAME = "COSMOS.SWITCH_OFF_IO_THREAD_FOR_RESPONSE";
    private static final boolean DEFAULT_SWITCH_OFF_IO_THREAD_FOR_RESPONSE = false;

    // whether to allow query empty page diagnostics logging
    private static final String QUERY_EMPTY_PAGE_DIAGNOSTICS_ENABLED = "COSMOS.QUERY_EMPTY_PAGE_DIAGNOSTICS_ENABLED";
    private static final boolean DEFAULT_QUERY_EMPTY_PAGE_DIAGNOSTICS_ENABLED = false;

    // whether to use old tracing format instead of semantic profile
    private static final String USE_LEGACY_TRACING = "COSMOS.USE_LEGACY_TRACING";
    private static final boolean DEFAULT_USE_LEGACY_TRACING = false;

    // whether to enable replica addresses validation
    private static final String REPLICA_ADDRESS_VALIDATION_ENABLED = "COSMOS.REPLICA_ADDRESS_VALIDATION_ENABLED";
    private static final boolean DEFAULT_REPLICA_ADDRESS_VALIDATION_ENABLED = true;

    // Rntbd health check related config
    private static final String TCP_HEALTH_CHECK_TIMEOUT_DETECTION_ENABLED = "COSMOS.TCP_HEALTH_CHECK_TIMEOUT_DETECTION_ENABLED";
    private static final boolean DEFAULT_TCP_HEALTH_CHECK_TIMEOUT_DETECTION_ENABLED = true;

    private static final String MIN_CONNECTION_POOL_SIZE_PER_ENDPOINT = "COSMOS.MIN_CONNECTION_POOL_SIZE_PER_ENDPOINT";
    private static final int DEFAULT_MIN_CONNECTION_POOL_SIZE_PER_ENDPOINT = 1;

    private static final String MAX_TRACE_MESSAGE_LENGTH = "COSMOS.MAX_TRACE_MESSAGE_LENGTH";
    private static final int DEFAULT_MAX_TRACE_MESSAGE_LENGTH = 32 * 1024;

    private static final int MIN_MAX_TRACE_MESSAGE_LENGTH = 8 * 1024;

    private static final String AGGRESSIVE_WARMUP_CONCURRENCY = "COSMOS.AGGRESSIVE_WARMUP_CONCURRENCY";
    private static final int DEFAULT_AGGRESSIVE_WARMUP_CONCURRENCY = Configs.getCPUCnt();

    private static final String OPEN_CONNECTIONS_CONCURRENCY = "COSMOS.OPEN_CONNECTIONS_CONCURRENCY";
    private static final int DEFAULT_OPEN_CONNECTIONS_CONCURRENCY = 1;

    public static final String MAX_RETRIES_IN_LOCAL_REGION_WHEN_REMOTE_REGION_PREFERRED = "COSMOS.MAX_RETRIES_IN_LOCAL_REGION_WHEN_REMOTE_REGION_PREFERRED";
    private static final int DEFAULT_MAX_RETRIES_IN_LOCAL_REGION_WHEN_REMOTE_REGION_PREFERRED = 1;

    private static final String MAX_ITEM_COUNT_FOR_VECTOR_SEARCH = "COSMOS.MAX_ITEM_SIZE_FOR_VECTOR_SEARCH";
    public static final int DEFAULT_MAX_ITEM_COUNT_FOR_VECTOR_SEARCH = 50000;

    private static final String MAX_ITEM_COUNT_FOR_HYBRID_SEARCH = "COSMOS.MAX_ITEM_SIZE_FOR_HYBRID_SEARCH";
    private static final String MAX_ITEM_COUNT_FOR_HYBRID_SEARCH_VARIABLE = "COSMOS_MAX_ITEM_SIZE_FOR_HYBRID_SEARCH";
    public static final int DEFAULT_MAX_ITEM_COUNT_FOR_HYBRID_SEARCH = 1000;

    private static final String AZURE_COSMOS_DISABLE_NON_STREAMING_ORDER_BY = "COSMOS.AZURE_COSMOS_DISABLE_NON_STREAMING_ORDER_BY";

    private static final boolean DEFAULT_AZURE_COSMOS_DISABLE_NON_STREAMING_ORDER_BY = false;

    public static final int MIN_MAX_RETRIES_IN_LOCAL_REGION_WHEN_REMOTE_REGION_PREFERRED = 1;

    public static final String TCP_CONNECTION_ACQUISITION_TIMEOUT_IN_MS = "COSMOS.TCP_CONNECTION_ACQUISITION_TIMEOUT_IN_MS";

    // Error handling strategy in diagnostics provider
    public static final String DIAGNOSTICS_PROVIDER_SYSTEM_EXIT_ON_ERROR = "COSMOS.DIAGNOSTICS_PROVIDER_SYSTEM_EXIT_ON_ERROR";
    public static final boolean DEFAULT_DIAGNOSTICS_PROVIDER_SYSTEM_EXIT_ON_ERROR = true;

    // Out-of-the-box it is possible to create documents with invalid character '/' in the id field
    // Client and service will just allow creating these documents - but no read, replace, patch or delete operation
    // can be done for these documents because the resulting request uri
    // "dbs/DBNAME/cols/CONTAINERNAME/docs/IDVALUE" would become invalid
    // Adding a validation to prevent the '/' in the id value would be breaking (for service and client)
    // but for some workloads there is a vested interest in failing early if someone tries to create documents
    // with invalid id value = the environment variable changes below
    // allow opting into a validation client-side. If this becomes used more frequently we might need to create
    // a public API for it as well.
    public static final String PREVENT_INVALID_ID_CHARS = "COSMOS.PREVENT_INVALID_ID_CHARS";
    public static final String PREVENT_INVALID_ID_CHARS_VARIABLE = "COSMOS_PREVENT_INVALID_ID_CHARS";
    public static final boolean DEFAULT_PREVENT_INVALID_ID_CHARS = false;

    // Config of CodingErrorAction on charset decoder for malformed input
    public static final String CHARSET_DECODER_ERROR_ACTION_ON_MALFORMED_INPUT = "COSMOS.CHARSET_DECODER_ERROR_ACTION_ON_MALFORMED_INPUT";
    public static final String DEFAULT_CHARSET_DECODER_ERROR_ACTION_ON_MALFORMED_INPUT = StringUtils.EMPTY;

    // Config of CodingErrorAction on charset decoder for unmapped character
    public static final String CHARSET_DECODER_ERROR_ACTION_ON_UNMAPPED_CHARACTER = "COSMOS.CHARSET_DECODER_ERROR_ACTION_ON_UNMAPPED_CHARACTER";
    public static final String DEFAULT_CHARSET_DECODER_ERROR_ACTION_ON_UNMAPPED_CHARACTER = StringUtils.EMPTY;

    // Metrics
    // Samples:
    //            System.setProperty(
    //                "COSMOS.METRICS_CONFIG",
    //                "{\"metricCategories\":\"[OperationSummary, RequestSummary]\","
    //                + "\"tagNames\":\"[Container, Operation]\","
    //                + "\"sampleRate\":0.5,"
    //                + "\"percentiles\":[0.90,0.99],"
    //                + "\"enableHistograms\":false,"
    //                + "\"applyDiagnosticThresholdsForTransportLevelMeters\":true}");
    public static final String METRICS_CONFIG = "COSMOS.METRICS_CONFIG";
    public static final String DEFAULT_METRICS_CONFIG = CosmosMicrometerMetricsConfig.DEFAULT.toJson();

    // For partition-level circuit breaker, below config will set the tolerated consecutive exception counts
    // for reads and writes for a given partition before being marked as Unavailable
    private static final String DEFAULT_PARTITION_LEVEL_CIRCUIT_BREAKER_CONFIG = PartitionLevelCircuitBreakerConfig.DEFAULT.toJson();
    private static final String PARTITION_LEVEL_CIRCUIT_BREAKER_CONFIG = "COSMOS.PARTITION_LEVEL_CIRCUIT_BREAKER_CONFIG";
    private static final String STALE_COLLECTION_CACHE_REFRESH_RETRY_COUNT = "COSMOS.STALE_COLLECTION_CACHE_REFRESH_RETRY_COUNT";
    private static final int DEFAULT_STALE_COLLECTION_CACHE_REFRESH_RETRY_COUNT = 2;
    private static final String STALE_COLLECTION_CACHE_REFRESH_RETRY_INTERVAL_IN_SECONDS = "COSMOS.STALE_COLLECTION_CACHE_REFRESH_RETRY_INTERVAL_IN_SECONDS";
    private static final int DEFAULT_STALE_COLLECTION_CACHE_REFRESH_RETRY_INTERVAL_IN_SECONDS = 1;

    // For partition-level circuit breaker, a background thread will run periodically every y seconds at a minimum
    // in an attempt to recover Unavailable partitions
    private static final String STALE_PARTITION_UNAVAILABILITY_REFRESH_INTERVAL_IN_SECONDS = "COSMOS.STALE_PARTITION_UNAVAILABILITY_REFRESH_INTERVAL_IN_SECONDS";
    private static final int DEFAULT_STALE_PARTITION_UNAVAILABILITY_REFRESH_INTERVAL_IN_SECONDS = 60;

    // For partition-level circuit breaker, a partition can be allowed to be Unavailable for minimum of x seconds
    // as specified by the below setting after which a background thread will attempt to recover the partition
    private static final String ALLOWED_PARTITION_UNAVAILABILITY_DURATION_IN_SECONDS = "COSMOS.ALLOWED_PARTITION_UNAVAILABILITY_DURATION_IN_SECONDS";
    private static final int DEFAULT_ALLOWED_PARTITION_UNAVAILABILITY_DURATION_IN_SECONDS = 30;

    // For partition-level circuit breaker, in order to recover a partition in a region, the SDK when configured
    // in the direct connectivity mode, establishes connections to replicas to attempt to recover a region
    // Below sets a time limit on how long these connection establishments be attempted for
    private static final int DEFAULT_CONNECTION_ESTABLISHMENT_TIMEOUT_FOR_PARTITION_RECOVERY_IN_SECONDS = 10;
    private static final String CONNECTION_ESTABLISHMENT_TIMEOUT_FOR_PARTITION_RECOVERY_IN_SECONDS = "COSMOS.CONNECTION_ESTABLISHMENT_TIMEOUT_FOR_PARTITION_RECOVERY_IN_SECONDS";

    private static final boolean DEFAULT_SHOULD_LOG_INCORRECTLY_MAPPED_SESSION_TOKEN = true;
    private static final String SHOULD_LOG_INCORRECTLY_MAPPED_SESSION_TOKEN = "COSMOS.SHOULD_LOG_INCORRECTLY_MAPPED_USER_SESSION_TOKEN";

    private static final boolean DEFAULT_PARTITION_LEVEL_CIRCUIT_BREAKER_DEFAULT_CONFIG_OPT_IN = false;
    private static final String PARTITION_LEVEL_CIRCUIT_BREAKER_DEFAULT_CONFIG_OPT_IN = "COSMOS.PARTITION_LEVEL_CIRCUIT_BREAKER_DEFAULT_CONFIG_OPT_IN";

    private static final String COSMOS_DISABLE_IMDS_ACCESS = "COSMOS.DISABLE_IMDS_ACCESS";
    private static final String COSMOS_DISABLE_IMDS_ACCESS_VARIABLE = "COSMOS_DISABLE_IMDS_ACCESS";
    private static final boolean COSMOS_DISABLE_IMDS_ACCESS_DEFAULT = false;

    // Config to indicate whether allow http connections
    // Please note that this config should only during development or test, please do not use in prod env
    private static final boolean DEFAULT_HTTP_CONNECTION_WITHOUT_TLS_ALLOWED = false;
    private static final String HTTP_CONNECTION_WITHOUT_TLS_ALLOWED = "COSMOS.HTTP_CONNECTION_WITHOUT_TLS_ALLOWED";
    private static final String HTTP_CONNECTION_WITHOUT_TLS_ALLOWED_VARIABLE = "COSMOS_HTTP_CONNECTION_WITHOUT_TLS_ALLOWED";

    // Config to indicate whether disable server certificate validation for emulator
    // Please note that this config should only during development or test, please do not use in prod env
    private static final boolean DEFAULT_EMULATOR_SERVER_CERTIFICATE_VALIDATION_DISABLED = false;
    private static final String EMULATOR_SERVER_CERTIFICATE_VALIDATION_DISABLED = "COSMOS.EMULATOR_SERVER_CERTIFICATE_VALIDATION_DISABLED";
    private static final String EMULATOR_SERVER_CERTIFICATE_VALIDATION_DISABLED_VARIABLE = "COSMOS_EMULATOR_SERVER_CERTIFICATE_VALIDATION_DISABLED";

    // Config to indicate emulator host name
    // Please note that this config should only during development or test, please do not use in prod env
    private static final String DEFAULT_EMULATOR_HOST = StringUtils.EMPTY;
    private static final String EMULATOR_HOST = "COSMOS.EMULATOR_HOST";
    private static final String EMULATOR_HOST_VARIABLE = "COSMOS_EMULATOR_HOST";

<<<<<<< HEAD
    // Flag to indicate whether enabled http2 for gateway, Please do not use it, only for internal testing purpose
    private static final boolean DEFAULT_HTTP2_ENABLED = false;
    private static final String HTTP2_ENABLED = "COSMOS.HTTP2_ENABLED";
    private static final String HTTP2_ENABLED_VARIABLE = "COSMOS_HTTP2_ENABLED";
=======
    // Flag to indicate whether enabled http2 for gateway
    private static final boolean DEFAULT_HTTP2_ENABLED = false;
    private static final String HTTP2_ENABLED = "COSMOS.HTTP2_ENABLED";
    private static final String HTTP2_ENABLED_VARIABLE = "COSMOS_HTTP2_ENABLED";

    // Config to indicate the maximum number of live connections to keep in the pool for http2
    private static final int DEFAULT_HTTP2_MAX_CONNECTION_POOL_SIZE = 1000;
    private static final String HTTP2_MAX_CONNECTION_POOL_SIZE = "COSMOS.HTTP2_MAX_CONNECTION_POOL_SIZE";
    private static final String HTTP2_MAX_CONNECTION_POOL_SIZE_VARIABLE = "COSMOS_HTTP2_MAX_CONNECTION_POOL_SIZE";

    // Config to indicate the minimum number of live connections to keep in the pool for http2
    private static final int DEFAULT_HTTP2_MIN_CONNECTION_POOL_SIZE = 1;
    private static final String HTTP2_MIN_CONNECTION_POOL_SIZE = "COSMOS.HTTP2_MIN_CONNECTION_POOL_SIZE";
    private static final String HTTP2_MIN_CONNECTION_POOL_SIZE_VARIABLE = "COSMOS_HTTP2_MIN_CONNECTION_POOL_SIZE";

    // Config to indicate the maximum number of the concurrent streams that can be opened to the remote peer for http2
    private static final int DEFAULT_HTTP2_MAX_CONCURRENT_STREAMS = 30;
    private static final String HTTP2_MAX_CONCURRENT_STREAMS = "COSMOS.HTTP2_MAX_CONCURRENT_STREAMS";
    private static final String HTTP2_MAX_CONCURRENT_STREAMS_VARIABLE = "COSMOS_HTTP2_MAX_CONCURRENT_STREAMS";
>>>>>>> 9ec647dc

    public static int getCPUCnt() {
        return CPU_CNT;
    }

    private SslContext sslContextInit(boolean serverCertVerificationDisabled, boolean http2Enabled) {
        try {
            SslContextBuilder sslContextBuilder =
                SslContextBuilder
                    .forClient()
                    .sslProvider(SslContext.defaultClientProvider());

            if (serverCertVerificationDisabled) {
                sslContextBuilder.trustManager(InsecureTrustManagerFactory.INSTANCE); // disable cert verification
            }

            if (http2Enabled) {
                sslContextBuilder
                    .applicationProtocolConfig(
                        new ApplicationProtocolConfig(
                            ApplicationProtocolConfig.Protocol.ALPN,
                            ApplicationProtocolConfig.SelectorFailureBehavior.NO_ADVERTISE,
                            ApplicationProtocolConfig.SelectedListenerFailureBehavior.ACCEPT,
                            ApplicationProtocolNames.HTTP_2,
                            ApplicationProtocolNames.HTTP_1_1
                        )
                    );
            }
            return sslContextBuilder.build();
        } catch (SSLException sslException) {
            logger.error("Fatal error cannot instantiate ssl context due to {}", sslException.getMessage(), sslException);
            throw new IllegalStateException(sslException);
        }
    }

    public SslContext getSslContext(boolean serverCertValidationDisabled, boolean http2Enabled) {
        return sslContextInit(serverCertValidationDisabled, http2Enabled);
    }

    public Protocol getProtocol() {
        String protocol = System.getProperty(PROTOCOL_PROPERTY, firstNonNull(
            emptyToNull(System.getenv().get(PROTOCOL_ENVIRONMENT_VARIABLE)),
            DEFAULT_PROTOCOL.name()));
        try {
            return Protocol.valueOf(protocol.toUpperCase(Locale.ROOT));
        } catch (Exception e) {
            logger.error("Parsing protocol {} failed. Using the default {}.", protocol, DEFAULT_PROTOCOL, e);
            return DEFAULT_PROTOCOL;
        }
    }

    public int getMaxNumberOfReadBarrierReadRetries() {
        return MAX_NUMBER_OF_READ_BARRIER_READ_RETRIES;
    }

    public int getMaxNumberOfPrimaryReadRetries() {
        return MAX_NUMBER_OF_PRIMARY_READ_RETRIES;
    }

    public int getMaxNumberOfReadQuorumRetries() {
        return MAX_NUMBER_OF_READ_QUORUM_RETRIES;
    }

    public int getDelayBetweenReadBarrierCallsInMs() {
        return DELAY_BETWEEN_READ_BARRIER_CALLS_IN_MS;
    }

    public int getMaxBarrierRetriesForMultiRegion() {
        return MAX_BARRIER_RETRIES_FOR_MULTI_REGION;
    }

    public int getBarrierRetryIntervalInMsForMultiRegion() {
        return BARRIER_RETRY_INTERVAL_IN_MS_FOR_MULTI_REGION;
    }

    public int getMaxShortBarrierRetriesForMultiRegion() {
        return MAX_SHORT_BARRIER_RETRIES_FOR_MULTI_REGION;
    }

    public int getShortBarrierRetryIntervalInMsForMultiRegion() {
        return SHORT_BARRIER_RETRY_INTERVAL_IN_MS_FOR_MULTI_REGION;
    }

    public int getDirectHttpsMaxConnectionLimit() {
        return getJVMConfigAsInt(MAX_DIRECT_HTTPS_POOL_SIZE, DEFAULT_DIRECT_HTTPS_POOL_SIZE);
    }

    public int getGlobalEndpointManagerMaxInitializationTimeInSeconds() {
        return getJVMConfigAsInt(GLOBAL_ENDPOINT_MANAGER_INITIALIZATION_TIME_IN_SECONDS, DEFAULT_GLOBAL_ENDPOINT_MANAGER_INITIALIZATION_TIME_IN_SECONDS);
    }

    public int getUnavailableLocationsExpirationTimeInSeconds() {
        return getJVMConfigAsInt(UNAVAILABLE_LOCATIONS_EXPIRATION_TIME_IN_SECONDS, DEFAULT_UNAVAILABLE_LOCATIONS_EXPIRATION_TIME_IN_SECONDS);
    }

    public static int getMaxHttpHeaderSize() {
        return getJVMConfigAsInt(MAX_HTTP_HEADER_SIZE_IN_BYTES, DEFAULT_MAX_HTTP_REQUEST_HEADER_SIZE);
    }

    public static int getMaxHttpInitialLineLength() {
        return getJVMConfigAsInt(MAX_HTTP_INITIAL_LINE_LENGTH_IN_BYTES, DEFAULT_MAX_HTTP_INITIAL_LINE_LENGTH);
    }

    public static int getMaxHttpChunkSize() {
        return getJVMConfigAsInt(MAX_HTTP_CHUNK_SIZE_IN_BYTES, DEFAULT_MAX_HTTP_CHUNK_SIZE_IN_BYTES);
    }

    public static int getMaxHttpBodyLength() {
        return getJVMConfigAsInt(MAX_HTTP_BODY_LENGTH_IN_BYTES, DEFAULT_MAX_HTTP_BODY_LENGTH_IN_BYTES);
    }

    public static int getClientTelemetrySchedulingInSec() {
        return getJVMConfigAsInt(CLIENT_TELEMETRY_SCHEDULING_IN_SECONDS, DEFAULT_CLIENT_TELEMETRY_SCHEDULING_IN_SECONDS);
    }

    public static String getReactorNettyConnectionPoolName() {
        return REACTOR_NETTY_CONNECTION_POOL_NAME;
    }

    public static Duration getMaxIdleConnectionTimeout() {
        return MAX_IDLE_CONNECTION_TIMEOUT;
    }

    public static Duration getConnectionAcquireTimeout() {
        return CONNECTION_ACQUIRE_TIMEOUT;
    }

    public static int getHttpResponseTimeoutInSeconds() {
        return getJVMConfigAsInt(HTTP_RESPONSE_TIMEOUT_IN_SECONDS, DEFAULT_HTTP_RESPONSE_TIMEOUT_IN_SECONDS);
    }

    public static int getQueryPlanResponseTimeoutInSeconds() {
        return getJVMConfigAsInt(QUERY_PLAN_RESPONSE_TIMEOUT_IN_SECONDS, DEFAULT_QUERY_PLAN_RESPONSE_TIMEOUT_IN_SECONDS);
    }

    public static String getClientTelemetryEndpoint() {
        return System.getProperty(CLIENT_TELEMETRY_ENDPOINT);
    }

    public static String getClientTelemetryProxyOptionsConfig() {
        return System.getProperty(CLIENT_TELEMETRY_PROXY_OPTIONS_CONFIG);
    }

    public static String getNonIdempotentWriteRetryPolicy() {
        String valueFromSystemProperty = System.getProperty(NON_IDEMPOTENT_WRITE_RETRY_POLICY);
        if (valueFromSystemProperty != null && !valueFromSystemProperty.isEmpty()) {
            return valueFromSystemProperty;
        }

        return System.getenv(NON_IDEMPOTENT_WRITE_RETRY_POLICY_VARIABLE);
    }

    public static int getDefaultHttpPoolSize() {
        String valueFromSystemProperty = System.getProperty(HTTP_DEFAULT_CONNECTION_POOL_SIZE);
        if (valueFromSystemProperty != null && !valueFromSystemProperty.isEmpty()) {
            return Integer.parseInt(valueFromSystemProperty);
        }

        String valueFromEnvVariable = System.getenv(HTTP_DEFAULT_CONNECTION_POOL_SIZE_VARIABLE);
        if (valueFromEnvVariable != null && !valueFromEnvVariable.isEmpty()) {
            return Integer.parseInt(valueFromEnvVariable);
        }

        return DEFAULT_HTTP_DEFAULT_CONNECTION_POOL_SIZE;
    }

    public static boolean isDefaultE2ETimeoutDisabledForNonPointOperations() {
        String valueFromSystemProperty = System.getProperty(DEFAULT_E2E_FOR_NON_POINT_DISABLED);
        if (valueFromSystemProperty != null && !valueFromSystemProperty.isEmpty()) {
            return Boolean.parseBoolean(valueFromSystemProperty);
        }

        String valueFromEnvVariable = System.getenv(DEFAULT_E2E_FOR_NON_POINT_DISABLED_VARIABLE);
        if (valueFromEnvVariable != null && !valueFromEnvVariable.isEmpty()) {
            return Boolean.parseBoolean(valueFromEnvVariable);
        }

        return DEFAULT_E2E_FOR_NON_POINT_DISABLED_DEFAULT;
    }

    public static boolean isIdValueValidationEnabled() {
        String valueFromSystemProperty = System.getProperty(PREVENT_INVALID_ID_CHARS);
        if (valueFromSystemProperty != null && !valueFromSystemProperty.isEmpty()) {
            return !Boolean.parseBoolean(valueFromSystemProperty);
        }

        String valueFromEnvVariable = System.getenv(PREVENT_INVALID_ID_CHARS_VARIABLE);
        if (valueFromEnvVariable != null && !valueFromEnvVariable.isEmpty()) {
            return!Boolean.parseBoolean(valueFromEnvVariable);
        }

        return DEFAULT_PREVENT_INVALID_ID_CHARS;
    }

    public static int getMaxHttpRequestTimeout() {
        String valueFromSystemProperty = System.getProperty(HTTP_MAX_REQUEST_TIMEOUT);
        if (valueFromSystemProperty != null && !valueFromSystemProperty.isEmpty()) {
            return Integer.parseInt(valueFromSystemProperty);
        }

        String valueFromEnvVariable = System.getenv(HTTP_MAX_REQUEST_TIMEOUT_VARIABLE);
        if (valueFromEnvVariable != null && !valueFromEnvVariable.isEmpty()) {
            return Integer.parseInt(valueFromEnvVariable);
        }

        return DEFAULT_HTTP_MAX_REQUEST_TIMEOUT;
    }

    public static String getEnvironmentName() {
        return System.getProperty(ENVIRONMENT_NAME);
    }

    public static boolean isQueryPlanCachingEnabled() {
        // Queryplan caching is enabled by default
        return getJVMConfigAsBoolean(QUERYPLAN_CACHING_ENABLED, true);
    }

    public static int getAddressRefreshResponseTimeoutInSeconds() {
        return getJVMConfigAsInt(ADDRESS_REFRESH_RESPONSE_TIMEOUT_IN_SECONDS, DEFAULT_ADDRESS_REFRESH_RESPONSE_TIMEOUT_IN_SECONDS);
    }

    public static int getSessionTokenMismatchDefaultWaitTimeInMs() {
        return getJVMConfigAsInt(
            DEFAULT_SESSION_TOKEN_MISMATCH_WAIT_TIME_IN_MILLISECONDS_NAME,
            DEFAULT_SESSION_TOKEN_MISMATCH_WAIT_TIME_IN_MILLISECONDS);
    }

    public static int getSessionTokenMismatchInitialBackoffTimeInMs() {
        return getJVMConfigAsInt(
            DEFAULT_SESSION_TOKEN_MISMATCH_INITIAL_BACKOFF_TIME_IN_MILLISECONDS_NAME,
            DEFAULT_SESSION_TOKEN_MISMATCH_INITIAL_BACKOFF_TIME_IN_MILLISECONDS);
    }

    public static int getSessionTokenMismatchMaximumBackoffTimeInMs() {
        return getJVMConfigAsInt(
            DEFAULT_SESSION_TOKEN_MISMATCH_MAXIMUM_BACKOFF_TIME_IN_MILLISECONDS_NAME,
            DEFAULT_SESSION_TOKEN_MISMATCH_MAXIMUM_BACKOFF_TIME_IN_MILLISECONDS);
    }

    public static int getSpeculationType() {
        return getJVMConfigAsInt(SPECULATION_TYPE, 0);
    }

    public static int speculationThreshold() {
        return getJVMConfigAsInt(SPECULATION_THRESHOLD, 500);
    }

    public static int speculationThresholdStep() {
        return getJVMConfigAsInt(SPECULATION_THRESHOLD_STEP, 100);
    }

    public static boolean shouldSwitchOffIOThreadForResponse() {
        return getJVMConfigAsBoolean(
            SWITCH_OFF_IO_THREAD_FOR_RESPONSE_NAME,
            DEFAULT_SWITCH_OFF_IO_THREAD_FOR_RESPONSE);
    }

    public static boolean isEmptyPageDiagnosticsEnabled() {
        return getJVMConfigAsBoolean(
            QUERY_EMPTY_PAGE_DIAGNOSTICS_ENABLED,
            DEFAULT_QUERY_EMPTY_PAGE_DIAGNOSTICS_ENABLED);
    }

    public static boolean useLegacyTracing() {
        return getJVMConfigAsBoolean(
            USE_LEGACY_TRACING,
            DEFAULT_USE_LEGACY_TRACING);
    }

    private static int getJVMConfigAsInt(String propName, int defaultValue) {
        String propValue = System.getProperty(propName);
        return getIntValue(propValue, defaultValue);
    }

    private static boolean getJVMConfigAsBoolean(String propName, boolean defaultValue) {
        String propValue = System.getProperty(propName);
        return getBooleanValue(propValue, defaultValue);
    }

    private static int getIntValue(String val, int defaultValue) {
        if (StringUtils.isEmpty(val)) {
            return defaultValue;
        } else {
            return Integer.parseInt(val);
        }
    }

    private static boolean getBooleanValue(String val, boolean defaultValue) {
        if (StringUtils.isEmpty(val)) {
            return defaultValue;
        } else {
            return Boolean.parseBoolean(val);
        }
    }

    public static boolean isReplicaAddressValidationEnabled() {
        return getJVMConfigAsBoolean(
                REPLICA_ADDRESS_VALIDATION_ENABLED,
                DEFAULT_REPLICA_ADDRESS_VALIDATION_ENABLED);
    }

    public static boolean isTcpHealthCheckTimeoutDetectionEnabled() {
        return getJVMConfigAsBoolean(
            TCP_HEALTH_CHECK_TIMEOUT_DETECTION_ENABLED,
            DEFAULT_TCP_HEALTH_CHECK_TIMEOUT_DETECTION_ENABLED);
    }

    public static int getMinConnectionPoolSizePerEndpoint() {
        return getIntValue(System.getProperty(MIN_CONNECTION_POOL_SIZE_PER_ENDPOINT), DEFAULT_MIN_CONNECTION_POOL_SIZE_PER_ENDPOINT);
    }

    public static int getOpenConnectionsConcurrency() {
        return getIntValue(System.getProperty(OPEN_CONNECTIONS_CONCURRENCY), DEFAULT_OPEN_CONNECTIONS_CONCURRENCY);
    }

    public static int getAggressiveWarmupConcurrency() {
        return getIntValue(System.getProperty(AGGRESSIVE_WARMUP_CONCURRENCY), DEFAULT_AGGRESSIVE_WARMUP_CONCURRENCY);
    }

    public static int getMaxRetriesInLocalRegionWhenRemoteRegionPreferred() {
        return
            Math.max(
                getIntValue(
                    System.getProperty(MAX_RETRIES_IN_LOCAL_REGION_WHEN_REMOTE_REGION_PREFERRED),
                    DEFAULT_MAX_RETRIES_IN_LOCAL_REGION_WHEN_REMOTE_REGION_PREFERRED),
                MIN_MAX_RETRIES_IN_LOCAL_REGION_WHEN_REMOTE_REGION_PREFERRED);
    }

    public static int getMaxItemCountForVectorSearch() {
        return Integer.parseInt(System.getProperty(MAX_ITEM_COUNT_FOR_VECTOR_SEARCH,
             firstNonNull(
                emptyToNull(System.getenv().get(MAX_ITEM_COUNT_FOR_VECTOR_SEARCH)),
                String.valueOf(DEFAULT_MAX_ITEM_COUNT_FOR_VECTOR_SEARCH))));
    }

    public static int getMaxItemCountForHybridSearchSearch() {
        String valueFromSystemProperty = System.getProperty(MAX_ITEM_COUNT_FOR_HYBRID_SEARCH);
        if (valueFromSystemProperty != null && !valueFromSystemProperty.isEmpty()) {
            return Integer.parseInt(valueFromSystemProperty);
        }

        String valueFromSystemVariable = System.getenv(MAX_ITEM_COUNT_FOR_HYBRID_SEARCH_VARIABLE);
        if (valueFromSystemVariable != null && !valueFromSystemVariable.isEmpty()) {
            return Integer.parseInt(valueFromSystemVariable);
        }
        return DEFAULT_MAX_ITEM_COUNT_FOR_HYBRID_SEARCH;
    }

    public static boolean getAzureCosmosNonStreamingOrderByDisabled() {
        if(logger.isTraceEnabled()) {
            logger.trace(
                "AZURE_COSMOS_DISABLE_NON_STREAMING_ORDER_BY property is: {}",
                System.getProperty(AZURE_COSMOS_DISABLE_NON_STREAMING_ORDER_BY));
            logger.trace(
                "AZURE_COSMOS_DISABLE_NON_STREAMING_ORDER_BY env variable is: {}",
                System.getenv().get(AZURE_COSMOS_DISABLE_NON_STREAMING_ORDER_BY));
        }
        return Boolean.parseBoolean(System.getProperty(AZURE_COSMOS_DISABLE_NON_STREAMING_ORDER_BY,
            firstNonNull(
                emptyToNull(System.getenv().get(AZURE_COSMOS_DISABLE_NON_STREAMING_ORDER_BY)),
                String.valueOf(DEFAULT_AZURE_COSMOS_DISABLE_NON_STREAMING_ORDER_BY))));
    }

    public static Duration getMinRetryTimeInLocalRegionWhenRemoteRegionPreferred() {
        return
            Duration.ofMillis(Math.max(
                getIntValue(
                    System.getProperty(DEFAULT_MIN_IN_REGION_RETRY_TIME_FOR_WRITES_MS_NAME),
                    DEFAULT_MIN_IN_REGION_RETRY_TIME_FOR_WRITES_MS),
                MIN_MIN_IN_REGION_RETRY_TIME_FOR_WRITES_MS));
    }

    public static int getMaxTraceMessageLength() {
        return
            Math.max(
                getIntValue(
                    System.getProperty(MAX_TRACE_MESSAGE_LENGTH),
                    DEFAULT_MAX_TRACE_MESSAGE_LENGTH),
                MIN_MAX_TRACE_MESSAGE_LENGTH);
    }

    public static Duration getTcpConnectionAcquisitionTimeout(int defaultValueInMs) {
        return Duration.ofMillis(
            getIntValue(
                System.getProperty(TCP_CONNECTION_ACQUISITION_TIMEOUT_IN_MS),
                defaultValueInMs
            )
        );
    }

    public static String getSessionCapturingType() {

        return System.getProperty(
            SESSION_CAPTURING_TYPE,
            firstNonNull(
                emptyToNull(System.getenv().get(SESSION_CAPTURING_TYPE)),
                DEFAULT_SESSION_CAPTURING_TYPE));
    }

    public static long getPkBasedBloomFilterExpectedInsertionCount() {

        String pkBasedBloomFilterExpectedInsertionCount = System.getProperty(
            PK_BASED_BLOOM_FILTER_EXPECTED_INSERTION_COUNT_NAME,
            firstNonNull(
                emptyToNull(System.getenv().get(PK_BASED_BLOOM_FILTER_EXPECTED_INSERTION_COUNT_NAME)),
                String.valueOf(DEFAULT_PK_BASED_BLOOM_FILTER_EXPECTED_INSERTION_COUNT)));

        return Long.parseLong(pkBasedBloomFilterExpectedInsertionCount);
    }

    public static double getPkBasedBloomFilterExpectedFfpRate() {
        String pkBasedBloomFilterExpectedFfpRate = System.getProperty(
            PK_BASED_BLOOM_FILTER_EXPECTED_FFP_RATE_NAME,
            firstNonNull(
                emptyToNull(System.getenv().get(PK_BASED_BLOOM_FILTER_EXPECTED_FFP_RATE_NAME)),
                String.valueOf(DEFAULT_PK_BASED_BLOOM_FILTER_EXPECTED_FFP_RATE)));

        return Double.parseDouble(pkBasedBloomFilterExpectedFfpRate);
    }

    public static boolean shouldDiagnosticsProviderSystemExitOnError() {
        String shouldSystemExit =
            System.getProperty(
                DIAGNOSTICS_PROVIDER_SYSTEM_EXIT_ON_ERROR,
                firstNonNull(
                    emptyToNull(System.getenv().get(DIAGNOSTICS_PROVIDER_SYSTEM_EXIT_ON_ERROR)),
                    String.valueOf(DEFAULT_DIAGNOSTICS_PROVIDER_SYSTEM_EXIT_ON_ERROR)));

        return Boolean.parseBoolean(shouldSystemExit);
    }

    public static boolean shouldLogIncorrectlyMappedSessionToken() {
        String shouldSystemExit =
            System.getProperty(
                SHOULD_LOG_INCORRECTLY_MAPPED_SESSION_TOKEN,
                firstNonNull(
                    emptyToNull(System.getenv().get(SHOULD_LOG_INCORRECTLY_MAPPED_SESSION_TOKEN)),
                    String.valueOf(DEFAULT_SHOULD_LOG_INCORRECTLY_MAPPED_SESSION_TOKEN)));

        return Boolean.parseBoolean(shouldSystemExit);
    }

    public static boolean shouldOptInDefaultCircuitBreakerConfig() {

        String shouldOptInDefaultPartitionLevelCircuitBreakerConfig =
            System.getProperty(
                PARTITION_LEVEL_CIRCUIT_BREAKER_DEFAULT_CONFIG_OPT_IN,
                firstNonNull(
                    emptyToNull(System.getenv().get(PARTITION_LEVEL_CIRCUIT_BREAKER_DEFAULT_CONFIG_OPT_IN)),
                    String.valueOf(DEFAULT_PARTITION_LEVEL_CIRCUIT_BREAKER_DEFAULT_CONFIG_OPT_IN)));

        return Boolean.parseBoolean(shouldOptInDefaultPartitionLevelCircuitBreakerConfig);
    }

    public static CosmosMicrometerMetricsConfig getMetricsConfig() {
        String metricsConfig =
            System.getProperty(
                METRICS_CONFIG,
                firstNonNull(
                    emptyToNull(System.getenv().get(METRICS_CONFIG)),
                    DEFAULT_METRICS_CONFIG));

        return CosmosMicrometerMetricsConfig.fromJsonString(metricsConfig);
    }

    public static PartitionLevelCircuitBreakerConfig getPartitionLevelCircuitBreakerConfig() {
        String partitionLevelCircuitBreakerConfigAsString =
            System.getProperty(
                PARTITION_LEVEL_CIRCUIT_BREAKER_CONFIG,
                firstNonNull(
                    emptyToNull(System.getenv().get(PARTITION_LEVEL_CIRCUIT_BREAKER_CONFIG)),
                    DEFAULT_PARTITION_LEVEL_CIRCUIT_BREAKER_CONFIG));

        PartitionLevelCircuitBreakerConfig partitionLevelCircuitBreakerConfig
            = PartitionLevelCircuitBreakerConfig.fromJsonString(partitionLevelCircuitBreakerConfigAsString);

        if (partitionLevelCircuitBreakerConfig.getConsecutiveExceptionCountToleratedForReads() < 10) {
            return PartitionLevelCircuitBreakerConfig.DEFAULT;
        }

        if (partitionLevelCircuitBreakerConfig.getConsecutiveExceptionCountToleratedForWrites() < 5) {
            return PartitionLevelCircuitBreakerConfig.DEFAULT;
        }

        return partitionLevelCircuitBreakerConfig;
    }

    public static int getStaleCollectionCacheRefreshRetryCount() {

        String valueFromSystemProperty = System.getProperty(STALE_COLLECTION_CACHE_REFRESH_RETRY_COUNT);

        if (StringUtils.isNotEmpty(valueFromSystemProperty)) {
            return Math.max(Integer.parseInt(valueFromSystemProperty), DEFAULT_STALE_COLLECTION_CACHE_REFRESH_RETRY_COUNT);
        }

        String valueFromEnvVariable = System.getenv(STALE_COLLECTION_CACHE_REFRESH_RETRY_COUNT);

        if (StringUtils.isNotEmpty(valueFromEnvVariable)) {
            return Math.max(Integer.parseInt(valueFromEnvVariable), DEFAULT_STALE_COLLECTION_CACHE_REFRESH_RETRY_COUNT);
        }

        return DEFAULT_STALE_COLLECTION_CACHE_REFRESH_RETRY_COUNT;
    }

    public static int getStaleCollectionCacheRefreshRetryIntervalInSeconds() {

        String valueFromSystemProperty = System.getProperty(STALE_COLLECTION_CACHE_REFRESH_RETRY_INTERVAL_IN_SECONDS);

        if (StringUtils.isNotEmpty(valueFromSystemProperty)) {
            return Math.max(Integer.parseInt(valueFromSystemProperty), DEFAULT_STALE_PARTITION_UNAVAILABILITY_REFRESH_INTERVAL_IN_SECONDS);
        }

        String valueFromEnvVariable = System.getenv(STALE_COLLECTION_CACHE_REFRESH_RETRY_INTERVAL_IN_SECONDS);

        if (StringUtils.isNotEmpty(valueFromEnvVariable)) {
            return Math.max(Integer.parseInt(valueFromEnvVariable), DEFAULT_STALE_PARTITION_UNAVAILABILITY_REFRESH_INTERVAL_IN_SECONDS);
        }

        return DEFAULT_STALE_COLLECTION_CACHE_REFRESH_RETRY_INTERVAL_IN_SECONDS;
    }

    public static int getStalePartitionUnavailabilityRefreshIntervalInSeconds() {

        String valueFromSystemProperty = System.getProperty(STALE_PARTITION_UNAVAILABILITY_REFRESH_INTERVAL_IN_SECONDS);

        if (StringUtils.isNotEmpty(valueFromSystemProperty)) {
            return Math.max(Integer.parseInt(valueFromSystemProperty), DEFAULT_STALE_PARTITION_UNAVAILABILITY_REFRESH_INTERVAL_IN_SECONDS);
        }

        String valueFromEnvVariable = System.getenv(STALE_PARTITION_UNAVAILABILITY_REFRESH_INTERVAL_IN_SECONDS);

        if (StringUtils.isNotEmpty(valueFromEnvVariable)) {
            return Math.max(Integer.parseInt(valueFromEnvVariable), DEFAULT_STALE_PARTITION_UNAVAILABILITY_REFRESH_INTERVAL_IN_SECONDS);
        }

        return DEFAULT_STALE_PARTITION_UNAVAILABILITY_REFRESH_INTERVAL_IN_SECONDS;
    }

    public static int getAllowedPartitionUnavailabilityDurationInSeconds() {

        String valueFromSystemProperty = System.getProperty(ALLOWED_PARTITION_UNAVAILABILITY_DURATION_IN_SECONDS);

        if (StringUtils.isNotEmpty(valueFromSystemProperty)) {
            return Math.max(Integer.parseInt(valueFromSystemProperty), DEFAULT_ALLOWED_PARTITION_UNAVAILABILITY_DURATION_IN_SECONDS);
        }

        String valueFromEnvVariable = System.getenv(ALLOWED_PARTITION_UNAVAILABILITY_DURATION_IN_SECONDS);

        if (StringUtils.isNotEmpty(valueFromEnvVariable)) {
            return Math.max(Integer.parseInt(valueFromEnvVariable), DEFAULT_ALLOWED_PARTITION_UNAVAILABILITY_DURATION_IN_SECONDS);
        }

        return DEFAULT_ALLOWED_PARTITION_UNAVAILABILITY_DURATION_IN_SECONDS;
    }

    public static int getConnectionEstablishmentTimeoutForPartitionRecoveryInSeconds() {

        String valueFromSystemProperty = System.getProperty(CONNECTION_ESTABLISHMENT_TIMEOUT_FOR_PARTITION_RECOVERY_IN_SECONDS);

        if (StringUtils.isNotEmpty(valueFromSystemProperty)) {
            return Math.max(Integer.parseInt(valueFromSystemProperty), DEFAULT_CONNECTION_ESTABLISHMENT_TIMEOUT_FOR_PARTITION_RECOVERY_IN_SECONDS);
        }

        String valueFromEnvVariable = System.getenv(CONNECTION_ESTABLISHMENT_TIMEOUT_FOR_PARTITION_RECOVERY_IN_SECONDS);

        if (StringUtils.isNotEmpty(valueFromEnvVariable)) {
            return Math.max(Integer.parseInt(valueFromEnvVariable), DEFAULT_CONNECTION_ESTABLISHMENT_TIMEOUT_FOR_PARTITION_RECOVERY_IN_SECONDS);
        }

        return DEFAULT_CONNECTION_ESTABLISHMENT_TIMEOUT_FOR_PARTITION_RECOVERY_IN_SECONDS;
    }

    public static String getCharsetDecoderErrorActionOnMalformedInput() {
        return System.getProperty(
                CHARSET_DECODER_ERROR_ACTION_ON_MALFORMED_INPUT,
                firstNonNull(
                    emptyToNull(System.getenv().get(CHARSET_DECODER_ERROR_ACTION_ON_MALFORMED_INPUT)),
                    DEFAULT_CHARSET_DECODER_ERROR_ACTION_ON_MALFORMED_INPUT));
    }

    public static String getCharsetDecoderErrorActionOnUnmappedCharacter() {
        return System.getProperty(
                CHARSET_DECODER_ERROR_ACTION_ON_UNMAPPED_CHARACTER,
                firstNonNull(
                    emptyToNull(System.getenv().get(CHARSET_DECODER_ERROR_ACTION_ON_UNMAPPED_CHARACTER)),
                    DEFAULT_CHARSET_DECODER_ERROR_ACTION_ON_UNMAPPED_CHARACTER));
    }

    public static boolean shouldDisableIMDSAccess() {
        String shouldDisableIMDSAccess =
            System.getProperty(
                COSMOS_DISABLE_IMDS_ACCESS,
                firstNonNull(
                    emptyToNull(System.getenv().get(COSMOS_DISABLE_IMDS_ACCESS_VARIABLE)),
                    String.valueOf(COSMOS_DISABLE_IMDS_ACCESS_DEFAULT)));

        return Boolean.parseBoolean(shouldDisableIMDSAccess);
    }

    public static boolean isHttpConnectionWithoutTLSAllowed() {
        String httpForEmulatorAllowed = System.getProperty(
            HTTP_CONNECTION_WITHOUT_TLS_ALLOWED,
            firstNonNull(
                emptyToNull(System.getenv().get(HTTP_CONNECTION_WITHOUT_TLS_ALLOWED_VARIABLE)),
                String.valueOf(DEFAULT_HTTP_CONNECTION_WITHOUT_TLS_ALLOWED)));

        return Boolean.parseBoolean(httpForEmulatorAllowed);
    }

    public static boolean isHttp2Enabled() {
        String httpEnabledConfig = System.getProperty(
            HTTP2_ENABLED,
            firstNonNull(
                emptyToNull(System.getenv().get(HTTP2_ENABLED_VARIABLE)),
                String.valueOf(DEFAULT_HTTP2_ENABLED)));

        return Boolean.parseBoolean(httpEnabledConfig);
    }

<<<<<<< HEAD
=======
    public static int getHttp2MaxConnectionPoolSize() {
        String http2MaxConnectionPoolSize = System.getProperty(
            HTTP2_MAX_CONNECTION_POOL_SIZE,
            firstNonNull(
                emptyToNull(System.getenv().get(HTTP2_MAX_CONNECTION_POOL_SIZE_VARIABLE)),
                String.valueOf(DEFAULT_HTTP2_MAX_CONNECTION_POOL_SIZE)));

        return Integer.parseInt(http2MaxConnectionPoolSize);
    }

    public static int getHttp2MinConnectionPoolSize() {
        String http2MinConnectionPoolSize = System.getProperty(
            HTTP2_MIN_CONNECTION_POOL_SIZE,
            firstNonNull(
                emptyToNull(System.getenv().get(HTTP2_MIN_CONNECTION_POOL_SIZE_VARIABLE)),
                String.valueOf(DEFAULT_HTTP2_MIN_CONNECTION_POOL_SIZE)));

        return Integer.parseInt(http2MinConnectionPoolSize);
    }

    public static int getHttp2MaxConcurrentStreams() {
        String http2MaxConcurrentStreams = System.getProperty(
            HTTP2_MAX_CONCURRENT_STREAMS,
            firstNonNull(
                emptyToNull(System.getenv().get(HTTP2_MAX_CONCURRENT_STREAMS_VARIABLE)),
                String.valueOf(DEFAULT_HTTP2_MAX_CONCURRENT_STREAMS)));

        return Integer.parseInt(http2MaxConcurrentStreams);
    }

>>>>>>> 9ec647dc
    public static boolean isEmulatorServerCertValidationDisabled() {
        String certVerificationDisabledConfig = System.getProperty(
            EMULATOR_SERVER_CERTIFICATE_VALIDATION_DISABLED,
            firstNonNull(
                emptyToNull(System.getenv().get(EMULATOR_SERVER_CERTIFICATE_VALIDATION_DISABLED_VARIABLE)),
                String.valueOf(DEFAULT_EMULATOR_SERVER_CERTIFICATE_VALIDATION_DISABLED)));

        return Boolean.parseBoolean(certVerificationDisabledConfig);
    }

    public static String getEmulatorHost() {
        return System.getProperty(
            EMULATOR_HOST,
            firstNonNull(
                emptyToNull(System.getenv().get(EMULATOR_HOST_VARIABLE)),
                DEFAULT_EMULATOR_HOST));
    }
}<|MERGE_RESOLUTION|>--- conflicted
+++ resolved
@@ -282,12 +282,6 @@
     private static final String EMULATOR_HOST = "COSMOS.EMULATOR_HOST";
     private static final String EMULATOR_HOST_VARIABLE = "COSMOS_EMULATOR_HOST";
 
-<<<<<<< HEAD
-    // Flag to indicate whether enabled http2 for gateway, Please do not use it, only for internal testing purpose
-    private static final boolean DEFAULT_HTTP2_ENABLED = false;
-    private static final String HTTP2_ENABLED = "COSMOS.HTTP2_ENABLED";
-    private static final String HTTP2_ENABLED_VARIABLE = "COSMOS_HTTP2_ENABLED";
-=======
     // Flag to indicate whether enabled http2 for gateway
     private static final boolean DEFAULT_HTTP2_ENABLED = false;
     private static final String HTTP2_ENABLED = "COSMOS.HTTP2_ENABLED";
@@ -307,7 +301,6 @@
     private static final int DEFAULT_HTTP2_MAX_CONCURRENT_STREAMS = 30;
     private static final String HTTP2_MAX_CONCURRENT_STREAMS = "COSMOS.HTTP2_MAX_CONCURRENT_STREAMS";
     private static final String HTTP2_MAX_CONCURRENT_STREAMS_VARIABLE = "COSMOS_HTTP2_MAX_CONCURRENT_STREAMS";
->>>>>>> 9ec647dc
 
     public static int getCPUCnt() {
         return CPU_CNT;
@@ -927,8 +920,6 @@
         return Boolean.parseBoolean(httpEnabledConfig);
     }
 
-<<<<<<< HEAD
-=======
     public static int getHttp2MaxConnectionPoolSize() {
         String http2MaxConnectionPoolSize = System.getProperty(
             HTTP2_MAX_CONNECTION_POOL_SIZE,
@@ -959,7 +950,6 @@
         return Integer.parseInt(http2MaxConcurrentStreams);
     }
 
->>>>>>> 9ec647dc
     public static boolean isEmulatorServerCertValidationDisabled() {
         String certVerificationDisabledConfig = System.getProperty(
             EMULATOR_SERVER_CERTIFICATE_VALIDATION_DISABLED,
