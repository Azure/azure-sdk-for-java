// Copyright (c) Microsoft Corporation. All rights reserved.
// Licensed under the MIT License.
package com.azure.cosmos.implementation;

import com.azure.cosmos.implementation.apachecommons.lang.StringUtils;
import com.azure.cosmos.implementation.circuitBreaker.PartitionLevelCircuitBreakerConfig;
import com.azure.cosmos.implementation.directconnectivity.Protocol;
import io.netty.handler.codec.http2.Http2SecurityUtil;
import io.netty.handler.ssl.ApplicationProtocolConfig;
import io.netty.handler.ssl.ApplicationProtocolNames;
import io.netty.handler.ssl.SslContext;
import io.netty.handler.ssl.SslContextBuilder;
<<<<<<< HEAD
import io.netty.handler.ssl.SupportedCipherSuiteFilter;
=======
import io.netty.handler.ssl.util.InsecureTrustManagerFactory;
>>>>>>> 9d8b95b1
import org.slf4j.Logger;
import org.slf4j.LoggerFactory;

import javax.net.ssl.SSLException;
import java.time.Duration;
import java.util.Locale;

import static com.azure.cosmos.implementation.guava25.base.MoreObjects.firstNonNull;
import static com.azure.cosmos.implementation.guava25.base.Strings.emptyToNull;

public class Configs {
    private static final Logger logger = LoggerFactory.getLogger(Configs.class);

    /**
     * Integer value specifying the speculation type
     * <pre>
     * 0 - No speculation
     * 1 - Threshold based speculation
     * </pre>
     */
    public static final String SPECULATION_TYPE = "COSMOS_SPECULATION_TYPE";
    public static final String SPECULATION_THRESHOLD = "COSMOS_SPECULATION_THRESHOLD";
    public static final String SPECULATION_THRESHOLD_STEP = "COSMOS_SPECULATION_THRESHOLD_STEP";
    private final SslContext sslContext;
    private final SslContext sslContextForHttp2;
    // The names we use are consistent with the:
    // * Azure environment variable naming conventions documented at https://azure.github.io/azure-sdk/java_implementation.html and
    // * Java property naming conventions as illustrated by the name/value pairs returned by System.getProperties.

    private static final String PROTOCOL_ENVIRONMENT_VARIABLE = "AZURE_COSMOS_DIRECT_MODE_PROTOCOL";
    private static final String PROTOCOL_PROPERTY = "azure.cosmos.directModeProtocol";
    private static final Protocol DEFAULT_PROTOCOL = Protocol.TCP;

    private static final String UNAVAILABLE_LOCATIONS_EXPIRATION_TIME_IN_SECONDS = "COSMOS.UNAVAILABLE_LOCATIONS_EXPIRATION_TIME_IN_SECONDS";
    private static final String GLOBAL_ENDPOINT_MANAGER_INITIALIZATION_TIME_IN_SECONDS = "COSMOS.GLOBAL_ENDPOINT_MANAGER_MAX_INIT_TIME_IN_SECONDS";

    private static final String MAX_HTTP_BODY_LENGTH_IN_BYTES = "COSMOS.MAX_HTTP_BODY_LENGTH_IN_BYTES";
    private static final String MAX_HTTP_INITIAL_LINE_LENGTH_IN_BYTES = "COSMOS.MAX_HTTP_INITIAL_LINE_LENGTH_IN_BYTES";
    private static final String MAX_HTTP_CHUNK_SIZE_IN_BYTES = "COSMOS.MAX_HTTP_CHUNK_SIZE_IN_BYTES";
    private static final String MAX_HTTP_HEADER_SIZE_IN_BYTES = "COSMOS.MAX_HTTP_HEADER_SIZE_IN_BYTES";
    private static final String MAX_DIRECT_HTTPS_POOL_SIZE = "COSMOS.MAX_DIRECT_HTTP_CONNECTION_LIMIT";
    private static final String HTTP_RESPONSE_TIMEOUT_IN_SECONDS = "COSMOS.HTTP_RESPONSE_TIMEOUT_IN_SECONDS";

    public static final int DEFAULT_HTTP_DEFAULT_CONNECTION_POOL_SIZE = 1000;
    public static final String HTTP_DEFAULT_CONNECTION_POOL_SIZE = "COSMOS.DEFAULT_HTTP_CONNECTION_POOL_SIZE";
    public static final String HTTP_DEFAULT_CONNECTION_POOL_SIZE_VARIABLE = "COSMOS_DEFAULT_HTTP_CONNECTION_POOL_SIZE";

    public static final boolean DEFAULT_E2E_FOR_NON_POINT_DISABLED_DEFAULT = false;
    public static final String DEFAULT_E2E_FOR_NON_POINT_DISABLED = "COSMOS.E2E_FOR_NON_POINT_DISABLED";
    public static final String DEFAULT_E2E_FOR_NON_POINT_DISABLED_VARIABLE = "COSMOS_E2E_FOR_NON_POINT_DISABLED";

    public static final int DEFAULT_HTTP_MAX_REQUEST_TIMEOUT = 60;
    public static final String HTTP_MAX_REQUEST_TIMEOUT = "COSMOS.HTTP_MAX_REQUEST_TIMEOUT";
    public static final String HTTP_MAX_REQUEST_TIMEOUT_VARIABLE = "COSMOS_HTTP_MAX_REQUEST_TIMEOUT";

    private static final String QUERY_PLAN_RESPONSE_TIMEOUT_IN_SECONDS = "COSMOS.QUERY_PLAN_RESPONSE_TIMEOUT_IN_SECONDS";
    private static final String ADDRESS_REFRESH_RESPONSE_TIMEOUT_IN_SECONDS = "COSMOS.ADDRESS_REFRESH_RESPONSE_TIMEOUT_IN_SECONDS";

    public static final String NON_IDEMPOTENT_WRITE_RETRY_POLICY = "COSMOS.WRITE_RETRY_POLICY";
    public static final String NON_IDEMPOTENT_WRITE_RETRY_POLICY_VARIABLE = "COSMOS_WRITE_RETRY_POLICY";

    // Example for customer how to setup the proxy:
    // System.setProperty(
    //  "COSMOS.CLIENT_TELEMETRY_PROXY_OPTIONS_CONFIG","{\"type\":\"HTTP\", \"host\": \"localhost\", \"port\": 8080}")
    private static final String CLIENT_TELEMETRY_PROXY_OPTIONS_CONFIG = "COSMOS.CLIENT_TELEMETRY_PROXY_OPTIONS_CONFIG";
    // In the future, the following two client telemetry related configs will be part of the database account info
    // Before that day comes, use JVM properties
    private static final String CLIENT_TELEMETRY_SCHEDULING_IN_SECONDS = "COSMOS.CLIENT_TELEMETRY_SCHEDULING_IN_SECONDS";
    private static final String CLIENT_TELEMETRY_ENDPOINT = "COSMOS.CLIENT_TELEMETRY_ENDPOINT";

    private static final String ENVIRONMENT_NAME = "COSMOS.ENVIRONMENT_NAME";
    private static final String QUERYPLAN_CACHING_ENABLED = "COSMOS.QUERYPLAN_CACHING_ENABLED";

    private static final int DEFAULT_CLIENT_TELEMETRY_SCHEDULING_IN_SECONDS = 10 * 60;
    private static final int DEFAULT_UNAVAILABLE_LOCATIONS_EXPIRATION_TIME_IN_SECONDS = 5 * 60;

    private static final int DEFAULT_MAX_HTTP_BODY_LENGTH_IN_BYTES = 6 * 1024 * 1024; //6MB
    private static final int DEFAULT_MAX_HTTP_INITIAL_LINE_LENGTH = 4096; //4KB
    private static final int DEFAULT_MAX_HTTP_CHUNK_SIZE_IN_BYTES = 8192; //8KB
    private static final int DEFAULT_MAX_HTTP_REQUEST_HEADER_SIZE = 32 * 1024; //32 KB

    private static final int MAX_NUMBER_OF_READ_BARRIER_READ_RETRIES = 6;
    private static final int MAX_NUMBER_OF_PRIMARY_READ_RETRIES = 6;
    private static final int MAX_NUMBER_OF_READ_QUORUM_RETRIES = 6;
    private static final int DELAY_BETWEEN_READ_BARRIER_CALLS_IN_MS = 5;

    private static final int MAX_BARRIER_RETRIES_FOR_MULTI_REGION = 30;
    private static final int BARRIER_RETRY_INTERVAL_IN_MS_FOR_MULTI_REGION = 30;

    private static final int MAX_SHORT_BARRIER_RETRIES_FOR_MULTI_REGION = 4;
    private static final int SHORT_BARRIER_RETRY_INTERVAL_IN_MS_FOR_MULTI_REGION = 10;
    private static final int CPU_CNT = Runtime.getRuntime().availableProcessors();
    private static final int DEFAULT_DIRECT_HTTPS_POOL_SIZE = CPU_CNT * 500;
    private static final int DEFAULT_GLOBAL_ENDPOINT_MANAGER_INITIALIZATION_TIME_IN_SECONDS = 2 * 60;

    //  Reactor Netty Constants
    private static final Duration MAX_IDLE_CONNECTION_TIMEOUT = Duration.ofSeconds(60);
    private static final Duration CONNECTION_ACQUIRE_TIMEOUT = Duration.ofSeconds(45);
    private static final String REACTOR_NETTY_CONNECTION_POOL_NAME = "reactor-netty-connection-pool";
    private static final int DEFAULT_HTTP_RESPONSE_TIMEOUT_IN_SECONDS = 60;
    private static final int DEFAULT_QUERY_PLAN_RESPONSE_TIMEOUT_IN_SECONDS = 5;
    private static final int DEFAULT_ADDRESS_REFRESH_RESPONSE_TIMEOUT_IN_SECONDS = 5;

    // SessionTokenMismatchRetryPolicy Constants
    public static final String DEFAULT_SESSION_TOKEN_MISMATCH_WAIT_TIME_IN_MILLISECONDS_NAME =
        "COSMOS.DEFAULT_SESSION_TOKEN_MISMATCH_WAIT_TIME_IN_MILLISECONDS";
    private static final int DEFAULT_SESSION_TOKEN_MISMATCH_WAIT_TIME_IN_MILLISECONDS = 5000;

    public static final String DEFAULT_SESSION_TOKEN_MISMATCH_INITIAL_BACKOFF_TIME_IN_MILLISECONDS_NAME =
        "COSMOS.DEFAULT_SESSION_TOKEN_MISMATCH_INITIAL_BACKOFF_TIME_IN_MILLISECONDS";
    private static final int DEFAULT_SESSION_TOKEN_MISMATCH_INITIAL_BACKOFF_TIME_IN_MILLISECONDS = 5;

    public static final String DEFAULT_SESSION_TOKEN_MISMATCH_MAXIMUM_BACKOFF_TIME_IN_MILLISECONDS_NAME =
        "COSMOS.DEFAULT_SESSION_TOKEN_MISMATCH_MAXIMUM_BACKOFF_TIME_IN_MILLISECONDS";
    private static final int DEFAULT_SESSION_TOKEN_MISMATCH_MAXIMUM_BACKOFF_TIME_IN_MILLISECONDS = 500;

    public static final int MIN_MIN_IN_REGION_RETRY_TIME_FOR_WRITES_MS = 100;

    private static final String DEFAULT_MIN_IN_REGION_RETRY_TIME_FOR_WRITES_MS_NAME =
        "COSMOS.DEFAULT_SESSION_TOKEN_MISMATCH_IN_REGION-RETRY_TIME_IN_MILLISECONDS";
    private static final int DEFAULT_MIN_IN_REGION_RETRY_TIME_FOR_WRITES_MS = 500;

    // RegionScopedSessionContainer related constants
    public static final String SESSION_CAPTURING_TYPE = "COSMOS.SESSION_CAPTURING_TYPE";
    public static final String DEFAULT_SESSION_CAPTURING_TYPE = StringUtils.EMPTY;
    public static final String PK_BASED_BLOOM_FILTER_EXPECTED_INSERTION_COUNT_NAME = "COSMOS.PK_BASED_BLOOM_FILTER_EXPECTED_INSERTION_COUNT";
    private static final long DEFAULT_PK_BASED_BLOOM_FILTER_EXPECTED_INSERTION_COUNT = 5_000_000;
    public static final String PK_BASED_BLOOM_FILTER_EXPECTED_FFP_RATE_NAME = "COSMOS.PK_BASED_BLOOM_FILTER_EXPECTED_FFP_RATE";
    private static final double DEFAULT_PK_BASED_BLOOM_FILTER_EXPECTED_FFP_RATE = 0.001;

    // Whether to process the response on a different thread
    private static final String SWITCH_OFF_IO_THREAD_FOR_RESPONSE_NAME = "COSMOS.SWITCH_OFF_IO_THREAD_FOR_RESPONSE";
    private static final boolean DEFAULT_SWITCH_OFF_IO_THREAD_FOR_RESPONSE = false;

    // whether to allow query empty page diagnostics logging
    private static final String QUERY_EMPTY_PAGE_DIAGNOSTICS_ENABLED = "COSMOS.QUERY_EMPTY_PAGE_DIAGNOSTICS_ENABLED";
    private static final boolean DEFAULT_QUERY_EMPTY_PAGE_DIAGNOSTICS_ENABLED = false;

    // whether to use old tracing format instead of semantic profile
    private static final String USE_LEGACY_TRACING = "COSMOS.USE_LEGACY_TRACING";
    private static final boolean DEFAULT_USE_LEGACY_TRACING = false;

    // whether to enable replica addresses validation
    private static final String REPLICA_ADDRESS_VALIDATION_ENABLED = "COSMOS.REPLICA_ADDRESS_VALIDATION_ENABLED";
    private static final boolean DEFAULT_REPLICA_ADDRESS_VALIDATION_ENABLED = true;

    // Rntbd health check related config
    private static final String TCP_HEALTH_CHECK_TIMEOUT_DETECTION_ENABLED = "COSMOS.TCP_HEALTH_CHECK_TIMEOUT_DETECTION_ENABLED";
    private static final boolean DEFAULT_TCP_HEALTH_CHECK_TIMEOUT_DETECTION_ENABLED = true;

    private static final String MIN_CONNECTION_POOL_SIZE_PER_ENDPOINT = "COSMOS.MIN_CONNECTION_POOL_SIZE_PER_ENDPOINT";
    private static final int DEFAULT_MIN_CONNECTION_POOL_SIZE_PER_ENDPOINT = 1;

    private static final String MAX_TRACE_MESSAGE_LENGTH = "COSMOS.MAX_TRACE_MESSAGE_LENGTH";
    private static final int DEFAULT_MAX_TRACE_MESSAGE_LENGTH = 32 * 1024;

    private static final int MIN_MAX_TRACE_MESSAGE_LENGTH = 8 * 1024;

    private static final String AGGRESSIVE_WARMUP_CONCURRENCY = "COSMOS.AGGRESSIVE_WARMUP_CONCURRENCY";
    private static final int DEFAULT_AGGRESSIVE_WARMUP_CONCURRENCY = Configs.getCPUCnt();

    private static final String OPEN_CONNECTIONS_CONCURRENCY = "COSMOS.OPEN_CONNECTIONS_CONCURRENCY";
    private static final int DEFAULT_OPEN_CONNECTIONS_CONCURRENCY = 1;

    public static final String MAX_RETRIES_IN_LOCAL_REGION_WHEN_REMOTE_REGION_PREFERRED = "COSMOS.MAX_RETRIES_IN_LOCAL_REGION_WHEN_REMOTE_REGION_PREFERRED";
    private static final int DEFAULT_MAX_RETRIES_IN_LOCAL_REGION_WHEN_REMOTE_REGION_PREFERRED = 1;

    private static final String MAX_ITEM_COUNT_FOR_VECTOR_SEARCH = "COSMOS.MAX_ITEM_SIZE_FOR_VECTOR_SEARCH";
    public static final int DEFAULT_MAX_ITEM_COUNT_FOR_VECTOR_SEARCH = 50000;

    private static final String AZURE_COSMOS_DISABLE_NON_STREAMING_ORDER_BY = "COSMOS.AZURE_COSMOS_DISABLE_NON_STREAMING_ORDER_BY";

    private static final boolean DEFAULT_AZURE_COSMOS_DISABLE_NON_STREAMING_ORDER_BY = false;

    public static final int MIN_MAX_RETRIES_IN_LOCAL_REGION_WHEN_REMOTE_REGION_PREFERRED = 1;

    public static final String TCP_CONNECTION_ACQUISITION_TIMEOUT_IN_MS = "COSMOS.TCP_CONNECTION_ACQUISITION_TIMEOUT_IN_MS";

    // Error handling strategy in diagnostics provider
    public static final String DIAGNOSTICS_PROVIDER_SYSTEM_EXIT_ON_ERROR = "COSMOS.DIAGNOSTICS_PROVIDER_SYSTEM_EXIT_ON_ERROR";
    public static final boolean DEFAULT_DIAGNOSTICS_PROVIDER_SYSTEM_EXIT_ON_ERROR = true;

    // Out-of-the-box it is possible to create documents with invalid character '/' in the id field
    // Client and service will just allow creating these documents - but no read, replace, patch or delete operation
    // can be done for these documents because the resulting request uri
    // "dbs/DBNAME/cols/CONTAINERNAME/docs/IDVALUE" would become invalid
    // Adding a validation to prevent the '/' in the id value would be breaking (for service and client)
    // but for some workloads there is a vested interest in failing early if someone tries to create documents
    // with invalid id value = the environment variable changes below
    // allow opting into a validation client-side. If this becomes used more frequently we might need to create
    // a public API for it as well.
    public static final String PREVENT_INVALID_ID_CHARS = "COSMOS.PREVENT_INVALID_ID_CHARS";
    public static final String PREVENT_INVALID_ID_CHARS_VARIABLE = "COSMOS_PREVENT_INVALID_ID_CHARS";
    public static final boolean DEFAULT_PREVENT_INVALID_ID_CHARS = false;

    // Config of CodingErrorAction on charset decoder for malformed input
    public static final String CHARSET_DECODER_ERROR_ACTION_ON_MALFORMED_INPUT = "COSMOS.CHARSET_DECODER_ERROR_ACTION_ON_MALFORMED_INPUT";
    public static final String DEFAULT_CHARSET_DECODER_ERROR_ACTION_ON_MALFORMED_INPUT = StringUtils.EMPTY;

    // Config of CodingErrorAction on charset decoder for unmapped character
    public static final String CHARSET_DECODER_ERROR_ACTION_ON_UNMAPPED_CHARACTER = "COSMOS.CHARSET_DECODER_ERROR_ACTION_ON_UNMAPPED_CHARACTER";
    public static final String DEFAULT_CHARSET_DECODER_ERROR_ACTION_ON_UNMAPPED_CHARACTER = StringUtils.EMPTY;

    // Metrics
    // Samples:
    //            System.setProperty(
    //                "COSMOS.METRICS_CONFIG",
    //                "{\"metricCategories\":\"[OperationSummary, RequestSummary]\","
    //                + "\"tagNames\":\"[Container, Operation]\","
    //                + "\"sampleRate\":0.5,"
    //                + "\"percentiles\":[0.90,0.99],"
    //                + "\"enableHistograms\":false,"
    //                + "\"applyDiagnosticThresholdsForTransportLevelMeters\":true}");
    public static final String METRICS_CONFIG = "COSMOS.METRICS_CONFIG";
    public static final String DEFAULT_METRICS_CONFIG = CosmosMicrometerMetricsConfig.DEFAULT.toJson();

    // For partition-level circuit breaker, below config will set the tolerated consecutive exception counts
    // for reads and writes for a given partition before being marked as Unavailable
    private static final String DEFAULT_PARTITION_LEVEL_CIRCUIT_BREAKER_CONFIG = PartitionLevelCircuitBreakerConfig.DEFAULT.toJson();
    private static final String PARTITION_LEVEL_CIRCUIT_BREAKER_CONFIG = "COSMOS.PARTITION_LEVEL_CIRCUIT_BREAKER_CONFIG";
    private static final String STALE_COLLECTION_CACHE_REFRESH_RETRY_COUNT = "COSMOS.STALE_COLLECTION_CACHE_REFRESH_RETRY_COUNT";
    private static final int DEFAULT_STALE_COLLECTION_CACHE_REFRESH_RETRY_COUNT = 2;
    private static final String STALE_COLLECTION_CACHE_REFRESH_RETRY_INTERVAL_IN_SECONDS = "COSMOS.STALE_COLLECTION_CACHE_REFRESH_RETRY_INTERVAL_IN_SECONDS";
    private static final int DEFAULT_STALE_COLLECTION_CACHE_REFRESH_RETRY_INTERVAL_IN_SECONDS = 1;

    // For partition-level circuit breaker, a background thread will run periodically every y seconds at a minimum
    // in an attempt to recover Unavailable partitions
    private static final String STALE_PARTITION_UNAVAILABILITY_REFRESH_INTERVAL_IN_SECONDS = "COSMOS.STALE_PARTITION_UNAVAILABILITY_REFRESH_INTERVAL_IN_SECONDS";
    private static final int DEFAULT_STALE_PARTITION_UNAVAILABILITY_REFRESH_INTERVAL_IN_SECONDS = 60;

    // For partition-level circuit breaker, a partition can be allowed to be Unavailable for minimum of x seconds
    // as specified by the below setting after which a background thread will attempt to recover the partition
    private static final String ALLOWED_PARTITION_UNAVAILABILITY_DURATION_IN_SECONDS = "COSMOS.ALLOWED_PARTITION_UNAVAILABILITY_DURATION_IN_SECONDS";
    private static final int DEFAULT_ALLOWED_PARTITION_UNAVAILABILITY_DURATION_IN_SECONDS = 30;

    // For partition-level circuit breaker, in order to recover a partition in a region, the SDK when configured
    // in the direct connectivity mode, establishes connections to replicas to attempt to recover a region
    // Below sets a time limit on how long these connection establishments be attempted for
    private static final int DEFAULT_CONNECTION_ESTABLISHMENT_TIMEOUT_FOR_PARTITION_RECOVERY_IN_SECONDS = 10;
    private static final String CONNECTION_ESTABLISHMENT_TIMEOUT_FOR_PARTITION_RECOVERY_IN_SECONDS = "COSMOS.CONNECTION_ESTABLISHMENT_TIMEOUT_FOR_PARTITION_RECOVERY_IN_SECONDS";

    private static final boolean DEFAULT_SHOULD_LOG_INCORRECTLY_MAPPED_SESSION_TOKEN = true;
    private static final String SHOULD_LOG_INCORRECTLY_MAPPED_SESSION_TOKEN = "COSMOS.SHOULD_LOG_INCORRECTLY_MAPPED_USER_SESSION_TOKEN";

    private static final boolean DEFAULT_PARTITION_LEVEL_CIRCUIT_BREAKER_DEFAULT_CONFIG_OPT_IN = false;
    private static final String PARTITION_LEVEL_CIRCUIT_BREAKER_DEFAULT_CONFIG_OPT_IN = "COSMOS.PARTITION_LEVEL_CIRCUIT_BREAKER_DEFAULT_CONFIG_OPT_IN";

<<<<<<< HEAD
    // Flag to indicate whether enabled http2 for gateway, Please do not use it, only for internal testing purpose
    private static final boolean DEFAULT_USE_HTTP2 = false;
    private static final String USE_HTTP2 = "COSMOS.USE_HTTP2";
    private static final String USE_HTTP2_VARIABLE = "COSMOS_USE_HTTP2";
=======
    // Config to indicate whether allow insecure connections, for example allow http connection or disable cert verification
    // Please note that this config should only during development or test, please do not use in prod env
    private static final boolean DEFAULT_INSECURE_EMULATOR_CONNECTION_ALLOWED = false;
    private static final String INSECURE_EMULATOR_CONNECTION_ALLOWED = "COSMOS.INSECURE_EMULATOR_CONNECTION_ALLOWED";
    private static final String INSECURE_EMULATOR_CONNECTION_ALLOWED_VARIABLE = "COSMOS_INSECURE_EMULATOR_CONNECTION_ALLOWED";
>>>>>>> 9d8b95b1

    public Configs() {
        this.sslContext = sslContextInit(false);
        this.sslContextForHttp2 = sslContextInit(true);
    }

    public static int getCPUCnt() {
        return CPU_CNT;
    }

    private SslContext sslContextInit(boolean useHttp2) {
        try {
            SslContextBuilder sslContextBuilder =
                SslContextBuilder
                    .forClient()
                    .sslProvider(SslContext.defaultClientProvider());
<<<<<<< HEAD

            if (useHttp2) {
                sslContextBuilder
                    .ciphers(Http2SecurityUtil.CIPHERS, SupportedCipherSuiteFilter.INSTANCE)
                    .applicationProtocolConfig(
                        new ApplicationProtocolConfig(
                            ApplicationProtocolConfig.Protocol.ALPN,
                            ApplicationProtocolConfig.SelectorFailureBehavior.NO_ADVERTISE,
                            ApplicationProtocolConfig.SelectedListenerFailureBehavior.ACCEPT,
                            ApplicationProtocolNames.HTTP_2
                        )
                    );
=======
            if (isInsecureEmulatorConnectionAllowed()) {
                sslContextBuilder.trustManager(InsecureTrustManagerFactory.INSTANCE); // disable cert verification
>>>>>>> 9d8b95b1
            }

            return sslContextBuilder.build();
        } catch (SSLException sslException) {
            logger.error("Fatal error cannot instantiate ssl context due to {}", sslException.getMessage(), sslException);
            throw new IllegalStateException(sslException);
        }
    }

    public SslContext getSslContext() {
        return this.sslContext;
    }

    public SslContext getSslContextForHttp2() {
        return this.sslContextForHttp2;
    }

    public Protocol getProtocol() {
        String protocol = System.getProperty(PROTOCOL_PROPERTY, firstNonNull(
            emptyToNull(System.getenv().get(PROTOCOL_ENVIRONMENT_VARIABLE)),
            DEFAULT_PROTOCOL.name()));
        try {
            return Protocol.valueOf(protocol.toUpperCase(Locale.ROOT));
        } catch (Exception e) {
            logger.error("Parsing protocol {} failed. Using the default {}.", protocol, DEFAULT_PROTOCOL, e);
            return DEFAULT_PROTOCOL;
        }
    }

    public int getMaxNumberOfReadBarrierReadRetries() {
        return MAX_NUMBER_OF_READ_BARRIER_READ_RETRIES;
    }

    public int getMaxNumberOfPrimaryReadRetries() {
        return MAX_NUMBER_OF_PRIMARY_READ_RETRIES;
    }

    public int getMaxNumberOfReadQuorumRetries() {
        return MAX_NUMBER_OF_READ_QUORUM_RETRIES;
    }

    public int getDelayBetweenReadBarrierCallsInMs() {
        return DELAY_BETWEEN_READ_BARRIER_CALLS_IN_MS;
    }

    public int getMaxBarrierRetriesForMultiRegion() {
        return MAX_BARRIER_RETRIES_FOR_MULTI_REGION;
    }

    public int getBarrierRetryIntervalInMsForMultiRegion() {
        return BARRIER_RETRY_INTERVAL_IN_MS_FOR_MULTI_REGION;
    }

    public int getMaxShortBarrierRetriesForMultiRegion() {
        return MAX_SHORT_BARRIER_RETRIES_FOR_MULTI_REGION;
    }

    public int getShortBarrierRetryIntervalInMsForMultiRegion() {
        return SHORT_BARRIER_RETRY_INTERVAL_IN_MS_FOR_MULTI_REGION;
    }

    public int getDirectHttpsMaxConnectionLimit() {
        return getJVMConfigAsInt(MAX_DIRECT_HTTPS_POOL_SIZE, DEFAULT_DIRECT_HTTPS_POOL_SIZE);
    }

    public int getMaxHttpHeaderSize() {
        return getJVMConfigAsInt(MAX_HTTP_HEADER_SIZE_IN_BYTES, DEFAULT_MAX_HTTP_REQUEST_HEADER_SIZE);
    }

    public int getMaxHttpInitialLineLength() {
        return getJVMConfigAsInt(MAX_HTTP_INITIAL_LINE_LENGTH_IN_BYTES, DEFAULT_MAX_HTTP_INITIAL_LINE_LENGTH);
    }

    public int getMaxHttpChunkSize() {
        return getJVMConfigAsInt(MAX_HTTP_CHUNK_SIZE_IN_BYTES, DEFAULT_MAX_HTTP_CHUNK_SIZE_IN_BYTES);
    }

    public int getMaxHttpBodyLength() {
        return getJVMConfigAsInt(MAX_HTTP_BODY_LENGTH_IN_BYTES, DEFAULT_MAX_HTTP_BODY_LENGTH_IN_BYTES);
    }

    public int getUnavailableLocationsExpirationTimeInSeconds() {
        return getJVMConfigAsInt(UNAVAILABLE_LOCATIONS_EXPIRATION_TIME_IN_SECONDS, DEFAULT_UNAVAILABLE_LOCATIONS_EXPIRATION_TIME_IN_SECONDS);
    }

    public static int getClientTelemetrySchedulingInSec() {
        return getJVMConfigAsInt(CLIENT_TELEMETRY_SCHEDULING_IN_SECONDS, DEFAULT_CLIENT_TELEMETRY_SCHEDULING_IN_SECONDS);
    }

    public int getGlobalEndpointManagerMaxInitializationTimeInSeconds() {
        return getJVMConfigAsInt(GLOBAL_ENDPOINT_MANAGER_INITIALIZATION_TIME_IN_SECONDS, DEFAULT_GLOBAL_ENDPOINT_MANAGER_INITIALIZATION_TIME_IN_SECONDS);
    }

    public String getReactorNettyConnectionPoolName() {
        return REACTOR_NETTY_CONNECTION_POOL_NAME;
    }

    public Duration getMaxIdleConnectionTimeout() {
        return MAX_IDLE_CONNECTION_TIMEOUT;
    }

    public Duration getConnectionAcquireTimeout() {
        return CONNECTION_ACQUIRE_TIMEOUT;
    }

    public static int getHttpResponseTimeoutInSeconds() {
        return getJVMConfigAsInt(HTTP_RESPONSE_TIMEOUT_IN_SECONDS, DEFAULT_HTTP_RESPONSE_TIMEOUT_IN_SECONDS);
    }

    public static int getQueryPlanResponseTimeoutInSeconds() {
        return getJVMConfigAsInt(QUERY_PLAN_RESPONSE_TIMEOUT_IN_SECONDS, DEFAULT_QUERY_PLAN_RESPONSE_TIMEOUT_IN_SECONDS);
    }

    public static String getClientTelemetryEndpoint() {
        return System.getProperty(CLIENT_TELEMETRY_ENDPOINT);
    }

    public static String getClientTelemetryProxyOptionsConfig() {
        return System.getProperty(CLIENT_TELEMETRY_PROXY_OPTIONS_CONFIG);
    }

    public static String getNonIdempotentWriteRetryPolicy() {
        String valueFromSystemProperty = System.getProperty(NON_IDEMPOTENT_WRITE_RETRY_POLICY);
        if (valueFromSystemProperty != null && !valueFromSystemProperty.isEmpty()) {
            return valueFromSystemProperty;
        }

        return System.getenv(NON_IDEMPOTENT_WRITE_RETRY_POLICY_VARIABLE);
    }

    public static int getDefaultHttpPoolSize() {
        String valueFromSystemProperty = System.getProperty(HTTP_DEFAULT_CONNECTION_POOL_SIZE);
        if (valueFromSystemProperty != null && !valueFromSystemProperty.isEmpty()) {
            return Integer.parseInt(valueFromSystemProperty);
        }

        String valueFromEnvVariable = System.getenv(HTTP_DEFAULT_CONNECTION_POOL_SIZE_VARIABLE);
        if (valueFromEnvVariable != null && !valueFromEnvVariable.isEmpty()) {
            return Integer.parseInt(valueFromEnvVariable);
        }

        return DEFAULT_HTTP_DEFAULT_CONNECTION_POOL_SIZE;
    }

    public static boolean isDefaultE2ETimeoutDisabledForNonPointOperations() {
        String valueFromSystemProperty = System.getProperty(DEFAULT_E2E_FOR_NON_POINT_DISABLED);
        if (valueFromSystemProperty != null && !valueFromSystemProperty.isEmpty()) {
            return Boolean.parseBoolean(valueFromSystemProperty);
        }

        String valueFromEnvVariable = System.getenv(DEFAULT_E2E_FOR_NON_POINT_DISABLED_VARIABLE);
        if (valueFromEnvVariable != null && !valueFromEnvVariable.isEmpty()) {
            return Boolean.parseBoolean(valueFromEnvVariable);
        }

        return DEFAULT_E2E_FOR_NON_POINT_DISABLED_DEFAULT;
    }

    public static boolean isIdValueValidationEnabled() {
        String valueFromSystemProperty = System.getProperty(PREVENT_INVALID_ID_CHARS);
        if (valueFromSystemProperty != null && !valueFromSystemProperty.isEmpty()) {
            return !Boolean.parseBoolean(valueFromSystemProperty);
        }

        String valueFromEnvVariable = System.getenv(PREVENT_INVALID_ID_CHARS_VARIABLE);
        if (valueFromEnvVariable != null && !valueFromEnvVariable.isEmpty()) {
            return!Boolean.parseBoolean(valueFromEnvVariable);
        }

        return DEFAULT_PREVENT_INVALID_ID_CHARS;
    }

    public static int getMaxHttpRequestTimeout() {
        String valueFromSystemProperty = System.getProperty(HTTP_MAX_REQUEST_TIMEOUT);
        if (valueFromSystemProperty != null && !valueFromSystemProperty.isEmpty()) {
            return Integer.parseInt(valueFromSystemProperty);
        }

        String valueFromEnvVariable = System.getenv(HTTP_MAX_REQUEST_TIMEOUT_VARIABLE);
        if (valueFromEnvVariable != null && !valueFromEnvVariable.isEmpty()) {
            return Integer.parseInt(valueFromEnvVariable);
        }

        return DEFAULT_HTTP_MAX_REQUEST_TIMEOUT;
    }

    public static String getEnvironmentName() {
        return System.getProperty(ENVIRONMENT_NAME);
    }

    public static boolean isQueryPlanCachingEnabled() {
        // Queryplan caching is enabled by default
        return getJVMConfigAsBoolean(QUERYPLAN_CACHING_ENABLED, true);
    }

    public static int getAddressRefreshResponseTimeoutInSeconds() {
        return getJVMConfigAsInt(ADDRESS_REFRESH_RESPONSE_TIMEOUT_IN_SECONDS, DEFAULT_ADDRESS_REFRESH_RESPONSE_TIMEOUT_IN_SECONDS);
    }

    public static int getSessionTokenMismatchDefaultWaitTimeInMs() {
        return getJVMConfigAsInt(
            DEFAULT_SESSION_TOKEN_MISMATCH_WAIT_TIME_IN_MILLISECONDS_NAME,
            DEFAULT_SESSION_TOKEN_MISMATCH_WAIT_TIME_IN_MILLISECONDS);
    }

    public static int getSessionTokenMismatchInitialBackoffTimeInMs() {
        return getJVMConfigAsInt(
            DEFAULT_SESSION_TOKEN_MISMATCH_INITIAL_BACKOFF_TIME_IN_MILLISECONDS_NAME,
            DEFAULT_SESSION_TOKEN_MISMATCH_INITIAL_BACKOFF_TIME_IN_MILLISECONDS);
    }

    public static int getSessionTokenMismatchMaximumBackoffTimeInMs() {
        return getJVMConfigAsInt(
            DEFAULT_SESSION_TOKEN_MISMATCH_MAXIMUM_BACKOFF_TIME_IN_MILLISECONDS_NAME,
            DEFAULT_SESSION_TOKEN_MISMATCH_MAXIMUM_BACKOFF_TIME_IN_MILLISECONDS);
    }

    public static int getSpeculationType() {
        return getJVMConfigAsInt(SPECULATION_TYPE, 0);
    }

    public static int speculationThreshold() {
        return getJVMConfigAsInt(SPECULATION_THRESHOLD, 500);
    }

    public static int speculationThresholdStep() {
        return getJVMConfigAsInt(SPECULATION_THRESHOLD_STEP, 100);
    }

    public static boolean shouldSwitchOffIOThreadForResponse() {
        return getJVMConfigAsBoolean(
            SWITCH_OFF_IO_THREAD_FOR_RESPONSE_NAME,
            DEFAULT_SWITCH_OFF_IO_THREAD_FOR_RESPONSE);
    }

    public static boolean isEmptyPageDiagnosticsEnabled() {
        return getJVMConfigAsBoolean(
            QUERY_EMPTY_PAGE_DIAGNOSTICS_ENABLED,
            DEFAULT_QUERY_EMPTY_PAGE_DIAGNOSTICS_ENABLED);
    }

    public static boolean useLegacyTracing() {
        return getJVMConfigAsBoolean(
            USE_LEGACY_TRACING,
            DEFAULT_USE_LEGACY_TRACING);
    }

    private static int getJVMConfigAsInt(String propName, int defaultValue) {
        String propValue = System.getProperty(propName);
        return getIntValue(propValue, defaultValue);
    }

    private static boolean getJVMConfigAsBoolean(String propName, boolean defaultValue) {
        String propValue = System.getProperty(propName);
        return getBooleanValue(propValue, defaultValue);
    }

    private static int getIntValue(String val, int defaultValue) {
        if (StringUtils.isEmpty(val)) {
            return defaultValue;
        } else {
            return Integer.parseInt(val);
        }
    }

    private static boolean getBooleanValue(String val, boolean defaultValue) {
        if (StringUtils.isEmpty(val)) {
            return defaultValue;
        } else {
            return Boolean.parseBoolean(val);
        }
    }

    public static boolean isReplicaAddressValidationEnabled() {
        return getJVMConfigAsBoolean(
                REPLICA_ADDRESS_VALIDATION_ENABLED,
                DEFAULT_REPLICA_ADDRESS_VALIDATION_ENABLED);
    }

    public static boolean isTcpHealthCheckTimeoutDetectionEnabled() {
        return getJVMConfigAsBoolean(
            TCP_HEALTH_CHECK_TIMEOUT_DETECTION_ENABLED,
            DEFAULT_TCP_HEALTH_CHECK_TIMEOUT_DETECTION_ENABLED);
    }

    public static int getMinConnectionPoolSizePerEndpoint() {
        return getIntValue(System.getProperty(MIN_CONNECTION_POOL_SIZE_PER_ENDPOINT), DEFAULT_MIN_CONNECTION_POOL_SIZE_PER_ENDPOINT);
    }

    public static int getOpenConnectionsConcurrency() {
        return getIntValue(System.getProperty(OPEN_CONNECTIONS_CONCURRENCY), DEFAULT_OPEN_CONNECTIONS_CONCURRENCY);
    }

    public static int getAggressiveWarmupConcurrency() {
        return getIntValue(System.getProperty(AGGRESSIVE_WARMUP_CONCURRENCY), DEFAULT_AGGRESSIVE_WARMUP_CONCURRENCY);
    }

    public static int getMaxRetriesInLocalRegionWhenRemoteRegionPreferred() {
        return
            Math.max(
                getIntValue(
                    System.getProperty(MAX_RETRIES_IN_LOCAL_REGION_WHEN_REMOTE_REGION_PREFERRED),
                    DEFAULT_MAX_RETRIES_IN_LOCAL_REGION_WHEN_REMOTE_REGION_PREFERRED),
                MIN_MAX_RETRIES_IN_LOCAL_REGION_WHEN_REMOTE_REGION_PREFERRED);
    }

    public static int getMaxItemCountForVectorSearch() {
        return Integer.parseInt(System.getProperty(MAX_ITEM_COUNT_FOR_VECTOR_SEARCH,
             firstNonNull(
                emptyToNull(System.getenv().get(MAX_ITEM_COUNT_FOR_VECTOR_SEARCH)),
                String.valueOf(DEFAULT_MAX_ITEM_COUNT_FOR_VECTOR_SEARCH))));
    }

    public static boolean getAzureCosmosNonStreamingOrderByDisabled() {
        if(logger.isTraceEnabled()) {
            logger.trace(
                "AZURE_COSMOS_DISABLE_NON_STREAMING_ORDER_BY property is: {}",
                System.getProperty(AZURE_COSMOS_DISABLE_NON_STREAMING_ORDER_BY));
            logger.trace(
                "AZURE_COSMOS_DISABLE_NON_STREAMING_ORDER_BY env variable is: {}",
                System.getenv().get(AZURE_COSMOS_DISABLE_NON_STREAMING_ORDER_BY));
        }
        return Boolean.parseBoolean(System.getProperty(AZURE_COSMOS_DISABLE_NON_STREAMING_ORDER_BY,
            firstNonNull(
                emptyToNull(System.getenv().get(AZURE_COSMOS_DISABLE_NON_STREAMING_ORDER_BY)),
                String.valueOf(DEFAULT_AZURE_COSMOS_DISABLE_NON_STREAMING_ORDER_BY))));
    }

    public static Duration getMinRetryTimeInLocalRegionWhenRemoteRegionPreferred() {
        return
            Duration.ofMillis(Math.max(
                getIntValue(
                    System.getProperty(DEFAULT_MIN_IN_REGION_RETRY_TIME_FOR_WRITES_MS_NAME),
                    DEFAULT_MIN_IN_REGION_RETRY_TIME_FOR_WRITES_MS),
                MIN_MIN_IN_REGION_RETRY_TIME_FOR_WRITES_MS));
    }

    public static int getMaxTraceMessageLength() {
        return
            Math.max(
                getIntValue(
                    System.getProperty(MAX_TRACE_MESSAGE_LENGTH),
                    DEFAULT_MAX_TRACE_MESSAGE_LENGTH),
                MIN_MAX_TRACE_MESSAGE_LENGTH);
    }

    public static Duration getTcpConnectionAcquisitionTimeout(int defaultValueInMs) {
        return Duration.ofMillis(
            getIntValue(
                System.getProperty(TCP_CONNECTION_ACQUISITION_TIMEOUT_IN_MS),
                defaultValueInMs
            )
        );
    }

    public static String getSessionCapturingType() {

        return System.getProperty(
            SESSION_CAPTURING_TYPE,
            firstNonNull(
                emptyToNull(System.getenv().get(SESSION_CAPTURING_TYPE)),
                DEFAULT_SESSION_CAPTURING_TYPE));
    }

    public static long getPkBasedBloomFilterExpectedInsertionCount() {

        String pkBasedBloomFilterExpectedInsertionCount = System.getProperty(
            PK_BASED_BLOOM_FILTER_EXPECTED_INSERTION_COUNT_NAME,
            firstNonNull(
                emptyToNull(System.getenv().get(PK_BASED_BLOOM_FILTER_EXPECTED_INSERTION_COUNT_NAME)),
                String.valueOf(DEFAULT_PK_BASED_BLOOM_FILTER_EXPECTED_INSERTION_COUNT)));

        return Long.parseLong(pkBasedBloomFilterExpectedInsertionCount);
    }

    public static double getPkBasedBloomFilterExpectedFfpRate() {
        String pkBasedBloomFilterExpectedFfpRate = System.getProperty(
            PK_BASED_BLOOM_FILTER_EXPECTED_FFP_RATE_NAME,
            firstNonNull(
                emptyToNull(System.getenv().get(PK_BASED_BLOOM_FILTER_EXPECTED_FFP_RATE_NAME)),
                String.valueOf(DEFAULT_PK_BASED_BLOOM_FILTER_EXPECTED_FFP_RATE)));

        return Double.parseDouble(pkBasedBloomFilterExpectedFfpRate);
    }

    public static boolean shouldDiagnosticsProviderSystemExitOnError() {
        String shouldSystemExit =
            System.getProperty(
                DIAGNOSTICS_PROVIDER_SYSTEM_EXIT_ON_ERROR,
                firstNonNull(
                    emptyToNull(System.getenv().get(DIAGNOSTICS_PROVIDER_SYSTEM_EXIT_ON_ERROR)),
                    String.valueOf(DEFAULT_DIAGNOSTICS_PROVIDER_SYSTEM_EXIT_ON_ERROR)));

        return Boolean.parseBoolean(shouldSystemExit);
    }

    public static boolean shouldLogIncorrectlyMappedSessionToken() {
        String shouldSystemExit =
            System.getProperty(
                SHOULD_LOG_INCORRECTLY_MAPPED_SESSION_TOKEN,
                firstNonNull(
                    emptyToNull(System.getenv().get(SHOULD_LOG_INCORRECTLY_MAPPED_SESSION_TOKEN)),
                    String.valueOf(DEFAULT_SHOULD_LOG_INCORRECTLY_MAPPED_SESSION_TOKEN)));

        return Boolean.parseBoolean(shouldSystemExit);
    }

    public static boolean shouldOptInDefaultCircuitBreakerConfig() {

        String shouldOptInDefaultPartitionLevelCircuitBreakerConfig =
            System.getProperty(
                PARTITION_LEVEL_CIRCUIT_BREAKER_DEFAULT_CONFIG_OPT_IN,
                firstNonNull(
                    emptyToNull(System.getenv().get(PARTITION_LEVEL_CIRCUIT_BREAKER_DEFAULT_CONFIG_OPT_IN)),
                    String.valueOf(DEFAULT_PARTITION_LEVEL_CIRCUIT_BREAKER_DEFAULT_CONFIG_OPT_IN)));

        return Boolean.parseBoolean(shouldOptInDefaultPartitionLevelCircuitBreakerConfig);
    }

    public static CosmosMicrometerMetricsConfig getMetricsConfig() {
        String metricsConfig =
            System.getProperty(
                METRICS_CONFIG,
                firstNonNull(
                    emptyToNull(System.getenv().get(METRICS_CONFIG)),
                    DEFAULT_METRICS_CONFIG));

        return CosmosMicrometerMetricsConfig.fromJsonString(metricsConfig);
    }

    public static PartitionLevelCircuitBreakerConfig getPartitionLevelCircuitBreakerConfig() {
        String partitionLevelCircuitBreakerConfigAsString =
            System.getProperty(
                PARTITION_LEVEL_CIRCUIT_BREAKER_CONFIG,
                firstNonNull(
                    emptyToNull(System.getenv().get(PARTITION_LEVEL_CIRCUIT_BREAKER_CONFIG)),
                    DEFAULT_PARTITION_LEVEL_CIRCUIT_BREAKER_CONFIG));

        PartitionLevelCircuitBreakerConfig partitionLevelCircuitBreakerConfig
            = PartitionLevelCircuitBreakerConfig.fromJsonString(partitionLevelCircuitBreakerConfigAsString);

        if (partitionLevelCircuitBreakerConfig.getConsecutiveExceptionCountToleratedForReads() < 10) {
            return PartitionLevelCircuitBreakerConfig.DEFAULT;
        }

        if (partitionLevelCircuitBreakerConfig.getConsecutiveExceptionCountToleratedForWrites() < 5) {
            return PartitionLevelCircuitBreakerConfig.DEFAULT;
        }

        return partitionLevelCircuitBreakerConfig;
    }

    public static int getStaleCollectionCacheRefreshRetryCount() {

        String valueFromSystemProperty = System.getProperty(STALE_COLLECTION_CACHE_REFRESH_RETRY_COUNT);

        if (StringUtils.isNotEmpty(valueFromSystemProperty)) {
            return Math.max(Integer.parseInt(valueFromSystemProperty), DEFAULT_STALE_COLLECTION_CACHE_REFRESH_RETRY_COUNT);
        }

        String valueFromEnvVariable = System.getenv(STALE_COLLECTION_CACHE_REFRESH_RETRY_COUNT);

        if (StringUtils.isNotEmpty(valueFromEnvVariable)) {
            return Math.max(Integer.parseInt(valueFromEnvVariable), DEFAULT_STALE_COLLECTION_CACHE_REFRESH_RETRY_COUNT);
        }

        return DEFAULT_STALE_COLLECTION_CACHE_REFRESH_RETRY_COUNT;
    }

    public static int getStaleCollectionCacheRefreshRetryIntervalInSeconds() {

        String valueFromSystemProperty = System.getProperty(STALE_COLLECTION_CACHE_REFRESH_RETRY_INTERVAL_IN_SECONDS);

        if (StringUtils.isNotEmpty(valueFromSystemProperty)) {
            return Math.max(Integer.parseInt(valueFromSystemProperty), DEFAULT_STALE_PARTITION_UNAVAILABILITY_REFRESH_INTERVAL_IN_SECONDS);
        }

        String valueFromEnvVariable = System.getenv(STALE_COLLECTION_CACHE_REFRESH_RETRY_INTERVAL_IN_SECONDS);

        if (StringUtils.isNotEmpty(valueFromEnvVariable)) {
            return Math.max(Integer.parseInt(valueFromEnvVariable), DEFAULT_STALE_PARTITION_UNAVAILABILITY_REFRESH_INTERVAL_IN_SECONDS);
        }

        return DEFAULT_STALE_COLLECTION_CACHE_REFRESH_RETRY_INTERVAL_IN_SECONDS;
    }

    public static int getStalePartitionUnavailabilityRefreshIntervalInSeconds() {

        String valueFromSystemProperty = System.getProperty(STALE_PARTITION_UNAVAILABILITY_REFRESH_INTERVAL_IN_SECONDS);

        if (StringUtils.isNotEmpty(valueFromSystemProperty)) {
            return Math.max(Integer.parseInt(valueFromSystemProperty), DEFAULT_STALE_PARTITION_UNAVAILABILITY_REFRESH_INTERVAL_IN_SECONDS);
        }

        String valueFromEnvVariable = System.getenv(STALE_PARTITION_UNAVAILABILITY_REFRESH_INTERVAL_IN_SECONDS);

        if (StringUtils.isNotEmpty(valueFromEnvVariable)) {
            return Math.max(Integer.parseInt(valueFromEnvVariable), DEFAULT_STALE_PARTITION_UNAVAILABILITY_REFRESH_INTERVAL_IN_SECONDS);
        }

        return DEFAULT_STALE_PARTITION_UNAVAILABILITY_REFRESH_INTERVAL_IN_SECONDS;
    }

    public static int getAllowedPartitionUnavailabilityDurationInSeconds() {

        String valueFromSystemProperty = System.getProperty(ALLOWED_PARTITION_UNAVAILABILITY_DURATION_IN_SECONDS);

        if (StringUtils.isNotEmpty(valueFromSystemProperty)) {
            return Math.max(Integer.parseInt(valueFromSystemProperty), DEFAULT_ALLOWED_PARTITION_UNAVAILABILITY_DURATION_IN_SECONDS);
        }

        String valueFromEnvVariable = System.getenv(ALLOWED_PARTITION_UNAVAILABILITY_DURATION_IN_SECONDS);

        if (StringUtils.isNotEmpty(valueFromEnvVariable)) {
            return Math.max(Integer.parseInt(valueFromEnvVariable), DEFAULT_ALLOWED_PARTITION_UNAVAILABILITY_DURATION_IN_SECONDS);
        }

        return DEFAULT_ALLOWED_PARTITION_UNAVAILABILITY_DURATION_IN_SECONDS;
    }

    public static int getConnectionEstablishmentTimeoutForPartitionRecoveryInSeconds() {

        String valueFromSystemProperty = System.getProperty(CONNECTION_ESTABLISHMENT_TIMEOUT_FOR_PARTITION_RECOVERY_IN_SECONDS);

        if (StringUtils.isNotEmpty(valueFromSystemProperty)) {
            return Math.max(Integer.parseInt(valueFromSystemProperty), DEFAULT_CONNECTION_ESTABLISHMENT_TIMEOUT_FOR_PARTITION_RECOVERY_IN_SECONDS);
        }

        String valueFromEnvVariable = System.getenv(CONNECTION_ESTABLISHMENT_TIMEOUT_FOR_PARTITION_RECOVERY_IN_SECONDS);

        if (StringUtils.isNotEmpty(valueFromEnvVariable)) {
            return Math.max(Integer.parseInt(valueFromEnvVariable), DEFAULT_CONNECTION_ESTABLISHMENT_TIMEOUT_FOR_PARTITION_RECOVERY_IN_SECONDS);
        }

        return DEFAULT_CONNECTION_ESTABLISHMENT_TIMEOUT_FOR_PARTITION_RECOVERY_IN_SECONDS;
    }

    public static String getCharsetDecoderErrorActionOnMalformedInput() {
        return System.getProperty(
                CHARSET_DECODER_ERROR_ACTION_ON_MALFORMED_INPUT,
                firstNonNull(
                    emptyToNull(System.getenv().get(CHARSET_DECODER_ERROR_ACTION_ON_MALFORMED_INPUT)),
                    DEFAULT_CHARSET_DECODER_ERROR_ACTION_ON_MALFORMED_INPUT));
    }

    public static String getCharsetDecoderErrorActionOnUnmappedCharacter() {
        return System.getProperty(
                CHARSET_DECODER_ERROR_ACTION_ON_UNMAPPED_CHARACTER,
                firstNonNull(
                    emptyToNull(System.getenv().get(CHARSET_DECODER_ERROR_ACTION_ON_UNMAPPED_CHARACTER)),
                    DEFAULT_CHARSET_DECODER_ERROR_ACTION_ON_UNMAPPED_CHARACTER));
    }

<<<<<<< HEAD
    public static boolean shouldUseHttp2() {
        String httpEnabledConfig = System.getProperty(
            USE_HTTP2,
            firstNonNull(
                emptyToNull(System.getenv().get(USE_HTTP2_VARIABLE)),
                String.valueOf(DEFAULT_USE_HTTP2)));

        return Boolean.parseBoolean(httpEnabledConfig);
=======
    public static boolean isInsecureEmulatorConnectionAllowed() {
        String httpForEmulatorAllowed = System.getProperty(
            INSECURE_EMULATOR_CONNECTION_ALLOWED,
            firstNonNull(
                emptyToNull(System.getenv().get(INSECURE_EMULATOR_CONNECTION_ALLOWED_VARIABLE)),
                String.valueOf(DEFAULT_INSECURE_EMULATOR_CONNECTION_ALLOWED)));

        return Boolean.parseBoolean(httpForEmulatorAllowed);
>>>>>>> 9d8b95b1
    }
}<|MERGE_RESOLUTION|>--- conflicted
+++ resolved
@@ -10,11 +10,8 @@
 import io.netty.handler.ssl.ApplicationProtocolNames;
 import io.netty.handler.ssl.SslContext;
 import io.netty.handler.ssl.SslContextBuilder;
-<<<<<<< HEAD
 import io.netty.handler.ssl.SupportedCipherSuiteFilter;
-=======
 import io.netty.handler.ssl.util.InsecureTrustManagerFactory;
->>>>>>> 9d8b95b1
 import org.slf4j.Logger;
 import org.slf4j.LoggerFactory;
 
@@ -262,18 +259,16 @@
     private static final boolean DEFAULT_PARTITION_LEVEL_CIRCUIT_BREAKER_DEFAULT_CONFIG_OPT_IN = false;
     private static final String PARTITION_LEVEL_CIRCUIT_BREAKER_DEFAULT_CONFIG_OPT_IN = "COSMOS.PARTITION_LEVEL_CIRCUIT_BREAKER_DEFAULT_CONFIG_OPT_IN";
 
-<<<<<<< HEAD
-    // Flag to indicate whether enabled http2 for gateway, Please do not use it, only for internal testing purpose
-    private static final boolean DEFAULT_USE_HTTP2 = false;
-    private static final String USE_HTTP2 = "COSMOS.USE_HTTP2";
-    private static final String USE_HTTP2_VARIABLE = "COSMOS_USE_HTTP2";
-=======
     // Config to indicate whether allow insecure connections, for example allow http connection or disable cert verification
     // Please note that this config should only during development or test, please do not use in prod env
     private static final boolean DEFAULT_INSECURE_EMULATOR_CONNECTION_ALLOWED = false;
     private static final String INSECURE_EMULATOR_CONNECTION_ALLOWED = "COSMOS.INSECURE_EMULATOR_CONNECTION_ALLOWED";
     private static final String INSECURE_EMULATOR_CONNECTION_ALLOWED_VARIABLE = "COSMOS_INSECURE_EMULATOR_CONNECTION_ALLOWED";
->>>>>>> 9d8b95b1
+
+    // Flag to indicate whether enabled http2 for gateway, Please do not use it, only for internal testing purpose
+    private static final boolean DEFAULT_USE_HTTP2 = false;
+    private static final String USE_HTTP2 = "COSMOS.USE_HTTP2";
+    private static final String USE_HTTP2_VARIABLE = "COSMOS_USE_HTTP2";
 
     public Configs() {
         this.sslContext = sslContextInit(false);
@@ -290,7 +285,10 @@
                 SslContextBuilder
                     .forClient()
                     .sslProvider(SslContext.defaultClientProvider());
-<<<<<<< HEAD
+
+            if (isInsecureEmulatorConnectionAllowed()) {
+                sslContextBuilder.trustManager(InsecureTrustManagerFactory.INSTANCE); // disable cert verification
+            }
 
             if (useHttp2) {
                 sslContextBuilder
@@ -303,11 +301,8 @@
                             ApplicationProtocolNames.HTTP_2
                         )
                     );
-=======
-            if (isInsecureEmulatorConnectionAllowed()) {
-                sslContextBuilder.trustManager(InsecureTrustManagerFactory.INSTANCE); // disable cert verification
->>>>>>> 9d8b95b1
             }
+
 
             return sslContextBuilder.build();
         } catch (SSLException sslException) {
@@ -860,7 +855,16 @@
                     DEFAULT_CHARSET_DECODER_ERROR_ACTION_ON_UNMAPPED_CHARACTER));
     }
 
-<<<<<<< HEAD
+    public static boolean isInsecureEmulatorConnectionAllowed() {
+        String httpForEmulatorAllowed = System.getProperty(
+            INSECURE_EMULATOR_CONNECTION_ALLOWED,
+            firstNonNull(
+                emptyToNull(System.getenv().get(INSECURE_EMULATOR_CONNECTION_ALLOWED_VARIABLE)),
+                String.valueOf(DEFAULT_INSECURE_EMULATOR_CONNECTION_ALLOWED)));
+
+        return Boolean.parseBoolean(httpForEmulatorAllowed);
+    }
+
     public static boolean shouldUseHttp2() {
         String httpEnabledConfig = System.getProperty(
             USE_HTTP2,
@@ -869,15 +873,5 @@
                 String.valueOf(DEFAULT_USE_HTTP2)));
 
         return Boolean.parseBoolean(httpEnabledConfig);
-=======
-    public static boolean isInsecureEmulatorConnectionAllowed() {
-        String httpForEmulatorAllowed = System.getProperty(
-            INSECURE_EMULATOR_CONNECTION_ALLOWED,
-            firstNonNull(
-                emptyToNull(System.getenv().get(INSECURE_EMULATOR_CONNECTION_ALLOWED_VARIABLE)),
-                String.valueOf(DEFAULT_INSECURE_EMULATOR_CONNECTION_ALLOWED)));
-
-        return Boolean.parseBoolean(httpForEmulatorAllowed);
->>>>>>> 9d8b95b1
     }
 }