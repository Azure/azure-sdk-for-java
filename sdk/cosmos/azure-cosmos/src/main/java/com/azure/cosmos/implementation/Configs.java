// Copyright (c) Microsoft Corporation. All rights reserved.
// Licensed under the MIT License.
package com.azure.cosmos.implementation;

import com.azure.cosmos.implementation.apachecommons.lang.StringUtils;
import com.azure.cosmos.implementation.circuitBreaker.PartitionLevelCircuitBreakerConfig;
import com.azure.cosmos.implementation.directconnectivity.Protocol;
import io.netty.handler.codec.http2.Http2SecurityUtil;
import io.netty.handler.ssl.ApplicationProtocolConfig;
import io.netty.handler.ssl.ApplicationProtocolNames;
import io.netty.handler.ssl.SslContext;
import io.netty.handler.ssl.SslContextBuilder;
import io.netty.handler.ssl.SupportedCipherSuiteFilter;
import io.netty.handler.ssl.util.InsecureTrustManagerFactory;
import org.slf4j.Logger;
import org.slf4j.LoggerFactory;

import javax.net.ssl.SSLException;
import java.time.Duration;
import java.util.Locale;

import static com.azure.cosmos.implementation.guava25.base.MoreObjects.firstNonNull;
import static com.azure.cosmos.implementation.guava25.base.Strings.emptyToNull;

public class Configs {
    private static final Logger logger = LoggerFactory.getLogger(Configs.class);

    /**
     * Integer value specifying the speculation type
     * <pre>
     * 0 - No speculation
     * 1 - Threshold based speculation
     * </pre>
     */
    public static final String SPECULATION_TYPE = "COSMOS_SPECULATION_TYPE";
    public static final String SPECULATION_THRESHOLD = "COSMOS_SPECULATION_THRESHOLD";
    public static final String SPECULATION_THRESHOLD_STEP = "COSMOS_SPECULATION_THRESHOLD_STEP";
    private final SslContext sslContext;
<<<<<<< HEAD
    private final SslContext sslContextWithHttp2Enabled;
=======
    private final SslContext sslContextWithCertValidationDisabled;

>>>>>>> 819d5730
    // The names we use are consistent with the:
    // * Azure environment variable naming conventions documented at https://azure.github.io/azure-sdk/java_implementation.html and
    // * Java property naming conventions as illustrated by the name/value pairs returned by System.getProperties.

    private static final String PROTOCOL_ENVIRONMENT_VARIABLE = "AZURE_COSMOS_DIRECT_MODE_PROTOCOL";
    private static final String PROTOCOL_PROPERTY = "azure.cosmos.directModeProtocol";
    private static final Protocol DEFAULT_PROTOCOL = Protocol.TCP;

    private static final String UNAVAILABLE_LOCATIONS_EXPIRATION_TIME_IN_SECONDS = "COSMOS.UNAVAILABLE_LOCATIONS_EXPIRATION_TIME_IN_SECONDS";
    private static final String GLOBAL_ENDPOINT_MANAGER_INITIALIZATION_TIME_IN_SECONDS = "COSMOS.GLOBAL_ENDPOINT_MANAGER_MAX_INIT_TIME_IN_SECONDS";

    private static final String MAX_HTTP_BODY_LENGTH_IN_BYTES = "COSMOS.MAX_HTTP_BODY_LENGTH_IN_BYTES";
    private static final String MAX_HTTP_INITIAL_LINE_LENGTH_IN_BYTES = "COSMOS.MAX_HTTP_INITIAL_LINE_LENGTH_IN_BYTES";
    private static final String MAX_HTTP_CHUNK_SIZE_IN_BYTES = "COSMOS.MAX_HTTP_CHUNK_SIZE_IN_BYTES";
    private static final String MAX_HTTP_HEADER_SIZE_IN_BYTES = "COSMOS.MAX_HTTP_HEADER_SIZE_IN_BYTES";
    private static final String MAX_DIRECT_HTTPS_POOL_SIZE = "COSMOS.MAX_DIRECT_HTTP_CONNECTION_LIMIT";
    private static final String HTTP_RESPONSE_TIMEOUT_IN_SECONDS = "COSMOS.HTTP_RESPONSE_TIMEOUT_IN_SECONDS";

    public static final int DEFAULT_HTTP_DEFAULT_CONNECTION_POOL_SIZE = 1000;
    public static final String HTTP_DEFAULT_CONNECTION_POOL_SIZE = "COSMOS.DEFAULT_HTTP_CONNECTION_POOL_SIZE";
    public static final String HTTP_DEFAULT_CONNECTION_POOL_SIZE_VARIABLE = "COSMOS_DEFAULT_HTTP_CONNECTION_POOL_SIZE";

    public static final boolean DEFAULT_E2E_FOR_NON_POINT_DISABLED_DEFAULT = false;
    public static final String DEFAULT_E2E_FOR_NON_POINT_DISABLED = "COSMOS.E2E_FOR_NON_POINT_DISABLED";
    public static final String DEFAULT_E2E_FOR_NON_POINT_DISABLED_VARIABLE = "COSMOS_E2E_FOR_NON_POINT_DISABLED";

    public static final int DEFAULT_HTTP_MAX_REQUEST_TIMEOUT = 60;
    public static final String HTTP_MAX_REQUEST_TIMEOUT = "COSMOS.HTTP_MAX_REQUEST_TIMEOUT";
    public static final String HTTP_MAX_REQUEST_TIMEOUT_VARIABLE = "COSMOS_HTTP_MAX_REQUEST_TIMEOUT";

    private static final String QUERY_PLAN_RESPONSE_TIMEOUT_IN_SECONDS = "COSMOS.QUERY_PLAN_RESPONSE_TIMEOUT_IN_SECONDS";
    private static final String ADDRESS_REFRESH_RESPONSE_TIMEOUT_IN_SECONDS = "COSMOS.ADDRESS_REFRESH_RESPONSE_TIMEOUT_IN_SECONDS";

    public static final String NON_IDEMPOTENT_WRITE_RETRY_POLICY = "COSMOS.WRITE_RETRY_POLICY";
    public static final String NON_IDEMPOTENT_WRITE_RETRY_POLICY_VARIABLE = "COSMOS_WRITE_RETRY_POLICY";

    // Example for customer how to setup the proxy:
    // System.setProperty(
    //  "COSMOS.CLIENT_TELEMETRY_PROXY_OPTIONS_CONFIG","{\"type\":\"HTTP\", \"host\": \"localhost\", \"port\": 8080}")
    private static final String CLIENT_TELEMETRY_PROXY_OPTIONS_CONFIG = "COSMOS.CLIENT_TELEMETRY_PROXY_OPTIONS_CONFIG";
    // In the future, the following two client telemetry related configs will be part of the database account info
    // Before that day comes, use JVM properties
    private static final String CLIENT_TELEMETRY_SCHEDULING_IN_SECONDS = "COSMOS.CLIENT_TELEMETRY_SCHEDULING_IN_SECONDS";
    private static final String CLIENT_TELEMETRY_ENDPOINT = "COSMOS.CLIENT_TELEMETRY_ENDPOINT";

    private static final String ENVIRONMENT_NAME = "COSMOS.ENVIRONMENT_NAME";
    private static final String QUERYPLAN_CACHING_ENABLED = "COSMOS.QUERYPLAN_CACHING_ENABLED";

    private static final int DEFAULT_CLIENT_TELEMETRY_SCHEDULING_IN_SECONDS = 10 * 60;
    private static final int DEFAULT_UNAVAILABLE_LOCATIONS_EXPIRATION_TIME_IN_SECONDS = 5 * 60;

    private static final int DEFAULT_MAX_HTTP_BODY_LENGTH_IN_BYTES = 6 * 1024 * 1024; //6MB
    private static final int DEFAULT_MAX_HTTP_INITIAL_LINE_LENGTH = 4096; //4KB
    private static final int DEFAULT_MAX_HTTP_CHUNK_SIZE_IN_BYTES = 8192; //8KB
    private static final int DEFAULT_MAX_HTTP_REQUEST_HEADER_SIZE = 32 * 1024; //32 KB

    private static final int MAX_NUMBER_OF_READ_BARRIER_READ_RETRIES = 6;
    private static final int MAX_NUMBER_OF_PRIMARY_READ_RETRIES = 6;
    private static final int MAX_NUMBER_OF_READ_QUORUM_RETRIES = 6;
    private static final int DELAY_BETWEEN_READ_BARRIER_CALLS_IN_MS = 5;

    private static final int MAX_BARRIER_RETRIES_FOR_MULTI_REGION = 30;
    private static final int BARRIER_RETRY_INTERVAL_IN_MS_FOR_MULTI_REGION = 30;

    private static final int MAX_SHORT_BARRIER_RETRIES_FOR_MULTI_REGION = 4;
    private static final int SHORT_BARRIER_RETRY_INTERVAL_IN_MS_FOR_MULTI_REGION = 10;
    private static final int CPU_CNT = Runtime.getRuntime().availableProcessors();
    private static final int DEFAULT_DIRECT_HTTPS_POOL_SIZE = CPU_CNT * 500;
    private static final int DEFAULT_GLOBAL_ENDPOINT_MANAGER_INITIALIZATION_TIME_IN_SECONDS = 2 * 60;

    //  Reactor Netty Constants
    private static final Duration MAX_IDLE_CONNECTION_TIMEOUT = Duration.ofSeconds(60);
    private static final Duration CONNECTION_ACQUIRE_TIMEOUT = Duration.ofSeconds(45);
    private static final String REACTOR_NETTY_CONNECTION_POOL_NAME = "reactor-netty-connection-pool";
    private static final int DEFAULT_HTTP_RESPONSE_TIMEOUT_IN_SECONDS = 60;
    private static final int DEFAULT_QUERY_PLAN_RESPONSE_TIMEOUT_IN_SECONDS = 5;
    private static final int DEFAULT_ADDRESS_REFRESH_RESPONSE_TIMEOUT_IN_SECONDS = 5;

    // SessionTokenMismatchRetryPolicy Constants
    public static final String DEFAULT_SESSION_TOKEN_MISMATCH_WAIT_TIME_IN_MILLISECONDS_NAME =
        "COSMOS.DEFAULT_SESSION_TOKEN_MISMATCH_WAIT_TIME_IN_MILLISECONDS";
    private static final int DEFAULT_SESSION_TOKEN_MISMATCH_WAIT_TIME_IN_MILLISECONDS = 5000;

    public static final String DEFAULT_SESSION_TOKEN_MISMATCH_INITIAL_BACKOFF_TIME_IN_MILLISECONDS_NAME =
        "COSMOS.DEFAULT_SESSION_TOKEN_MISMATCH_INITIAL_BACKOFF_TIME_IN_MILLISECONDS";
    private static final int DEFAULT_SESSION_TOKEN_MISMATCH_INITIAL_BACKOFF_TIME_IN_MILLISECONDS = 5;

    public static final String DEFAULT_SESSION_TOKEN_MISMATCH_MAXIMUM_BACKOFF_TIME_IN_MILLISECONDS_NAME =
        "COSMOS.DEFAULT_SESSION_TOKEN_MISMATCH_MAXIMUM_BACKOFF_TIME_IN_MILLISECONDS";
    private static final int DEFAULT_SESSION_TOKEN_MISMATCH_MAXIMUM_BACKOFF_TIME_IN_MILLISECONDS = 500;

    public static final int MIN_MIN_IN_REGION_RETRY_TIME_FOR_WRITES_MS = 100;

    private static final String DEFAULT_MIN_IN_REGION_RETRY_TIME_FOR_WRITES_MS_NAME =
        "COSMOS.DEFAULT_SESSION_TOKEN_MISMATCH_IN_REGION-RETRY_TIME_IN_MILLISECONDS";
    private static final int DEFAULT_MIN_IN_REGION_RETRY_TIME_FOR_WRITES_MS = 500;

    // RegionScopedSessionContainer related constants
    public static final String SESSION_CAPTURING_TYPE = "COSMOS.SESSION_CAPTURING_TYPE";
    public static final String DEFAULT_SESSION_CAPTURING_TYPE = StringUtils.EMPTY;
    public static final String PK_BASED_BLOOM_FILTER_EXPECTED_INSERTION_COUNT_NAME = "COSMOS.PK_BASED_BLOOM_FILTER_EXPECTED_INSERTION_COUNT";
    private static final long DEFAULT_PK_BASED_BLOOM_FILTER_EXPECTED_INSERTION_COUNT = 5_000_000;
    public static final String PK_BASED_BLOOM_FILTER_EXPECTED_FFP_RATE_NAME = "COSMOS.PK_BASED_BLOOM_FILTER_EXPECTED_FFP_RATE";
    private static final double DEFAULT_PK_BASED_BLOOM_FILTER_EXPECTED_FFP_RATE = 0.001;

    // Whether to process the response on a different thread
    private static final String SWITCH_OFF_IO_THREAD_FOR_RESPONSE_NAME = "COSMOS.SWITCH_OFF_IO_THREAD_FOR_RESPONSE";
    private static final boolean DEFAULT_SWITCH_OFF_IO_THREAD_FOR_RESPONSE = false;

    // whether to allow query empty page diagnostics logging
    private static final String QUERY_EMPTY_PAGE_DIAGNOSTICS_ENABLED = "COSMOS.QUERY_EMPTY_PAGE_DIAGNOSTICS_ENABLED";
    private static final boolean DEFAULT_QUERY_EMPTY_PAGE_DIAGNOSTICS_ENABLED = false;

    // whether to use old tracing format instead of semantic profile
    private static final String USE_LEGACY_TRACING = "COSMOS.USE_LEGACY_TRACING";
    private static final boolean DEFAULT_USE_LEGACY_TRACING = false;

    // whether to enable replica addresses validation
    private static final String REPLICA_ADDRESS_VALIDATION_ENABLED = "COSMOS.REPLICA_ADDRESS_VALIDATION_ENABLED";
    private static final boolean DEFAULT_REPLICA_ADDRESS_VALIDATION_ENABLED = true;

    // Rntbd health check related config
    private static final String TCP_HEALTH_CHECK_TIMEOUT_DETECTION_ENABLED = "COSMOS.TCP_HEALTH_CHECK_TIMEOUT_DETECTION_ENABLED";
    private static final boolean DEFAULT_TCP_HEALTH_CHECK_TIMEOUT_DETECTION_ENABLED = true;

    private static final String MIN_CONNECTION_POOL_SIZE_PER_ENDPOINT = "COSMOS.MIN_CONNECTION_POOL_SIZE_PER_ENDPOINT";
    private static final int DEFAULT_MIN_CONNECTION_POOL_SIZE_PER_ENDPOINT = 1;

    private static final String MAX_TRACE_MESSAGE_LENGTH = "COSMOS.MAX_TRACE_MESSAGE_LENGTH";
    private static final int DEFAULT_MAX_TRACE_MESSAGE_LENGTH = 32 * 1024;

    private static final int MIN_MAX_TRACE_MESSAGE_LENGTH = 8 * 1024;

    private static final String AGGRESSIVE_WARMUP_CONCURRENCY = "COSMOS.AGGRESSIVE_WARMUP_CONCURRENCY";
    private static final int DEFAULT_AGGRESSIVE_WARMUP_CONCURRENCY = Configs.getCPUCnt();

    private static final String OPEN_CONNECTIONS_CONCURRENCY = "COSMOS.OPEN_CONNECTIONS_CONCURRENCY";
    private static final int DEFAULT_OPEN_CONNECTIONS_CONCURRENCY = 1;

    public static final String MAX_RETRIES_IN_LOCAL_REGION_WHEN_REMOTE_REGION_PREFERRED = "COSMOS.MAX_RETRIES_IN_LOCAL_REGION_WHEN_REMOTE_REGION_PREFERRED";
    private static final int DEFAULT_MAX_RETRIES_IN_LOCAL_REGION_WHEN_REMOTE_REGION_PREFERRED = 1;

    private static final String MAX_ITEM_COUNT_FOR_VECTOR_SEARCH = "COSMOS.MAX_ITEM_SIZE_FOR_VECTOR_SEARCH";
    public static final int DEFAULT_MAX_ITEM_COUNT_FOR_VECTOR_SEARCH = 50000;

    private static final String AZURE_COSMOS_DISABLE_NON_STREAMING_ORDER_BY = "COSMOS.AZURE_COSMOS_DISABLE_NON_STREAMING_ORDER_BY";

    private static final boolean DEFAULT_AZURE_COSMOS_DISABLE_NON_STREAMING_ORDER_BY = false;

    public static final int MIN_MAX_RETRIES_IN_LOCAL_REGION_WHEN_REMOTE_REGION_PREFERRED = 1;

    public static final String TCP_CONNECTION_ACQUISITION_TIMEOUT_IN_MS = "COSMOS.TCP_CONNECTION_ACQUISITION_TIMEOUT_IN_MS";

    // Error handling strategy in diagnostics provider
    public static final String DIAGNOSTICS_PROVIDER_SYSTEM_EXIT_ON_ERROR = "COSMOS.DIAGNOSTICS_PROVIDER_SYSTEM_EXIT_ON_ERROR";
    public static final boolean DEFAULT_DIAGNOSTICS_PROVIDER_SYSTEM_EXIT_ON_ERROR = true;

    // Out-of-the-box it is possible to create documents with invalid character '/' in the id field
    // Client and service will just allow creating these documents - but no read, replace, patch or delete operation
    // can be done for these documents because the resulting request uri
    // "dbs/DBNAME/cols/CONTAINERNAME/docs/IDVALUE" would become invalid
    // Adding a validation to prevent the '/' in the id value would be breaking (for service and client)
    // but for some workloads there is a vested interest in failing early if someone tries to create documents
    // with invalid id value = the environment variable changes below
    // allow opting into a validation client-side. If this becomes used more frequently we might need to create
    // a public API for it as well.
    public static final String PREVENT_INVALID_ID_CHARS = "COSMOS.PREVENT_INVALID_ID_CHARS";
    public static final String PREVENT_INVALID_ID_CHARS_VARIABLE = "COSMOS_PREVENT_INVALID_ID_CHARS";
    public static final boolean DEFAULT_PREVENT_INVALID_ID_CHARS = false;

    // Config of CodingErrorAction on charset decoder for malformed input
    public static final String CHARSET_DECODER_ERROR_ACTION_ON_MALFORMED_INPUT = "COSMOS.CHARSET_DECODER_ERROR_ACTION_ON_MALFORMED_INPUT";
    public static final String DEFAULT_CHARSET_DECODER_ERROR_ACTION_ON_MALFORMED_INPUT = StringUtils.EMPTY;

    // Config of CodingErrorAction on charset decoder for unmapped character
    public static final String CHARSET_DECODER_ERROR_ACTION_ON_UNMAPPED_CHARACTER = "COSMOS.CHARSET_DECODER_ERROR_ACTION_ON_UNMAPPED_CHARACTER";
    public static final String DEFAULT_CHARSET_DECODER_ERROR_ACTION_ON_UNMAPPED_CHARACTER = StringUtils.EMPTY;

    // Metrics
    // Samples:
    //            System.setProperty(
    //                "COSMOS.METRICS_CONFIG",
    //                "{\"metricCategories\":\"[OperationSummary, RequestSummary]\","
    //                + "\"tagNames\":\"[Container, Operation]\","
    //                + "\"sampleRate\":0.5,"
    //                + "\"percentiles\":[0.90,0.99],"
    //                + "\"enableHistograms\":false,"
    //                + "\"applyDiagnosticThresholdsForTransportLevelMeters\":true}");
    public static final String METRICS_CONFIG = "COSMOS.METRICS_CONFIG";
    public static final String DEFAULT_METRICS_CONFIG = CosmosMicrometerMetricsConfig.DEFAULT.toJson();

    // For partition-level circuit breaker, below config will set the tolerated consecutive exception counts
    // for reads and writes for a given partition before being marked as Unavailable
    private static final String DEFAULT_PARTITION_LEVEL_CIRCUIT_BREAKER_CONFIG = PartitionLevelCircuitBreakerConfig.DEFAULT.toJson();
    private static final String PARTITION_LEVEL_CIRCUIT_BREAKER_CONFIG = "COSMOS.PARTITION_LEVEL_CIRCUIT_BREAKER_CONFIG";
    private static final String STALE_COLLECTION_CACHE_REFRESH_RETRY_COUNT = "COSMOS.STALE_COLLECTION_CACHE_REFRESH_RETRY_COUNT";
    private static final int DEFAULT_STALE_COLLECTION_CACHE_REFRESH_RETRY_COUNT = 2;
    private static final String STALE_COLLECTION_CACHE_REFRESH_RETRY_INTERVAL_IN_SECONDS = "COSMOS.STALE_COLLECTION_CACHE_REFRESH_RETRY_INTERVAL_IN_SECONDS";
    private static final int DEFAULT_STALE_COLLECTION_CACHE_REFRESH_RETRY_INTERVAL_IN_SECONDS = 1;

    // For partition-level circuit breaker, a background thread will run periodically every y seconds at a minimum
    // in an attempt to recover Unavailable partitions
    private static final String STALE_PARTITION_UNAVAILABILITY_REFRESH_INTERVAL_IN_SECONDS = "COSMOS.STALE_PARTITION_UNAVAILABILITY_REFRESH_INTERVAL_IN_SECONDS";
    private static final int DEFAULT_STALE_PARTITION_UNAVAILABILITY_REFRESH_INTERVAL_IN_SECONDS = 60;

    // For partition-level circuit breaker, a partition can be allowed to be Unavailable for minimum of x seconds
    // as specified by the below setting after which a background thread will attempt to recover the partition
    private static final String ALLOWED_PARTITION_UNAVAILABILITY_DURATION_IN_SECONDS = "COSMOS.ALLOWED_PARTITION_UNAVAILABILITY_DURATION_IN_SECONDS";
    private static final int DEFAULT_ALLOWED_PARTITION_UNAVAILABILITY_DURATION_IN_SECONDS = 30;

    // For partition-level circuit breaker, in order to recover a partition in a region, the SDK when configured
    // in the direct connectivity mode, establishes connections to replicas to attempt to recover a region
    // Below sets a time limit on how long these connection establishments be attempted for
    private static final int DEFAULT_CONNECTION_ESTABLISHMENT_TIMEOUT_FOR_PARTITION_RECOVERY_IN_SECONDS = 10;
    private static final String CONNECTION_ESTABLISHMENT_TIMEOUT_FOR_PARTITION_RECOVERY_IN_SECONDS = "COSMOS.CONNECTION_ESTABLISHMENT_TIMEOUT_FOR_PARTITION_RECOVERY_IN_SECONDS";

    private static final boolean DEFAULT_SHOULD_LOG_INCORRECTLY_MAPPED_SESSION_TOKEN = true;
    private static final String SHOULD_LOG_INCORRECTLY_MAPPED_SESSION_TOKEN = "COSMOS.SHOULD_LOG_INCORRECTLY_MAPPED_USER_SESSION_TOKEN";

    private static final boolean DEFAULT_PARTITION_LEVEL_CIRCUIT_BREAKER_DEFAULT_CONFIG_OPT_IN = false;
    private static final String PARTITION_LEVEL_CIRCUIT_BREAKER_DEFAULT_CONFIG_OPT_IN = "COSMOS.PARTITION_LEVEL_CIRCUIT_BREAKER_DEFAULT_CONFIG_OPT_IN";

    private static final String COSMOS_DISABLE_IMDS_ACCESS = "COSMOS.DISABLE_IMDS_ACCESS";
    private static final String COSMOS_DISABLE_IMDS_ACCESS_VARIABLE = "COSMOS_DISABLE_IMDS_ACCESS";
    private static final boolean COSMOS_DISABLE_IMDS_ACCESS_DEFAULT = false;

    // Config to indicate whether allow http connections
    // Please note that this config should only during development or test, please do not use in prod env
    private static final boolean DEFAULT_HTTP_CONNECTION_WITHOUT_TLS_ALLOWED = false;
    private static final String HTTP_CONNECTION_WITHOUT_TLS_ALLOWED = "COSMOS.HTTP_CONNECTION_WITHOUT_TLS_ALLOWED";
    private static final String HTTP_CONNECTION_WITHOUT_TLS_ALLOWED_VARIABLE = "COSMOS_HTTP_CONNECTION_WITHOUT_TLS_ALLOWED";

    // Config to indicate whether disable server certificate validation for emulator
    // Please note that this config should only during development or test, please do not use in prod env
    private static final boolean DEFAULT_EMULATOR_SERVER_CERTIFICATE_VALIDATION_DISABLED = false;
    private static final String EMULATOR_SERVER_CERTIFICATE_VALIDATION_DISABLED = "COSMOS.EMULATOR_SERVER_CERTIFICATE_VALIDATION_DISABLED";
    private static final String EMULATOR_SERVER_CERTIFICATE_VALIDATION_DISABLED_VARIABLE = "COSMOS_EMULATOR_SERVER_CERTIFICATE_VALIDATION_DISABLED";

    // Config to indicate emulator host name
    // Please note that this config should only during development or test, please do not use in prod env
    private static final String DEFAULT_EMULATOR_HOST = StringUtils.EMPTY;
    private static final String EMULATOR_HOST = "COSMOS.EMULATOR_HOST";
    private static final String EMULATOR_HOST_VARIABLE = "COSMOS_EMULATOR_HOST";

    // Flag to indicate whether enabled http2 for gateway, Please do not use it, only for internal testing purpose
    private static final boolean DEFAULT_HTTP2_ENABLED = false;
    private static final String HTTP2_ENABLED = "COSMOS.HTTP2_ENABLED";
    private static final String HTTP2_ENABLED_VARIABLE = "COSMOS_HTTP2_ENABLED";

    public Configs() {
        this.sslContext = sslContextInit(false);
<<<<<<< HEAD
        this.sslContextWithHttp2Enabled = sslContextInit(true);
=======
        this.sslContextWithCertValidationDisabled = sslContextInit(true);
>>>>>>> 819d5730
    }

    public static int getCPUCnt() {
        return CPU_CNT;
    }

<<<<<<< HEAD
    private SslContext sslContextInit(boolean http2Enabled) {
=======
    private SslContext sslContextInit(boolean serverCertVerificationDisabled) {
>>>>>>> 819d5730
        try {
            SslContextBuilder sslContextBuilder =
                SslContextBuilder
                    .forClient()
                    .sslProvider(SslContext.defaultClientProvider());
<<<<<<< HEAD

            if (isInsecureEmulatorConnectionAllowed()) {
=======
            if (serverCertVerificationDisabled) {
>>>>>>> 819d5730
                sslContextBuilder.trustManager(InsecureTrustManagerFactory.INSTANCE); // disable cert verification
            }

            if (http2Enabled) {
                sslContextBuilder
                    .applicationProtocolConfig(
                        new ApplicationProtocolConfig(
                            ApplicationProtocolConfig.Protocol.ALPN,
                            ApplicationProtocolConfig.SelectorFailureBehavior.NO_ADVERTISE,
                            ApplicationProtocolConfig.SelectedListenerFailureBehavior.ACCEPT,
                            ApplicationProtocolNames.HTTP_2,
                            ApplicationProtocolNames.HTTP_1_1
                        )
                    );
            }
            return sslContextBuilder.build();
        } catch (SSLException sslException) {
            logger.error("Fatal error cannot instantiate ssl context due to {}", sslException.getMessage(), sslException);
            throw new IllegalStateException(sslException);
        }
    }

    public SslContext getSslContext(boolean serverCertValidationDisabled) {
        return serverCertValidationDisabled ? this.sslContextWithCertValidationDisabled : this.sslContext;
    }

    public SslContext getSslContextWithHttp2Enabled() {
        return this.sslContextWithHttp2Enabled;
    }

    public Protocol getProtocol() {
        String protocol = System.getProperty(PROTOCOL_PROPERTY, firstNonNull(
            emptyToNull(System.getenv().get(PROTOCOL_ENVIRONMENT_VARIABLE)),
            DEFAULT_PROTOCOL.name()));
        try {
            return Protocol.valueOf(protocol.toUpperCase(Locale.ROOT));
        } catch (Exception e) {
            logger.error("Parsing protocol {} failed. Using the default {}.", protocol, DEFAULT_PROTOCOL, e);
            return DEFAULT_PROTOCOL;
        }
    }

    public int getMaxNumberOfReadBarrierReadRetries() {
        return MAX_NUMBER_OF_READ_BARRIER_READ_RETRIES;
    }

    public int getMaxNumberOfPrimaryReadRetries() {
        return MAX_NUMBER_OF_PRIMARY_READ_RETRIES;
    }

    public int getMaxNumberOfReadQuorumRetries() {
        return MAX_NUMBER_OF_READ_QUORUM_RETRIES;
    }

    public int getDelayBetweenReadBarrierCallsInMs() {
        return DELAY_BETWEEN_READ_BARRIER_CALLS_IN_MS;
    }

    public int getMaxBarrierRetriesForMultiRegion() {
        return MAX_BARRIER_RETRIES_FOR_MULTI_REGION;
    }

    public int getBarrierRetryIntervalInMsForMultiRegion() {
        return BARRIER_RETRY_INTERVAL_IN_MS_FOR_MULTI_REGION;
    }

    public int getMaxShortBarrierRetriesForMultiRegion() {
        return MAX_SHORT_BARRIER_RETRIES_FOR_MULTI_REGION;
    }

    public int getShortBarrierRetryIntervalInMsForMultiRegion() {
        return SHORT_BARRIER_RETRY_INTERVAL_IN_MS_FOR_MULTI_REGION;
    }

    public int getDirectHttpsMaxConnectionLimit() {
        return getJVMConfigAsInt(MAX_DIRECT_HTTPS_POOL_SIZE, DEFAULT_DIRECT_HTTPS_POOL_SIZE);
    }

    public int getGlobalEndpointManagerMaxInitializationTimeInSeconds() {
        return getJVMConfigAsInt(GLOBAL_ENDPOINT_MANAGER_INITIALIZATION_TIME_IN_SECONDS, DEFAULT_GLOBAL_ENDPOINT_MANAGER_INITIALIZATION_TIME_IN_SECONDS);
    }

    public int getUnavailableLocationsExpirationTimeInSeconds() {
        return getJVMConfigAsInt(UNAVAILABLE_LOCATIONS_EXPIRATION_TIME_IN_SECONDS, DEFAULT_UNAVAILABLE_LOCATIONS_EXPIRATION_TIME_IN_SECONDS);
    }

    public static int getMaxHttpHeaderSize() {
        return getJVMConfigAsInt(MAX_HTTP_HEADER_SIZE_IN_BYTES, DEFAULT_MAX_HTTP_REQUEST_HEADER_SIZE);
    }

    public static int getMaxHttpInitialLineLength() {
        return getJVMConfigAsInt(MAX_HTTP_INITIAL_LINE_LENGTH_IN_BYTES, DEFAULT_MAX_HTTP_INITIAL_LINE_LENGTH);
    }

    public static int getMaxHttpChunkSize() {
        return getJVMConfigAsInt(MAX_HTTP_CHUNK_SIZE_IN_BYTES, DEFAULT_MAX_HTTP_CHUNK_SIZE_IN_BYTES);
    }

    public static int getMaxHttpBodyLength() {
        return getJVMConfigAsInt(MAX_HTTP_BODY_LENGTH_IN_BYTES, DEFAULT_MAX_HTTP_BODY_LENGTH_IN_BYTES);
    }

    public static int getClientTelemetrySchedulingInSec() {
        return getJVMConfigAsInt(CLIENT_TELEMETRY_SCHEDULING_IN_SECONDS, DEFAULT_CLIENT_TELEMETRY_SCHEDULING_IN_SECONDS);
    }

    public static String getReactorNettyConnectionPoolName() {
        return REACTOR_NETTY_CONNECTION_POOL_NAME;
    }

    public static Duration getMaxIdleConnectionTimeout() {
        return MAX_IDLE_CONNECTION_TIMEOUT;
    }

    public static Duration getConnectionAcquireTimeout() {
        return CONNECTION_ACQUIRE_TIMEOUT;
    }

    public static int getHttpResponseTimeoutInSeconds() {
        return getJVMConfigAsInt(HTTP_RESPONSE_TIMEOUT_IN_SECONDS, DEFAULT_HTTP_RESPONSE_TIMEOUT_IN_SECONDS);
    }

    public static int getQueryPlanResponseTimeoutInSeconds() {
        return getJVMConfigAsInt(QUERY_PLAN_RESPONSE_TIMEOUT_IN_SECONDS, DEFAULT_QUERY_PLAN_RESPONSE_TIMEOUT_IN_SECONDS);
    }

    public static String getClientTelemetryEndpoint() {
        return System.getProperty(CLIENT_TELEMETRY_ENDPOINT);
    }

    public static String getClientTelemetryProxyOptionsConfig() {
        return System.getProperty(CLIENT_TELEMETRY_PROXY_OPTIONS_CONFIG);
    }

    public static String getNonIdempotentWriteRetryPolicy() {
        String valueFromSystemProperty = System.getProperty(NON_IDEMPOTENT_WRITE_RETRY_POLICY);
        if (valueFromSystemProperty != null && !valueFromSystemProperty.isEmpty()) {
            return valueFromSystemProperty;
        }

        return System.getenv(NON_IDEMPOTENT_WRITE_RETRY_POLICY_VARIABLE);
    }

    public static int getDefaultHttpPoolSize() {
        String valueFromSystemProperty = System.getProperty(HTTP_DEFAULT_CONNECTION_POOL_SIZE);
        if (valueFromSystemProperty != null && !valueFromSystemProperty.isEmpty()) {
            return Integer.parseInt(valueFromSystemProperty);
        }

        String valueFromEnvVariable = System.getenv(HTTP_DEFAULT_CONNECTION_POOL_SIZE_VARIABLE);
        if (valueFromEnvVariable != null && !valueFromEnvVariable.isEmpty()) {
            return Integer.parseInt(valueFromEnvVariable);
        }

        return DEFAULT_HTTP_DEFAULT_CONNECTION_POOL_SIZE;
    }

    public static boolean isDefaultE2ETimeoutDisabledForNonPointOperations() {
        String valueFromSystemProperty = System.getProperty(DEFAULT_E2E_FOR_NON_POINT_DISABLED);
        if (valueFromSystemProperty != null && !valueFromSystemProperty.isEmpty()) {
            return Boolean.parseBoolean(valueFromSystemProperty);
        }

        String valueFromEnvVariable = System.getenv(DEFAULT_E2E_FOR_NON_POINT_DISABLED_VARIABLE);
        if (valueFromEnvVariable != null && !valueFromEnvVariable.isEmpty()) {
            return Boolean.parseBoolean(valueFromEnvVariable);
        }

        return DEFAULT_E2E_FOR_NON_POINT_DISABLED_DEFAULT;
    }

    public static boolean isIdValueValidationEnabled() {
        String valueFromSystemProperty = System.getProperty(PREVENT_INVALID_ID_CHARS);
        if (valueFromSystemProperty != null && !valueFromSystemProperty.isEmpty()) {
            return !Boolean.parseBoolean(valueFromSystemProperty);
        }

        String valueFromEnvVariable = System.getenv(PREVENT_INVALID_ID_CHARS_VARIABLE);
        if (valueFromEnvVariable != null && !valueFromEnvVariable.isEmpty()) {
            return!Boolean.parseBoolean(valueFromEnvVariable);
        }

        return DEFAULT_PREVENT_INVALID_ID_CHARS;
    }

    public static int getMaxHttpRequestTimeout() {
        String valueFromSystemProperty = System.getProperty(HTTP_MAX_REQUEST_TIMEOUT);
        if (valueFromSystemProperty != null && !valueFromSystemProperty.isEmpty()) {
            return Integer.parseInt(valueFromSystemProperty);
        }

        String valueFromEnvVariable = System.getenv(HTTP_MAX_REQUEST_TIMEOUT_VARIABLE);
        if (valueFromEnvVariable != null && !valueFromEnvVariable.isEmpty()) {
            return Integer.parseInt(valueFromEnvVariable);
        }

        return DEFAULT_HTTP_MAX_REQUEST_TIMEOUT;
    }

    public static String getEnvironmentName() {
        return System.getProperty(ENVIRONMENT_NAME);
    }

    public static boolean isQueryPlanCachingEnabled() {
        // Queryplan caching is enabled by default
        return getJVMConfigAsBoolean(QUERYPLAN_CACHING_ENABLED, true);
    }

    public static int getAddressRefreshResponseTimeoutInSeconds() {
        return getJVMConfigAsInt(ADDRESS_REFRESH_RESPONSE_TIMEOUT_IN_SECONDS, DEFAULT_ADDRESS_REFRESH_RESPONSE_TIMEOUT_IN_SECONDS);
    }

    public static int getSessionTokenMismatchDefaultWaitTimeInMs() {
        return getJVMConfigAsInt(
            DEFAULT_SESSION_TOKEN_MISMATCH_WAIT_TIME_IN_MILLISECONDS_NAME,
            DEFAULT_SESSION_TOKEN_MISMATCH_WAIT_TIME_IN_MILLISECONDS);
    }

    public static int getSessionTokenMismatchInitialBackoffTimeInMs() {
        return getJVMConfigAsInt(
            DEFAULT_SESSION_TOKEN_MISMATCH_INITIAL_BACKOFF_TIME_IN_MILLISECONDS_NAME,
            DEFAULT_SESSION_TOKEN_MISMATCH_INITIAL_BACKOFF_TIME_IN_MILLISECONDS);
    }

    public static int getSessionTokenMismatchMaximumBackoffTimeInMs() {
        return getJVMConfigAsInt(
            DEFAULT_SESSION_TOKEN_MISMATCH_MAXIMUM_BACKOFF_TIME_IN_MILLISECONDS_NAME,
            DEFAULT_SESSION_TOKEN_MISMATCH_MAXIMUM_BACKOFF_TIME_IN_MILLISECONDS);
    }

    public static int getSpeculationType() {
        return getJVMConfigAsInt(SPECULATION_TYPE, 0);
    }

    public static int speculationThreshold() {
        return getJVMConfigAsInt(SPECULATION_THRESHOLD, 500);
    }

    public static int speculationThresholdStep() {
        return getJVMConfigAsInt(SPECULATION_THRESHOLD_STEP, 100);
    }

    public static boolean shouldSwitchOffIOThreadForResponse() {
        return getJVMConfigAsBoolean(
            SWITCH_OFF_IO_THREAD_FOR_RESPONSE_NAME,
            DEFAULT_SWITCH_OFF_IO_THREAD_FOR_RESPONSE);
    }

    public static boolean isEmptyPageDiagnosticsEnabled() {
        return getJVMConfigAsBoolean(
            QUERY_EMPTY_PAGE_DIAGNOSTICS_ENABLED,
            DEFAULT_QUERY_EMPTY_PAGE_DIAGNOSTICS_ENABLED);
    }

    public static boolean useLegacyTracing() {
        return getJVMConfigAsBoolean(
            USE_LEGACY_TRACING,
            DEFAULT_USE_LEGACY_TRACING);
    }

    private static int getJVMConfigAsInt(String propName, int defaultValue) {
        String propValue = System.getProperty(propName);
        return getIntValue(propValue, defaultValue);
    }

    private static boolean getJVMConfigAsBoolean(String propName, boolean defaultValue) {
        String propValue = System.getProperty(propName);
        return getBooleanValue(propValue, defaultValue);
    }

    private static int getIntValue(String val, int defaultValue) {
        if (StringUtils.isEmpty(val)) {
            return defaultValue;
        } else {
            return Integer.parseInt(val);
        }
    }

    private static boolean getBooleanValue(String val, boolean defaultValue) {
        if (StringUtils.isEmpty(val)) {
            return defaultValue;
        } else {
            return Boolean.parseBoolean(val);
        }
    }

    public static boolean isReplicaAddressValidationEnabled() {
        return getJVMConfigAsBoolean(
                REPLICA_ADDRESS_VALIDATION_ENABLED,
                DEFAULT_REPLICA_ADDRESS_VALIDATION_ENABLED);
    }

    public static boolean isTcpHealthCheckTimeoutDetectionEnabled() {
        return getJVMConfigAsBoolean(
            TCP_HEALTH_CHECK_TIMEOUT_DETECTION_ENABLED,
            DEFAULT_TCP_HEALTH_CHECK_TIMEOUT_DETECTION_ENABLED);
    }

    public static int getMinConnectionPoolSizePerEndpoint() {
        return getIntValue(System.getProperty(MIN_CONNECTION_POOL_SIZE_PER_ENDPOINT), DEFAULT_MIN_CONNECTION_POOL_SIZE_PER_ENDPOINT);
    }

    public static int getOpenConnectionsConcurrency() {
        return getIntValue(System.getProperty(OPEN_CONNECTIONS_CONCURRENCY), DEFAULT_OPEN_CONNECTIONS_CONCURRENCY);
    }

    public static int getAggressiveWarmupConcurrency() {
        return getIntValue(System.getProperty(AGGRESSIVE_WARMUP_CONCURRENCY), DEFAULT_AGGRESSIVE_WARMUP_CONCURRENCY);
    }

    public static int getMaxRetriesInLocalRegionWhenRemoteRegionPreferred() {
        return
            Math.max(
                getIntValue(
                    System.getProperty(MAX_RETRIES_IN_LOCAL_REGION_WHEN_REMOTE_REGION_PREFERRED),
                    DEFAULT_MAX_RETRIES_IN_LOCAL_REGION_WHEN_REMOTE_REGION_PREFERRED),
                MIN_MAX_RETRIES_IN_LOCAL_REGION_WHEN_REMOTE_REGION_PREFERRED);
    }

    public static int getMaxItemCountForVectorSearch() {
        return Integer.parseInt(System.getProperty(MAX_ITEM_COUNT_FOR_VECTOR_SEARCH,
             firstNonNull(
                emptyToNull(System.getenv().get(MAX_ITEM_COUNT_FOR_VECTOR_SEARCH)),
                String.valueOf(DEFAULT_MAX_ITEM_COUNT_FOR_VECTOR_SEARCH))));
    }

    public static boolean getAzureCosmosNonStreamingOrderByDisabled() {
        if(logger.isTraceEnabled()) {
            logger.trace(
                "AZURE_COSMOS_DISABLE_NON_STREAMING_ORDER_BY property is: {}",
                System.getProperty(AZURE_COSMOS_DISABLE_NON_STREAMING_ORDER_BY));
            logger.trace(
                "AZURE_COSMOS_DISABLE_NON_STREAMING_ORDER_BY env variable is: {}",
                System.getenv().get(AZURE_COSMOS_DISABLE_NON_STREAMING_ORDER_BY));
        }
        return Boolean.parseBoolean(System.getProperty(AZURE_COSMOS_DISABLE_NON_STREAMING_ORDER_BY,
            firstNonNull(
                emptyToNull(System.getenv().get(AZURE_COSMOS_DISABLE_NON_STREAMING_ORDER_BY)),
                String.valueOf(DEFAULT_AZURE_COSMOS_DISABLE_NON_STREAMING_ORDER_BY))));
    }

    public static Duration getMinRetryTimeInLocalRegionWhenRemoteRegionPreferred() {
        return
            Duration.ofMillis(Math.max(
                getIntValue(
                    System.getProperty(DEFAULT_MIN_IN_REGION_RETRY_TIME_FOR_WRITES_MS_NAME),
                    DEFAULT_MIN_IN_REGION_RETRY_TIME_FOR_WRITES_MS),
                MIN_MIN_IN_REGION_RETRY_TIME_FOR_WRITES_MS));
    }

    public static int getMaxTraceMessageLength() {
        return
            Math.max(
                getIntValue(
                    System.getProperty(MAX_TRACE_MESSAGE_LENGTH),
                    DEFAULT_MAX_TRACE_MESSAGE_LENGTH),
                MIN_MAX_TRACE_MESSAGE_LENGTH);
    }

    public static Duration getTcpConnectionAcquisitionTimeout(int defaultValueInMs) {
        return Duration.ofMillis(
            getIntValue(
                System.getProperty(TCP_CONNECTION_ACQUISITION_TIMEOUT_IN_MS),
                defaultValueInMs
            )
        );
    }

    public static String getSessionCapturingType() {

        return System.getProperty(
            SESSION_CAPTURING_TYPE,
            firstNonNull(
                emptyToNull(System.getenv().get(SESSION_CAPTURING_TYPE)),
                DEFAULT_SESSION_CAPTURING_TYPE));
    }

    public static long getPkBasedBloomFilterExpectedInsertionCount() {

        String pkBasedBloomFilterExpectedInsertionCount = System.getProperty(
            PK_BASED_BLOOM_FILTER_EXPECTED_INSERTION_COUNT_NAME,
            firstNonNull(
                emptyToNull(System.getenv().get(PK_BASED_BLOOM_FILTER_EXPECTED_INSERTION_COUNT_NAME)),
                String.valueOf(DEFAULT_PK_BASED_BLOOM_FILTER_EXPECTED_INSERTION_COUNT)));

        return Long.parseLong(pkBasedBloomFilterExpectedInsertionCount);
    }

    public static double getPkBasedBloomFilterExpectedFfpRate() {
        String pkBasedBloomFilterExpectedFfpRate = System.getProperty(
            PK_BASED_BLOOM_FILTER_EXPECTED_FFP_RATE_NAME,
            firstNonNull(
                emptyToNull(System.getenv().get(PK_BASED_BLOOM_FILTER_EXPECTED_FFP_RATE_NAME)),
                String.valueOf(DEFAULT_PK_BASED_BLOOM_FILTER_EXPECTED_FFP_RATE)));

        return Double.parseDouble(pkBasedBloomFilterExpectedFfpRate);
    }

    public static boolean shouldDiagnosticsProviderSystemExitOnError() {
        String shouldSystemExit =
            System.getProperty(
                DIAGNOSTICS_PROVIDER_SYSTEM_EXIT_ON_ERROR,
                firstNonNull(
                    emptyToNull(System.getenv().get(DIAGNOSTICS_PROVIDER_SYSTEM_EXIT_ON_ERROR)),
                    String.valueOf(DEFAULT_DIAGNOSTICS_PROVIDER_SYSTEM_EXIT_ON_ERROR)));

        return Boolean.parseBoolean(shouldSystemExit);
    }

    public static boolean shouldLogIncorrectlyMappedSessionToken() {
        String shouldSystemExit =
            System.getProperty(
                SHOULD_LOG_INCORRECTLY_MAPPED_SESSION_TOKEN,
                firstNonNull(
                    emptyToNull(System.getenv().get(SHOULD_LOG_INCORRECTLY_MAPPED_SESSION_TOKEN)),
                    String.valueOf(DEFAULT_SHOULD_LOG_INCORRECTLY_MAPPED_SESSION_TOKEN)));

        return Boolean.parseBoolean(shouldSystemExit);
    }

    public static boolean shouldOptInDefaultCircuitBreakerConfig() {

        String shouldOptInDefaultPartitionLevelCircuitBreakerConfig =
            System.getProperty(
                PARTITION_LEVEL_CIRCUIT_BREAKER_DEFAULT_CONFIG_OPT_IN,
                firstNonNull(
                    emptyToNull(System.getenv().get(PARTITION_LEVEL_CIRCUIT_BREAKER_DEFAULT_CONFIG_OPT_IN)),
                    String.valueOf(DEFAULT_PARTITION_LEVEL_CIRCUIT_BREAKER_DEFAULT_CONFIG_OPT_IN)));

        return Boolean.parseBoolean(shouldOptInDefaultPartitionLevelCircuitBreakerConfig);
    }

    public static CosmosMicrometerMetricsConfig getMetricsConfig() {
        String metricsConfig =
            System.getProperty(
                METRICS_CONFIG,
                firstNonNull(
                    emptyToNull(System.getenv().get(METRICS_CONFIG)),
                    DEFAULT_METRICS_CONFIG));

        return CosmosMicrometerMetricsConfig.fromJsonString(metricsConfig);
    }

    public static PartitionLevelCircuitBreakerConfig getPartitionLevelCircuitBreakerConfig() {
        String partitionLevelCircuitBreakerConfigAsString =
            System.getProperty(
                PARTITION_LEVEL_CIRCUIT_BREAKER_CONFIG,
                firstNonNull(
                    emptyToNull(System.getenv().get(PARTITION_LEVEL_CIRCUIT_BREAKER_CONFIG)),
                    DEFAULT_PARTITION_LEVEL_CIRCUIT_BREAKER_CONFIG));

        PartitionLevelCircuitBreakerConfig partitionLevelCircuitBreakerConfig
            = PartitionLevelCircuitBreakerConfig.fromJsonString(partitionLevelCircuitBreakerConfigAsString);

        if (partitionLevelCircuitBreakerConfig.getConsecutiveExceptionCountToleratedForReads() < 10) {
            return PartitionLevelCircuitBreakerConfig.DEFAULT;
        }

        if (partitionLevelCircuitBreakerConfig.getConsecutiveExceptionCountToleratedForWrites() < 5) {
            return PartitionLevelCircuitBreakerConfig.DEFAULT;
        }

        return partitionLevelCircuitBreakerConfig;
    }

    public static int getStaleCollectionCacheRefreshRetryCount() {

        String valueFromSystemProperty = System.getProperty(STALE_COLLECTION_CACHE_REFRESH_RETRY_COUNT);

        if (StringUtils.isNotEmpty(valueFromSystemProperty)) {
            return Math.max(Integer.parseInt(valueFromSystemProperty), DEFAULT_STALE_COLLECTION_CACHE_REFRESH_RETRY_COUNT);
        }

        String valueFromEnvVariable = System.getenv(STALE_COLLECTION_CACHE_REFRESH_RETRY_COUNT);

        if (StringUtils.isNotEmpty(valueFromEnvVariable)) {
            return Math.max(Integer.parseInt(valueFromEnvVariable), DEFAULT_STALE_COLLECTION_CACHE_REFRESH_RETRY_COUNT);
        }

        return DEFAULT_STALE_COLLECTION_CACHE_REFRESH_RETRY_COUNT;
    }

    public static int getStaleCollectionCacheRefreshRetryIntervalInSeconds() {

        String valueFromSystemProperty = System.getProperty(STALE_COLLECTION_CACHE_REFRESH_RETRY_INTERVAL_IN_SECONDS);

        if (StringUtils.isNotEmpty(valueFromSystemProperty)) {
            return Math.max(Integer.parseInt(valueFromSystemProperty), DEFAULT_STALE_PARTITION_UNAVAILABILITY_REFRESH_INTERVAL_IN_SECONDS);
        }

        String valueFromEnvVariable = System.getenv(STALE_COLLECTION_CACHE_REFRESH_RETRY_INTERVAL_IN_SECONDS);

        if (StringUtils.isNotEmpty(valueFromEnvVariable)) {
            return Math.max(Integer.parseInt(valueFromEnvVariable), DEFAULT_STALE_PARTITION_UNAVAILABILITY_REFRESH_INTERVAL_IN_SECONDS);
        }

        return DEFAULT_STALE_COLLECTION_CACHE_REFRESH_RETRY_INTERVAL_IN_SECONDS;
    }

    public static int getStalePartitionUnavailabilityRefreshIntervalInSeconds() {

        String valueFromSystemProperty = System.getProperty(STALE_PARTITION_UNAVAILABILITY_REFRESH_INTERVAL_IN_SECONDS);

        if (StringUtils.isNotEmpty(valueFromSystemProperty)) {
            return Math.max(Integer.parseInt(valueFromSystemProperty), DEFAULT_STALE_PARTITION_UNAVAILABILITY_REFRESH_INTERVAL_IN_SECONDS);
        }

        String valueFromEnvVariable = System.getenv(STALE_PARTITION_UNAVAILABILITY_REFRESH_INTERVAL_IN_SECONDS);

        if (StringUtils.isNotEmpty(valueFromEnvVariable)) {
            return Math.max(Integer.parseInt(valueFromEnvVariable), DEFAULT_STALE_PARTITION_UNAVAILABILITY_REFRESH_INTERVAL_IN_SECONDS);
        }

        return DEFAULT_STALE_PARTITION_UNAVAILABILITY_REFRESH_INTERVAL_IN_SECONDS;
    }

    public static int getAllowedPartitionUnavailabilityDurationInSeconds() {

        String valueFromSystemProperty = System.getProperty(ALLOWED_PARTITION_UNAVAILABILITY_DURATION_IN_SECONDS);

        if (StringUtils.isNotEmpty(valueFromSystemProperty)) {
            return Math.max(Integer.parseInt(valueFromSystemProperty), DEFAULT_ALLOWED_PARTITION_UNAVAILABILITY_DURATION_IN_SECONDS);
        }

        String valueFromEnvVariable = System.getenv(ALLOWED_PARTITION_UNAVAILABILITY_DURATION_IN_SECONDS);

        if (StringUtils.isNotEmpty(valueFromEnvVariable)) {
            return Math.max(Integer.parseInt(valueFromEnvVariable), DEFAULT_ALLOWED_PARTITION_UNAVAILABILITY_DURATION_IN_SECONDS);
        }

        return DEFAULT_ALLOWED_PARTITION_UNAVAILABILITY_DURATION_IN_SECONDS;
    }

    public static int getConnectionEstablishmentTimeoutForPartitionRecoveryInSeconds() {

        String valueFromSystemProperty = System.getProperty(CONNECTION_ESTABLISHMENT_TIMEOUT_FOR_PARTITION_RECOVERY_IN_SECONDS);

        if (StringUtils.isNotEmpty(valueFromSystemProperty)) {
            return Math.max(Integer.parseInt(valueFromSystemProperty), DEFAULT_CONNECTION_ESTABLISHMENT_TIMEOUT_FOR_PARTITION_RECOVERY_IN_SECONDS);
        }

        String valueFromEnvVariable = System.getenv(CONNECTION_ESTABLISHMENT_TIMEOUT_FOR_PARTITION_RECOVERY_IN_SECONDS);

        if (StringUtils.isNotEmpty(valueFromEnvVariable)) {
            return Math.max(Integer.parseInt(valueFromEnvVariable), DEFAULT_CONNECTION_ESTABLISHMENT_TIMEOUT_FOR_PARTITION_RECOVERY_IN_SECONDS);
        }

        return DEFAULT_CONNECTION_ESTABLISHMENT_TIMEOUT_FOR_PARTITION_RECOVERY_IN_SECONDS;
    }

    public static String getCharsetDecoderErrorActionOnMalformedInput() {
        return System.getProperty(
                CHARSET_DECODER_ERROR_ACTION_ON_MALFORMED_INPUT,
                firstNonNull(
                    emptyToNull(System.getenv().get(CHARSET_DECODER_ERROR_ACTION_ON_MALFORMED_INPUT)),
                    DEFAULT_CHARSET_DECODER_ERROR_ACTION_ON_MALFORMED_INPUT));
    }

    public static String getCharsetDecoderErrorActionOnUnmappedCharacter() {
        return System.getProperty(
                CHARSET_DECODER_ERROR_ACTION_ON_UNMAPPED_CHARACTER,
                firstNonNull(
                    emptyToNull(System.getenv().get(CHARSET_DECODER_ERROR_ACTION_ON_UNMAPPED_CHARACTER)),
                    DEFAULT_CHARSET_DECODER_ERROR_ACTION_ON_UNMAPPED_CHARACTER));
    }

    public static boolean shouldDisableIMDSAccess() {
        String shouldDisableIMDSAccess =
            System.getProperty(
                COSMOS_DISABLE_IMDS_ACCESS,
                firstNonNull(
                    emptyToNull(System.getenv().get(COSMOS_DISABLE_IMDS_ACCESS_VARIABLE)),
                    String.valueOf(COSMOS_DISABLE_IMDS_ACCESS_DEFAULT)));

        return Boolean.parseBoolean(shouldDisableIMDSAccess);
    }

    public static boolean isHttpConnectionWithoutTLSAllowed() {
        String httpForEmulatorAllowed = System.getProperty(
            HTTP_CONNECTION_WITHOUT_TLS_ALLOWED,
            firstNonNull(
                emptyToNull(System.getenv().get(HTTP_CONNECTION_WITHOUT_TLS_ALLOWED_VARIABLE)),
                String.valueOf(DEFAULT_HTTP_CONNECTION_WITHOUT_TLS_ALLOWED)));

        return Boolean.parseBoolean(httpForEmulatorAllowed);
    }

<<<<<<< HEAD
    public static boolean isHttp2Enabled() {
        String httpEnabledConfig = System.getProperty(
            HTTP2_ENABLED,
            firstNonNull(
                emptyToNull(System.getenv().get(HTTP2_ENABLED_VARIABLE)),
                String.valueOf(DEFAULT_HTTP2_ENABLED)));

        return Boolean.parseBoolean(httpEnabledConfig);
=======
    public static boolean isEmulatorServerCertValidationDisabled() {
        String certVerificationDisabledConfig = System.getProperty(
            EMULATOR_SERVER_CERTIFICATE_VALIDATION_DISABLED,
            firstNonNull(
                emptyToNull(System.getenv().get(EMULATOR_SERVER_CERTIFICATE_VALIDATION_DISABLED_VARIABLE)),
                String.valueOf(DEFAULT_EMULATOR_SERVER_CERTIFICATE_VALIDATION_DISABLED)));

        return Boolean.parseBoolean(certVerificationDisabledConfig);
    }

    public static String getEmulatorHost() {
        return System.getProperty(
            EMULATOR_HOST,
            firstNonNull(
                emptyToNull(System.getenv().get(EMULATOR_HOST_VARIABLE)),
                DEFAULT_EMULATOR_HOST));
>>>>>>> 819d5730
    }
}<|MERGE_RESOLUTION|>--- conflicted
+++ resolved
@@ -5,12 +5,10 @@
 import com.azure.cosmos.implementation.apachecommons.lang.StringUtils;
 import com.azure.cosmos.implementation.circuitBreaker.PartitionLevelCircuitBreakerConfig;
 import com.azure.cosmos.implementation.directconnectivity.Protocol;
-import io.netty.handler.codec.http2.Http2SecurityUtil;
 import io.netty.handler.ssl.ApplicationProtocolConfig;
 import io.netty.handler.ssl.ApplicationProtocolNames;
 import io.netty.handler.ssl.SslContext;
 import io.netty.handler.ssl.SslContextBuilder;
-import io.netty.handler.ssl.SupportedCipherSuiteFilter;
 import io.netty.handler.ssl.util.InsecureTrustManagerFactory;
 import org.slf4j.Logger;
 import org.slf4j.LoggerFactory;
@@ -35,13 +33,7 @@
     public static final String SPECULATION_TYPE = "COSMOS_SPECULATION_TYPE";
     public static final String SPECULATION_THRESHOLD = "COSMOS_SPECULATION_THRESHOLD";
     public static final String SPECULATION_THRESHOLD_STEP = "COSMOS_SPECULATION_THRESHOLD_STEP";
-    private final SslContext sslContext;
-<<<<<<< HEAD
-    private final SslContext sslContextWithHttp2Enabled;
-=======
-    private final SslContext sslContextWithCertValidationDisabled;
-
->>>>>>> 819d5730
+
     // The names we use are consistent with the:
     // * Azure environment variable naming conventions documented at https://azure.github.io/azure-sdk/java_implementation.html and
     // * Java property naming conventions as illustrated by the name/value pairs returned by System.getProperties.
@@ -291,35 +283,18 @@
     private static final String HTTP2_ENABLED = "COSMOS.HTTP2_ENABLED";
     private static final String HTTP2_ENABLED_VARIABLE = "COSMOS_HTTP2_ENABLED";
 
-    public Configs() {
-        this.sslContext = sslContextInit(false);
-<<<<<<< HEAD
-        this.sslContextWithHttp2Enabled = sslContextInit(true);
-=======
-        this.sslContextWithCertValidationDisabled = sslContextInit(true);
->>>>>>> 819d5730
-    }
-
     public static int getCPUCnt() {
         return CPU_CNT;
     }
 
-<<<<<<< HEAD
-    private SslContext sslContextInit(boolean http2Enabled) {
-=======
-    private SslContext sslContextInit(boolean serverCertVerificationDisabled) {
->>>>>>> 819d5730
+    private SslContext sslContextInit(boolean serverCertVerificationDisabled, boolean http2Enabled) {
         try {
             SslContextBuilder sslContextBuilder =
                 SslContextBuilder
                     .forClient()
                     .sslProvider(SslContext.defaultClientProvider());
-<<<<<<< HEAD
-
-            if (isInsecureEmulatorConnectionAllowed()) {
-=======
+
             if (serverCertVerificationDisabled) {
->>>>>>> 819d5730
                 sslContextBuilder.trustManager(InsecureTrustManagerFactory.INSTANCE); // disable cert verification
             }
 
@@ -342,12 +317,8 @@
         }
     }
 
-    public SslContext getSslContext(boolean serverCertValidationDisabled) {
-        return serverCertValidationDisabled ? this.sslContextWithCertValidationDisabled : this.sslContext;
-    }
-
-    public SslContext getSslContextWithHttp2Enabled() {
-        return this.sslContextWithHttp2Enabled;
+    public SslContext getSslContext(boolean serverCertValidationDisabled, boolean http2Enabled) {
+        return sslContextInit(serverCertValidationDisabled, http2Enabled);
     }
 
     public Protocol getProtocol() {
@@ -907,7 +878,6 @@
         return Boolean.parseBoolean(httpForEmulatorAllowed);
     }
 
-<<<<<<< HEAD
     public static boolean isHttp2Enabled() {
         String httpEnabledConfig = System.getProperty(
             HTTP2_ENABLED,
@@ -916,7 +886,8 @@
                 String.valueOf(DEFAULT_HTTP2_ENABLED)));
 
         return Boolean.parseBoolean(httpEnabledConfig);
-=======
+    }
+
     public static boolean isEmulatorServerCertValidationDisabled() {
         String certVerificationDisabledConfig = System.getProperty(
             EMULATOR_SERVER_CERTIFICATE_VALIDATION_DISABLED,
@@ -933,6 +904,5 @@
             firstNonNull(
                 emptyToNull(System.getenv().get(EMULATOR_HOST_VARIABLE)),
                 DEFAULT_EMULATOR_HOST));
->>>>>>> 819d5730
     }
 }