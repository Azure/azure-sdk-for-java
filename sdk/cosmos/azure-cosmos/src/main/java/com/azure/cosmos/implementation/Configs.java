--- conflicted
+++ resolved
@@ -185,10 +185,6 @@
 
     public static final String TCP_CONNECTION_ACQUISITION_TIMEOUT_IN_MS = "COSMOS.TCP_CONNECTION_ACQUISITION_TIMEOUT_IN_MS";
 
-<<<<<<< HEAD
-    private static final String PARTITION_LEVEL_CIRCUIT_BREAKER_ENABLED = "COSMOS.PARTITION_LEVEL_CIRCUIT_BREAKER_ENABLED";
-    private static final boolean DEFAULT_PARTITION_LEVEL_CIRCUIT_BREAKER_ENABLED = false;
-=======
     // Error handling strategy in diagnostics provider
     public static final String DIAGNOSTICS_PROVIDER_SYSTEM_EXIT_ON_ERROR = "COSMOS.DIAGNOSTICS_PROVIDER_SYSTEM_EXIT_ON_ERROR";
     public static final boolean DEFAULT_DIAGNOSTICS_PROVIDER_SYSTEM_EXIT_ON_ERROR = true;
@@ -206,7 +202,9 @@
     //                + "\"applyDiagnosticThresholdsForTransportLevelMeters\":true}");
     public static final String METRICS_CONFIG = "COSMOS.METRICS_CONFIG";
     public static final String DEFAULT_METRICS_CONFIG = CosmosMicrometerMetricsConfig.DEFAULT.toJson();
->>>>>>> 9611538f
+
+    private static final String PARTITION_LEVEL_CIRCUIT_BREAKER_ENABLED = "COSMOS.PARTITION_LEVEL_CIRCUIT_BREAKER_ENABLED";
+    private static final boolean DEFAULT_PARTITION_LEVEL_CIRCUIT_BREAKER_ENABLED = false;
 
     public Configs() {
         this.sslContext = sslContextInit();
@@ -548,12 +546,6 @@
         );
     }
 
-<<<<<<< HEAD
-    public static boolean isPartitionLevelCircuitBreakerEnabled() {
-        return getJVMConfigAsBoolean(
-            PARTITION_LEVEL_CIRCUIT_BREAKER_ENABLED,
-            DEFAULT_PARTITION_LEVEL_CIRCUIT_BREAKER_ENABLED);
-=======
     public static String getSessionCapturingType() {
 
         return System.getProperty(
@@ -604,6 +596,11 @@
                     DEFAULT_METRICS_CONFIG));
 
         return CosmosMicrometerMetricsConfig.fromJsonString(metricsConfig);
->>>>>>> 9611538f
+    }
+
+    public static boolean isPartitionLevelCircuitBreakerEnabled() {
+        return getJVMConfigAsBoolean(
+            PARTITION_LEVEL_CIRCUIT_BREAKER_ENABLED,
+            DEFAULT_PARTITION_LEVEL_CIRCUIT_BREAKER_ENABLED);
     }
 }