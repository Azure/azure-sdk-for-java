// Copyright (c) Microsoft Corporation. All rights reserved.
// Licensed under the MIT License.
package com.azure.cosmos.implementation;

import com.azure.cosmos.implementation.apachecommons.lang.StringUtils;
import com.azure.cosmos.implementation.clienttelemetry.AttributeNamingScheme;
import com.azure.cosmos.implementation.perPartitionCircuitBreaker.PartitionLevelCircuitBreakerConfig;
import com.azure.cosmos.implementation.directconnectivity.Protocol;
import io.netty.handler.ssl.ApplicationProtocolConfig;
import io.netty.handler.ssl.ApplicationProtocolNames;
import io.netty.handler.ssl.SslContext;
import io.netty.handler.ssl.SslContextBuilder;
import io.netty.handler.ssl.util.InsecureTrustManagerFactory;
import org.slf4j.Logger;
import org.slf4j.LoggerFactory;

import javax.net.ssl.SSLException;
import java.net.URI;
import java.time.Duration;
import java.util.EnumSet;
import java.util.Locale;
import java.util.concurrent.atomic.AtomicBoolean;
import java.util.concurrent.atomic.AtomicReference;

import static com.azure.cosmos.implementation.guava25.base.MoreObjects.firstNonNull;
import static com.azure.cosmos.implementation.guava25.base.Strings.emptyToNull;

public class Configs {
    private static final Logger logger = LoggerFactory.getLogger(Configs.class);

    /**
     * Integer value specifying the speculation type
     * <pre>
     * 0 - No speculation
     * 1 - Threshold based speculation
     * </pre>
     */
    public static final String SPECULATION_TYPE = "COSMOS_SPECULATION_TYPE";
    public static final String SPECULATION_THRESHOLD = "COSMOS_SPECULATION_THRESHOLD";
    public static final String SPECULATION_THRESHOLD_STEP = "COSMOS_SPECULATION_THRESHOLD_STEP";

    // The names we use are consistent with the:
    // * Azure environment variable naming conventions documented at https://azure.github.io/azure-sdk/java_implementation.html and
    // * Java property naming conventions as illustrated by the name/value pairs returned by System.getProperties.

    private static final String PROTOCOL_ENVIRONMENT_VARIABLE = "AZURE_COSMOS_DIRECT_MODE_PROTOCOL";
    private static final String PROTOCOL_PROPERTY = "azure.cosmos.directModeProtocol";
    private static final Protocol DEFAULT_PROTOCOL = Protocol.TCP;

    private static final String UNAVAILABLE_LOCATIONS_EXPIRATION_TIME_IN_SECONDS = "COSMOS.UNAVAILABLE_LOCATIONS_EXPIRATION_TIME_IN_SECONDS";
    private static final String GLOBAL_ENDPOINT_MANAGER_INITIALIZATION_TIME_IN_SECONDS = "COSMOS.GLOBAL_ENDPOINT_MANAGER_MAX_INIT_TIME_IN_SECONDS";
    private static final String DEFAULT_THINCLIENT_ENDPOINT = "";
    private static final String THINCLIENT_ENDPOINT = "COSMOS.THINCLIENT_ENDPOINT";
    private static final String THINCLIENT_ENDPOINT_VARIABLE = "COSMOS_THINCLIENT_ENDPOINT";
    private static final boolean DEFAULT_THINCLIENT_ENABLED = false;
    private static final String THINCLIENT_ENABLED = "COSMOS.THINCLIENT_ENABLED";
    private static final String THINCLIENT_ENABLED_VARIABLE = "COSMOS_THINCLIENT_ENABLED";

    private static final String MAX_HTTP_BODY_LENGTH_IN_BYTES = "COSMOS.MAX_HTTP_BODY_LENGTH_IN_BYTES";
    private static final String MAX_HTTP_INITIAL_LINE_LENGTH_IN_BYTES = "COSMOS.MAX_HTTP_INITIAL_LINE_LENGTH_IN_BYTES";
    private static final String MAX_HTTP_CHUNK_SIZE_IN_BYTES = "COSMOS.MAX_HTTP_CHUNK_SIZE_IN_BYTES";
    private static final String MAX_HTTP_HEADER_SIZE_IN_BYTES = "COSMOS.MAX_HTTP_HEADER_SIZE_IN_BYTES";
    private static final String MAX_DIRECT_HTTPS_POOL_SIZE = "COSMOS.MAX_DIRECT_HTTP_CONNECTION_LIMIT";
    private static final String HTTP_RESPONSE_TIMEOUT_IN_SECONDS = "COSMOS.HTTP_RESPONSE_TIMEOUT_IN_SECONDS";

    public static final int DEFAULT_HTTP_DEFAULT_CONNECTION_POOL_SIZE = 1000;
    public static final String HTTP_DEFAULT_CONNECTION_POOL_SIZE = "COSMOS.DEFAULT_HTTP_CONNECTION_POOL_SIZE";
    public static final String HTTP_DEFAULT_CONNECTION_POOL_SIZE_VARIABLE = "COSMOS_DEFAULT_HTTP_CONNECTION_POOL_SIZE";

    public static final String HTTP_PENDING_ACQUIRE_MAX_COUNT = "COSMOS.HTTP_PENDING_ACQUIRE_MAX_COUNT";
    public static final String HTTP_PENDING_ACQUIRE_MAX_COUNT_VARIABLE = "COSMOS_HTTP_PENDING_ACQUIRE_MAX_COUNT";

    public static final String ITEM_SERIALIZATION_INCLUSION_MODE = "COSMOS.ITEM_SERIALIZATION_INCLUSION_MODE";
    public static final String ITEM_SERIALIZATION_INCLUSION_MODE_VARIABLE = "COSMOS_ITEM_SERIALIZATION_INCLUSION_MODE";

    public static final String DEFAULT_ITEM_SERIALIZATION_INCLUSION_MODE = "Always";

    public static final boolean DEFAULT_E2E_FOR_NON_POINT_DISABLED_DEFAULT = false;
    public static final String DEFAULT_E2E_FOR_NON_POINT_DISABLED = "COSMOS.E2E_FOR_NON_POINT_DISABLED";
    public static final String DEFAULT_E2E_FOR_NON_POINT_DISABLED_VARIABLE = "COSMOS_E2E_FOR_NON_POINT_DISABLED";

    public static final int DEFAULT_HTTP_MAX_REQUEST_TIMEOUT = 60;
    public static final String HTTP_MAX_REQUEST_TIMEOUT = "COSMOS.HTTP_MAX_REQUEST_TIMEOUT";
    public static final String HTTP_MAX_REQUEST_TIMEOUT_VARIABLE = "COSMOS_HTTP_MAX_REQUEST_TIMEOUT";

    private static final String QUERY_PLAN_RESPONSE_TIMEOUT_IN_SECONDS = "COSMOS.QUERY_PLAN_RESPONSE_TIMEOUT_IN_SECONDS";
    private static final String ADDRESS_REFRESH_RESPONSE_TIMEOUT_IN_SECONDS = "COSMOS.ADDRESS_REFRESH_RESPONSE_TIMEOUT_IN_SECONDS";

    public static final String AAD_SCOPE_OVERRIDE = "COSMOS.AAD_SCOPE_OVERRIDE";
    public static final String AAD_SCOPE_OVERRIDE_VARIABLE = "COSMOS_AAD_SCOPE_OVERRIDE";
    public static final String DEFAULT_AAD_SCOPE_OVERRIDE = "";

    public static final String NON_IDEMPOTENT_WRITE_RETRY_POLICY = "COSMOS.WRITE_RETRY_POLICY";
    public static final String NON_IDEMPOTENT_WRITE_RETRY_POLICY_VARIABLE = "COSMOS_WRITE_RETRY_POLICY";

    // Example for customer how to setup the proxy:
    // System.setProperty(
    //  "COSMOS.CLIENT_TELEMETRY_PROXY_OPTIONS_CONFIG","{\"type\":\"HTTP\", \"host\": \"localhost\", \"port\": 8080}")
    private static final String CLIENT_TELEMETRY_PROXY_OPTIONS_CONFIG = "COSMOS.CLIENT_TELEMETRY_PROXY_OPTIONS_CONFIG";
    // In the future, the following two client telemetry related configs will be part of the database account info
    // Before that day comes, use JVM properties
    private static final String CLIENT_TELEMETRY_SCHEDULING_IN_SECONDS = "COSMOS.CLIENT_TELEMETRY_SCHEDULING_IN_SECONDS";
    private static final String CLIENT_TELEMETRY_ENDPOINT = "COSMOS.CLIENT_TELEMETRY_ENDPOINT";

    private static final String ENVIRONMENT_NAME = "COSMOS.ENVIRONMENT_NAME";
    private static final String QUERYPLAN_CACHING_ENABLED = "COSMOS.QUERYPLAN_CACHING_ENABLED";

    private static final int DEFAULT_CLIENT_TELEMETRY_SCHEDULING_IN_SECONDS = 10 * 60;
    private static final int DEFAULT_UNAVAILABLE_LOCATIONS_EXPIRATION_TIME_IN_SECONDS = 5 * 60;

    private static final int DEFAULT_MAX_HTTP_BODY_LENGTH_IN_BYTES = 6 * 1024 * 1024; //6MB
    private static final int DEFAULT_MAX_HTTP_INITIAL_LINE_LENGTH = 4096; //4KB
    private static final int DEFAULT_MAX_HTTP_CHUNK_SIZE_IN_BYTES = 8192; //8KB
    private static final int DEFAULT_MAX_HTTP_REQUEST_HEADER_SIZE = 32 * 1024; //32 KB

    private static final int MAX_NUMBER_OF_READ_BARRIER_READ_RETRIES = 6;
    private static final int MAX_NUMBER_OF_PRIMARY_READ_RETRIES = 6;
    private static final int MAX_NUMBER_OF_READ_QUORUM_RETRIES = 6;
    private static final int DELAY_BETWEEN_READ_BARRIER_CALLS_IN_MS = 5;

    private static final int MAX_BARRIER_RETRIES_FOR_MULTI_REGION = 30;
    private static final int BARRIER_RETRY_INTERVAL_IN_MS_FOR_MULTI_REGION = 30;

    private static final int MAX_SHORT_BARRIER_RETRIES_FOR_MULTI_REGION = 4;
    private static final int SHORT_BARRIER_RETRY_INTERVAL_IN_MS_FOR_MULTI_REGION = 10;
    private static final int CPU_CNT = Runtime.getRuntime().availableProcessors();
    private static final int DEFAULT_DIRECT_HTTPS_POOL_SIZE = CPU_CNT * 500;
    private static final int DEFAULT_GLOBAL_ENDPOINT_MANAGER_INITIALIZATION_TIME_IN_SECONDS = 2 * 60;

    //  Reactor Netty Constants
    private static final Duration MAX_IDLE_CONNECTION_TIMEOUT = Duration.ofSeconds(60);
    private static final Duration CONNECTION_ACQUIRE_TIMEOUT = Duration.ofSeconds(45);
    private static final String REACTOR_NETTY_CONNECTION_POOL_NAME = "reactor-netty-connection-pool";
    private static final int DEFAULT_HTTP_RESPONSE_TIMEOUT_IN_SECONDS = 60;
    private static final int DEFAULT_QUERY_PLAN_RESPONSE_TIMEOUT_IN_SECONDS = 5;
    private static final int DEFAULT_ADDRESS_REFRESH_RESPONSE_TIMEOUT_IN_SECONDS = 5;

    // SessionTokenMismatchRetryPolicy Constants
    public static final String DEFAULT_SESSION_TOKEN_MISMATCH_WAIT_TIME_IN_MILLISECONDS_NAME =
        "COSMOS.DEFAULT_SESSION_TOKEN_MISMATCH_WAIT_TIME_IN_MILLISECONDS";
    private static final int DEFAULT_SESSION_TOKEN_MISMATCH_WAIT_TIME_IN_MILLISECONDS = 5000;

    public static final String DEFAULT_SESSION_TOKEN_MISMATCH_INITIAL_BACKOFF_TIME_IN_MILLISECONDS_NAME =
        "COSMOS.DEFAULT_SESSION_TOKEN_MISMATCH_INITIAL_BACKOFF_TIME_IN_MILLISECONDS";
    private static final int DEFAULT_SESSION_TOKEN_MISMATCH_INITIAL_BACKOFF_TIME_IN_MILLISECONDS = 5;

    public static final String DEFAULT_SESSION_TOKEN_MISMATCH_MAXIMUM_BACKOFF_TIME_IN_MILLISECONDS_NAME =
        "COSMOS.DEFAULT_SESSION_TOKEN_MISMATCH_MAXIMUM_BACKOFF_TIME_IN_MILLISECONDS";
    private static final int DEFAULT_SESSION_TOKEN_MISMATCH_MAXIMUM_BACKOFF_TIME_IN_MILLISECONDS = 500;

    public static final int MIN_MIN_IN_REGION_RETRY_TIME_FOR_WRITES_MS = 100;

    private static final String DEFAULT_MIN_IN_REGION_RETRY_TIME_FOR_WRITES_MS_NAME =
        "COSMOS.DEFAULT_SESSION_TOKEN_MISMATCH_IN_REGION-RETRY_TIME_IN_MILLISECONDS";
    private static final int DEFAULT_MIN_IN_REGION_RETRY_TIME_FOR_WRITES_MS = 500;

    // RegionScopedSessionContainer related constants
    public static final String SESSION_CAPTURING_TYPE = "COSMOS.SESSION_CAPTURING_TYPE";
    public static final String DEFAULT_SESSION_CAPTURING_TYPE = StringUtils.EMPTY;
    public static final String PK_BASED_BLOOM_FILTER_EXPECTED_INSERTION_COUNT_NAME = "COSMOS.PK_BASED_BLOOM_FILTER_EXPECTED_INSERTION_COUNT";
    private static final long DEFAULT_PK_BASED_BLOOM_FILTER_EXPECTED_INSERTION_COUNT = 5_000_000;
    public static final String PK_BASED_BLOOM_FILTER_EXPECTED_FFP_RATE_NAME = "COSMOS.PK_BASED_BLOOM_FILTER_EXPECTED_FFP_RATE";
    private static final double DEFAULT_PK_BASED_BLOOM_FILTER_EXPECTED_FFP_RATE = 0.001;

    // Whether to process the response on a different thread
    private static final String SWITCH_OFF_IO_THREAD_FOR_RESPONSE_NAME = "COSMOS.SWITCH_OFF_IO_THREAD_FOR_RESPONSE";
    private static final boolean DEFAULT_SWITCH_OFF_IO_THREAD_FOR_RESPONSE = false;

    // whether to allow query empty page diagnostics logging
    private static final String QUERY_EMPTY_PAGE_DIAGNOSTICS_ENABLED = "COSMOS.QUERY_EMPTY_PAGE_DIAGNOSTICS_ENABLED";
    private static final boolean DEFAULT_QUERY_EMPTY_PAGE_DIAGNOSTICS_ENABLED = false;

    // whether to use old tracing format instead of semantic profile
    private static final String USE_LEGACY_TRACING = "COSMOS.USE_LEGACY_TRACING";
    private static final boolean DEFAULT_USE_LEGACY_TRACING = false;

    // whether to enable replica addresses validation
    private static final String REPLICA_ADDRESS_VALIDATION_ENABLED = "COSMOS.REPLICA_ADDRESS_VALIDATION_ENABLED";
    private static final boolean DEFAULT_REPLICA_ADDRESS_VALIDATION_ENABLED = true;

    // Rntbd health check related config
    private static final String TCP_HEALTH_CHECK_TIMEOUT_DETECTION_ENABLED = "COSMOS.TCP_HEALTH_CHECK_TIMEOUT_DETECTION_ENABLED";
    private static final boolean DEFAULT_TCP_HEALTH_CHECK_TIMEOUT_DETECTION_ENABLED = true;

    private static final String MIN_CONNECTION_POOL_SIZE_PER_ENDPOINT = "COSMOS.MIN_CONNECTION_POOL_SIZE_PER_ENDPOINT";
    private static final int DEFAULT_MIN_CONNECTION_POOL_SIZE_PER_ENDPOINT = 1;

    private static final String MAX_TRACE_MESSAGE_LENGTH = "COSMOS.MAX_TRACE_MESSAGE_LENGTH";
    private static final int DEFAULT_MAX_TRACE_MESSAGE_LENGTH = 32 * 1024;

    private static final int MIN_MAX_TRACE_MESSAGE_LENGTH = 8 * 1024;

    private static final String AGGRESSIVE_WARMUP_CONCURRENCY = "COSMOS.AGGRESSIVE_WARMUP_CONCURRENCY";
    private static final int DEFAULT_AGGRESSIVE_WARMUP_CONCURRENCY = Configs.getCPUCnt();

    private static final String OPEN_CONNECTIONS_CONCURRENCY = "COSMOS.OPEN_CONNECTIONS_CONCURRENCY";
    private static final int DEFAULT_OPEN_CONNECTIONS_CONCURRENCY = 1;

    public static final String MAX_RETRIES_IN_LOCAL_REGION_WHEN_REMOTE_REGION_PREFERRED = "COSMOS.MAX_RETRIES_IN_LOCAL_REGION_WHEN_REMOTE_REGION_PREFERRED";
    private static final int DEFAULT_MAX_RETRIES_IN_LOCAL_REGION_WHEN_REMOTE_REGION_PREFERRED = 1;

    private static final String MAX_ITEM_COUNT_FOR_VECTOR_SEARCH = "COSMOS.MAX_ITEM_SIZE_FOR_VECTOR_SEARCH";
    public static final int DEFAULT_MAX_ITEM_COUNT_FOR_VECTOR_SEARCH = 50000;

    private static final String MAX_ITEM_COUNT_FOR_HYBRID_SEARCH = "COSMOS.MAX_ITEM_SIZE_FOR_HYBRID_SEARCH";
    private static final String MAX_ITEM_COUNT_FOR_HYBRID_SEARCH_VARIABLE = "COSMOS_MAX_ITEM_SIZE_FOR_HYBRID_SEARCH";
    public static final int DEFAULT_MAX_ITEM_COUNT_FOR_HYBRID_SEARCH = 1000;

    private static final String AZURE_COSMOS_DISABLE_NON_STREAMING_ORDER_BY = "COSMOS.AZURE_COSMOS_DISABLE_NON_STREAMING_ORDER_BY";

    private static final boolean DEFAULT_AZURE_COSMOS_DISABLE_NON_STREAMING_ORDER_BY = false;

    public static final int MIN_MAX_RETRIES_IN_LOCAL_REGION_WHEN_REMOTE_REGION_PREFERRED = 1;

    public static final String TCP_CONNECTION_ACQUISITION_TIMEOUT_IN_MS = "COSMOS.TCP_CONNECTION_ACQUISITION_TIMEOUT_IN_MS";

    // Error handling strategy in diagnostics provider
    public static final String DIAGNOSTICS_PROVIDER_SYSTEM_EXIT_ON_ERROR = "COSMOS.DIAGNOSTICS_PROVIDER_SYSTEM_EXIT_ON_ERROR";
    public static final boolean DEFAULT_DIAGNOSTICS_PROVIDER_SYSTEM_EXIT_ON_ERROR = true;

    // Out-of-the-box it is possible to create documents with invalid character '/' in the id field
    // Client and service will just allow creating these documents - but no read, replace, patch or delete operation
    // can be done for these documents because the resulting request uri
    // "dbs/DBNAME/cols/CONTAINERNAME/docs/IDVALUE" would become invalid
    // Adding a validation to prevent the '/' in the id value would be breaking (for service and client)
    // but for some workloads there is a vested interest in failing early if someone tries to create documents
    // with invalid id value = the environment variable changes below
    // allow opting into a validation client-side. If this becomes used more frequently we might need to create
    // a public API for it as well.
    public static final String PREVENT_INVALID_ID_CHARS = "COSMOS.PREVENT_INVALID_ID_CHARS";
    public static final String PREVENT_INVALID_ID_CHARS_VARIABLE = "COSMOS_PREVENT_INVALID_ID_CHARS";
    public static final boolean DEFAULT_PREVENT_INVALID_ID_CHARS = false;

    // Bulk default settings
    public static final String MIN_TARGET_BULK_MICRO_BATCH_SIZE = "COSMOS.MIN_TARGET_BULK_MICRO_BATCH_SIZE";
    public static final String MIN_TARGET_BULK_MICRO_BATCH_SIZE_VARIABLE = "COSMOS_MIN_TARGET_BULK_MICRO_BATCH_SIZE";
    public static final int DEFAULT_MIN_TARGET_BULK_MICRO_BATCH_SIZE = 1;

    public static final String MAX_BULK_MICRO_BATCH_CONCURRENCY = "COSMOS.MAX_BULK_MICRO_BATCH_CONCURRENCY";
    public static final String MAX_BULK_MICRO_BATCH_CONCURRENCY_VARIABLE = "COSMOS_MAX_BULK_MICRO_BATCH_CONCURRENCY";
    public static final int DEFAULT_MAX_BULK_MICRO_BATCH_CONCURRENCY = 1;

    public static final String MAX_BULK_MICRO_BATCH_FLUSH_INTERVAL_IN_MILLISECONDS = "COSMOS.MAX_BULK_MICRO_BATCH_FLUSH_INTERVAL_IN_MILLISECONDS";
    public static final String MAX_BULK_MICRO_BATCH_FLUSH_INTERVAL_IN_MILLISECONDS_VARIABLE = "COSMOS_MAX_BULK_MICRO_BATCH_FLUSH_INTERVAL_IN_MILLISECONDS";
    public static final int DEFAULT_MAX_BULK_MICRO_BATCH_FLUSH_INTERVAL_IN_MILLISECONDS = 1000;

    // Config of CodingErrorAction on charset decoder for malformed input
    public static final String CHARSET_DECODER_ERROR_ACTION_ON_MALFORMED_INPUT = "COSMOS.CHARSET_DECODER_ERROR_ACTION_ON_MALFORMED_INPUT";
    public static final String DEFAULT_CHARSET_DECODER_ERROR_ACTION_ON_MALFORMED_INPUT = StringUtils.EMPTY;

    // Config of CodingErrorAction on charset decoder for unmapped character
    public static final String CHARSET_DECODER_ERROR_ACTION_ON_UNMAPPED_CHARACTER = "COSMOS.CHARSET_DECODER_ERROR_ACTION_ON_UNMAPPED_CHARACTER";
    public static final String DEFAULT_CHARSET_DECODER_ERROR_ACTION_ON_UNMAPPED_CHARACTER = StringUtils.EMPTY;

    // Metrics
    // Samples:
    //            System.setProperty(
    //                "COSMOS.METRICS_CONFIG",
    //                "{\"metricCategories\":\"[OperationSummary, RequestSummary]\","
    //                + "\"tagNames\":\"[Container, Operation]\","
    //                + "\"sampleRate\":0.5,"
    //                + "\"percentiles\":[0.90,0.99],"
    //                + "\"enableHistograms\":false,"
    //                + "\"applyDiagnosticThresholdsForTransportLevelMeters\":true}");
    public static final String METRICS_CONFIG = "COSMOS.METRICS_CONFIG";
    public static final String DEFAULT_METRICS_CONFIG = CosmosMicrometerMetricsConfig.DEFAULT.toJson();

    // For partition-level circuit breaker, below config will set the tolerated consecutive exception counts
    // for reads and writes for a given partition before being marked as Unavailable
    private static final String DEFAULT_PARTITION_LEVEL_CIRCUIT_BREAKER_CONFIG = PartitionLevelCircuitBreakerConfig.DEFAULT.toJson();
    private static final String PARTITION_LEVEL_CIRCUIT_BREAKER_CONFIG = "COSMOS.PARTITION_LEVEL_CIRCUIT_BREAKER_CONFIG";
    private static final String STALE_COLLECTION_CACHE_REFRESH_RETRY_COUNT = "COSMOS.STALE_COLLECTION_CACHE_REFRESH_RETRY_COUNT";
    private static final int DEFAULT_STALE_COLLECTION_CACHE_REFRESH_RETRY_COUNT = 2;
    private static final String STALE_COLLECTION_CACHE_REFRESH_RETRY_INTERVAL_IN_SECONDS = "COSMOS.STALE_COLLECTION_CACHE_REFRESH_RETRY_INTERVAL_IN_SECONDS";
    private static final int DEFAULT_STALE_COLLECTION_CACHE_REFRESH_RETRY_INTERVAL_IN_SECONDS = 1;

    // For partition-level circuit breaker, a background thread will run periodically every y seconds at a minimum
    // in an attempt to recover Unavailable partitions
    private static final String STALE_PARTITION_UNAVAILABILITY_REFRESH_INTERVAL_IN_SECONDS = "COSMOS.STALE_PARTITION_UNAVAILABILITY_REFRESH_INTERVAL_IN_SECONDS";
    private static final int DEFAULT_STALE_PARTITION_UNAVAILABILITY_REFRESH_INTERVAL_IN_SECONDS = 60;

    // For partition-level circuit breaker, a partition can be allowed to be Unavailable for minimum of x seconds
    // as specified by the below setting after which a background thread will attempt to recover the partition
    private static final String ALLOWED_PARTITION_UNAVAILABILITY_DURATION_IN_SECONDS = "COSMOS.ALLOWED_PARTITION_UNAVAILABILITY_DURATION_IN_SECONDS";
    private static final int DEFAULT_ALLOWED_PARTITION_UNAVAILABILITY_DURATION_IN_SECONDS = 30;

    // For partition-level circuit breaker, in order to recover a partition in a region, the SDK when configured
    // in the direct connectivity mode, establishes connections to replicas to attempt to recover a region
    // Below sets a time limit on how long these connection establishments be attempted for
    private static final int DEFAULT_CONNECTION_ESTABLISHMENT_TIMEOUT_FOR_PARTITION_RECOVERY_IN_SECONDS = 10;
    private static final String CONNECTION_ESTABLISHMENT_TIMEOUT_FOR_PARTITION_RECOVERY_IN_SECONDS = "COSMOS.CONNECTION_ESTABLISHMENT_TIMEOUT_FOR_PARTITION_RECOVERY_IN_SECONDS";

    private static final boolean DEFAULT_SHOULD_LOG_INCORRECTLY_MAPPED_SESSION_TOKEN = true;
    private static final String SHOULD_LOG_INCORRECTLY_MAPPED_SESSION_TOKEN = "COSMOS.SHOULD_LOG_INCORRECTLY_MAPPED_USER_SESSION_TOKEN";

    private static final boolean DEFAULT_PARTITION_LEVEL_CIRCUIT_BREAKER_DEFAULT_CONFIG_OPT_IN = false;
    private static final String PARTITION_LEVEL_CIRCUIT_BREAKER_DEFAULT_CONFIG_OPT_IN = "COSMOS.PARTITION_LEVEL_CIRCUIT_BREAKER_DEFAULT_CONFIG_OPT_IN";

    private static final String DEFAULT_IS_PER_PARTITION_AUTOMATIC_FAILOVER_ENABLED = "";
    private static final String IS_PER_PARTITION_AUTOMATIC_FAILOVER_ENABLED = "COSMOS.IS_PER_PARTITION_AUTOMATIC_FAILOVER_ENABLED";
    private static final String IS_PER_PARTITION_AUTOMATIC_FAILOVER_ENABLED_VARIABLE = "COSMOS_IS_PER_PARTITION_AUTOMATIC_FAILOVER_ENABLED";

    private static final boolean DEFAULT_SESSION_TOKEN_FALSE_PROGRESS_MERGE_ENABLED = true;
    private static final String IS_SESSION_TOKEN_FALSE_PROGRESS_MERGE_ENABLED = "COSMOS.IS_SESSION_TOKEN_FALSE_PROGRESS_MERGE_ENABLED";
    private static final String IS_SESSION_TOKEN_FALSE_PROGRESS_MERGE_ENABLED_VARIABLE = "COSMOS_IS_SESSION_TOKEN_FALSE_PROGRESS_MERGE_ENABLED";

    private static final int DEFAULT_E2E_TIMEOUT_ERROR_HIT_THRESHOLD_FOR_PPAF = 10;
    private static final String E2E_TIMEOUT_ERROR_HIT_THRESHOLD_FOR_PPAF = "COSMOS.E2E_TIMEOUT_ERROR_HIT_THRESHOLD_FOR_PPAF";
    private static final String E2E_TIMEOUT_ERROR_HIT_THRESHOLD_FOR_PPAF_VARIABLE = "COSMOS_E2E_TIMEOUT_ERROR_HIT_THRESHOLD_FOR_PPAF";

    private static final int DEFAULT_E2E_TIMEOUT_ERROR_HIT_TIME_WINDOW_IN_SECONDS_FOR_PPAF = 60;
    private static final String E2E_TIMEOUT_ERROR_HIT_TIME_WINDOW_IN_SECONDS_FOR_PPAF = "COSMOS.E2E_TIMEOUT_ERROR_HIT_TIME_WINDOW_IN_SECONDS_FOR_PPAF";
    private static final String E2E_TIMEOUT_ERROR_HIT_TIME_WINDOW_IN_SECONDS_FOR_PPAF_VARIABLE = "COSMOS_E2E_TIMEOUT_ERROR_HIT_TIME_WINDOW_IN_SECONDS_FOR_PPAF";

    private static final String DEFAULT_IS_READ_AVAILABILITY_STRATEGY_ENABLED_WITH_PPAF = "true";
    private static final String IS_READ_AVAILABILITY_STRATEGY_ENABLED_WITH_PPAF = "COSMOS.IS_READ_AVAILABILITY_STRATEGY_ENABLED_WITH_PPAF";
    private static final String IS_READ_AVAILABILITY_STRATEGY_ENABLED_WITH_PPAF_VARIABLE = "COSMOS_IS_READ_AVAILABILITY_STRATEGY_ENABLED_WITH_PPAF";

    private static final int DEFAULT_WARN_LEVEL_LOGGING_THRESHOLD_FOR_PPAF = 25;
    private static final String WARN_LEVEL_LOGGING_THRESHOLD_FOR_PPAF = "COSMOS.WARN_LEVEL_LOGGING_THRESHOLD_FOR_PPAF";
    private static final String WARN_LEVEL_LOGGING_THRESHOLD_FOR_PPAF_VARIABLE = "COSMOS_WARN_LEVEL_LOGGING_THRESHOLD_FOR_PPAF_VARIABLE";

    private static final String COSMOS_DISABLE_IMDS_ACCESS = "COSMOS.DISABLE_IMDS_ACCESS";
    private static final String COSMOS_DISABLE_IMDS_ACCESS_VARIABLE = "COSMOS_DISABLE_IMDS_ACCESS";
    private static final boolean COSMOS_DISABLE_IMDS_ACCESS_DEFAULT = false;

    // Config to indicate whether allow http connections
    // Please note that this config should only during development or test, please do not use in prod env
    private static final boolean DEFAULT_HTTP_CONNECTION_WITHOUT_TLS_ALLOWED = false;
    private static final String HTTP_CONNECTION_WITHOUT_TLS_ALLOWED = "COSMOS.HTTP_CONNECTION_WITHOUT_TLS_ALLOWED";
    private static final String HTTP_CONNECTION_WITHOUT_TLS_ALLOWED_VARIABLE = "COSMOS_HTTP_CONNECTION_WITHOUT_TLS_ALLOWED";

    // Config to indicate whether hostname validation for TLS connections to the Cosmos DB endpoints
    // (Gateway and Backend) should be disabled
    // By default Netty 4.1 is not enabling hostname validation - this is not ideal form security perspective
    // because it makes man-in-the-middle attacks easier. It only impacts direct mode connections because
    // connections to the Gateway always use ReactorNetty (which enables hostname validation). So all HTTP connections
    // are fine - RNTBD is what is in scope for the configs below.
    // By default, the Cosmos DB SDK enables hostname validation for RNTBD as well.
    private static final boolean DEFAULT_HOSTNAME_VALIDATION_DISABLED = false;
    private static final String HOSTNAME_VALIDATION_DISABLED = "COSMOS.HOSTNAME_VALIDATION_DISABLED";
    private static final String HOSTNAME_VALIDATION_DISABLED_VARIABLE = "COSMOS_HOSTNAME_VALIDATION_DISABLED";

    // Config to indicate whether disable server certificate validation for emulator
    // Please note that this config should only during development or test, please do not use in prod env
    private static final boolean DEFAULT_EMULATOR_SERVER_CERTIFICATE_VALIDATION_DISABLED = false;
    private static final String EMULATOR_SERVER_CERTIFICATE_VALIDATION_DISABLED = "COSMOS.EMULATOR_SERVER_CERTIFICATE_VALIDATION_DISABLED";
    private static final String EMULATOR_SERVER_CERTIFICATE_VALIDATION_DISABLED_VARIABLE = "COSMOS_EMULATOR_SERVER_CERTIFICATE_VALIDATION_DISABLED";

    // Config to indicate emulator host name
    // Please note that this config should only during development or test, please do not use in prod env
    private static final String DEFAULT_EMULATOR_HOST = StringUtils.EMPTY;
    private static final String EMULATOR_HOST = "COSMOS.EMULATOR_HOST";
    private static final String EMULATOR_HOST_VARIABLE = "COSMOS_EMULATOR_HOST";

    // Flag to indicate whether enabled http2 for gateway
    private static final boolean DEFAULT_HTTP2_ENABLED = false;
    private static final String HTTP2_ENABLED = "COSMOS.HTTP2_ENABLED";
    private static final String HTTP2_ENABLED_VARIABLE = "COSMOS_HTTP2_ENABLED";

    // Config to indicate the maximum number of live connections to keep in the pool for http2
    private static final int DEFAULT_HTTP2_MAX_CONNECTION_POOL_SIZE = 1000;
    private static final String HTTP2_MAX_CONNECTION_POOL_SIZE = "COSMOS.HTTP2_MAX_CONNECTION_POOL_SIZE";
    private static final String HTTP2_MAX_CONNECTION_POOL_SIZE_VARIABLE = "COSMOS_HTTP2_MAX_CONNECTION_POOL_SIZE";

    // Config to indicate the minimum number of live connections to keep in the pool for http2
    private static final int DEFAULT_HTTP2_MIN_CONNECTION_POOL_SIZE = Math.max(CPU_CNT, 8);
    private static final String HTTP2_MIN_CONNECTION_POOL_SIZE = "COSMOS.HTTP2_MIN_CONNECTION_POOL_SIZE";
    private static final String HTTP2_MIN_CONNECTION_POOL_SIZE_VARIABLE = "COSMOS_HTTP2_MIN_CONNECTION_POOL_SIZE";

    // Config to indicate the maximum number of the concurrent streams that can be opened to the remote peer for http2
    private static final int DEFAULT_HTTP2_MAX_CONCURRENT_STREAMS = 30;
    private static final String HTTP2_MAX_CONCURRENT_STREAMS = "COSMOS.HTTP2_MAX_CONCURRENT_STREAMS";
    private static final String HTTP2_MAX_CONCURRENT_STREAMS_VARIABLE = "COSMOS_HTTP2_MAX_CONCURRENT_STREAMS";

    private static final boolean DEFAULT_IS_NON_PARSEABLE_DOCUMENT_LOGGING_ENABLED = false;
    private static final String IS_NON_PARSEABLE_DOCUMENT_LOGGING_ENABLED = "COSMOS.IS_NON_PARSEABLE_DOCUMENT_LOGGING_ENABLED";
    private static final String IS_NON_PARSEABLE_DOCUMENT_LOGGING_ENABLED_VARIABLE = "COSMOS_IS_NON_PARSEABLE_DOCUMENT_LOGGING_ENABLED";

    public static final String APPLICATIONINSIGHTS_CONNECTION_STRING = "applicationinsights.connection.string";
    public static final String APPLICATIONINSIGHTS_CONNECTION_STRING_VARIABLE = "APPLICATIONINSIGHTS_CONNECTION_STRING";

    // Config to indicate whether to emit Open Telemetry traces with attribute names following the
    // original implementation (`PRE_V1_RELEASE`) or the official semantic convention (`V1`) or both (`ALL`)
    public static final String OTEL_SPAN_ATTRIBUTE_NAMING_SCHEME = "COSMOS.OTEL_SPAN_ATTRIBUTE_NAMING_SCHEME";
    public static final String OTEL_SPAN_ATTRIBUTE_NAMING_SCHEME_VARIABLE = "COSMOS_OTEL_SPAN_ATTRIBUTE_NAMING_SCHEME";

    public static final String DEFAULT_OTEL_SPAN_ATTRIBUTE_NAMING_SCHEME = "All";

<<<<<<< HEAD
    private static final Object lockObject = new Object();
    private static Boolean cachedIsHostnameValidationDisabled = null;
=======
    // TODO @fabianm - Make test changes to enable leak detection from CI pipeline tests
    private static final boolean DEFAULT_CLIENT_LEAK_DETECTION_ENABLED = false;
    private static final String CLIENT_LEAK_DETECTION_ENABLED = "COSMOS.CLIENT_LEAK_DETECTION_ENABLED";
>>>>>>> cb76e68f

    public static int getCPUCnt() {
        return CPU_CNT;
    }

    private SslContext sslContextInit(boolean serverCertVerificationDisabled, boolean http2Enabled) {
        try {
            SslContextBuilder sslContextBuilder =
                SslContextBuilder
                    .forClient()
                    .sslProvider(SslContext.defaultClientProvider());

            if (serverCertVerificationDisabled) {
                sslContextBuilder.trustManager(InsecureTrustManagerFactory.INSTANCE); // disable cert verification
            } else if (!isHostnameValidationDisabled()) {
                sslContextBuilder.endpointIdentificationAlgorithm("HTTPS");
            }

            if (http2Enabled) {
                sslContextBuilder
                    .applicationProtocolConfig(
                        new ApplicationProtocolConfig(
                            ApplicationProtocolConfig.Protocol.ALPN,
                            ApplicationProtocolConfig.SelectorFailureBehavior.NO_ADVERTISE,
                            ApplicationProtocolConfig.SelectedListenerFailureBehavior.ACCEPT,
                            ApplicationProtocolNames.HTTP_2,
                            ApplicationProtocolNames.HTTP_1_1
                        )
                    );
            }

            return sslContextBuilder.build();
        } catch (SSLException sslException) {
            logger.error("Fatal error cannot instantiate ssl context due to {}", sslException.getMessage(), sslException);
            throw new IllegalStateException(sslException);
        }
    }

    public SslContext getSslContext(boolean serverCertValidationDisabled, boolean http2Enabled) {
        return sslContextInit(serverCertValidationDisabled, http2Enabled);
    }

    public Protocol getProtocol() {
        String protocol = System.getProperty(PROTOCOL_PROPERTY, firstNonNull(
            emptyToNull(System.getenv().get(PROTOCOL_ENVIRONMENT_VARIABLE)),
            DEFAULT_PROTOCOL.name()));
        try {
            return Protocol.valueOf(protocol.toUpperCase(Locale.ROOT));
        } catch (Exception e) {
            logger.error("Parsing protocol {} failed. Using the default {}.", protocol, DEFAULT_PROTOCOL, e);
            return DEFAULT_PROTOCOL;
        }
    }

    public int getMaxNumberOfReadBarrierReadRetries() {
        return MAX_NUMBER_OF_READ_BARRIER_READ_RETRIES;
    }

    public int getMaxNumberOfPrimaryReadRetries() {
        return MAX_NUMBER_OF_PRIMARY_READ_RETRIES;
    }

    public int getMaxNumberOfReadQuorumRetries() {
        return MAX_NUMBER_OF_READ_QUORUM_RETRIES;
    }

    public int getDelayBetweenReadBarrierCallsInMs() {
        return DELAY_BETWEEN_READ_BARRIER_CALLS_IN_MS;
    }

    public int getMaxBarrierRetriesForMultiRegion() {
        return MAX_BARRIER_RETRIES_FOR_MULTI_REGION;
    }

    public int getBarrierRetryIntervalInMsForMultiRegion() {
        return BARRIER_RETRY_INTERVAL_IN_MS_FOR_MULTI_REGION;
    }

    public int getMaxShortBarrierRetriesForMultiRegion() {
        return MAX_SHORT_BARRIER_RETRIES_FOR_MULTI_REGION;
    }

    public int getShortBarrierRetryIntervalInMsForMultiRegion() {
        return SHORT_BARRIER_RETRY_INTERVAL_IN_MS_FOR_MULTI_REGION;
    }

    public int getDirectHttpsMaxConnectionLimit() {
        return getJVMConfigAsInt(MAX_DIRECT_HTTPS_POOL_SIZE, DEFAULT_DIRECT_HTTPS_POOL_SIZE);
    }

    public int getGlobalEndpointManagerMaxInitializationTimeInSeconds() {
        return getJVMConfigAsInt(GLOBAL_ENDPOINT_MANAGER_INITIALIZATION_TIME_IN_SECONDS, DEFAULT_GLOBAL_ENDPOINT_MANAGER_INITIALIZATION_TIME_IN_SECONDS);
    }

    public URI getThinclientEndpoint() {
        String valueFromSystemProperty = System.getProperty(THINCLIENT_ENDPOINT);
        if (valueFromSystemProperty != null && !valueFromSystemProperty.isEmpty()) {
            return URI.create(valueFromSystemProperty);
        }

        String valueFromEnvVariable = System.getenv(THINCLIENT_ENDPOINT_VARIABLE);
        if (valueFromEnvVariable != null && !valueFromEnvVariable.isEmpty()) {
            return URI.create(valueFromEnvVariable);
        }

        return URI.create(DEFAULT_THINCLIENT_ENDPOINT);
    }

    public static boolean isThinClientEnabled() {
        String valueFromSystemProperty = System.getProperty(THINCLIENT_ENABLED);
        if (valueFromSystemProperty != null && !valueFromSystemProperty.isEmpty()) {
            return Boolean.parseBoolean(valueFromSystemProperty);
        }

        String valueFromEnvVariable = System.getenv(THINCLIENT_ENABLED_VARIABLE);
        if (valueFromEnvVariable != null && !valueFromEnvVariable.isEmpty()) {
            return Boolean.parseBoolean(valueFromEnvVariable);
        }

        return DEFAULT_THINCLIENT_ENABLED;
    }

    public static boolean isClientLeakDetectionEnabled() {
        String valueFromSystemProperty = System.getProperty(CLIENT_LEAK_DETECTION_ENABLED);
        if (valueFromSystemProperty != null && !valueFromSystemProperty.isEmpty()) {
            return Boolean.parseBoolean(valueFromSystemProperty);
        }

        return DEFAULT_CLIENT_LEAK_DETECTION_ENABLED;
    }

    public int getUnavailableLocationsExpirationTimeInSeconds() {
        return getJVMConfigAsInt(UNAVAILABLE_LOCATIONS_EXPIRATION_TIME_IN_SECONDS, DEFAULT_UNAVAILABLE_LOCATIONS_EXPIRATION_TIME_IN_SECONDS);
    }

    public static int getMaxHttpHeaderSize() {
        return getJVMConfigAsInt(MAX_HTTP_HEADER_SIZE_IN_BYTES, DEFAULT_MAX_HTTP_REQUEST_HEADER_SIZE);
    }

    public static int getMaxHttpInitialLineLength() {
        return getJVMConfigAsInt(MAX_HTTP_INITIAL_LINE_LENGTH_IN_BYTES, DEFAULT_MAX_HTTP_INITIAL_LINE_LENGTH);
    }

    public static int getMaxHttpChunkSize() {
        return getJVMConfigAsInt(MAX_HTTP_CHUNK_SIZE_IN_BYTES, DEFAULT_MAX_HTTP_CHUNK_SIZE_IN_BYTES);
    }

    public static int getMaxHttpBodyLength() {
        return getJVMConfigAsInt(MAX_HTTP_BODY_LENGTH_IN_BYTES, DEFAULT_MAX_HTTP_BODY_LENGTH_IN_BYTES);
    }

    public static int getClientTelemetrySchedulingInSec() {
        return getJVMConfigAsInt(CLIENT_TELEMETRY_SCHEDULING_IN_SECONDS, DEFAULT_CLIENT_TELEMETRY_SCHEDULING_IN_SECONDS);
    }

    public static String getReactorNettyConnectionPoolName() {
        return REACTOR_NETTY_CONNECTION_POOL_NAME;
    }

    public static Duration getMaxIdleConnectionTimeout() {
        return MAX_IDLE_CONNECTION_TIMEOUT;
    }

    public static Duration getConnectionAcquireTimeout() {
        return CONNECTION_ACQUIRE_TIMEOUT;
    }

    public static int getHttpResponseTimeoutInSeconds() {
        return getJVMConfigAsInt(HTTP_RESPONSE_TIMEOUT_IN_SECONDS, DEFAULT_HTTP_RESPONSE_TIMEOUT_IN_SECONDS);
    }

    public static int getQueryPlanResponseTimeoutInSeconds() {
        return getJVMConfigAsInt(QUERY_PLAN_RESPONSE_TIMEOUT_IN_SECONDS, DEFAULT_QUERY_PLAN_RESPONSE_TIMEOUT_IN_SECONDS);
    }

    public static String getClientTelemetryEndpoint() {
        return System.getProperty(CLIENT_TELEMETRY_ENDPOINT);
    }

    public static String getClientTelemetryProxyOptionsConfig() {
        return System.getProperty(CLIENT_TELEMETRY_PROXY_OPTIONS_CONFIG);
    }

    public static String getNonIdempotentWriteRetryPolicy() {
        String valueFromSystemProperty = System.getProperty(NON_IDEMPOTENT_WRITE_RETRY_POLICY);
        if (valueFromSystemProperty != null && !valueFromSystemProperty.isEmpty()) {
            return valueFromSystemProperty;
        }

        return System.getenv(NON_IDEMPOTENT_WRITE_RETRY_POLICY_VARIABLE);
    }

    public static int getDefaultHttpPoolSize() {
        String valueFromSystemProperty = System.getProperty(HTTP_DEFAULT_CONNECTION_POOL_SIZE);
        if (valueFromSystemProperty != null && !valueFromSystemProperty.isEmpty()) {
            return Integer.parseInt(valueFromSystemProperty);
        }

        String valueFromEnvVariable = System.getenv(HTTP_DEFAULT_CONNECTION_POOL_SIZE_VARIABLE);
        if (valueFromEnvVariable != null && !valueFromEnvVariable.isEmpty()) {
            return Integer.parseInt(valueFromEnvVariable);
        }

        return DEFAULT_HTTP_DEFAULT_CONNECTION_POOL_SIZE;
    }

    public static Integer getPendingAcquireMaxCount() {
        String valueFromSystemProperty = System.getProperty(HTTP_PENDING_ACQUIRE_MAX_COUNT);
        if (valueFromSystemProperty != null && !valueFromSystemProperty.isEmpty()) {
            return Integer.parseInt(valueFromSystemProperty);
        }

        String valueFromEnvVariable = System.getenv(HTTP_PENDING_ACQUIRE_MAX_COUNT_VARIABLE);
        if (valueFromEnvVariable != null && !valueFromEnvVariable.isEmpty()) {
            return Integer.parseInt(valueFromEnvVariable);
        }

        return null;
    }

    private static String validateSerializationInclusionMode(String serializationInclusionMode) {
        if (!Strings.isNullOrEmpty(serializationInclusionMode)) {
            if ("Always".equalsIgnoreCase(serializationInclusionMode)
                || "NonNull".equalsIgnoreCase(serializationInclusionMode)
                || "NonEmpty".equalsIgnoreCase(serializationInclusionMode)
                || "NonDefault".equalsIgnoreCase(serializationInclusionMode)) {

                return serializationInclusionMode;
            }
        }

        throw new IllegalArgumentException(
            "Invalid serialization inclusion mode '"
                + serializationInclusionMode != null ? serializationInclusionMode : "null"
                + "'.");
    }

    public static String getItemSerializationInclusionMode() {
        String valueFromSystemProperty = System.getProperty(ITEM_SERIALIZATION_INCLUSION_MODE);
        if (valueFromSystemProperty != null && !valueFromSystemProperty.isEmpty()) {
            return validateSerializationInclusionMode(valueFromSystemProperty);
        }

        String valueFromEnvVariable = System.getenv(ITEM_SERIALIZATION_INCLUSION_MODE_VARIABLE);
        if (valueFromEnvVariable != null && !valueFromEnvVariable.isEmpty()) {
            return validateSerializationInclusionMode(valueFromEnvVariable);
        }

        return DEFAULT_ITEM_SERIALIZATION_INCLUSION_MODE;
    }

    public static boolean isDefaultE2ETimeoutDisabledForNonPointOperations() {
        String valueFromSystemProperty = System.getProperty(DEFAULT_E2E_FOR_NON_POINT_DISABLED);
        if (valueFromSystemProperty != null && !valueFromSystemProperty.isEmpty()) {
            return Boolean.parseBoolean(valueFromSystemProperty);
        }

        String valueFromEnvVariable = System.getenv(DEFAULT_E2E_FOR_NON_POINT_DISABLED_VARIABLE);
        if (valueFromEnvVariable != null && !valueFromEnvVariable.isEmpty()) {
            return Boolean.parseBoolean(valueFromEnvVariable);
        }

        return DEFAULT_E2E_FOR_NON_POINT_DISABLED_DEFAULT;
    }

    public static boolean isIdValueValidationEnabled() {
        String valueFromSystemProperty = System.getProperty(PREVENT_INVALID_ID_CHARS);
        if (valueFromSystemProperty != null && !valueFromSystemProperty.isEmpty()) {
            return !Boolean.parseBoolean(valueFromSystemProperty);
        }

        String valueFromEnvVariable = System.getenv(PREVENT_INVALID_ID_CHARS_VARIABLE);
        if (valueFromEnvVariable != null && !valueFromEnvVariable.isEmpty()) {
            return !Boolean.parseBoolean(valueFromEnvVariable);
        }

        return DEFAULT_PREVENT_INVALID_ID_CHARS;
    }

    public static int getMinTargetBulkMicroBatchSize() {
        String valueFromSystemProperty = System.getProperty(MIN_TARGET_BULK_MICRO_BATCH_SIZE);
        if (valueFromSystemProperty != null && !valueFromSystemProperty.isEmpty()) {
            return Integer.parseInt(valueFromSystemProperty);
        }

        String valueFromEnvVariable = System.getenv(MIN_TARGET_BULK_MICRO_BATCH_SIZE_VARIABLE);
        if (valueFromEnvVariable != null && !valueFromEnvVariable.isEmpty()) {
            return Integer.parseInt(valueFromEnvVariable);
        }

        return DEFAULT_MIN_TARGET_BULK_MICRO_BATCH_SIZE;
    }

    public static int getMaxBulkMicroBatchConcurrency() {
        String valueFromSystemProperty = System.getProperty(MAX_BULK_MICRO_BATCH_CONCURRENCY);
        if (valueFromSystemProperty != null && !valueFromSystemProperty.isEmpty()) {
            return Integer.parseInt(valueFromSystemProperty);
        }

        String valueFromEnvVariable = System.getenv(MAX_BULK_MICRO_BATCH_CONCURRENCY_VARIABLE);
        if (valueFromEnvVariable != null && !valueFromEnvVariable.isEmpty()) {
            return Integer.parseInt(valueFromEnvVariable);
        }

        return DEFAULT_MAX_BULK_MICRO_BATCH_CONCURRENCY;
    }

    public static int getMaxBulkMicroBatchFlushIntervalInMs() {
        String valueFromSystemProperty = System.getProperty(MAX_BULK_MICRO_BATCH_FLUSH_INTERVAL_IN_MILLISECONDS);
        if (valueFromSystemProperty != null && !valueFromSystemProperty.isEmpty()) {
            return Integer.parseInt(valueFromSystemProperty);
        }

        String valueFromEnvVariable = System.getenv(MAX_BULK_MICRO_BATCH_FLUSH_INTERVAL_IN_MILLISECONDS_VARIABLE);
        if (valueFromEnvVariable != null && !valueFromEnvVariable.isEmpty()) {
            return Integer.parseInt(valueFromEnvVariable);
        }

        return DEFAULT_MAX_BULK_MICRO_BATCH_FLUSH_INTERVAL_IN_MILLISECONDS;
    }

    public static int getMaxHttpRequestTimeout() {
        String valueFromSystemProperty = System.getProperty(HTTP_MAX_REQUEST_TIMEOUT);
        if (valueFromSystemProperty != null && !valueFromSystemProperty.isEmpty()) {
            return Integer.parseInt(valueFromSystemProperty);
        }

        String valueFromEnvVariable = System.getenv(HTTP_MAX_REQUEST_TIMEOUT_VARIABLE);
        if (valueFromEnvVariable != null && !valueFromEnvVariable.isEmpty()) {
            return Integer.parseInt(valueFromEnvVariable);
        }

        return DEFAULT_HTTP_MAX_REQUEST_TIMEOUT;
    }

    public static String getEnvironmentName() {
        return System.getProperty(ENVIRONMENT_NAME);
    }

    public static boolean isQueryPlanCachingEnabled() {
        // Queryplan caching is enabled by default
        return getJVMConfigAsBoolean(QUERYPLAN_CACHING_ENABLED, true);
    }

    public static int getAddressRefreshResponseTimeoutInSeconds() {
        return getJVMConfigAsInt(ADDRESS_REFRESH_RESPONSE_TIMEOUT_IN_SECONDS, DEFAULT_ADDRESS_REFRESH_RESPONSE_TIMEOUT_IN_SECONDS);
    }

    public static int getSessionTokenMismatchDefaultWaitTimeInMs() {
        return getJVMConfigAsInt(
            DEFAULT_SESSION_TOKEN_MISMATCH_WAIT_TIME_IN_MILLISECONDS_NAME,
            DEFAULT_SESSION_TOKEN_MISMATCH_WAIT_TIME_IN_MILLISECONDS);
    }

    public static int getSessionTokenMismatchInitialBackoffTimeInMs() {
        return getJVMConfigAsInt(
            DEFAULT_SESSION_TOKEN_MISMATCH_INITIAL_BACKOFF_TIME_IN_MILLISECONDS_NAME,
            DEFAULT_SESSION_TOKEN_MISMATCH_INITIAL_BACKOFF_TIME_IN_MILLISECONDS);
    }

    public static int getSessionTokenMismatchMaximumBackoffTimeInMs() {
        return getJVMConfigAsInt(
            DEFAULT_SESSION_TOKEN_MISMATCH_MAXIMUM_BACKOFF_TIME_IN_MILLISECONDS_NAME,
            DEFAULT_SESSION_TOKEN_MISMATCH_MAXIMUM_BACKOFF_TIME_IN_MILLISECONDS);
    }

    public static int getSpeculationType() {
        return getJVMConfigAsInt(SPECULATION_TYPE, 0);
    }

    public static int speculationThreshold() {
        return getJVMConfigAsInt(SPECULATION_THRESHOLD, 500);
    }

    public static int speculationThresholdStep() {
        return getJVMConfigAsInt(SPECULATION_THRESHOLD_STEP, 100);
    }

    public static boolean shouldSwitchOffIOThreadForResponse() {
        return getJVMConfigAsBoolean(
            SWITCH_OFF_IO_THREAD_FOR_RESPONSE_NAME,
            DEFAULT_SWITCH_OFF_IO_THREAD_FOR_RESPONSE);
    }

    public static boolean isEmptyPageDiagnosticsEnabled() {
        return getJVMConfigAsBoolean(
            QUERY_EMPTY_PAGE_DIAGNOSTICS_ENABLED,
            DEFAULT_QUERY_EMPTY_PAGE_DIAGNOSTICS_ENABLED);
    }

    public static boolean useLegacyTracing() {
        return getJVMConfigAsBoolean(
            USE_LEGACY_TRACING,
            DEFAULT_USE_LEGACY_TRACING);
    }

    private static int getJVMConfigAsInt(String propName, int defaultValue) {
        String propValue = System.getProperty(propName);
        return getIntValue(propValue, defaultValue);
    }

    private static boolean getJVMConfigAsBoolean(String propName, boolean defaultValue) {
        String propValue = System.getProperty(propName);
        return getBooleanValue(propValue, defaultValue);
    }

    private static int getIntValue(String val, int defaultValue) {
        if (StringUtils.isEmpty(val)) {
            return defaultValue;
        } else {
            return Integer.parseInt(val);
        }
    }

    private static boolean getBooleanValue(String val, boolean defaultValue) {
        if (StringUtils.isEmpty(val)) {
            return defaultValue;
        } else {
            return Boolean.parseBoolean(val);
        }
    }

    public static boolean isReplicaAddressValidationEnabled() {
        return getJVMConfigAsBoolean(
                REPLICA_ADDRESS_VALIDATION_ENABLED,
                DEFAULT_REPLICA_ADDRESS_VALIDATION_ENABLED);
    }

    public static boolean isTcpHealthCheckTimeoutDetectionEnabled() {
        return getJVMConfigAsBoolean(
            TCP_HEALTH_CHECK_TIMEOUT_DETECTION_ENABLED,
            DEFAULT_TCP_HEALTH_CHECK_TIMEOUT_DETECTION_ENABLED);
    }

    public static int getMinConnectionPoolSizePerEndpoint() {
        return getIntValue(System.getProperty(MIN_CONNECTION_POOL_SIZE_PER_ENDPOINT), DEFAULT_MIN_CONNECTION_POOL_SIZE_PER_ENDPOINT);
    }

    public static int getOpenConnectionsConcurrency() {
        return getIntValue(System.getProperty(OPEN_CONNECTIONS_CONCURRENCY), DEFAULT_OPEN_CONNECTIONS_CONCURRENCY);
    }

    public static int getAggressiveWarmupConcurrency() {
        return getIntValue(System.getProperty(AGGRESSIVE_WARMUP_CONCURRENCY), DEFAULT_AGGRESSIVE_WARMUP_CONCURRENCY);
    }

    public static int getMaxRetriesInLocalRegionWhenRemoteRegionPreferred() {
        return
            Math.max(
                getIntValue(
                    System.getProperty(MAX_RETRIES_IN_LOCAL_REGION_WHEN_REMOTE_REGION_PREFERRED),
                    DEFAULT_MAX_RETRIES_IN_LOCAL_REGION_WHEN_REMOTE_REGION_PREFERRED),
                MIN_MAX_RETRIES_IN_LOCAL_REGION_WHEN_REMOTE_REGION_PREFERRED);
    }

    public static int getMaxItemCountForVectorSearch() {
        return Integer.parseInt(System.getProperty(MAX_ITEM_COUNT_FOR_VECTOR_SEARCH,
             firstNonNull(
                emptyToNull(System.getenv().get(MAX_ITEM_COUNT_FOR_VECTOR_SEARCH)),
                String.valueOf(DEFAULT_MAX_ITEM_COUNT_FOR_VECTOR_SEARCH))));
    }

    public static int getMaxItemCountForHybridSearchSearch() {
        String valueFromSystemProperty = System.getProperty(MAX_ITEM_COUNT_FOR_HYBRID_SEARCH);
        if (valueFromSystemProperty != null && !valueFromSystemProperty.isEmpty()) {
            return Integer.parseInt(valueFromSystemProperty);
        }

        String valueFromSystemVariable = System.getenv(MAX_ITEM_COUNT_FOR_HYBRID_SEARCH_VARIABLE);
        if (valueFromSystemVariable != null && !valueFromSystemVariable.isEmpty()) {
            return Integer.parseInt(valueFromSystemVariable);
        }
        return DEFAULT_MAX_ITEM_COUNT_FOR_HYBRID_SEARCH;
    }

    public static boolean getAzureCosmosNonStreamingOrderByDisabled() {
        if(logger.isTraceEnabled()) {
            logger.trace(
                "AZURE_COSMOS_DISABLE_NON_STREAMING_ORDER_BY property is: {}",
                System.getProperty(AZURE_COSMOS_DISABLE_NON_STREAMING_ORDER_BY));
            logger.trace(
                "AZURE_COSMOS_DISABLE_NON_STREAMING_ORDER_BY env variable is: {}",
                System.getenv().get(AZURE_COSMOS_DISABLE_NON_STREAMING_ORDER_BY));
        }
        return Boolean.parseBoolean(System.getProperty(AZURE_COSMOS_DISABLE_NON_STREAMING_ORDER_BY,
            firstNonNull(
                emptyToNull(System.getenv().get(AZURE_COSMOS_DISABLE_NON_STREAMING_ORDER_BY)),
                String.valueOf(DEFAULT_AZURE_COSMOS_DISABLE_NON_STREAMING_ORDER_BY))));
    }

    public static Duration getMinRetryTimeInLocalRegionWhenRemoteRegionPreferred() {
        return
            Duration.ofMillis(Math.max(
                getIntValue(
                    System.getProperty(DEFAULT_MIN_IN_REGION_RETRY_TIME_FOR_WRITES_MS_NAME),
                    DEFAULT_MIN_IN_REGION_RETRY_TIME_FOR_WRITES_MS),
                MIN_MIN_IN_REGION_RETRY_TIME_FOR_WRITES_MS));
    }

    public static int getMaxTraceMessageLength() {
        return
            Math.max(
                getIntValue(
                    System.getProperty(MAX_TRACE_MESSAGE_LENGTH),
                    DEFAULT_MAX_TRACE_MESSAGE_LENGTH),
                MIN_MAX_TRACE_MESSAGE_LENGTH);
    }

    public static Duration getTcpConnectionAcquisitionTimeout(int defaultValueInMs) {
        return Duration.ofMillis(
            getIntValue(
                System.getProperty(TCP_CONNECTION_ACQUISITION_TIMEOUT_IN_MS),
                defaultValueInMs
            )
        );
    }

    public static String getSessionCapturingType() {

        return System.getProperty(
            SESSION_CAPTURING_TYPE,
            firstNonNull(
                emptyToNull(System.getenv().get(SESSION_CAPTURING_TYPE)),
                DEFAULT_SESSION_CAPTURING_TYPE));
    }

    public static long getPkBasedBloomFilterExpectedInsertionCount() {

        String pkBasedBloomFilterExpectedInsertionCount = System.getProperty(
            PK_BASED_BLOOM_FILTER_EXPECTED_INSERTION_COUNT_NAME,
            firstNonNull(
                emptyToNull(System.getenv().get(PK_BASED_BLOOM_FILTER_EXPECTED_INSERTION_COUNT_NAME)),
                String.valueOf(DEFAULT_PK_BASED_BLOOM_FILTER_EXPECTED_INSERTION_COUNT)));

        return Long.parseLong(pkBasedBloomFilterExpectedInsertionCount);
    }

    public static double getPkBasedBloomFilterExpectedFfpRate() {
        String pkBasedBloomFilterExpectedFfpRate = System.getProperty(
            PK_BASED_BLOOM_FILTER_EXPECTED_FFP_RATE_NAME,
            firstNonNull(
                emptyToNull(System.getenv().get(PK_BASED_BLOOM_FILTER_EXPECTED_FFP_RATE_NAME)),
                String.valueOf(DEFAULT_PK_BASED_BLOOM_FILTER_EXPECTED_FFP_RATE)));

        return Double.parseDouble(pkBasedBloomFilterExpectedFfpRate);
    }

    public static boolean shouldDiagnosticsProviderSystemExitOnError() {
        String shouldSystemExit =
            System.getProperty(
                DIAGNOSTICS_PROVIDER_SYSTEM_EXIT_ON_ERROR,
                firstNonNull(
                    emptyToNull(System.getenv().get(DIAGNOSTICS_PROVIDER_SYSTEM_EXIT_ON_ERROR)),
                    String.valueOf(DEFAULT_DIAGNOSTICS_PROVIDER_SYSTEM_EXIT_ON_ERROR)));

        return Boolean.parseBoolean(shouldSystemExit);
    }

    public static boolean shouldLogIncorrectlyMappedSessionToken() {
        String shouldSystemExit =
            System.getProperty(
                SHOULD_LOG_INCORRECTLY_MAPPED_SESSION_TOKEN,
                firstNonNull(
                    emptyToNull(System.getenv().get(SHOULD_LOG_INCORRECTLY_MAPPED_SESSION_TOKEN)),
                    String.valueOf(DEFAULT_SHOULD_LOG_INCORRECTLY_MAPPED_SESSION_TOKEN)));

        return Boolean.parseBoolean(shouldSystemExit);
    }

    public static boolean shouldOptInDefaultCircuitBreakerConfig() {

        String shouldOptInDefaultPartitionLevelCircuitBreakerConfig =
            System.getProperty(
                PARTITION_LEVEL_CIRCUIT_BREAKER_DEFAULT_CONFIG_OPT_IN,
                firstNonNull(
                    emptyToNull(System.getenv().get(PARTITION_LEVEL_CIRCUIT_BREAKER_DEFAULT_CONFIG_OPT_IN)),
                    String.valueOf(DEFAULT_PARTITION_LEVEL_CIRCUIT_BREAKER_DEFAULT_CONFIG_OPT_IN)));

        return Boolean.parseBoolean(shouldOptInDefaultPartitionLevelCircuitBreakerConfig);
    }

    public static boolean isSessionTokenFalseProgressMergeEnabled() {
        String isSessionTokenFalseProgressMergeDisabledAsString =
            System.getProperty(
                IS_SESSION_TOKEN_FALSE_PROGRESS_MERGE_ENABLED,
                firstNonNull(
                    emptyToNull(System.getenv().get(IS_SESSION_TOKEN_FALSE_PROGRESS_MERGE_ENABLED_VARIABLE)),
                    String.valueOf(DEFAULT_SESSION_TOKEN_FALSE_PROGRESS_MERGE_ENABLED)));

        return Boolean.parseBoolean(isSessionTokenFalseProgressMergeDisabledAsString);
    }

    public static int getAllowedE2ETimeoutHitCountForPPAF() {
        String allowedE2ETimeoutHitCountForPPAF =
            System.getProperty(
                E2E_TIMEOUT_ERROR_HIT_THRESHOLD_FOR_PPAF,
                firstNonNull(
                    emptyToNull(System.getenv().get(E2E_TIMEOUT_ERROR_HIT_THRESHOLD_FOR_PPAF_VARIABLE)),
                    String.valueOf(DEFAULT_E2E_TIMEOUT_ERROR_HIT_THRESHOLD_FOR_PPAF)));

        return Integer.parseInt(allowedE2ETimeoutHitCountForPPAF);
    }

    public static int getAllowedTimeWindowForE2ETimeoutHitCountTrackingInSecsForPPAF() {
        String timeWindowForE2ETimeoutHitCountTrackingInSecsForPPAF =
            System.getProperty(
                E2E_TIMEOUT_ERROR_HIT_TIME_WINDOW_IN_SECONDS_FOR_PPAF,
                firstNonNull(
                    emptyToNull(System.getenv().get(E2E_TIMEOUT_ERROR_HIT_TIME_WINDOW_IN_SECONDS_FOR_PPAF_VARIABLE)),
                    String.valueOf(DEFAULT_E2E_TIMEOUT_ERROR_HIT_TIME_WINDOW_IN_SECONDS_FOR_PPAF)));

        return Integer.parseInt(timeWindowForE2ETimeoutHitCountTrackingInSecsForPPAF);
    }

    public static CosmosMicrometerMetricsConfig getMetricsConfig() {
        String metricsConfig =
            System.getProperty(
                METRICS_CONFIG,
                firstNonNull(
                    emptyToNull(System.getenv().get(METRICS_CONFIG)),
                    DEFAULT_METRICS_CONFIG));

        return CosmosMicrometerMetricsConfig.fromJsonString(metricsConfig);
    }

    public static PartitionLevelCircuitBreakerConfig getPartitionLevelCircuitBreakerConfig() {
        String partitionLevelCircuitBreakerConfigAsString =
            System.getProperty(
                PARTITION_LEVEL_CIRCUIT_BREAKER_CONFIG,
                firstNonNull(
                    emptyToNull(System.getenv().get(PARTITION_LEVEL_CIRCUIT_BREAKER_CONFIG)),
                    DEFAULT_PARTITION_LEVEL_CIRCUIT_BREAKER_CONFIG));

        PartitionLevelCircuitBreakerConfig partitionLevelCircuitBreakerConfig
            = PartitionLevelCircuitBreakerConfig.fromJsonString(partitionLevelCircuitBreakerConfigAsString);

        if (partitionLevelCircuitBreakerConfig.getConsecutiveExceptionCountToleratedForReads() < 10) {
            return PartitionLevelCircuitBreakerConfig.DEFAULT;
        }

        if (partitionLevelCircuitBreakerConfig.getConsecutiveExceptionCountToleratedForWrites() < 5) {
            return PartitionLevelCircuitBreakerConfig.DEFAULT;
        }

        return partitionLevelCircuitBreakerConfig;
    }

    public static int getStaleCollectionCacheRefreshRetryCount() {

        String valueFromSystemProperty = System.getProperty(STALE_COLLECTION_CACHE_REFRESH_RETRY_COUNT);

        if (StringUtils.isNotEmpty(valueFromSystemProperty)) {
            return Math.max(Integer.parseInt(valueFromSystemProperty), DEFAULT_STALE_COLLECTION_CACHE_REFRESH_RETRY_COUNT);
        }

        String valueFromEnvVariable = System.getenv(STALE_COLLECTION_CACHE_REFRESH_RETRY_COUNT);

        if (StringUtils.isNotEmpty(valueFromEnvVariable)) {
            return Math.max(Integer.parseInt(valueFromEnvVariable), DEFAULT_STALE_COLLECTION_CACHE_REFRESH_RETRY_COUNT);
        }

        return DEFAULT_STALE_COLLECTION_CACHE_REFRESH_RETRY_COUNT;
    }

    public static int getStaleCollectionCacheRefreshRetryIntervalInSeconds() {

        String valueFromSystemProperty = System.getProperty(STALE_COLLECTION_CACHE_REFRESH_RETRY_INTERVAL_IN_SECONDS);

        if (StringUtils.isNotEmpty(valueFromSystemProperty)) {
            return Math.max(Integer.parseInt(valueFromSystemProperty), DEFAULT_STALE_PARTITION_UNAVAILABILITY_REFRESH_INTERVAL_IN_SECONDS);
        }

        String valueFromEnvVariable = System.getenv(STALE_COLLECTION_CACHE_REFRESH_RETRY_INTERVAL_IN_SECONDS);

        if (StringUtils.isNotEmpty(valueFromEnvVariable)) {
            return Math.max(Integer.parseInt(valueFromEnvVariable), DEFAULT_STALE_PARTITION_UNAVAILABILITY_REFRESH_INTERVAL_IN_SECONDS);
        }

        return DEFAULT_STALE_COLLECTION_CACHE_REFRESH_RETRY_INTERVAL_IN_SECONDS;
    }

    public static int getStalePartitionUnavailabilityRefreshIntervalInSeconds() {

        String valueFromSystemProperty = System.getProperty(STALE_PARTITION_UNAVAILABILITY_REFRESH_INTERVAL_IN_SECONDS);

        if (StringUtils.isNotEmpty(valueFromSystemProperty)) {
            return Math.max(Integer.parseInt(valueFromSystemProperty), DEFAULT_STALE_PARTITION_UNAVAILABILITY_REFRESH_INTERVAL_IN_SECONDS);
        }

        String valueFromEnvVariable = System.getenv(STALE_PARTITION_UNAVAILABILITY_REFRESH_INTERVAL_IN_SECONDS);

        if (StringUtils.isNotEmpty(valueFromEnvVariable)) {
            return Math.max(Integer.parseInt(valueFromEnvVariable), DEFAULT_STALE_PARTITION_UNAVAILABILITY_REFRESH_INTERVAL_IN_SECONDS);
        }

        return DEFAULT_STALE_PARTITION_UNAVAILABILITY_REFRESH_INTERVAL_IN_SECONDS;
    }

    public static int getAllowedPartitionUnavailabilityDurationInSeconds() {

        String valueFromSystemProperty = System.getProperty(ALLOWED_PARTITION_UNAVAILABILITY_DURATION_IN_SECONDS);

        if (StringUtils.isNotEmpty(valueFromSystemProperty)) {
            return Math.max(Integer.parseInt(valueFromSystemProperty), DEFAULT_ALLOWED_PARTITION_UNAVAILABILITY_DURATION_IN_SECONDS);
        }

        String valueFromEnvVariable = System.getenv(ALLOWED_PARTITION_UNAVAILABILITY_DURATION_IN_SECONDS);

        if (StringUtils.isNotEmpty(valueFromEnvVariable)) {
            return Math.max(Integer.parseInt(valueFromEnvVariable), DEFAULT_ALLOWED_PARTITION_UNAVAILABILITY_DURATION_IN_SECONDS);
        }

        return DEFAULT_ALLOWED_PARTITION_UNAVAILABILITY_DURATION_IN_SECONDS;
    }

    public static int getConnectionEstablishmentTimeoutForPartitionRecoveryInSeconds() {

        String valueFromSystemProperty = System.getProperty(CONNECTION_ESTABLISHMENT_TIMEOUT_FOR_PARTITION_RECOVERY_IN_SECONDS);

        if (StringUtils.isNotEmpty(valueFromSystemProperty)) {
            return Math.max(Integer.parseInt(valueFromSystemProperty), DEFAULT_CONNECTION_ESTABLISHMENT_TIMEOUT_FOR_PARTITION_RECOVERY_IN_SECONDS);
        }

        String valueFromEnvVariable = System.getenv(CONNECTION_ESTABLISHMENT_TIMEOUT_FOR_PARTITION_RECOVERY_IN_SECONDS);

        if (StringUtils.isNotEmpty(valueFromEnvVariable)) {
            return Math.max(Integer.parseInt(valueFromEnvVariable), DEFAULT_CONNECTION_ESTABLISHMENT_TIMEOUT_FOR_PARTITION_RECOVERY_IN_SECONDS);
        }

        return DEFAULT_CONNECTION_ESTABLISHMENT_TIMEOUT_FOR_PARTITION_RECOVERY_IN_SECONDS;
    }

    public static String getCharsetDecoderErrorActionOnMalformedInput() {
        return System.getProperty(
                CHARSET_DECODER_ERROR_ACTION_ON_MALFORMED_INPUT,
                firstNonNull(
                    emptyToNull(System.getenv().get(CHARSET_DECODER_ERROR_ACTION_ON_MALFORMED_INPUT)),
                    DEFAULT_CHARSET_DECODER_ERROR_ACTION_ON_MALFORMED_INPUT));
    }

    public static String getCharsetDecoderErrorActionOnUnmappedCharacter() {
        return System.getProperty(
                CHARSET_DECODER_ERROR_ACTION_ON_UNMAPPED_CHARACTER,
                firstNonNull(
                    emptyToNull(System.getenv().get(CHARSET_DECODER_ERROR_ACTION_ON_UNMAPPED_CHARACTER)),
                    DEFAULT_CHARSET_DECODER_ERROR_ACTION_ON_UNMAPPED_CHARACTER));
    }

    public static boolean shouldDisableIMDSAccess() {
        String shouldDisableIMDSAccess =
            System.getProperty(
                COSMOS_DISABLE_IMDS_ACCESS,
                firstNonNull(
                    emptyToNull(System.getenv().get(COSMOS_DISABLE_IMDS_ACCESS_VARIABLE)),
                    String.valueOf(COSMOS_DISABLE_IMDS_ACCESS_DEFAULT)));

        return Boolean.parseBoolean(shouldDisableIMDSAccess);
    }

    public static boolean isHttpConnectionWithoutTLSAllowed() {
        String httpForEmulatorAllowed = System.getProperty(
            HTTP_CONNECTION_WITHOUT_TLS_ALLOWED,
            firstNonNull(
                emptyToNull(System.getenv().get(HTTP_CONNECTION_WITHOUT_TLS_ALLOWED_VARIABLE)),
                String.valueOf(DEFAULT_HTTP_CONNECTION_WITHOUT_TLS_ALLOWED)));

        return Boolean.parseBoolean(httpForEmulatorAllowed);
    }

    public static boolean isHttp2Enabled() {
        String httpEnabledConfig = System.getProperty(
            HTTP2_ENABLED,
            firstNonNull(
                emptyToNull(System.getenv().get(HTTP2_ENABLED_VARIABLE)),
                String.valueOf(DEFAULT_HTTP2_ENABLED)));

        return Boolean.parseBoolean(httpEnabledConfig);
    }

    public static int getHttp2MaxConnectionPoolSize() {
        String http2MaxConnectionPoolSize = System.getProperty(
            HTTP2_MAX_CONNECTION_POOL_SIZE,
            firstNonNull(
                emptyToNull(System.getenv().get(HTTP2_MAX_CONNECTION_POOL_SIZE_VARIABLE)),
                String.valueOf(DEFAULT_HTTP2_MAX_CONNECTION_POOL_SIZE)));

        return Integer.parseInt(http2MaxConnectionPoolSize);
    }

    public static int getHttp2MinConnectionPoolSize() {
        String http2MinConnectionPoolSize = System.getProperty(
            HTTP2_MIN_CONNECTION_POOL_SIZE,
            firstNonNull(
                emptyToNull(System.getenv().get(HTTP2_MIN_CONNECTION_POOL_SIZE_VARIABLE)),
                String.valueOf(DEFAULT_HTTP2_MIN_CONNECTION_POOL_SIZE)));

        return Integer.parseInt(http2MinConnectionPoolSize);
    }

    public static int getHttp2MaxConcurrentStreams() {
        String http2MaxConcurrentStreams = System.getProperty(
            HTTP2_MAX_CONCURRENT_STREAMS,
            firstNonNull(
                emptyToNull(System.getenv().get(HTTP2_MAX_CONCURRENT_STREAMS_VARIABLE)),
                String.valueOf(DEFAULT_HTTP2_MAX_CONCURRENT_STREAMS)));

        return Integer.parseInt(http2MaxConcurrentStreams);
    }

    public static boolean isEmulatorServerCertValidationDisabled() {
        String certVerificationDisabledConfig = System.getProperty(
            EMULATOR_SERVER_CERTIFICATE_VALIDATION_DISABLED,
            firstNonNull(
                emptyToNull(System.getenv().get(EMULATOR_SERVER_CERTIFICATE_VALIDATION_DISABLED_VARIABLE)),
                String.valueOf(DEFAULT_EMULATOR_SERVER_CERTIFICATE_VALIDATION_DISABLED)));

        return Boolean.parseBoolean(certVerificationDisabledConfig);
    }

    private static boolean isHostnameValidationDisabledCore() {
        String hostNameVerificationDisabledConfig = System.getProperty(
            HOSTNAME_VALIDATION_DISABLED,
            firstNonNull(
                emptyToNull(System.getenv().get(HOSTNAME_VALIDATION_DISABLED_VARIABLE)),
                String.valueOf(DEFAULT_HOSTNAME_VALIDATION_DISABLED)));

        return Boolean.parseBoolean(hostNameVerificationDisabledConfig);
    }

    public static void resetIsHostnameValidationDisabledForTests() {
        synchronized (lockObject) {
            cachedIsHostnameValidationDisabled = null;
        }
    }

    private static boolean isHostnameValidationDisabled() {
        Boolean isHostnameValidationSnapshot = cachedIsHostnameValidationDisabled;
        if (isHostnameValidationSnapshot != null) {
            return isHostnameValidationSnapshot;
        }

        synchronized (lockObject) {
            isHostnameValidationSnapshot = cachedIsHostnameValidationDisabled;
            if (isHostnameValidationSnapshot != null) {
                return isHostnameValidationSnapshot;
            }

            return cachedIsHostnameValidationDisabled = isHostnameValidationDisabledCore();
        }
    }

    public static String getEmulatorHost() {
        return System.getProperty(
            EMULATOR_HOST,
            firstNonNull(
                emptyToNull(System.getenv().get(EMULATOR_HOST_VARIABLE)),
                DEFAULT_EMULATOR_HOST));
    }

    public static boolean isReadAvailabilityStrategyEnabledWithPpaf() {
        String isReadAvailabilityStrategyEnabledWithPpaf = System.getProperty(
            IS_READ_AVAILABILITY_STRATEGY_ENABLED_WITH_PPAF,
            firstNonNull(
                emptyToNull(System.getenv().get(IS_READ_AVAILABILITY_STRATEGY_ENABLED_WITH_PPAF_VARIABLE)),
                DEFAULT_IS_READ_AVAILABILITY_STRATEGY_ENABLED_WITH_PPAF));

        return Boolean.parseBoolean(isReadAvailabilityStrategyEnabledWithPpaf);
    }

    public static String getAadScopeOverride() {
        return System.getProperty(
            AAD_SCOPE_OVERRIDE,
            firstNonNull(
                emptyToNull(System.getenv().get(AAD_SCOPE_OVERRIDE_VARIABLE)),
                DEFAULT_AAD_SCOPE_OVERRIDE));
    }

    public static int getWarnLevelLoggingThresholdForPpaf() {
        String warnLevelLoggingThresholdForPpaf = System.getProperty(
            WARN_LEVEL_LOGGING_THRESHOLD_FOR_PPAF,
            firstNonNull(
                emptyToNull(System.getenv().get(WARN_LEVEL_LOGGING_THRESHOLD_FOR_PPAF_VARIABLE)),
                String.valueOf(DEFAULT_WARN_LEVEL_LOGGING_THRESHOLD_FOR_PPAF)));

        return Integer.parseInt(warnLevelLoggingThresholdForPpaf);
    }

    public static String getAzureMonitorConnectionString() {
        return System.getProperty(
            APPLICATIONINSIGHTS_CONNECTION_STRING,
            System.getenv(APPLICATIONINSIGHTS_CONNECTION_STRING_VARIABLE)
        );
    }

    public static EnumSet<AttributeNamingScheme> getDefaultOtelSpanAttributeNamingScheme() {
        String valueFromSystemProperty = System.getProperty(OTEL_SPAN_ATTRIBUTE_NAMING_SCHEME);
        if (valueFromSystemProperty != null && !valueFromSystemProperty.isEmpty()) {
            return AttributeNamingScheme.parse(valueFromSystemProperty);
        }

        String valueFromEnvVariable = System.getenv(OTEL_SPAN_ATTRIBUTE_NAMING_SCHEME_VARIABLE);
        if (valueFromEnvVariable != null && !valueFromEnvVariable.isEmpty()) {
            return AttributeNamingScheme.parse(valueFromEnvVariable);
        }

        return AttributeNamingScheme.parse(DEFAULT_OTEL_SPAN_ATTRIBUTE_NAMING_SCHEME);
    }

    public static boolean isNonParseableDocumentLoggingEnabled() {
        String isNonParseableDocumentLoggingEnabledAsString = System.getProperty(
            IS_NON_PARSEABLE_DOCUMENT_LOGGING_ENABLED,
            firstNonNull(
                emptyToNull(System.getenv().get(IS_NON_PARSEABLE_DOCUMENT_LOGGING_ENABLED_VARIABLE)),
                String.valueOf(DEFAULT_IS_NON_PARSEABLE_DOCUMENT_LOGGING_ENABLED)));

        return Boolean.parseBoolean(isNonParseableDocumentLoggingEnabledAsString);
    }
}<|MERGE_RESOLUTION|>--- conflicted
+++ resolved
@@ -387,14 +387,12 @@
 
     public static final String DEFAULT_OTEL_SPAN_ATTRIBUTE_NAMING_SCHEME = "All";
 
-<<<<<<< HEAD
-    private static final Object lockObject = new Object();
-    private static Boolean cachedIsHostnameValidationDisabled = null;
-=======
     // TODO @fabianm - Make test changes to enable leak detection from CI pipeline tests
     private static final boolean DEFAULT_CLIENT_LEAK_DETECTION_ENABLED = false;
     private static final String CLIENT_LEAK_DETECTION_ENABLED = "COSMOS.CLIENT_LEAK_DETECTION_ENABLED";
->>>>>>> cb76e68f
+
+    private static final Object lockObject = new Object();
+    private static Boolean cachedIsHostnameValidationDisabled = null;
 
     public static int getCPUCnt() {
         return CPU_CNT;
