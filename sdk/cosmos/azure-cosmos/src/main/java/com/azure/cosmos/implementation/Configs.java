--- conflicted
+++ resolved
@@ -255,17 +255,14 @@
     private static final boolean DEFAULT_PARTITION_LEVEL_CIRCUIT_BREAKER_DEFAULT_CONFIG_OPT_IN = false;
     private static final String PARTITION_LEVEL_CIRCUIT_BREAKER_DEFAULT_CONFIG_OPT_IN = "COSMOS.PARTITION_LEVEL_CIRCUIT_BREAKER_DEFAULT_CONFIG_OPT_IN";
 
-<<<<<<< HEAD
     private static final String COSMOS_DISABLE_IMDS_ACCESS = "COSMOS.DISABLE_IMDS_ACCESS";
     private static final String COSMOS_DISABLE_IMDS_ACCESS_VARIABLE = "COSMOS_DISABLE_IMDS_ACCESS";
     private static final boolean COSMOS_DISABLE_IMDS_ACCESS_DEFAULT = false;
-=======
     // Config to indicate whether allow insecure connections, for example allow http connection or disable cert verification
     // Please note that this config should only during development or test, please do not use in prod env
     private static final boolean DEFAULT_INSECURE_EMULATOR_CONNECTION_ALLOWED = false;
     private static final String INSECURE_EMULATOR_CONNECTION_ALLOWED = "COSMOS.INSECURE_EMULATOR_CONNECTION_ALLOWED";
     private static final String INSECURE_EMULATOR_CONNECTION_ALLOWED_VARIABLE = "COSMOS_INSECURE_EMULATOR_CONNECTION_ALLOWED";
->>>>>>> ea0a4ec6
 
     public Configs() {
         this.sslContext = sslContextInit();
@@ -832,7 +829,6 @@
                     DEFAULT_CHARSET_DECODER_ERROR_ACTION_ON_UNMAPPED_CHARACTER));
     }
 
-<<<<<<< HEAD
     public static boolean shouldDisableIMDSAccess() {
         String shouldDisableIMDSAccess =
             System.getProperty(
@@ -842,7 +838,8 @@
                     String.valueOf(COSMOS_DISABLE_IMDS_ACCESS_DEFAULT)));
 
         return Boolean.parseBoolean(shouldDisableIMDSAccess);
-=======
+    }
+
     public static boolean isInsecureEmulatorConnectionAllowed() {
         String httpForEmulatorAllowed = System.getProperty(
             INSECURE_EMULATOR_CONNECTION_ALLOWED,
@@ -851,6 +848,5 @@
                 String.valueOf(DEFAULT_INSECURE_EMULATOR_CONNECTION_ALLOWED)));
 
         return Boolean.parseBoolean(httpForEmulatorAllowed);
->>>>>>> ea0a4ec6
     }
 }