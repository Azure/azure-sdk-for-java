// Copyright (c) Microsoft Corporation. All rights reserved.
// Licensed under the MIT License.
package com.azure.cosmos.implementation;

import com.azure.cosmos.implementation.apachecommons.lang.StringUtils;
import com.azure.cosmos.implementation.circuitBreaker.PartitionLevelCircuitBreakerConfig;
import com.azure.cosmos.implementation.directconnectivity.Protocol;
import io.netty.handler.ssl.SslContext;
import io.netty.handler.ssl.SslContextBuilder;
import io.netty.handler.ssl.util.InsecureTrustManagerFactory;
import org.slf4j.Logger;
import org.slf4j.LoggerFactory;

import javax.net.ssl.SSLException;
import java.time.Duration;
import java.util.Locale;

import static com.azure.cosmos.implementation.guava25.base.MoreObjects.firstNonNull;
import static com.azure.cosmos.implementation.guava25.base.Strings.emptyToNull;

public class Configs {
    private static final Logger logger = LoggerFactory.getLogger(Configs.class);

    /**
     * Integer value specifying the speculation type
     * <pre>
     * 0 - No speculation
     * 1 - Threshold based speculation
     * </pre>
     */
    public static final String SPECULATION_TYPE = "COSMOS_SPECULATION_TYPE";
    public static final String SPECULATION_THRESHOLD = "COSMOS_SPECULATION_THRESHOLD";
    public static final String SPECULATION_THRESHOLD_STEP = "COSMOS_SPECULATION_THRESHOLD_STEP";
    private final SslContext sslContext;
    private final SslContext sslContextWithCertValidationDisabled;

    // The names we use are consistent with the:
    // * Azure environment variable naming conventions documented at https://azure.github.io/azure-sdk/java_implementation.html and
    // * Java property naming conventions as illustrated by the name/value pairs returned by System.getProperties.

    private static final String PROTOCOL_ENVIRONMENT_VARIABLE = "AZURE_COSMOS_DIRECT_MODE_PROTOCOL";
    private static final String PROTOCOL_PROPERTY = "azure.cosmos.directModeProtocol";
    private static final Protocol DEFAULT_PROTOCOL = Protocol.TCP;

    private static final String UNAVAILABLE_LOCATIONS_EXPIRATION_TIME_IN_SECONDS = "COSMOS.UNAVAILABLE_LOCATIONS_EXPIRATION_TIME_IN_SECONDS";
    private static final String GLOBAL_ENDPOINT_MANAGER_INITIALIZATION_TIME_IN_SECONDS = "COSMOS.GLOBAL_ENDPOINT_MANAGER_MAX_INIT_TIME_IN_SECONDS";

    private static final String MAX_HTTP_BODY_LENGTH_IN_BYTES = "COSMOS.MAX_HTTP_BODY_LENGTH_IN_BYTES";
    private static final String MAX_HTTP_INITIAL_LINE_LENGTH_IN_BYTES = "COSMOS.MAX_HTTP_INITIAL_LINE_LENGTH_IN_BYTES";
    private static final String MAX_HTTP_CHUNK_SIZE_IN_BYTES = "COSMOS.MAX_HTTP_CHUNK_SIZE_IN_BYTES";
    private static final String MAX_HTTP_HEADER_SIZE_IN_BYTES = "COSMOS.MAX_HTTP_HEADER_SIZE_IN_BYTES";
    private static final String MAX_DIRECT_HTTPS_POOL_SIZE = "COSMOS.MAX_DIRECT_HTTP_CONNECTION_LIMIT";
    private static final String HTTP_RESPONSE_TIMEOUT_IN_SECONDS = "COSMOS.HTTP_RESPONSE_TIMEOUT_IN_SECONDS";

    public static final int DEFAULT_HTTP_DEFAULT_CONNECTION_POOL_SIZE = 1000;
    public static final String HTTP_DEFAULT_CONNECTION_POOL_SIZE = "COSMOS.DEFAULT_HTTP_CONNECTION_POOL_SIZE";
    public static final String HTTP_DEFAULT_CONNECTION_POOL_SIZE_VARIABLE = "COSMOS_DEFAULT_HTTP_CONNECTION_POOL_SIZE";

    public static final boolean DEFAULT_E2E_FOR_NON_POINT_DISABLED_DEFAULT = false;
    public static final String DEFAULT_E2E_FOR_NON_POINT_DISABLED = "COSMOS.E2E_FOR_NON_POINT_DISABLED";
    public static final String DEFAULT_E2E_FOR_NON_POINT_DISABLED_VARIABLE = "COSMOS_E2E_FOR_NON_POINT_DISABLED";

    public static final int DEFAULT_HTTP_MAX_REQUEST_TIMEOUT = 60;
    public static final String HTTP_MAX_REQUEST_TIMEOUT = "COSMOS.HTTP_MAX_REQUEST_TIMEOUT";
    public static final String HTTP_MAX_REQUEST_TIMEOUT_VARIABLE = "COSMOS_HTTP_MAX_REQUEST_TIMEOUT";

    private static final String QUERY_PLAN_RESPONSE_TIMEOUT_IN_SECONDS = "COSMOS.QUERY_PLAN_RESPONSE_TIMEOUT_IN_SECONDS";
    private static final String ADDRESS_REFRESH_RESPONSE_TIMEOUT_IN_SECONDS = "COSMOS.ADDRESS_REFRESH_RESPONSE_TIMEOUT_IN_SECONDS";

    public static final String NON_IDEMPOTENT_WRITE_RETRY_POLICY = "COSMOS.WRITE_RETRY_POLICY";
    public static final String NON_IDEMPOTENT_WRITE_RETRY_POLICY_VARIABLE = "COSMOS_WRITE_RETRY_POLICY";

    // Example for customer how to setup the proxy:
    // System.setProperty(
    //  "COSMOS.CLIENT_TELEMETRY_PROXY_OPTIONS_CONFIG","{\"type\":\"HTTP\", \"host\": \"localhost\", \"port\": 8080}")
    private static final String CLIENT_TELEMETRY_PROXY_OPTIONS_CONFIG = "COSMOS.CLIENT_TELEMETRY_PROXY_OPTIONS_CONFIG";
    // In the future, the following two client telemetry related configs will be part of the database account info
    // Before that day comes, use JVM properties
    private static final String CLIENT_TELEMETRY_SCHEDULING_IN_SECONDS = "COSMOS.CLIENT_TELEMETRY_SCHEDULING_IN_SECONDS";
    private static final String CLIENT_TELEMETRY_ENDPOINT = "COSMOS.CLIENT_TELEMETRY_ENDPOINT";

    private static final String ENVIRONMENT_NAME = "COSMOS.ENVIRONMENT_NAME";
    private static final String QUERYPLAN_CACHING_ENABLED = "COSMOS.QUERYPLAN_CACHING_ENABLED";

    private static final int DEFAULT_CLIENT_TELEMETRY_SCHEDULING_IN_SECONDS = 10 * 60;
    private static final int DEFAULT_UNAVAILABLE_LOCATIONS_EXPIRATION_TIME_IN_SECONDS = 5 * 60;

    private static final int DEFAULT_MAX_HTTP_BODY_LENGTH_IN_BYTES = 6 * 1024 * 1024; //6MB
    private static final int DEFAULT_MAX_HTTP_INITIAL_LINE_LENGTH = 4096; //4KB
    private static final int DEFAULT_MAX_HTTP_CHUNK_SIZE_IN_BYTES = 8192; //8KB
    private static final int DEFAULT_MAX_HTTP_REQUEST_HEADER_SIZE = 32 * 1024; //32 KB

    private static final int MAX_NUMBER_OF_READ_BARRIER_READ_RETRIES = 6;
    private static final int MAX_NUMBER_OF_PRIMARY_READ_RETRIES = 6;
    private static final int MAX_NUMBER_OF_READ_QUORUM_RETRIES = 6;
    private static final int DELAY_BETWEEN_READ_BARRIER_CALLS_IN_MS = 5;

    private static final int MAX_BARRIER_RETRIES_FOR_MULTI_REGION = 30;
    private static final int BARRIER_RETRY_INTERVAL_IN_MS_FOR_MULTI_REGION = 30;

    private static final int MAX_SHORT_BARRIER_RETRIES_FOR_MULTI_REGION = 4;
    private static final int SHORT_BARRIER_RETRY_INTERVAL_IN_MS_FOR_MULTI_REGION = 10;
    private static final int CPU_CNT = Runtime.getRuntime().availableProcessors();
    private static final int DEFAULT_DIRECT_HTTPS_POOL_SIZE = CPU_CNT * 500;
    private static final int DEFAULT_GLOBAL_ENDPOINT_MANAGER_INITIALIZATION_TIME_IN_SECONDS = 2 * 60;

    //  Reactor Netty Constants
    private static final Duration MAX_IDLE_CONNECTION_TIMEOUT = Duration.ofSeconds(60);
    private static final Duration CONNECTION_ACQUIRE_TIMEOUT = Duration.ofSeconds(45);
    private static final String REACTOR_NETTY_CONNECTION_POOL_NAME = "reactor-netty-connection-pool";
    private static final int DEFAULT_HTTP_RESPONSE_TIMEOUT_IN_SECONDS = 60;
    private static final int DEFAULT_QUERY_PLAN_RESPONSE_TIMEOUT_IN_SECONDS = 5;
    private static final int DEFAULT_ADDRESS_REFRESH_RESPONSE_TIMEOUT_IN_SECONDS = 5;

    // SessionTokenMismatchRetryPolicy Constants
    public static final String DEFAULT_SESSION_TOKEN_MISMATCH_WAIT_TIME_IN_MILLISECONDS_NAME =
        "COSMOS.DEFAULT_SESSION_TOKEN_MISMATCH_WAIT_TIME_IN_MILLISECONDS";
    private static final int DEFAULT_SESSION_TOKEN_MISMATCH_WAIT_TIME_IN_MILLISECONDS = 5000;

    public static final String DEFAULT_SESSION_TOKEN_MISMATCH_INITIAL_BACKOFF_TIME_IN_MILLISECONDS_NAME =
        "COSMOS.DEFAULT_SESSION_TOKEN_MISMATCH_INITIAL_BACKOFF_TIME_IN_MILLISECONDS";
    private static final int DEFAULT_SESSION_TOKEN_MISMATCH_INITIAL_BACKOFF_TIME_IN_MILLISECONDS = 5;

    public static final String DEFAULT_SESSION_TOKEN_MISMATCH_MAXIMUM_BACKOFF_TIME_IN_MILLISECONDS_NAME =
        "COSMOS.DEFAULT_SESSION_TOKEN_MISMATCH_MAXIMUM_BACKOFF_TIME_IN_MILLISECONDS";
    private static final int DEFAULT_SESSION_TOKEN_MISMATCH_MAXIMUM_BACKOFF_TIME_IN_MILLISECONDS = 500;

    public static final int MIN_MIN_IN_REGION_RETRY_TIME_FOR_WRITES_MS = 100;

    private static final String DEFAULT_MIN_IN_REGION_RETRY_TIME_FOR_WRITES_MS_NAME =
        "COSMOS.DEFAULT_SESSION_TOKEN_MISMATCH_IN_REGION-RETRY_TIME_IN_MILLISECONDS";
    private static final int DEFAULT_MIN_IN_REGION_RETRY_TIME_FOR_WRITES_MS = 500;

    // RegionScopedSessionContainer related constants
    public static final String SESSION_CAPTURING_TYPE = "COSMOS.SESSION_CAPTURING_TYPE";
    public static final String DEFAULT_SESSION_CAPTURING_TYPE = StringUtils.EMPTY;
    public static final String PK_BASED_BLOOM_FILTER_EXPECTED_INSERTION_COUNT_NAME = "COSMOS.PK_BASED_BLOOM_FILTER_EXPECTED_INSERTION_COUNT";
    private static final long DEFAULT_PK_BASED_BLOOM_FILTER_EXPECTED_INSERTION_COUNT = 5_000_000;
    public static final String PK_BASED_BLOOM_FILTER_EXPECTED_FFP_RATE_NAME = "COSMOS.PK_BASED_BLOOM_FILTER_EXPECTED_FFP_RATE";
    private static final double DEFAULT_PK_BASED_BLOOM_FILTER_EXPECTED_FFP_RATE = 0.001;

    // Whether to process the response on a different thread
    private static final String SWITCH_OFF_IO_THREAD_FOR_RESPONSE_NAME = "COSMOS.SWITCH_OFF_IO_THREAD_FOR_RESPONSE";
    private static final boolean DEFAULT_SWITCH_OFF_IO_THREAD_FOR_RESPONSE = false;

    // whether to allow query empty page diagnostics logging
    private static final String QUERY_EMPTY_PAGE_DIAGNOSTICS_ENABLED = "COSMOS.QUERY_EMPTY_PAGE_DIAGNOSTICS_ENABLED";
    private static final boolean DEFAULT_QUERY_EMPTY_PAGE_DIAGNOSTICS_ENABLED = false;

    // whether to use old tracing format instead of semantic profile
    private static final String USE_LEGACY_TRACING = "COSMOS.USE_LEGACY_TRACING";
    private static final boolean DEFAULT_USE_LEGACY_TRACING = false;

    // whether to enable replica addresses validation
    private static final String REPLICA_ADDRESS_VALIDATION_ENABLED = "COSMOS.REPLICA_ADDRESS_VALIDATION_ENABLED";
    private static final boolean DEFAULT_REPLICA_ADDRESS_VALIDATION_ENABLED = true;

    // Rntbd health check related config
    private static final String TCP_HEALTH_CHECK_TIMEOUT_DETECTION_ENABLED = "COSMOS.TCP_HEALTH_CHECK_TIMEOUT_DETECTION_ENABLED";
    private static final boolean DEFAULT_TCP_HEALTH_CHECK_TIMEOUT_DETECTION_ENABLED = true;

    private static final String MIN_CONNECTION_POOL_SIZE_PER_ENDPOINT = "COSMOS.MIN_CONNECTION_POOL_SIZE_PER_ENDPOINT";
    private static final int DEFAULT_MIN_CONNECTION_POOL_SIZE_PER_ENDPOINT = 1;

    private static final String MAX_TRACE_MESSAGE_LENGTH = "COSMOS.MAX_TRACE_MESSAGE_LENGTH";
    private static final int DEFAULT_MAX_TRACE_MESSAGE_LENGTH = 32 * 1024;

    private static final int MIN_MAX_TRACE_MESSAGE_LENGTH = 8 * 1024;

    private static final String AGGRESSIVE_WARMUP_CONCURRENCY = "COSMOS.AGGRESSIVE_WARMUP_CONCURRENCY";
    private static final int DEFAULT_AGGRESSIVE_WARMUP_CONCURRENCY = Configs.getCPUCnt();

    private static final String OPEN_CONNECTIONS_CONCURRENCY = "COSMOS.OPEN_CONNECTIONS_CONCURRENCY";
    private static final int DEFAULT_OPEN_CONNECTIONS_CONCURRENCY = 1;

    public static final String MAX_RETRIES_IN_LOCAL_REGION_WHEN_REMOTE_REGION_PREFERRED = "COSMOS.MAX_RETRIES_IN_LOCAL_REGION_WHEN_REMOTE_REGION_PREFERRED";
    private static final int DEFAULT_MAX_RETRIES_IN_LOCAL_REGION_WHEN_REMOTE_REGION_PREFERRED = 1;

    private static final String MAX_ITEM_COUNT_FOR_VECTOR_SEARCH = "COSMOS.MAX_ITEM_SIZE_FOR_VECTOR_SEARCH";
    public static final int DEFAULT_MAX_ITEM_COUNT_FOR_VECTOR_SEARCH = 50000;

    private static final String AZURE_COSMOS_DISABLE_NON_STREAMING_ORDER_BY = "COSMOS.AZURE_COSMOS_DISABLE_NON_STREAMING_ORDER_BY";

    private static final boolean DEFAULT_AZURE_COSMOS_DISABLE_NON_STREAMING_ORDER_BY = false;

    public static final int MIN_MAX_RETRIES_IN_LOCAL_REGION_WHEN_REMOTE_REGION_PREFERRED = 1;

    public static final String TCP_CONNECTION_ACQUISITION_TIMEOUT_IN_MS = "COSMOS.TCP_CONNECTION_ACQUISITION_TIMEOUT_IN_MS";

    // Error handling strategy in diagnostics provider
    public static final String DIAGNOSTICS_PROVIDER_SYSTEM_EXIT_ON_ERROR = "COSMOS.DIAGNOSTICS_PROVIDER_SYSTEM_EXIT_ON_ERROR";
    public static final boolean DEFAULT_DIAGNOSTICS_PROVIDER_SYSTEM_EXIT_ON_ERROR = true;

    // Out-of-the-box it is possible to create documents with invalid character '/' in the id field
    // Client and service will just allow creating these documents - but no read, replace, patch or delete operation
    // can be done for these documents because the resulting request uri
    // "dbs/DBNAME/cols/CONTAINERNAME/docs/IDVALUE" would become invalid
    // Adding a validation to prevent the '/' in the id value would be breaking (for service and client)
    // but for some workloads there is a vested interest in failing early if someone tries to create documents
    // with invalid id value = the environment variable changes below
    // allow opting into a validation client-side. If this becomes used more frequently we might need to create
    // a public API for it as well.
    public static final String PREVENT_INVALID_ID_CHARS = "COSMOS.PREVENT_INVALID_ID_CHARS";
    public static final String PREVENT_INVALID_ID_CHARS_VARIABLE = "COSMOS_PREVENT_INVALID_ID_CHARS";
    public static final boolean DEFAULT_PREVENT_INVALID_ID_CHARS = false;

    // Config of CodingErrorAction on charset decoder for malformed input
    public static final String CHARSET_DECODER_ERROR_ACTION_ON_MALFORMED_INPUT = "COSMOS.CHARSET_DECODER_ERROR_ACTION_ON_MALFORMED_INPUT";
    public static final String DEFAULT_CHARSET_DECODER_ERROR_ACTION_ON_MALFORMED_INPUT = StringUtils.EMPTY;

    // Config of CodingErrorAction on charset decoder for unmapped character
    public static final String CHARSET_DECODER_ERROR_ACTION_ON_UNMAPPED_CHARACTER = "COSMOS.CHARSET_DECODER_ERROR_ACTION_ON_UNMAPPED_CHARACTER";
    public static final String DEFAULT_CHARSET_DECODER_ERROR_ACTION_ON_UNMAPPED_CHARACTER = StringUtils.EMPTY;

    // Metrics
    // Samples:
    //            System.setProperty(
    //                "COSMOS.METRICS_CONFIG",
    //                "{\"metricCategories\":\"[OperationSummary, RequestSummary]\","
    //                + "\"tagNames\":\"[Container, Operation]\","
    //                + "\"sampleRate\":0.5,"
    //                + "\"percentiles\":[0.90,0.99],"
    //                + "\"enableHistograms\":false,"
    //                + "\"applyDiagnosticThresholdsForTransportLevelMeters\":true}");
    public static final String METRICS_CONFIG = "COSMOS.METRICS_CONFIG";
    public static final String DEFAULT_METRICS_CONFIG = CosmosMicrometerMetricsConfig.DEFAULT.toJson();

    // For partition-level circuit breaker, below config will set the tolerated consecutive exception counts
    // for reads and writes for a given partition before being marked as Unavailable
    private static final String DEFAULT_PARTITION_LEVEL_CIRCUIT_BREAKER_CONFIG = PartitionLevelCircuitBreakerConfig.DEFAULT.toJson();
    private static final String PARTITION_LEVEL_CIRCUIT_BREAKER_CONFIG = "COSMOS.PARTITION_LEVEL_CIRCUIT_BREAKER_CONFIG";
    private static final String STALE_COLLECTION_CACHE_REFRESH_RETRY_COUNT = "COSMOS.STALE_COLLECTION_CACHE_REFRESH_RETRY_COUNT";
    private static final int DEFAULT_STALE_COLLECTION_CACHE_REFRESH_RETRY_COUNT = 2;
    private static final String STALE_COLLECTION_CACHE_REFRESH_RETRY_INTERVAL_IN_SECONDS = "COSMOS.STALE_COLLECTION_CACHE_REFRESH_RETRY_INTERVAL_IN_SECONDS";
    private static final int DEFAULT_STALE_COLLECTION_CACHE_REFRESH_RETRY_INTERVAL_IN_SECONDS = 1;

    // For partition-level circuit breaker, a background thread will run periodically every y seconds at a minimum
    // in an attempt to recover Unavailable partitions
    private static final String STALE_PARTITION_UNAVAILABILITY_REFRESH_INTERVAL_IN_SECONDS = "COSMOS.STALE_PARTITION_UNAVAILABILITY_REFRESH_INTERVAL_IN_SECONDS";
    private static final int DEFAULT_STALE_PARTITION_UNAVAILABILITY_REFRESH_INTERVAL_IN_SECONDS = 60;

    // For partition-level circuit breaker, a partition can be allowed to be Unavailable for minimum of x seconds
    // as specified by the below setting after which a background thread will attempt to recover the partition
    private static final String ALLOWED_PARTITION_UNAVAILABILITY_DURATION_IN_SECONDS = "COSMOS.ALLOWED_PARTITION_UNAVAILABILITY_DURATION_IN_SECONDS";
    private static final int DEFAULT_ALLOWED_PARTITION_UNAVAILABILITY_DURATION_IN_SECONDS = 30;

    // For partition-level circuit breaker, in order to recover a partition in a region, the SDK when configured
    // in the direct connectivity mode, establishes connections to replicas to attempt to recover a region
    // Below sets a time limit on how long these connection establishments be attempted for
    private static final int DEFAULT_CONNECTION_ESTABLISHMENT_TIMEOUT_FOR_PARTITION_RECOVERY_IN_SECONDS = 10;
    private static final String CONNECTION_ESTABLISHMENT_TIMEOUT_FOR_PARTITION_RECOVERY_IN_SECONDS = "COSMOS.CONNECTION_ESTABLISHMENT_TIMEOUT_FOR_PARTITION_RECOVERY_IN_SECONDS";

    private static final boolean DEFAULT_SHOULD_LOG_INCORRECTLY_MAPPED_SESSION_TOKEN = true;
    private static final String SHOULD_LOG_INCORRECTLY_MAPPED_SESSION_TOKEN = "COSMOS.SHOULD_LOG_INCORRECTLY_MAPPED_USER_SESSION_TOKEN";

    private static final boolean DEFAULT_PARTITION_LEVEL_CIRCUIT_BREAKER_DEFAULT_CONFIG_OPT_IN = false;
    private static final String PARTITION_LEVEL_CIRCUIT_BREAKER_DEFAULT_CONFIG_OPT_IN = "COSMOS.PARTITION_LEVEL_CIRCUIT_BREAKER_DEFAULT_CONFIG_OPT_IN";

<<<<<<< HEAD
    // Config to indicate whether allow http connections
=======
    private static final String COSMOS_DISABLE_IMDS_ACCESS = "COSMOS.DISABLE_IMDS_ACCESS";
    private static final String COSMOS_DISABLE_IMDS_ACCESS_VARIABLE = "COSMOS_DISABLE_IMDS_ACCESS";
    private static final boolean COSMOS_DISABLE_IMDS_ACCESS_DEFAULT = false;
    // Config to indicate whether allow insecure connections, for example allow http connection or disable cert verification
>>>>>>> ae3635b2
    // Please note that this config should only during development or test, please do not use in prod env
    private static final boolean DEFAULT_HTTP_CONNECTION_WITHOUT_TLS_ALLOWED = false;
    private static final String HTTP_CONNECTION_WITHOUT_TLS_ALLOWED = "COSMOS.HTTP_CONNECTION_WITHOUT_TLS_ALLOWED";
    private static final String HTTP_CONNECTION_WITHOUT_TLS_ALLOWED_VARIABLE = "COSMOS_HTTP_CONNECTION_WITHOUT_TLS_ALLOWED";

    // Config to indicate whether disable server certificate validation for emulator
    // Please note that this config should only during development or test, please do not use in prod env
    private static final boolean DEFAULT_EMULATOR_SERVER_CERTIFICATE_VALIDATION_DISABLED = false;
    private static final String EMULATOR_SERVER_CERTIFICATE_VALIDATION_DISABLED = "COSMOS.EMULATOR_SERVER_CERTIFICATE_VALIDATION_DISABLED";
    private static final String EMULATOR_SERVER_CERTIFICATE_VALIDATION_DISABLED_VARIABLE = "COSMOS_EMULATOR_SERVER_CERTIFICATE_VALIDATION_DISABLED";

    // Config to indicate emulator host name
    // Please note that this config should only during development or test, please do not use in prod env
    private static final String DEFAULT_EMULATOR_HOST = StringUtils.EMPTY;
    private static final String EMULATOR_HOST = "COSMOS.EMULATOR_HOST";
    private static final String EMULATOR_HOST_VARIABLE = "COSMOS_EMULATOR_HOST";

    public Configs() {
        this.sslContext = sslContextInit(false);
        this.sslContextWithCertValidationDisabled = sslContextInit(true);
    }

    public static int getCPUCnt() {
        return CPU_CNT;
    }

    private SslContext sslContextInit(boolean serverCertVerificationDisabled) {
        try {
            SslContextBuilder sslContextBuilder =
                SslContextBuilder
                    .forClient()
                    .sslProvider(SslContext.defaultClientProvider());
            if (serverCertVerificationDisabled) {
                sslContextBuilder.trustManager(InsecureTrustManagerFactory.INSTANCE); // disable cert verification
            }

            return sslContextBuilder.build();
        } catch (SSLException sslException) {
            logger.error("Fatal error cannot instantiate ssl context due to {}", sslException.getMessage(), sslException);
            throw new IllegalStateException(sslException);
        }
    }

    public SslContext getSslContext(boolean serverCertValidationDisabled) {
        return serverCertValidationDisabled ? this.sslContextWithCertValidationDisabled : this.sslContext;
    }

    public Protocol getProtocol() {
        String protocol = System.getProperty(PROTOCOL_PROPERTY, firstNonNull(
            emptyToNull(System.getenv().get(PROTOCOL_ENVIRONMENT_VARIABLE)),
            DEFAULT_PROTOCOL.name()));
        try {
            return Protocol.valueOf(protocol.toUpperCase(Locale.ROOT));
        } catch (Exception e) {
            logger.error("Parsing protocol {} failed. Using the default {}.", protocol, DEFAULT_PROTOCOL, e);
            return DEFAULT_PROTOCOL;
        }
    }

    public int getMaxNumberOfReadBarrierReadRetries() {
        return MAX_NUMBER_OF_READ_BARRIER_READ_RETRIES;
    }

    public int getMaxNumberOfPrimaryReadRetries() {
        return MAX_NUMBER_OF_PRIMARY_READ_RETRIES;
    }

    public int getMaxNumberOfReadQuorumRetries() {
        return MAX_NUMBER_OF_READ_QUORUM_RETRIES;
    }

    public int getDelayBetweenReadBarrierCallsInMs() {
        return DELAY_BETWEEN_READ_BARRIER_CALLS_IN_MS;
    }

    public int getMaxBarrierRetriesForMultiRegion() {
        return MAX_BARRIER_RETRIES_FOR_MULTI_REGION;
    }

    public int getBarrierRetryIntervalInMsForMultiRegion() {
        return BARRIER_RETRY_INTERVAL_IN_MS_FOR_MULTI_REGION;
    }

    public int getMaxShortBarrierRetriesForMultiRegion() {
        return MAX_SHORT_BARRIER_RETRIES_FOR_MULTI_REGION;
    }

    public int getShortBarrierRetryIntervalInMsForMultiRegion() {
        return SHORT_BARRIER_RETRY_INTERVAL_IN_MS_FOR_MULTI_REGION;
    }

    public int getDirectHttpsMaxConnectionLimit() {
        return getJVMConfigAsInt(MAX_DIRECT_HTTPS_POOL_SIZE, DEFAULT_DIRECT_HTTPS_POOL_SIZE);
    }

    public int getGlobalEndpointManagerMaxInitializationTimeInSeconds() {
        return getJVMConfigAsInt(GLOBAL_ENDPOINT_MANAGER_INITIALIZATION_TIME_IN_SECONDS, DEFAULT_GLOBAL_ENDPOINT_MANAGER_INITIALIZATION_TIME_IN_SECONDS);
    }

    public int getUnavailableLocationsExpirationTimeInSeconds() {
        return getJVMConfigAsInt(UNAVAILABLE_LOCATIONS_EXPIRATION_TIME_IN_SECONDS, DEFAULT_UNAVAILABLE_LOCATIONS_EXPIRATION_TIME_IN_SECONDS);
    }

    public static int getMaxHttpHeaderSize() {
        return getJVMConfigAsInt(MAX_HTTP_HEADER_SIZE_IN_BYTES, DEFAULT_MAX_HTTP_REQUEST_HEADER_SIZE);
    }

    public static int getMaxHttpInitialLineLength() {
        return getJVMConfigAsInt(MAX_HTTP_INITIAL_LINE_LENGTH_IN_BYTES, DEFAULT_MAX_HTTP_INITIAL_LINE_LENGTH);
    }

    public static int getMaxHttpChunkSize() {
        return getJVMConfigAsInt(MAX_HTTP_CHUNK_SIZE_IN_BYTES, DEFAULT_MAX_HTTP_CHUNK_SIZE_IN_BYTES);
    }

    public static int getMaxHttpBodyLength() {
        return getJVMConfigAsInt(MAX_HTTP_BODY_LENGTH_IN_BYTES, DEFAULT_MAX_HTTP_BODY_LENGTH_IN_BYTES);
    }

    public static int getClientTelemetrySchedulingInSec() {
        return getJVMConfigAsInt(CLIENT_TELEMETRY_SCHEDULING_IN_SECONDS, DEFAULT_CLIENT_TELEMETRY_SCHEDULING_IN_SECONDS);
    }

    public static String getReactorNettyConnectionPoolName() {
        return REACTOR_NETTY_CONNECTION_POOL_NAME;
    }

    public static Duration getMaxIdleConnectionTimeout() {
        return MAX_IDLE_CONNECTION_TIMEOUT;
    }

    public static Duration getConnectionAcquireTimeout() {
        return CONNECTION_ACQUIRE_TIMEOUT;
    }

    public static int getHttpResponseTimeoutInSeconds() {
        return getJVMConfigAsInt(HTTP_RESPONSE_TIMEOUT_IN_SECONDS, DEFAULT_HTTP_RESPONSE_TIMEOUT_IN_SECONDS);
    }

    public static int getQueryPlanResponseTimeoutInSeconds() {
        return getJVMConfigAsInt(QUERY_PLAN_RESPONSE_TIMEOUT_IN_SECONDS, DEFAULT_QUERY_PLAN_RESPONSE_TIMEOUT_IN_SECONDS);
    }

    public static String getClientTelemetryEndpoint() {
        return System.getProperty(CLIENT_TELEMETRY_ENDPOINT);
    }

    public static String getClientTelemetryProxyOptionsConfig() {
        return System.getProperty(CLIENT_TELEMETRY_PROXY_OPTIONS_CONFIG);
    }

    public static String getNonIdempotentWriteRetryPolicy() {
        String valueFromSystemProperty = System.getProperty(NON_IDEMPOTENT_WRITE_RETRY_POLICY);
        if (valueFromSystemProperty != null && !valueFromSystemProperty.isEmpty()) {
            return valueFromSystemProperty;
        }

        return System.getenv(NON_IDEMPOTENT_WRITE_RETRY_POLICY_VARIABLE);
    }

    public static int getDefaultHttpPoolSize() {
        String valueFromSystemProperty = System.getProperty(HTTP_DEFAULT_CONNECTION_POOL_SIZE);
        if (valueFromSystemProperty != null && !valueFromSystemProperty.isEmpty()) {
            return Integer.parseInt(valueFromSystemProperty);
        }

        String valueFromEnvVariable = System.getenv(HTTP_DEFAULT_CONNECTION_POOL_SIZE_VARIABLE);
        if (valueFromEnvVariable != null && !valueFromEnvVariable.isEmpty()) {
            return Integer.parseInt(valueFromEnvVariable);
        }

        return DEFAULT_HTTP_DEFAULT_CONNECTION_POOL_SIZE;
    }

    public static boolean isDefaultE2ETimeoutDisabledForNonPointOperations() {
        String valueFromSystemProperty = System.getProperty(DEFAULT_E2E_FOR_NON_POINT_DISABLED);
        if (valueFromSystemProperty != null && !valueFromSystemProperty.isEmpty()) {
            return Boolean.parseBoolean(valueFromSystemProperty);
        }

        String valueFromEnvVariable = System.getenv(DEFAULT_E2E_FOR_NON_POINT_DISABLED_VARIABLE);
        if (valueFromEnvVariable != null && !valueFromEnvVariable.isEmpty()) {
            return Boolean.parseBoolean(valueFromEnvVariable);
        }

        return DEFAULT_E2E_FOR_NON_POINT_DISABLED_DEFAULT;
    }

    public static boolean isIdValueValidationEnabled() {
        String valueFromSystemProperty = System.getProperty(PREVENT_INVALID_ID_CHARS);
        if (valueFromSystemProperty != null && !valueFromSystemProperty.isEmpty()) {
            return !Boolean.parseBoolean(valueFromSystemProperty);
        }

        String valueFromEnvVariable = System.getenv(PREVENT_INVALID_ID_CHARS_VARIABLE);
        if (valueFromEnvVariable != null && !valueFromEnvVariable.isEmpty()) {
            return!Boolean.parseBoolean(valueFromEnvVariable);
        }

        return DEFAULT_PREVENT_INVALID_ID_CHARS;
    }

    public static int getMaxHttpRequestTimeout() {
        String valueFromSystemProperty = System.getProperty(HTTP_MAX_REQUEST_TIMEOUT);
        if (valueFromSystemProperty != null && !valueFromSystemProperty.isEmpty()) {
            return Integer.parseInt(valueFromSystemProperty);
        }

        String valueFromEnvVariable = System.getenv(HTTP_MAX_REQUEST_TIMEOUT_VARIABLE);
        if (valueFromEnvVariable != null && !valueFromEnvVariable.isEmpty()) {
            return Integer.parseInt(valueFromEnvVariable);
        }

        return DEFAULT_HTTP_MAX_REQUEST_TIMEOUT;
    }

    public static String getEnvironmentName() {
        return System.getProperty(ENVIRONMENT_NAME);
    }

    public static boolean isQueryPlanCachingEnabled() {
        // Queryplan caching is enabled by default
        return getJVMConfigAsBoolean(QUERYPLAN_CACHING_ENABLED, true);
    }

    public static int getAddressRefreshResponseTimeoutInSeconds() {
        return getJVMConfigAsInt(ADDRESS_REFRESH_RESPONSE_TIMEOUT_IN_SECONDS, DEFAULT_ADDRESS_REFRESH_RESPONSE_TIMEOUT_IN_SECONDS);
    }

    public static int getSessionTokenMismatchDefaultWaitTimeInMs() {
        return getJVMConfigAsInt(
            DEFAULT_SESSION_TOKEN_MISMATCH_WAIT_TIME_IN_MILLISECONDS_NAME,
            DEFAULT_SESSION_TOKEN_MISMATCH_WAIT_TIME_IN_MILLISECONDS);
    }

    public static int getSessionTokenMismatchInitialBackoffTimeInMs() {
        return getJVMConfigAsInt(
            DEFAULT_SESSION_TOKEN_MISMATCH_INITIAL_BACKOFF_TIME_IN_MILLISECONDS_NAME,
            DEFAULT_SESSION_TOKEN_MISMATCH_INITIAL_BACKOFF_TIME_IN_MILLISECONDS);
    }

    public static int getSessionTokenMismatchMaximumBackoffTimeInMs() {
        return getJVMConfigAsInt(
            DEFAULT_SESSION_TOKEN_MISMATCH_MAXIMUM_BACKOFF_TIME_IN_MILLISECONDS_NAME,
            DEFAULT_SESSION_TOKEN_MISMATCH_MAXIMUM_BACKOFF_TIME_IN_MILLISECONDS);
    }

    public static int getSpeculationType() {
        return getJVMConfigAsInt(SPECULATION_TYPE, 0);
    }

    public static int speculationThreshold() {
        return getJVMConfigAsInt(SPECULATION_THRESHOLD, 500);
    }

    public static int speculationThresholdStep() {
        return getJVMConfigAsInt(SPECULATION_THRESHOLD_STEP, 100);
    }

    public static boolean shouldSwitchOffIOThreadForResponse() {
        return getJVMConfigAsBoolean(
            SWITCH_OFF_IO_THREAD_FOR_RESPONSE_NAME,
            DEFAULT_SWITCH_OFF_IO_THREAD_FOR_RESPONSE);
    }

    public static boolean isEmptyPageDiagnosticsEnabled() {
        return getJVMConfigAsBoolean(
            QUERY_EMPTY_PAGE_DIAGNOSTICS_ENABLED,
            DEFAULT_QUERY_EMPTY_PAGE_DIAGNOSTICS_ENABLED);
    }

    public static boolean useLegacyTracing() {
        return getJVMConfigAsBoolean(
            USE_LEGACY_TRACING,
            DEFAULT_USE_LEGACY_TRACING);
    }

    private static int getJVMConfigAsInt(String propName, int defaultValue) {
        String propValue = System.getProperty(propName);
        return getIntValue(propValue, defaultValue);
    }

    private static boolean getJVMConfigAsBoolean(String propName, boolean defaultValue) {
        String propValue = System.getProperty(propName);
        return getBooleanValue(propValue, defaultValue);
    }

    private static int getIntValue(String val, int defaultValue) {
        if (StringUtils.isEmpty(val)) {
            return defaultValue;
        } else {
            return Integer.parseInt(val);
        }
    }

    private static boolean getBooleanValue(String val, boolean defaultValue) {
        if (StringUtils.isEmpty(val)) {
            return defaultValue;
        } else {
            return Boolean.parseBoolean(val);
        }
    }

    public static boolean isReplicaAddressValidationEnabled() {
        return getJVMConfigAsBoolean(
                REPLICA_ADDRESS_VALIDATION_ENABLED,
                DEFAULT_REPLICA_ADDRESS_VALIDATION_ENABLED);
    }

    public static boolean isTcpHealthCheckTimeoutDetectionEnabled() {
        return getJVMConfigAsBoolean(
            TCP_HEALTH_CHECK_TIMEOUT_DETECTION_ENABLED,
            DEFAULT_TCP_HEALTH_CHECK_TIMEOUT_DETECTION_ENABLED);
    }

    public static int getMinConnectionPoolSizePerEndpoint() {
        return getIntValue(System.getProperty(MIN_CONNECTION_POOL_SIZE_PER_ENDPOINT), DEFAULT_MIN_CONNECTION_POOL_SIZE_PER_ENDPOINT);
    }

    public static int getOpenConnectionsConcurrency() {
        return getIntValue(System.getProperty(OPEN_CONNECTIONS_CONCURRENCY), DEFAULT_OPEN_CONNECTIONS_CONCURRENCY);
    }

    public static int getAggressiveWarmupConcurrency() {
        return getIntValue(System.getProperty(AGGRESSIVE_WARMUP_CONCURRENCY), DEFAULT_AGGRESSIVE_WARMUP_CONCURRENCY);
    }

    public static int getMaxRetriesInLocalRegionWhenRemoteRegionPreferred() {
        return
            Math.max(
                getIntValue(
                    System.getProperty(MAX_RETRIES_IN_LOCAL_REGION_WHEN_REMOTE_REGION_PREFERRED),
                    DEFAULT_MAX_RETRIES_IN_LOCAL_REGION_WHEN_REMOTE_REGION_PREFERRED),
                MIN_MAX_RETRIES_IN_LOCAL_REGION_WHEN_REMOTE_REGION_PREFERRED);
    }

    public static int getMaxItemCountForVectorSearch() {
        return Integer.parseInt(System.getProperty(MAX_ITEM_COUNT_FOR_VECTOR_SEARCH,
             firstNonNull(
                emptyToNull(System.getenv().get(MAX_ITEM_COUNT_FOR_VECTOR_SEARCH)),
                String.valueOf(DEFAULT_MAX_ITEM_COUNT_FOR_VECTOR_SEARCH))));
    }

    public static boolean getAzureCosmosNonStreamingOrderByDisabled() {
        if(logger.isTraceEnabled()) {
            logger.trace(
                "AZURE_COSMOS_DISABLE_NON_STREAMING_ORDER_BY property is: {}",
                System.getProperty(AZURE_COSMOS_DISABLE_NON_STREAMING_ORDER_BY));
            logger.trace(
                "AZURE_COSMOS_DISABLE_NON_STREAMING_ORDER_BY env variable is: {}",
                System.getenv().get(AZURE_COSMOS_DISABLE_NON_STREAMING_ORDER_BY));
        }
        return Boolean.parseBoolean(System.getProperty(AZURE_COSMOS_DISABLE_NON_STREAMING_ORDER_BY,
            firstNonNull(
                emptyToNull(System.getenv().get(AZURE_COSMOS_DISABLE_NON_STREAMING_ORDER_BY)),
                String.valueOf(DEFAULT_AZURE_COSMOS_DISABLE_NON_STREAMING_ORDER_BY))));
    }

    public static Duration getMinRetryTimeInLocalRegionWhenRemoteRegionPreferred() {
        return
            Duration.ofMillis(Math.max(
                getIntValue(
                    System.getProperty(DEFAULT_MIN_IN_REGION_RETRY_TIME_FOR_WRITES_MS_NAME),
                    DEFAULT_MIN_IN_REGION_RETRY_TIME_FOR_WRITES_MS),
                MIN_MIN_IN_REGION_RETRY_TIME_FOR_WRITES_MS));
    }

    public static int getMaxTraceMessageLength() {
        return
            Math.max(
                getIntValue(
                    System.getProperty(MAX_TRACE_MESSAGE_LENGTH),
                    DEFAULT_MAX_TRACE_MESSAGE_LENGTH),
                MIN_MAX_TRACE_MESSAGE_LENGTH);
    }

    public static Duration getTcpConnectionAcquisitionTimeout(int defaultValueInMs) {
        return Duration.ofMillis(
            getIntValue(
                System.getProperty(TCP_CONNECTION_ACQUISITION_TIMEOUT_IN_MS),
                defaultValueInMs
            )
        );
    }

    public static String getSessionCapturingType() {

        return System.getProperty(
            SESSION_CAPTURING_TYPE,
            firstNonNull(
                emptyToNull(System.getenv().get(SESSION_CAPTURING_TYPE)),
                DEFAULT_SESSION_CAPTURING_TYPE));
    }

    public static long getPkBasedBloomFilterExpectedInsertionCount() {

        String pkBasedBloomFilterExpectedInsertionCount = System.getProperty(
            PK_BASED_BLOOM_FILTER_EXPECTED_INSERTION_COUNT_NAME,
            firstNonNull(
                emptyToNull(System.getenv().get(PK_BASED_BLOOM_FILTER_EXPECTED_INSERTION_COUNT_NAME)),
                String.valueOf(DEFAULT_PK_BASED_BLOOM_FILTER_EXPECTED_INSERTION_COUNT)));

        return Long.parseLong(pkBasedBloomFilterExpectedInsertionCount);
    }

    public static double getPkBasedBloomFilterExpectedFfpRate() {
        String pkBasedBloomFilterExpectedFfpRate = System.getProperty(
            PK_BASED_BLOOM_FILTER_EXPECTED_FFP_RATE_NAME,
            firstNonNull(
                emptyToNull(System.getenv().get(PK_BASED_BLOOM_FILTER_EXPECTED_FFP_RATE_NAME)),
                String.valueOf(DEFAULT_PK_BASED_BLOOM_FILTER_EXPECTED_FFP_RATE)));

        return Double.parseDouble(pkBasedBloomFilterExpectedFfpRate);
    }

    public static boolean shouldDiagnosticsProviderSystemExitOnError() {
        String shouldSystemExit =
            System.getProperty(
                DIAGNOSTICS_PROVIDER_SYSTEM_EXIT_ON_ERROR,
                firstNonNull(
                    emptyToNull(System.getenv().get(DIAGNOSTICS_PROVIDER_SYSTEM_EXIT_ON_ERROR)),
                    String.valueOf(DEFAULT_DIAGNOSTICS_PROVIDER_SYSTEM_EXIT_ON_ERROR)));

        return Boolean.parseBoolean(shouldSystemExit);
    }

    public static boolean shouldLogIncorrectlyMappedSessionToken() {
        String shouldSystemExit =
            System.getProperty(
                SHOULD_LOG_INCORRECTLY_MAPPED_SESSION_TOKEN,
                firstNonNull(
                    emptyToNull(System.getenv().get(SHOULD_LOG_INCORRECTLY_MAPPED_SESSION_TOKEN)),
                    String.valueOf(DEFAULT_SHOULD_LOG_INCORRECTLY_MAPPED_SESSION_TOKEN)));

        return Boolean.parseBoolean(shouldSystemExit);
    }

    public static boolean shouldOptInDefaultCircuitBreakerConfig() {

        String shouldOptInDefaultPartitionLevelCircuitBreakerConfig =
            System.getProperty(
                PARTITION_LEVEL_CIRCUIT_BREAKER_DEFAULT_CONFIG_OPT_IN,
                firstNonNull(
                    emptyToNull(System.getenv().get(PARTITION_LEVEL_CIRCUIT_BREAKER_DEFAULT_CONFIG_OPT_IN)),
                    String.valueOf(DEFAULT_PARTITION_LEVEL_CIRCUIT_BREAKER_DEFAULT_CONFIG_OPT_IN)));

        return Boolean.parseBoolean(shouldOptInDefaultPartitionLevelCircuitBreakerConfig);
    }

    public static CosmosMicrometerMetricsConfig getMetricsConfig() {
        String metricsConfig =
            System.getProperty(
                METRICS_CONFIG,
                firstNonNull(
                    emptyToNull(System.getenv().get(METRICS_CONFIG)),
                    DEFAULT_METRICS_CONFIG));

        return CosmosMicrometerMetricsConfig.fromJsonString(metricsConfig);
    }

    public static PartitionLevelCircuitBreakerConfig getPartitionLevelCircuitBreakerConfig() {
        String partitionLevelCircuitBreakerConfigAsString =
            System.getProperty(
                PARTITION_LEVEL_CIRCUIT_BREAKER_CONFIG,
                firstNonNull(
                    emptyToNull(System.getenv().get(PARTITION_LEVEL_CIRCUIT_BREAKER_CONFIG)),
                    DEFAULT_PARTITION_LEVEL_CIRCUIT_BREAKER_CONFIG));

        PartitionLevelCircuitBreakerConfig partitionLevelCircuitBreakerConfig
            = PartitionLevelCircuitBreakerConfig.fromJsonString(partitionLevelCircuitBreakerConfigAsString);

        if (partitionLevelCircuitBreakerConfig.getConsecutiveExceptionCountToleratedForReads() < 10) {
            return PartitionLevelCircuitBreakerConfig.DEFAULT;
        }

        if (partitionLevelCircuitBreakerConfig.getConsecutiveExceptionCountToleratedForWrites() < 5) {
            return PartitionLevelCircuitBreakerConfig.DEFAULT;
        }

        return partitionLevelCircuitBreakerConfig;
    }

    public static int getStaleCollectionCacheRefreshRetryCount() {

        String valueFromSystemProperty = System.getProperty(STALE_COLLECTION_CACHE_REFRESH_RETRY_COUNT);

        if (StringUtils.isNotEmpty(valueFromSystemProperty)) {
            return Math.max(Integer.parseInt(valueFromSystemProperty), DEFAULT_STALE_COLLECTION_CACHE_REFRESH_RETRY_COUNT);
        }

        String valueFromEnvVariable = System.getenv(STALE_COLLECTION_CACHE_REFRESH_RETRY_COUNT);

        if (StringUtils.isNotEmpty(valueFromEnvVariable)) {
            return Math.max(Integer.parseInt(valueFromEnvVariable), DEFAULT_STALE_COLLECTION_CACHE_REFRESH_RETRY_COUNT);
        }

        return DEFAULT_STALE_COLLECTION_CACHE_REFRESH_RETRY_COUNT;
    }

    public static int getStaleCollectionCacheRefreshRetryIntervalInSeconds() {

        String valueFromSystemProperty = System.getProperty(STALE_COLLECTION_CACHE_REFRESH_RETRY_INTERVAL_IN_SECONDS);

        if (StringUtils.isNotEmpty(valueFromSystemProperty)) {
            return Math.max(Integer.parseInt(valueFromSystemProperty), DEFAULT_STALE_PARTITION_UNAVAILABILITY_REFRESH_INTERVAL_IN_SECONDS);
        }

        String valueFromEnvVariable = System.getenv(STALE_COLLECTION_CACHE_REFRESH_RETRY_INTERVAL_IN_SECONDS);

        if (StringUtils.isNotEmpty(valueFromEnvVariable)) {
            return Math.max(Integer.parseInt(valueFromEnvVariable), DEFAULT_STALE_PARTITION_UNAVAILABILITY_REFRESH_INTERVAL_IN_SECONDS);
        }

        return DEFAULT_STALE_COLLECTION_CACHE_REFRESH_RETRY_INTERVAL_IN_SECONDS;
    }

    public static int getStalePartitionUnavailabilityRefreshIntervalInSeconds() {

        String valueFromSystemProperty = System.getProperty(STALE_PARTITION_UNAVAILABILITY_REFRESH_INTERVAL_IN_SECONDS);

        if (StringUtils.isNotEmpty(valueFromSystemProperty)) {
            return Math.max(Integer.parseInt(valueFromSystemProperty), DEFAULT_STALE_PARTITION_UNAVAILABILITY_REFRESH_INTERVAL_IN_SECONDS);
        }

        String valueFromEnvVariable = System.getenv(STALE_PARTITION_UNAVAILABILITY_REFRESH_INTERVAL_IN_SECONDS);

        if (StringUtils.isNotEmpty(valueFromEnvVariable)) {
            return Math.max(Integer.parseInt(valueFromEnvVariable), DEFAULT_STALE_PARTITION_UNAVAILABILITY_REFRESH_INTERVAL_IN_SECONDS);
        }

        return DEFAULT_STALE_PARTITION_UNAVAILABILITY_REFRESH_INTERVAL_IN_SECONDS;
    }

    public static int getAllowedPartitionUnavailabilityDurationInSeconds() {

        String valueFromSystemProperty = System.getProperty(ALLOWED_PARTITION_UNAVAILABILITY_DURATION_IN_SECONDS);

        if (StringUtils.isNotEmpty(valueFromSystemProperty)) {
            return Math.max(Integer.parseInt(valueFromSystemProperty), DEFAULT_ALLOWED_PARTITION_UNAVAILABILITY_DURATION_IN_SECONDS);
        }

        String valueFromEnvVariable = System.getenv(ALLOWED_PARTITION_UNAVAILABILITY_DURATION_IN_SECONDS);

        if (StringUtils.isNotEmpty(valueFromEnvVariable)) {
            return Math.max(Integer.parseInt(valueFromEnvVariable), DEFAULT_ALLOWED_PARTITION_UNAVAILABILITY_DURATION_IN_SECONDS);
        }

        return DEFAULT_ALLOWED_PARTITION_UNAVAILABILITY_DURATION_IN_SECONDS;
    }

    public static int getConnectionEstablishmentTimeoutForPartitionRecoveryInSeconds() {

        String valueFromSystemProperty = System.getProperty(CONNECTION_ESTABLISHMENT_TIMEOUT_FOR_PARTITION_RECOVERY_IN_SECONDS);

        if (StringUtils.isNotEmpty(valueFromSystemProperty)) {
            return Math.max(Integer.parseInt(valueFromSystemProperty), DEFAULT_CONNECTION_ESTABLISHMENT_TIMEOUT_FOR_PARTITION_RECOVERY_IN_SECONDS);
        }

        String valueFromEnvVariable = System.getenv(CONNECTION_ESTABLISHMENT_TIMEOUT_FOR_PARTITION_RECOVERY_IN_SECONDS);

        if (StringUtils.isNotEmpty(valueFromEnvVariable)) {
            return Math.max(Integer.parseInt(valueFromEnvVariable), DEFAULT_CONNECTION_ESTABLISHMENT_TIMEOUT_FOR_PARTITION_RECOVERY_IN_SECONDS);
        }

        return DEFAULT_CONNECTION_ESTABLISHMENT_TIMEOUT_FOR_PARTITION_RECOVERY_IN_SECONDS;
    }

    public static String getCharsetDecoderErrorActionOnMalformedInput() {
        return System.getProperty(
                CHARSET_DECODER_ERROR_ACTION_ON_MALFORMED_INPUT,
                firstNonNull(
                    emptyToNull(System.getenv().get(CHARSET_DECODER_ERROR_ACTION_ON_MALFORMED_INPUT)),
                    DEFAULT_CHARSET_DECODER_ERROR_ACTION_ON_MALFORMED_INPUT));
    }

    public static String getCharsetDecoderErrorActionOnUnmappedCharacter() {
        return System.getProperty(
                CHARSET_DECODER_ERROR_ACTION_ON_UNMAPPED_CHARACTER,
                firstNonNull(
                    emptyToNull(System.getenv().get(CHARSET_DECODER_ERROR_ACTION_ON_UNMAPPED_CHARACTER)),
                    DEFAULT_CHARSET_DECODER_ERROR_ACTION_ON_UNMAPPED_CHARACTER));
    }

<<<<<<< HEAD
    public static boolean isHttpConnectionWithoutTLSAllowed() {
=======
    public static boolean shouldDisableIMDSAccess() {
        String shouldDisableIMDSAccess =
            System.getProperty(
                COSMOS_DISABLE_IMDS_ACCESS,
                firstNonNull(
                    emptyToNull(System.getenv().get(COSMOS_DISABLE_IMDS_ACCESS_VARIABLE)),
                    String.valueOf(COSMOS_DISABLE_IMDS_ACCESS_DEFAULT)));

        return Boolean.parseBoolean(shouldDisableIMDSAccess);
    }

    public static boolean isInsecureEmulatorConnectionAllowed() {
>>>>>>> ae3635b2
        String httpForEmulatorAllowed = System.getProperty(
            HTTP_CONNECTION_WITHOUT_TLS_ALLOWED,
            firstNonNull(
                emptyToNull(System.getenv().get(HTTP_CONNECTION_WITHOUT_TLS_ALLOWED_VARIABLE)),
                String.valueOf(DEFAULT_HTTP_CONNECTION_WITHOUT_TLS_ALLOWED)));

        return Boolean.parseBoolean(httpForEmulatorAllowed);
    }

    public static boolean isEmulatorServerCertValidationDisabled() {
        String certVerificationDisabledConfig = System.getProperty(
            EMULATOR_SERVER_CERTIFICATE_VALIDATION_DISABLED,
            firstNonNull(
                emptyToNull(System.getenv().get(EMULATOR_SERVER_CERTIFICATE_VALIDATION_DISABLED_VARIABLE)),
                String.valueOf(DEFAULT_EMULATOR_SERVER_CERTIFICATE_VALIDATION_DISABLED)));

        return Boolean.parseBoolean(certVerificationDisabledConfig);
    }

    public static String getEmulatorHost() {
        return System.getProperty(
            EMULATOR_HOST,
            firstNonNull(
                emptyToNull(System.getenv().get(EMULATOR_HOST_VARIABLE)),
                DEFAULT_EMULATOR_HOST));
    }
}<|MERGE_RESOLUTION|>--- conflicted
+++ resolved
@@ -256,14 +256,11 @@
     private static final boolean DEFAULT_PARTITION_LEVEL_CIRCUIT_BREAKER_DEFAULT_CONFIG_OPT_IN = false;
     private static final String PARTITION_LEVEL_CIRCUIT_BREAKER_DEFAULT_CONFIG_OPT_IN = "COSMOS.PARTITION_LEVEL_CIRCUIT_BREAKER_DEFAULT_CONFIG_OPT_IN";
 
-<<<<<<< HEAD
-    // Config to indicate whether allow http connections
-=======
     private static final String COSMOS_DISABLE_IMDS_ACCESS = "COSMOS.DISABLE_IMDS_ACCESS";
     private static final String COSMOS_DISABLE_IMDS_ACCESS_VARIABLE = "COSMOS_DISABLE_IMDS_ACCESS";
     private static final boolean COSMOS_DISABLE_IMDS_ACCESS_DEFAULT = false;
-    // Config to indicate whether allow insecure connections, for example allow http connection or disable cert verification
->>>>>>> ae3635b2
+
+    // Config to indicate whether allow http connections
     // Please note that this config should only during development or test, please do not use in prod env
     private static final boolean DEFAULT_HTTP_CONNECTION_WITHOUT_TLS_ALLOWED = false;
     private static final String HTTP_CONNECTION_WITHOUT_TLS_ALLOWED = "COSMOS.HTTP_CONNECTION_WITHOUT_TLS_ALLOWED";
@@ -847,9 +844,6 @@
                     DEFAULT_CHARSET_DECODER_ERROR_ACTION_ON_UNMAPPED_CHARACTER));
     }
 
-<<<<<<< HEAD
-    public static boolean isHttpConnectionWithoutTLSAllowed() {
-=======
     public static boolean shouldDisableIMDSAccess() {
         String shouldDisableIMDSAccess =
             System.getProperty(
@@ -861,8 +855,7 @@
         return Boolean.parseBoolean(shouldDisableIMDSAccess);
     }
 
-    public static boolean isInsecureEmulatorConnectionAllowed() {
->>>>>>> ae3635b2
+    public static boolean isHttpConnectionWithoutTLSAllowed() {
         String httpForEmulatorAllowed = System.getProperty(
             HTTP_CONNECTION_WITHOUT_TLS_ALLOWED,
             firstNonNull(
