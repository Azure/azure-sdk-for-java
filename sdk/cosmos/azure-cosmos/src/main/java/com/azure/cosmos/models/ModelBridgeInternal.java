// Copyright (c) Microsoft Corporation. All rights reserved.
// Licensed under the MIT License.

package com.azure.cosmos.models;

import com.azure.cosmos.implementation.Conflict;
import com.azure.cosmos.implementation.ConsistencyPolicy;
<<<<<<< HEAD
import com.azure.cosmos.implementation.CosmosItemProperties;
=======
import com.azure.cosmos.implementation.InternalObjectNode;
>>>>>>> 72d53830
import com.azure.cosmos.implementation.CosmosResourceType;
import com.azure.cosmos.implementation.Database;
import com.azure.cosmos.implementation.DatabaseAccount;
import com.azure.cosmos.implementation.DatabaseAccountLocation;
import com.azure.cosmos.implementation.Document;
import com.azure.cosmos.implementation.DocumentCollection;
import com.azure.cosmos.implementation.HttpConstants;
import com.azure.cosmos.implementation.Index;
import com.azure.cosmos.implementation.JsonSerializable;
import com.azure.cosmos.implementation.Offer;
import com.azure.cosmos.implementation.PartitionKeyRange;
import com.azure.cosmos.implementation.Permission;
import com.azure.cosmos.implementation.QueryMetrics;
import com.azure.cosmos.implementation.ReplicationPolicy;
import com.azure.cosmos.implementation.RequestOptions;
import com.azure.cosmos.implementation.RequestVerb;
import com.azure.cosmos.implementation.Resource;
import com.azure.cosmos.implementation.ResourceResponse;
import com.azure.cosmos.implementation.RxDocumentServiceResponse;
import com.azure.cosmos.implementation.StoredProcedure;
import com.azure.cosmos.implementation.StoredProcedureResponse;
import com.azure.cosmos.implementation.Trigger;
import com.azure.cosmos.implementation.User;
import com.azure.cosmos.implementation.UserDefinedFunction;
import com.azure.cosmos.implementation.Utils;
import com.azure.cosmos.implementation.Warning;
import com.azure.cosmos.implementation.directconnectivity.Address;
import com.azure.cosmos.implementation.query.PartitionedQueryExecutionInfoInternal;
import com.azure.cosmos.implementation.query.QueryInfo;
import com.azure.cosmos.implementation.query.QueryItem;
import com.azure.cosmos.implementation.query.orderbyquery.OrderByRowResult;
import com.azure.cosmos.implementation.routing.PartitionKeyInternal;
import com.azure.cosmos.implementation.routing.Range;
import com.fasterxml.jackson.databind.JsonNode;
import com.fasterxml.jackson.databind.node.ObjectNode;

import java.lang.reflect.InvocationTargetException;
import java.nio.ByteBuffer;
import java.time.Instant;
import java.util.Collections;
import java.util.List;
import java.util.Map;
import java.util.concurrent.ConcurrentMap;

import static com.azure.cosmos.implementation.Warning.INTERNAL_USE_ONLY_WARNING;

/**
 * DO NOT USE.
 * This is meant to be used only internally as a bridge access to classes in
 * com.azure.cosmos.model package
 **/
@Warning(value = INTERNAL_USE_ONLY_WARNING)
public final class ModelBridgeInternal {

    private ModelBridgeInternal() {}

    @Warning(value = INTERNAL_USE_ONLY_WARNING)
    public static CosmosConflictResponse createCosmosConflictResponse(ResourceResponse<Conflict> response) {
        return new CosmosConflictResponse(response);
    }

    @Warning(value = INTERNAL_USE_ONLY_WARNING)
    public static CosmosContainerResponse createCosmosContainerResponse(ResourceResponse<DocumentCollection> response) {
        return new CosmosContainerResponse(response);
    }

    @Warning(value = INTERNAL_USE_ONLY_WARNING)
    public static CosmosDatabaseResponse createCosmosDatabaseResponse(ResourceResponse<Database> response) {
        return new CosmosDatabaseResponse(response);
    }

    @Warning(value = INTERNAL_USE_ONLY_WARNING)
    public static <T> CosmosItemResponse<T> createCosmosAsyncItemResponse(ResourceResponse<Document> response, Class<T> classType) {
        return new CosmosItemResponse<>(response, classType);
    }

    @Warning(value = INTERNAL_USE_ONLY_WARNING)
    public static CosmosItemResponse<Object> createCosmosAsyncItemResponseWithObjectType(ResourceResponse<Document> response) {
        return new CosmosItemResponse<>(response, Object.class);
    }

    @Warning(value = INTERNAL_USE_ONLY_WARNING)
    public static CosmosPermissionResponse createCosmosPermissionResponse(ResourceResponse<Permission> response) {
        return new CosmosPermissionResponse(response);
    }

    @Warning(value = INTERNAL_USE_ONLY_WARNING)
    public static CosmosStoredProcedureResponse createCosmosStoredProcedureResponse(ResourceResponse<StoredProcedure> response) {
        return new CosmosStoredProcedureResponse(response);
    }

    @Warning(value = INTERNAL_USE_ONLY_WARNING)
    public static CosmosStoredProcedureResponse createCosmosStoredProcedureResponse(StoredProcedureResponse response) {
        return new CosmosStoredProcedureResponse(response);
    }

    @Warning(value = INTERNAL_USE_ONLY_WARNING)
    public static CosmosStoredProcedureProperties createCosmosStoredProcedureProperties(String jsonString) {
        return new CosmosStoredProcedureProperties(jsonString);
    }

    @Warning(value = INTERNAL_USE_ONLY_WARNING)
    public static CosmosPermissionProperties createCosmosPermissionProperties(String jsonString) {
        return new CosmosPermissionProperties(jsonString);
    }

    @Warning(value = INTERNAL_USE_ONLY_WARNING)
    public static CosmosTriggerResponse createCosmosTriggerResponse(ResourceResponse<Trigger> response) {
        return new CosmosTriggerResponse(response);
    }

    @Warning(value = INTERNAL_USE_ONLY_WARNING)
    public static CosmosUserDefinedFunctionResponse createCosmosUserDefinedFunctionResponse(ResourceResponse<UserDefinedFunction> response) {
        return new CosmosUserDefinedFunctionResponse(response);
    }

    @Warning(value = INTERNAL_USE_ONLY_WARNING)
    public static CosmosUserResponse createCosmosUserResponse(ResourceResponse<User> response) {
        return new CosmosUserResponse(response);
    }

    @Warning(value = INTERNAL_USE_ONLY_WARNING)
    public static List<CosmosConflictProperties> getCosmosConflictPropertiesFromV2Results(List<Conflict> results) {
        return CosmosConflictProperties.getFromV2Results(results);
    }

    @Warning(value = INTERNAL_USE_ONLY_WARNING)
    public static DocumentCollection getV2Collection(CosmosContainerProperties containerProperties) {
        return containerProperties.getV2Collection();
    }

    @Warning(value = INTERNAL_USE_ONLY_WARNING)
    public static List<CosmosContainerProperties> getCosmosContainerPropertiesFromV2Results(List<DocumentCollection> results) {
        return CosmosContainerProperties.getFromV2Results(results);
    }

    @Warning(value = INTERNAL_USE_ONLY_WARNING)
    public static List<CosmosDatabaseProperties> getCosmosDatabasePropertiesFromV2Results(List<Database> results) {
        return CosmosDatabaseProperties.getFromV2Results(results);
    }

    @Warning(value = INTERNAL_USE_ONLY_WARNING)
<<<<<<< HEAD
    public static <T> CosmosItemProperties getCosmosItemProperties(CosmosItemResponse<T> cosmosItemResponse) {
=======
    public static <T> InternalObjectNode getInternalObjectNode(CosmosItemResponse<T> cosmosItemResponse) {
>>>>>>> 72d53830
        return cosmosItemResponse.getProperties();
    }

    @Warning(value = INTERNAL_USE_ONLY_WARNING)
<<<<<<< HEAD
    public static Permission getV2Permissions(CosmosPermissionProperties permissionProperties) {
        return permissionProperties.getV2Permissions();
    }

    @Warning(value = INTERNAL_USE_ONLY_WARNING)
    public static List<CosmosPermissionProperties> getCosmosPermissionPropertiesFromV2Results(List<Permission> results) {
        return CosmosPermissionProperties.getFromV2Results(results);
=======
    public static Permission getPermission(CosmosPermissionProperties permissionProperties, String databaseName) {
        return permissionProperties.getPermission(databaseName);
    }

    @Warning(value = INTERNAL_USE_ONLY_WARNING)
    public static List<CosmosPermissionProperties> getCosmosPermissionPropertiesFromResults(List<Permission> results) {
        return CosmosPermissionProperties.getPermissions(results);
>>>>>>> 72d53830
    }

    @Warning(value = INTERNAL_USE_ONLY_WARNING)
    public static List<CosmosStoredProcedureProperties> getCosmosStoredProcedurePropertiesFromV2Results(List<StoredProcedure> results) {
        return CosmosStoredProcedureProperties.getFromV2Results(results);
    }

    @Warning(value = INTERNAL_USE_ONLY_WARNING)
    public static List<CosmosTriggerProperties> getCosmosTriggerPropertiesFromV2Results(List<Trigger> results) {
        return CosmosTriggerProperties.getFromV2Results(results);
    }

    @Warning(value = INTERNAL_USE_ONLY_WARNING)
    public static List<CosmosUserDefinedFunctionProperties> getCosmosUserDefinedFunctionPropertiesFromV2Results(List<UserDefinedFunction> results) {
        return CosmosUserDefinedFunctionProperties.getFromV2Results(results);
    }

    @Warning(value = INTERNAL_USE_ONLY_WARNING)
    public static User getV2User(CosmosUserProperties cosmosUserProperties) {
        return cosmosUserProperties.getV2User();
    }

    @Warning(value = INTERNAL_USE_ONLY_WARNING)
    public static List<CosmosUserProperties> getCosmosUserPropertiesFromV2Results(List<User> results) {
        return CosmosUserProperties.getFromV2Results(results);
    }

    @Warning(value = INTERNAL_USE_ONLY_WARNING)
    public static RequestOptions toRequestOptions(CosmosConflictRequestOptions cosmosConflictRequestOptions) {
        return cosmosConflictRequestOptions.toRequestOptions();
    }

    @Warning(value = INTERNAL_USE_ONLY_WARNING)
    public static RequestOptions toRequestOptions(CosmosContainerRequestOptions cosmosContainerRequestOptions) {
        return cosmosContainerRequestOptions.toRequestOptions();
    }

//    @Warning(value = INTERNAL_USE_ONLY_WARNING)
//    public static CosmosContainerRequestOptions setOfferThroughput(CosmosContainerRequestOptions cosmosContainerRequestOptions,
//                                                                   Integer offerThroughput) {
//        return cosmosContainerRequestOptions.setOfferThroughput(offerThroughput);
//    }
//
//    @Warning(value = INTERNAL_USE_ONLY_WARNING)
//    public static CosmosContainerRequestOptions setThroughputProperties(CosmosContainerRequestOptions cosmosContainerRequestOptions,
//                                                                   ThroughputProperties throughputProperties) {
//        return cosmosContainerRequestOptions.setThroughputProperties(throughputProperties);
//    }

    @Warning(value = INTERNAL_USE_ONLY_WARNING)
    public static RequestOptions toRequestOptions(CosmosDatabaseRequestOptions cosmosDatabaseRequestOptions) {
        return cosmosDatabaseRequestOptions.toRequestOptions();
    }

//    @Warning(value = INTERNAL_USE_ONLY_WARNING)
//    public static CosmosDatabaseRequestOptions setOfferThroughput(CosmosDatabaseRequestOptions cosmosDatabaseRequestOptions,
//                                                                   Integer offerThroughput) {
//        return cosmosDatabaseRequestOptions.setOfferThroughput(offerThroughput);
//    }

    @Warning(value = INTERNAL_USE_ONLY_WARNING)
    public static CosmosDatabaseRequestOptions setThroughputProperties(
        CosmosDatabaseRequestOptions cosmosDatabaseRequestOptions,
        ThroughputProperties throughputProperties) {
        return cosmosDatabaseRequestOptions.setThroughputProperties(throughputProperties);
    }

    @Warning(value = INTERNAL_USE_ONLY_WARNING)
    public static CosmosContainerRequestOptions setThroughputProperties(
        CosmosContainerRequestOptions containerRequestOptions,
        ThroughputProperties throughputProperties) {
        return containerRequestOptions.setThroughputProperties(throughputProperties);
    }

    @Warning(value = INTERNAL_USE_ONLY_WARNING)
    public static Offer updateOfferFromProperties(Offer offer, ThroughputProperties properties) {
        return properties.updateOfferFromProperties(offer);
    }

    @Warning(value = INTERNAL_USE_ONLY_WARNING)
    public static CosmosItemRequestOptions setPartitionKey(CosmosItemRequestOptions cosmosItemRequestOptions,
                                                           PartitionKey partitionKey) {
        return cosmosItemRequestOptions.setPartitionKey(partitionKey);
    }

    @Warning(value = INTERNAL_USE_ONLY_WARNING)
    public static RequestOptions toRequestOptions(CosmosItemRequestOptions cosmosItemRequestOptions) {
        return cosmosItemRequestOptions.toRequestOptions();
    }

    @Warning(value = INTERNAL_USE_ONLY_WARNING)
    public static CosmosItemRequestOptions createCosmosItemRequestOptions(PartitionKey partitionKey) {
        return new CosmosItemRequestOptions(partitionKey);
    }

    @Warning(value = INTERNAL_USE_ONLY_WARNING)
    public static RequestOptions toRequestOptions(CosmosPermissionRequestOptions cosmosPermissionRequestOptions) {
        return cosmosPermissionRequestOptions.toRequestOptions();
    }

    @Warning(value = INTERNAL_USE_ONLY_WARNING)
    public static RequestOptions toRequestOptions(CosmosStoredProcedureRequestOptions cosmosStoredProcedureRequestOptions) {
        return cosmosStoredProcedureRequestOptions.toRequestOptions();
    }

    @Warning(value = INTERNAL_USE_ONLY_WARNING)
    public static DatabaseAccount toDatabaseAccount(RxDocumentServiceResponse response) {
        DatabaseAccount account = response.getResource(DatabaseAccount.class);

        // read the headers and set to the account
        Map<String, String> responseHeader = response.getResponseHeaders();

        account.setMaxMediaStorageUsageInMB(
            Long.parseLong(responseHeader.get(HttpConstants.HttpHeaders.MAX_MEDIA_STORAGE_USAGE_IN_MB)));
        account.setMediaStorageUsageInMB(
            Long.parseLong(responseHeader.get(HttpConstants.HttpHeaders.CURRENT_MEDIA_STORAGE_USAGE_IN_MB)));

        return account;
    }

    /**
     * Gets the partitionKeyRangeId.
     *
     * @param options the query request options
     * @return the partitionKeyRangeId.
     */
    @Warning(value = INTERNAL_USE_ONLY_WARNING)
<<<<<<< HEAD
    public static String partitionKeyRangeIdInternal(QueryRequestOptions options) {
=======
    public static String partitionKeyRangeIdInternal(CosmosQueryRequestOptions options) {
>>>>>>> 72d53830
        return options.getPartitionKeyRangeIdInternal();
    }

    /**
     * Sets the PartitionKeyRangeId.
     *
     * @param options the query request options
     * @param partitionKeyRangeId the partition key range id
     * @return the partitionKeyRangeId.
     */
    @Warning(value = INTERNAL_USE_ONLY_WARNING)
<<<<<<< HEAD
    public static QueryRequestOptions partitionKeyRangeIdInternal(QueryRequestOptions options, String partitionKeyRangeId) {
=======
    public static CosmosQueryRequestOptions partitionKeyRangeIdInternal(CosmosQueryRequestOptions options, String partitionKeyRangeId) {
>>>>>>> 72d53830
        return options.setPartitionKeyRangeIdInternal(partitionKeyRangeId);
    }

    @Warning(value = INTERNAL_USE_ONLY_WARNING)
    public static <T extends Resource> FeedResponse<T> toFeedResponsePage(RxDocumentServiceResponse response,
                                                                          Class<T> cls) {
        return new FeedResponse<T>(response.getQueryResponse(cls), response.getResponseHeaders());
    }

    @Warning(value = INTERNAL_USE_ONLY_WARNING)
    public static <T> FeedResponse<T> toFeedResponsePage(List<T> results, Map<String, String> headers, boolean noChanges) {
        return new FeedResponse<>(results, headers, noChanges);
    }

    @Warning(value = INTERNAL_USE_ONLY_WARNING)
    public static <T extends Resource> FeedResponse<T> toChaneFeedResponsePage(RxDocumentServiceResponse response,
                                                                               Class<T> cls) {
        return new FeedResponse<T>(noChanges(response) ? Collections.emptyList() : response.getQueryResponse(cls),
            response.getResponseHeaders(), noChanges(response));
    }

    @Warning(value = INTERNAL_USE_ONLY_WARNING)
    public static <T extends Resource> boolean noChanges(FeedResponse<T> page) {
        return page.nochanges;
    }

    @Warning(value = INTERNAL_USE_ONLY_WARNING)
    public static <T extends Resource> boolean noChanges(RxDocumentServiceResponse rsp) {
        return rsp.getStatusCode() == HttpConstants.StatusCodes.NOT_MODIFIED;
    }

    @Warning(value = INTERNAL_USE_ONLY_WARNING)
    public static <T> FeedResponse<T> createFeedResponse(List<T> results,
                                                         Map<String, String> headers) {
        return new FeedResponse<>(results, headers);
    }

    @Warning(value = INTERNAL_USE_ONLY_WARNING)
    public static <T> FeedResponse<T> createFeedResponseWithQueryMetrics(List<T> results,
                                                                         Map<String, String> headers, ConcurrentMap<String, QueryMetrics> queryMetricsMap) {
        return new FeedResponse<>(results, headers, queryMetricsMap);
    }

    @Warning(value = INTERNAL_USE_ONLY_WARNING)
    public static <T> ConcurrentMap<String, QueryMetrics> queryMetricsMap(FeedResponse<T> feedResponse) {
        return feedResponse.queryMetricsMap();
    }

    @Warning(value = INTERNAL_USE_ONLY_WARNING)
    public static <T> ConcurrentMap<String, QueryMetrics> queryMetrics(FeedResponse<T> feedResponse) {
        return feedResponse.queryMetrics();
    }

    @Warning(value = INTERNAL_USE_ONLY_WARNING)
    public static String toLower(RequestVerb verb) {
        return verb.toLowerCase();
    }

    @Warning(value = INTERNAL_USE_ONLY_WARNING)
    public static boolean isV2(PartitionKeyDefinition pkd) {
        return pkd.getVersion() != null && PartitionKeyDefinitionVersion.V2.val == pkd.getVersion().val;
    }

    @Warning(value = INTERNAL_USE_ONLY_WARNING)
    public static PartitionKeyInternal getNonePartitionKey(PartitionKeyDefinition partitionKeyDefinition) {
        return partitionKeyDefinition.getNonePartitionKeyValue();
    }

    @Warning(value = INTERNAL_USE_ONLY_WARNING)
    public static PartitionKeyInternal getPartitionKeyInternal(PartitionKey partitionKey) {
        return partitionKey.getInternalPartitionKey();
    }

    @Warning(value = INTERNAL_USE_ONLY_WARNING)
    public static PartitionKey partitionKeyfromJsonString(String jsonString) {
        return PartitionKey.fromJsonString(jsonString);
    }

    @Warning(value = INTERNAL_USE_ONLY_WARNING)
    public static Object getPartitionKeyObject(PartitionKey right) {
        return right.getKeyObject();
    }

    @Warning(value = INTERNAL_USE_ONLY_WARNING)
    public static String getAltLink(Resource resource) {
        return resource.getAltLink();
    }

    @Warning(value = INTERNAL_USE_ONLY_WARNING)
    public static void setAltLink(Resource resource, String altLink) {
        resource.setAltLink(altLink);
    }

    @Warning(value = INTERNAL_USE_ONLY_WARNING)
    public static void setResourceId(Resource resource, String resourceId) {
        resource.setResourceId(resourceId);
    }

    @Warning(value = INTERNAL_USE_ONLY_WARNING)
    public static void setResourceSelfLink(Resource resource, String selfLink) {
        resource.setSelfLink(selfLink);
    }

    @Warning(value = INTERNAL_USE_ONLY_WARNING)
    public static void setTimestamp(Resource resource, Instant date) {
        resource.setTimestamp(date);
    }

    @Warning(value = INTERNAL_USE_ONLY_WARNING)
    public static <T> void setProperty(JsonSerializable jsonSerializable, String propertyName, T value) {
        jsonSerializable.set(propertyName, value);
    }

    @Warning(value = INTERNAL_USE_ONLY_WARNING)
    public static ObjectNode getObjectNodeFromJsonSerializable(JsonSerializable jsonSerializable, String propertyName) {
        return jsonSerializable.getObject(propertyName);
    }

    @Warning(value = INTERNAL_USE_ONLY_WARNING)
    public static void removeFromJsonSerializable(JsonSerializable jsonSerializable, String propertyName) {
        jsonSerializable.remove(propertyName);
    }

    @Warning(value = INTERNAL_USE_ONLY_WARNING)
    public static Object getValue(JsonNode value) {
        return JsonSerializable.getValue(value);
    }

    @Warning(value = INTERNAL_USE_ONLY_WARNING)
    public static JsonSerializable instantiateJsonSerializable(ObjectNode objectNode, Class<?> klassType) {
        try {
            // the hot path should come through here to avoid serialization/deserialization
            if (klassType.equals(Document.class) || klassType.equals(OrderByRowResult.class) || klassType.equals(InternalObjectNode.class)
                || klassType.equals(PartitionKeyRange.class) || klassType.equals(Range.class)
                || klassType.equals(QueryInfo.class) || klassType.equals(PartitionedQueryExecutionInfoInternal.class)
                || klassType.equals(QueryItem.class)
                || klassType.equals(Address.class)
                || klassType.equals(DatabaseAccount.class) || klassType.equals(DatabaseAccountLocation.class)
                || klassType.equals(ReplicationPolicy.class) || klassType.equals(ConsistencyPolicy.class)
                || klassType.equals(DocumentCollection.class) || klassType.equals(Database.class)) {
                return (JsonSerializable) klassType.getDeclaredConstructor(ObjectNode.class).newInstance(objectNode);
            } else {
                return (JsonSerializable) klassType.getDeclaredConstructor(String.class).newInstance(Utils.toJson(Utils.getSimpleObjectMapper(), objectNode));
            }
        } catch (InstantiationException | IllegalAccessException | InvocationTargetException | NoSuchMethodException | IllegalArgumentException e) {
            throw new IllegalArgumentException(e);
        }
    }

    @Warning(value = INTERNAL_USE_ONLY_WARNING)
    public static Map<String, Object> getMapFromJsonSerializable(JsonSerializable jsonSerializable) {
        return jsonSerializable.getMap();
    }

    @Warning(value = INTERNAL_USE_ONLY_WARNING)
    public static CosmosResourceType fromServiceSerializedFormat(String cosmosResourceType) {
        return CosmosResourceType.fromServiceSerializedFormat(cosmosResourceType);
    }

    @Warning(value = INTERNAL_USE_ONLY_WARNING)
    public static Boolean getBooleanFromJsonSerializable(JsonSerializable jsonSerializable, String propertyName) {
        return jsonSerializable.getBoolean(propertyName);
    }

    @Warning(value = INTERNAL_USE_ONLY_WARNING)
    public static Double getDoubleFromJsonSerializable(JsonSerializable jsonSerializable, String propertyName) {
        return jsonSerializable.getDouble(propertyName);
    }

    @Warning(value = INTERNAL_USE_ONLY_WARNING)
    public static Object getObjectByPathFromJsonSerializable(JsonSerializable jsonSerializable, List<String> propertyNames) {
        return jsonSerializable.getObjectByPath(propertyNames);
    }

    @Warning(value = INTERNAL_USE_ONLY_WARNING)
    public static ByteBuffer serializeJsonToByteBuffer(JsonSerializable jsonSerializable) {
        return jsonSerializable.serializeJsonToByteBuffer();
    }

    @Warning(value = INTERNAL_USE_ONLY_WARNING)
    public static <T> T toObjectFromJsonSerializable(JsonSerializable jsonSerializable, Class<T> c) {
        return jsonSerializable.toObject(c);
    }

    @Warning(value = INTERNAL_USE_ONLY_WARNING)
    public static Object getObjectFromJsonSerializable(JsonSerializable jsonSerializable, String propertyName) {
        return jsonSerializable.get(propertyName);
    }

    @Warning(value = INTERNAL_USE_ONLY_WARNING)
    public static String getStringFromJsonSerializable(JsonSerializable jsonSerializable, String propertyName) {
        return jsonSerializable.getString(propertyName);
    }

    @Warning(value = INTERNAL_USE_ONLY_WARNING)
    public static Integer getIntFromJsonSerializable(JsonSerializable jsonSerializable, String propertyName) {
        return jsonSerializable.getInt(propertyName);
    }

    @Warning(value = INTERNAL_USE_ONLY_WARNING)
    public static String toJsonFromJsonSerializable(JsonSerializable jsonSerializable) {
        return jsonSerializable.toJson();
    }

    @Warning(value = INTERNAL_USE_ONLY_WARNING)
    public static ObjectNode getPropertyBagFromJsonSerializable(JsonSerializable jsonSerializable) {
        if (jsonSerializable == null) {
            return null;
        }
        return jsonSerializable.getPropertyBag();
    }

    @Warning(value = INTERNAL_USE_ONLY_WARNING)
<<<<<<< HEAD
    public static void setQueryRequestOptionsContinuationTokenAndMaxItemCount(QueryRequestOptions options, String continuationToken, Integer maxItemCount) {
=======
    public static void setQueryRequestOptionsContinuationTokenAndMaxItemCount(CosmosQueryRequestOptions options, String continuationToken, Integer maxItemCount) {
>>>>>>> 72d53830
        options.setRequestContinuation(continuationToken);
        options.setMaxItemCount(maxItemCount);
    }

    @Warning(value = INTERNAL_USE_ONLY_WARNING)
<<<<<<< HEAD
    public static void setQueryRequestOptionsContinuationToken(QueryRequestOptions queryRequestOptions, String continuationToken) {
        queryRequestOptions.setRequestContinuation(continuationToken);
    }

    @Warning(value = INTERNAL_USE_ONLY_WARNING)
    public static void setQueryRequestOptionsMaxItemCount(QueryRequestOptions queryRequestOptions, Integer maxItemCount) {
        queryRequestOptions.setMaxItemCount(maxItemCount);
=======
    public static void setQueryRequestOptionsContinuationToken(CosmosQueryRequestOptions cosmosQueryRequestOptions, String continuationToken) {
        cosmosQueryRequestOptions.setRequestContinuation(continuationToken);
    }

    @Warning(value = INTERNAL_USE_ONLY_WARNING)
    public static void setQueryRequestOptionsMaxItemCount(CosmosQueryRequestOptions cosmosQueryRequestOptions, Integer maxItemCount) {
        cosmosQueryRequestOptions.setMaxItemCount(maxItemCount);
>>>>>>> 72d53830
    }

    @Warning(value = INTERNAL_USE_ONLY_WARNING)
    public static ByteBuffer serializeJsonToByteBuffer(SqlQuerySpec sqlQuerySpec) {
        sqlQuerySpec.populatePropertyBag();
        return sqlQuerySpec.getJsonSerializable().serializeJsonToByteBuffer();
    }

    @Warning(value = INTERNAL_USE_ONLY_WARNING)
    public static <T> T instantiateByObjectNode(ObjectNode objectNode, Class<T> c) {
        try {
            return c.getDeclaredConstructor(ObjectNode.class).newInstance(objectNode);
        } catch (InstantiationException | IllegalAccessException | InvocationTargetException | NoSuchMethodException | IllegalArgumentException e) {
            throw new IllegalArgumentException(e);
        }
    }

    @Warning(value = INTERNAL_USE_ONLY_WARNING)
    public static <T> void populatePropertyBag(T t) {
        if (t instanceof JsonSerializable) {
            ((JsonSerializable) t).populatePropertyBag();
        } else if (t instanceof CompositePath) {
            ((CompositePath) t).populatePropertyBag();
        } else if (t instanceof ConflictResolutionPolicy) {
            ((ConflictResolutionPolicy) t).populatePropertyBag();
        } else if (t instanceof ExcludedPath) {
            ((ExcludedPath) t).populatePropertyBag();
        } else if (t instanceof IncludedPath) {
            ((IncludedPath) t).populatePropertyBag();
        } else if (t instanceof IndexingPolicy) {
            ((IndexingPolicy) t).populatePropertyBag();
        } else if (t instanceof PartitionKeyDefinition) {
            ((PartitionKeyDefinition) t).populatePropertyBag();
        } else if (t instanceof SpatialSpec) {
            ((SpatialSpec) t).populatePropertyBag();
        } else if (t instanceof SqlParameter) {
            ((SqlParameter) t).populatePropertyBag();
        } else if (t instanceof SqlQuerySpec) {
            ((SqlQuerySpec) t).populatePropertyBag();
        } else if (t instanceof UniqueKey) {
            ((UniqueKey) t).populatePropertyBag();
        } else if (t instanceof UniqueKeyPolicy) {
            ((UniqueKeyPolicy) t).populatePropertyBag();
        } else {
            throw new IllegalArgumentException("populatePropertyBag method does not exists in class " + t.getClass());
        }
    }

    @Warning(value = INTERNAL_USE_ONLY_WARNING)
    public static <T> JsonSerializable getJsonSerializable(T t) {
        if (t instanceof JsonSerializable) {
            return (JsonSerializable) t;
        } if (t instanceof CompositePath) {
            return ((CompositePath) t).getJsonSerializable();
        } else if (t instanceof ConflictResolutionPolicy) {
            return ((ConflictResolutionPolicy) t).getJsonSerializable();
        } else if (t instanceof ExcludedPath) {
            return ((ExcludedPath) t).getJsonSerializable();
        } else if (t instanceof IncludedPath) {
            return ((IncludedPath) t).getJsonSerializable();
        } else if (t instanceof IndexingPolicy) {
            return ((IndexingPolicy) t).getJsonSerializable();
        } else if (t instanceof PartitionKeyDefinition) {
            return ((PartitionKeyDefinition) t).getJsonSerializable();
        } else if (t instanceof SpatialSpec) {
            return ((SpatialSpec) t).getJsonSerializable();
        } else if (t instanceof SqlParameter) {
            return ((SqlParameter) t).getJsonSerializable();
        } else if (t instanceof SqlQuerySpec) {
            return ((SqlQuerySpec) t).getJsonSerializable();
        } else if (t instanceof UniqueKey) {
            return ((UniqueKey) t).getJsonSerializable();
        } else if (t instanceof UniqueKeyPolicy) {
            return ((UniqueKeyPolicy) t).getJsonSerializable();
        } else {
            throw new IllegalArgumentException("getJsonSerializable method does not exists in class " + t.getClass());
        }
    }

    @Warning(value = INTERNAL_USE_ONLY_WARNING)
    public static <T> Resource getResource(T t) {
        if (t == null) {
            return null;
        } else if (t instanceof Resource) {
            return (Resource) t;
        } else if (t instanceof CosmosConflictProperties) {
            return ((CosmosConflictProperties) t).getResource();
        } else if (t instanceof CosmosContainerProperties) {
            return ((CosmosContainerProperties) t).getResource();
        } else if (t instanceof CosmosDatabaseProperties) {
            return ((CosmosDatabaseProperties) t).getResource();
        } else if (t instanceof CosmosPermissionProperties) {
            return ((CosmosPermissionProperties) t).getResource();
        } else if (t instanceof CosmosStoredProcedureProperties) {
            return ((CosmosStoredProcedureProperties) t).getResource();
        } else if (t instanceof CosmosTriggerProperties) {
            return ((CosmosTriggerProperties) t).getResource();
        } else if (t instanceof CosmosUserDefinedFunctionProperties) {
            return ((CosmosUserDefinedFunctionProperties) t).getResource();
        } else if (t instanceof CosmosUserProperties) {
            return ((CosmosUserProperties) t).getResource();
        } else {
            throw new IllegalArgumentException("getResource method does not exists in class " + t.getClass());
        }
    }

    @Warning(value = INTERNAL_USE_ONLY_WARNING)
    public static Offer getOfferFromThroughputProperties(ThroughputProperties properties) {
        return properties.getOffer();
    }

    @Warning(value = INTERNAL_USE_ONLY_WARNING)
    public static ThroughputResponse createThroughputRespose(ResourceResponse<Offer> offerResourceResponse) {
        return new ThroughputResponse(offerResourceResponse);
    }

    @Warning(value = INTERNAL_USE_ONLY_WARNING)
    public static void addQueryInfoToFeedResponse(FeedResponse<?> feedResponse, QueryInfo queryInfo){
        feedResponse.setQueryInfo(queryInfo);
    }

    @Warning(value = INTERNAL_USE_ONLY_WARNING)
    public static QueryInfo getQueryInfoFromFeedResponse(FeedResponse<?> response) {
        return response.getQueryInfo();
    }

    @Warning(value = INTERNAL_USE_ONLY_WARNING)
<<<<<<< HEAD
    public static QueryRequestOptions createQueryRequestOptions(QueryRequestOptions options) {
        return new QueryRequestOptions(options);
    }

    @Warning(value = INTERNAL_USE_ONLY_WARNING)
    public static Integer getMaxItemCountFromQueryRequestOptions(QueryRequestOptions options) {
=======
    public static CosmosQueryRequestOptions createQueryRequestOptions(CosmosQueryRequestOptions options) {
        return new CosmosQueryRequestOptions(options);
    }

    @Warning(value = INTERNAL_USE_ONLY_WARNING)
    public static Integer getMaxItemCountFromQueryRequestOptions(CosmosQueryRequestOptions options) {
>>>>>>> 72d53830
        return options.getMaxItemCount();
    }

    @Warning(value = INTERNAL_USE_ONLY_WARNING)
<<<<<<< HEAD
    public static String getRequestContinuationFromQueryRequestOptions(QueryRequestOptions options) {
=======
    public static String getRequestContinuationFromQueryRequestOptions(CosmosQueryRequestOptions options) {
>>>>>>> 72d53830
        return options.getRequestContinuation();
    }

    @Warning(value = INTERNAL_USE_ONLY_WARNING)
<<<<<<< HEAD
    public static Map<String, Object> getPropertiesFromQueryRequestOptions(QueryRequestOptions options) {
=======
    public static Map<String, Object> getPropertiesFromQueryRequestOptions(CosmosQueryRequestOptions options) {
>>>>>>> 72d53830
        return options.getProperties();
    }

    @Warning(value = INTERNAL_USE_ONLY_WARNING)
<<<<<<< HEAD
    public static QueryRequestOptions setQueryRequestOptionsProperties(QueryRequestOptions options, Map<String, Object> properties) {
=======
    public static CosmosQueryRequestOptions setQueryRequestOptionsProperties(CosmosQueryRequestOptions options, Map<String, Object> properties) {
>>>>>>> 72d53830
        return options.setProperties(properties);
    }

    @Warning(value = INTERNAL_USE_ONLY_WARNING)
<<<<<<< HEAD
    public static boolean getEmptyPagesAllowedFromQueryRequestOptions(QueryRequestOptions options) {
=======
    public static boolean getEmptyPagesAllowedFromQueryRequestOptions(CosmosQueryRequestOptions options) {
>>>>>>> 72d53830
        return options.isEmptyPagesAllowed();
    }

    @Warning(value = INTERNAL_USE_ONLY_WARNING)
<<<<<<< HEAD
    public static QueryRequestOptions setQueryRequestOptionsEmptyPagesAllowed(QueryRequestOptions options, boolean emptyPageAllowed) {
=======
    public static CosmosQueryRequestOptions setQueryRequestOptionsEmptyPagesAllowed(CosmosQueryRequestOptions options, boolean emptyPageAllowed) {
>>>>>>> 72d53830
        return options.setEmptyPagesAllowed(emptyPageAllowed);
    }

    @Warning(value = INTERNAL_USE_ONLY_WARNING)
    public static IndexingPolicy createIndexingPolicy(Index[] indexes) {
        return new IndexingPolicy(indexes);
    }
}<|MERGE_RESOLUTION|>--- conflicted
+++ resolved
@@ -5,11 +5,7 @@
 
 import com.azure.cosmos.implementation.Conflict;
 import com.azure.cosmos.implementation.ConsistencyPolicy;
-<<<<<<< HEAD
-import com.azure.cosmos.implementation.CosmosItemProperties;
-=======
 import com.azure.cosmos.implementation.InternalObjectNode;
->>>>>>> 72d53830
 import com.azure.cosmos.implementation.CosmosResourceType;
 import com.azure.cosmos.implementation.Database;
 import com.azure.cosmos.implementation.DatabaseAccount;
@@ -152,24 +148,11 @@
     }
 
     @Warning(value = INTERNAL_USE_ONLY_WARNING)
-<<<<<<< HEAD
-    public static <T> CosmosItemProperties getCosmosItemProperties(CosmosItemResponse<T> cosmosItemResponse) {
-=======
     public static <T> InternalObjectNode getInternalObjectNode(CosmosItemResponse<T> cosmosItemResponse) {
->>>>>>> 72d53830
         return cosmosItemResponse.getProperties();
     }
 
     @Warning(value = INTERNAL_USE_ONLY_WARNING)
-<<<<<<< HEAD
-    public static Permission getV2Permissions(CosmosPermissionProperties permissionProperties) {
-        return permissionProperties.getV2Permissions();
-    }
-
-    @Warning(value = INTERNAL_USE_ONLY_WARNING)
-    public static List<CosmosPermissionProperties> getCosmosPermissionPropertiesFromV2Results(List<Permission> results) {
-        return CosmosPermissionProperties.getFromV2Results(results);
-=======
     public static Permission getPermission(CosmosPermissionProperties permissionProperties, String databaseName) {
         return permissionProperties.getPermission(databaseName);
     }
@@ -177,7 +160,6 @@
     @Warning(value = INTERNAL_USE_ONLY_WARNING)
     public static List<CosmosPermissionProperties> getCosmosPermissionPropertiesFromResults(List<Permission> results) {
         return CosmosPermissionProperties.getPermissions(results);
->>>>>>> 72d53830
     }
 
     @Warning(value = INTERNAL_USE_ONLY_WARNING)
@@ -305,11 +287,7 @@
      * @return the partitionKeyRangeId.
      */
     @Warning(value = INTERNAL_USE_ONLY_WARNING)
-<<<<<<< HEAD
-    public static String partitionKeyRangeIdInternal(QueryRequestOptions options) {
-=======
     public static String partitionKeyRangeIdInternal(CosmosQueryRequestOptions options) {
->>>>>>> 72d53830
         return options.getPartitionKeyRangeIdInternal();
     }
 
@@ -321,11 +299,7 @@
      * @return the partitionKeyRangeId.
      */
     @Warning(value = INTERNAL_USE_ONLY_WARNING)
-<<<<<<< HEAD
-    public static QueryRequestOptions partitionKeyRangeIdInternal(QueryRequestOptions options, String partitionKeyRangeId) {
-=======
     public static CosmosQueryRequestOptions partitionKeyRangeIdInternal(CosmosQueryRequestOptions options, String partitionKeyRangeId) {
->>>>>>> 72d53830
         return options.setPartitionKeyRangeIdInternal(partitionKeyRangeId);
     }
 
@@ -539,25 +513,12 @@
     }
 
     @Warning(value = INTERNAL_USE_ONLY_WARNING)
-<<<<<<< HEAD
-    public static void setQueryRequestOptionsContinuationTokenAndMaxItemCount(QueryRequestOptions options, String continuationToken, Integer maxItemCount) {
-=======
     public static void setQueryRequestOptionsContinuationTokenAndMaxItemCount(CosmosQueryRequestOptions options, String continuationToken, Integer maxItemCount) {
->>>>>>> 72d53830
         options.setRequestContinuation(continuationToken);
         options.setMaxItemCount(maxItemCount);
     }
 
     @Warning(value = INTERNAL_USE_ONLY_WARNING)
-<<<<<<< HEAD
-    public static void setQueryRequestOptionsContinuationToken(QueryRequestOptions queryRequestOptions, String continuationToken) {
-        queryRequestOptions.setRequestContinuation(continuationToken);
-    }
-
-    @Warning(value = INTERNAL_USE_ONLY_WARNING)
-    public static void setQueryRequestOptionsMaxItemCount(QueryRequestOptions queryRequestOptions, Integer maxItemCount) {
-        queryRequestOptions.setMaxItemCount(maxItemCount);
-=======
     public static void setQueryRequestOptionsContinuationToken(CosmosQueryRequestOptions cosmosQueryRequestOptions, String continuationToken) {
         cosmosQueryRequestOptions.setRequestContinuation(continuationToken);
     }
@@ -565,7 +526,6 @@
     @Warning(value = INTERNAL_USE_ONLY_WARNING)
     public static void setQueryRequestOptionsMaxItemCount(CosmosQueryRequestOptions cosmosQueryRequestOptions, Integer maxItemCount) {
         cosmosQueryRequestOptions.setMaxItemCount(maxItemCount);
->>>>>>> 72d53830
     }
 
     @Warning(value = INTERNAL_USE_ONLY_WARNING)
@@ -693,66 +653,37 @@
     }
 
     @Warning(value = INTERNAL_USE_ONLY_WARNING)
-<<<<<<< HEAD
-    public static QueryRequestOptions createQueryRequestOptions(QueryRequestOptions options) {
-        return new QueryRequestOptions(options);
-    }
-
-    @Warning(value = INTERNAL_USE_ONLY_WARNING)
-    public static Integer getMaxItemCountFromQueryRequestOptions(QueryRequestOptions options) {
-=======
     public static CosmosQueryRequestOptions createQueryRequestOptions(CosmosQueryRequestOptions options) {
         return new CosmosQueryRequestOptions(options);
     }
 
     @Warning(value = INTERNAL_USE_ONLY_WARNING)
     public static Integer getMaxItemCountFromQueryRequestOptions(CosmosQueryRequestOptions options) {
->>>>>>> 72d53830
         return options.getMaxItemCount();
     }
 
     @Warning(value = INTERNAL_USE_ONLY_WARNING)
-<<<<<<< HEAD
-    public static String getRequestContinuationFromQueryRequestOptions(QueryRequestOptions options) {
-=======
     public static String getRequestContinuationFromQueryRequestOptions(CosmosQueryRequestOptions options) {
->>>>>>> 72d53830
         return options.getRequestContinuation();
     }
 
     @Warning(value = INTERNAL_USE_ONLY_WARNING)
-<<<<<<< HEAD
-    public static Map<String, Object> getPropertiesFromQueryRequestOptions(QueryRequestOptions options) {
-=======
     public static Map<String, Object> getPropertiesFromQueryRequestOptions(CosmosQueryRequestOptions options) {
->>>>>>> 72d53830
         return options.getProperties();
     }
 
     @Warning(value = INTERNAL_USE_ONLY_WARNING)
-<<<<<<< HEAD
-    public static QueryRequestOptions setQueryRequestOptionsProperties(QueryRequestOptions options, Map<String, Object> properties) {
-=======
     public static CosmosQueryRequestOptions setQueryRequestOptionsProperties(CosmosQueryRequestOptions options, Map<String, Object> properties) {
->>>>>>> 72d53830
         return options.setProperties(properties);
     }
 
     @Warning(value = INTERNAL_USE_ONLY_WARNING)
-<<<<<<< HEAD
-    public static boolean getEmptyPagesAllowedFromQueryRequestOptions(QueryRequestOptions options) {
-=======
     public static boolean getEmptyPagesAllowedFromQueryRequestOptions(CosmosQueryRequestOptions options) {
->>>>>>> 72d53830
         return options.isEmptyPagesAllowed();
     }
 
     @Warning(value = INTERNAL_USE_ONLY_WARNING)
-<<<<<<< HEAD
-    public static QueryRequestOptions setQueryRequestOptionsEmptyPagesAllowed(QueryRequestOptions options, boolean emptyPageAllowed) {
-=======
     public static CosmosQueryRequestOptions setQueryRequestOptionsEmptyPagesAllowed(CosmosQueryRequestOptions options, boolean emptyPageAllowed) {
->>>>>>> 72d53830
         return options.setEmptyPagesAllowed(emptyPageAllowed);
     }
 
