--- conflicted
+++ resolved
@@ -485,13 +485,10 @@
         return jsonSerializable.toObject(c);
     }
 
-<<<<<<< HEAD
-=======
     public static ByteBuffer serializeJsonToByteBuffer(JsonSerializable jsonSerializable, ObjectMapper objectMapper) {
         return jsonSerializable.serializeJsonToByteBuffer(objectMapper);
     }
 
->>>>>>> 846f5853
     @Warning(value = INTERNAL_USE_ONLY_WARNING)
     public static Object getObjectFromJsonSerializable(JsonSerializable jsonSerializable, String propertyName) {
         return jsonSerializable.get(propertyName);
