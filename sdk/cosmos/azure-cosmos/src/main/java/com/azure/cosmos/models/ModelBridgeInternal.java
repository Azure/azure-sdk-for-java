--- conflicted
+++ resolved
@@ -3,15 +3,6 @@
 
 package com.azure.cosmos.models;
 
-import com.azure.cosmos.CosmosAsyncContainer;
-<<<<<<< HEAD
-import com.azure.cosmos.CosmosAsyncDatabase;
-import com.azure.cosmos.CosmosAsyncUser;
-import com.azure.cosmos.CosmosClient;
-import com.azure.cosmos.CosmosUserDefinedFunction;
-=======
-import com.azure.cosmos.CosmosTrigger;
->>>>>>> e2dbf29a
 import com.azure.cosmos.implementation.Conflict;
 import com.azure.cosmos.implementation.ConsistencyPolicy;
 import com.azure.cosmos.implementation.CosmosItemProperties;
@@ -140,23 +131,6 @@
     }
 
     @Warning(value = INTERNAL_USE_ONLY_WARNING)
-<<<<<<< HEAD
-    public static CosmosDatabaseResponse createCosmosDatabaseResponse(CosmosAsyncDatabaseResponse response, CosmosClient client) {
-        return new CosmosDatabaseResponse(response, client);
-    }
-
-    @Warning(value = INTERNAL_USE_ONLY_WARNING)
-    public static CosmosUserDefinedFunctionResponse createCosmosUserDefinedFunctionResponse(CosmosAsyncUserDefinedFunctionResponse resourceResponse,
-                                                    CosmosUserDefinedFunction userDefinedFunction) {
-        return new CosmosUserDefinedFunctionResponse(resourceResponse, userDefinedFunction);
-=======
-    public static CosmosTriggerResponse createCosmosTriggerResponse(CosmosAsyncTriggerResponse asyncResponse,
-                                        CosmosTrigger syncTrigger) {
-        return new CosmosTriggerResponse(asyncResponse, syncTrigger);
->>>>>>> e2dbf29a
-    }
-
-    @Warning(value = INTERNAL_USE_ONLY_WARNING)
     public static List<CosmosConflictProperties> getCosmosConflictPropertiesFromV2Results(List<Conflict> results) {
         return CosmosConflictProperties.getFromV2Results(results);
     }
