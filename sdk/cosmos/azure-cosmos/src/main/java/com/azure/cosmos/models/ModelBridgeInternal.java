// Copyright (c) Microsoft Corporation. All rights reserved.
// Licensed under the MIT License.

package com.azure.cosmos.models;

import com.azure.cosmos.CosmosAsyncClient;
import com.azure.cosmos.CosmosAsyncContainer;
import com.azure.cosmos.CosmosAsyncDatabase;
import com.azure.cosmos.CosmosAsyncUser;
import com.azure.cosmos.CosmosClient;
import com.azure.cosmos.CosmosDatabase;
import com.azure.cosmos.CosmosStoredProcedure;
import com.azure.cosmos.CosmosTrigger;
import com.azure.cosmos.CosmosUserDefinedFunction;
import com.azure.cosmos.implementation.Conflict;
import com.azure.cosmos.implementation.CosmosItemProperties;
import com.azure.cosmos.implementation.CosmosResourceType;
import com.azure.cosmos.implementation.Database;
import com.azure.cosmos.implementation.DatabaseAccount;
import com.azure.cosmos.implementation.Document;
import com.azure.cosmos.implementation.DocumentCollection;
import com.azure.cosmos.implementation.HttpConstants;
import com.azure.cosmos.implementation.JsonSerializable;
import com.azure.cosmos.implementation.Offer;
import com.azure.cosmos.implementation.PartitionKeyRange;
import com.azure.cosmos.implementation.Permission;
import com.azure.cosmos.implementation.QueryMetrics;
import com.azure.cosmos.implementation.ReplicationPolicy;
import com.azure.cosmos.implementation.RequestOptions;
import com.azure.cosmos.implementation.RequestVerb;
import com.azure.cosmos.implementation.Resource;
import com.azure.cosmos.implementation.ResourceResponse;
import com.azure.cosmos.implementation.RxDocumentServiceResponse;
import com.azure.cosmos.implementation.StoredProcedure;
import com.azure.cosmos.implementation.StoredProcedureResponse;
import com.azure.cosmos.implementation.Trigger;
import com.azure.cosmos.implementation.User;
import com.azure.cosmos.implementation.UserDefinedFunction;
import com.azure.cosmos.implementation.Utils;
import com.azure.cosmos.implementation.Warning;
import com.azure.cosmos.implementation.directconnectivity.Address;
import com.azure.cosmos.implementation.query.PartitionedQueryExecutionInfoInternal;
import com.azure.cosmos.implementation.query.QueryInfo;
import com.azure.cosmos.implementation.query.QueryItem;
import com.azure.cosmos.implementation.query.orderbyquery.OrderByRowResult;
import com.azure.cosmos.implementation.routing.PartitionKeyInternal;
import com.azure.cosmos.implementation.routing.Range;
import com.fasterxml.jackson.databind.JsonNode;
import com.fasterxml.jackson.databind.ObjectMapper;
import com.fasterxml.jackson.databind.node.ObjectNode;

import java.lang.reflect.InvocationTargetException;
import java.nio.ByteBuffer;
import java.time.OffsetDateTime;
import java.util.Collections;
import java.util.List;
import java.util.Map;
import java.util.concurrent.ConcurrentMap;

import static com.azure.cosmos.implementation.Warning.INTERNAL_USE_ONLY_WARNING;

/**
 * DO NOT USE.
 * This is meant to be used only internally as a bridge access to classes in
 * com.azure.cosmos.model package
 **/
@Warning(value = INTERNAL_USE_ONLY_WARNING)
public final class ModelBridgeInternal {

    private ModelBridgeInternal() {}

    @Warning(value = INTERNAL_USE_ONLY_WARNING)
    public static CosmosAsyncConflictResponse createCosmosAsyncConflictResponse(ResourceResponse<Conflict> response,
                                                                                CosmosAsyncContainer container) {
        return new CosmosAsyncConflictResponse(response, container);
    }

    @Warning(value = INTERNAL_USE_ONLY_WARNING)
    public static CosmosAsyncContainerResponse createCosmosAsyncContainerResponse(ResourceResponse<DocumentCollection> response,
                                                                                  CosmosAsyncDatabase database) {
        return new CosmosAsyncContainerResponse(response, database);
    }

    @Warning(value = INTERNAL_USE_ONLY_WARNING)
    public static CosmosAsyncDatabaseResponse createCosmosAsyncDatabaseResponse(ResourceResponse<Database> response,
                                                                                 CosmosAsyncClient client) {
        return new CosmosAsyncDatabaseResponse(response, client);
    }

    @Warning(value = INTERNAL_USE_ONLY_WARNING)
    public static <T> CosmosAsyncItemResponse<T> createCosmosAsyncItemResponse(ResourceResponse<Document> response, Class<T> classType) {
        return new CosmosAsyncItemResponse<>(response, classType);
    }

    @Warning(value = INTERNAL_USE_ONLY_WARNING)
    public static CosmosAsyncItemResponse<Object> createCosmosAsyncItemResponseWithObjectType(ResourceResponse<Document> response) {
        return new CosmosAsyncItemResponse<>(response, Object.class);
    }

    @Warning(value = INTERNAL_USE_ONLY_WARNING)
    public static CosmosAsyncPermissionResponse createCosmosAsyncPermissionResponse(ResourceResponse<Permission> response,
                                                                                    CosmosAsyncUser cosmosUser) {
        return new CosmosAsyncPermissionResponse(response, cosmosUser);
    }

    @Warning(value = INTERNAL_USE_ONLY_WARNING)
    public static CosmosAsyncStoredProcedureResponse createCosmosAsyncStoredProcedureResponse(ResourceResponse<StoredProcedure> response,
                                                                                              CosmosAsyncContainer cosmosContainer) {
        return new CosmosAsyncStoredProcedureResponse(response, cosmosContainer);
    }

    @Warning(value = INTERNAL_USE_ONLY_WARNING)
    public static CosmosAsyncStoredProcedureResponse createCosmosAsyncStoredProcedureResponse(StoredProcedureResponse response,
                                                                                              CosmosAsyncContainer cosmosContainer,
                                                                                              String storedProcedureId) {
        return new CosmosAsyncStoredProcedureResponse(response, cosmosContainer, storedProcedureId);
    }

    @Warning(value = INTERNAL_USE_ONLY_WARNING)
    public static CosmosStoredProcedureProperties createCosmosStoredProcedureProperties(String jsonString) {
        return new CosmosStoredProcedureProperties(jsonString);
    }

    @Warning(value = INTERNAL_USE_ONLY_WARNING)
    public static CosmosPermissionProperties createCosmosPermissionProperties(String jsonString) {
        return new CosmosPermissionProperties(jsonString);
    }

    @Warning(value = INTERNAL_USE_ONLY_WARNING)
    public static CosmosAsyncTriggerResponse createCosmosAsyncTriggerResponse(ResourceResponse<Trigger> response,
                                                                              CosmosAsyncContainer container) {
        return new CosmosAsyncTriggerResponse(response, container);
    }

    @Warning(value = INTERNAL_USE_ONLY_WARNING)
    public static CosmosAsyncUserDefinedFunctionResponse createCosmosAsyncUserDefinedFunctionResponse(ResourceResponse<UserDefinedFunction> response,
                                                                                                      CosmosAsyncContainer container) {
        return new CosmosAsyncUserDefinedFunctionResponse(response, container);
    }

    @Warning(value = INTERNAL_USE_ONLY_WARNING)
    public static CosmosAsyncUserResponse createCosmosAsyncUserResponse(ResourceResponse<User> response, CosmosAsyncDatabase database) {
        return new CosmosAsyncUserResponse(response, database);
    }

    @Warning(value = INTERNAL_USE_ONLY_WARNING)
    public static CosmosContainerResponse createCosmosContainerResponse(CosmosAsyncContainerResponse response,
                                                                        CosmosDatabase database, CosmosClient client) {
        return new CosmosContainerResponse(response, database, client);
    }

    @Warning(value = INTERNAL_USE_ONLY_WARNING)
    public static CosmosUserResponse createCosmosUserResponse(CosmosAsyncUserResponse response, CosmosDatabase database) {
        return new CosmosUserResponse(response, database);
    }

    @Warning(value = INTERNAL_USE_ONLY_WARNING)
    public static <T> CosmosItemResponse<T> createCosmosItemResponse(CosmosAsyncItemResponse<T> response) {
        return new CosmosItemResponse<>(response);
    }

    @Warning(value = INTERNAL_USE_ONLY_WARNING)
    public static CosmosDatabaseResponse createCosmosDatabaseResponse(CosmosAsyncDatabaseResponse response, CosmosClient client) {
        return new CosmosDatabaseResponse(response, client);
    }

    @Warning(value = INTERNAL_USE_ONLY_WARNING)
    public static CosmosStoredProcedureResponse createCosmosStoredProcedureResponse(CosmosAsyncStoredProcedureResponse resourceResponse,
                                                CosmosStoredProcedure storedProcedure) {
        return new CosmosStoredProcedureResponse(resourceResponse, storedProcedure);
    }

    @Warning(value = INTERNAL_USE_ONLY_WARNING)
    public static CosmosUserDefinedFunctionResponse createCosmosUserDefinedFunctionResponse(CosmosAsyncUserDefinedFunctionResponse resourceResponse,
                                                    CosmosUserDefinedFunction userDefinedFunction) {
        return new CosmosUserDefinedFunctionResponse(resourceResponse, userDefinedFunction);
    }

    @Warning(value = INTERNAL_USE_ONLY_WARNING)
    public static CosmosTriggerResponse createCosmosTriggerResponse(CosmosAsyncTriggerResponse asyncResponse,
                                        CosmosTrigger syncTrigger) {
        return new CosmosTriggerResponse(asyncResponse, syncTrigger);
    }

    @Warning(value = INTERNAL_USE_ONLY_WARNING)
    public static List<CosmosConflictProperties> getCosmosConflictPropertiesFromV2Results(List<Conflict> results) {
        return CosmosConflictProperties.getFromV2Results(results);
    }

    @Warning(value = INTERNAL_USE_ONLY_WARNING)
    public static DocumentCollection getV2Collection(CosmosContainerProperties containerProperties) {
        return containerProperties.getV2Collection();
    }

    @Warning(value = INTERNAL_USE_ONLY_WARNING)
    public static List<CosmosContainerProperties> getCosmosContainerPropertiesFromV2Results(List<DocumentCollection> results) {
        return CosmosContainerProperties.getFromV2Results(results);
    }

    @Warning(value = INTERNAL_USE_ONLY_WARNING)
    public static List<CosmosDatabaseProperties> getCosmosDatabasePropertiesFromV2Results(List<Database> results) {
        return CosmosDatabaseProperties.getFromV2Results(results);
    }

    @Warning(value = INTERNAL_USE_ONLY_WARNING)
    public static <T> CosmosItemProperties getCosmosItemProperties(CosmosAsyncItemResponse<T> cosmosItemResponse) {
        return cosmosItemResponse.getProperties();
    }

    @Warning(value = INTERNAL_USE_ONLY_WARNING)
    public static <T> CosmosItemProperties getCosmosItemProperties(CosmosItemResponse<T> cosmosItemResponse) {
        return cosmosItemResponse.getProperties();
    }

    @Warning(value = INTERNAL_USE_ONLY_WARNING)
    public static Permission getV2Permissions(CosmosPermissionProperties permissionSettings) {
        return permissionSettings.getV2Permissions();
    }

    @Warning(value = INTERNAL_USE_ONLY_WARNING)
    public static List<CosmosPermissionProperties> getCosmosPermissionPropertiesFromV2Results(List<Permission> results) {
        return CosmosPermissionProperties.getFromV2Results(results);
    }

    @Warning(value = INTERNAL_USE_ONLY_WARNING)
    public static List<CosmosStoredProcedureProperties> getCosmosStoredProcedurePropertiesFromV2Results(List<StoredProcedure> results) {
        return CosmosStoredProcedureProperties.getFromV2Results(results);
    }

    @Warning(value = INTERNAL_USE_ONLY_WARNING)
    public static List<CosmosTriggerProperties> getCosmosTriggerPropertiesFromV2Results(List<Trigger> results) {
        return CosmosTriggerProperties.getFromV2Results(results);
    }

    @Warning(value = INTERNAL_USE_ONLY_WARNING)
    public static List<CosmosUserDefinedFunctionProperties> getCosmosUserDefinedFunctionPropertiesFromV2Results(List<UserDefinedFunction> results) {
        return CosmosUserDefinedFunctionProperties.getFromV2Results(results);
    }

    @Warning(value = INTERNAL_USE_ONLY_WARNING)
    public static User getV2User(CosmosUserProperties cosmosUserProperties) {
        return cosmosUserProperties.getV2User();
    }

    @Warning(value = INTERNAL_USE_ONLY_WARNING)
    public static List<CosmosUserProperties> getCosmosUserPropertiesFromV2Results(List<User> results) {
        return CosmosUserProperties.getFromV2Results(results);
    }

    @Warning(value = INTERNAL_USE_ONLY_WARNING)
    public static RequestOptions toRequestOptions(CosmosConflictRequestOptions cosmosConflictRequestOptions) {
        return cosmosConflictRequestOptions.toRequestOptions();
    }

    @Warning(value = INTERNAL_USE_ONLY_WARNING)
    public static RequestOptions toRequestOptions(CosmosContainerRequestOptions cosmosContainerRequestOptions) {
        return cosmosContainerRequestOptions.toRequestOptions();
    }

    @Warning(value = INTERNAL_USE_ONLY_WARNING)
    public static CosmosContainerRequestOptions setOfferThroughput(CosmosContainerRequestOptions cosmosContainerRequestOptions,
                                                                   Integer offerThroughput) {
        return cosmosContainerRequestOptions.setOfferThroughput(offerThroughput);
    }

    @Warning(value = INTERNAL_USE_ONLY_WARNING)
    public static RequestOptions toRequestOptions(CosmosDatabaseRequestOptions cosmosDatabaseRequestOptions) {
        return cosmosDatabaseRequestOptions.toRequestOptions();
    }

    @Warning(value = INTERNAL_USE_ONLY_WARNING)
    public static CosmosDatabaseRequestOptions setOfferThroughput(CosmosDatabaseRequestOptions cosmosDatabaseRequestOptions,
                                                                   Integer offerThroughput) {
        return cosmosDatabaseRequestOptions.setOfferThroughput(offerThroughput);
    }

    @Warning(value = INTERNAL_USE_ONLY_WARNING)
    public static CosmosDatabaseRequestOptions setOfferProperties(
        CosmosDatabaseRequestOptions cosmosDatabaseRequestOptions,
        ThroughputProperties throughputProperties) {
        return cosmosDatabaseRequestOptions.setThroughputProperties(throughputProperties);
    }

    @Warning(value = INTERNAL_USE_ONLY_WARNING)
    public static CosmosContainerRequestOptions setOfferProperties(
        CosmosContainerRequestOptions containerRequestOptions,
        ThroughputProperties throughputProperties) {
        return containerRequestOptions.setThroughputProperties(throughputProperties);
    }

    @Warning(value = INTERNAL_USE_ONLY_WARNING)
    public static Offer updateOfferFromProperties(Offer offer, ThroughputProperties properties) {
        return properties.updateOfferFromProperties(offer);
    }

    @Warning(value = INTERNAL_USE_ONLY_WARNING)
    public static CosmosItemRequestOptions setPartitionKey(CosmosItemRequestOptions cosmosItemRequestOptions,
                                                           PartitionKey partitionKey) {
        return cosmosItemRequestOptions.setPartitionKey(partitionKey);
    }

    @Warning(value = INTERNAL_USE_ONLY_WARNING)
    public static RequestOptions toRequestOptions(CosmosItemRequestOptions cosmosItemRequestOptions) {
        return cosmosItemRequestOptions.toRequestOptions();
    }

    @Warning(value = INTERNAL_USE_ONLY_WARNING)
    public static CosmosItemRequestOptions createCosmosItemRequestOptions(PartitionKey partitionKey) {
        return new CosmosItemRequestOptions(partitionKey);
    }

    @Warning(value = INTERNAL_USE_ONLY_WARNING)
    public static RequestOptions toRequestOptions(CosmosPermissionRequestOptions cosmosPermissionRequestOptions) {
        return cosmosPermissionRequestOptions.toRequestOptions();
    }

    @Warning(value = INTERNAL_USE_ONLY_WARNING)
    public static RequestOptions toRequestOptions(CosmosStoredProcedureRequestOptions cosmosStoredProcedureRequestOptions) {
        return cosmosStoredProcedureRequestOptions.toRequestOptions();
    }

    @Warning(value = INTERNAL_USE_ONLY_WARNING)
    public static DatabaseAccount toDatabaseAccount(RxDocumentServiceResponse response) {
        DatabaseAccount account = response.getResource(DatabaseAccount.class);

        // read the headers and set to the account
        Map<String, String> responseHeader = response.getResponseHeaders();

        account.setMaxMediaStorageUsageInMB(
            Long.parseLong(responseHeader.get(HttpConstants.HttpHeaders.MAX_MEDIA_STORAGE_USAGE_IN_MB)));
        account.setMediaStorageUsageInMB(
            Long.parseLong(responseHeader.get(HttpConstants.HttpHeaders.CURRENT_MEDIA_STORAGE_USAGE_IN_MB)));

        return account;
    }

    /**
     * Gets the partitionKeyRangeId.
     *
     * @param options the feed options
     * @return the partitionKeyRangeId.
     */
    @Warning(value = INTERNAL_USE_ONLY_WARNING)
    public static String partitionKeyRangeIdInternal(FeedOptions options) {
        return options.getPartitionKeyRangeIdInternal();
    }

    /**
     * Sets the PartitionKeyRangeId.
     *
     * @param options the feed options
     * @param partitionKeyRangeId the partition key range id
     * @return the partitionKeyRangeId.
     */
    @Warning(value = INTERNAL_USE_ONLY_WARNING)
    public static FeedOptions partitionKeyRangeIdInternal(FeedOptions options, String partitionKeyRangeId) {
        return options.setPartitionKeyRangeIdInternal(partitionKeyRangeId);
    }

    @Warning(value = INTERNAL_USE_ONLY_WARNING)
    public static <T extends Resource> FeedResponse<T> toFeedResponsePage(RxDocumentServiceResponse response,
                                                                          Class<T> cls) {
        return new FeedResponse<T>(response.getQueryResponse(cls), response.getResponseHeaders());
    }

    @Warning(value = INTERNAL_USE_ONLY_WARNING)
    public static <T> FeedResponse<T> toFeedResponsePage(List<T> results, Map<String, String> headers, boolean noChanges) {
        return new FeedResponse<>(results, headers, noChanges);
    }

    @Warning(value = INTERNAL_USE_ONLY_WARNING)
    public static <T extends Resource> FeedResponse<T> toChaneFeedResponsePage(RxDocumentServiceResponse response,
                                                                               Class<T> cls) {
        return new FeedResponse<T>(noChanges(response) ? Collections.emptyList() : response.getQueryResponse(cls),
            response.getResponseHeaders(), noChanges(response));
    }

    @Warning(value = INTERNAL_USE_ONLY_WARNING)
    public static <T extends Resource> boolean noChanges(FeedResponse<T> page) {
        return page.nochanges;
    }

    @Warning(value = INTERNAL_USE_ONLY_WARNING)
    public static <T extends Resource> boolean noChanges(RxDocumentServiceResponse rsp) {
        return rsp.getStatusCode() == HttpConstants.StatusCodes.NOT_MODIFIED;
    }

    @Warning(value = INTERNAL_USE_ONLY_WARNING)
    public static <T> FeedResponse<T> createFeedResponse(List<T> results,
                                                         Map<String, String> headers) {
        return new FeedResponse<>(results, headers);
    }

    @Warning(value = INTERNAL_USE_ONLY_WARNING)
    public static <T> FeedResponse<T> createFeedResponseWithQueryMetrics(List<T> results,
                                                                         Map<String, String> headers, ConcurrentMap<String, QueryMetrics> queryMetricsMap) {
        return new FeedResponse<>(results, headers, queryMetricsMap);
    }

    @Warning(value = INTERNAL_USE_ONLY_WARNING)
    public static <T> ConcurrentMap<String, QueryMetrics> queryMetricsMap(FeedResponse<T> feedResponse) {
        return feedResponse.queryMetricsMap();
    }

    @Warning(value = INTERNAL_USE_ONLY_WARNING)
    public static <T> ConcurrentMap<String, QueryMetrics> queryMetrics(FeedResponse<T> feedResponse) {
        return feedResponse.queryMetrics();
    }

    @Warning(value = INTERNAL_USE_ONLY_WARNING)
    public static String toLower(RequestVerb verb) {
        return verb.toLowerCase();
    }

    @Warning(value = INTERNAL_USE_ONLY_WARNING)
    public static boolean isV2(PartitionKeyDefinition pkd) {
        return pkd.getVersion() != null && PartitionKeyDefinitionVersion.V2.val == pkd.getVersion().val;
    }

    @Warning(value = INTERNAL_USE_ONLY_WARNING)
    public static PartitionKeyInternal getNonePartitionKey(PartitionKeyDefinition partitionKeyDefinition) {
        return partitionKeyDefinition.getNonePartitionKeyValue();
    }

    @Warning(value = INTERNAL_USE_ONLY_WARNING)
    public static PartitionKeyInternal getPartitionKeyInternal(PartitionKey partitionKey) {
        return partitionKey.getInternalPartitionKey();
    }

    @Warning(value = INTERNAL_USE_ONLY_WARNING)
    public static PartitionKey partitionKeyfromJsonString(String jsonString) {
        return PartitionKey.fromJsonString(jsonString);
    }

    @Warning(value = INTERNAL_USE_ONLY_WARNING)
    public static Object getPartitionKeyObject(PartitionKey right) {
        return right.getKeyObject();
    }

    @Warning(value = INTERNAL_USE_ONLY_WARNING)
    public static String getAltLink(Resource resource) {
        return resource.getAltLink();
    }

    @Warning(value = INTERNAL_USE_ONLY_WARNING)
    public static void setAltLink(Resource resource, String altLink) {
        resource.setAltLink(altLink);
    }

    @Warning(value = INTERNAL_USE_ONLY_WARNING)
    public static void setResourceId(Resource resource, String resourceId) {
        resource.setResourceId(resourceId);
    }

    @Warning(value = INTERNAL_USE_ONLY_WARNING)
    public static void setResourceSelfLink(Resource resource, String selfLink) {
        resource.setSelfLink(selfLink);
    }

    @Warning(value = INTERNAL_USE_ONLY_WARNING)
    public static void setTimestamp(Resource resource, OffsetDateTime date) {
        resource.setTimestamp(date);
    }

    @Warning(value = INTERNAL_USE_ONLY_WARNING)
    public static <T> void setProperty(JsonSerializable jsonSerializable, String propertyName, T value) {
        jsonSerializable.set(propertyName, value);
    }

    @Warning(value = INTERNAL_USE_ONLY_WARNING)
    public static ObjectNode getObjectNodeFromJsonSerializable(JsonSerializable jsonSerializable, String propertyName) {
        return jsonSerializable.getObject(propertyName);
    }

    @Warning(value = INTERNAL_USE_ONLY_WARNING)
    public static void removeFromJsonSerializable(JsonSerializable jsonSerializable, String propertyName) {
        jsonSerializable.remove(propertyName);
    }

    @Warning(value = INTERNAL_USE_ONLY_WARNING)
    public static Object getValue(JsonNode value) {
        return JsonSerializable.getValue(value);
    }

    @Warning(value = INTERNAL_USE_ONLY_WARNING)
    public static CosmosError createCosmosError(ObjectNode objectNode) {
        return new CosmosError(objectNode);
    }

    @Warning(value = INTERNAL_USE_ONLY_WARNING)
    public static CosmosError createCosmosError(String jsonString) {
        return new CosmosError(jsonString);
    }


    @Warning(value = INTERNAL_USE_ONLY_WARNING)
    public static JsonSerializable instantiateJsonSerializable(ObjectNode objectNode, Class<?> klassType) {
        try {
            // the hot path should come through here to avoid serialization/deserialization
            if (klassType.equals(Document.class) || klassType.equals(OrderByRowResult.class) || klassType.equals(CosmosItemProperties.class)
                || klassType.equals(PartitionKeyRange.class) || klassType.equals(Range.class)
                || klassType.equals(QueryInfo.class) || klassType.equals(PartitionedQueryExecutionInfoInternal.class)
                || klassType.equals(QueryItem.class)
                || klassType.equals(Address.class)
                || klassType.equals(DatabaseAccount.class) || klassType.equals(DatabaseAccountLocation.class)
                || klassType.equals(ReplicationPolicy.class) || klassType.equals(ConsistencyPolicy.class)
                || klassType.equals(DocumentCollection.class) || klassType.equals(Database.class)) {
                return (JsonSerializable) klassType.getDeclaredConstructor(ObjectNode.class).newInstance(objectNode);
            } else {
                return (JsonSerializable) klassType.getDeclaredConstructor(String.class).newInstance(Utils.toJson(Utils.getSimpleObjectMapper(), objectNode));
            }
        } catch (InstantiationException | IllegalAccessException | InvocationTargetException | NoSuchMethodException | IllegalArgumentException e) {
            throw new IllegalArgumentException(e);
        }
    }

    @Warning(value = INTERNAL_USE_ONLY_WARNING)
    public static Map<String, Object> getMapFromJsonSerializable(JsonSerializable jsonSerializable) {
        return jsonSerializable.getMap();
    }

    @Warning(value = INTERNAL_USE_ONLY_WARNING)
    public static CosmosResourceType fromServiceSerializedFormat(String cosmosResourceType) {
        return CosmosResourceType.fromServiceSerializedFormat(cosmosResourceType);
    }

    @Warning(value = INTERNAL_USE_ONLY_WARNING)
    public static Boolean getBooleanFromJsonSerializable(JsonSerializable jsonSerializable, String propertyName) {
        return jsonSerializable.getBoolean(propertyName);
    }

    @Warning(value = INTERNAL_USE_ONLY_WARNING)
    public static Double getDoubleFromJsonSerializable(JsonSerializable jsonSerializable, String propertyName) {
        return jsonSerializable.getDouble(propertyName);
    }

    @Warning(value = INTERNAL_USE_ONLY_WARNING)
    public static Object getObjectByPathFromJsonSerializable(JsonSerializable jsonSerializable, List<String> propertyNames) {
        return jsonSerializable.getObjectByPath(propertyNames);
    }

    @Warning(value = INTERNAL_USE_ONLY_WARNING)
    public static ByteBuffer serializeJsonToByteBuffer(JsonSerializable jsonSerializable) {
        return jsonSerializable.serializeJsonToByteBuffer();
    }

<<<<<<< HEAD
    public static ByteBuffer serializeJsonToByteBuffer(JsonSerializable jsonSerializable, ObjectMapper objectMapper) {
        return jsonSerializable.serializeJsonToByteBuffer(objectMapper);
    }

=======
    @Warning(value = INTERNAL_USE_ONLY_WARNING)
>>>>>>> be832eea
    public static <T> T toObjectFromJsonSerializable(JsonSerializable jsonSerializable, Class<T> c) {
        return jsonSerializable.toObject(c);
    }

    @Warning(value = INTERNAL_USE_ONLY_WARNING)
    public static Object getObjectFromJsonSerializable(JsonSerializable jsonSerializable, String propertyName) {
        return jsonSerializable.get(propertyName);
    }

    @Warning(value = INTERNAL_USE_ONLY_WARNING)
    public static String getStringFromJsonSerializable(JsonSerializable jsonSerializable, String propertyName) {
        return jsonSerializable.getString(propertyName);
    }

    @Warning(value = INTERNAL_USE_ONLY_WARNING)
    public static Integer getIntFromJsonSerializable(JsonSerializable jsonSerializable, String propertyName) {
        return jsonSerializable.getInt(propertyName);
    }

    @Warning(value = INTERNAL_USE_ONLY_WARNING)
    public static String toJsonFromJsonSerializable(JsonSerializable jsonSerializable) {
        return jsonSerializable.toJson();
    }

    @Warning(value = INTERNAL_USE_ONLY_WARNING)
    public static ObjectNode getPropertyBagFromJsonSerializable(JsonSerializable jsonSerializable) {
        if (jsonSerializable == null) {
            return null;
        }
        return jsonSerializable.getPropertyBag();
    }

    @Warning(value = INTERNAL_USE_ONLY_WARNING)
    public static void setFeedOptionsContinuationTokenAndMaxItemCount(FeedOptions feedOptions, String continuationToken, Integer maxItemCount) {
        feedOptions.setRequestContinuation(continuationToken);
        feedOptions.setMaxItemCount(maxItemCount);
    }

    @Warning(value = INTERNAL_USE_ONLY_WARNING)
    public static void setFeedOptionsContinuationToken(FeedOptions feedOptions, String continuationToken) {
        feedOptions.setRequestContinuation(continuationToken);
    }

    @Warning(value = INTERNAL_USE_ONLY_WARNING)
    public static void setFeedOptionsMaxItemCount(FeedOptions feedOptions, Integer maxItemCount) {
        feedOptions.setMaxItemCount(maxItemCount);
    }

    @Warning(value = INTERNAL_USE_ONLY_WARNING)
    public static ByteBuffer serializeJsonToByteBuffer(SqlQuerySpec sqlQuerySpec) {
        sqlQuerySpec.populatePropertyBag();
        return sqlQuerySpec.getJsonSerializable().serializeJsonToByteBuffer();
    }

    @Warning(value = INTERNAL_USE_ONLY_WARNING)
    public static <T> T instantiateByObjectNode(ObjectNode objectNode, Class<T> c) {
        try {
            return c.getDeclaredConstructor(ObjectNode.class).newInstance(objectNode);
        } catch (InstantiationException | IllegalAccessException | InvocationTargetException | NoSuchMethodException | IllegalArgumentException e) {
            throw new IllegalArgumentException(e);
        }
    }

    @Warning(value = INTERNAL_USE_ONLY_WARNING)
    public static <T> void populatePropertyBag(T t) {
        if (t instanceof JsonSerializable) {
            ((JsonSerializable) t).populatePropertyBag();
        } else if (t instanceof CompositePath) {
            ((CompositePath) t).populatePropertyBag();
        } else if (t instanceof ConflictResolutionPolicy) {
            ((ConflictResolutionPolicy) t).populatePropertyBag();
        } else if (t instanceof ConsistencyPolicy) {
            ((ConsistencyPolicy) t).populatePropertyBag();
        } else if (t instanceof DatabaseAccountLocation) {
            ((DatabaseAccountLocation) t).populatePropertyBag();
        } else if (t instanceof ExcludedPath) {
            ((ExcludedPath) t).populatePropertyBag();
        } else if (t instanceof IncludedPath) {
            ((IncludedPath) t).populatePropertyBag();
        } else if (t instanceof IndexingPolicy) {
            ((IndexingPolicy) t).populatePropertyBag();
        } else if (t instanceof PartitionKeyDefinition) {
            ((PartitionKeyDefinition) t).populatePropertyBag();
        } else if (t instanceof SpatialSpec) {
            ((SpatialSpec) t).populatePropertyBag();
        } else if (t instanceof SqlParameter) {
            ((SqlParameter) t).populatePropertyBag();
        } else if (t instanceof SqlQuerySpec) {
            ((SqlQuerySpec) t).populatePropertyBag();
        } else if (t instanceof UniqueKey) {
            ((UniqueKey) t).populatePropertyBag();
        } else if (t instanceof UniqueKeyPolicy) {
            ((UniqueKeyPolicy) t).populatePropertyBag();
        } else if (t instanceof Index) {
            ((Index) t).populatePropertyBag();
        } else if (t instanceof CosmosError) {
            ((CosmosError) t).populatePropertyBag();
        } else {
            throw new IllegalArgumentException("populatePropertyBag method does not exists in class " + t.getClass());
        }
    }

    @Warning(value = INTERNAL_USE_ONLY_WARNING)
    public static <T> JsonSerializable getJsonSerializable(T t) {
        if (t instanceof CompositePath) {
            return ((CompositePath) t).getJsonSerializable();
        } else if (t instanceof ConflictResolutionPolicy) {
            return ((ConflictResolutionPolicy) t).getJsonSerializable();
        } else if (t instanceof ConsistencyPolicy) {
            return ((ConsistencyPolicy) t).getJsonSerializable();
        } else if (t instanceof DatabaseAccountLocation) {
            return ((DatabaseAccountLocation) t).getJsonSerializable();
        } else if (t instanceof ExcludedPath) {
            return ((ExcludedPath) t).getJsonSerializable();
        } else if (t instanceof IncludedPath) {
            return ((IncludedPath) t).getJsonSerializable();
        } else if (t instanceof IndexingPolicy) {
            return ((IndexingPolicy) t).getJsonSerializable();
        } else if (t instanceof PartitionKeyDefinition) {
            return ((PartitionKeyDefinition) t).getJsonSerializable();
        } else if (t instanceof SpatialSpec) {
            return ((SpatialSpec) t).getJsonSerializable();
        } else if (t instanceof SqlParameter) {
            return ((SqlParameter) t).getJsonSerializable();
        } else if (t instanceof SqlQuerySpec) {
            return ((SqlQuerySpec) t).getJsonSerializable();
        } else if (t instanceof UniqueKey) {
            return ((UniqueKey) t).getJsonSerializable();
        } else if (t instanceof UniqueKeyPolicy) {
            return ((UniqueKeyPolicy) t).getJsonSerializable();
        } else if (t instanceof Index) {
            return ((Index) t).getJsonSerializable();
        } else if (t instanceof CosmosError) {
            return ((CosmosError) t).getJsonSerializable();
        } else {
            throw new IllegalArgumentException("getJsonSerializable method does not exists in class " + t.getClass());
        }
    }

    @Warning(value = INTERNAL_USE_ONLY_WARNING)
    public static <T> Resource getResource(T t) {
        if (t == null) {
            return null;
        } else if (t instanceof Resource) {
            return (Resource) t;
        } else if (t instanceof CosmosConflictProperties) {
            return ((CosmosConflictProperties) t).getResource();
        } else if (t instanceof CosmosContainerProperties) {
            return ((CosmosContainerProperties) t).getResource();
        } else if (t instanceof CosmosDatabaseProperties) {
            return ((CosmosDatabaseProperties) t).getResource();
        } else if (t instanceof CosmosPermissionProperties) {
            return ((CosmosPermissionProperties) t).getResource();
        } else if (t instanceof CosmosStoredProcedureProperties) {
            return ((CosmosStoredProcedureProperties) t).getResource();
        } else if (t instanceof CosmosTriggerProperties) {
            return ((CosmosTriggerProperties) t).getResource();
        } else if (t instanceof CosmosUserDefinedFunctionProperties) {
            return ((CosmosUserDefinedFunctionProperties) t).getResource();
        } else if (t instanceof CosmosUserProperties) {
            return ((CosmosUserProperties) t).getResource();
        } else {
            throw new IllegalArgumentException("getResource method does not exists in class " + t.getClass());
        }
    }

    @Warning(value = INTERNAL_USE_ONLY_WARNING)
    public static Offer getOfferFromThroughputProperties(ThroughputProperties properties) {
        return properties.getOffer();
    }

    @Warning(value = INTERNAL_USE_ONLY_WARNING)
    public static ThroughputResponse createThroughputRespose(ResourceResponse<Offer> offerResourceResponse) {
        return new ThroughputResponse(offerResourceResponse);
    }
}<|MERGE_RESOLUTION|>--- conflicted
+++ resolved
@@ -544,16 +544,13 @@
         return jsonSerializable.serializeJsonToByteBuffer();
     }
 
-<<<<<<< HEAD
+    @Warning(value = INTERNAL_USE_ONLY_WARNING)
+    public static <T> T toObjectFromJsonSerializable(JsonSerializable jsonSerializable, Class<T> c) {
+        return jsonSerializable.toObject(c);
+    }
+
     public static ByteBuffer serializeJsonToByteBuffer(JsonSerializable jsonSerializable, ObjectMapper objectMapper) {
         return jsonSerializable.serializeJsonToByteBuffer(objectMapper);
-    }
-
-=======
-    @Warning(value = INTERNAL_USE_ONLY_WARNING)
->>>>>>> be832eea
-    public static <T> T toObjectFromJsonSerializable(JsonSerializable jsonSerializable, Class<T> c) {
-        return jsonSerializable.toObject(c);
     }
 
     @Warning(value = INTERNAL_USE_ONLY_WARNING)
