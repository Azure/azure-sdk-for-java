// Copyright (c) Microsoft Corporation. All rights reserved.
// Licensed under the MIT License.

package com.azure.cosmos.models;

import com.azure.cosmos.CosmosAsyncClient;
import com.azure.cosmos.CosmosAsyncContainer;
import com.azure.cosmos.CosmosAsyncDatabase;
import com.azure.cosmos.CosmosAsyncUser;
import com.azure.cosmos.CosmosClient;
import com.azure.cosmos.CosmosDatabase;
import com.azure.cosmos.CosmosTrigger;
import com.azure.cosmos.CosmosUserDefinedFunction;
import com.azure.cosmos.implementation.Conflict;
import com.azure.cosmos.implementation.ConsistencyPolicy;
import com.azure.cosmos.implementation.CosmosItemProperties;
import com.azure.cosmos.implementation.CosmosResourceType;
import com.azure.cosmos.implementation.Database;
import com.azure.cosmos.implementation.DatabaseAccount;
import com.azure.cosmos.implementation.Document;
import com.azure.cosmos.implementation.DocumentCollection;
import com.azure.cosmos.implementation.HttpConstants;
import com.azure.cosmos.implementation.JsonSerializable;
import com.azure.cosmos.implementation.Offer;
import com.azure.cosmos.implementation.PartitionKeyRange;
import com.azure.cosmos.implementation.Permission;
import com.azure.cosmos.implementation.QueryMetrics;
import com.azure.cosmos.implementation.ReplicationPolicy;
import com.azure.cosmos.implementation.RequestOptions;
import com.azure.cosmos.implementation.RequestVerb;
import com.azure.cosmos.implementation.Resource;
import com.azure.cosmos.implementation.ResourceResponse;
import com.azure.cosmos.implementation.RxDocumentServiceResponse;
import com.azure.cosmos.implementation.StoredProcedure;
import com.azure.cosmos.implementation.StoredProcedureResponse;
import com.azure.cosmos.implementation.Trigger;
import com.azure.cosmos.implementation.User;
import com.azure.cosmos.implementation.UserDefinedFunction;
import com.azure.cosmos.implementation.Utils;
import com.azure.cosmos.implementation.Warning;
import com.azure.cosmos.implementation.directconnectivity.Address;
import com.azure.cosmos.implementation.query.PartitionedQueryExecutionInfoInternal;
import com.azure.cosmos.implementation.query.QueryInfo;
import com.azure.cosmos.implementation.query.QueryItem;
import com.azure.cosmos.implementation.query.orderbyquery.OrderByRowResult;
import com.azure.cosmos.implementation.routing.PartitionKeyInternal;
import com.azure.cosmos.implementation.routing.Range;
import com.fasterxml.jackson.databind.JsonNode;
import com.fasterxml.jackson.databind.node.ObjectNode;

import java.lang.reflect.InvocationTargetException;
import java.nio.ByteBuffer;
import java.time.OffsetDateTime;
import java.util.Collections;
import java.util.List;
import java.util.Map;
import java.util.concurrent.ConcurrentMap;

import static com.azure.cosmos.implementation.Warning.INTERNAL_USE_ONLY_WARNING;

/**
 * DO NOT USE.
 * This is meant to be used only internally as a bridge access to classes in
 * com.azure.cosmos.model package
 **/
@Warning(value = INTERNAL_USE_ONLY_WARNING)
public final class ModelBridgeInternal {

    private ModelBridgeInternal() {}

    @Warning(value = INTERNAL_USE_ONLY_WARNING)
    public static CosmosAsyncConflictResponse createCosmosAsyncConflictResponse(ResourceResponse<Conflict> response,
                                                                                CosmosAsyncContainer container) {
        return new CosmosAsyncConflictResponse(response, container);
    }

    @Warning(value = INTERNAL_USE_ONLY_WARNING)
    public static CosmosContainerResponse createCosmosContainerResponse(ResourceResponse<DocumentCollection> response,
                                                                        CosmosAsyncDatabase database) {
        return new CosmosContainerResponse(response, database);
    }

    @Warning(value = INTERNAL_USE_ONLY_WARNING)
    public static CosmosAsyncDatabaseResponse createCosmosAsyncDatabaseResponse(ResourceResponse<Database> response,
                                                                                 CosmosAsyncClient client) {
        return new CosmosAsyncDatabaseResponse(response, client);
    }

    @Warning(value = INTERNAL_USE_ONLY_WARNING)
    public static <T> CosmosAsyncItemResponse<T> createCosmosAsyncItemResponse(ResourceResponse<Document> response, Class<T> classType) {
        return new CosmosAsyncItemResponse<>(response, classType);
    }

    @Warning(value = INTERNAL_USE_ONLY_WARNING)
    public static CosmosAsyncItemResponse<Object> createCosmosAsyncItemResponseWithObjectType(ResourceResponse<Document> response) {
        return new CosmosAsyncItemResponse<>(response, Object.class);
    }

    @Warning(value = INTERNAL_USE_ONLY_WARNING)
    public static CosmosAsyncPermissionResponse createCosmosAsyncPermissionResponse(ResourceResponse<Permission> response,
                                                                                    CosmosAsyncUser cosmosUser) {
        return new CosmosAsyncPermissionResponse(response, cosmosUser);
    }

    @Warning(value = INTERNAL_USE_ONLY_WARNING)
    public static CosmosStoredProcedureResponse createCosmosStoredProcedureResponse(ResourceResponse<StoredProcedure> response) {
        return new CosmosStoredProcedureResponse(response);
    }

    @Warning(value = INTERNAL_USE_ONLY_WARNING)
    public static CosmosStoredProcedureResponse createCosmosStoredProcedureResponse(StoredProcedureResponse response) {
        return new CosmosStoredProcedureResponse(response);
    }

    @Warning(value = INTERNAL_USE_ONLY_WARNING)
    public static CosmosStoredProcedureProperties createCosmosStoredProcedureProperties(String jsonString) {
        return new CosmosStoredProcedureProperties(jsonString);
    }

    @Warning(value = INTERNAL_USE_ONLY_WARNING)
    public static CosmosPermissionProperties createCosmosPermissionProperties(String jsonString) {
        return new CosmosPermissionProperties(jsonString);
    }

    @Warning(value = INTERNAL_USE_ONLY_WARNING)
    public static CosmosAsyncTriggerResponse createCosmosAsyncTriggerResponse(ResourceResponse<Trigger> response,
                                                                              CosmosAsyncContainer container) {
        return new CosmosAsyncTriggerResponse(response, container);
    }

    @Warning(value = INTERNAL_USE_ONLY_WARNING)
    public static CosmosAsyncUserDefinedFunctionResponse createCosmosAsyncUserDefinedFunctionResponse(ResourceResponse<UserDefinedFunction> response,
                                                                                                      CosmosAsyncContainer container) {
        return new CosmosAsyncUserDefinedFunctionResponse(response, container);
    }

    @Warning(value = INTERNAL_USE_ONLY_WARNING)
    public static CosmosUserResponse createCosmosAsyncUserResponse(ResourceResponse<User> response) {
        return new CosmosUserResponse(response);
    }

    @Warning(value = INTERNAL_USE_ONLY_WARNING)
<<<<<<< HEAD
    public static CosmosUserResponse createCosmosUserResponse(CosmosAsyncUserResponse response, CosmosDatabase database) {
        return new CosmosUserResponse(response, database);
=======
    public static CosmosContainerResponse createCosmosContainerResponse(CosmosAsyncContainerResponse response,
                                                                        CosmosDatabase database, CosmosClient client) {
        return new CosmosContainerResponse(response, database, client);
>>>>>>> b267096a
    }

    @Warning(value = INTERNAL_USE_ONLY_WARNING)
    public static <T> CosmosItemResponse<T> createCosmosItemResponse(CosmosAsyncItemResponse<T> response) {
        return new CosmosItemResponse<>(response);
    }

    @Warning(value = INTERNAL_USE_ONLY_WARNING)
    public static CosmosDatabaseResponse createCosmosDatabaseResponse(CosmosAsyncDatabaseResponse response, CosmosClient client) {
        return new CosmosDatabaseResponse(response, client);
    }

    @Warning(value = INTERNAL_USE_ONLY_WARNING)
    public static CosmosUserDefinedFunctionResponse createCosmosUserDefinedFunctionResponse(CosmosAsyncUserDefinedFunctionResponse resourceResponse,
                                                    CosmosUserDefinedFunction userDefinedFunction) {
        return new CosmosUserDefinedFunctionResponse(resourceResponse, userDefinedFunction);
    }

    @Warning(value = INTERNAL_USE_ONLY_WARNING)
    public static CosmosTriggerResponse createCosmosTriggerResponse(CosmosAsyncTriggerResponse asyncResponse,
                                        CosmosTrigger syncTrigger) {
        return new CosmosTriggerResponse(asyncResponse, syncTrigger);
    }

    @Warning(value = INTERNAL_USE_ONLY_WARNING)
    public static List<CosmosConflictProperties> getCosmosConflictPropertiesFromV2Results(List<Conflict> results) {
        return CosmosConflictProperties.getFromV2Results(results);
    }

    @Warning(value = INTERNAL_USE_ONLY_WARNING)
    public static DocumentCollection getV2Collection(CosmosContainerProperties containerProperties) {
        return containerProperties.getV2Collection();
    }

    @Warning(value = INTERNAL_USE_ONLY_WARNING)
    public static List<CosmosContainerProperties> getCosmosContainerPropertiesFromV2Results(List<DocumentCollection> results) {
        return CosmosContainerProperties.getFromV2Results(results);
    }

    @Warning(value = INTERNAL_USE_ONLY_WARNING)
    public static List<CosmosDatabaseProperties> getCosmosDatabasePropertiesFromV2Results(List<Database> results) {
        return CosmosDatabaseProperties.getFromV2Results(results);
    }

    @Warning(value = INTERNAL_USE_ONLY_WARNING)
    public static <T> CosmosItemProperties getCosmosItemProperties(CosmosAsyncItemResponse<T> cosmosItemResponse) {
        return cosmosItemResponse.getProperties();
    }

    @Warning(value = INTERNAL_USE_ONLY_WARNING)
    public static <T> CosmosItemProperties getCosmosItemProperties(CosmosItemResponse<T> cosmosItemResponse) {
        return cosmosItemResponse.getProperties();
    }

    @Warning(value = INTERNAL_USE_ONLY_WARNING)
    public static Permission getV2Permissions(CosmosPermissionProperties permissionSettings) {
        return permissionSettings.getV2Permissions();
    }

    @Warning(value = INTERNAL_USE_ONLY_WARNING)
    public static List<CosmosPermissionProperties> getCosmosPermissionPropertiesFromV2Results(List<Permission> results) {
        return CosmosPermissionProperties.getFromV2Results(results);
    }

    @Warning(value = INTERNAL_USE_ONLY_WARNING)
    public static List<CosmosStoredProcedureProperties> getCosmosStoredProcedurePropertiesFromV2Results(List<StoredProcedure> results) {
        return CosmosStoredProcedureProperties.getFromV2Results(results);
    }

    @Warning(value = INTERNAL_USE_ONLY_WARNING)
    public static List<CosmosTriggerProperties> getCosmosTriggerPropertiesFromV2Results(List<Trigger> results) {
        return CosmosTriggerProperties.getFromV2Results(results);
    }

    @Warning(value = INTERNAL_USE_ONLY_WARNING)
    public static List<CosmosUserDefinedFunctionProperties> getCosmosUserDefinedFunctionPropertiesFromV2Results(List<UserDefinedFunction> results) {
        return CosmosUserDefinedFunctionProperties.getFromV2Results(results);
    }

    @Warning(value = INTERNAL_USE_ONLY_WARNING)
    public static User getV2User(CosmosUserProperties cosmosUserProperties) {
        return cosmosUserProperties.getV2User();
    }

    @Warning(value = INTERNAL_USE_ONLY_WARNING)
    public static List<CosmosUserProperties> getCosmosUserPropertiesFromV2Results(List<User> results) {
        return CosmosUserProperties.getFromV2Results(results);
    }

    @Warning(value = INTERNAL_USE_ONLY_WARNING)
    public static RequestOptions toRequestOptions(CosmosConflictRequestOptions cosmosConflictRequestOptions) {
        return cosmosConflictRequestOptions.toRequestOptions();
    }

    @Warning(value = INTERNAL_USE_ONLY_WARNING)
    public static RequestOptions toRequestOptions(CosmosContainerRequestOptions cosmosContainerRequestOptions) {
        return cosmosContainerRequestOptions.toRequestOptions();
    }

//    @Warning(value = INTERNAL_USE_ONLY_WARNING)
//    public static CosmosContainerRequestOptions setOfferThroughput(CosmosContainerRequestOptions cosmosContainerRequestOptions,
//                                                                   Integer offerThroughput) {
//        return cosmosContainerRequestOptions.setOfferThroughput(offerThroughput);
//    }
//
//    @Warning(value = INTERNAL_USE_ONLY_WARNING)
//    public static CosmosContainerRequestOptions setThroughputProperties(CosmosContainerRequestOptions cosmosContainerRequestOptions,
//                                                                   ThroughputProperties throughputProperties) {
//        return cosmosContainerRequestOptions.setThroughputProperties(throughputProperties);
//    }

    @Warning(value = INTERNAL_USE_ONLY_WARNING)
    public static RequestOptions toRequestOptions(CosmosDatabaseRequestOptions cosmosDatabaseRequestOptions) {
        return cosmosDatabaseRequestOptions.toRequestOptions();
    }

//    @Warning(value = INTERNAL_USE_ONLY_WARNING)
//    public static CosmosDatabaseRequestOptions setOfferThroughput(CosmosDatabaseRequestOptions cosmosDatabaseRequestOptions,
//                                                                   Integer offerThroughput) {
//        return cosmosDatabaseRequestOptions.setOfferThroughput(offerThroughput);
//    }

    @Warning(value = INTERNAL_USE_ONLY_WARNING)
    public static CosmosDatabaseRequestOptions setThroughputProperties(
        CosmosDatabaseRequestOptions cosmosDatabaseRequestOptions,
        ThroughputProperties throughputProperties) {
        return cosmosDatabaseRequestOptions.setThroughputProperties(throughputProperties);
    }

    @Warning(value = INTERNAL_USE_ONLY_WARNING)
    public static CosmosContainerRequestOptions setThroughputProperties(
        CosmosContainerRequestOptions containerRequestOptions,
        ThroughputProperties throughputProperties) {
        return containerRequestOptions.setThroughputProperties(throughputProperties);
    }

    @Warning(value = INTERNAL_USE_ONLY_WARNING)
    public static Offer updateOfferFromProperties(Offer offer, ThroughputProperties properties) {
        return properties.updateOfferFromProperties(offer);
    }

    @Warning(value = INTERNAL_USE_ONLY_WARNING)
    public static CosmosItemRequestOptions setPartitionKey(CosmosItemRequestOptions cosmosItemRequestOptions,
                                                           PartitionKey partitionKey) {
        return cosmosItemRequestOptions.setPartitionKey(partitionKey);
    }

    @Warning(value = INTERNAL_USE_ONLY_WARNING)
    public static RequestOptions toRequestOptions(CosmosItemRequestOptions cosmosItemRequestOptions) {
        return cosmosItemRequestOptions.toRequestOptions();
    }

    @Warning(value = INTERNAL_USE_ONLY_WARNING)
    public static CosmosItemRequestOptions createCosmosItemRequestOptions(PartitionKey partitionKey) {
        return new CosmosItemRequestOptions(partitionKey);
    }

    @Warning(value = INTERNAL_USE_ONLY_WARNING)
    public static RequestOptions toRequestOptions(CosmosPermissionRequestOptions cosmosPermissionRequestOptions) {
        return cosmosPermissionRequestOptions.toRequestOptions();
    }

    @Warning(value = INTERNAL_USE_ONLY_WARNING)
    public static RequestOptions toRequestOptions(CosmosStoredProcedureRequestOptions cosmosStoredProcedureRequestOptions) {
        return cosmosStoredProcedureRequestOptions.toRequestOptions();
    }

    @Warning(value = INTERNAL_USE_ONLY_WARNING)
    public static DatabaseAccount toDatabaseAccount(RxDocumentServiceResponse response) {
        DatabaseAccount account = response.getResource(DatabaseAccount.class);

        // read the headers and set to the account
        Map<String, String> responseHeader = response.getResponseHeaders();

        account.setMaxMediaStorageUsageInMB(
            Long.parseLong(responseHeader.get(HttpConstants.HttpHeaders.MAX_MEDIA_STORAGE_USAGE_IN_MB)));
        account.setMediaStorageUsageInMB(
            Long.parseLong(responseHeader.get(HttpConstants.HttpHeaders.CURRENT_MEDIA_STORAGE_USAGE_IN_MB)));

        return account;
    }

    /**
     * Gets the partitionKeyRangeId.
     *
     * @param options the feed options
     * @return the partitionKeyRangeId.
     */
    @Warning(value = INTERNAL_USE_ONLY_WARNING)
    public static String partitionKeyRangeIdInternal(FeedOptions options) {
        return options.getPartitionKeyRangeIdInternal();
    }

    /**
     * Sets the PartitionKeyRangeId.
     *
     * @param options the feed options
     * @param partitionKeyRangeId the partition key range id
     * @return the partitionKeyRangeId.
     */
    @Warning(value = INTERNAL_USE_ONLY_WARNING)
    public static FeedOptions partitionKeyRangeIdInternal(FeedOptions options, String partitionKeyRangeId) {
        return options.setPartitionKeyRangeIdInternal(partitionKeyRangeId);
    }

    @Warning(value = INTERNAL_USE_ONLY_WARNING)
    public static <T extends Resource> FeedResponse<T> toFeedResponsePage(RxDocumentServiceResponse response,
                                                                          Class<T> cls) {
        return new FeedResponse<T>(response.getQueryResponse(cls), response.getResponseHeaders());
    }

    @Warning(value = INTERNAL_USE_ONLY_WARNING)
    public static <T> FeedResponse<T> toFeedResponsePage(List<T> results, Map<String, String> headers, boolean noChanges) {
        return new FeedResponse<>(results, headers, noChanges);
    }

    @Warning(value = INTERNAL_USE_ONLY_WARNING)
    public static <T extends Resource> FeedResponse<T> toChaneFeedResponsePage(RxDocumentServiceResponse response,
                                                                               Class<T> cls) {
        return new FeedResponse<T>(noChanges(response) ? Collections.emptyList() : response.getQueryResponse(cls),
            response.getResponseHeaders(), noChanges(response));
    }

    @Warning(value = INTERNAL_USE_ONLY_WARNING)
    public static <T extends Resource> boolean noChanges(FeedResponse<T> page) {
        return page.nochanges;
    }

    @Warning(value = INTERNAL_USE_ONLY_WARNING)
    public static <T extends Resource> boolean noChanges(RxDocumentServiceResponse rsp) {
        return rsp.getStatusCode() == HttpConstants.StatusCodes.NOT_MODIFIED;
    }

    @Warning(value = INTERNAL_USE_ONLY_WARNING)
    public static <T> FeedResponse<T> createFeedResponse(List<T> results,
                                                         Map<String, String> headers) {
        return new FeedResponse<>(results, headers);
    }

    @Warning(value = INTERNAL_USE_ONLY_WARNING)
    public static <T> FeedResponse<T> createFeedResponseWithQueryMetrics(List<T> results,
                                                                         Map<String, String> headers, ConcurrentMap<String, QueryMetrics> queryMetricsMap) {
        return new FeedResponse<>(results, headers, queryMetricsMap);
    }

    @Warning(value = INTERNAL_USE_ONLY_WARNING)
    public static <T> ConcurrentMap<String, QueryMetrics> queryMetricsMap(FeedResponse<T> feedResponse) {
        return feedResponse.queryMetricsMap();
    }

    @Warning(value = INTERNAL_USE_ONLY_WARNING)
    public static <T> ConcurrentMap<String, QueryMetrics> queryMetrics(FeedResponse<T> feedResponse) {
        return feedResponse.queryMetrics();
    }

    @Warning(value = INTERNAL_USE_ONLY_WARNING)
    public static String toLower(RequestVerb verb) {
        return verb.toLowerCase();
    }

    @Warning(value = INTERNAL_USE_ONLY_WARNING)
    public static boolean isV2(PartitionKeyDefinition pkd) {
        return pkd.getVersion() != null && PartitionKeyDefinitionVersion.V2.val == pkd.getVersion().val;
    }

    @Warning(value = INTERNAL_USE_ONLY_WARNING)
    public static PartitionKeyInternal getNonePartitionKey(PartitionKeyDefinition partitionKeyDefinition) {
        return partitionKeyDefinition.getNonePartitionKeyValue();
    }

    @Warning(value = INTERNAL_USE_ONLY_WARNING)
    public static PartitionKeyInternal getPartitionKeyInternal(PartitionKey partitionKey) {
        return partitionKey.getInternalPartitionKey();
    }

    @Warning(value = INTERNAL_USE_ONLY_WARNING)
    public static PartitionKey partitionKeyfromJsonString(String jsonString) {
        return PartitionKey.fromJsonString(jsonString);
    }

    @Warning(value = INTERNAL_USE_ONLY_WARNING)
    public static Object getPartitionKeyObject(PartitionKey right) {
        return right.getKeyObject();
    }

    @Warning(value = INTERNAL_USE_ONLY_WARNING)
    public static String getAltLink(Resource resource) {
        return resource.getAltLink();
    }

    @Warning(value = INTERNAL_USE_ONLY_WARNING)
    public static void setAltLink(Resource resource, String altLink) {
        resource.setAltLink(altLink);
    }

    @Warning(value = INTERNAL_USE_ONLY_WARNING)
    public static void setResourceId(Resource resource, String resourceId) {
        resource.setResourceId(resourceId);
    }

    @Warning(value = INTERNAL_USE_ONLY_WARNING)
    public static void setResourceSelfLink(Resource resource, String selfLink) {
        resource.setSelfLink(selfLink);
    }

    @Warning(value = INTERNAL_USE_ONLY_WARNING)
    public static void setTimestamp(Resource resource, OffsetDateTime date) {
        resource.setTimestamp(date);
    }

    @Warning(value = INTERNAL_USE_ONLY_WARNING)
    public static <T> void setProperty(JsonSerializable jsonSerializable, String propertyName, T value) {
        jsonSerializable.set(propertyName, value);
    }

    @Warning(value = INTERNAL_USE_ONLY_WARNING)
    public static ObjectNode getObjectNodeFromJsonSerializable(JsonSerializable jsonSerializable, String propertyName) {
        return jsonSerializable.getObject(propertyName);
    }

    @Warning(value = INTERNAL_USE_ONLY_WARNING)
    public static void removeFromJsonSerializable(JsonSerializable jsonSerializable, String propertyName) {
        jsonSerializable.remove(propertyName);
    }

    @Warning(value = INTERNAL_USE_ONLY_WARNING)
    public static Object getValue(JsonNode value) {
        return JsonSerializable.getValue(value);
    }

    @Warning(value = INTERNAL_USE_ONLY_WARNING)
    public static JsonSerializable instantiateJsonSerializable(ObjectNode objectNode, Class<?> klassType) {
        try {
            // the hot path should come through here to avoid serialization/deserialization
            if (klassType.equals(Document.class) || klassType.equals(OrderByRowResult.class) || klassType.equals(CosmosItemProperties.class)
                || klassType.equals(PartitionKeyRange.class) || klassType.equals(Range.class)
                || klassType.equals(QueryInfo.class) || klassType.equals(PartitionedQueryExecutionInfoInternal.class)
                || klassType.equals(QueryItem.class)
                || klassType.equals(Address.class)
                || klassType.equals(DatabaseAccount.class) || klassType.equals(DatabaseAccountLocation.class)
                || klassType.equals(ReplicationPolicy.class) || klassType.equals(ConsistencyPolicy.class)
                || klassType.equals(DocumentCollection.class) || klassType.equals(Database.class)) {
                return (JsonSerializable) klassType.getDeclaredConstructor(ObjectNode.class).newInstance(objectNode);
            } else {
                return (JsonSerializable) klassType.getDeclaredConstructor(String.class).newInstance(Utils.toJson(Utils.getSimpleObjectMapper(), objectNode));
            }
        } catch (InstantiationException | IllegalAccessException | InvocationTargetException | NoSuchMethodException | IllegalArgumentException e) {
            throw new IllegalArgumentException(e);
        }
    }

    @Warning(value = INTERNAL_USE_ONLY_WARNING)
    public static Map<String, Object> getMapFromJsonSerializable(JsonSerializable jsonSerializable) {
        return jsonSerializable.getMap();
    }

    @Warning(value = INTERNAL_USE_ONLY_WARNING)
    public static CosmosResourceType fromServiceSerializedFormat(String cosmosResourceType) {
        return CosmosResourceType.fromServiceSerializedFormat(cosmosResourceType);
    }

    @Warning(value = INTERNAL_USE_ONLY_WARNING)
    public static Boolean getBooleanFromJsonSerializable(JsonSerializable jsonSerializable, String propertyName) {
        return jsonSerializable.getBoolean(propertyName);
    }

    @Warning(value = INTERNAL_USE_ONLY_WARNING)
    public static Double getDoubleFromJsonSerializable(JsonSerializable jsonSerializable, String propertyName) {
        return jsonSerializable.getDouble(propertyName);
    }

    @Warning(value = INTERNAL_USE_ONLY_WARNING)
    public static Object getObjectByPathFromJsonSerializable(JsonSerializable jsonSerializable, List<String> propertyNames) {
        return jsonSerializable.getObjectByPath(propertyNames);
    }

    @Warning(value = INTERNAL_USE_ONLY_WARNING)
    public static ByteBuffer serializeJsonToByteBuffer(JsonSerializable jsonSerializable) {
        return jsonSerializable.serializeJsonToByteBuffer();
    }

    @Warning(value = INTERNAL_USE_ONLY_WARNING)
    public static <T> T toObjectFromJsonSerializable(JsonSerializable jsonSerializable, Class<T> c) {
        return jsonSerializable.toObject(c);
    }

    @Warning(value = INTERNAL_USE_ONLY_WARNING)
    public static Object getObjectFromJsonSerializable(JsonSerializable jsonSerializable, String propertyName) {
        return jsonSerializable.get(propertyName);
    }

    @Warning(value = INTERNAL_USE_ONLY_WARNING)
    public static String getStringFromJsonSerializable(JsonSerializable jsonSerializable, String propertyName) {
        return jsonSerializable.getString(propertyName);
    }

    @Warning(value = INTERNAL_USE_ONLY_WARNING)
    public static Integer getIntFromJsonSerializable(JsonSerializable jsonSerializable, String propertyName) {
        return jsonSerializable.getInt(propertyName);
    }

    @Warning(value = INTERNAL_USE_ONLY_WARNING)
    public static String toJsonFromJsonSerializable(JsonSerializable jsonSerializable) {
        return jsonSerializable.toJson();
    }

    @Warning(value = INTERNAL_USE_ONLY_WARNING)
    public static ObjectNode getPropertyBagFromJsonSerializable(JsonSerializable jsonSerializable) {
        if (jsonSerializable == null) {
            return null;
        }
        return jsonSerializable.getPropertyBag();
    }

    @Warning(value = INTERNAL_USE_ONLY_WARNING)
    public static void setFeedOptionsContinuationTokenAndMaxItemCount(FeedOptions feedOptions, String continuationToken, Integer maxItemCount) {
        feedOptions.setRequestContinuation(continuationToken);
        feedOptions.setMaxItemCount(maxItemCount);
    }

    @Warning(value = INTERNAL_USE_ONLY_WARNING)
    public static void setFeedOptionsContinuationToken(FeedOptions feedOptions, String continuationToken) {
        feedOptions.setRequestContinuation(continuationToken);
    }

    @Warning(value = INTERNAL_USE_ONLY_WARNING)
    public static void setFeedOptionsMaxItemCount(FeedOptions feedOptions, Integer maxItemCount) {
        feedOptions.setMaxItemCount(maxItemCount);
    }

    @Warning(value = INTERNAL_USE_ONLY_WARNING)
    public static ByteBuffer serializeJsonToByteBuffer(SqlQuerySpec sqlQuerySpec) {
        sqlQuerySpec.populatePropertyBag();
        return sqlQuerySpec.getJsonSerializable().serializeJsonToByteBuffer();
    }

    @Warning(value = INTERNAL_USE_ONLY_WARNING)
    public static <T> T instantiateByObjectNode(ObjectNode objectNode, Class<T> c) {
        try {
            return c.getDeclaredConstructor(ObjectNode.class).newInstance(objectNode);
        } catch (InstantiationException | IllegalAccessException | InvocationTargetException | NoSuchMethodException | IllegalArgumentException e) {
            throw new IllegalArgumentException(e);
        }
    }

    @Warning(value = INTERNAL_USE_ONLY_WARNING)
    public static <T> void populatePropertyBag(T t) {
        if (t instanceof JsonSerializable) {
            ((JsonSerializable) t).populatePropertyBag();
        } else if (t instanceof CompositePath) {
            ((CompositePath) t).populatePropertyBag();
        } else if (t instanceof ConflictResolutionPolicy) {
            ((ConflictResolutionPolicy) t).populatePropertyBag();
        } else if (t instanceof DatabaseAccountLocation) {
            ((DatabaseAccountLocation) t).populatePropertyBag();
        } else if (t instanceof ExcludedPath) {
            ((ExcludedPath) t).populatePropertyBag();
        } else if (t instanceof IncludedPath) {
            ((IncludedPath) t).populatePropertyBag();
        } else if (t instanceof IndexingPolicy) {
            ((IndexingPolicy) t).populatePropertyBag();
        } else if (t instanceof PartitionKeyDefinition) {
            ((PartitionKeyDefinition) t).populatePropertyBag();
        } else if (t instanceof SpatialSpec) {
            ((SpatialSpec) t).populatePropertyBag();
        } else if (t instanceof SqlParameter) {
            ((SqlParameter) t).populatePropertyBag();
        } else if (t instanceof SqlQuerySpec) {
            ((SqlQuerySpec) t).populatePropertyBag();
        } else if (t instanceof UniqueKey) {
            ((UniqueKey) t).populatePropertyBag();
        } else if (t instanceof UniqueKeyPolicy) {
            ((UniqueKeyPolicy) t).populatePropertyBag();
        } else if (t instanceof Index) {
            ((Index) t).populatePropertyBag();
        } else {
            throw new IllegalArgumentException("populatePropertyBag method does not exists in class " + t.getClass());
        }
    }

    @Warning(value = INTERNAL_USE_ONLY_WARNING)
    public static <T> JsonSerializable getJsonSerializable(T t) {
        if (t instanceof JsonSerializable) {
            return (JsonSerializable) t;
        } if (t instanceof CompositePath) {
            return ((CompositePath) t).getJsonSerializable();
        } else if (t instanceof ConflictResolutionPolicy) {
            return ((ConflictResolutionPolicy) t).getJsonSerializable();
        } else if (t instanceof DatabaseAccountLocation) {
            return ((DatabaseAccountLocation) t).getJsonSerializable();
        } else if (t instanceof ExcludedPath) {
            return ((ExcludedPath) t).getJsonSerializable();
        } else if (t instanceof IncludedPath) {
            return ((IncludedPath) t).getJsonSerializable();
        } else if (t instanceof IndexingPolicy) {
            return ((IndexingPolicy) t).getJsonSerializable();
        } else if (t instanceof PartitionKeyDefinition) {
            return ((PartitionKeyDefinition) t).getJsonSerializable();
        } else if (t instanceof SpatialSpec) {
            return ((SpatialSpec) t).getJsonSerializable();
        } else if (t instanceof SqlParameter) {
            return ((SqlParameter) t).getJsonSerializable();
        } else if (t instanceof SqlQuerySpec) {
            return ((SqlQuerySpec) t).getJsonSerializable();
        } else if (t instanceof UniqueKey) {
            return ((UniqueKey) t).getJsonSerializable();
        } else if (t instanceof UniqueKeyPolicy) {
            return ((UniqueKeyPolicy) t).getJsonSerializable();
        } else if (t instanceof Index) {
            return ((Index) t).getJsonSerializable();
        } else {
            throw new IllegalArgumentException("getJsonSerializable method does not exists in class " + t.getClass());
        }
    }

    @Warning(value = INTERNAL_USE_ONLY_WARNING)
    public static <T> Resource getResource(T t) {
        if (t == null) {
            return null;
        } else if (t instanceof Resource) {
            return (Resource) t;
        } else if (t instanceof CosmosConflictProperties) {
            return ((CosmosConflictProperties) t).getResource();
        } else if (t instanceof CosmosContainerProperties) {
            return ((CosmosContainerProperties) t).getResource();
        } else if (t instanceof CosmosDatabaseProperties) {
            return ((CosmosDatabaseProperties) t).getResource();
        } else if (t instanceof CosmosPermissionProperties) {
            return ((CosmosPermissionProperties) t).getResource();
        } else if (t instanceof CosmosStoredProcedureProperties) {
            return ((CosmosStoredProcedureProperties) t).getResource();
        } else if (t instanceof CosmosTriggerProperties) {
            return ((CosmosTriggerProperties) t).getResource();
        } else if (t instanceof CosmosUserDefinedFunctionProperties) {
            return ((CosmosUserDefinedFunctionProperties) t).getResource();
        } else if (t instanceof CosmosUserProperties) {
            return ((CosmosUserProperties) t).getResource();
        } else {
            throw new IllegalArgumentException("getResource method does not exists in class " + t.getClass());
        }
    }

    @Warning(value = INTERNAL_USE_ONLY_WARNING)
    public static Offer getOfferFromThroughputProperties(ThroughputProperties properties) {
        return properties.getOffer();
    }

    @Warning(value = INTERNAL_USE_ONLY_WARNING)
    public static ThroughputResponse createThroughputRespose(ResourceResponse<Offer> offerResourceResponse) {
        return new ThroughputResponse(offerResourceResponse);
    }

    public static void addQueryInfoToFeedResponse(FeedResponse<?> feedResponse, QueryInfo queryInfo){
        feedResponse.setQueryInfo(queryInfo);
    }

    public static QueryInfo getQueryInfoFromFeedResponse(FeedResponse<?> response) {
        return response.getQueryInfo();
    }
}<|MERGE_RESOLUTION|>--- conflicted
+++ resolved
@@ -140,17 +140,6 @@
     }
 
     @Warning(value = INTERNAL_USE_ONLY_WARNING)
-<<<<<<< HEAD
-    public static CosmosUserResponse createCosmosUserResponse(CosmosAsyncUserResponse response, CosmosDatabase database) {
-        return new CosmosUserResponse(response, database);
-=======
-    public static CosmosContainerResponse createCosmosContainerResponse(CosmosAsyncContainerResponse response,
-                                                                        CosmosDatabase database, CosmosClient client) {
-        return new CosmosContainerResponse(response, database, client);
->>>>>>> b267096a
-    }
-
-    @Warning(value = INTERNAL_USE_ONLY_WARNING)
     public static <T> CosmosItemResponse<T> createCosmosItemResponse(CosmosAsyncItemResponse<T> response) {
         return new CosmosItemResponse<>(response);
     }
