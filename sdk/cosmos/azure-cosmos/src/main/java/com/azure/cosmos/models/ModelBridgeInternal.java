--- conflicted
+++ resolved
@@ -3,12 +3,9 @@
 
 package com.azure.cosmos.models;
 
-<<<<<<< HEAD
 import com.azure.core.util.serializer.JsonSerializer;
 import com.azure.cosmos.CosmosAsyncContainer;
 import com.azure.cosmos.CosmosTrigger;
-=======
->>>>>>> d670b9bf
 import com.azure.cosmos.implementation.Conflict;
 import com.azure.cosmos.implementation.ConsistencyPolicy;
 import com.azure.cosmos.implementation.CosmosItemProperties;
@@ -83,19 +80,6 @@
     }
 
     @Warning(value = INTERNAL_USE_ONLY_WARNING)
-<<<<<<< HEAD
-=======
-    public static <T> CosmosItemResponse<T> createCosmosAsyncItemResponse(ResourceResponse<Document> response, Class<T> classType) {
-        return new CosmosItemResponse<>(response, classType);
-    }
-
-    @Warning(value = INTERNAL_USE_ONLY_WARNING)
-    public static CosmosItemResponse<Object> createCosmosAsyncItemResponseWithObjectType(ResourceResponse<Document> response) {
-        return new CosmosItemResponse<>(response, Object.class);
-    }
-
-    @Warning(value = INTERNAL_USE_ONLY_WARNING)
->>>>>>> d670b9bf
     public static CosmosPermissionResponse createCosmosPermissionResponse(ResourceResponse<Permission> response) {
         return new CosmosPermissionResponse(response);
     }
@@ -136,15 +120,6 @@
     }
 
     @Warning(value = INTERNAL_USE_ONLY_WARNING)
-<<<<<<< HEAD
-    public static CosmosTriggerResponse createCosmosTriggerResponse(CosmosAsyncTriggerResponse asyncResponse,
-                                        CosmosTrigger syncTrigger) {
-        return new CosmosTriggerResponse(asyncResponse, syncTrigger);
-    }
-
-    @Warning(value = INTERNAL_USE_ONLY_WARNING)
-=======
->>>>>>> d670b9bf
     public static List<CosmosConflictProperties> getCosmosConflictPropertiesFromV2Results(List<Conflict> results) {
         return CosmosConflictProperties.getFromV2Results(results);
     }
@@ -165,14 +140,6 @@
     }
 
     @Warning(value = INTERNAL_USE_ONLY_WARNING)
-<<<<<<< HEAD
-=======
-    public static <T> CosmosItemProperties getCosmosItemProperties(CosmosItemResponse<T> cosmosItemResponse) {
-        return cosmosItemResponse.getProperties();
-    }
-
-    @Warning(value = INTERNAL_USE_ONLY_WARNING)
->>>>>>> d670b9bf
     public static Permission getV2Permissions(CosmosPermissionProperties permissionSettings) {
         return permissionSettings.getV2Permissions();
     }
