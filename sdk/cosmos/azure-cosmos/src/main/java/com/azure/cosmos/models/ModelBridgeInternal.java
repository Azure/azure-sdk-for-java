// Copyright (c) Microsoft Corporation. All rights reserved.
// Licensed under the MIT License.

package com.azure.cosmos.models;

import com.azure.core.util.serializer.JsonSerializer;
import com.azure.cosmos.CosmosAsyncContainer;
import com.azure.cosmos.CosmosTrigger;
import com.azure.cosmos.implementation.Conflict;
import com.azure.cosmos.implementation.ConsistencyPolicy;
import com.azure.cosmos.implementation.CosmosItemProperties;
import com.azure.cosmos.implementation.CosmosResourceType;
import com.azure.cosmos.implementation.Database;
import com.azure.cosmos.implementation.DatabaseAccount;
import com.azure.cosmos.implementation.DatabaseAccountLocation;
import com.azure.cosmos.implementation.Document;
import com.azure.cosmos.implementation.DocumentCollection;
import com.azure.cosmos.implementation.HttpConstants;
import com.azure.cosmos.implementation.Index;
import com.azure.cosmos.implementation.JsonSerializable;
import com.azure.cosmos.implementation.Offer;
import com.azure.cosmos.implementation.PartitionKeyRange;
import com.azure.cosmos.implementation.Permission;
import com.azure.cosmos.implementation.QueryMetrics;
import com.azure.cosmos.implementation.ReplicationPolicy;
import com.azure.cosmos.implementation.RequestOptions;
import com.azure.cosmos.implementation.RequestVerb;
import com.azure.cosmos.implementation.Resource;
import com.azure.cosmos.implementation.ResourceResponse;
import com.azure.cosmos.implementation.RxDocumentServiceResponse;
import com.azure.cosmos.implementation.StoredProcedure;
import com.azure.cosmos.implementation.StoredProcedureResponse;
import com.azure.cosmos.implementation.Trigger;
import com.azure.cosmos.implementation.User;
import com.azure.cosmos.implementation.UserDefinedFunction;
import com.azure.cosmos.implementation.Utils;
import com.azure.cosmos.implementation.Warning;
import com.azure.cosmos.implementation.directconnectivity.Address;
import com.azure.cosmos.implementation.query.PartitionedQueryExecutionInfoInternal;
import com.azure.cosmos.implementation.query.QueryInfo;
import com.azure.cosmos.implementation.query.QueryItem;
import com.azure.cosmos.implementation.query.orderbyquery.OrderByRowResult;
import com.azure.cosmos.implementation.routing.PartitionKeyInternal;
import com.azure.cosmos.implementation.routing.Range;
import com.fasterxml.jackson.databind.JsonNode;
import com.fasterxml.jackson.databind.node.ObjectNode;

import java.lang.reflect.InvocationTargetException;
import java.nio.ByteBuffer;
import java.time.Instant;
import java.util.Collections;
import java.util.List;
import java.util.Map;
import java.util.concurrent.ConcurrentMap;

import static com.azure.cosmos.implementation.Warning.INTERNAL_USE_ONLY_WARNING;

/**
 * DO NOT USE.
 * This is meant to be used only internally as a bridge access to classes in
 * com.azure.cosmos.model package
 **/
@Warning(value = INTERNAL_USE_ONLY_WARNING)
public final class ModelBridgeInternal {

    private ModelBridgeInternal() {}

    @Warning(value = INTERNAL_USE_ONLY_WARNING)
    public static CosmosConflictResponse createCosmosConflictResponse(ResourceResponse<Conflict> response) {
        return new CosmosConflictResponse(response);
    }

    @Warning(value = INTERNAL_USE_ONLY_WARNING)
    public static CosmosContainerResponse createCosmosContainerResponse(ResourceResponse<DocumentCollection> response) {
        return new CosmosContainerResponse(response);
    }

    @Warning(value = INTERNAL_USE_ONLY_WARNING)
    public static CosmosDatabaseResponse createCosmosDatabaseResponse(ResourceResponse<Database> response) {
        return new CosmosDatabaseResponse(response);
    }

    @Warning(value = INTERNAL_USE_ONLY_WARNING)
    public static CosmosPermissionResponse createCosmosPermissionResponse(ResourceResponse<Permission> response) {
        return new CosmosPermissionResponse(response);
    }

    @Warning(value = INTERNAL_USE_ONLY_WARNING)
    public static CosmosStoredProcedureResponse createCosmosStoredProcedureResponse(ResourceResponse<StoredProcedure> response) {
        return new CosmosStoredProcedureResponse(response);
    }

    @Warning(value = INTERNAL_USE_ONLY_WARNING)
    public static CosmosStoredProcedureResponse createCosmosStoredProcedureResponse(StoredProcedureResponse response) {
        return new CosmosStoredProcedureResponse(response);
    }

    @Warning(value = INTERNAL_USE_ONLY_WARNING)
    public static CosmosStoredProcedureProperties createCosmosStoredProcedureProperties(String jsonString) {
        return new CosmosStoredProcedureProperties(jsonString);
    }

    @Warning(value = INTERNAL_USE_ONLY_WARNING)
    public static CosmosPermissionProperties createCosmosPermissionProperties(String jsonString) {
        return new CosmosPermissionProperties(jsonString);
    }

    @Warning(value = INTERNAL_USE_ONLY_WARNING)
    public static CosmosTriggerResponse createCosmosTriggerResponse(ResourceResponse<Trigger> response) {
        return new CosmosTriggerResponse(response);
    }

    @Warning(value = INTERNAL_USE_ONLY_WARNING)
    public static CosmosUserDefinedFunctionResponse createCosmosUserDefinedFunctionResponse(ResourceResponse<UserDefinedFunction> response) {
        return new CosmosUserDefinedFunctionResponse(response);
    }

    @Warning(value = INTERNAL_USE_ONLY_WARNING)
    public static CosmosUserResponse createCosmosUserResponse(ResourceResponse<User> response) {
        return new CosmosUserResponse(response);
    }

    @Warning(value = INTERNAL_USE_ONLY_WARNING)
    public static List<CosmosConflictProperties> getCosmosConflictPropertiesFromV2Results(List<Conflict> results) {
        return CosmosConflictProperties.getFromV2Results(results);
    }

    @Warning(value = INTERNAL_USE_ONLY_WARNING)
    public static DocumentCollection getV2Collection(CosmosContainerProperties containerProperties) {
        return containerProperties.getV2Collection();
    }

    @Warning(value = INTERNAL_USE_ONLY_WARNING)
    public static List<CosmosContainerProperties> getCosmosContainerPropertiesFromV2Results(List<DocumentCollection> results) {
        return CosmosContainerProperties.getFromV2Results(results);
    }

    @Warning(value = INTERNAL_USE_ONLY_WARNING)
    public static List<CosmosDatabaseProperties> getCosmosDatabasePropertiesFromV2Results(List<Database> results) {
        return CosmosDatabaseProperties.getFromV2Results(results);
    }

    @Warning(value = INTERNAL_USE_ONLY_WARNING)
<<<<<<< HEAD
    public static Permission getV2Permissions(CosmosPermissionProperties permissionSettings) {
        return permissionSettings.getV2Permissions();
=======
    public static <T> CosmosItemProperties getCosmosItemProperties(CosmosItemResponse<T> cosmosItemResponse) {
        return cosmosItemResponse.getProperties();
    }

    @Warning(value = INTERNAL_USE_ONLY_WARNING)
    public static Permission getV2Permissions(CosmosPermissionProperties permissionProperties) {
        return permissionProperties.getV2Permissions();
>>>>>>> 346475e8
    }

    @Warning(value = INTERNAL_USE_ONLY_WARNING)
    public static List<CosmosPermissionProperties> getCosmosPermissionPropertiesFromV2Results(List<Permission> results) {
        return CosmosPermissionProperties.getFromV2Results(results);
    }

    @Warning(value = INTERNAL_USE_ONLY_WARNING)
    public static List<CosmosStoredProcedureProperties> getCosmosStoredProcedurePropertiesFromV2Results(List<StoredProcedure> results) {
        return CosmosStoredProcedureProperties.getFromV2Results(results);
    }

    @Warning(value = INTERNAL_USE_ONLY_WARNING)
    public static List<CosmosTriggerProperties> getCosmosTriggerPropertiesFromV2Results(List<Trigger> results) {
        return CosmosTriggerProperties.getFromV2Results(results);
    }

    @Warning(value = INTERNAL_USE_ONLY_WARNING)
    public static List<CosmosUserDefinedFunctionProperties> getCosmosUserDefinedFunctionPropertiesFromV2Results(List<UserDefinedFunction> results) {
        return CosmosUserDefinedFunctionProperties.getFromV2Results(results);
    }

    @Warning(value = INTERNAL_USE_ONLY_WARNING)
    public static User getV2User(CosmosUserProperties cosmosUserProperties) {
        return cosmosUserProperties.getV2User();
    }

    @Warning(value = INTERNAL_USE_ONLY_WARNING)
    public static List<CosmosUserProperties> getCosmosUserPropertiesFromV2Results(List<User> results) {
        return CosmosUserProperties.getFromV2Results(results);
    }

    @Warning(value = INTERNAL_USE_ONLY_WARNING)
    public static RequestOptions toRequestOptions(CosmosConflictRequestOptions cosmosConflictRequestOptions) {
        return cosmosConflictRequestOptions.toRequestOptions();
    }

    @Warning(value = INTERNAL_USE_ONLY_WARNING)
    public static RequestOptions toRequestOptions(CosmosContainerRequestOptions cosmosContainerRequestOptions) {
        return cosmosContainerRequestOptions.toRequestOptions();
    }

//    @Warning(value = INTERNAL_USE_ONLY_WARNING)
//    public static CosmosContainerRequestOptions setOfferThroughput(CosmosContainerRequestOptions cosmosContainerRequestOptions,
//                                                                   Integer offerThroughput) {
//        return cosmosContainerRequestOptions.setOfferThroughput(offerThroughput);
//    }
//
//    @Warning(value = INTERNAL_USE_ONLY_WARNING)
//    public static CosmosContainerRequestOptions setThroughputProperties(CosmosContainerRequestOptions cosmosContainerRequestOptions,
//                                                                   ThroughputProperties throughputProperties) {
//        return cosmosContainerRequestOptions.setThroughputProperties(throughputProperties);
//    }

    @Warning(value = INTERNAL_USE_ONLY_WARNING)
    public static RequestOptions toRequestOptions(CosmosDatabaseRequestOptions cosmosDatabaseRequestOptions) {
        return cosmosDatabaseRequestOptions.toRequestOptions();
    }

//    @Warning(value = INTERNAL_USE_ONLY_WARNING)
//    public static CosmosDatabaseRequestOptions setOfferThroughput(CosmosDatabaseRequestOptions cosmosDatabaseRequestOptions,
//                                                                   Integer offerThroughput) {
//        return cosmosDatabaseRequestOptions.setOfferThroughput(offerThroughput);
//    }

    @Warning(value = INTERNAL_USE_ONLY_WARNING)
    public static CosmosDatabaseRequestOptions setThroughputProperties(
        CosmosDatabaseRequestOptions cosmosDatabaseRequestOptions,
        ThroughputProperties throughputProperties) {
        return cosmosDatabaseRequestOptions.setThroughputProperties(throughputProperties);
    }

    @Warning(value = INTERNAL_USE_ONLY_WARNING)
    public static CosmosContainerRequestOptions setThroughputProperties(
        CosmosContainerRequestOptions containerRequestOptions,
        ThroughputProperties throughputProperties) {
        return containerRequestOptions.setThroughputProperties(throughputProperties);
    }

    @Warning(value = INTERNAL_USE_ONLY_WARNING)
    public static Offer updateOfferFromProperties(Offer offer, ThroughputProperties properties) {
        return properties.updateOfferFromProperties(offer);
    }

    @Warning(value = INTERNAL_USE_ONLY_WARNING)
    public static CosmosItemRequestOptions setPartitionKey(CosmosItemRequestOptions cosmosItemRequestOptions,
                                                           PartitionKey partitionKey) {
        return cosmosItemRequestOptions.setPartitionKey(partitionKey);
    }

    @Warning(value = INTERNAL_USE_ONLY_WARNING)
    public static RequestOptions toRequestOptions(CosmosItemRequestOptions cosmosItemRequestOptions) {
        return cosmosItemRequestOptions.toRequestOptions();
    }

    @Warning(value = INTERNAL_USE_ONLY_WARNING)
    public static CosmosItemRequestOptions createCosmosItemRequestOptions(PartitionKey partitionKey) {
        return new CosmosItemRequestOptions(partitionKey);
    }

    @Warning(value = INTERNAL_USE_ONLY_WARNING)
    public static RequestOptions toRequestOptions(CosmosPermissionRequestOptions cosmosPermissionRequestOptions) {
        return cosmosPermissionRequestOptions.toRequestOptions();
    }

    @Warning(value = INTERNAL_USE_ONLY_WARNING)
    public static RequestOptions toRequestOptions(CosmosStoredProcedureRequestOptions cosmosStoredProcedureRequestOptions) {
        return cosmosStoredProcedureRequestOptions.toRequestOptions();
    }

    @Warning(value = INTERNAL_USE_ONLY_WARNING)
    public static DatabaseAccount toDatabaseAccount(RxDocumentServiceResponse response) {
        DatabaseAccount account = response.getResource(DatabaseAccount.class);

        // read the headers and set to the account
        Map<String, String> responseHeader = response.getResponseHeaders();

        account.setMaxMediaStorageUsageInMB(
            Long.parseLong(responseHeader.get(HttpConstants.HttpHeaders.MAX_MEDIA_STORAGE_USAGE_IN_MB)));
        account.setMediaStorageUsageInMB(
            Long.parseLong(responseHeader.get(HttpConstants.HttpHeaders.CURRENT_MEDIA_STORAGE_USAGE_IN_MB)));

        return account;
    }

    /**
     * Gets the partitionKeyRangeId.
     *
     * @param options the query request options
     * @return the partitionKeyRangeId.
     */
    @Warning(value = INTERNAL_USE_ONLY_WARNING)
    public static String partitionKeyRangeIdInternal(QueryRequestOptions options) {
        return options.getPartitionKeyRangeIdInternal();
    }

    /**
     * Sets the PartitionKeyRangeId.
     *
     * @param options the query request options
     * @param partitionKeyRangeId the partition key range id
     * @return the partitionKeyRangeId.
     */
    @Warning(value = INTERNAL_USE_ONLY_WARNING)
    public static QueryRequestOptions partitionKeyRangeIdInternal(QueryRequestOptions options, String partitionKeyRangeId) {
        return options.setPartitionKeyRangeIdInternal(partitionKeyRangeId);
    }

    @Warning(value = INTERNAL_USE_ONLY_WARNING)
    public static <T extends Resource> FeedResponse<T> toFeedResponsePage(RxDocumentServiceResponse response,
                                                                          Class<T> cls) {
        return new FeedResponse<T>(response.getQueryResponse(cls), response.getResponseHeaders());
    }

    @Warning(value = INTERNAL_USE_ONLY_WARNING)
    public static <T> FeedResponse<T> toFeedResponsePage(List<T> results, Map<String, String> headers, boolean noChanges) {
        return new FeedResponse<>(results, headers, noChanges);
    }

    @Warning(value = INTERNAL_USE_ONLY_WARNING)
    public static <T extends Resource> FeedResponse<T> toChaneFeedResponsePage(RxDocumentServiceResponse response,
                                                                               Class<T> cls) {
        return new FeedResponse<T>(noChanges(response) ? Collections.emptyList() : response.getQueryResponse(cls),
            response.getResponseHeaders(), noChanges(response));
    }

    @Warning(value = INTERNAL_USE_ONLY_WARNING)
    public static <T extends Resource> boolean noChanges(FeedResponse<T> page) {
        return page.nochanges;
    }

    @Warning(value = INTERNAL_USE_ONLY_WARNING)
    public static <T extends Resource> boolean noChanges(RxDocumentServiceResponse rsp) {
        return rsp.getStatusCode() == HttpConstants.StatusCodes.NOT_MODIFIED;
    }

    @Warning(value = INTERNAL_USE_ONLY_WARNING)
    public static <T> FeedResponse<T> createFeedResponse(List<T> results,
                                                         Map<String, String> headers) {
        return new FeedResponse<>(results, headers);
    }

    @Warning(value = INTERNAL_USE_ONLY_WARNING)
    public static <T> FeedResponse<T> createFeedResponseWithQueryMetrics(List<T> results,
                                                                         Map<String, String> headers, ConcurrentMap<String, QueryMetrics> queryMetricsMap) {
        return new FeedResponse<>(results, headers, queryMetricsMap);
    }

    @Warning(value = INTERNAL_USE_ONLY_WARNING)
    public static <T> ConcurrentMap<String, QueryMetrics> queryMetricsMap(FeedResponse<T> feedResponse) {
        return feedResponse.queryMetricsMap();
    }

    @Warning(value = INTERNAL_USE_ONLY_WARNING)
    public static <T> ConcurrentMap<String, QueryMetrics> queryMetrics(FeedResponse<T> feedResponse) {
        return feedResponse.queryMetrics();
    }

    @Warning(value = INTERNAL_USE_ONLY_WARNING)
    public static String toLower(RequestVerb verb) {
        return verb.toLowerCase();
    }

    @Warning(value = INTERNAL_USE_ONLY_WARNING)
    public static boolean isV2(PartitionKeyDefinition pkd) {
        return pkd.getVersion() != null && PartitionKeyDefinitionVersion.V2.val == pkd.getVersion().val;
    }

    @Warning(value = INTERNAL_USE_ONLY_WARNING)
    public static PartitionKeyInternal getNonePartitionKey(PartitionKeyDefinition partitionKeyDefinition) {
        return partitionKeyDefinition.getNonePartitionKeyValue();
    }

    @Warning(value = INTERNAL_USE_ONLY_WARNING)
    public static PartitionKeyInternal getPartitionKeyInternal(PartitionKey partitionKey) {
        return partitionKey.getInternalPartitionKey();
    }

    @Warning(value = INTERNAL_USE_ONLY_WARNING)
    public static PartitionKey partitionKeyfromJsonString(String jsonString) {
        return PartitionKey.fromJsonString(jsonString);
    }

    @Warning(value = INTERNAL_USE_ONLY_WARNING)
    public static Object getPartitionKeyObject(PartitionKey right) {
        return right.getKeyObject();
    }

    @Warning(value = INTERNAL_USE_ONLY_WARNING)
    public static String getAltLink(Resource resource) {
        return resource.getAltLink();
    }

    @Warning(value = INTERNAL_USE_ONLY_WARNING)
    public static void setAltLink(Resource resource, String altLink) {
        resource.setAltLink(altLink);
    }

    @Warning(value = INTERNAL_USE_ONLY_WARNING)
    public static void setResourceId(Resource resource, String resourceId) {
        resource.setResourceId(resourceId);
    }

    @Warning(value = INTERNAL_USE_ONLY_WARNING)
    public static void setResourceSelfLink(Resource resource, String selfLink) {
        resource.setSelfLink(selfLink);
    }

    @Warning(value = INTERNAL_USE_ONLY_WARNING)
    public static void setTimestamp(Resource resource, Instant date) {
        resource.setTimestamp(date);
    }

    @Warning(value = INTERNAL_USE_ONLY_WARNING)
    public static <T> void setProperty(JsonSerializable jsonSerializable, String propertyName, T value) {
        jsonSerializable.set(propertyName, value);
    }

    @Warning(value = INTERNAL_USE_ONLY_WARNING)
    public static ObjectNode getObjectNodeFromJsonSerializable(JsonSerializable jsonSerializable, String propertyName) {
        return jsonSerializable.getObject(propertyName);
    }

    @Warning(value = INTERNAL_USE_ONLY_WARNING)
    public static void removeFromJsonSerializable(JsonSerializable jsonSerializable, String propertyName) {
        jsonSerializable.remove(propertyName);
    }

    @Warning(value = INTERNAL_USE_ONLY_WARNING)
    public static Object getValue(JsonNode value) {
        return JsonSerializable.getValue(value);
    }

    @Warning(value = INTERNAL_USE_ONLY_WARNING)
    public static JsonSerializable instantiateJsonSerializable(ObjectNode objectNode, Class<?> klassType) {
        try {
            // the hot path should come through here to avoid serialization/deserialization
            if (klassType.equals(Document.class) || klassType.equals(OrderByRowResult.class) || klassType.equals(CosmosItemProperties.class)
                || klassType.equals(PartitionKeyRange.class) || klassType.equals(Range.class)
                || klassType.equals(QueryInfo.class) || klassType.equals(PartitionedQueryExecutionInfoInternal.class)
                || klassType.equals(QueryItem.class)
                || klassType.equals(Address.class)
                || klassType.equals(DatabaseAccount.class) || klassType.equals(DatabaseAccountLocation.class)
                || klassType.equals(ReplicationPolicy.class) || klassType.equals(ConsistencyPolicy.class)
                || klassType.equals(DocumentCollection.class) || klassType.equals(Database.class)) {
                return (JsonSerializable) klassType.getDeclaredConstructor(ObjectNode.class).newInstance(objectNode);
            } else {
                return (JsonSerializable) klassType.getDeclaredConstructor(String.class).newInstance(Utils.toJson(Utils.getSimpleObjectMapper(), objectNode));
            }
        } catch (InstantiationException | IllegalAccessException | InvocationTargetException | NoSuchMethodException | IllegalArgumentException e) {
            throw new IllegalArgumentException(e);
        }
    }

    @Warning(value = INTERNAL_USE_ONLY_WARNING)
    public static Map<String, Object> getMapFromJsonSerializable(JsonSerializable jsonSerializable) {
        return jsonSerializable.getMap();
    }

    @Warning(value = INTERNAL_USE_ONLY_WARNING)
    public static CosmosResourceType fromServiceSerializedFormat(String cosmosResourceType) {
        return CosmosResourceType.fromServiceSerializedFormat(cosmosResourceType);
    }

    @Warning(value = INTERNAL_USE_ONLY_WARNING)
    public static Boolean getBooleanFromJsonSerializable(JsonSerializable jsonSerializable, String propertyName) {
        return jsonSerializable.getBoolean(propertyName);
    }

    @Warning(value = INTERNAL_USE_ONLY_WARNING)
    public static Double getDoubleFromJsonSerializable(JsonSerializable jsonSerializable, String propertyName) {
        return jsonSerializable.getDouble(propertyName);
    }

    @Warning(value = INTERNAL_USE_ONLY_WARNING)
    public static Object getObjectByPathFromJsonSerializable(JsonSerializable jsonSerializable, List<String> propertyNames) {
        return jsonSerializable.getObjectByPath(propertyNames);
    }

    @Warning(value = INTERNAL_USE_ONLY_WARNING)
    public static ByteBuffer serializeJsonToByteBuffer(JsonSerializable jsonSerializable) {
        return jsonSerializable.serializeJsonToByteBuffer();
    }

    @Warning(value = INTERNAL_USE_ONLY_WARNING)
    public static <T> T toObjectFromJsonSerializable(JsonSerializable jsonSerializable, Class<T> c,
        JsonSerializer jsonSerializer) {
        return jsonSerializable.toObject(c, jsonSerializer);
    }

    @Warning(value = INTERNAL_USE_ONLY_WARNING)
    public static Object getObjectFromJsonSerializable(JsonSerializable jsonSerializable, String propertyName) {
        return jsonSerializable.get(propertyName);
    }

    @Warning(value = INTERNAL_USE_ONLY_WARNING)
    public static String getStringFromJsonSerializable(JsonSerializable jsonSerializable, String propertyName) {
        return jsonSerializable.getString(propertyName);
    }

    @Warning(value = INTERNAL_USE_ONLY_WARNING)
    public static Integer getIntFromJsonSerializable(JsonSerializable jsonSerializable, String propertyName) {
        return jsonSerializable.getInt(propertyName);
    }

    @Warning(value = INTERNAL_USE_ONLY_WARNING)
    public static String toJsonFromJsonSerializable(JsonSerializable jsonSerializable) {
        return jsonSerializable.toJson();
    }

    @Warning(value = INTERNAL_USE_ONLY_WARNING)
    public static ObjectNode getPropertyBagFromJsonSerializable(JsonSerializable jsonSerializable) {
        if (jsonSerializable == null) {
            return null;
        }
        return jsonSerializable.getPropertyBag();
    }

    @Warning(value = INTERNAL_USE_ONLY_WARNING)
    public static void setQueryRequestOptionsContinuationTokenAndMaxItemCount(QueryRequestOptions options, String continuationToken, Integer maxItemCount) {
        options.setRequestContinuation(continuationToken);
        options.setMaxItemCount(maxItemCount);
    }

    @Warning(value = INTERNAL_USE_ONLY_WARNING)
    public static void setQueryRequestOptionsContinuationToken(QueryRequestOptions queryRequestOptions, String continuationToken) {
        queryRequestOptions.setRequestContinuation(continuationToken);
    }

    @Warning(value = INTERNAL_USE_ONLY_WARNING)
    public static void setQueryRequestOptionsMaxItemCount(QueryRequestOptions queryRequestOptions, Integer maxItemCount) {
        queryRequestOptions.setMaxItemCount(maxItemCount);
    }

    @Warning(value = INTERNAL_USE_ONLY_WARNING)
    public static ByteBuffer serializeJsonToByteBuffer(SqlQuerySpec sqlQuerySpec) {
        sqlQuerySpec.populatePropertyBag();
        return sqlQuerySpec.getJsonSerializable().serializeJsonToByteBuffer();
    }

    @Warning(value = INTERNAL_USE_ONLY_WARNING)
    public static <T> T instantiateByObjectNode(ObjectNode objectNode, Class<T> c) {
        try {
            return c.getDeclaredConstructor(ObjectNode.class).newInstance(objectNode);
        } catch (InstantiationException | IllegalAccessException | InvocationTargetException | NoSuchMethodException | IllegalArgumentException e) {
            throw new IllegalArgumentException(e);
        }
    }

    @Warning(value = INTERNAL_USE_ONLY_WARNING)
    public static <T> void populatePropertyBag(T t) {
        if (t instanceof JsonSerializable) {
            ((JsonSerializable) t).populatePropertyBag();
        } else if (t instanceof CompositePath) {
            ((CompositePath) t).populatePropertyBag();
        } else if (t instanceof ConflictResolutionPolicy) {
            ((ConflictResolutionPolicy) t).populatePropertyBag();
        } else if (t instanceof ExcludedPath) {
            ((ExcludedPath) t).populatePropertyBag();
        } else if (t instanceof IncludedPath) {
            ((IncludedPath) t).populatePropertyBag();
        } else if (t instanceof IndexingPolicy) {
            ((IndexingPolicy) t).populatePropertyBag();
        } else if (t instanceof PartitionKeyDefinition) {
            ((PartitionKeyDefinition) t).populatePropertyBag();
        } else if (t instanceof SpatialSpec) {
            ((SpatialSpec) t).populatePropertyBag();
        } else if (t instanceof SqlParameter) {
            ((SqlParameter) t).populatePropertyBag();
        } else if (t instanceof SqlQuerySpec) {
            ((SqlQuerySpec) t).populatePropertyBag();
        } else if (t instanceof UniqueKey) {
            ((UniqueKey) t).populatePropertyBag();
        } else if (t instanceof UniqueKeyPolicy) {
            ((UniqueKeyPolicy) t).populatePropertyBag();
        } else {
            throw new IllegalArgumentException("populatePropertyBag method does not exists in class " + t.getClass());
        }
    }

    @Warning(value = INTERNAL_USE_ONLY_WARNING)
    public static <T> JsonSerializable getJsonSerializable(T t) {
        if (t instanceof JsonSerializable) {
            return (JsonSerializable) t;
        } if (t instanceof CompositePath) {
            return ((CompositePath) t).getJsonSerializable();
        } else if (t instanceof ConflictResolutionPolicy) {
            return ((ConflictResolutionPolicy) t).getJsonSerializable();
        } else if (t instanceof ExcludedPath) {
            return ((ExcludedPath) t).getJsonSerializable();
        } else if (t instanceof IncludedPath) {
            return ((IncludedPath) t).getJsonSerializable();
        } else if (t instanceof IndexingPolicy) {
            return ((IndexingPolicy) t).getJsonSerializable();
        } else if (t instanceof PartitionKeyDefinition) {
            return ((PartitionKeyDefinition) t).getJsonSerializable();
        } else if (t instanceof SpatialSpec) {
            return ((SpatialSpec) t).getJsonSerializable();
        } else if (t instanceof SqlParameter) {
            return ((SqlParameter) t).getJsonSerializable();
        } else if (t instanceof SqlQuerySpec) {
            return ((SqlQuerySpec) t).getJsonSerializable();
        } else if (t instanceof UniqueKey) {
            return ((UniqueKey) t).getJsonSerializable();
        } else if (t instanceof UniqueKeyPolicy) {
            return ((UniqueKeyPolicy) t).getJsonSerializable();
        } else {
            throw new IllegalArgumentException("getJsonSerializable method does not exists in class " + t.getClass());
        }
    }

    @Warning(value = INTERNAL_USE_ONLY_WARNING)
    public static <T> Resource getResource(T t) {
        if (t == null) {
            return null;
        } else if (t instanceof Resource) {
            return (Resource) t;
        } else if (t instanceof CosmosConflictProperties) {
            return ((CosmosConflictProperties) t).getResource();
        } else if (t instanceof CosmosContainerProperties) {
            return ((CosmosContainerProperties) t).getResource();
        } else if (t instanceof CosmosDatabaseProperties) {
            return ((CosmosDatabaseProperties) t).getResource();
        } else if (t instanceof CosmosPermissionProperties) {
            return ((CosmosPermissionProperties) t).getResource();
        } else if (t instanceof CosmosStoredProcedureProperties) {
            return ((CosmosStoredProcedureProperties) t).getResource();
        } else if (t instanceof CosmosTriggerProperties) {
            return ((CosmosTriggerProperties) t).getResource();
        } else if (t instanceof CosmosUserDefinedFunctionProperties) {
            return ((CosmosUserDefinedFunctionProperties) t).getResource();
        } else if (t instanceof CosmosUserProperties) {
            return ((CosmosUserProperties) t).getResource();
        } else {
            throw new IllegalArgumentException("getResource method does not exists in class " + t.getClass());
        }
    }

    @Warning(value = INTERNAL_USE_ONLY_WARNING)
    public static Offer getOfferFromThroughputProperties(ThroughputProperties properties) {
        return properties.getOffer();
    }

    @Warning(value = INTERNAL_USE_ONLY_WARNING)
    public static ThroughputResponse createThroughputRespose(ResourceResponse<Offer> offerResourceResponse) {
        return new ThroughputResponse(offerResourceResponse);
    }

    @Warning(value = INTERNAL_USE_ONLY_WARNING)
    public static void addQueryInfoToFeedResponse(FeedResponse<?> feedResponse, QueryInfo queryInfo){
        feedResponse.setQueryInfo(queryInfo);
    }

    @Warning(value = INTERNAL_USE_ONLY_WARNING)
    public static QueryInfo getQueryInfoFromFeedResponse(FeedResponse<?> response) {
        return response.getQueryInfo();
    }

    @Warning(value = INTERNAL_USE_ONLY_WARNING)
    public static QueryRequestOptions createQueryRequestOptions(QueryRequestOptions options) {
        return new QueryRequestOptions(options);
    }

    @Warning(value = INTERNAL_USE_ONLY_WARNING)
    public static Integer getMaxItemCountFromQueryRequestOptions(QueryRequestOptions options) {
        return options.getMaxItemCount();
    }

    @Warning(value = INTERNAL_USE_ONLY_WARNING)
    public static String getRequestContinuationFromQueryRequestOptions(QueryRequestOptions options) {
        return options.getRequestContinuation();
    }

    @Warning(value = INTERNAL_USE_ONLY_WARNING)
    public static Map<String, Object> getPropertiesFromQueryRequestOptions(QueryRequestOptions options) {
        return options.getProperties();
    }

    @Warning(value = INTERNAL_USE_ONLY_WARNING)
    public static QueryRequestOptions setQueryRequestOptionsProperties(QueryRequestOptions options, Map<String, Object> properties) {
        return options.setProperties(properties);
    }

    @Warning(value = INTERNAL_USE_ONLY_WARNING)
    public static boolean getEmptyPagesAllowedFromQueryRequestOptions(QueryRequestOptions options) {
        return options.isEmptyPagesAllowed();
    }

    @Warning(value = INTERNAL_USE_ONLY_WARNING)
    public static QueryRequestOptions setQueryRequestOptionsEmptyPagesAllowed(QueryRequestOptions options, boolean emptyPageAllowed) {
        return options.setEmptyPagesAllowed(emptyPageAllowed);
    }

    @Warning(value = INTERNAL_USE_ONLY_WARNING)
    public static IndexingPolicy createIndexingPolicy(Index[] indexes) {
        return new IndexingPolicy(indexes);
    }
}<|MERGE_RESOLUTION|>--- conflicted
+++ resolved
@@ -141,18 +141,8 @@
     }
 
     @Warning(value = INTERNAL_USE_ONLY_WARNING)
-<<<<<<< HEAD
     public static Permission getV2Permissions(CosmosPermissionProperties permissionSettings) {
         return permissionSettings.getV2Permissions();
-=======
-    public static <T> CosmosItemProperties getCosmosItemProperties(CosmosItemResponse<T> cosmosItemResponse) {
-        return cosmosItemResponse.getProperties();
-    }
-
-    @Warning(value = INTERNAL_USE_ONLY_WARNING)
-    public static Permission getV2Permissions(CosmosPermissionProperties permissionProperties) {
-        return permissionProperties.getV2Permissions();
->>>>>>> 346475e8
     }
 
     @Warning(value = INTERNAL_USE_ONLY_WARNING)
