--- conflicted
+++ resolved
@@ -88,20 +88,7 @@
         return new CosmosAsyncDatabaseResponse(response, client);
     }
 
-<<<<<<< HEAD
-=======
-    @Warning(value = INTERNAL_USE_ONLY_WARNING)
-    public static <T> CosmosAsyncItemResponse<T> createCosmosAsyncItemResponse(ResourceResponse<Document> response, Class<T> classType) {
-        return new CosmosAsyncItemResponse<>(response, classType);
-    }
-
-    @Warning(value = INTERNAL_USE_ONLY_WARNING)
-    public static CosmosAsyncItemResponse<Object> createCosmosAsyncItemResponseWithObjectType(ResourceResponse<Document> response) {
-        return new CosmosAsyncItemResponse<>(response, Object.class);
-    }
-
-    @Warning(value = INTERNAL_USE_ONLY_WARNING)
->>>>>>> ab9eb786
+    @Warning(value = INTERNAL_USE_ONLY_WARNING)
     public static CosmosAsyncPermissionResponse createCosmosAsyncPermissionResponse(ResourceResponse<Permission> response,
                                                                                     CosmosAsyncUser cosmosUser) {
         return new CosmosAsyncPermissionResponse(response, cosmosUser);
@@ -158,15 +145,7 @@
         return new CosmosUserResponse(response, database);
     }
 
-<<<<<<< HEAD
-=======
-    @Warning(value = INTERNAL_USE_ONLY_WARNING)
-    public static <T> CosmosItemResponse<T> createCosmosItemResponse(CosmosAsyncItemResponse<T> response) {
-        return new CosmosItemResponse<>(response);
-    }
-
-    @Warning(value = INTERNAL_USE_ONLY_WARNING)
->>>>>>> ab9eb786
+    @Warning(value = INTERNAL_USE_ONLY_WARNING)
     public static CosmosDatabaseResponse createCosmosDatabaseResponse(CosmosAsyncDatabaseResponse response, CosmosClient client) {
         return new CosmosDatabaseResponse(response, client);
     }
@@ -209,20 +188,7 @@
         return CosmosDatabaseProperties.getFromV2Results(results);
     }
 
-<<<<<<< HEAD
-=======
-    @Warning(value = INTERNAL_USE_ONLY_WARNING)
-    public static <T> CosmosItemProperties getCosmosItemProperties(CosmosAsyncItemResponse<T> cosmosItemResponse) {
-        return cosmosItemResponse.getProperties();
-    }
-
-    @Warning(value = INTERNAL_USE_ONLY_WARNING)
-    public static <T> CosmosItemProperties getCosmosItemProperties(CosmosItemResponse<T> cosmosItemResponse) {
-        return cosmosItemResponse.getProperties();
-    }
-
-    @Warning(value = INTERNAL_USE_ONLY_WARNING)
->>>>>>> ab9eb786
+    @Warning(value = INTERNAL_USE_ONLY_WARNING)
     public static Permission getV2Permissions(CosmosPermissionProperties permissionSettings) {
         return permissionSettings.getV2Permissions();
     }
@@ -543,15 +509,10 @@
         return jsonSerializable.serializeJsonToByteBuffer();
     }
 
-<<<<<<< HEAD
+    @Warning(value = INTERNAL_USE_ONLY_WARNING)
     public static <T> T toObjectFromJsonSerializable(JsonSerializable jsonSerializable, Class<T> c,
         JsonSerializer jsonSerializer) {
         return jsonSerializable.toObject(c, jsonSerializer);
-=======
-    @Warning(value = INTERNAL_USE_ONLY_WARNING)
-    public static <T> T toObjectFromJsonSerializable(JsonSerializable jsonSerializable, Class<T> c) {
-        return jsonSerializable.toObject(c);
->>>>>>> ab9eb786
     }
 
     @Warning(value = INTERNAL_USE_ONLY_WARNING)
