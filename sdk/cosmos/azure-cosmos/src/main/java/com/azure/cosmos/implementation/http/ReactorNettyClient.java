--- conflicted
+++ resolved
@@ -8,7 +8,6 @@
 import io.netty.channel.ChannelPipeline;
 import io.netty.handler.codec.http.HttpMethod;
 import io.netty.handler.logging.LogLevel;
-import io.netty.handler.ssl.SslHandler;
 import io.netty.resolver.DefaultAddressResolverGroup;
 import org.reactivestreams.Publisher;
 import org.reactivestreams.Subscription;
@@ -79,7 +78,7 @@
             .newConnection()
             .observe(getConnectionObserver())
             .resolver(DefaultAddressResolverGroup.INSTANCE);
-        reactorNettyClient.configureChannelPipelineHandlers(httpClientConfig.isHttp2Enabled());
+        reactorNettyClient.configureChannelPipelineHandlers();
         attemptToWarmupHttpClient(reactorNettyClient);
         return reactorNettyClient;
     }
@@ -96,7 +95,7 @@
             .create(connectionProvider)
             .observe(getConnectionObserver())
             .resolver(DefaultAddressResolverGroup.INSTANCE);
-        reactorNettyClient.configureChannelPipelineHandlers(httpClientConfig.isHttp2Enabled());
+        reactorNettyClient.configureChannelPipelineHandlers();
         attemptToWarmupHttpClient(reactorNettyClient);
         return reactorNettyClient;
     }
@@ -121,7 +120,7 @@
         }
     }
 
-    private void configureChannelPipelineHandlers(boolean http2Enabled) {
+    private void configureChannelPipelineHandlers() {
         Configs configs = this.httpClientConfig.getConfigs();
 
         if (this.httpClientConfig.getProxy() != null) {
@@ -136,18 +135,28 @@
             this.httpClient = this.httpClient.wiretap(this.httpClientConfig.getReactorNetworkLogCategory(), LogLevel.INFO);
         }
 
-<<<<<<< HEAD
-        this.httpClient = this.httpClient.secure(sslContextSpec -> sslContextSpec.sslContext(configs.getSslContext()))
-            .option(ChannelOption.CONNECT_TIMEOUT_MILLIS, (int) this.httpClientConfig.getConnectionAcquireTimeout().toMillis())
-            .httpResponseDecoder(httpResponseDecoderSpec ->
-                httpResponseDecoderSpec.maxInitialLineLength(this.httpClientConfig.getMaxInitialLineLength())
-                    .maxHeaderSize(this.httpClientConfig.getMaxHeaderSize())
-                    .maxChunkSize(this.httpClientConfig.getMaxChunkSize())
-                    .validateHeaders(true));
-
-        if (http2Enabled) {
+        this.httpClient =
+            this.httpClient
+                .secure(sslContextSpec ->
+                    sslContextSpec.sslContext(
+                        configs.getSslContext(
+                            httpClientConfig.isServerCertValidationDisabled(),
+                            false)))
+                .option(ChannelOption.CONNECT_TIMEOUT_MILLIS, (int) this.httpClientConfig.getConnectionAcquireTimeout().toMillis())
+                .httpResponseDecoder(httpResponseDecoderSpec ->
+                    httpResponseDecoderSpec.maxInitialLineLength(this.httpClientConfig.getMaxInitialLineLength())
+                        .maxHeaderSize(this.httpClientConfig.getMaxHeaderSize())
+                        .maxChunkSize(this.httpClientConfig.getMaxChunkSize())
+                        .validateHeaders(true));
+
+        if (httpClientConfig.isHttp2Enabled()) {
             this.httpClient = this.httpClient
-                .secure(sslContextSpec -> sslContextSpec.sslContext(configs.getSslContextWithHttp2Enabled()))
+                .secure(sslContextSpec ->
+                    sslContextSpec.sslContext(
+                        configs.getSslContext(
+                            httpClientConfig.isServerCertValidationDisabled(),
+                            httpClientConfig.isHttp2Enabled()
+                        )))
                 .protocol(HttpProtocol.H2, HttpProtocol.HTTP11)
                 .doOnConnected((connection -> {
                     // The response header clean up pipeline is being added due to an error getting when calling gateway:
@@ -162,18 +171,6 @@
                     }
                 }));
         }
-=======
-        this.httpClient =
-            this.httpClient
-                .secure(sslContextSpec ->
-                    sslContextSpec.sslContext(configs.getSslContext(httpClientConfig.isServerCertValidationDisabled())))
-                .option(ChannelOption.CONNECT_TIMEOUT_MILLIS, (int) this.httpClientConfig.getConnectionAcquireTimeout().toMillis())
-                .httpResponseDecoder(httpResponseDecoderSpec ->
-                    httpResponseDecoderSpec.maxInitialLineLength(this.httpClientConfig.getMaxInitialLineLength())
-                        .maxHeaderSize(this.httpClientConfig.getMaxHeaderSize())
-                        .maxChunkSize(this.httpClientConfig.getMaxChunkSize())
-                        .validateHeaders(true));
->>>>>>> 819d5730
     }
 
     @Override
