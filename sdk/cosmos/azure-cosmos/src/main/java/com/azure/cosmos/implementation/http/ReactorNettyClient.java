--- conflicted
+++ resolved
@@ -133,26 +133,16 @@
             this.httpClient = this.httpClient.wiretap(this.httpClientConfig.getReactorNetworkLogCategory(), LogLevel.INFO);
         }
 
-<<<<<<< HEAD
         this.httpClient =
             this.httpClient
                 .secure(sslContextSpec ->
                     sslContextSpec.sslContext(configs.getSslContext(httpClientConfig.isServerCertValidationDisabled())))
-                .option(ChannelOption.CONNECT_TIMEOUT_MILLIS, (int) configs.getConnectionAcquireTimeout().toMillis())
+                .option(ChannelOption.CONNECT_TIMEOUT_MILLIS, (int) this.httpClientConfig.getConnectionAcquireTimeout().toMillis())
                 .httpResponseDecoder(httpResponseDecoderSpec ->
-                    httpResponseDecoderSpec.maxInitialLineLength(configs.getMaxHttpInitialLineLength())
-                        .maxHeaderSize(configs.getMaxHttpHeaderSize())
-                        .maxChunkSize(configs.getMaxHttpChunkSize())
+                    httpResponseDecoderSpec.maxInitialLineLength(this.httpClientConfig.getMaxInitialLineLength())
+                        .maxHeaderSize(this.httpClientConfig.getMaxHeaderSize())
+                        .maxChunkSize(this.httpClientConfig.getMaxChunkSize())
                         .validateHeaders(true));
-=======
-        this.httpClient = this.httpClient.secure(sslContextSpec -> sslContextSpec.sslContext(configs.getSslContext()))
-            .option(ChannelOption.CONNECT_TIMEOUT_MILLIS, (int) this.httpClientConfig.getConnectionAcquireTimeout().toMillis())
-            .httpResponseDecoder(httpResponseDecoderSpec ->
-                httpResponseDecoderSpec.maxInitialLineLength(this.httpClientConfig.getMaxInitialLineLength())
-                    .maxHeaderSize(this.httpClientConfig.getMaxHeaderSize())
-                    .maxChunkSize(this.httpClientConfig.getMaxChunkSize())
-                    .validateHeaders(true));
->>>>>>> ae3635b2
     }
 
     @Override
