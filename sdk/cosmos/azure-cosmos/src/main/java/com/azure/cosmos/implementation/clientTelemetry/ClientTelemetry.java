// Copyright (c) Microsoft Corporation. All rights reserved.
// Licensed under the MIT License.
package com.azure.cosmos.implementation.clientTelemetry;

import com.azure.cosmos.ConnectionMode;
import com.azure.cosmos.implementation.Configs;
import com.azure.cosmos.implementation.CosmosSchedulers;
import com.azure.cosmos.implementation.cpu.CpuMemoryMonitor;
import com.azure.cosmos.implementation.http.HttpClient;
import com.azure.cosmos.implementation.http.HttpHeaders;
import com.azure.cosmos.implementation.http.HttpRequest;
import com.azure.cosmos.implementation.http.HttpResponse;
import com.fasterxml.jackson.core.JsonProcessingException;
import com.fasterxml.jackson.databind.ObjectMapper;
import io.netty.handler.codec.http.HttpMethod;
import org.HdrHistogram.ConcurrentDoubleHistogram;
import org.HdrHistogram.DoubleHistogram;
import org.slf4j.Logger;
import org.slf4j.LoggerFactory;
import reactor.core.publisher.Mono;
import reactor.core.scheduler.Scheduler;
import reactor.core.scheduler.Schedulers;

import java.io.IOException;
import java.net.URI;
import java.net.URISyntaxException;
import java.time.Duration;
import java.time.Instant;
import java.util.HashMap;
import java.util.Map;
import java.util.concurrent.ScheduledThreadPoolExecutor;
import java.util.concurrent.ThreadFactory;

public class ClientTelemetry {
    public final static int ONE_KB_TO_BYTES = 1024;
    public final static int REQUEST_LATENCY_MAX_MICRO_SEC = 300000000;
    public final static int REQUEST_LATENCY_SUCCESS_PRECISION = 4;
    public final static int REQUEST_LATENCY_FAILURE_PRECISION = 2;
    public final static String REQUEST_LATENCY_NAME = "RequestLatency";
    public final static String REQUEST_LATENCY_UNIT = "MicroSec";

    public final static int REQUEST_CHARGE_MAX = 10000;
    public final static int REQUEST_CHARGE_PRECISION = 2;
    public final static String REQUEST_CHARGE_NAME = "RequestCharge";
    public final static String REQUEST_CHARGE_UNIT = "RU";

    public final static int CPU_MAX = 100;
    public final static int CPU_PRECISION = 2;
    private final static String CPU_NAME = "CPU";
    private final static String CPU_UNIT = "Percentage";

    public final static int MEMORY_MAX_IN_MB = 102400;
    public final static int MEMORY_PRECISION = 2;
    private final static String MEMORY_NAME = "MemoryRemaining";
    private final static String MEMORY_UNIT = "MB";

    private static final ObjectMapper OBJECT_MAPPER = new ObjectMapper();
    private ClientTelemetryInfo clientTelemetryInfo;
    private HttpClient httpClient;
    private final ScheduledThreadPoolExecutor scheduledExecutorService = new ScheduledThreadPoolExecutor(1, new DaemonThreadFactory());
    private final Scheduler scheduler = Schedulers.fromExecutor(scheduledExecutorService);
    private static final Logger logger = LoggerFactory.getLogger(ClientTelemetry.class);
    private volatile boolean isClosed;
    private volatile boolean isClientTelemetryEnabled;
    private static String AZURE_VM_METADATA = "http://169.254.169.254:80/metadata/instance?api-version=2020-06-01";

    private static final double PERCENTILE_50 = 50.0;
    private static final double PERCENTILE_90 = 90.0;
    private static final double PERCENTILE_95 = 95.0;
    private static final double PERCENTILE_99 = 99.0;
    private static final double PERCENTILE_999 = 99.9;
    private final int clientTelemetrySchedulingSec;

    public ClientTelemetry(Boolean acceleratedNetworking,
                           String clientId,
                           String processId,
                           String userAgent,
                           ConnectionMode connectionMode,
                           String globalDatabaseAccountName,
                           String applicationRegion,
                           String hostEnvInfo,
                           HttpClient httpClient,
                           boolean isClientTelemetryEnabled
    ) {
        clientTelemetryInfo = new ClientTelemetryInfo(clientId, processId, userAgent, connectionMode,
            globalDatabaseAccountName, applicationRegion, hostEnvInfo, acceleratedNetworking);
        this.isClosed = false;
        this.httpClient = httpClient;
        this.isClientTelemetryEnabled = isClientTelemetryEnabled;
        this.clientTelemetrySchedulingSec = Configs.getClientTelemetrySchedulingInSec();
    }

    public ClientTelemetryInfo getClientTelemetryInfo() {
        return clientTelemetryInfo;
    }

    public static void recordValue(ConcurrentDoubleHistogram doubleHistogram, long value) {
        try {
            doubleHistogram.recordValue(value);
        } catch (Exception ex) {
            logger.warn("Error while recording value for client telemetry. ", ex);
        }
    }

    public static void recordValue(ConcurrentDoubleHistogram doubleHistogram, double value) {
        try {
            doubleHistogram.recordValue(value);
        } catch (Exception ex) {
            logger.warn("Error while recording value for client telemetry. ", ex);
        }
    }

    public void init() {
        loadAzureVmMetaData();
        sendClientTelemetry().subscribe();
    }

    public void close() {
        this.isClosed = true;
        this.scheduledExecutorService.shutdown();
        logger.debug("GlobalEndpointManager closed.");
    }

    private Mono<Void> sendClientTelemetry() {
        return Mono.delay(Duration.ofSeconds(clientTelemetrySchedulingSec), CosmosSchedulers.COSMOS_PARALLEL)
                   .flatMap(t -> {
                       if (this.isClosed) {
                           logger.warn("client already closed");
                           return Mono.empty();
                       }

                       if(!Configs.isClientTelemetryEnabled(this.isClientTelemetryEnabled)) {
                           logger.trace("client telemetry not enabled");
                           return Mono.empty();
                       }

                       readHistogram();
                       try {
                           logger.info("ClientTelemetry {}", OBJECT_MAPPER.writeValueAsString(this.clientTelemetryInfo));
                       } catch (JsonProcessingException e) {
                           logger.error("Error which parsing client telemetry into json. ", e);
                       }
                       clearDataForNextRun();
                       return this.sendClientTelemetry();
                   }).onErrorResume(ex -> {
                logger.error("sendClientTelemetry() - Unable to send client telemetry" +
                    ". Exception: ", ex);
                clearDataForNextRun();
                return this.sendClientTelemetry();
            }).subscribeOn(scheduler);
    }

    private void loadAzureVmMetaData() {
        URI targetEndpoint = null;
        try {
            targetEndpoint = new URI(AZURE_VM_METADATA);
        } catch (URISyntaxException ex) {
            logger.info("Unable to parse azure vm metadata url");
            return;
        }
        HashMap<String, String> headers = new HashMap<>();
        headers.put("Metadata", "true");
        HttpHeaders httpHeaders = new HttpHeaders(headers);
        HttpRequest httpRequest = new HttpRequest(HttpMethod.GET, targetEndpoint, targetEndpoint.getPort(),
            httpHeaders);
        Mono<HttpResponse> httpResponseMono = this.httpClient.send(httpRequest);
        httpResponseMono.flatMap(response -> response.bodyAsString()).map(metadataJson -> parse(metadataJson,
            AzureVMMetadata.class)).doOnSuccess(azureVMMetadata -> {
            this.clientTelemetryInfo.setApplicationRegion(azureVMMetadata.getLocation());
            this.clientTelemetryInfo.setHostEnvInfo(azureVMMetadata.getOsType() + "|" + azureVMMetadata.getSku() +
                "|" + azureVMMetadata.getVmSize() + "|" + azureVMMetadata.getAzEnvironment());
        }).onErrorResume(throwable -> {
            logger.info("Unable to get azure vm metadata");
            logger.debug("Unable to get azure vm metadata", throwable);
            return Mono.empty();
        }).subscribe();
    }

    private static <T> T parse(String itemResponseBodyAsString, Class<T> itemClassType) {
        try {
            return OBJECT_MAPPER.readValue(itemResponseBodyAsString, itemClassType);
        } catch (IOException e) {
            throw new IllegalStateException(
<<<<<<< HEAD
                String.format("Failed to parse string [%s] to POJO.", itemResponseBodyAsString), e);
=======
                "Failed to parse string [" + itemResponseBodyAsString + "] to POJO.", e);
>>>>>>> 9b585e22
        }
    }

    private void clearDataForNextRun() {
        this.clientTelemetryInfo.getOperationInfoMap().clear();
        this.clientTelemetryInfo.getCacheRefreshInfoMap().clear();
        for (ConcurrentDoubleHistogram histogram : this.clientTelemetryInfo.getSystemInfoMap().values()) {
            histogram.reset();
        }
    }

    private void readHistogram() {
        //Filling cpu information
        ConcurrentDoubleHistogram cpuHistogram = new ConcurrentDoubleHistogram(ClientTelemetry.CPU_MAX,
            ClientTelemetry.CPU_PRECISION);
        cpuHistogram.setAutoResize(true);
        for(double val : CpuMemoryMonitor.getClientTelemetryCpuLatestList()) {
            recordValue(cpuHistogram, val);
        }
        ReportPayload cpuReportPayload = new ReportPayload(CPU_NAME, CPU_UNIT);
        clientTelemetryInfo.getSystemInfoMap().put(cpuReportPayload, cpuHistogram);

        //Filling memory information
        ConcurrentDoubleHistogram memoryHistogram = new ConcurrentDoubleHistogram(ClientTelemetry.MEMORY_MAX_IN_MB,
            ClientTelemetry.MEMORY_PRECISION);
        memoryHistogram.setAutoResize(true);
        for(double val : CpuMemoryMonitor.getClientTelemetryMemoryLatestList()) {
            recordValue(memoryHistogram, val);
        }
        ReportPayload memoryReportPayload = new ReportPayload(MEMORY_NAME, MEMORY_UNIT);
        clientTelemetryInfo.getSystemInfoMap().put(memoryReportPayload, memoryHistogram);

        this.clientTelemetryInfo.setTimeStamp(Instant.now().toString());
        for (Map.Entry<ReportPayload, ConcurrentDoubleHistogram> entry : this.clientTelemetryInfo.getSystemInfoMap().entrySet()) {
            fillMetricsInfo(entry.getKey(), entry.getValue());
        }
        for (Map.Entry<ReportPayload, ConcurrentDoubleHistogram> entry :
            this.clientTelemetryInfo.getCacheRefreshInfoMap().entrySet()) {
            fillMetricsInfo(entry.getKey(), entry.getValue());
        }
        for (Map.Entry<ReportPayload, ConcurrentDoubleHistogram> entry : this.clientTelemetryInfo.getOperationInfoMap().entrySet()) {
            fillMetricsInfo(entry.getKey(), entry.getValue());
        }
    }

    private void fillMetricsInfo(ReportPayload payload, ConcurrentDoubleHistogram histogram) {
        DoubleHistogram copyHistogram = histogram.copy();
        payload.getMetricInfo().setCount(copyHistogram.getTotalCount());
        payload.getMetricInfo().setMax(copyHistogram.getMaxValue());
        payload.getMetricInfo().setMin(copyHistogram.getMinValue());
        payload.getMetricInfo().setMean(copyHistogram.getMean());
        Map<Double, Double> percentile = new HashMap<>();
        percentile.put(PERCENTILE_50, copyHistogram.getValueAtPercentile(PERCENTILE_50));
        percentile.put(PERCENTILE_90, copyHistogram.getValueAtPercentile(PERCENTILE_90));
        percentile.put(PERCENTILE_95, copyHistogram.getValueAtPercentile(PERCENTILE_95));
        percentile.put(PERCENTILE_99, copyHistogram.getValueAtPercentile(PERCENTILE_99));
        percentile.put(PERCENTILE_999, copyHistogram.getValueAtPercentile(PERCENTILE_999));
        payload.getMetricInfo().setPercentiles(percentile);
    }

    private static class DaemonThreadFactory implements ThreadFactory {
        @Override
        public Thread newThread(Runnable r) {
            Thread t = new Thread(r);
            t.setDaemon(true);
            return t;
        }
    }
}<|MERGE_RESOLUTION|>--- conflicted
+++ resolved
@@ -181,11 +181,7 @@
             return OBJECT_MAPPER.readValue(itemResponseBodyAsString, itemClassType);
         } catch (IOException e) {
             throw new IllegalStateException(
-<<<<<<< HEAD
-                String.format("Failed to parse string [%s] to POJO.", itemResponseBodyAsString), e);
-=======
                 "Failed to parse string [" + itemResponseBodyAsString + "] to POJO.", e);
->>>>>>> 9b585e22
         }
     }
 
