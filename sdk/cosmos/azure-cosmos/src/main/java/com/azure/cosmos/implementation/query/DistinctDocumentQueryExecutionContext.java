// Copyright (c) Microsoft Corporation. All rights reserved.
// Licensed under the MIT License.
package com.azure.cosmos.implementation.query;

import com.azure.cosmos.BridgeInternal;
import com.azure.cosmos.CosmosException;
import com.azure.cosmos.implementation.BadRequestException;
import com.azure.cosmos.implementation.HttpConstants;
import com.azure.cosmos.implementation.Resource;
import com.azure.cosmos.implementation.Utils;
import com.azure.cosmos.implementation.routing.UInt128;
import com.azure.cosmos.models.FeedResponse;
import com.azure.cosmos.models.ModelBridgeInternal;
import reactor.core.publisher.Flux;

import java.util.ArrayList;
import java.util.HashMap;
import java.util.List;
import java.util.Map;
import java.util.concurrent.atomic.AtomicReference;
import java.util.function.BiFunction;

public class DistinctDocumentQueryExecutionContext<T extends Resource> implements IDocumentQueryExecutionComponent<T> {
    private final IDocumentQueryExecutionComponent<T> component;
    private final DistinctMap distinctMap;
    private final AtomicReference<UInt128> lastHash;

    private DistinctDocumentQueryExecutionContext(
        IDocumentQueryExecutionComponent<T> component,
        DistinctQueryType distinctQueryType,
        UInt128 previousHash) {
        if (distinctQueryType == DistinctQueryType.NONE) {
            throw new IllegalArgumentException("Invalid distinct query type");
        }

        if (component == null) {
            throw new IllegalArgumentException("documentQueryExecutionComponent cannot be null");
        }

        this.component = component;
        this.distinctMap = DistinctMap.create(distinctQueryType, previousHash);
        this.lastHash = new AtomicReference<>();
    }

    public static <T extends Resource> Flux<IDocumentQueryExecutionComponent<T>> createAsync(
        BiFunction<String, PipelinedDocumentQueryParams<T>, Flux<IDocumentQueryExecutionComponent<T>>> createSourceComponentFunction,
        DistinctQueryType distinctQueryType,
        String continuationToken,
        PipelinedDocumentQueryParams<T> documentQueryParams) {

        Utils.ValueHolder<DistinctContinuationToken> outDistinctcontinuationtoken = new Utils.ValueHolder<>();
        DistinctContinuationToken distinctContinuationToken = new DistinctContinuationToken(null /*lasthash*/,
                                                                                            null /*sourceToken*/);

        if (continuationToken != null) {
            if (!DistinctContinuationToken.tryParse(continuationToken, outDistinctcontinuationtoken)) {
                return Flux.error(new BadRequestException("Invalid DistinctContinuationToken" + continuationToken));
            } else {
                distinctContinuationToken = outDistinctcontinuationtoken.v;
                if (distinctQueryType != DistinctQueryType.ORDERED && distinctContinuationToken.getLastHash() != null) {
                    CosmosException dce = new BadRequestException("DistinctContinuationToken is malformed." +
                                                                              " DistinctContinuationToken can not" +
                                                                              " have a 'lastHash', when the query" +
                                                                              " type is not ordered (ex SELECT " +
                                                                              "DISTINCT VALUE c.blah FROM c ORDER" +
                                                                              " BY c.blah).");
                    return Flux.error(dce);
                }
            }
        }

        final UInt128 continuationTokenLastHash = distinctContinuationToken.getLastHash();

        return createSourceComponentFunction
            .apply(distinctContinuationToken.getSourceToken(), documentQueryParams)
            .map(component -> new DistinctDocumentQueryExecutionContext<T>(component, distinctQueryType, continuationTokenLastHash));
    }

    IDocumentQueryExecutionComponent<T> getComponent() {
        return this.component;
    }

    @Override
    public Flux<FeedResponse<T>> drainAsync(int maxPageSize) {
        return this.component.drainAsync(maxPageSize).map(tFeedResponse -> {
            final List<T> distinctResults = new ArrayList<>();

            tFeedResponse.getResults().forEach(document -> {
                Utils.ValueHolder<UInt128> outHash = new Utils.ValueHolder<>();
                if (this.distinctMap.add(document, outHash)) {
                    distinctResults.add(document);
                    this.lastHash.set(outHash.v);
                }
            });
            Map<String, String> headers = new HashMap<>(tFeedResponse.getResponseHeaders());
            if (tFeedResponse.getContinuationToken() != null) {

                final String sourceContinuationToken = tFeedResponse.getContinuationToken();
                final DistinctContinuationToken distinctContinuationToken =
                    new DistinctContinuationToken(this.lastHash.get(),
                        sourceContinuationToken);
                headers.put(HttpConstants.HttpHeaders.CONTINUATION,
                            ModelBridgeInternal.toJsonFromJsonSerializable(distinctContinuationToken));
            }

            return BridgeInternal.createFeedResponseWithQueryMetrics(distinctResults,
                headers,
                BridgeInternal.queryMetricsFromFeedResponse(tFeedResponse),
                ModelBridgeInternal.getQueryPlanDiagnosticsContext(tFeedResponse),
<<<<<<< HEAD
                                                                     tFeedResponse.getCosmosDiagnostics());
=======
                false,
                false,
                tFeedResponse.getCosmosDiagnostics());
>>>>>>> 94285f5c
        });

    }
}<|MERGE_RESOLUTION|>--- conflicted
+++ resolved
@@ -107,13 +107,9 @@
                 headers,
                 BridgeInternal.queryMetricsFromFeedResponse(tFeedResponse),
                 ModelBridgeInternal.getQueryPlanDiagnosticsContext(tFeedResponse),
-<<<<<<< HEAD
-                                                                     tFeedResponse.getCosmosDiagnostics());
-=======
                 false,
                 false,
                 tFeedResponse.getCosmosDiagnostics());
->>>>>>> 94285f5c
         });
 
     }
