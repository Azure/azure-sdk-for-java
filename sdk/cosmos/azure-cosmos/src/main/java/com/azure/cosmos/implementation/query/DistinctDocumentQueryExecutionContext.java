--- conflicted
+++ resolved
@@ -107,12 +107,9 @@
                 headers,
                 BridgeInternal.queryMetricsFromFeedResponse(tFeedResponse),
                 ModelBridgeInternal.getQueryPlanDiagnosticsContext(tFeedResponse),
-<<<<<<< HEAD
-                                                                     tFeedResponse.getCosmosDiagnostics());
-=======
                 false,
-                false);
->>>>>>> 5884ffc1
+                false,
+                tFeedResponse.getCosmosDiagnostics());
         });
 
     }
