// Copyright (c) Microsoft Corporation. All rights reserved.
// Licensed under the MIT License.

package com.azure.cosmos;

import com.azure.core.annotation.ServiceClient;
import com.azure.cosmos.models.CosmosDatabaseProperties;
import com.azure.cosmos.models.CosmosDatabaseRequestOptions;
import com.azure.cosmos.models.CosmosDatabaseResponse;
<<<<<<< HEAD
import com.azure.cosmos.models.QueryRequestOptions;
=======
import com.azure.cosmos.models.CosmosQueryRequestOptions;
>>>>>>> 72d53830
import com.azure.cosmos.models.SqlQuerySpec;
import com.azure.cosmos.models.ThroughputProperties;
import com.azure.cosmos.util.CosmosPagedFlux;
import com.azure.cosmos.util.CosmosPagedIterable;
import com.azure.cosmos.util.UtilBridgeInternal;
import reactor.core.Exceptions;
import reactor.core.publisher.Mono;

import java.io.Closeable;

/**
 * Provides a client-side logical representation of the Azure Cosmos DB service.
 * Calls to CosmosClient API's are blocked for completion.
 */
@ServiceClient(builder = CosmosClientBuilder.class)
public final class CosmosClient implements Closeable {
    private final CosmosAsyncClient asyncClientWrapper;

    CosmosClient(CosmosClientBuilder builder) {
        this.asyncClientWrapper = builder.buildAsyncClient();
    }

    /**
     * Create a Cosmos database if it does not already exist on the service.
     *
     * @param databaseProperties {@link CosmosDatabaseProperties} the database properties.
     * @return the {@link CosmosDatabaseResponse} with the created database.
     */
    CosmosDatabaseResponse createDatabaseIfNotExists(CosmosDatabaseProperties databaseProperties) {
        return blockDatabaseResponse(asyncClientWrapper.createDatabaseIfNotExists(databaseProperties));
    }

    /**
     * Create a Cosmos database if it does not already exist on the service.
     * <p>
     * The throughputProperties will only be used if the specified database
     * does not exist and therefor a new database will be created with throughputProperties.
     *
     * @param id the id of the database.
     * @param throughputProperties the throughputProperties.
     * @return the {@link CosmosDatabaseResponse} with the created database.
     */
    public CosmosDatabaseResponse createDatabaseIfNotExists(String id, ThroughputProperties throughputProperties) {
        return blockDatabaseResponse(asyncClientWrapper.createDatabaseIfNotExists(id, throughputProperties));
    }

    /**
     * Create a Cosmos database if it does not already exist on the service.
     *
     * @param id the id of the database.
     * @return the {@link CosmosDatabaseResponse} with the created database.
     */
    public CosmosDatabaseResponse createDatabaseIfNotExists(String id) {
        return blockDatabaseResponse(asyncClientWrapper.createDatabaseIfNotExists(id));
    }

    /**
     * Creates a database.
     *
     * @param databaseProperties {@link CosmosDatabaseProperties} the database properties.
     * @param options the request options.
     * @return the {@link CosmosDatabaseResponse} with the created database.
     */
    public CosmosDatabaseResponse createDatabase(CosmosDatabaseProperties databaseProperties,
                                                 CosmosDatabaseRequestOptions options) {
        return blockDatabaseResponse(asyncClientWrapper.createDatabase(databaseProperties, options));
    }

    /**
     * Creates a Cosmos database.
     *
     * @param databaseProperties {@link CosmosDatabaseProperties} the database properties.
     * @return the {@link CosmosDatabaseResponse} with the created database.
     */
    public CosmosDatabaseResponse createDatabase(CosmosDatabaseProperties databaseProperties) {
        return blockDatabaseResponse(asyncClientWrapper.createDatabase(databaseProperties));
    }

    /**
     * Creates a Cosmos database.
     *
     * @param id the id of the database.
     * @return the {@link CosmosDatabaseResponse} with the created database.
     */
    public CosmosDatabaseResponse createDatabase(String id) {
        return blockDatabaseResponse(asyncClientWrapper.createDatabase(id));

    }

    /**
     * Creates a Cosmos database.
     *
     * @param databaseProperties {@link CosmosDatabaseProperties} the database properties.
     * @param throughputProperties the throughput properties.
     * @param options {@link CosmosDatabaseRequestOptions} the request options.
     * @return the {@link CosmosDatabaseResponse} with the created database.
     */
    public CosmosDatabaseResponse createDatabase(CosmosDatabaseProperties databaseProperties,
                                                 ThroughputProperties throughputProperties,
                                                 CosmosDatabaseRequestOptions options) {
        return blockDatabaseResponse(asyncClientWrapper.createDatabase(databaseProperties, throughputProperties, options));
    }

    /**
     * Creates a Cosmos database.
     *
     * @param databaseProperties {@link CosmosDatabaseProperties} the database properties.
     * @param throughputProperties the throughput properties.
     * @return the {@link CosmosDatabaseResponse} with the created database.
     */
    public CosmosDatabaseResponse createDatabase(CosmosDatabaseProperties databaseProperties,
                                                 ThroughputProperties throughputProperties) {
        return blockDatabaseResponse(asyncClientWrapper.createDatabase(databaseProperties, throughputProperties));
    }

    /**
     * Creates a Cosmos database.
     *
     * @param id the id of the database.
     * @param throughputProperties the throughput properties.
     * @return the {@link CosmosDatabaseResponse} with the created database.
     */
    public CosmosDatabaseResponse createDatabase(String id, ThroughputProperties throughputProperties) {
        return blockDatabaseResponse(asyncClientWrapper.createDatabase(id, throughputProperties));
    }

    CosmosDatabaseResponse blockDatabaseResponse(Mono<CosmosDatabaseResponse> databaseMono) {
        try {
            return databaseMono.block();
        } catch (Exception ex) {
            final Throwable throwable = Exceptions.unwrap(ex);
            if (throwable instanceof CosmosException) {
                throw (CosmosException) throwable;
            } else {
                throw Exceptions.propagate(ex);
            }
        }
    }

    /**
     * Reads all Cosmos databases.
     *
<<<<<<< HEAD
     * @param options {@link QueryRequestOptions}the feed options.
     * @return the {@link CosmosPagedIterable} for feed response with the read databases.
     */
    CosmosPagedIterable<CosmosDatabaseProperties> readAllDatabases(QueryRequestOptions options) {
=======
     * @param options {@link CosmosQueryRequestOptions}the feed options.
     * @return the {@link CosmosPagedIterable} for feed response with the read databases.
     */
    CosmosPagedIterable<CosmosDatabaseProperties> readAllDatabases(CosmosQueryRequestOptions options) {
>>>>>>> 72d53830
        return getCosmosPagedIterable(asyncClientWrapper.readAllDatabases(options));
    }

    /**
     * Reads all Cosmos databases.
     *
     * @return the {@link CosmosPagedIterable} for feed response with the read databases.
     */
    public CosmosPagedIterable<CosmosDatabaseProperties> readAllDatabases() {
        return getCosmosPagedIterable(asyncClientWrapper.readAllDatabases());
    }

    /**
     * Query a Cosmos database.
     *
     * @param query the query.
<<<<<<< HEAD
     * @param options {@link QueryRequestOptions}the feed options.
     * @return the {@link CosmosPagedIterable} for feed response with the obtained databases.
     */
    public CosmosPagedIterable<CosmosDatabaseProperties> queryDatabases(String query, QueryRequestOptions options) {
=======
     * @param options {@link CosmosQueryRequestOptions}the feed options.
     * @return the {@link CosmosPagedIterable} for feed response with the obtained databases.
     */
    public CosmosPagedIterable<CosmosDatabaseProperties> queryDatabases(String query, CosmosQueryRequestOptions options) {
>>>>>>> 72d53830
        return getCosmosPagedIterable(asyncClientWrapper.queryDatabases(query, options));
    }

    /**
     * Query a Cosmos database.
     *
     * @param querySpec {@link SqlQuerySpec} the query spec.
     * @param options the query request options.
     * @return the {@link CosmosPagedIterable} for feed response with the obtained databases.
     */
    public CosmosPagedIterable<CosmosDatabaseProperties> queryDatabases(SqlQuerySpec querySpec,
<<<<<<< HEAD
                                                                        QueryRequestOptions options) {
=======
                                                                        CosmosQueryRequestOptions options) {
>>>>>>> 72d53830
        return getCosmosPagedIterable(asyncClientWrapper.queryDatabases(querySpec, options));
    }

    /**
     * Gets the Cosmos database client.
     *
     * @param id the id of the database.
     * @return {@link CosmosDatabase} the cosmos sync database.
     */
    public CosmosDatabase getDatabase(String id) {
        return new CosmosDatabase(id, this, asyncClientWrapper.getDatabase(id));
    }

    CosmosAsyncClient asyncClient() {
        return this.asyncClientWrapper;
    }

    /**
     * Close this {@link CosmosClient} instance.
     */
    public void close() {
        asyncClientWrapper.close();
    }

    private <T> CosmosPagedIterable<T> getCosmosPagedIterable(CosmosPagedFlux<T> cosmosPagedFlux) {
        return UtilBridgeInternal.createCosmosPagedIterable(cosmosPagedFlux);
    }

}<|MERGE_RESOLUTION|>--- conflicted
+++ resolved
@@ -7,11 +7,7 @@
 import com.azure.cosmos.models.CosmosDatabaseProperties;
 import com.azure.cosmos.models.CosmosDatabaseRequestOptions;
 import com.azure.cosmos.models.CosmosDatabaseResponse;
-<<<<<<< HEAD
-import com.azure.cosmos.models.QueryRequestOptions;
-=======
 import com.azure.cosmos.models.CosmosQueryRequestOptions;
->>>>>>> 72d53830
 import com.azure.cosmos.models.SqlQuerySpec;
 import com.azure.cosmos.models.ThroughputProperties;
 import com.azure.cosmos.util.CosmosPagedFlux;
@@ -154,17 +150,10 @@
     /**
      * Reads all Cosmos databases.
      *
-<<<<<<< HEAD
-     * @param options {@link QueryRequestOptions}the feed options.
-     * @return the {@link CosmosPagedIterable} for feed response with the read databases.
-     */
-    CosmosPagedIterable<CosmosDatabaseProperties> readAllDatabases(QueryRequestOptions options) {
-=======
      * @param options {@link CosmosQueryRequestOptions}the feed options.
      * @return the {@link CosmosPagedIterable} for feed response with the read databases.
      */
     CosmosPagedIterable<CosmosDatabaseProperties> readAllDatabases(CosmosQueryRequestOptions options) {
->>>>>>> 72d53830
         return getCosmosPagedIterable(asyncClientWrapper.readAllDatabases(options));
     }
 
@@ -181,17 +170,10 @@
      * Query a Cosmos database.
      *
      * @param query the query.
-<<<<<<< HEAD
-     * @param options {@link QueryRequestOptions}the feed options.
-     * @return the {@link CosmosPagedIterable} for feed response with the obtained databases.
-     */
-    public CosmosPagedIterable<CosmosDatabaseProperties> queryDatabases(String query, QueryRequestOptions options) {
-=======
      * @param options {@link CosmosQueryRequestOptions}the feed options.
      * @return the {@link CosmosPagedIterable} for feed response with the obtained databases.
      */
     public CosmosPagedIterable<CosmosDatabaseProperties> queryDatabases(String query, CosmosQueryRequestOptions options) {
->>>>>>> 72d53830
         return getCosmosPagedIterable(asyncClientWrapper.queryDatabases(query, options));
     }
 
@@ -203,11 +185,7 @@
      * @return the {@link CosmosPagedIterable} for feed response with the obtained databases.
      */
     public CosmosPagedIterable<CosmosDatabaseProperties> queryDatabases(SqlQuerySpec querySpec,
-<<<<<<< HEAD
-                                                                        QueryRequestOptions options) {
-=======
                                                                         CosmosQueryRequestOptions options) {
->>>>>>> 72d53830
         return getCosmosPagedIterable(asyncClientWrapper.queryDatabases(querySpec, options));
     }
 
