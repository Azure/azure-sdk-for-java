--- conflicted
+++ resolved
@@ -21,13 +21,8 @@
 import java.io.Closeable;
 
 /**
-<<<<<<< HEAD
- * Provides a client-side logical representation of the Azure Cosmos database service.
+ * Provides a client-side logical representation of the Azure Cosmos DB service.
  * This a synchronous client and is used to perform operations in a synchronous way
-=======
- * Provides a client-side logical representation of the Azure Cosmos DB service.
- * SyncClient is used to perform operations in a synchronous way
->>>>>>> 369e411f
  */
 @ServiceClient(builder = CosmosClientBuilder.class)
 public final class CosmosClient implements Closeable {
