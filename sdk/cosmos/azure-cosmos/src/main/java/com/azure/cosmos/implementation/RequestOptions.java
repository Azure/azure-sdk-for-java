// Copyright (c) Microsoft Corporation. All rights reserved.
// Licensed under the MIT License.

package com.azure.cosmos.implementation;

import com.azure.cosmos.implementation.encryption.api.EncryptionOptions;

import com.azure.cosmos.ConsistencyLevel;
import com.azure.cosmos.models.IndexingDirective;
import com.azure.cosmos.models.PartitionKey;
import com.azure.cosmos.models.ThroughputProperties;

import java.util.HashMap;
import java.util.List;
import java.util.Map;

/**
 * Encapsulates options that can be specified for a request issued to the Azure Cosmos DB database service.
 */
public class RequestOptions {
    private Map<String, String> customOptions;
    private List<String> preTriggerInclude;
    private List<String> postTriggerInclude;
    private IndexingDirective indexingDirective;
    private ConsistencyLevel consistencyLevel;
    private String sessionToken;
    private Integer resourceTokenExpirySeconds;
    private String offerType;
    private String ifMatchETag;
    private String ifNoneMatchETag;
    private Integer offerThroughput;
    private PartitionKey partitionkey;
    private String partitionKeyRangeId;
    private boolean scriptLoggingEnabled;
    private boolean quotaInfoEnabled;
    private Map<String, Object> properties;
    private EncryptionOptions encryptionOptions;
    private ThroughputProperties throughputProperties;

    /**
     * Gets the triggers to be invoked before the operation.
     *
     * @return the triggers to be invoked before the operation.
     */
    public List<String> getPreTriggerInclude() {
        return this.preTriggerInclude;
    }

    /**
     * Sets the triggers to be invoked before the operation.
     *
     * @param preTriggerInclude the triggers to be invoked before the operation.
     */
    public void setPreTriggerInclude(List<String> preTriggerInclude) {
        this.preTriggerInclude = preTriggerInclude;
    }

    /**
     * Gets the triggers to be invoked after the operation.
     *
     * @return the triggers to be invoked after the operation.
     */
    public List<String> getPostTriggerInclude() {
        return this.postTriggerInclude;
    }

    /**
     * Sets the triggers to be invoked after the operation.
     *
     * @param postTriggerInclude the triggers to be invoked after the operation.
     */
    public void setPostTriggerInclude(List<String> postTriggerInclude) {
        this.postTriggerInclude = postTriggerInclude;
    }

    /**
     * Gets the If-Match (ETag) associated with the request in the Azure Cosmos DB service.
     *
     * @return tthe ifMatchETag associated with the request.
     */
    public String getIfMatchETag() {
        return this.ifMatchETag;
    }

    /**
     * Sets the If-Match (ETag) associated with the request in the Azure Cosmos DB service.
     *
     * @param ifMatchETag the ifMatchETag associated with the request.
     */
    public void setIfMatchETag(String ifMatchETag) {
        this.ifMatchETag = ifMatchETag;
    }

    /**
     * Gets the If-None-Match (ETag) associated with the request in the Azure Cosmos DB service.
     *
     * @return the ifNoneMatchETag associated with the request.
     */
    public String getIfNoneMatchETag() {
        return this.ifNoneMatchETag;
    }

    /**
     * Sets the If-None-Match (ETag) associated with the request in the Azure Cosmos DB service.
     *
     * @param ifNoneMatchETag the ifNoneMatchETag associated with the request.
     */
    public void setIfNoneMatchETag(String ifNoneMatchETag) {
        this.ifNoneMatchETag = ifNoneMatchETag;
    }

    /**
     * Gets the indexing directive (index, do not index etc).
     *
     * @return the indexing directive.
     */
    public IndexingDirective getIndexingDirective() {
        return this.indexingDirective;
    }

    /**
     * Sets the indexing directive (index, do not index etc).
     *
     * @param indexingDirective the indexing directive.
     */
    public void setIndexingDirective(IndexingDirective indexingDirective) {
        this.indexingDirective = indexingDirective;
    }

    /**
     * Gets the consistency level required for the request.
     *
     * @return the consistency level.
     */
    public ConsistencyLevel getConsistencyLevel() {
        return this.consistencyLevel;
    }

    /**
     * Sets the consistency level required for the request.
     *
     * @param consistencyLevel the consistency level.
     */
    public void setConsistencyLevel(ConsistencyLevel consistencyLevel) {
        this.consistencyLevel = consistencyLevel;
    }

    /**
     * Gets the token for use with session consistency.
     *
     * @return the session token.
     */
    public String getSessionToken() {
        return this.sessionToken;
    }

    /**
     * Sets the token for use with session consistency.
     *
     * @param sessionToken the session token.
     */
    public void setSessionToken(String sessionToken) {
        this.sessionToken = sessionToken;
    }

    /**
     * Gets the expiry time for resource token. Used when creating, updating, reading permission.
     *
     * @return the resource token expiry seconds.
     */
    public Integer getResourceTokenExpirySeconds() {
        return this.resourceTokenExpirySeconds;
    }

    /**
     * Sets the expiry time for resource token. Used when creating, updating, reading permission.
     *
     * @param resourceTokenExpirySeconds the resource token expiry seconds.
     */
    public void setResourceTokenExpirySeconds(Integer resourceTokenExpirySeconds) {
        this.resourceTokenExpirySeconds = resourceTokenExpirySeconds;
    }

    /**
     * Gets the offer type when creating a container.
     *
     * @return the offer type.
     */
    public String getOfferType() {
        return this.offerType;
    }

    /**
     * Sets the offer type when creating a container.
     *
     * @param offerType the offer type.
     */
    public void setOfferType(String offerType) {
        this.offerType = offerType;
    }

    /**
     * Gets the throughput in the form of Request Units per second when creating a container.
     *
     * @return the throughput value.
     */
    public Integer getOfferThroughput() {
        return this.offerThroughput;
    }

    /**
     * Sets the throughput in the form of Request Units per second when creating a container.
     *
     * @param offerThroughput the throughput value.
     */
    public void setOfferThroughput(Integer offerThroughput) {
        this.offerThroughput = offerThroughput;
    }

    public void setThroughputProperties(ThroughputProperties throughputProperties) {
        this.throughputProperties = throughputProperties;
    }

    public ThroughputProperties getThroughputProperties() {
        return this.throughputProperties;
    }

    /**
     * Gets the partition key used to identify the current request's target partition.
     *
     * @return the partition key value.
     */
    public PartitionKey getPartitionKey() {
        return this.partitionkey;
    }

    /**
     * Sets the partition key used to identify the current request's target partition.
     *
     * @param partitionkey the partition key value.
     */
    public void setPartitionKey(PartitionKey partitionkey) {
        this.partitionkey = partitionkey;
    }

    /**
     * Internal usage only: Gets the partition key range id used to identify the current request's target partition.
     *
     * @return the partition key range id value.
     */
    String getPartitionKeyRangeId() {
        return this.partitionKeyRangeId;
    }

    /**
     * Internal usage only: Sets the partition key range id used to identify the current request's target partition.
     *
     * @param partitionKeyRangeId the partition key range id value.
     */
    protected void setPartitionKeyRengeId(String partitionKeyRangeId) {
        this.partitionKeyRangeId = partitionKeyRangeId;
    }

    /**
     * Gets whether Javascript stored procedure logging is enabled for the current request in the Azure Cosmos DB database
     * service or not.
     *
     * @return true if Javascript stored procedure logging is enabled
     */
    public boolean isScriptLoggingEnabled() {
        return scriptLoggingEnabled;
    }

    /**
     * Sets whether Javascript stored procedure logging is enabled for the current request in the Azure Cosmos DB database
     * service or not.
     *
     * @param scriptLoggingEnabled true if stored procedure Javascript logging is enabled
     */
    public void setScriptLoggingEnabled(boolean scriptLoggingEnabled) {
        this.scriptLoggingEnabled = scriptLoggingEnabled;
    }

    /**
     * Gets the quotaInfoEnabled setting for container read requests in the Azure Cosmos DB database service.
     * quotaInfoEnabled is used to enable/disable getting container quota related stats for item
     * container read requests.
     *
     * @return true if quotaInfoEnabled is enabled
     */
    public boolean isQuotaInfoEnabled() {
        return quotaInfoEnabled;
    }

    /**
     * Sets the quotaInfoEnabled setting for container read requests in the Azure Cosmos DB database service.
     * quotaInfoEnabled is used to enable/disable getting container quota related stats for item
     * container read requests.
     *
     * @param quotaInfoEnabled a boolean value indicating whether quotaInfoEnabled is enabled or not
     */
    public void setQuotaInfoEnabled(boolean quotaInfoEnabled) {
        this.quotaInfoEnabled = quotaInfoEnabled;
    }

    /**
     * Sets the custom request option value by key
     *
     * @param name  a string representing the custom option's name
     * @param value a STRING representing the custom option's value
     */
    public void setHeader(String name, String value) {
        if (this.customOptions == null) {
            this.customOptions = new HashMap<>();
        }
        this.customOptions.put(name, value);
    }

    /**
     * Gets the custom request options
     *
     * @return Map of custom request options
     */
    public Map<String, String> getHeaders() {
        return this.customOptions;
    }
    /**
     * Gets the properties
     *
     * @return Map of request options properties
     */
    public Map<String, Object> getProperties() {
        return properties;
    }

    /**
     * Sets the properties used to identify the request token.
     *
     * @param properties the properties.
     */
    public void setProperties(Map<String, Object> properties) {
        this.properties = properties;
    }
<<<<<<< HEAD
=======


    public void setEncryptionOptions(EncryptionOptions encryptionOptions) {
        this.encryptionOptions = encryptionOptions;
    }

    public EncryptionOptions getEncryptionOptions() {
        return this.encryptionOptions;
    }
>>>>>>> 152c2e7e
}<|MERGE_RESOLUTION|>--- conflicted
+++ resolved
@@ -341,16 +341,4 @@
     public void setProperties(Map<String, Object> properties) {
         this.properties = properties;
     }
-<<<<<<< HEAD
-=======
-
-
-    public void setEncryptionOptions(EncryptionOptions encryptionOptions) {
-        this.encryptionOptions = encryptionOptions;
-    }
-
-    public EncryptionOptions getEncryptionOptions() {
-        return this.encryptionOptions;
-    }
->>>>>>> 152c2e7e
 }