// Copyright (c) Microsoft Corporation. All rights reserved.
// Licensed under the MIT License.

package com.azure.cosmos.implementation;

import com.azure.cosmos.ConsistencyLevel;
import com.azure.cosmos.CosmosDiagnosticsThresholds;
import com.azure.cosmos.implementation.spark.OperationContextAndListenerTuple;
import com.azure.cosmos.models.*;

import java.util.HashMap;
import java.util.List;
import java.util.Map;

/**
 * Encapsulates options that can be specified for a request issued to the Azure Cosmos DB database service.
 */
public class RequestOptions {
    private Map<String, String> customOptions;
    private List<String> preTriggerInclude;
    private List<String> postTriggerInclude;
    private IndexingDirective indexingDirective;
    private ConsistencyLevel consistencyLevel;
    private String sessionToken;
    private Integer resourceTokenExpirySeconds;
    private String offerType;
    private String ifMatchETag;
    private String ifNoneMatchETag;
    private Integer offerThroughput;
    private PartitionKey partitionkey;
    private boolean scriptLoggingEnabled;
    private boolean quotaInfoEnabled;
    private Map<String, Object> properties;
    private ThroughputProperties throughputProperties;
    private Boolean contentResponseOnWriteEnabled;
    private String filterPredicate;
    private String throughputControlGroupName;
    private OperationContextAndListenerTuple operationContextAndListenerTuple;
    private DedicatedGatewayRequestOptions dedicatedGatewayRequestOptions;
<<<<<<< HEAD
    private Duration thresholdForDiagnosticsOnTracer;
    private PriorityLevel priorityLevel;
=======
    private CosmosDiagnosticsThresholds thresholds;

    private String trackingId;
    private boolean nonIdempotentWriteRetriesEnabled = false;
>>>>>>> 9cb83cb7

    /**
     * Gets the triggers to be invoked before the operation.
     *
     * @return the triggers to be invoked before the operation.
     */
    public List<String> getPreTriggerInclude() {
        return this.preTriggerInclude;
    }

    OperationContextAndListenerTuple getOperationContextAndListenerTuple() {
        return operationContextAndListenerTuple;
    }

    public void setOperationContextAndListenerTuple (
        Object operationContextAndListenerTupleAsObject) {

        this.operationContextAndListenerTuple =
            (OperationContextAndListenerTuple)operationContextAndListenerTupleAsObject;
    }

    /**
     * Sets the triggers to be invoked before the operation.
     *
     * @param preTriggerInclude the triggers to be invoked before the operation.
     */
    public void setPreTriggerInclude(List<String> preTriggerInclude) {
        this.preTriggerInclude = preTriggerInclude;
    }

    public RequestOptions setNonIdempotentWriteRetriesEnabled(boolean enabled) {
        this.nonIdempotentWriteRetriesEnabled = enabled;

        return this;
    }

    public boolean getNonIdempotentWriteRetriesEnabled() {
        return this.nonIdempotentWriteRetriesEnabled;
    }

    /**
     * Gets the triggers to be invoked after the operation.
     *
     * @return the triggers to be invoked after the operation.
     */
    public List<String> getPostTriggerInclude() {
        return this.postTriggerInclude;
    }

    /**
     * Sets the triggers to be invoked after the operation.
     *
     * @param postTriggerInclude the triggers to be invoked after the operation.
     */
    public void setPostTriggerInclude(List<String> postTriggerInclude) {
        this.postTriggerInclude = postTriggerInclude;
    }

    /**
     * Gets the If-Match (ETag) associated with the request in the Azure Cosmos DB service.
     *
     * @return tthe ifMatchETag associated with the request.
     */
    public String getIfMatchETag() {
        return this.ifMatchETag;
    }

    /**
     * Sets the If-Match (ETag) associated with the request in the Azure Cosmos DB service.
     *
     * @param ifMatchETag the ifMatchETag associated with the request.
     */
    public void setIfMatchETag(String ifMatchETag) {
        this.ifMatchETag = ifMatchETag;
    }

    /**
     * Gets the If-None-Match (ETag) associated with the request in the Azure Cosmos DB service.
     *
     * @return the ifNoneMatchETag associated with the request.
     */
    public String getIfNoneMatchETag() {
        return this.ifNoneMatchETag;
    }

    /**
     * Sets the If-None-Match (ETag) associated with the request in the Azure Cosmos DB service.
     *
     * @param ifNoneMatchETag the ifNoneMatchETag associated with the request.
     */
    public void setIfNoneMatchETag(String ifNoneMatchETag) {
        this.ifNoneMatchETag = ifNoneMatchETag;
    }

    /**
     * Gets the FilterPredicate associated with the request in the Azure Cosmos DB service.
     *
     * @return the FilterPredicate associated with the request.
     */
    public String getFilterPredicate() {
        return this.filterPredicate;
    }

    /**
     * Sets the FilterPredicate associated with the request in the Azure Cosmos DB service.
     *
     * @param filterPredicate the filterPredicate associated with the request.
     */
    public void setFilterPredicate(String filterPredicate) {
        this.filterPredicate = filterPredicate;
    }

    /**
     * Gets the indexing directive (index, do not index etc).
     *
     * @return the indexing directive.
     */
    public IndexingDirective getIndexingDirective() {
        return this.indexingDirective;
    }

    /**
     * Sets the indexing directive (index, do not index etc).
     *
     * @param indexingDirective the indexing directive.
     */
    public void setIndexingDirective(IndexingDirective indexingDirective) {
        this.indexingDirective = indexingDirective;
    }

    public void setTrackingId(String trackingId) {
        this.trackingId = trackingId;
    }

    public String getTrackingId() {
        return this.trackingId;
    }

    /**
     * Gets the consistency level required for the request.
     *
     * @return the consistency level.
     */
    public ConsistencyLevel getConsistencyLevel() {
        return this.consistencyLevel;
    }

    /**
     * Sets the consistency level required for the request.
     *
     * @param consistencyLevel the consistency level.
     */
    public void setConsistencyLevel(ConsistencyLevel consistencyLevel) {
        this.consistencyLevel = consistencyLevel;
    }

    /**
     * Gets the token for use with session consistency.
     *
     * @return the session token.
     */
    public String getSessionToken() {
        return this.sessionToken;
    }

    /**
     * Sets the token for use with session consistency.
     *
     * @param sessionToken the session token.
     */
    public void setSessionToken(String sessionToken) {
        this.sessionToken = sessionToken;
    }

    /**
     * Gets the expiry time for resource token. Used when creating, updating, reading permission.
     *
     * @return the resource token expiry seconds.
     */
    public Integer getResourceTokenExpirySeconds() {
        return this.resourceTokenExpirySeconds;
    }

    /**
     * Sets the expiry time for resource token. Used when creating, updating, reading permission.
     *
     * @param resourceTokenExpirySeconds the resource token expiry seconds.
     */
    public void setResourceTokenExpirySeconds(Integer resourceTokenExpirySeconds) {
        this.resourceTokenExpirySeconds = resourceTokenExpirySeconds;
    }

    /**
     * Gets the offer type when creating a container.
     *
     * @return the offer type.
     */
    public String getOfferType() {
        return this.offerType;
    }

    /**
     * Sets the offer type when creating a container.
     *
     * @param offerType the offer type.
     */
    public void setOfferType(String offerType) {
        this.offerType = offerType;
    }

    /**
     * Gets the throughput in the form of Request Units per second when creating a container.
     *
     * @return the throughput value.
     */
    public Integer getOfferThroughput() {
        return this.offerThroughput;
    }

    /**
     * Sets the throughput in the form of Request Units per second when creating a container.
     *
     * @param offerThroughput the throughput value.
     */
    public void setOfferThroughput(Integer offerThroughput) {
        this.offerThroughput = offerThroughput;
    }

    public void setThroughputProperties(ThroughputProperties throughputProperties) {
        this.throughputProperties = throughputProperties;
    }

    public ThroughputProperties getThroughputProperties() {
        return this.throughputProperties;
    }

    /**
     * Gets the partition key used to identify the current request's target partition.
     *
     * @return the partition key value.
     */
    public PartitionKey getPartitionKey() {
        return this.partitionkey;
    }

    /**
     * Sets the partition key used to identify the current request's target partition.
     *
     * @param partitionkey the partition key value.
     */
    public void setPartitionKey(PartitionKey partitionkey) {
        this.partitionkey = partitionkey;
    }

    /**
     * Gets whether Javascript stored procedure logging is enabled for the current request in the Azure Cosmos DB database
     * service or not.
     *
     * @return true if Javascript stored procedure logging is enabled
     */
    public boolean isScriptLoggingEnabled() {
        return scriptLoggingEnabled;
    }

    /**
     * Sets whether Javascript stored procedure logging is enabled for the current request in the Azure Cosmos DB database
     * service or not.
     *
     * @param scriptLoggingEnabled true if stored procedure Javascript logging is enabled
     */
    public void setScriptLoggingEnabled(boolean scriptLoggingEnabled) {
        this.scriptLoggingEnabled = scriptLoggingEnabled;
    }

    /**
     * Gets the quotaInfoEnabled setting for container read requests in the Azure Cosmos DB database service.
     * quotaInfoEnabled is used to enable/disable getting container quota related stats for item
     * container read requests.
     *
     * @return true if quotaInfoEnabled is enabled
     */
    public boolean isQuotaInfoEnabled() {
        return quotaInfoEnabled;
    }

    /**
     * Sets the quotaInfoEnabled setting for container read requests in the Azure Cosmos DB database service.
     * quotaInfoEnabled is used to enable/disable getting container quota related stats for item
     * container read requests.
     *
     * @param quotaInfoEnabled a boolean value indicating whether quotaInfoEnabled is enabled or not
     */
    public void setQuotaInfoEnabled(boolean quotaInfoEnabled) {
        this.quotaInfoEnabled = quotaInfoEnabled;
    }

    /**
     * Sets the custom request option value by key
     *
     * @param name  a string representing the custom option's name
     * @param value a STRING representing the custom option's value
     */
    public void setHeader(String name, String value) {
        if (this.customOptions == null) {
            this.customOptions = new HashMap<>();
        }
        this.customOptions.put(name, value);
    }

    /**
     * Gets the custom request options
     *
     * @return Map of custom request options
     */
    public Map<String, String> getHeaders() {
        return this.customOptions;
    }
    /**
     * Gets the properties
     *
     * @return Map of request options properties
     */
    public Map<String, Object> getProperties() {
        return properties;
    }

    /**
     * Sets the properties used to identify the request token.
     *
     * @param properties the properties.
     */
    public void setProperties(Map<String, Object> properties) {
        this.properties = properties;
    }

    /**
     * Gets the boolean to only return the headers and status code in Cosmos DB response
     * in case of Create, Update and Delete operations on CosmosItem.
     * <p>
     * If set to false, service doesn't return payload in the response. It reduces networking
     * and CPU load by not sending the payload back over the network and serializing it on the client.
     * <p>
     * This feature does not impact RU usage for read or write operations.
     * <p>
     * By-default, this is null.
     *
     * @return a boolean indicating whether payload will be included in the response or not for this request.
     */
    public Boolean isContentResponseOnWriteEnabled() {
        return contentResponseOnWriteEnabled;
    }

    /**
     * Sets the boolean to only return the headers and status code in Cosmos DB response
     * in case of Create, Update and Delete operations on CosmosItem.
     * <p>
     * If set to false, service doesn't return payload in the response. It reduces networking
     * and CPU load by not sending the payload back over the network and serializing it on the client.
     * <p>
     * This feature does not impact RU usage for read or write operations.
     * <p>
     * By-default, this is null.
     * <p>
     * NOTE: This flag is also present on {@link com.azure.cosmos.CosmosClientBuilder},
     * however if specified on {@link com.azure.cosmos.models.CosmosItemRequestOptions},
     * it will override the value specified in {@link com.azure.cosmos.CosmosClientBuilder} for this request.
     *
     * @param contentResponseOnWriteEnabled a boolean indicating whether payload will be included
     * in the response or not for this request
     */
    public void setContentResponseOnWriteEnabled(Boolean contentResponseOnWriteEnabled) {
        this.contentResponseOnWriteEnabled = contentResponseOnWriteEnabled;
    }

    public String getThroughputControlGroupName() {
        return this.throughputControlGroupName;
    }

    public void setThroughputControlGroupName(String throughputControlGroupName) {
        this.throughputControlGroupName = throughputControlGroupName;
    }

    public DedicatedGatewayRequestOptions getDedicatedGatewayRequestOptions() {
        return dedicatedGatewayRequestOptions;
    }

    public void setDedicatedGatewayRequestOptions(DedicatedGatewayRequestOptions dedicatedGatewayRequestOptions) {
        this.dedicatedGatewayRequestOptions = dedicatedGatewayRequestOptions;
    }

    public CosmosDiagnosticsThresholds getDiagnosticsThresholds() {
        return this.thresholds;
    }

    public void setDiagnosticsThresholds(CosmosDiagnosticsThresholds thresholds) {
        this.thresholds = thresholds;
    }

    /**
     * Gets the priority level of the request.
     *
     * When Priority Based Throttling is enabled, once the user has exhausted their provisioned throughput,
     * low priority requests are throttled before high priority requests start getting throttled.
     *
     * Default PriorityLevel for each request is treated as High. It can be explicitly set to Low for some requests.
     *
     * @return enum representing priority level
     */
    public PriorityLevel getPriorityLevel() {
        return this.priorityLevel;
    }

    /**
     * Sets the priority level of the request.
     *
     * When Priority Based Throttling is enabled, once the user has exhausted their provisioned throughput,
     * low priority requests are throttled before high priority requests start getting throttled.
     *
     * Default PriorityLevel for each request is treated as High. It can be explicitly set to Low for some requests.
     *
     * @param priorityLevel priority level of the request
     */
    public void setPriorityLevel(PriorityLevel priorityLevel) {
        this.priorityLevel = priorityLevel;
    }
}<|MERGE_RESOLUTION|>--- conflicted
+++ resolved
@@ -6,7 +6,11 @@
 import com.azure.cosmos.ConsistencyLevel;
 import com.azure.cosmos.CosmosDiagnosticsThresholds;
 import com.azure.cosmos.implementation.spark.OperationContextAndListenerTuple;
-import com.azure.cosmos.models.*;
+import com.azure.cosmos.models.DedicatedGatewayRequestOptions;
+import com.azure.cosmos.models.IndexingDirective;
+import com.azure.cosmos.models.PartitionKey;
+import com.azure.cosmos.models.PriorityLevel;
+import com.azure.cosmos.models.ThroughputProperties;
 
 import java.util.HashMap;
 import java.util.List;
@@ -37,15 +41,11 @@
     private String throughputControlGroupName;
     private OperationContextAndListenerTuple operationContextAndListenerTuple;
     private DedicatedGatewayRequestOptions dedicatedGatewayRequestOptions;
-<<<<<<< HEAD
-    private Duration thresholdForDiagnosticsOnTracer;
-    private PriorityLevel priorityLevel;
-=======
     private CosmosDiagnosticsThresholds thresholds;
 
     private String trackingId;
     private boolean nonIdempotentWriteRetriesEnabled = false;
->>>>>>> 9cb83cb7
+    private PriorityLevel priorityLevel;
 
     /**
      * Gets the triggers to be invoked before the operation.
