--- conflicted
+++ resolved
@@ -6,11 +6,7 @@
 import com.azure.cosmos.ConsistencyLevel;
 import com.azure.cosmos.CosmosDiagnosticsThresholds;
 import com.azure.cosmos.implementation.spark.OperationContextAndListenerTuple;
-<<<<<<< HEAD
-import com.azure.cosmos.models.CosmosEndToEndOperationLatencyPolicyConfig;
-=======
 import com.azure.cosmos.CosmosE2EOperationRetryPolicyConfig;
->>>>>>> fde93191
 import com.azure.cosmos.models.DedicatedGatewayRequestOptions;
 import com.azure.cosmos.models.IndexingDirective;
 import com.azure.cosmos.models.PartitionKey;
@@ -49,11 +45,7 @@
 
     private String trackingId;
     private boolean nonIdempotentWriteRetriesEnabled = false;
-<<<<<<< HEAD
-    private CosmosEndToEndOperationLatencyPolicyConfig endToEndOperationLatencyConfig;
-=======
     private CosmosE2EOperationRetryPolicyConfig endToEndOperationLatencyConfig;
->>>>>>> fde93191
 
 
     /**
@@ -453,19 +445,11 @@
         this.thresholds = thresholds;
     }
 
-<<<<<<< HEAD
-    public void setCosmosEndToEndLatencyPolicyConfig(CosmosEndToEndOperationLatencyPolicyConfig endToEndOperationLatencyPolicyConfig) {
-        this.endToEndOperationLatencyConfig = endToEndOperationLatencyPolicyConfig;
-    }
-
-    public CosmosEndToEndOperationLatencyPolicyConfig getCosmosEndToEndLatencyPolicyConfig(){
-=======
     public void setCosmosEndToEndLatencyPolicyConfig(CosmosE2EOperationRetryPolicyConfig endToEndOperationLatencyPolicyConfig) {
         this.endToEndOperationLatencyConfig = endToEndOperationLatencyPolicyConfig;
     }
 
     public CosmosE2EOperationRetryPolicyConfig getCosmosEndToEndLatencyPolicyConfig(){
->>>>>>> fde93191
         return this.endToEndOperationLatencyConfig;
     }
 }