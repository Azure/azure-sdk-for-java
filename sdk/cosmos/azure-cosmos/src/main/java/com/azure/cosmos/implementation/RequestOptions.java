--- conflicted
+++ resolved
@@ -12,11 +12,8 @@
 import com.azure.cosmos.models.DedicatedGatewayRequestOptions;
 import com.azure.cosmos.models.IndexingDirective;
 import com.azure.cosmos.models.PartitionKey;
-<<<<<<< HEAD
+import com.azure.cosmos.models.ReadOnlyRequestOptions;
 import com.azure.cosmos.models.PartitionKeyDefinition;
-=======
-import com.azure.cosmos.models.ReadOnlyRequestOptions;
->>>>>>> eb87ff16
 import com.azure.cosmos.models.ThroughputProperties;
 
 import java.util.ArrayList;
@@ -29,7 +26,7 @@
 /**
  * Encapsulates options that can be specified for a request issued to the Azure Cosmos DB database service.
  */
-public class RequestOptions implements OverridableRequestOptions {
+public class RequestOptions {
     private Map<String, String> customOptions;
     private List<String> preTriggerInclude;
     private List<String> postTriggerInclude;
@@ -52,9 +49,9 @@
     private OperationContextAndListenerTuple operationContextAndListenerTuple;
     private DedicatedGatewayRequestOptions dedicatedGatewayRequestOptions;
     private CosmosDiagnosticsThresholds thresholds;
-    private boolean useTrackingIds;
+
     private String trackingId;
-    private Boolean nonIdempotentWriteRetriesEnabled;
+    private boolean nonIdempotentWriteRetriesEnabled = false;
     private CosmosEndToEndOperationLatencyPolicyConfig endToEndOperationLatencyConfig;
     private List<String> excludeRegions;
 
@@ -154,8 +151,7 @@
         return this;
     }
 
-    @Override
-    public Boolean getNonIdempotentWriteRetriesEnabled() {
+    public boolean getNonIdempotentWriteRetriesEnabled() {
         return this.nonIdempotentWriteRetriesEnabled;
     }
 
@@ -262,7 +258,6 @@
      *
      * @return the consistency level.
      */
-    @Override
     public ConsistencyLevel getConsistencyLevel() {
         return this.consistencyLevel;
     }
@@ -468,7 +463,6 @@
      *
      * @return a boolean indicating whether payload will be included in the response or not for this request.
      */
-    @Override
     public Boolean isContentResponseOnWriteEnabled() {
         return contentResponseOnWriteEnabled;
     }
@@ -495,7 +489,6 @@
         this.contentResponseOnWriteEnabled = contentResponseOnWriteEnabled;
     }
 
-    @Override
     public String getThroughputControlGroupName() {
         return this.throughputControlGroupName;
     }
@@ -504,7 +497,6 @@
         this.throughputControlGroupName = throughputControlGroupName;
     }
 
-    @Override
     public DedicatedGatewayRequestOptions getDedicatedGatewayRequestOptions() {
         return dedicatedGatewayRequestOptions;
     }
@@ -513,54 +505,8 @@
         this.dedicatedGatewayRequestOptions = dedicatedGatewayRequestOptions;
     }
 
-    @Override
     public CosmosDiagnosticsThresholds getDiagnosticsThresholds() {
         return this.thresholds;
-    }
-
-    @Override
-    public Boolean isScanInQueryEnabled() {
-        return null;
-    }
-
-    @Override
-    public Integer getMaxDegreeOfParallelism() {
-        return null;
-    }
-
-    @Override
-    public Integer getMaxBufferedItemCount() {
-        return null;
-    }
-
-    @Override
-    public Integer getResponseContinuationTokenLimitInKb() {
-        return null;
-    }
-
-    @Override
-    public Integer getMaxItemCount() {
-        return null;
-    }
-
-    @Override
-    public Boolean isQueryMetricsEnabled() {
-        return null;
-    }
-
-    @Override
-    public Boolean isIndexMetricsEnabled() {
-        return null;
-    }
-
-    @Override
-    public Integer getMaxPrefetchPageCount() {
-        return null;
-    }
-
-    @Override
-    public String getQueryNameOrDefault(String defaultQueryName) {
-        return null;
     }
 
     public void setDiagnosticsThresholds(CosmosDiagnosticsThresholds thresholds) {
@@ -584,17 +530,15 @@
         this.endToEndOperationLatencyConfig = endToEndOperationLatencyPolicyConfig;
     }
 
-    @Override
     public CosmosEndToEndOperationLatencyPolicyConfig getCosmosEndToEndLatencyPolicyConfig(){
         return this.endToEndOperationLatencyConfig;
     }
 
-    @Override
-    public List<String> getExcludedRegions() {
+    public List<String> getExcludeRegions() {
         return this.excludeRegions;
     }
 
-    public void setExcludedRegions(List<String> excludeRegions) {
+    public void setExcludeRegions(List<String> excludeRegions) {
         this.excludeRegions = excludeRegions;
     }
 
@@ -602,18 +546,6 @@
         return this.markE2ETimeoutInRequestContextCallbackHook;
     }
 
-    @Override
-    public void override(ReadOnlyRequestOptions cosmosCommonRequestOptions) {
-        this.consistencyLevel = overrideOption(cosmosCommonRequestOptions.getConsistencyLevel(), this.consistencyLevel);
-        this.contentResponseOnWriteEnabled = overrideOption(cosmosCommonRequestOptions.isContentResponseOnWriteEnabled(), this.contentResponseOnWriteEnabled);
-        this.nonIdempotentWriteRetriesEnabled = overrideOption(cosmosCommonRequestOptions.getNonIdempotentWriteRetriesEnabled(), this.nonIdempotentWriteRetriesEnabled);
-        this.dedicatedGatewayRequestOptions = overrideOption(cosmosCommonRequestOptions.getDedicatedGatewayRequestOptions(), this.dedicatedGatewayRequestOptions);
-        this.excludeRegions = overrideOption(cosmosCommonRequestOptions.getExcludedRegions(), this.excludeRegions);
-        this.throughputControlGroupName = overrideOption(cosmosCommonRequestOptions.getThroughputControlGroupName(), this.throughputControlGroupName);
-        this.thresholds = overrideOption(cosmosCommonRequestOptions.getDiagnosticsThresholds(), this.thresholds);
-        this.endToEndOperationLatencyConfig = overrideOption(cosmosCommonRequestOptions.getCosmosEndToEndLatencyPolicyConfig(), this.endToEndOperationLatencyConfig);
-    }
-
     public CosmosItemSerializer getEffectiveItemSerializer() {
         return this.effectiveItemSerializer;
     }
@@ -622,15 +554,6 @@
         this.effectiveItemSerializer = serializer;
     }
 
-<<<<<<< HEAD
-    public void setPartitionKeyDefinition(PartitionKeyDefinition partitionKeyDefinition) {
-        this.partitionKeyDefinition = partitionKeyDefinition;
-    }
-
-    public PartitionKeyDefinition getPartitionKeyDefinition() {
-        return this.partitionKeyDefinition;
-    }
-=======
     public void setUseTrackingIds(boolean useTrackingIds) {
         this.useTrackingIds = useTrackingIds;
     }
@@ -673,5 +596,12 @@
     }
 
 
->>>>>>> eb87ff16
+
+    public void setPartitionKeyDefinition(PartitionKeyDefinition partitionKeyDefinition) {
+        this.partitionKeyDefinition = partitionKeyDefinition;
+    }
+
+    public PartitionKeyDefinition getPartitionKeyDefinition() {
+        return this.partitionKeyDefinition;
+    }
 }