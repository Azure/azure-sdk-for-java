--- conflicted
+++ resolved
@@ -3,11 +3,8 @@
 
 package com.azure.cosmos.implementation;
 
-<<<<<<< HEAD
 import com.azure.cosmos.implementation.encryption.api.EncryptionOptions;
-import com.azure.cosmos.models.AccessCondition;
-=======
->>>>>>> d67a22ac
+
 import com.azure.cosmos.ConsistencyLevel;
 import com.azure.cosmos.models.IndexingDirective;
 import com.azure.cosmos.models.PartitionKey;
@@ -37,11 +34,8 @@
     private boolean scriptLoggingEnabled;
     private boolean quotaInfoEnabled;
     private Map<String, Object> properties;
-<<<<<<< HEAD
     private EncryptionOptions encryptionOptions;
-=======
     private ThroughputProperties throughputProperties;
->>>>>>> d67a22ac
 
     /**
      * Gets the triggers to be invoked before the operation.
