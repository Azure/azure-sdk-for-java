--- conflicted
+++ resolved
@@ -534,17 +534,16 @@
         return this.markE2ETimeoutInRequestContextCallbackHook;
     }
 
-<<<<<<< HEAD
     public void override(CosmosCommonRequestOptions cosmosCommonRequestOptions) {
         // null checks here
         this.endToEndOperationLatencyConfig = cosmosCommonRequestOptions.getCosmosEndToEndLatencyPolicyConfig();
-=======
+    }
+
     public CosmosItemSerializer getEffectiveItemSerializer() {
         return this.effectiveItemSerializer;
     }
 
     public void setEffectiveItemSerializer(CosmosItemSerializer serializer) {
         this.effectiveItemSerializer = serializer;
->>>>>>> abe709e4
     }
 }