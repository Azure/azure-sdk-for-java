// Copyright (c) Microsoft Corporation. All rights reserved.
// Licensed under the MIT License.

package com.azure.cosmos.implementation.batch;

/**
 * This contains all the extra constants needed for batch/bulk. This will be usefull even if Hybrid row comes in.
 * This contains all the constants we have in Backend. Any addition to backend should be added here.
 */
public final class BatchRequestResponseConstants {

    // Size limits:
    public static final int MAX_DIRECT_MODE_BATCH_REQUEST_BODY_SIZE_IN_BYTES = 220201;
    public static final int MAX_OPERATIONS_IN_DIRECT_MODE_BATCH_REQUEST = 100;

<<<<<<< HEAD
    public static final int DEFAULT_MAX_MICRO_BATCH_INTERVAL_IN_MILLISECONDS = 100;
=======
    public static final int DEFAULT_MAX_MICRO_BATCH_INTERVAL_IN_MILLISECONDS = 1000;
    public static final int DEFAULT_MAX_MICRO_BATCH_INTERVAL_AFTER_DRAINING_INCOMING_FLUX_IN_MILLISECONDS = 100;
>>>>>>> 742b916e
    public static final int DEFAULT_MAX_MICRO_BATCH_CONCURRENCY = 1;
    public static final double DEFAULT_MIN_MICRO_BATCH_RETRY_RATE = 0.1;
    public static final double DEFAULT_MAX_MICRO_BATCH_RETRY_RATE = 0.2;

    static final String FIELD_OPERATION_TYPE = "operationType";
    static final String FIELD_RESOURCE_TYPE = "resourceType";
    static final String FIELD_TIME_TO_LIVE_IN_SECONDS = "timeToLiveInSeconds";
    static final String FIELD_ID = "id";
    static final String FIELD_INDEXING_DIRECTIVE = "indexingDirective";
    static final String FIELD_IF_MATCH = "ifMatch";
    static final String FIELD_IF_NONE_MATCH = "ifNoneMatch";
    static final String FIELD_PARTITION_KEY = "partitionKey";
    static final String FIELD_RESOURCE_BODY = "resourceBody";
    static final String FIELD_BINARY_ID = "binaryId";
    static final String FIELD_EFFECTIVE_PARTITIONKEY = "effectivePartitionKey";
    static final String FIELD_STATUS_CODE = "statusCode";
    static final String FIELD_SUBSTATUS_CODE = "subStatusCode";
    static final String FIELD_REQUEST_CHARGE = "requestCharge";
    static final String FIELD_RETRY_AFTER_MILLISECONDS = "retryAfterMilliseconds";
    static final String FIELD_ETAG = "eTag";
    static final String FIELD_MINIMAL_RETURN_PREFERENCE = "minimalReturnPreference";
    static final String FIELD_IS_CLIENTENCRYPTED = "isClientEncrypted";

    // Batch supported operation type for json
    public static final String OPERATION_CREATE = "Create";
    public static final String OPERATION_PATCH = "Patch";
    public static final String OPERATION_READ = "Read";
    public static final String OPERATION_UPSERT = "Upsert";
    public static final String OPERATION_DELETE = "Delete";
    public static final String OPERATION_REPLACE = "Replace";
}<|MERGE_RESOLUTION|>--- conflicted
+++ resolved
@@ -13,12 +13,8 @@
     public static final int MAX_DIRECT_MODE_BATCH_REQUEST_BODY_SIZE_IN_BYTES = 220201;
     public static final int MAX_OPERATIONS_IN_DIRECT_MODE_BATCH_REQUEST = 100;
 
-<<<<<<< HEAD
-    public static final int DEFAULT_MAX_MICRO_BATCH_INTERVAL_IN_MILLISECONDS = 100;
-=======
     public static final int DEFAULT_MAX_MICRO_BATCH_INTERVAL_IN_MILLISECONDS = 1000;
     public static final int DEFAULT_MAX_MICRO_BATCH_INTERVAL_AFTER_DRAINING_INCOMING_FLUX_IN_MILLISECONDS = 100;
->>>>>>> 742b916e
     public static final int DEFAULT_MAX_MICRO_BATCH_CONCURRENCY = 1;
     public static final double DEFAULT_MIN_MICRO_BATCH_RETRY_RATE = 0.1;
     public static final double DEFAULT_MAX_MICRO_BATCH_RETRY_RATE = 0.2;
