// Copyright (c) Microsoft Corporation. All rights reserved.
// Licensed under the MIT License.

package com.azure.cosmos.models;

import com.azure.cosmos.ConsistencyLevel;
import com.azure.cosmos.CosmosDiagnosticsThresholds;
import com.azure.cosmos.CosmosE2EOperationRetryPolicyConfig;
import com.azure.cosmos.implementation.Configs;
import com.azure.cosmos.implementation.CosmosPagedFluxOptions;
import com.azure.cosmos.implementation.ImplementationBridgeHelpers;
import com.azure.cosmos.implementation.RequestOptions;
import com.azure.cosmos.implementation.Strings;
import com.azure.cosmos.implementation.spark.OperationContextAndListenerTuple;
import com.fasterxml.jackson.databind.JsonNode;

import java.time.Duration;
import java.util.HashMap;
import java.util.Map;
import java.util.UUID;
import java.util.function.Function;

/**
 * Specifies the options associated with query methods (enumeration operations)
 * in the Azure Cosmos DB database service.
 */
public class CosmosQueryRequestOptions {
    private final static ImplementationBridgeHelpers.CosmosDiagnosticsThresholdsHelper.CosmosDiagnosticsThresholdsAccessor thresholdsAccessor =
        ImplementationBridgeHelpers.CosmosDiagnosticsThresholdsHelper.getCosmosAsyncClientAccessor();

    private ConsistencyLevel consistencyLevel;
    private String sessionToken;
    private String partitionKeyRangeId;
    private Boolean scanInQueryEnabled;
    private Boolean emitVerboseTracesInQuery;
    private int maxDegreeOfParallelism;
    private int maxBufferedItemCount;
    private int responseContinuationTokenLimitInKb;
    private Integer maxItemCount;
    private String requestContinuation;
    private PartitionKey partitionkey;
    private boolean queryMetricsEnabled;
    private Map<String, Object> properties;
    private boolean emptyPagesAllowed;
    private FeedRange feedRange;
    private OperationContextAndListenerTuple operationContextAndListenerTuple;
    private String throughputControlGroupName;
    private DedicatedGatewayRequestOptions dedicatedGatewayRequestOptions;
    private CosmosDiagnosticsThresholds thresholds;
    private Map<String, String> customOptions;
    private boolean indexMetricsEnabled;
    private boolean queryPlanRetrievalDisallowed;
    private UUID correlationActivityId;
    private boolean emptyPageDiagnosticsEnabled;
    private Function<JsonNode, ?> itemFactoryMethod;
    private String queryName;
<<<<<<< HEAD
    private CosmosEndToEndOperationLatencyPolicyConfig cosmosEndToEndOperationLatencyPolicyConfig;
=======
    private CosmosE2EOperationRetryPolicyConfig cosmosE2EOperationRetryPolicyConfig;
>>>>>>> fde93191

    /**
     * Instantiates a new query request options.
     */
    public CosmosQueryRequestOptions() {

        this.thresholds = null;
        this.queryMetricsEnabled = true;
        this.emptyPageDiagnosticsEnabled = Configs.isEmptyPageDiagnosticsEnabled();
    }

    /**
     * Instantiates a new query request options.
     *
     * @param options the options
     */
    CosmosQueryRequestOptions(CosmosQueryRequestOptions options) {
        this.consistencyLevel = options.consistencyLevel;
        this.sessionToken = options.sessionToken;
        this.partitionKeyRangeId = options.partitionKeyRangeId;
        this.scanInQueryEnabled = options.scanInQueryEnabled;
        this.emitVerboseTracesInQuery = options.emitVerboseTracesInQuery;
        this.maxDegreeOfParallelism = options.maxDegreeOfParallelism;
        this.maxBufferedItemCount = options.maxBufferedItemCount;
        this.responseContinuationTokenLimitInKb = options.responseContinuationTokenLimitInKb;
        this.maxItemCount = options.maxItemCount;
        this.requestContinuation = options.requestContinuation;
        this.partitionkey = options.partitionkey;
        this.queryMetricsEnabled = options.queryMetricsEnabled;
        this.emptyPagesAllowed = options.emptyPagesAllowed;
        this.throughputControlGroupName = options.throughputControlGroupName;
        this.operationContextAndListenerTuple = options.operationContextAndListenerTuple;
        this.dedicatedGatewayRequestOptions = options.dedicatedGatewayRequestOptions;
        this.customOptions = options.customOptions;
        this.indexMetricsEnabled = options.indexMetricsEnabled;
        this.queryPlanRetrievalDisallowed = options.queryPlanRetrievalDisallowed;
        this.correlationActivityId = options.correlationActivityId;
        this.emptyPageDiagnosticsEnabled = options.emptyPageDiagnosticsEnabled;
        this.itemFactoryMethod = options.itemFactoryMethod;
        this.queryName = options.queryName;
        this.feedRange = options.feedRange;
        this.thresholds = options.thresholds;
<<<<<<< HEAD
        this.cosmosEndToEndOperationLatencyPolicyConfig = options.cosmosEndToEndOperationLatencyPolicyConfig;
=======
        this.cosmosE2EOperationRetryPolicyConfig = options.cosmosE2EOperationRetryPolicyConfig;
>>>>>>> fde93191
    }

    void setOperationContextAndListenerTuple(OperationContextAndListenerTuple operationContextAndListenerTuple) {
        this.operationContextAndListenerTuple = operationContextAndListenerTuple;
    }

    OperationContextAndListenerTuple getOperationContextAndListenerTuple() {
        return this.operationContextAndListenerTuple;
    }

    /**
     * Gets the partitionKeyRangeId.
     *
     * @return the partitionKeyRangeId.
     */
    String getPartitionKeyRangeIdInternal() {
        return this.partitionKeyRangeId;
    }

    /**
     * Sets the partitionKeyRangeId.
     *
     * @param partitionKeyRangeId the partitionKeyRangeId.
     * @return the CosmosQueryRequestOptions.
     */
    CosmosQueryRequestOptions setPartitionKeyRangeIdInternal(String partitionKeyRangeId) {
        this.partitionKeyRangeId = partitionKeyRangeId;
        return this;
    }

    /**
     * Gets the consistency level required for the request.
     *
     * @return the consistency level.
     */

    public ConsistencyLevel getConsistencyLevel() {
        return consistencyLevel;
    }

    /**
     * Sets the consistency level required for the request. The effective consistency level
     * can only be reduce for read/query requests. So when the Account's default consistency level
     * is for example Session you can specify on a request-by-request level for individual requests
     * that Eventual consistency is sufficient - which could reduce the latency and RU charges for this
     * request but will not guarantee session consistency (read-your-own-write) anymore
     *
     * @param consistencyLevel the consistency level.
     * @return the CosmosItemRequestOptions.
     */
    public CosmosQueryRequestOptions setConsistencyLevel(ConsistencyLevel consistencyLevel) {
        this.consistencyLevel = consistencyLevel;
        return this;
    }

    /**
     * Gets the session token for use with session consistency.
     *
     * @return the session token.
     */
    public String getSessionToken() {
        return this.sessionToken;
    }

    /**
     * Sets the session token for use with session consistency.
     *
     * @param sessionToken the session token.
     * @return the CosmosQueryRequestOptions.
     */
    public CosmosQueryRequestOptions setSessionToken(String sessionToken) {
        this.sessionToken = sessionToken;
        return this;
    }

    /**
     * Gets the option to allow scan on the queries which couldn't be served as
     * indexing was opted out on the requested paths.
     *
     * @return the option of enable scan in query.
     */
    public Boolean isScanInQueryEnabled() {
        return this.scanInQueryEnabled;
    }

    /**
     * Sets the option to allow scan on the queries which couldn't be served as
     * indexing was opted out on the requested paths.
     *
     * @param scanInQueryEnabled the option of enable scan in query.
     * @return the CosmosQueryRequestOptions.
     */
    public CosmosQueryRequestOptions setScanInQueryEnabled(Boolean scanInQueryEnabled) {
        this.scanInQueryEnabled = scanInQueryEnabled;
        return this;
    }

    /**
     * Gets the correlation activityId which is used across requests/responses sent in the
     * scope of this query execution. If no correlation activityId is specified (`null`) a
     * random UUID will be generated for each query
     *
     * @return the correlation activityId
     */
    UUID getCorrelationActivityId() {
        return this.correlationActivityId;
    }

    /**
     * Sets the option to allow scan on the queries which couldn't be served as
     * indexing was opted out on the requested paths.
     *
     * @param correlationActivityId the correlation activityId.
     * @return the CosmosQueryRequestOptions.
     */
    CosmosQueryRequestOptions setCorrelationActivityId(UUID correlationActivityId) {
        this.correlationActivityId = correlationActivityId;
        return this;
    }

    /**
     * Gets the option to allow queries to emit out verbose traces for
     * investigation.
     *
     * @return the emit verbose traces in query.
     */
    Boolean isEmitVerboseTracesInQuery() {
        return this.emitVerboseTracesInQuery;
    }

    /**
     * Sets the option to allow queries to emit out verbose traces for
     * investigation.
     *
     * @param emitVerboseTracesInQuery the emit verbose traces in query.
     * @return the CosmosQueryRequestOptions.
     */
    CosmosQueryRequestOptions setEmitVerboseTracesInQuery(Boolean emitVerboseTracesInQuery) {
        this.emitVerboseTracesInQuery = emitVerboseTracesInQuery;
        return this;
    }

    /**
     * Gets the number of concurrent operations run client side during parallel
     * query execution.
     *
     * @return number of concurrent operations run client side during parallel query
     * execution.
     */
    public int getMaxDegreeOfParallelism() {
        return maxDegreeOfParallelism;
    }

    /**
     * Sets the number of concurrent operations run client side during parallel
     * query execution.
     *
     * @param maxDegreeOfParallelism number of concurrent operations.
     * @return the CosmosQueryRequestOptions.
     */
    public CosmosQueryRequestOptions setMaxDegreeOfParallelism(int maxDegreeOfParallelism) {
        this.maxDegreeOfParallelism = maxDegreeOfParallelism;
        return this;
    }

    /**
     * Gets the maximum number of items that can be buffered client side during
     * parallel query execution.
     *
     * @return maximum number of items that can be buffered client side during
     * parallel query execution.
     */
    public int getMaxBufferedItemCount() {
        return maxBufferedItemCount;
    }

    /**
     * Sets the maximum number of items that can be buffered client side during
     * parallel query execution.
     *
     * @param maxBufferedItemCount maximum number of items.
     * @return the CosmosQueryRequestOptions.
     */
    public CosmosQueryRequestOptions setMaxBufferedItemCount(int maxBufferedItemCount) {
        this.maxBufferedItemCount = maxBufferedItemCount;
        return this;
    }

    /**
     * Sets the ResponseContinuationTokenLimitInKb request option for item query
     * requests in the Azure Cosmos DB service.
     * <p>
     * ResponseContinuationTokenLimitInKb is used to limit the length of
     * continuation token in the query response. Valid values are &gt;= 1.
     * <p>
     * The continuation token contains both required and optional fields. The
     * required fields are necessary for resuming the execution from where it was
     * stooped. The optional fields may contain serialized index lookup work that
     * was done but not yet utilized. This avoids redoing the work again in
     * subsequent continuations and hence improve the query performance. Setting the
     * maximum continuation size to 1KB, the Azure Cosmos DB service will only
     * serialize required fields. Starting from 2KB, the Azure Cosmos DB service
     * would serialize as much as it could fit till it reaches the maximum specified
     * size.
     *
     * @param limitInKb continuation token size limit.
     * @return the CosmosQueryRequestOptions.
     */
    public CosmosQueryRequestOptions setResponseContinuationTokenLimitInKb(int limitInKb) {
        this.responseContinuationTokenLimitInKb = limitInKb;
        return this;
    }

    /**
     * Gets the ResponseContinuationTokenLimitInKb request option for item query
     * requests in the Azure Cosmos DB service. If not already set returns 0.
     * <p>
     * ResponseContinuationTokenLimitInKb is used to limit the length of
     * continuation token in the query response. Valid values are &gt;= 1.
     *
     * @return return set ResponseContinuationTokenLimitInKb, or 0 if not set
     */
    public int getResponseContinuationTokenLimitInKb() {
        return responseContinuationTokenLimitInKb;
    }

    /**
<<<<<<< HEAD
     * Gets the {@link CosmosEndToEndOperationLatencyPolicyConfig}
     * @return the CosmosEndToEndOperationLatencyPolicyConfig
     */
    public CosmosEndToEndOperationLatencyPolicyConfig getCosmosEndToEndOperationLatencyPolicyConfig() {
        return cosmosEndToEndOperationLatencyPolicyConfig;
    }

    /**
     * Sets the {@link CosmosEndToEndOperationLatencyPolicyConfig} to be used for the request
     *
     * @param cosmosEndToEndOperationLatencyPolicyConfig the {@link CosmosEndToEndOperationLatencyPolicyConfig}
     * @return the CosmosQueryRequestOptions
     */
    public CosmosQueryRequestOptions setCosmosEndToEndOperationLatencyPolicyConfig(CosmosEndToEndOperationLatencyPolicyConfig cosmosEndToEndOperationLatencyPolicyConfig) {
        this.cosmosEndToEndOperationLatencyPolicyConfig = cosmosEndToEndOperationLatencyPolicyConfig;
=======
     * Gets the {@link CosmosE2EOperationRetryPolicyConfig}
     * @return the CosmosEndToEndOperationLatencyPolicyConfig
     */
    CosmosE2EOperationRetryPolicyConfig getCosmosEndToEndOperationLatencyPolicyConfig() {
        return cosmosE2EOperationRetryPolicyConfig;
    }

    /**
     * Sets the {@link CosmosE2EOperationRetryPolicyConfig} to be used for the request. If the config is already set
     *      * on the client, then this will override the client level config for this request
     *
     * @param cosmosE2EOperationRetryPolicyConfig the {@link CosmosE2EOperationRetryPolicyConfig}
     * @return the CosmosQueryRequestOptions
     */
    public CosmosQueryRequestOptions setCosmosEndToEndOperationLatencyPolicyConfig(CosmosE2EOperationRetryPolicyConfig cosmosE2EOperationRetryPolicyConfig) {
        this.cosmosE2EOperationRetryPolicyConfig = cosmosE2EOperationRetryPolicyConfig;
>>>>>>> fde93191
        return this;
    }

    /**
     * Gets the maximum number of items to be returned in the enumeration
     * operation.
     *
     * @return the max number of items.
     */
    Integer getMaxItemCount() {
        return this.maxItemCount;
    }

    /**
     * Sets the maximum number of items to be returned in the enumeration
     * operation.
     *
     * @param maxItemCount the max number of items.
     * @return the CosmosQueryRequestOptions.
     */
    CosmosQueryRequestOptions setMaxItemCount(Integer maxItemCount) {
        this.maxItemCount = maxItemCount;
        return this;
    }

    /**
     * Gets the request continuation token.
     *
     * @return the request continuation.
     */
    String getRequestContinuation() {
        return this.requestContinuation;
    }

    /**
     * Sets the request continuation token.
     *
     * @param requestContinuation the request continuation.
     * @return the CosmosQueryRequestOptions.
     */
    CosmosQueryRequestOptions setRequestContinuation(String requestContinuation) {
        this.requestContinuation = requestContinuation;
        return this;
    }

    /**
     * Gets the partition key used to identify the current request's target
     * partition.
     *
     * @return the partition key.
     */
    public PartitionKey getPartitionKey() {
        return this.partitionkey;
    }

    /**
     * Sets the partition key used to identify the current request's target
     * partition.
     *
     * @param partitionkey the partition key value.
     * @return the CosmosQueryRequestOptions.
     */
    public CosmosQueryRequestOptions setPartitionKey(PartitionKey partitionkey) {
        this.partitionkey = partitionkey;
        return this;
    }

    /**
     * Gets the option to enable populate query metrics. By default query metrics are enabled.
     *
     * @return whether to enable populate query metrics (default: true)
     */
    public boolean isQueryMetricsEnabled() {
        return queryMetricsEnabled;
    }

    /**
     * Sets the option to enable/disable getting metrics relating to query execution on item query requests.
     * By default query metrics are enabled.
     *
     * @param queryMetricsEnabled whether to enable or disable query metrics
     * @return the CosmosQueryRequestOptions.
     */
    public CosmosQueryRequestOptions setQueryMetricsEnabled(boolean queryMetricsEnabled) {
        this.queryMetricsEnabled = queryMetricsEnabled;
        return this;
    }

    /**
     * Gets the properties
     *
     * @return Map of request options properties
     */
    Map<String, Object> getProperties() {
        return properties;
    }

    /**
     * Sets the properties used to identify the request token.
     *
     * @param properties the properties.
     * @return the CosmosQueryRequestOptions.
     */
    CosmosQueryRequestOptions setProperties(Map<String, Object> properties) {
        this.properties = properties;
        return this;
    }

    /**
     * Gets the option to allow empty result pages in feed response.
     *
     * @return whether to enable allow empty pages or not
     */
    boolean isEmptyPagesAllowed() {
        return emptyPagesAllowed;
    }

    /**
     * Sets the option to allow empty result pages in feed response. Defaults to false
     * @param emptyPagesAllowed whether to allow empty pages in feed response
     * @return the CosmosQueryRequestOptions.
     */
    CosmosQueryRequestOptions setEmptyPagesAllowed(boolean emptyPagesAllowed) {
        this.emptyPagesAllowed = emptyPagesAllowed;
        return this;
    }

    /**
     * Gets the {@link FeedRange}
     * @return the {@link FeedRange}
     */
    public FeedRange getFeedRange() {
        return feedRange;
    }

    /**
     * Sets the {@link FeedRange} that we want to query
     * @param feedRange the {@link FeedRange}
     * @return the CosmosQueryRequestOptions.
     */
    public CosmosQueryRequestOptions setFeedRange(FeedRange feedRange) {
        this.feedRange = feedRange;
        return this;
    }

    /**
     * Get throughput control group name.
     * @return The throughput control group name.
     */
    public String getThroughputControlGroupName() {
        return this.throughputControlGroupName;
    }

    /**
     * Set the throughput control group name.
     *
     * @param throughputControlGroupName The throughput control group name.
     * @return A {@link CosmosQueryRequestOptions}.
     */
    public CosmosQueryRequestOptions setThroughputControlGroupName(String throughputControlGroupName) {
        this.throughputControlGroupName = throughputControlGroupName;
        return this;
    }

    /**
     * Gets the Dedicated Gateway Request Options
     * @return the Dedicated Gateway Request Options
     */
    public DedicatedGatewayRequestOptions getDedicatedGatewayRequestOptions() {
        return this.dedicatedGatewayRequestOptions;
    }

    /**
     * Sets the Dedicated Gateway Request Options
     * @param dedicatedGatewayRequestOptions Dedicated Gateway Request Options
     * @return the CosmosQueryRequestOptions
     */
    public CosmosQueryRequestOptions setDedicatedGatewayRequestOptions(DedicatedGatewayRequestOptions dedicatedGatewayRequestOptions) {
        this.dedicatedGatewayRequestOptions = dedicatedGatewayRequestOptions;
        return this;
    }

    /**
     * Gets the thresholdForDiagnosticsOnTracer, if latency on query operation is greater than this
     * diagnostics will be send to open telemetry exporter as events in tracer span of end to end CRUD api.
     *
     * Default is 500 ms.
     *
     * @return  thresholdForDiagnosticsOnTracer the latency threshold for diagnostics on tracer.
     */
    public Duration getThresholdForDiagnosticsOnTracer() {
        if (this.thresholds == null) {
            return CosmosDiagnosticsThresholds.DEFAULT_NON_POINT_OPERATION_LATENCY_THRESHOLD;
        }

        return thresholdsAccessor.getNonPointReadLatencyThreshold(this.thresholds);
    }

    /**
     * Sets the thresholdForDiagnosticsOnTracer, if latency on query operation is greater than this
     * diagnostics will be send to open telemetry exporter as events in tracer span of end to end CRUD api.
     *
     * Default is 500 ms
     *
     * @param thresholdForDiagnosticsOnTracer the latency threshold for diagnostics on tracer.
     * @return the CosmosQueryRequestOptions
     */
    public CosmosQueryRequestOptions setThresholdForDiagnosticsOnTracer(Duration thresholdForDiagnosticsOnTracer) {
        if (this.thresholds == null) {
            this.thresholds = new CosmosDiagnosticsThresholds();
        }

        this.thresholds.setNonPointOperationLatencyThreshold(
            thresholdForDiagnosticsOnTracer
        );

        return this;
    }

    /**
     * Allows overriding the diagnostic thresholds for a specific operation.
     * @param operationSpecificThresholds the diagnostic threshold override for this operation
     * @return the CosmosQueryRequestOptions.
     */
    public CosmosQueryRequestOptions setDiagnosticsThresholds(
        CosmosDiagnosticsThresholds operationSpecificThresholds) {

        this.thresholds = operationSpecificThresholds;
        return this;
    }

    /**
     * Gets indexMetricsEnabled, which is used to obtain the index metrics to understand how the query engine used existing
     * indexes and could use potential new indexes.
     * The results will be displayed in QueryMetrics. Please note that this options will incurs overhead, so it should be
     * enabled when debuging slow queries.
     *
     * @return indexMetricsEnabled (default: false)
     */
    public boolean isIndexMetricsEnabled() {
        return indexMetricsEnabled;
    }

    /**
     * Sets indexMetricsEnabled, which is used to obtain the index metrics to understand how the query engine used existing
     * indexes and could use potential new indexes.
     * The results will be displayed in QueryMetrics. Please note that this options will incurs overhead, so it should be
     * enabled when debuging slow queries.
     *
     * By default the indexMetrics are disabled.
     *
     * @param indexMetricsEnabled a boolean used to obtain the index metrics
     * @return indexMetricsEnabled
     */
    public CosmosQueryRequestOptions setIndexMetricsEnabled(boolean indexMetricsEnabled) {
        this.indexMetricsEnabled = indexMetricsEnabled;
        return this;
    }

    /**
     * Gets the logical query name - this identifier is only used for metrics and logs
     * to distinguish different queries in telemetry. Cardinality of unique  values for queryName should be
     * reasonably low - like significantly smaller than 100.
     *
     * @param defaultQueryName the default query name that should be used if none is specified on request options
     * @return the logical query name
     */
    String getQueryNameOrDefault(String defaultQueryName) {
        return !Strings.isNullOrWhiteSpace(queryName) ? queryName : defaultQueryName;
    }

    /**
     * Sets the logical query name - this identifier is only used for metrics and logs
     * to distinguish different queries in telemetry. Cardinality of unique  values for queryName should be
     * reasonably low - like significantly smaller than 100.
     *
     * @param queryName a logical query name to distinguish this query pattern from others
     * @return the logical query name
     */
    public CosmosQueryRequestOptions setQueryName(String queryName) {
        this.queryName = queryName;

        return this;
    }

    /**
     * Sets the custom query request option value by key
     *
     * @param name  a string representing the custom option's name
     * @param value a string representing the custom option's value
     *
     * @return the CosmosQueryRequestOptions.
     */
    CosmosQueryRequestOptions setHeader(String name, String value) {
        if (this.customOptions == null) {
            this.customOptions = new HashMap<>();
        }
        this.customOptions.put(name, value);
        return this;
    }

    /**
     * Gets the custom query request options
     *
     * @return Map of custom request options
     */
    Map<String, String> getHeaders() {
        return this.customOptions;
    }

    CosmosQueryRequestOptions disallowQueryPlanRetrieval() {
        this.queryPlanRetrievalDisallowed = true;

        return this;
    }

    boolean isQueryPlanRetrievalDisallowed() {
        return this.queryPlanRetrievalDisallowed;
    }

    boolean isEmptyPageDiagnosticsEnabled() { return this.emptyPageDiagnosticsEnabled; }

    CosmosQueryRequestOptions setEmptyPageDiagnosticsEnabled(boolean emptyPageDiagnosticsEnabled) {
        this.emptyPageDiagnosticsEnabled = emptyPageDiagnosticsEnabled;
        return this;
    }

    CosmosQueryRequestOptions withEmptyPageDiagnosticsEnabled(boolean emptyPageDiagnosticsEnabled) {
        if (this.emptyPageDiagnosticsEnabled == emptyPageDiagnosticsEnabled)
        {
            return this;
        }

        return new CosmosQueryRequestOptions(this).setEmptyPageDiagnosticsEnabled(emptyPageDiagnosticsEnabled);
    }

    Function<JsonNode, ?> getItemFactoryMethod() { return this.itemFactoryMethod; }

    CosmosQueryRequestOptions setItemFactoryMethod(Function<JsonNode, ?> factoryMethod) {
        this.itemFactoryMethod = factoryMethod;

        return this;
    }

    ///////////////////////////////////////////////////////////////////////////////////////////
    // the following helper/accessor only helps to access this class outside of this package.//
    ///////////////////////////////////////////////////////////////////////////////////////////
    static void initialize() {
        ImplementationBridgeHelpers.CosmosQueryRequestOptionsHelper.setCosmosQueryRequestOptionsAccessor(
            new ImplementationBridgeHelpers.CosmosQueryRequestOptionsHelper.CosmosQueryRequestOptionsAccessor() {

                @Override
                public void setOperationContext(CosmosQueryRequestOptions queryRequestOptions,
                                                OperationContextAndListenerTuple operationContextAndListenerTuple) {
                    queryRequestOptions.setOperationContextAndListenerTuple(operationContextAndListenerTuple);
                }

                @Override
                public OperationContextAndListenerTuple getOperationContext(CosmosQueryRequestOptions queryRequestOptions) {
                    if (queryRequestOptions == null) {
                        return null;
                    }

                    return queryRequestOptions.getOperationContextAndListenerTuple();
                }

                @Override
                public CosmosQueryRequestOptions setHeader(CosmosQueryRequestOptions queryRequestOptions, String name
                    , String value) {
                    return queryRequestOptions.setHeader(name, value);
                }

                @Override
                public Map<String, String> getHeader(CosmosQueryRequestOptions queryRequestOptions) {
                    return queryRequestOptions.getHeaders();
                }

                @Override
                public CosmosQueryRequestOptions disallowQueryPlanRetrieval(
                    CosmosQueryRequestOptions queryRequestOptions) {

                    return queryRequestOptions.disallowQueryPlanRetrieval();
                }

                @Override
                public UUID getCorrelationActivityId(CosmosQueryRequestOptions queryRequestOptions) {
                    if (queryRequestOptions == null) {
                        return null;
                    }

                    return queryRequestOptions.getCorrelationActivityId();
                }

                @Override
                public CosmosQueryRequestOptions setCorrelationActivityId(
                    CosmosQueryRequestOptions queryRequestOptions, UUID correlationActivityId) {

                    return queryRequestOptions.setCorrelationActivityId(correlationActivityId);
                }

                @Override
                public boolean isQueryPlanRetrievalDisallowed(CosmosQueryRequestOptions queryRequestOptions) {
                    return queryRequestOptions.isQueryPlanRetrievalDisallowed();
                }

                @Override
                public boolean isEmptyPageDiagnosticsEnabled(CosmosQueryRequestOptions queryRequestOptions) {
                    return queryRequestOptions.isEmptyPageDiagnosticsEnabled();
                }

                @Override
                public CosmosQueryRequestOptions setEmptyPageDiagnosticsEnabled(CosmosQueryRequestOptions queryRequestOptions, boolean emptyPageDiagnosticsEnabled) {
                    return queryRequestOptions.setEmptyPageDiagnosticsEnabled(emptyPageDiagnosticsEnabled);
                }

                @Override
                public CosmosQueryRequestOptions withEmptyPageDiagnosticsEnabled(CosmosQueryRequestOptions queryRequestOptions, boolean emptyPageDiagnosticsEnabled) {
                    return queryRequestOptions.withEmptyPageDiagnosticsEnabled(emptyPageDiagnosticsEnabled);
                }

                @Override
                @SuppressWarnings("unchecked")
                public <T> Function<JsonNode, T> getItemFactoryMethod(
                    CosmosQueryRequestOptions queryRequestOptions, Class<T> classOfT) {

                    return (Function<JsonNode, T>)queryRequestOptions.getItemFactoryMethod();
                }

                @Override
                public CosmosQueryRequestOptions setItemFactoryMethod(
                    CosmosQueryRequestOptions queryRequestOptions,
                    Function<JsonNode, ?> factoryMethod) {

                    return queryRequestOptions.setItemFactoryMethod(factoryMethod);
                }

                @Override
                public String getQueryNameOrDefault(CosmosQueryRequestOptions queryRequestOptions,
                                                    String defaultQueryName) {

                    return queryRequestOptions.getQueryNameOrDefault(defaultQueryName);
                }

                @Override
                public RequestOptions toRequestOptions(CosmosQueryRequestOptions queryRequestOptions) {
                    RequestOptions requestOptions = new RequestOptions();
                    requestOptions.setConsistencyLevel(queryRequestOptions.getConsistencyLevel());
                    requestOptions.setSessionToken(queryRequestOptions.getSessionToken());
                    requestOptions.setPartitionKey(queryRequestOptions.getPartitionKey());
                    requestOptions.setThroughputControlGroupName(queryRequestOptions.getThroughputControlGroupName());
                    requestOptions.setOperationContextAndListenerTuple(queryRequestOptions.getOperationContextAndListenerTuple());
                    requestOptions.setDedicatedGatewayRequestOptions(queryRequestOptions.getDedicatedGatewayRequestOptions());
                    if (queryRequestOptions.thresholds != null) {
                        requestOptions.setDiagnosticsThresholds(queryRequestOptions.thresholds);
                    }
<<<<<<< HEAD
                    requestOptions.setCosmosEndToEndLatencyPolicyConfig(queryRequestOptions.cosmosEndToEndOperationLatencyPolicyConfig);
=======
                    requestOptions.setCosmosEndToEndLatencyPolicyConfig(queryRequestOptions.cosmosE2EOperationRetryPolicyConfig);
>>>>>>> fde93191

                    if (queryRequestOptions.customOptions != null) {
                        for(Map.Entry<String, String> entry : queryRequestOptions.customOptions.entrySet()) {
                            requestOptions.setHeader(entry.getKey(), entry.getValue());
                        }
                    }

                    return requestOptions;
                }

                @Override
                public CosmosDiagnosticsThresholds getDiagnosticsThresholds(CosmosQueryRequestOptions options) {
                    return options.thresholds;
                }

                @Override
                public void applyMaxItemCount(
                    CosmosQueryRequestOptions requestOptions,
                    CosmosPagedFluxOptions fluxOptions) {

                    if (requestOptions == null || requestOptions.getMaxItemCount() == null || fluxOptions == null) {
                        return;
                    }

                    if (fluxOptions.getMaxItemCount() != null) {
                        return;
                    }

                    fluxOptions.setMaxItemCount(requestOptions.getMaxItemCount());
                }
            });
    }

    static { initialize(); }
}<|MERGE_RESOLUTION|>--- conflicted
+++ resolved
@@ -54,11 +54,7 @@
     private boolean emptyPageDiagnosticsEnabled;
     private Function<JsonNode, ?> itemFactoryMethod;
     private String queryName;
-<<<<<<< HEAD
-    private CosmosEndToEndOperationLatencyPolicyConfig cosmosEndToEndOperationLatencyPolicyConfig;
-=======
     private CosmosE2EOperationRetryPolicyConfig cosmosE2EOperationRetryPolicyConfig;
->>>>>>> fde93191
 
     /**
      * Instantiates a new query request options.
@@ -101,11 +97,7 @@
         this.queryName = options.queryName;
         this.feedRange = options.feedRange;
         this.thresholds = options.thresholds;
-<<<<<<< HEAD
-        this.cosmosEndToEndOperationLatencyPolicyConfig = options.cosmosEndToEndOperationLatencyPolicyConfig;
-=======
         this.cosmosE2EOperationRetryPolicyConfig = options.cosmosE2EOperationRetryPolicyConfig;
->>>>>>> fde93191
     }
 
     void setOperationContextAndListenerTuple(OperationContextAndListenerTuple operationContextAndListenerTuple) {
@@ -333,23 +325,6 @@
     }
 
     /**
-<<<<<<< HEAD
-     * Gets the {@link CosmosEndToEndOperationLatencyPolicyConfig}
-     * @return the CosmosEndToEndOperationLatencyPolicyConfig
-     */
-    public CosmosEndToEndOperationLatencyPolicyConfig getCosmosEndToEndOperationLatencyPolicyConfig() {
-        return cosmosEndToEndOperationLatencyPolicyConfig;
-    }
-
-    /**
-     * Sets the {@link CosmosEndToEndOperationLatencyPolicyConfig} to be used for the request
-     *
-     * @param cosmosEndToEndOperationLatencyPolicyConfig the {@link CosmosEndToEndOperationLatencyPolicyConfig}
-     * @return the CosmosQueryRequestOptions
-     */
-    public CosmosQueryRequestOptions setCosmosEndToEndOperationLatencyPolicyConfig(CosmosEndToEndOperationLatencyPolicyConfig cosmosEndToEndOperationLatencyPolicyConfig) {
-        this.cosmosEndToEndOperationLatencyPolicyConfig = cosmosEndToEndOperationLatencyPolicyConfig;
-=======
      * Gets the {@link CosmosE2EOperationRetryPolicyConfig}
      * @return the CosmosEndToEndOperationLatencyPolicyConfig
      */
@@ -366,7 +341,6 @@
      */
     public CosmosQueryRequestOptions setCosmosEndToEndOperationLatencyPolicyConfig(CosmosE2EOperationRetryPolicyConfig cosmosE2EOperationRetryPolicyConfig) {
         this.cosmosE2EOperationRetryPolicyConfig = cosmosE2EOperationRetryPolicyConfig;
->>>>>>> fde93191
         return this;
     }
 
@@ -822,11 +796,7 @@
                     if (queryRequestOptions.thresholds != null) {
                         requestOptions.setDiagnosticsThresholds(queryRequestOptions.thresholds);
                     }
-<<<<<<< HEAD
-                    requestOptions.setCosmosEndToEndLatencyPolicyConfig(queryRequestOptions.cosmosEndToEndOperationLatencyPolicyConfig);
-=======
                     requestOptions.setCosmosEndToEndLatencyPolicyConfig(queryRequestOptions.cosmosE2EOperationRetryPolicyConfig);
->>>>>>> fde93191
 
                     if (queryRequestOptions.customOptions != null) {
                         for(Map.Entry<String, String> entry : queryRequestOptions.customOptions.entrySet()) {
