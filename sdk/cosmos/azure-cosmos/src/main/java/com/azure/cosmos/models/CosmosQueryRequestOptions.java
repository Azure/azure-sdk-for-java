--- conflicted
+++ resolved
@@ -634,10 +634,10 @@
                 }
 
                 @Override
-<<<<<<< HEAD
                 public Integer getMaxItemCountForVectorSearch(CosmosQueryRequestOptions options) {
                     return options.getMaxItemCountForVectorSearch();
-=======
+                  
+                @Override  
                 public void setPartitionKeyDefinition(CosmosQueryRequestOptions options, PartitionKeyDefinition partitionKeyDefinition) {
                     options.setPartitionKeyDefinition(partitionKeyDefinition);
                 }
@@ -645,7 +645,7 @@
                 @Override
                 public PartitionKeyDefinition getPartitionKeyDefinition(CosmosQueryRequestOptions options) {
                     return options.getPartitionKeyDefinition();
->>>>>>> 5c225f65
+                  
                 }
             });
     }
