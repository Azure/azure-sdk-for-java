// Copyright (c) Microsoft Corporation. All rights reserved.
// Licensed under the MIT License.

package com.azure.cosmos.models;

import com.azure.cosmos.ConsistencyLevel;
import com.azure.cosmos.implementation.Configs;
import com.azure.cosmos.implementation.ImplementationBridgeHelpers;
import com.azure.cosmos.implementation.spark.OperationContextAndListenerTuple;
import com.azure.cosmos.util.Beta;

import java.time.Duration;
import java.util.HashMap;
import java.util.Map;
import java.util.UUID;

/**
 * Specifies the options associated with query methods (enumeration operations)
 * in the Azure Cosmos DB database service.
 */
public class CosmosQueryRequestOptions {
    private ConsistencyLevel consistencyLevel;
    private String sessionToken;
    private String partitionKeyRangeId;
    private Boolean scanInQueryEnabled;
    private Boolean emitVerboseTracesInQuery;
    private int maxDegreeOfParallelism;
    private int maxBufferedItemCount;
    private int responseContinuationTokenLimitInKb;
    private Integer maxItemCount;
    private String requestContinuation;
    private PartitionKey partitionkey;
    private boolean queryMetricsEnabled;
    private Map<String, Object> properties;
    private boolean emptyPagesAllowed;
    private FeedRange feedRange;
    private OperationContextAndListenerTuple operationContextAndListenerTuple;
    private String throughputControlGroupName;
    private DedicatedGatewayRequestOptions dedicatedGatewayRequestOptions;
    private Duration thresholdForDiagnosticsOnTracer;
    private Map<String, String> customOptions;
    private boolean indexMetricsEnabled;
    private boolean queryPlanRetrievalDisallowed;
<<<<<<< HEAD
    private UUID correlationActivityId;

=======
    private boolean emptyPageDiagnosticsEnabled;
>>>>>>> eda4dacd

    /**
     * Instantiates a new query request options.
     */
    public CosmosQueryRequestOptions() {

        this.queryMetricsEnabled = true;
        this.emptyPageDiagnosticsEnabled = Configs.isEmptyPageDiagnosticsEnabled();
    }

    /**
     * Instantiates a new query request options.
     *
     * @param options the options
     */
    CosmosQueryRequestOptions(CosmosQueryRequestOptions options) {
        this.consistencyLevel = options.consistencyLevel;
        this.sessionToken = options.sessionToken;
        this.partitionKeyRangeId = options.partitionKeyRangeId;
        this.scanInQueryEnabled = options.scanInQueryEnabled;
        this.emitVerboseTracesInQuery = options.emitVerboseTracesInQuery;
        this.maxDegreeOfParallelism = options.maxDegreeOfParallelism;
        this.maxBufferedItemCount = options.maxBufferedItemCount;
        this.responseContinuationTokenLimitInKb = options.responseContinuationTokenLimitInKb;
        this.maxItemCount = options.maxItemCount;
        this.requestContinuation = options.requestContinuation;
        this.partitionkey = options.partitionkey;
        this.queryMetricsEnabled = options.queryMetricsEnabled;
        this.emptyPagesAllowed = options.emptyPagesAllowed;
        this.throughputControlGroupName = options.throughputControlGroupName;
        this.operationContextAndListenerTuple = options.operationContextAndListenerTuple;
        this.dedicatedGatewayRequestOptions = options.dedicatedGatewayRequestOptions;
        this.customOptions = options.customOptions;
        this.indexMetricsEnabled = options.indexMetricsEnabled;
        this.queryPlanRetrievalDisallowed = options.queryPlanRetrievalDisallowed;
<<<<<<< HEAD
        this.correlationActivityId = options.correlationActivityId;
=======
        this.emptyPageDiagnosticsEnabled = options.emptyPageDiagnosticsEnabled;
>>>>>>> eda4dacd
    }

    void setOperationContextAndListenerTuple(OperationContextAndListenerTuple operationContextAndListenerTuple) {
        this.operationContextAndListenerTuple = operationContextAndListenerTuple;
    }

    OperationContextAndListenerTuple getOperationContextAndListenerTuple() {
        return this.operationContextAndListenerTuple;
    }

    /**
     * Gets the partitionKeyRangeId.
     *
     * @return the partitionKeyRangeId.
     */
    String getPartitionKeyRangeIdInternal() {
        return this.partitionKeyRangeId;
    }

    /**
     * Sets the partitionKeyRangeId.
     *
     * @param partitionKeyRangeId the partitionKeyRangeId.
     * @return the CosmosQueryRequestOptions.
     */
    CosmosQueryRequestOptions setPartitionKeyRangeIdInternal(String partitionKeyRangeId) {
        this.partitionKeyRangeId = partitionKeyRangeId;
        return this;
    }

    /**
     * Gets the consistency level required for the request.
     *
     * @return the consistency level.
     */

    public ConsistencyLevel getConsistencyLevel() {
        return consistencyLevel;
    }

    /**
     * Sets the consistency level required for the request. The effective consistency level
     * can only be reduce for read/query requests. So when the Account's default consistency level
     * is for example Session you can specify on a request-by-request level for individual requests
     * that Eventual consistency is sufficient - which could reduce the latency and RU charges for this
     * request but will not guarantee session consistency (read-your-own-write) anymore
     *
     * @param consistencyLevel the consistency level.
     * @return the CosmosItemRequestOptions.
     */
    public CosmosQueryRequestOptions setConsistencyLevel(ConsistencyLevel consistencyLevel) {
        this.consistencyLevel = consistencyLevel;
        return this;
    }

    /**
     * Gets the session token for use with session consistency.
     *
     * @return the session token.
     */
    public String getSessionToken() {
        return this.sessionToken;
    }

    /**
     * Sets the session token for use with session consistency.
     *
     * @param sessionToken the session token.
     * @return the CosmosQueryRequestOptions.
     */
    public CosmosQueryRequestOptions setSessionToken(String sessionToken) {
        this.sessionToken = sessionToken;
        return this;
    }

    /**
     * Gets the option to allow scan on the queries which couldn't be served as
     * indexing was opted out on the requested paths.
     *
     * @return the option of enable scan in query.
     */
    public Boolean isScanInQueryEnabled() {
        return this.scanInQueryEnabled;
    }

    /**
     * Sets the option to allow scan on the queries which couldn't be served as
     * indexing was opted out on the requested paths.
     *
     * @param scanInQueryEnabled the option of enable scan in query.
     * @return the CosmosQueryRequestOptions.
     */
    public CosmosQueryRequestOptions setScanInQueryEnabled(Boolean scanInQueryEnabled) {
        this.scanInQueryEnabled = scanInQueryEnabled;
        return this;
    }

    /**
     * Gets the correlation activityId which is used across requests/responses sent in the
     * scope of this query execution. If no correlation activityId is specified (`null`) a
     * random UUID will be generated for each query
     *
     * @return the correlation activityId
     */
    UUID getCorrelationActivityId() {
        return this.correlationActivityId;
    }

    /**
     * Sets the option to allow scan on the queries which couldn't be served as
     * indexing was opted out on the requested paths.
     *
     * @param correlationActivityId the correlation activityId.
     * @return the CosmosQueryRequestOptions.
     */
    CosmosQueryRequestOptions setCorrelationActivityId(UUID correlationActivityId) {
        this.correlationActivityId = correlationActivityId;
        return this;
    }

    /**
     * Gets the option to allow queries to emit out verbose traces for
     * investigation.
     *
     * @return the emit verbose traces in query.
     */
    Boolean isEmitVerboseTracesInQuery() {
        return this.emitVerboseTracesInQuery;
    }

    /**
     * Sets the option to allow queries to emit out verbose traces for
     * investigation.
     *
     * @param emitVerboseTracesInQuery the emit verbose traces in query.
     * @return the CosmosQueryRequestOptions.
     */
    CosmosQueryRequestOptions setEmitVerboseTracesInQuery(Boolean emitVerboseTracesInQuery) {
        this.emitVerboseTracesInQuery = emitVerboseTracesInQuery;
        return this;
    }

    /**
     * Gets the number of concurrent operations run client side during parallel
     * query execution.
     *
     * @return number of concurrent operations run client side during parallel query
     * execution.
     */
    public int getMaxDegreeOfParallelism() {
        return maxDegreeOfParallelism;
    }

    /**
     * Sets the number of concurrent operations run client side during parallel
     * query execution.
     *
     * @param maxDegreeOfParallelism number of concurrent operations.
     * @return the CosmosQueryRequestOptions.
     */
    public CosmosQueryRequestOptions setMaxDegreeOfParallelism(int maxDegreeOfParallelism) {
        this.maxDegreeOfParallelism = maxDegreeOfParallelism;
        return this;
    }

    /**
     * Gets the maximum number of items that can be buffered client side during
     * parallel query execution.
     *
     * @return maximum number of items that can be buffered client side during
     * parallel query execution.
     */
    public int getMaxBufferedItemCount() {
        return maxBufferedItemCount;
    }

    /**
     * Sets the maximum number of items that can be buffered client side during
     * parallel query execution.
     *
     * @param maxBufferedItemCount maximum number of items.
     * @return the CosmosQueryRequestOptions.
     */
    public CosmosQueryRequestOptions setMaxBufferedItemCount(int maxBufferedItemCount) {
        this.maxBufferedItemCount = maxBufferedItemCount;
        return this;
    }

    /**
     * Sets the ResponseContinuationTokenLimitInKb request option for item query
     * requests in the Azure Cosmos DB service.
     * <p>
     * ResponseContinuationTokenLimitInKb is used to limit the length of
     * continuation token in the query response. Valid values are &gt;= 1.
     * <p>
     * The continuation token contains both required and optional fields. The
     * required fields are necessary for resuming the execution from where it was
     * stooped. The optional fields may contain serialized index lookup work that
     * was done but not yet utilized. This avoids redoing the work again in
     * subsequent continuations and hence improve the query performance. Setting the
     * maximum continuation size to 1KB, the Azure Cosmos DB service will only
     * serialize required fields. Starting from 2KB, the Azure Cosmos DB service
     * would serialize as much as it could fit till it reaches the maximum specified
     * size.
     *
     * @param limitInKb continuation token size limit.
     * @return the CosmosQueryRequestOptions.
     */
    public CosmosQueryRequestOptions setResponseContinuationTokenLimitInKb(int limitInKb) {
        this.responseContinuationTokenLimitInKb = limitInKb;
        return this;
    }

    /**
     * Gets the ResponseContinuationTokenLimitInKb request option for item query
     * requests in the Azure Cosmos DB service. If not already set returns 0.
     * <p>
     * ResponseContinuationTokenLimitInKb is used to limit the length of
     * continuation token in the query response. Valid values are &gt;= 1.
     *
     * @return return set ResponseContinuationTokenLimitInKb, or 0 if not set
     */
    public int getResponseContinuationTokenLimitInKb() {
        return responseContinuationTokenLimitInKb;
    }


    /**
     * Gets the maximum number of items to be returned in the enumeration
     * operation.
     *
     * @return the max number of items.
     */
    Integer getMaxItemCount() {
        return this.maxItemCount;
    }

    /**
     * Sets the maximum number of items to be returned in the enumeration
     * operation.
     *
     * @param maxItemCount the max number of items.
     * @return the CosmosQueryRequestOptions.
     */
    CosmosQueryRequestOptions setMaxItemCount(Integer maxItemCount) {
        this.maxItemCount = maxItemCount;
        return this;
    }

    /**
     * Gets the request continuation token.
     *
     * @return the request continuation.
     */
    String getRequestContinuation() {
        return this.requestContinuation;
    }

    /**
     * Sets the request continuation token.
     *
     * @param requestContinuation the request continuation.
     * @return the CosmosQueryRequestOptions.
     */
    CosmosQueryRequestOptions setRequestContinuation(String requestContinuation) {
        this.requestContinuation = requestContinuation;
        return this;
    }

    /**
     * Gets the partition key used to identify the current request's target
     * partition.
     *
     * @return the partition key.
     */
    public PartitionKey getPartitionKey() {
        return this.partitionkey;
    }

    /**
     * Sets the partition key used to identify the current request's target
     * partition.
     *
     * @param partitionkey the partition key value.
     * @return the CosmosQueryRequestOptions.
     */
    public CosmosQueryRequestOptions setPartitionKey(PartitionKey partitionkey) {
        this.partitionkey = partitionkey;
        return this;
    }

    /**
     * Gets the option to enable populate query metrics. By default query metrics are enabled.
     *
     * @return whether to enable populate query metrics (default: true)
     */
    public boolean isQueryMetricsEnabled() {
        return queryMetricsEnabled;
    }

    /**
     * Sets the option to enable/disable getting metrics relating to query execution on item query requests.
     * By default query metrics are enabled.
     *
     * @param queryMetricsEnabled whether to enable or disable query metrics
     * @return the CosmosQueryRequestOptions.
     */
    public CosmosQueryRequestOptions setQueryMetricsEnabled(boolean queryMetricsEnabled) {
        this.queryMetricsEnabled = queryMetricsEnabled;
        return this;
    }

    /**
     * Gets the properties
     *
     * @return Map of request options properties
     */
    Map<String, Object> getProperties() {
        return properties;
    }

    /**
     * Sets the properties used to identify the request token.
     *
     * @param properties the properties.
     * @return the CosmosQueryRequestOptions.
     */
    CosmosQueryRequestOptions setProperties(Map<String, Object> properties) {
        this.properties = properties;
        return this;
    }

    /**
     * Gets the option to allow empty result pages in feed response.
     *
     * @return whether to enable allow empty pages or not
     */
    boolean isEmptyPagesAllowed() {
        return emptyPagesAllowed;
    }

    /**
     * Sets the option to allow empty result pages in feed response. Defaults to false
     * @param emptyPagesAllowed whether to allow empty pages in feed response
     * @return the CosmosQueryRequestOptions.
     */
    CosmosQueryRequestOptions setEmptyPagesAllowed(boolean emptyPagesAllowed) {
        this.emptyPagesAllowed = emptyPagesAllowed;
        return this;
    }

    /**
     * Gets the {@link FeedRange}
     * @return the {@link FeedRange}
     */
    @Beta(value = Beta.SinceVersion.V4_13_0, warningText =Beta.PREVIEW_SUBJECT_TO_CHANGE_WARNING)
    public FeedRange getFeedRange() {
        return feedRange;
    }

    /**
     * Sets the {@link FeedRange} that we want to query
     * @param feedRange the {@link FeedRange}
     * @return the CosmosQueryRequestOptions.
     */
    @Beta(value = Beta.SinceVersion.V4_13_0, warningText =Beta.PREVIEW_SUBJECT_TO_CHANGE_WARNING)
    public CosmosQueryRequestOptions setFeedRange(FeedRange feedRange) {
        this.feedRange = feedRange;
        return this;
    }

    /**
     * Get throughput control group name.
     * @return The throughput control group name.
     */
    @Beta(value = Beta.SinceVersion.V4_13_0, warningText = Beta.PREVIEW_SUBJECT_TO_CHANGE_WARNING)
    public String getThroughputControlGroupName() {
        return this.throughputControlGroupName;
    }

    /**
     * Set the throughput control group name.
     *
     * @param throughputControlGroupName The throughput control group name.
     * @return A {@link CosmosQueryRequestOptions}.
     */
    @Beta(value = Beta.SinceVersion.V4_13_0, warningText = Beta.PREVIEW_SUBJECT_TO_CHANGE_WARNING)
    public CosmosQueryRequestOptions setThroughputControlGroupName(String throughputControlGroupName) {
        this.throughputControlGroupName = throughputControlGroupName;
        return this;
    }

    /**
     * Gets the Dedicated Gateway Request Options
     * @return the Dedicated Gateway Request Options
     */
    @Beta(value = Beta.SinceVersion.V4_15_0, warningText = Beta.PREVIEW_SUBJECT_TO_CHANGE_WARNING)
    public DedicatedGatewayRequestOptions getDedicatedGatewayRequestOptions() {
        return this.dedicatedGatewayRequestOptions;
    }

    /**
     * Sets the Dedicated Gateway Request Options
     * @param dedicatedGatewayRequestOptions Dedicated Gateway Request Options
     * @return the CosmosQueryRequestOptions
     */
    @Beta(value = Beta.SinceVersion.V4_15_0, warningText = Beta.PREVIEW_SUBJECT_TO_CHANGE_WARNING)
    public CosmosQueryRequestOptions setDedicatedGatewayRequestOptions(DedicatedGatewayRequestOptions dedicatedGatewayRequestOptions) {
        this.dedicatedGatewayRequestOptions = dedicatedGatewayRequestOptions;
        return this;
    }

    /**
     * Gets the thresholdForDiagnosticsOnTracer, if latency on query operation is greater than this
     * diagnostics will be send to open telemetry exporter as events in tracer span of end to end CRUD api.
     *
     * Default is 500 ms.
     *
     * @return  thresholdForDiagnosticsOnTracer the latency threshold for diagnostics on tracer.
     */
    public Duration getThresholdForDiagnosticsOnTracer() {
        return thresholdForDiagnosticsOnTracer;
    }

    /**
     * Sets the thresholdForDiagnosticsOnTracer, if latency on query operation is greater than this
     * diagnostics will be send to open telemetry exporter as events in tracer span of end to end CRUD api.
     *
     * Default is 500 ms
     *
     * @param thresholdForDiagnosticsOnTracer the latency threshold for diagnostics on tracer.
     * @return the CosmosQueryRequestOptions
     */
    public CosmosQueryRequestOptions setThresholdForDiagnosticsOnTracer(Duration thresholdForDiagnosticsOnTracer) {
        this.thresholdForDiagnosticsOnTracer = thresholdForDiagnosticsOnTracer;
        return this;
    }

    /**
     * Gets indexMetricsEnabled, which is used to obtain the index metrics to understand how the query engine used existing
     * indexes and could use potential new indexes.
     * The results will be displayed in QueryMetrics. Please note that this options will incurs overhead, so it should be
     * enabled when debuging slow queries.
     *
     * @return indexMetricsEnabled (default: false)
     */
    public boolean isIndexMetricsEnabled() {
        return indexMetricsEnabled;
    }

    /**
     * Sets indexMetricsEnabled, which is used to obtain the index metrics to understand how the query engine used existing
     * indexes and could use potential new indexes.
     * The results will be displayed in QueryMetrics. Please note that this options will incurs overhead, so it should be
     * enabled when debuging slow queries.
     *
     * By default the indexMetrics are disabled.
     *
     * @param indexMetricsEnabled a boolean used to obtain the index metrics
     * @return indexMetricsEnabled
     */
    public CosmosQueryRequestOptions setIndexMetricsEnabled(boolean indexMetricsEnabled) {
        this.indexMetricsEnabled = indexMetricsEnabled;
        return this;
    }

    /**
     * Sets the custom query request option value by key
     *
     * @param name  a string representing the custom option's name
     * @param value a string representing the custom option's value
     *
     * @return the CosmosQueryRequestOptions.
     */
    CosmosQueryRequestOptions setHeader(String name, String value) {
        if (this.customOptions == null) {
            this.customOptions = new HashMap<>();
        }
        this.customOptions.put(name, value);
        return this;
    }

    /**
     * Gets the custom query request options
     *
     * @return Map of custom request options
     */
    Map<String, String> getHeaders() {
        return this.customOptions;
    }

    CosmosQueryRequestOptions disallowQueryPlanRetrieval() {
        this.queryPlanRetrievalDisallowed = true;

        return this;
    }

    boolean isQueryPlanRetrievalDisallowed() {
        return this.queryPlanRetrievalDisallowed;
    }

    boolean isEmptyPageDiagnosticsEnabled() { return this.emptyPageDiagnosticsEnabled; }

    CosmosQueryRequestOptions setEmptyPageDiagnosticsEnabled(boolean emptyPageDiagnosticsEnabled) {
        this.emptyPageDiagnosticsEnabled = emptyPageDiagnosticsEnabled;
        return this;
    }

    ///////////////////////////////////////////////////////////////////////////////////////////
    // the following helper/accessor only helps to access this class outside of this package.//
    ///////////////////////////////////////////////////////////////////////////////////////////

    static {
        ImplementationBridgeHelpers.CosmosQueryRequestOptionsHelper.setCosmosQueryRequestOptionsAccessor(
            new ImplementationBridgeHelpers.CosmosQueryRequestOptionsHelper.CosmosQueryRequestOptionsAccessor() {

                @Override
                public void setOperationContext(CosmosQueryRequestOptions queryRequestOptions,
                                                OperationContextAndListenerTuple operationContextAndListenerTuple) {
                    queryRequestOptions.setOperationContextAndListenerTuple(operationContextAndListenerTuple);
                }

                @Override
                public OperationContextAndListenerTuple getOperationContext(CosmosQueryRequestOptions queryRequestOptions) {
                    return queryRequestOptions.getOperationContextAndListenerTuple();
                }

                @Override
                public CosmosQueryRequestOptions setHeader(CosmosQueryRequestOptions queryRequestOptions, String name
                    , String value) {
                    return queryRequestOptions.setHeader(name, value);
                }

                @Override
                public Map<String, String> getHeader(CosmosQueryRequestOptions queryRequestOptions) {
                    return queryRequestOptions.getHeaders();
                }

                @Override
                public CosmosQueryRequestOptions disallowQueryPlanRetrieval(
                    CosmosQueryRequestOptions queryRequestOptions) {

                    return queryRequestOptions.disallowQueryPlanRetrieval();
                }

                @Override
                public UUID getCorrelationActivityId(CosmosQueryRequestOptions queryRequestOptions) {
                    if (queryRequestOptions == null) {
                        return null;
                    }

                    return queryRequestOptions.getCorrelationActivityId();
                }

                @Override
                public CosmosQueryRequestOptions setCorrelationActivityId(
                    CosmosQueryRequestOptions queryRequestOptions, UUID correlationActivityId) {

                    return queryRequestOptions.setCorrelationActivityId(correlationActivityId);
                }

                @Override
                public boolean isQueryPlanRetrievalDisallowed(CosmosQueryRequestOptions queryRequestOptions) {
                    return queryRequestOptions.isQueryPlanRetrievalDisallowed();
                }

                @Override
                public boolean isEmptyPageDiagnosticsEnabled(CosmosQueryRequestOptions queryRequestOptions) {
                    return queryRequestOptions.isEmptyPageDiagnosticsEnabled();
                }

                @Override
                public CosmosQueryRequestOptions setEmptyPageDiagnosticsEnabled(CosmosQueryRequestOptions queryRequestOptions, boolean emptyPageDiagnosticsEnabled) {
                    return queryRequestOptions.setEmptyPageDiagnosticsEnabled(emptyPageDiagnosticsEnabled);
                }
            });
    }
}<|MERGE_RESOLUTION|>--- conflicted
+++ resolved
@@ -41,12 +41,8 @@
     private Map<String, String> customOptions;
     private boolean indexMetricsEnabled;
     private boolean queryPlanRetrievalDisallowed;
-<<<<<<< HEAD
     private UUID correlationActivityId;
-
-=======
     private boolean emptyPageDiagnosticsEnabled;
->>>>>>> eda4dacd
 
     /**
      * Instantiates a new query request options.
@@ -82,11 +78,8 @@
         this.customOptions = options.customOptions;
         this.indexMetricsEnabled = options.indexMetricsEnabled;
         this.queryPlanRetrievalDisallowed = options.queryPlanRetrievalDisallowed;
-<<<<<<< HEAD
         this.correlationActivityId = options.correlationActivityId;
-=======
         this.emptyPageDiagnosticsEnabled = options.emptyPageDiagnosticsEnabled;
->>>>>>> eda4dacd
     }
 
     void setOperationContextAndListenerTuple(OperationContextAndListenerTuple operationContextAndListenerTuple) {
