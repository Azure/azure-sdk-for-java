--- conflicted
+++ resolved
@@ -8,16 +8,6 @@
 import com.azure.cosmos.ConnectionPolicy;
 import com.azure.cosmos.ConsistencyLevel;
 import com.azure.cosmos.CosmosKeyCredential;
-<<<<<<< HEAD
-=======
-import com.azure.cosmos.models.FeedOptions;
-import com.azure.cosmos.models.FeedResponse;
-import com.azure.cosmos.models.PartitionKey;
-import com.azure.cosmos.models.ModelBridgeInternal;
-import com.azure.cosmos.models.PartitionKeyDefinition;
-import com.azure.cosmos.models.SqlQuerySpec;
-import com.azure.cosmos.models.SqlParameter;
->>>>>>> ddf1ee7f
 import com.azure.cosmos.implementation.apachecommons.lang.StringUtils;
 import com.azure.cosmos.implementation.apachecommons.lang.tuple.Pair;
 import com.azure.cosmos.implementation.caches.RxClientCollectionCache;
@@ -42,11 +32,9 @@
 import com.azure.cosmos.models.AccessConditionType;
 import com.azure.cosmos.models.FeedOptions;
 import com.azure.cosmos.models.FeedResponse;
-import com.azure.cosmos.models.JsonSerializable;
 import com.azure.cosmos.models.ModelBridgeInternal;
 import com.azure.cosmos.models.PartitionKey;
 import com.azure.cosmos.models.PartitionKeyDefinition;
-import com.azure.cosmos.models.Resource;
 import com.azure.cosmos.models.SqlParameter;
 import com.azure.cosmos.models.SqlQuerySpec;
 import com.fasterxml.jackson.databind.ObjectMapper;
@@ -147,14 +135,11 @@
                                 CosmosKeyCredential cosmosKeyCredential,
                                 boolean sessionCapturingOverride,
                                 boolean connectionSharingAcrossClientsEnabled,
-<<<<<<< HEAD
-                                JsonSerializer jsonSerializer) {
-        this(serviceEndpoint, masterKeyOrResourceToken, permissionFeed, connectionPolicy, consistencyLevel, configs, cosmosKeyCredential, sessionCapturingOverride, connectionSharingAcrossClientsEnabled, jsonSerializer);
-=======
+                                JsonSerializer jsonSerializer,
                                 boolean contentResponseOnWriteEnabled) {
         this(serviceEndpoint, masterKeyOrResourceToken, permissionFeed, connectionPolicy, consistencyLevel, configs,
-            cosmosKeyCredential, sessionCapturingOverride, connectionSharingAcrossClientsEnabled, contentResponseOnWriteEnabled);
->>>>>>> ddf1ee7f
+            cosmosKeyCredential, sessionCapturingOverride, connectionSharingAcrossClientsEnabled, jsonSerializer,
+            contentResponseOnWriteEnabled);
         this.cosmosAuthorizationTokenResolver = cosmosAuthorizationTokenResolver;
     }
 
@@ -167,14 +152,11 @@
                                 CosmosKeyCredential cosmosKeyCredential,
                                 boolean sessionCapturingOverrideEnabled,
                                 boolean connectionSharingAcrossClientsEnabled,
-<<<<<<< HEAD
-                                JsonSerializer jsonSerializer) {
-        this(serviceEndpoint, masterKeyOrResourceToken, connectionPolicy, consistencyLevel, configs, cosmosKeyCredential, sessionCapturingOverrideEnabled, connectionSharingAcrossClientsEnabled, jsonSerializer);
-=======
+                                JsonSerializer jsonSerializer,
                                 boolean contentResponseOnWriteEnabled) {
         this(serviceEndpoint, masterKeyOrResourceToken, connectionPolicy, consistencyLevel, configs,
-            cosmosKeyCredential, sessionCapturingOverrideEnabled, connectionSharingAcrossClientsEnabled, contentResponseOnWriteEnabled);
->>>>>>> ddf1ee7f
+            cosmosKeyCredential, sessionCapturingOverrideEnabled, connectionSharingAcrossClientsEnabled,
+            jsonSerializer, contentResponseOnWriteEnabled);
         if (permissionFeed != null && permissionFeed.size() > 0) {
             this.resourceTokensMap = new HashMap<>();
             for (Permission permission : permissionFeed) {
@@ -225,11 +207,8 @@
                          CosmosKeyCredential cosmosKeyCredential,
                          boolean sessionCapturingOverrideEnabled,
                          boolean connectionSharingAcrossClientsEnabled,
-<<<<<<< HEAD
-                         JsonSerializer jsonSerializer) {
-=======
+                         JsonSerializer jsonSerializer,
                          boolean contentResponseOnWriteEnabled) {
->>>>>>> ddf1ee7f
 
         logger.info(
             "Initializing DocumentClient with"
