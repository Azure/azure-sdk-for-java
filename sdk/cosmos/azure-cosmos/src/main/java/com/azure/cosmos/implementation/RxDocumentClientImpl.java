--- conflicted
+++ resolved
@@ -138,10 +138,11 @@
                                 CosmosAuthorizationTokenResolver cosmosAuthorizationTokenResolver,
                                 CosmosKeyCredential cosmosKeyCredential,
                                 boolean sessionCapturingOverride,
-<<<<<<< HEAD
-                                boolean connectionSharingAcrossClientsEnabled) {
+                                boolean connectionSharingAcrossClientsEnabled,
+                                boolean contentResponseOnWriteEnabled) {
         this(serviceEndpoint, masterKeyOrResourceToken, permissionFeed, connectionPolicy, consistencyLevel, configs,
-            cosmosAuthorizationTokenResolver, cosmosKeyCredential,null, sessionCapturingOverride, connectionSharingAcrossClientsEnabled);
+            cosmosKeyCredential, null, sessionCapturingOverride, connectionSharingAcrossClientsEnabled, contentResponseOnWriteEnabled);
+        this.cosmosAuthorizationTokenResolver = cosmosAuthorizationTokenResolver;
     }
 
     public RxDocumentClientImpl(URI serviceEndpoint,
@@ -154,15 +155,10 @@
                                 CosmosKeyCredential cosmosKeyCredential,
                                 TokenCredential tokenCredential,
                                 boolean sessionCapturingOverride,
-                                boolean connectionSharingAcrossClientsEnabled) {
-        this(serviceEndpoint, masterKeyOrResourceToken, permissionFeed, connectionPolicy, consistencyLevel, configs, cosmosKeyCredential,
-            tokenCredential, sessionCapturingOverride, connectionSharingAcrossClientsEnabled);
-=======
                                 boolean connectionSharingAcrossClientsEnabled,
                                 boolean contentResponseOnWriteEnabled) {
-        this(serviceEndpoint, masterKeyOrResourceToken, permissionFeed, connectionPolicy, consistencyLevel, configs,
-            cosmosKeyCredential, sessionCapturingOverride, connectionSharingAcrossClientsEnabled, contentResponseOnWriteEnabled);
->>>>>>> a97f6d61
+        this(serviceEndpoint, masterKeyOrResourceToken, permissionFeed, connectionPolicy, consistencyLevel, configs, cosmosKeyCredential,
+            tokenCredential, sessionCapturingOverride, connectionSharingAcrossClientsEnabled, contentResponseOnWriteEnabled);
         this.cosmosAuthorizationTokenResolver = cosmosAuthorizationTokenResolver;
     }
 
@@ -175,16 +171,10 @@
                                 CosmosKeyCredential cosmosKeyCredential,
                                 TokenCredential tokenCredential,
                                 boolean sessionCapturingOverrideEnabled,
-<<<<<<< HEAD
-                                boolean connectionSharingAcrossClientsEnabled) {
-        this(serviceEndpoint, masterKeyOrResourceToken, connectionPolicy, consistencyLevel, configs, cosmosKeyCredential,
-            tokenCredential, sessionCapturingOverrideEnabled, connectionSharingAcrossClientsEnabled);
-=======
                                 boolean connectionSharingAcrossClientsEnabled,
                                 boolean contentResponseOnWriteEnabled) {
         this(serviceEndpoint, masterKeyOrResourceToken, connectionPolicy, consistencyLevel, configs,
-            cosmosKeyCredential, sessionCapturingOverrideEnabled, connectionSharingAcrossClientsEnabled, contentResponseOnWriteEnabled);
->>>>>>> a97f6d61
+            cosmosKeyCredential, tokenCredential, sessionCapturingOverrideEnabled, connectionSharingAcrossClientsEnabled, contentResponseOnWriteEnabled);
         if (permissionFeed != null && permissionFeed.size() > 0) {
             this.resourceTokensMap = new HashMap<>();
             for (Permission permission : permissionFeed) {
@@ -248,11 +238,8 @@
         this.masterKeyOrResourceToken = masterKeyOrResourceToken;
         this.serviceEndpoint = serviceEndpoint;
         this.cosmosKeyCredential = cosmosKeyCredential;
-<<<<<<< HEAD
         this.tokenCredential = tokenCredential;
-=======
         this.contentResponseOnWriteEnabled = contentResponseOnWriteEnabled;
->>>>>>> a97f6d61
 
         if (this.cosmosKeyCredential != null) {
             hasAuthKeyResourceToken = false;
@@ -269,8 +256,8 @@
             this.authorizationTokenProvider = null;
             if (tokenCredential != null) {
                 this.tokenCredentialScopes = new String[] {
-                    AadTokenAuthorizationHelper.AAD_AUTH_TOKEN_GENERAL_SCOPE,
-//                    Utils.joinPath(serviceEndpoint.toString(), ".default")
+//                    AadTokenAuthorizationHelper.AAD_AUTH_TOKEN_GENERAL_SCOPE,
+                    Utils.joinPath(serviceEndpoint.toString(), ".default")
                 };
                 this.tokenCredentialCache = new SimpleTokenCache(() -> this.tokenCredential
                     .getToken(new TokenRequestContext().addScopes(this.tokenCredentialScopes)));
@@ -1139,7 +1126,6 @@
     }
 
     private Mono<RxDocumentServiceRequest> populateHeaders(RxDocumentServiceRequest request, RequestVerb httpMethod) {
-//    private void populateHeaders(RxDocumentServiceRequest request, RequestVerb httpMethod) {
         request.getHeaders().put(HttpConstants.HttpHeaders.X_DATE, Utils.nowAsRFC1123());
         if (this.masterKeyOrResourceToken != null || this.resourceTokensMap != null
             || this.cosmosAuthorizationTokenResolver != null || this.cosmosKeyCredential != null) {
@@ -3114,17 +3100,10 @@
                             e.getCause() != null
                                 ? e.getCause().toString()
                                 : e.toString());
-<<<<<<< HEAD
                         logger.warn(message);
                     }).map(rsp -> rsp.getResource(DatabaseAccount.class))
                         .doOnNext(databaseAccount -> {
-                            this.useMultipleWriteLocations = this.connectionPolicy.isUsingMultipleWriteLocations()
-=======
-                logger.warn(message);
-            }).map(rsp -> rsp.getResource(DatabaseAccount.class))
-                    .doOnNext(databaseAccount -> {
-                        this.useMultipleWriteLocations = this.connectionPolicy.isMultipleWriteRegionsEnabled()
->>>>>>> a97f6d61
+                            this.useMultipleWriteLocations = this.connectionPolicy.isMultipleWriteRegionsEnabled()
                                 && BridgeInternal.isEnableMultipleWriteLocations(databaseAccount);
                         });
                 });
