// Copyright (c) Microsoft Corporation. All rights reserved.
// Licensed under the MIT License.
package com.azure.cosmos.implementation;

import com.azure.core.credential.AzureKeyCredential;
import com.azure.core.credential.SimpleTokenCache;
import com.azure.core.credential.TokenCredential;
import com.azure.core.credential.TokenRequestContext;
import com.azure.cosmos.BridgeInternal;
import com.azure.cosmos.ConnectionMode;
import com.azure.cosmos.ConsistencyLevel;
import com.azure.cosmos.CosmosContainerProactiveInitConfig;
import com.azure.cosmos.CosmosDiagnostics;
import com.azure.cosmos.DirectConnectionConfig;
import com.azure.cosmos.implementation.apachecommons.lang.StringUtils;
import com.azure.cosmos.implementation.batch.BatchResponseParser;
import com.azure.cosmos.implementation.batch.PartitionKeyRangeServerBatchRequest;
import com.azure.cosmos.implementation.batch.ServerBatchRequest;
import com.azure.cosmos.implementation.batch.SinglePartitionKeyServerBatchRequest;
import com.azure.cosmos.implementation.caches.RxClientCollectionCache;
import com.azure.cosmos.implementation.caches.RxCollectionCache;
import com.azure.cosmos.implementation.caches.RxPartitionKeyRangeCache;
import com.azure.cosmos.implementation.clienttelemetry.ClientTelemetry;
import com.azure.cosmos.implementation.cpu.CpuMemoryListener;
import com.azure.cosmos.implementation.cpu.CpuMemoryMonitor;
import com.azure.cosmos.implementation.directconnectivity.AddressSelector;
import com.azure.cosmos.implementation.directconnectivity.GatewayServiceConfigurationReader;
import com.azure.cosmos.implementation.directconnectivity.GlobalAddressResolver;
import com.azure.cosmos.implementation.directconnectivity.ServerStoreModel;
import com.azure.cosmos.implementation.directconnectivity.StoreClient;
import com.azure.cosmos.implementation.directconnectivity.StoreClientFactory;
import com.azure.cosmos.implementation.faultinjection.IFaultInjectorProvider;
import com.azure.cosmos.implementation.feedranges.FeedRangeEpkImpl;
import com.azure.cosmos.implementation.http.HttpClient;
import com.azure.cosmos.implementation.http.HttpClientConfig;
import com.azure.cosmos.implementation.http.HttpHeaders;
import com.azure.cosmos.implementation.http.SharedGatewayHttpClient;
import com.azure.cosmos.implementation.patch.PatchUtil;
import com.azure.cosmos.implementation.query.DocumentQueryExecutionContextFactory;
import com.azure.cosmos.implementation.query.IDocumentQueryClient;
import com.azure.cosmos.implementation.query.IDocumentQueryExecutionContext;
import com.azure.cosmos.implementation.query.Paginator;
import com.azure.cosmos.implementation.query.PartitionedQueryExecutionInfo;
import com.azure.cosmos.implementation.query.PipelinedQueryExecutionContextBase;
import com.azure.cosmos.implementation.query.QueryInfo;
import com.azure.cosmos.implementation.routing.CollectionRoutingMap;
import com.azure.cosmos.implementation.routing.PartitionKeyAndResourceTokenPair;
import com.azure.cosmos.implementation.routing.PartitionKeyInternal;
import com.azure.cosmos.implementation.routing.PartitionKeyInternalHelper;
import com.azure.cosmos.implementation.routing.PartitionKeyRangeIdentity;
import com.azure.cosmos.implementation.routing.Range;
import com.azure.cosmos.implementation.spark.OperationContext;
import com.azure.cosmos.implementation.spark.OperationContextAndListenerTuple;
import com.azure.cosmos.implementation.spark.OperationListener;
import com.azure.cosmos.implementation.throughputControl.ThroughputControlStore;
import com.azure.cosmos.implementation.throughputControl.config.ThroughputControlGroupInternal;
import com.azure.cosmos.models.CosmosAuthorizationTokenResolver;
import com.azure.cosmos.models.CosmosBatchResponse;
import com.azure.cosmos.models.CosmosChangeFeedRequestOptions;
import com.azure.cosmos.models.CosmosClientTelemetryConfig;
import com.azure.cosmos.models.CosmosItemIdentity;
import com.azure.cosmos.models.CosmosItemResponse;
import com.azure.cosmos.models.CosmosPatchOperations;
import com.azure.cosmos.models.CosmosQueryRequestOptions;
import com.azure.cosmos.models.FeedRange;
import com.azure.cosmos.models.FeedResponse;
import com.azure.cosmos.models.ModelBridgeInternal;
import com.azure.cosmos.models.PartitionKey;
import com.azure.cosmos.models.PartitionKeyDefinition;
import com.azure.cosmos.models.PartitionKind;
import com.azure.cosmos.models.SqlParameter;
import com.azure.cosmos.models.SqlQuerySpec;
import com.fasterxml.jackson.databind.ObjectMapper;
import com.fasterxml.jackson.databind.node.ObjectNode;
import org.slf4j.Logger;
import org.slf4j.LoggerFactory;
import reactor.core.publisher.Flux;
import reactor.core.publisher.Mono;
import reactor.util.concurrent.Queues;

import java.io.IOException;
import java.io.UnsupportedEncodingException;
import java.lang.management.ManagementFactory;
import java.net.URI;
import java.net.URLEncoder;
import java.nio.ByteBuffer;
import java.time.Instant;
import java.util.ArrayList;
import java.util.Arrays;
import java.util.Collections;
import java.util.HashMap;
import java.util.List;
import java.util.Map;
import java.util.Objects;
import java.util.UUID;
import java.util.concurrent.ConcurrentHashMap;
import java.util.concurrent.ConcurrentMap;
import java.util.concurrent.atomic.AtomicBoolean;
import java.util.concurrent.atomic.AtomicInteger;
import java.util.function.BiFunction;
import java.util.function.Function;
import java.util.stream.Collectors;

import static com.azure.cosmos.BridgeInternal.documentFromObject;
import static com.azure.cosmos.BridgeInternal.getAltLink;
import static com.azure.cosmos.BridgeInternal.toFeedResponsePage;
import static com.azure.cosmos.BridgeInternal.toResourceResponse;
import static com.azure.cosmos.BridgeInternal.toStoredProcedureResponse;
import static com.azure.cosmos.implementation.guava25.base.Preconditions.checkArgument;
import static com.azure.cosmos.implementation.guava25.base.Preconditions.checkNotNull;
import static com.azure.cosmos.models.ModelBridgeInternal.serializeJsonToByteBuffer;

/**
 * While this class is public, it is not part of our published public APIs.
 * This is meant to be internally used only by our sdk.
 */
public class RxDocumentClientImpl implements AsyncDocumentClient, IAuthorizationTokenProvider, CpuMemoryListener,
    DiagnosticsClientContext {
    private static final String tempMachineId = "uuid:" + UUID.randomUUID();
    private static final AtomicInteger activeClientsCnt = new AtomicInteger(0);
    private static final Map<String, Integer> clientMap = new ConcurrentHashMap<>();
    private static final AtomicInteger clientIdGenerator = new AtomicInteger(0);
    private static final Range<String> RANGE_INCLUDING_ALL_PARTITION_KEY_RANGES = new Range<>(
        PartitionKeyInternalHelper.MinimumInclusiveEffectivePartitionKey,
        PartitionKeyInternalHelper.MaximumExclusiveEffectivePartitionKey, true, false);

    private static final String DUMMY_SQL_QUERY = "this is dummy and only used in creating " +
        "ParallelDocumentQueryExecutioncontext, but not used";
    private final static ObjectMapper mapper = Utils.getSimpleObjectMapper();
    private final ItemDeserializer itemDeserializer = new ItemDeserializer.JsonDeserializer();
    private final static Logger logger = LoggerFactory.getLogger(RxDocumentClientImpl.class);
    private final String masterKeyOrResourceToken;
    private final URI serviceEndpoint;
    private final ConnectionPolicy connectionPolicy;
    private final ConsistencyLevel consistencyLevel;
    private final BaseAuthorizationTokenProvider authorizationTokenProvider;
    private final UserAgentContainer userAgentContainer;
    private final boolean hasAuthKeyResourceToken;
    private final Configs configs;
    private final boolean connectionSharingAcrossClientsEnabled;
    private AzureKeyCredential credential;
    private final TokenCredential tokenCredential;
    private String[] tokenCredentialScopes;
    private SimpleTokenCache tokenCredentialCache;
    private CosmosAuthorizationTokenResolver cosmosAuthorizationTokenResolver;
    AuthorizationTokenType authorizationTokenType;
    private SessionContainer sessionContainer;
    private String firstResourceTokenFromPermissionFeed = StringUtils.EMPTY;
    private RxClientCollectionCache collectionCache;
    private RxGatewayStoreModel gatewayProxy;
    private RxStoreModel storeModel;
    private GlobalAddressResolver addressResolver;
    private RxPartitionKeyRangeCache partitionKeyRangeCache;
    private Map<String, List<PartitionKeyAndResourceTokenPair>> resourceTokensMap;
    private final boolean contentResponseOnWriteEnabled;
    private Map<String, PartitionedQueryExecutionInfo> queryPlanCache;

    private final AtomicBoolean closed = new AtomicBoolean(false);
    private final int clientId;
    private ClientTelemetry clientTelemetry;
    private ApiType apiType;

    // RetryPolicy retries a request when it encounters session unavailable (see ClientRetryPolicy).
    // Once it exhausts all write regions it clears the session container, then it uses RxClientCollectionCache
    // to resolves the request's collection name. If it differs from the session container's resource id it
    // explains the session unavailable exception: somebody removed and recreated the collection. In this
    // case we retry once again (with empty session token) otherwise we return the error to the client
    // (see RenameCollectionAwareClientRetryPolicy)
    private IRetryPolicyFactory resetSessionTokenRetryPolicy;
    /**
     * Compatibility mode: Allows to specify compatibility mode used by client when
     * making query requests. Should be removed when application/sql is no longer
     * supported.
     */
    private final QueryCompatibilityMode queryCompatibilityMode = QueryCompatibilityMode.Default;
    private final GlobalEndpointManager globalEndpointManager;
    private final RetryPolicy retryPolicy;
    private HttpClient reactorHttpClient;
    private Function<HttpClient, HttpClient> httpClientInterceptor;
    private volatile boolean useMultipleWriteLocations;

    // creator of TransportClient is responsible for disposing it.
    private StoreClientFactory storeClientFactory;

    private GatewayServiceConfigurationReader gatewayConfigurationReader;
    private final DiagnosticsClientConfig diagnosticsClientConfig;

    private final AtomicBoolean throughputControlEnabled;
    private ThroughputControlStore throughputControlStore;
    private final CosmosClientTelemetryConfig clientTelemetryConfig;
    private final String clientCorrelationId;

    public RxDocumentClientImpl(URI serviceEndpoint,
                                String masterKeyOrResourceToken,
                                List<Permission> permissionFeed,
                                ConnectionPolicy connectionPolicy,
                                ConsistencyLevel consistencyLevel,
                                Configs configs,
                                CosmosAuthorizationTokenResolver cosmosAuthorizationTokenResolver,
                                AzureKeyCredential credential,
                                boolean sessionCapturingOverride,
                                boolean connectionSharingAcrossClientsEnabled,
                                boolean contentResponseOnWriteEnabled,
                                CosmosClientMetadataCachesSnapshot metadataCachesSnapshot,
                                ApiType apiType,
                                CosmosClientTelemetryConfig clientTelemetryConfig,
                                String clientCorrelationId) {
        this(
                serviceEndpoint,
                masterKeyOrResourceToken,
                permissionFeed,
                connectionPolicy,
                consistencyLevel,
                configs,
                credential,
                null,
                sessionCapturingOverride,
                connectionSharingAcrossClientsEnabled,
                contentResponseOnWriteEnabled,
                metadataCachesSnapshot,
                apiType,
                clientTelemetryConfig,
                clientCorrelationId);
        this.cosmosAuthorizationTokenResolver = cosmosAuthorizationTokenResolver;
    }

    public RxDocumentClientImpl(URI serviceEndpoint,
                                String masterKeyOrResourceToken,
                                List<Permission> permissionFeed,
                                ConnectionPolicy connectionPolicy,
                                ConsistencyLevel consistencyLevel,
                                Configs configs,
                                CosmosAuthorizationTokenResolver cosmosAuthorizationTokenResolver,
                                AzureKeyCredential credential,
                                TokenCredential tokenCredential,
                                boolean sessionCapturingOverride,
                                boolean connectionSharingAcrossClientsEnabled,
                                boolean contentResponseOnWriteEnabled,
                                CosmosClientMetadataCachesSnapshot metadataCachesSnapshot,
                                ApiType apiType,
                                CosmosClientTelemetryConfig clientTelemetryConfig,
                                String clientCorrelationId) {
        this(
                serviceEndpoint,
                masterKeyOrResourceToken,
                permissionFeed,
                connectionPolicy,
                consistencyLevel,
                configs,
                credential,
                tokenCredential,
                sessionCapturingOverride,
                connectionSharingAcrossClientsEnabled,
                contentResponseOnWriteEnabled,
                metadataCachesSnapshot,
                apiType,
                clientTelemetryConfig,
                clientCorrelationId);
        this.cosmosAuthorizationTokenResolver = cosmosAuthorizationTokenResolver;
    }

    private RxDocumentClientImpl(URI serviceEndpoint,
                                String masterKeyOrResourceToken,
                                List<Permission> permissionFeed,
                                ConnectionPolicy connectionPolicy,
                                ConsistencyLevel consistencyLevel,
                                Configs configs,
                                AzureKeyCredential credential,
                                TokenCredential tokenCredential,
                                boolean sessionCapturingOverrideEnabled,
                                boolean connectionSharingAcrossClientsEnabled,
                                boolean contentResponseOnWriteEnabled,
                                CosmosClientMetadataCachesSnapshot metadataCachesSnapshot,
                                ApiType apiType,
                                CosmosClientTelemetryConfig clientTelemetryConfig,
                                String clientCorrelationId) {
        this(
                serviceEndpoint,
                masterKeyOrResourceToken,
                connectionPolicy,
                consistencyLevel,
                configs,
                credential,
                tokenCredential,
                sessionCapturingOverrideEnabled,
                connectionSharingAcrossClientsEnabled,
                contentResponseOnWriteEnabled,
                metadataCachesSnapshot,
                apiType,
                clientTelemetryConfig,
                clientCorrelationId);

        if (permissionFeed != null && permissionFeed.size() > 0) {
            this.resourceTokensMap = new HashMap<>();
            for (Permission permission : permissionFeed) {
                String[] segments = StringUtils.split(permission.getResourceLink(),
                        Constants.Properties.PATH_SEPARATOR.charAt(0));

                if (segments.length <= 0) {
                    throw new IllegalArgumentException("resourceLink");
                }

                List<PartitionKeyAndResourceTokenPair> partitionKeyAndResourceTokenPairs = null;
                PathInfo pathInfo = new PathInfo(false, StringUtils.EMPTY, StringUtils.EMPTY, false);
                if (!PathsHelper.tryParsePathSegments(permission.getResourceLink(), pathInfo, null)) {
                    throw new IllegalArgumentException(permission.getResourceLink());
                }

                partitionKeyAndResourceTokenPairs = resourceTokensMap.get(pathInfo.resourceIdOrFullName);
                if (partitionKeyAndResourceTokenPairs == null) {
                    partitionKeyAndResourceTokenPairs = new ArrayList<>();
                    this.resourceTokensMap.put(pathInfo.resourceIdOrFullName, partitionKeyAndResourceTokenPairs);
                }

                PartitionKey partitionKey = permission.getResourcePartitionKey();
                partitionKeyAndResourceTokenPairs.add(new PartitionKeyAndResourceTokenPair(
                        partitionKey != null ? BridgeInternal.getPartitionKeyInternal(partitionKey) : PartitionKeyInternal.Empty,
                        permission.getToken()));
                logger.debug("Initializing resource token map  , with map key [{}] , partition key [{}] and resource token [{}]",
                        pathInfo.resourceIdOrFullName, partitionKey != null ? partitionKey.toString() : null, permission.getToken());

            }

            if(this.resourceTokensMap.isEmpty()) {
                throw new IllegalArgumentException("permissionFeed");
            }

            String firstToken = permissionFeed.get(0).getToken();
            if(ResourceTokenAuthorizationHelper.isResourceToken(firstToken)) {
                this.firstResourceTokenFromPermissionFeed = firstToken;
            }
        }
    }

    RxDocumentClientImpl(URI serviceEndpoint,
                         String masterKeyOrResourceToken,
                         ConnectionPolicy connectionPolicy,
                         ConsistencyLevel consistencyLevel,
                         Configs configs,
                         AzureKeyCredential credential,
                         TokenCredential tokenCredential,
                         boolean sessionCapturingOverrideEnabled,
                         boolean connectionSharingAcrossClientsEnabled,
                         boolean contentResponseOnWriteEnabled,
                         CosmosClientMetadataCachesSnapshot metadataCachesSnapshot,
                         ApiType apiType,
                         CosmosClientTelemetryConfig clientTelemetryConfig,
                         String clientCorrelationId) {

        assert(clientTelemetryConfig != null);
        Boolean clientTelemetryEnabled = ImplementationBridgeHelpers
            .CosmosClientTelemetryConfigHelper
            .getCosmosClientTelemetryConfigAccessor()
            .isSendClientTelemetryToServiceEnabled(clientTelemetryConfig);
        assert(clientTelemetryEnabled != null);
        activeClientsCnt.incrementAndGet();
        this.clientId = clientIdGenerator.incrementAndGet();
        this.clientCorrelationId = Strings.isNullOrWhiteSpace(clientCorrelationId) ?
            String.format("%05d",this.clientId): clientCorrelationId;
        clientMap.put(serviceEndpoint.toString(), clientMap.getOrDefault(serviceEndpoint.toString(), 0) + 1);
        this.diagnosticsClientConfig = new DiagnosticsClientConfig();
        this.diagnosticsClientConfig.withClientId(this.clientId);
        this.diagnosticsClientConfig.withActiveClientCounter(activeClientsCnt);
        this.diagnosticsClientConfig.withClientMap(clientMap);

        this.diagnosticsClientConfig.withConnectionSharingAcrossClientsEnabled(connectionSharingAcrossClientsEnabled);
        this.diagnosticsClientConfig.withConsistency(consistencyLevel);
        this.throughputControlEnabled = new AtomicBoolean(false);

        logger.info(
            "Initializing DocumentClient [{}] with"
                + " serviceEndpoint [{}], connectionPolicy [{}], consistencyLevel [{}], directModeProtocol [{}]",
            this.clientId, serviceEndpoint, connectionPolicy, consistencyLevel, configs.getProtocol());

        try {
            this.connectionSharingAcrossClientsEnabled = connectionSharingAcrossClientsEnabled;
            this.configs = configs;
            this.masterKeyOrResourceToken = masterKeyOrResourceToken;
            this.serviceEndpoint = serviceEndpoint;
            this.credential = credential;
            this.tokenCredential = tokenCredential;
            this.contentResponseOnWriteEnabled = contentResponseOnWriteEnabled;
            this.authorizationTokenType = AuthorizationTokenType.Invalid;

            if (this.credential != null) {
                hasAuthKeyResourceToken = false;
                this.authorizationTokenType = AuthorizationTokenType.PrimaryMasterKey;
                this.authorizationTokenProvider = new BaseAuthorizationTokenProvider(this.credential);
            } else if (masterKeyOrResourceToken != null && ResourceTokenAuthorizationHelper.isResourceToken(masterKeyOrResourceToken)) {
                this.authorizationTokenProvider = null;
                hasAuthKeyResourceToken = true;
                this.authorizationTokenType = AuthorizationTokenType.ResourceToken;
            } else if(masterKeyOrResourceToken != null && !ResourceTokenAuthorizationHelper.isResourceToken(masterKeyOrResourceToken)) {
                this.credential = new AzureKeyCredential(this.masterKeyOrResourceToken);
                hasAuthKeyResourceToken = false;
                this.authorizationTokenType = AuthorizationTokenType.PrimaryMasterKey;
                this.authorizationTokenProvider = new BaseAuthorizationTokenProvider(this.credential);
            } else {
                hasAuthKeyResourceToken = false;
                this.authorizationTokenProvider = null;
                if (tokenCredential != null) {
                    this.tokenCredentialScopes = new String[] {
//                    AadTokenAuthorizationHelper.AAD_AUTH_TOKEN_COSMOS_WINDOWS_SCOPE,
                        serviceEndpoint.getScheme() + "://" + serviceEndpoint.getHost() + "/.default"
                    };
                    this.tokenCredentialCache = new SimpleTokenCache(() -> this.tokenCredential
                        .getToken(new TokenRequestContext().addScopes(this.tokenCredentialScopes)));
                    this.authorizationTokenType = AuthorizationTokenType.AadToken;
                }
            }

            if (connectionPolicy != null) {
                this.connectionPolicy = connectionPolicy;
            } else {
                this.connectionPolicy = new ConnectionPolicy(DirectConnectionConfig.getDefaultConfig());
            }

            this.diagnosticsClientConfig.withConnectionMode(this.getConnectionPolicy().getConnectionMode());
            this.diagnosticsClientConfig.withMultipleWriteRegionsEnabled(this.connectionPolicy.isMultipleWriteRegionsEnabled());
            this.diagnosticsClientConfig.withEndpointDiscoveryEnabled(this.connectionPolicy.isEndpointDiscoveryEnabled());
            this.diagnosticsClientConfig.withPreferredRegions(this.connectionPolicy.getPreferredRegions());
            this.diagnosticsClientConfig.withMachineId(tempMachineId);

            boolean disableSessionCapturing = (ConsistencyLevel.SESSION != consistencyLevel && !sessionCapturingOverrideEnabled);

            this.sessionContainer = new SessionContainer(this.serviceEndpoint.getHost(), disableSessionCapturing);
            this.consistencyLevel = consistencyLevel;

            this.userAgentContainer = new UserAgentContainer();

            String userAgentSuffix = this.connectionPolicy.getUserAgentSuffix();
            if (userAgentSuffix != null && userAgentSuffix.length() > 0) {
                userAgentContainer.setSuffix(userAgentSuffix);
            }

            this.httpClientInterceptor = null;
            this.reactorHttpClient = httpClient();

            this.globalEndpointManager = new GlobalEndpointManager(asDatabaseAccountManagerInternal(), this.connectionPolicy, /**/configs);
            this.retryPolicy = new RetryPolicy(this, this.globalEndpointManager, this.connectionPolicy);
            this.resetSessionTokenRetryPolicy = retryPolicy;
            CpuMemoryMonitor.register(this);
            this.queryPlanCache = new ConcurrentHashMap<>();
            this.apiType = apiType;
            this.clientTelemetryConfig = clientTelemetryConfig;
        } catch (RuntimeException e) {
            logger.error("unexpected failure in initializing client.", e);
            close();
            throw e;
        }
    }

    @Override
    public DiagnosticsClientConfig getConfig() {
        return diagnosticsClientConfig;
    }

    @Override
    public CosmosDiagnostics createDiagnostics() {
       return BridgeInternal.createCosmosDiagnostics(this);
    }

    private void initializeGatewayConfigurationReader() {
        this.gatewayConfigurationReader = new GatewayServiceConfigurationReader(this.globalEndpointManager);
        DatabaseAccount databaseAccount = this.globalEndpointManager.getLatestDatabaseAccount();
        //Database account should not be null here,
        // this.globalEndpointManager.init() must have been already called
        // hence asserting it
        if (databaseAccount == null) {
            logger.error("Client initialization failed."
                + " Check if the endpoint is reachable and if your auth token is valid. More info: https://aka.ms/cosmosdb-tsg-service-unavailable-java");
            throw new RuntimeException("Client initialization failed."
                + " Check if the endpoint is reachable and if your auth token is valid. More info: https://aka.ms/cosmosdb-tsg-service-unavailable-java");
        }

        this.useMultipleWriteLocations = this.connectionPolicy.isMultipleWriteRegionsEnabled() && BridgeInternal.isEnableMultipleWriteLocations(databaseAccount);

        // TODO: add support for openAsync
        // https://msdata.visualstudio.com/CosmosDB/_workitems/edit/332589
    }

    private void updateGatewayProxy() {
        (this.gatewayProxy).setGatewayServiceConfigurationReader(this.gatewayConfigurationReader);
        (this.gatewayProxy).setCollectionCache(this.collectionCache);
        (this.gatewayProxy).setPartitionKeyRangeCache(this.partitionKeyRangeCache);
        (this.gatewayProxy).setUseMultipleWriteLocations(this.useMultipleWriteLocations);
    }

    public void init(CosmosClientMetadataCachesSnapshot metadataCachesSnapshot, Function<HttpClient, HttpClient> httpClientInterceptor) {
        try {
            // TODO: add support for openAsync
            // https://msdata.visualstudio.com/CosmosDB/_workitems/edit/332589

            this.httpClientInterceptor = httpClientInterceptor;
            if (httpClientInterceptor != null) {
                this.reactorHttpClient = httpClientInterceptor.apply(httpClient());
            }

            this.gatewayProxy = createRxGatewayProxy(this.sessionContainer,
                this.consistencyLevel,
                this.queryCompatibilityMode,
                this.userAgentContainer,
                this.globalEndpointManager,
                this.reactorHttpClient,
                this.apiType);
            this.globalEndpointManager.init();
            this.initializeGatewayConfigurationReader();

            if (metadataCachesSnapshot != null) {
                this.collectionCache = new RxClientCollectionCache(this,
                    this.sessionContainer,
                    this.gatewayProxy,
                    this,
                    this.retryPolicy,
                    metadataCachesSnapshot.getCollectionInfoByNameCache(),
                    metadataCachesSnapshot.getCollectionInfoByIdCache()
                );
            } else {
                this.collectionCache = new RxClientCollectionCache(this,
                    this.sessionContainer,
                    this.gatewayProxy,
                    this,
                    this.retryPolicy);
            }
            this.resetSessionTokenRetryPolicy = new ResetSessionTokenRetryPolicyFactory(this.sessionContainer, this.collectionCache, this.retryPolicy);

            this.partitionKeyRangeCache = new RxPartitionKeyRangeCache(RxDocumentClientImpl.this,
                collectionCache);

            updateGatewayProxy();
            clientTelemetry = new ClientTelemetry(
                    this,
                    null,
                    UUID.randomUUID().toString(),
                    ManagementFactory.getRuntimeMXBean().getName(),
                    userAgentContainer.getUserAgent(),
                    connectionPolicy.getConnectionMode(),
                    globalEndpointManager.getLatestDatabaseAccount().getId(),
                    null,
                    null,
                    this.configs,
                    this.clientTelemetryConfig,
                    this,
                    this.connectionPolicy.getPreferredRegions());
            clientTelemetry.init();
            if (this.connectionPolicy.getConnectionMode() == ConnectionMode.GATEWAY) {
                this.storeModel = this.gatewayProxy;
            } else {
                this.initializeDirectConnectivity();
            }
            this.retryPolicy.setRxCollectionCache(this.collectionCache);
        } catch (Exception e) {
            logger.error("unexpected failure in initializing client.", e);
            close();
            throw e;
        }
    }

    public void serialize(CosmosClientMetadataCachesSnapshot state) {
        RxCollectionCache.serialize(state, this.collectionCache);
    }

    private void initializeDirectConnectivity() {
        this.addressResolver = new GlobalAddressResolver(this,
            this.reactorHttpClient,
            this.globalEndpointManager,
            this.configs.getProtocol(),
            this,
            this.collectionCache,
            this.partitionKeyRangeCache,
            userAgentContainer,
            // TODO: GATEWAY Configuration Reader
            //     this.gatewayConfigurationReader,
            null,
            this.connectionPolicy,
            this.apiType);

        this.storeClientFactory = new StoreClientFactory(
            this.addressResolver,
            this.diagnosticsClientConfig,
            this.configs,
            this.connectionPolicy,
            // this.maxConcurrentConnectionOpenRequests,
            this.userAgentContainer,
            this.connectionSharingAcrossClientsEnabled,
            this.clientTelemetry,
            this.globalEndpointManager
        );

        this.createStoreModel(true);
    }

    DatabaseAccountManagerInternal asDatabaseAccountManagerInternal() {
        return new DatabaseAccountManagerInternal() {

            @Override
            public URI getServiceEndpoint() {
                return RxDocumentClientImpl.this.getServiceEndpoint();
            }

            @Override
            public Flux<DatabaseAccount> getDatabaseAccountFromEndpoint(URI endpoint) {
                logger.info("Getting database account endpoint from {}", endpoint);
                return RxDocumentClientImpl.this.getDatabaseAccountFromEndpoint(endpoint);
            }

            @Override
            public ConnectionPolicy getConnectionPolicy() {
                return RxDocumentClientImpl.this.getConnectionPolicy();
            }
        };
    }

    RxGatewayStoreModel createRxGatewayProxy(ISessionContainer sessionContainer,
                                             ConsistencyLevel consistencyLevel,
                                             QueryCompatibilityMode queryCompatibilityMode,
                                             UserAgentContainer userAgentContainer,
                                             GlobalEndpointManager globalEndpointManager,
                                             HttpClient httpClient,
                                             ApiType apiType) {
        return new RxGatewayStoreModel(
                this,
                sessionContainer,
                consistencyLevel,
                queryCompatibilityMode,
                userAgentContainer,
                globalEndpointManager,
                httpClient,
                apiType);
    }

    private HttpClient httpClient() {
        HttpClientConfig httpClientConfig = new HttpClientConfig(this.configs)
            .withMaxIdleConnectionTimeout(this.connectionPolicy.getIdleHttpConnectionTimeout())
            .withPoolSize(this.connectionPolicy.getMaxConnectionPoolSize())
            .withProxy(this.connectionPolicy.getProxy())
            .withNetworkRequestTimeout(this.connectionPolicy.getHttpNetworkRequestTimeout());

        if (connectionSharingAcrossClientsEnabled) {
            return SharedGatewayHttpClient.getOrCreateInstance(httpClientConfig, diagnosticsClientConfig);
        } else {
            diagnosticsClientConfig.withGatewayHttpClientConfig(httpClientConfig.toDiagnosticsString());
            return HttpClient.createFixed(httpClientConfig);
        }
    }

    private void createStoreModel(boolean subscribeRntbdStatus) {
        // EnableReadRequestsFallback, if not explicitly set on the connection policy,
        // is false if the account's consistency is bounded staleness,
        // and true otherwise.

        StoreClient storeClient = this.storeClientFactory.createStoreClient(this,
                this.addressResolver,
                this.sessionContainer,
                this.gatewayConfigurationReader,
                this,
                this.useMultipleWriteLocations
        );

        this.storeModel = new ServerStoreModel(storeClient);
    }


    @Override
    public URI getServiceEndpoint() {
        return this.serviceEndpoint;
    }

    @Override
    public URI getWriteEndpoint() {
        return globalEndpointManager.getWriteEndpoints().stream().findFirst().orElse(null);
    }

    @Override
    public URI getReadEndpoint() {
        return globalEndpointManager.getReadEndpoints().stream().findFirst().orElse(null);
    }

    @Override
    public ConnectionPolicy getConnectionPolicy() {
        return this.connectionPolicy;
    }

    @Override
    public boolean isContentResponseOnWriteEnabled() {
        return contentResponseOnWriteEnabled;
    }

    @Override
    public ConsistencyLevel getConsistencyLevel() {
        return consistencyLevel;
    }

    @Override
    public ClientTelemetry getClientTelemetry() {
        return this.clientTelemetry;
    }

    @Override
    public String getClientCorrelationId() {
        return this.clientCorrelationId;
    }

    @Override
    public String getMachineId() {
        if (this.diagnosticsClientConfig == null) {
            return null;
        }

        return this.diagnosticsClientConfig.getMachineId();
    }

    @Override
    public Mono<ResourceResponse<Database>> createDatabase(Database database, RequestOptions options) {
        DocumentClientRetryPolicy retryPolicyInstance = this.resetSessionTokenRetryPolicy.getRequestPolicy();
        return ObservableHelper.inlineIfPossibleAsObs(() -> createDatabaseInternal(database, options, retryPolicyInstance), retryPolicyInstance);
    }

    private Mono<ResourceResponse<Database>> createDatabaseInternal(Database database, RequestOptions options, DocumentClientRetryPolicy retryPolicyInstance) {
        try {

            if (database == null) {
                throw new IllegalArgumentException("Database");
            }

            logger.debug("Creating a Database. id: [{}]", database.getId());
            validateResource(database);

            Map<String, String> requestHeaders = this.getRequestHeaders(options, ResourceType.Database, OperationType.Create);
            Instant serializationStartTimeUTC = Instant.now();
            ByteBuffer byteBuffer = ModelBridgeInternal.serializeJsonToByteBuffer(database);
            Instant serializationEndTimeUTC = Instant.now();
            SerializationDiagnosticsContext.SerializationDiagnostics serializationDiagnostics = new SerializationDiagnosticsContext.SerializationDiagnostics(
                serializationStartTimeUTC,
                serializationEndTimeUTC,
                SerializationDiagnosticsContext.SerializationType.DATABASE_SERIALIZATION);
            RxDocumentServiceRequest request = RxDocumentServiceRequest.create(this,
                OperationType.Create, ResourceType.Database, Paths.DATABASES_ROOT, byteBuffer, requestHeaders, options);

            if (retryPolicyInstance != null) {
                retryPolicyInstance.onBeforeSendRequest(request);
            }

            SerializationDiagnosticsContext serializationDiagnosticsContext = BridgeInternal.getSerializationDiagnosticsContext(request.requestContext.cosmosDiagnostics);
            if (serializationDiagnosticsContext != null) {
                serializationDiagnosticsContext.addSerializationDiagnostics(serializationDiagnostics);
            }

            return this.create(request, retryPolicyInstance, getOperationContextAndListenerTuple(options))
                       .map(response -> toResourceResponse(response, Database.class));
        } catch (Exception e) {
            logger.debug("Failure in creating a database. due to [{}]", e.getMessage(), e);
            return Mono.error(e);
        }
    }

    @Override
    public Mono<ResourceResponse<Database>> deleteDatabase(String databaseLink, RequestOptions options) {
        DocumentClientRetryPolicy retryPolicyInstance = this.resetSessionTokenRetryPolicy.getRequestPolicy();
        return ObservableHelper.inlineIfPossibleAsObs(() -> deleteDatabaseInternal(databaseLink, options, retryPolicyInstance), retryPolicyInstance);
    }

    private Mono<ResourceResponse<Database>> deleteDatabaseInternal(String databaseLink, RequestOptions options,
                                                                    DocumentClientRetryPolicy retryPolicyInstance) {
        try {
            if (StringUtils.isEmpty(databaseLink)) {
                throw new IllegalArgumentException("databaseLink");
            }

            logger.debug("Deleting a Database. databaseLink: [{}]", databaseLink);
            String path = Utils.joinPath(databaseLink, null);
            Map<String, String> requestHeaders = this.getRequestHeaders(options, ResourceType.Database, OperationType.Delete);
            RxDocumentServiceRequest request = RxDocumentServiceRequest.create(this,
                OperationType.Delete, ResourceType.Database, path, requestHeaders, options);

            if (retryPolicyInstance != null) {
                retryPolicyInstance.onBeforeSendRequest(request);
            }

            return this.delete(request, retryPolicyInstance, getOperationContextAndListenerTuple(options)).map(response -> toResourceResponse(response, Database.class));
        } catch (Exception e) {
            logger.debug("Failure in deleting a database. due to [{}]", e.getMessage(), e);
            return Mono.error(e);
        }
    }

    @Override
    public Mono<ResourceResponse<Database>> readDatabase(String databaseLink, RequestOptions options) {
        DocumentClientRetryPolicy retryPolicyInstance = this.resetSessionTokenRetryPolicy.getRequestPolicy();
        return ObservableHelper.inlineIfPossibleAsObs(() -> readDatabaseInternal(databaseLink, options, retryPolicyInstance), retryPolicyInstance);
    }

    private Mono<ResourceResponse<Database>> readDatabaseInternal(String databaseLink, RequestOptions options, DocumentClientRetryPolicy retryPolicyInstance) {
        try {
            if (StringUtils.isEmpty(databaseLink)) {
                throw new IllegalArgumentException("databaseLink");
            }

            logger.debug("Reading a Database. databaseLink: [{}]", databaseLink);
            String path = Utils.joinPath(databaseLink, null);
            Map<String, String> requestHeaders = this.getRequestHeaders(options, ResourceType.Database, OperationType.Read);
            RxDocumentServiceRequest request = RxDocumentServiceRequest.create(this,
                OperationType.Read, ResourceType.Database, path, requestHeaders, options);

            if (retryPolicyInstance != null) {
                retryPolicyInstance.onBeforeSendRequest(request);
            }
            return this.read(request, retryPolicyInstance).map(response -> toResourceResponse(response, Database.class));
        } catch (Exception e) {
            logger.debug("Failure in reading a database. due to [{}]", e.getMessage(), e);
            return Mono.error(e);
        }
    }

    @Override
    public Flux<FeedResponse<Database>> readDatabases(CosmosQueryRequestOptions options) {
        return readFeed(options, ResourceType.Database, Database.class, Paths.DATABASES_ROOT);
    }

    private String parentResourceLinkToQueryLink(String parentResourceLink, ResourceType resourceTypeEnum) {
        switch (resourceTypeEnum) {
            case Database:
                return Paths.DATABASES_ROOT;

            case DocumentCollection:
                return Utils.joinPath(parentResourceLink, Paths.COLLECTIONS_PATH_SEGMENT);

            case Document:
                return Utils.joinPath(parentResourceLink, Paths.DOCUMENTS_PATH_SEGMENT);

            case Offer:
                return Paths.OFFERS_ROOT;

            case User:
                return Utils.joinPath(parentResourceLink, Paths.USERS_PATH_SEGMENT);

            case ClientEncryptionKey:
                return Utils.joinPath(parentResourceLink, Paths.CLIENT_ENCRYPTION_KEY_PATH_SEGMENT);

            case Permission:
                return Utils.joinPath(parentResourceLink, Paths.PERMISSIONS_PATH_SEGMENT);

            case Attachment:
                return Utils.joinPath(parentResourceLink, Paths.ATTACHMENTS_PATH_SEGMENT);

            case StoredProcedure:
                return Utils.joinPath(parentResourceLink, Paths.STORED_PROCEDURES_PATH_SEGMENT);

            case Trigger:
                return Utils.joinPath(parentResourceLink, Paths.TRIGGERS_PATH_SEGMENT);

            case UserDefinedFunction:
                return Utils.joinPath(parentResourceLink, Paths.USER_DEFINED_FUNCTIONS_PATH_SEGMENT);

            case Conflict:
                return Utils.joinPath(parentResourceLink, Paths.CONFLICTS_PATH_SEGMENT);

            default:
                throw new IllegalArgumentException("resource type not supported");
        }
    }

    private OperationContextAndListenerTuple getOperationContextAndListenerTuple(CosmosQueryRequestOptions options) {
        if (options == null) {
            return null;
        }
        return ImplementationBridgeHelpers.CosmosQueryRequestOptionsHelper.getCosmosQueryRequestOptionsAccessor().getOperationContext(options);
    }

    private OperationContextAndListenerTuple getOperationContextAndListenerTuple(RequestOptions options) {
        if (options == null) {
            return null;
        }
        return options.getOperationContextAndListenerTuple();
    }

    private <T> Flux<FeedResponse<T>> createQuery(
        String parentResourceLink,
        SqlQuerySpec sqlQuery,
        CosmosQueryRequestOptions options,
        Class<T> klass,
        ResourceType resourceTypeEnum) {

        String resourceLink = parentResourceLinkToQueryLink(parentResourceLink, resourceTypeEnum);

        UUID correlationActivityIdOfRequestOptions = ImplementationBridgeHelpers
            .CosmosQueryRequestOptionsHelper
            .getCosmosQueryRequestOptionsAccessor()
            .getCorrelationActivityId(options);
        UUID correlationActivityId = correlationActivityIdOfRequestOptions != null ?
            correlationActivityIdOfRequestOptions : Utils.randomUUID();

        IDocumentQueryClient queryClient = documentQueryClientImpl(RxDocumentClientImpl.this,
            getOperationContextAndListenerTuple(options));

        // Trying to put this logic as low as the query pipeline
        // Since for parallelQuery, each partition will have its own request, so at this point, there will be no request associate with this retry policy.
        // For default document context, it already wired up InvalidPartitionExceptionRetry, but there is no harm to wire it again here
        InvalidPartitionExceptionRetryPolicy invalidPartitionExceptionRetryPolicy = new InvalidPartitionExceptionRetryPolicy(
            this.collectionCache,
            null,
            resourceLink,
            ModelBridgeInternal.getPropertiesFromQueryRequestOptions(options));

        return ObservableHelper.fluxInlineIfPossibleAsObs(
            () -> createQueryInternal(
                resourceLink, sqlQuery, options, klass, resourceTypeEnum, queryClient, correlationActivityId),
            invalidPartitionExceptionRetryPolicy);
    }

    private <T> Flux<FeedResponse<T>> createQueryInternal(
            String resourceLink,
            SqlQuerySpec sqlQuery,
            CosmosQueryRequestOptions options,
            Class<T> klass,
            ResourceType resourceTypeEnum,
            IDocumentQueryClient queryClient,
            UUID activityId) {

        Flux<? extends IDocumentQueryExecutionContext<T>> executionContext =
            DocumentQueryExecutionContextFactory
                .createDocumentQueryExecutionContextAsync(this, queryClient, resourceTypeEnum, klass, sqlQuery,
                                                          options, resourceLink, false, activityId,
                                                          Configs.isQueryPlanCachingEnabled(), queryPlanCache);

        AtomicBoolean isFirstResponse = new AtomicBoolean(true);
        return executionContext.flatMap(iDocumentQueryExecutionContext -> {
            QueryInfo queryInfo = null;
            if (iDocumentQueryExecutionContext instanceof PipelinedQueryExecutionContextBase) {
                queryInfo = ((PipelinedQueryExecutionContextBase<T>) iDocumentQueryExecutionContext).getQueryInfo();
            }

            QueryInfo finalQueryInfo = queryInfo;
            return iDocumentQueryExecutionContext.executeAsync()
                .map(tFeedResponse -> {
                    if (finalQueryInfo != null) {
                        if (finalQueryInfo.hasSelectValue()) {
                            ModelBridgeInternal
                                .addQueryInfoToFeedResponse(tFeedResponse, finalQueryInfo);
                        }

                        if (isFirstResponse.compareAndSet(true, false)) {
                            ModelBridgeInternal.addQueryPlanDiagnosticsContextToFeedResponse(tFeedResponse,
                                finalQueryInfo.getQueryPlanDiagnosticsContext());
                        }
                    }
                    return tFeedResponse;
                });
            // concurrency is set to Queues.SMALL_BUFFER_SIZE to
            // maximize the IDocumentQueryExecutionContext publisher instances to subscribe to concurrently
            // prefetch is set to 1 to minimize the no. prefetched pages (result of merged executeAsync invocations)
        }, Queues.SMALL_BUFFER_SIZE, 1);
    }

    @Override
    public Flux<FeedResponse<Database>> queryDatabases(String query, CosmosQueryRequestOptions options) {
        return queryDatabases(new SqlQuerySpec(query), options);
    }


    @Override
    public Flux<FeedResponse<Database>> queryDatabases(SqlQuerySpec querySpec, CosmosQueryRequestOptions options) {
        return createQuery(Paths.DATABASES_ROOT, querySpec, options, Database.class, ResourceType.Database);
    }

    @Override
    public Mono<ResourceResponse<DocumentCollection>> createCollection(String databaseLink,
                                                                       DocumentCollection collection, RequestOptions options) {
        DocumentClientRetryPolicy retryPolicyInstance = this.resetSessionTokenRetryPolicy.getRequestPolicy();
        return ObservableHelper.inlineIfPossibleAsObs(() -> this.createCollectionInternal(databaseLink, collection, options, retryPolicyInstance), retryPolicyInstance);
    }

    private Mono<ResourceResponse<DocumentCollection>> createCollectionInternal(String databaseLink,
                                                                                DocumentCollection collection, RequestOptions options, DocumentClientRetryPolicy retryPolicyInstance) {
        try {
            if (StringUtils.isEmpty(databaseLink)) {
                throw new IllegalArgumentException("databaseLink");
            }
            if (collection == null) {
                throw new IllegalArgumentException("collection");
            }

            logger.debug("Creating a Collection. databaseLink: [{}], Collection id: [{}]", databaseLink,
                collection.getId());
            validateResource(collection);

            String path = Utils.joinPath(databaseLink, Paths.COLLECTIONS_PATH_SEGMENT);
            Map<String, String> requestHeaders = this.getRequestHeaders(options, ResourceType.DocumentCollection, OperationType.Create);

            Instant serializationStartTimeUTC = Instant.now();
            ByteBuffer byteBuffer = ModelBridgeInternal.serializeJsonToByteBuffer(collection);
            Instant serializationEndTimeUTC = Instant.now();
            SerializationDiagnosticsContext.SerializationDiagnostics serializationDiagnostics = new SerializationDiagnosticsContext.SerializationDiagnostics(
                serializationStartTimeUTC,
                serializationEndTimeUTC,
                SerializationDiagnosticsContext.SerializationType.CONTAINER_SERIALIZATION);
            RxDocumentServiceRequest request = RxDocumentServiceRequest.create(this,
                OperationType.Create, ResourceType.DocumentCollection, path, byteBuffer, requestHeaders, options);

            if (retryPolicyInstance != null){
                retryPolicyInstance.onBeforeSendRequest(request);
            }

            SerializationDiagnosticsContext serializationDiagnosticsContext = BridgeInternal.getSerializationDiagnosticsContext(request.requestContext.cosmosDiagnostics);
            if (serializationDiagnosticsContext != null) {
                serializationDiagnosticsContext.addSerializationDiagnostics(serializationDiagnostics);
            }

            return this.create(request, retryPolicyInstance, getOperationContextAndListenerTuple(options)).map(response -> toResourceResponse(response, DocumentCollection.class))
                       .doOnNext(resourceResponse -> {
                    // set the session token
                    this.sessionContainer.setSessionToken(resourceResponse.getResource().getResourceId(),
                        getAltLink(resourceResponse.getResource()),
                        resourceResponse.getResponseHeaders());
                });
        } catch (Exception e) {
            logger.debug("Failure in creating a collection. due to [{}]", e.getMessage(), e);
            return Mono.error(e);
        }
    }

    @Override
    public Mono<ResourceResponse<DocumentCollection>> replaceCollection(DocumentCollection collection,
                                                                        RequestOptions options) {
        DocumentClientRetryPolicy retryPolicyInstance = this.resetSessionTokenRetryPolicy.getRequestPolicy();
        return ObservableHelper.inlineIfPossibleAsObs(() -> replaceCollectionInternal(collection, options, retryPolicyInstance), retryPolicyInstance);
    }

    private Mono<ResourceResponse<DocumentCollection>> replaceCollectionInternal(DocumentCollection collection,
                                                                                 RequestOptions options, DocumentClientRetryPolicy retryPolicyInstance) {
        try {
            if (collection == null) {
                throw new IllegalArgumentException("collection");
            }

            logger.debug("Replacing a Collection. id: [{}]", collection.getId());
            validateResource(collection);

            String path = Utils.joinPath(collection.getSelfLink(), null);
            Map<String, String> requestHeaders = this.getRequestHeaders(options, ResourceType.DocumentCollection, OperationType.Replace);
            Instant serializationStartTimeUTC = Instant.now();
            ByteBuffer byteBuffer = ModelBridgeInternal.serializeJsonToByteBuffer(collection);
            Instant serializationEndTimeUTC = Instant.now();
            SerializationDiagnosticsContext.SerializationDiagnostics serializationDiagnostics = new SerializationDiagnosticsContext.SerializationDiagnostics(
                serializationStartTimeUTC,
                serializationEndTimeUTC,
                SerializationDiagnosticsContext.SerializationType.CONTAINER_SERIALIZATION);
            RxDocumentServiceRequest request = RxDocumentServiceRequest.create(this,
                OperationType.Replace, ResourceType.DocumentCollection, path, byteBuffer, requestHeaders, options);

            // TODO: .Net has some logic for updating session token which we don't
            // have here
            if (retryPolicyInstance != null){
                retryPolicyInstance.onBeforeSendRequest(request);
            }

            SerializationDiagnosticsContext serializationDiagnosticsContext = BridgeInternal.getSerializationDiagnosticsContext(request.requestContext.cosmosDiagnostics);
            if (serializationDiagnosticsContext != null) {
                serializationDiagnosticsContext.addSerializationDiagnostics(serializationDiagnostics);
            }

            return this.replace(request, retryPolicyInstance).map(response -> toResourceResponse(response, DocumentCollection.class))
                .doOnNext(resourceResponse -> {
                    if (resourceResponse.getResource() != null) {
                        // set the session token
                        this.sessionContainer.setSessionToken(resourceResponse.getResource().getResourceId(),
                            getAltLink(resourceResponse.getResource()),
                            resourceResponse.getResponseHeaders());
                    }
                });

        } catch (Exception e) {
            logger.debug("Failure in replacing a collection. due to [{}]", e.getMessage(), e);
            return Mono.error(e);
        }
    }

    @Override
    public Mono<ResourceResponse<DocumentCollection>> deleteCollection(String collectionLink,
                                                                       RequestOptions options) {
        DocumentClientRetryPolicy retryPolicyInstance = this.resetSessionTokenRetryPolicy.getRequestPolicy();
        return ObservableHelper.inlineIfPossibleAsObs(() -> deleteCollectionInternal(collectionLink, options, retryPolicyInstance), retryPolicyInstance);
    }

    private Mono<ResourceResponse<DocumentCollection>> deleteCollectionInternal(String collectionLink,
                                                                                RequestOptions options, DocumentClientRetryPolicy retryPolicyInstance) {
        try {
            if (StringUtils.isEmpty(collectionLink)) {
                throw new IllegalArgumentException("collectionLink");
            }

            logger.debug("Deleting a Collection. collectionLink: [{}]", collectionLink);
            String path = Utils.joinPath(collectionLink, null);
            Map<String, String> requestHeaders = this.getRequestHeaders(options, ResourceType.DocumentCollection, OperationType.Delete);
            RxDocumentServiceRequest request = RxDocumentServiceRequest.create(this,
                OperationType.Delete, ResourceType.DocumentCollection, path, requestHeaders, options);

            if (retryPolicyInstance != null){
                retryPolicyInstance.onBeforeSendRequest(request);
            }

            return this.delete(request, retryPolicyInstance, getOperationContextAndListenerTuple(options)).map(response -> toResourceResponse(response, DocumentCollection.class));

        } catch (Exception e) {
            logger.debug("Failure in deleting a collection, due to [{}]", e.getMessage(), e);
            return Mono.error(e);
        }
    }

    private Mono<RxDocumentServiceResponse> delete(RxDocumentServiceRequest request, DocumentClientRetryPolicy documentClientRetryPolicy, OperationContextAndListenerTuple operationContextAndListenerTuple) {
        return populateHeadersAsync(request, RequestVerb.DELETE)
            .flatMap(requestPopulated -> {
                if (documentClientRetryPolicy.getRetryContext() != null && documentClientRetryPolicy.getRetryContext().getRetryCount() > 0) {
                    documentClientRetryPolicy.getRetryContext().updateEndTime();
                }

                return getStoreProxy(requestPopulated).processMessage(requestPopulated, operationContextAndListenerTuple);
            });
    }

    private Mono<RxDocumentServiceResponse> deleteAllItemsByPartitionKey(RxDocumentServiceRequest request, DocumentClientRetryPolicy documentClientRetryPolicy, OperationContextAndListenerTuple operationContextAndListenerTuple) {
        return populateHeadersAsync(request, RequestVerb.POST)
            .flatMap(requestPopulated -> {
                RxStoreModel storeProxy = this.getStoreProxy(requestPopulated);
                if (documentClientRetryPolicy.getRetryContext() != null && documentClientRetryPolicy.getRetryContext().getRetryCount() > 0) {
                    documentClientRetryPolicy.getRetryContext().updateEndTime();
                }

                return storeProxy.processMessage(requestPopulated, operationContextAndListenerTuple);
            });
    }

    private Mono<RxDocumentServiceResponse> read(RxDocumentServiceRequest request, DocumentClientRetryPolicy documentClientRetryPolicy) {
        return populateHeadersAsync(request, RequestVerb.GET)
            .flatMap(requestPopulated -> {
                if (documentClientRetryPolicy.getRetryContext() != null && documentClientRetryPolicy.getRetryContext().getRetryCount() > 0) {
                    documentClientRetryPolicy.getRetryContext().updateEndTime();
                }

                return getStoreProxy(requestPopulated).processMessage(requestPopulated);
                });
    }

    Mono<RxDocumentServiceResponse> readFeed(RxDocumentServiceRequest request) {
        return populateHeadersAsync(request, RequestVerb.GET)
            .flatMap(requestPopulated -> getStoreProxy(requestPopulated).processMessage(requestPopulated));
    }

    private Mono<RxDocumentServiceResponse> query(RxDocumentServiceRequest request) {
        return populateHeadersAsync(request, RequestVerb.POST)
            .flatMap(requestPopulated ->
                this.getStoreProxy(requestPopulated).processMessage(requestPopulated)
                    .map(response -> {
                            this.captureSessionToken(requestPopulated, response);
                            return response;
                        }
                    ));
    }

    @Override
    public Mono<ResourceResponse<DocumentCollection>> readCollection(String collectionLink,
                                                                     RequestOptions options) {
        DocumentClientRetryPolicy retryPolicyInstance = this.resetSessionTokenRetryPolicy.getRequestPolicy();
        return ObservableHelper.inlineIfPossibleAsObs(() -> readCollectionInternal(collectionLink, options, retryPolicyInstance), retryPolicyInstance);
    }

    private Mono<ResourceResponse<DocumentCollection>> readCollectionInternal(String collectionLink,
                                                                              RequestOptions options, DocumentClientRetryPolicy retryPolicyInstance) {

        // we are using an observable factory here
        // observable will be created fresh upon subscription
        // this is to ensure we capture most up to date information (e.g.,
        // session)
        try {
            if (StringUtils.isEmpty(collectionLink)) {
                throw new IllegalArgumentException("collectionLink");
            }

            logger.debug("Reading a Collection. collectionLink: [{}]", collectionLink);
            String path = Utils.joinPath(collectionLink, null);
            Map<String, String> requestHeaders = this.getRequestHeaders(options, ResourceType.DocumentCollection, OperationType.Read);
            RxDocumentServiceRequest request = RxDocumentServiceRequest.create(this,
                OperationType.Read, ResourceType.DocumentCollection, path, requestHeaders, options);

            if (retryPolicyInstance != null){
                retryPolicyInstance.onBeforeSendRequest(request);
            }
            return this.read(request, retryPolicyInstance).map(response -> toResourceResponse(response, DocumentCollection.class));
        } catch (Exception e) {
            // this is only in trace level to capture what's going on
            logger.debug("Failure in reading a collection, due to [{}]", e.getMessage(), e);
            return Mono.error(e);
        }
    }

    @Override
    public Flux<FeedResponse<DocumentCollection>> readCollections(String databaseLink, CosmosQueryRequestOptions options) {

        if (StringUtils.isEmpty(databaseLink)) {
            throw new IllegalArgumentException("databaseLink");
        }

        return readFeed(options, ResourceType.DocumentCollection, DocumentCollection.class,
                Utils.joinPath(databaseLink, Paths.COLLECTIONS_PATH_SEGMENT));
    }

    @Override
    public Flux<FeedResponse<DocumentCollection>> queryCollections(String databaseLink, String query,
                                                                   CosmosQueryRequestOptions options) {
        return createQuery(databaseLink, new SqlQuerySpec(query), options, DocumentCollection.class, ResourceType.DocumentCollection);
    }

    @Override
    public Flux<FeedResponse<DocumentCollection>> queryCollections(String databaseLink,
                                                                         SqlQuerySpec querySpec, CosmosQueryRequestOptions options) {
        return createQuery(databaseLink, querySpec, options, DocumentCollection.class, ResourceType.DocumentCollection);
    }

    private static String serializeProcedureParams(List<Object> objectArray) {
        String[] stringArray = new String[objectArray.size()];

        for (int i = 0; i < objectArray.size(); ++i) {
            Object object = objectArray.get(i);
            if (object instanceof JsonSerializable) {
                stringArray[i] = ModelBridgeInternal.toJsonFromJsonSerializable((JsonSerializable) object);
            } else {

                // POJO, ObjectNode, number, STRING or Boolean
                try {
                    stringArray[i] = mapper.writeValueAsString(object);
                } catch (IOException e) {
                    throw new IllegalArgumentException("Can't serialize the object into the json string", e);
                }
            }
        }

        return String.format("[%s]", StringUtils.join(stringArray, ","));
    }

    private static void validateResource(Resource resource) {
        if (!StringUtils.isEmpty(resource.getId())) {
            if (resource.getId().indexOf('/') != -1 || resource.getId().indexOf('\\') != -1 ||
                    resource.getId().indexOf('?') != -1 || resource.getId().indexOf('#') != -1) {
                throw new IllegalArgumentException("Id contains illegal chars.");
            }

            if (resource.getId().endsWith(" ")) {
                throw new IllegalArgumentException("Id ends with a space.");
            }
        }
    }

    private Map<String, String> getRequestHeaders(RequestOptions options, ResourceType resourceType, OperationType operationType) {
        Map<String, String> headers = new HashMap<>();

        if (this.useMultipleWriteLocations) {
            headers.put(HttpConstants.HttpHeaders.ALLOW_TENTATIVE_WRITES, Boolean.TRUE.toString());
        }

        if (consistencyLevel != null) {
            headers.put(HttpConstants.HttpHeaders.CONSISTENCY_LEVEL, consistencyLevel.toString());
        }

        if (options == null) {
            //  Corner case, if options are null, then just check this flag from CosmosClientBuilder
            //  If content response on write is not enabled, and operation is document write - then add minimal prefer header
            //  Otherwise, don't add this header, which means return the full response
            if (!this.contentResponseOnWriteEnabled && resourceType.equals(ResourceType.Document) && operationType.isWriteOperation()) {
                headers.put(HttpConstants.HttpHeaders.PREFER, HttpConstants.HeaderValues.PREFER_RETURN_MINIMAL);
            }
            return headers;
        }

        Map<String, String> customOptions = options.getHeaders();
        if (customOptions != null) {
            headers.putAll(customOptions);
        }

        boolean contentResponseOnWriteEnabled = this.contentResponseOnWriteEnabled;
        //  If options has contentResponseOnWriteEnabled set to true / false, override the value from CosmosClientBuilder
        if (options.isContentResponseOnWriteEnabled() != null) {
            contentResponseOnWriteEnabled = options.isContentResponseOnWriteEnabled();
        }

        //  If content response on write is not enabled, and operation is document write - then add minimal prefer header
        //  Otherwise, don't add this header, which means return the full response
        if (!contentResponseOnWriteEnabled && resourceType.equals(ResourceType.Document) && operationType.isWriteOperation()) {
            headers.put(HttpConstants.HttpHeaders.PREFER, HttpConstants.HeaderValues.PREFER_RETURN_MINIMAL);
        }

        if (options.getIfMatchETag() != null) {
                headers.put(HttpConstants.HttpHeaders.IF_MATCH, options.getIfMatchETag());
        }

        if(options.getIfNoneMatchETag() != null) {
            headers.put(HttpConstants.HttpHeaders.IF_NONE_MATCH, options.getIfNoneMatchETag());
        }

        if (options.getConsistencyLevel() != null) {
            headers.put(HttpConstants.HttpHeaders.CONSISTENCY_LEVEL, options.getConsistencyLevel().toString());
        }

        if (options.getIndexingDirective() != null) {
            headers.put(HttpConstants.HttpHeaders.INDEXING_DIRECTIVE, options.getIndexingDirective().toString());
        }

        if (options.getPostTriggerInclude() != null && options.getPostTriggerInclude().size() > 0) {
            String postTriggerInclude = StringUtils.join(options.getPostTriggerInclude(), ",");
            headers.put(HttpConstants.HttpHeaders.POST_TRIGGER_INCLUDE, postTriggerInclude);
        }

        if (options.getPreTriggerInclude() != null && options.getPreTriggerInclude().size() > 0) {
            String preTriggerInclude = StringUtils.join(options.getPreTriggerInclude(), ",");
            headers.put(HttpConstants.HttpHeaders.PRE_TRIGGER_INCLUDE, preTriggerInclude);
        }

        if (!Strings.isNullOrEmpty(options.getSessionToken())) {
            headers.put(HttpConstants.HttpHeaders.SESSION_TOKEN, options.getSessionToken());
        }

        if (options.getResourceTokenExpirySeconds() != null) {
            headers.put(HttpConstants.HttpHeaders.RESOURCE_TOKEN_EXPIRY,
                    String.valueOf(options.getResourceTokenExpirySeconds()));
        }

        if (options.getOfferThroughput() != null && options.getOfferThroughput() >= 0) {
            headers.put(HttpConstants.HttpHeaders.OFFER_THROUGHPUT, options.getOfferThroughput().toString());
        } else if (options.getOfferType() != null) {
            headers.put(HttpConstants.HttpHeaders.OFFER_TYPE, options.getOfferType());
        }

        if (options.getOfferThroughput() == null) {
            if (options.getThroughputProperties() != null) {
                Offer offer = ModelBridgeInternal.getOfferFromThroughputProperties(options.getThroughputProperties());
                final OfferAutoscaleSettings offerAutoscaleSettings = offer.getOfferAutoScaleSettings();
                OfferAutoscaleAutoUpgradeProperties autoscaleAutoUpgradeProperties = null;
                if (offerAutoscaleSettings != null) {
                     autoscaleAutoUpgradeProperties
                        = offer.getOfferAutoScaleSettings().getAutoscaleAutoUpgradeProperties();
                }
                if (offer.hasOfferThroughput() &&
                        (offerAutoscaleSettings != null && offerAutoscaleSettings.getMaxThroughput() >= 0 ||
                             autoscaleAutoUpgradeProperties != null &&
                                 autoscaleAutoUpgradeProperties
                                     .getAutoscaleThroughputProperties()
                                     .getIncrementPercent() >= 0)) {
                    throw new IllegalArgumentException("Autoscale provisioned throughput can not be configured with "
                                                           + "fixed offer");
                }

                if (offer.hasOfferThroughput()) {
                    headers.put(HttpConstants.HttpHeaders.OFFER_THROUGHPUT, String.valueOf(offer.getThroughput()));
                } else if (offer.getOfferAutoScaleSettings() != null) {
                    headers.put(HttpConstants.HttpHeaders.OFFER_AUTOPILOT_SETTINGS,
                                ModelBridgeInternal.toJsonFromJsonSerializable(offer.getOfferAutoScaleSettings()));
                }
            }
        }

        if (options.isQuotaInfoEnabled()) {
            headers.put(HttpConstants.HttpHeaders.POPULATE_QUOTA_INFO, String.valueOf(true));
        }

        if (options.isScriptLoggingEnabled()) {
            headers.put(HttpConstants.HttpHeaders.SCRIPT_ENABLE_LOGGING, String.valueOf(true));
        }

        if (options.getDedicatedGatewayRequestOptions() != null &&
            options.getDedicatedGatewayRequestOptions().getMaxIntegratedCacheStaleness() != null) {
            headers.put(HttpConstants.HttpHeaders.DEDICATED_GATEWAY_PER_REQUEST_CACHE_STALENESS,
                String.valueOf(Utils.getMaxIntegratedCacheStalenessInMillis(options.getDedicatedGatewayRequestOptions())));
        }

        return headers;
    }

    public IRetryPolicyFactory getResetSessionTokenRetryPolicy() {
        return this.resetSessionTokenRetryPolicy;
    }

    private Mono<RxDocumentServiceRequest> addPartitionKeyInformation(RxDocumentServiceRequest request,
                                                                      ByteBuffer contentAsByteBuffer,
                                                                      Document document,
                                                                      RequestOptions options) {

        Mono<Utils.ValueHolder<DocumentCollection>> collectionObs = this.collectionCache.resolveCollectionAsync(BridgeInternal.getMetaDataDiagnosticContext(request.requestContext.cosmosDiagnostics), request);
        return collectionObs
                .map(collectionValueHolder -> {
                    addPartitionKeyInformation(request, contentAsByteBuffer, document, options, collectionValueHolder.v);
                    return request;
                });
    }

    private Mono<RxDocumentServiceRequest> addPartitionKeyInformation(RxDocumentServiceRequest request,
                                                                      ByteBuffer contentAsByteBuffer,
                                                                      Object document,
                                                                      RequestOptions options,
                                                                      Mono<Utils.ValueHolder<DocumentCollection>> collectionObs) {

        return collectionObs.map(collectionValueHolder -> {
            addPartitionKeyInformation(request, contentAsByteBuffer, document, options, collectionValueHolder.v);
            return request;
        });
    }

    private void addPartitionKeyInformation(RxDocumentServiceRequest request,
                                            ByteBuffer contentAsByteBuffer,
                                            Object objectDoc, RequestOptions options,
                                            DocumentCollection collection) {
        PartitionKeyDefinition partitionKeyDefinition = collection.getPartitionKey();

        PartitionKeyInternal partitionKeyInternal = null;
        if (options != null && options.getPartitionKey() != null && options.getPartitionKey().equals(PartitionKey.NONE)){
            partitionKeyInternal = ModelBridgeInternal.getNonePartitionKey(partitionKeyDefinition);
        } else if (options != null && options.getPartitionKey() != null) {
            partitionKeyInternal = BridgeInternal.getPartitionKeyInternal(options.getPartitionKey());
        } else if (partitionKeyDefinition == null || partitionKeyDefinition.getPaths().size() == 0) {
            // For backward compatibility, if collection doesn't have partition key defined, we assume all documents
            // have empty value for it and user doesn't need to specify it explicitly.
            partitionKeyInternal = PartitionKeyInternal.getEmpty();
        } else if (contentAsByteBuffer != null || objectDoc != null) {
            InternalObjectNode internalObjectNode;
            if (objectDoc instanceof InternalObjectNode) {
                internalObjectNode = (InternalObjectNode) objectDoc;
            } else if (objectDoc instanceof ObjectNode) {
                internalObjectNode = new InternalObjectNode((ObjectNode)objectDoc);
            } else if (contentAsByteBuffer != null) {
                contentAsByteBuffer.rewind();
                internalObjectNode = new InternalObjectNode(contentAsByteBuffer);
            } else {
                //  This is a safety check, this should not happen ever.
                //  If it does, it is a SDK bug
                throw new IllegalStateException("ContentAsByteBuffer and objectDoc are null");
            }

            Instant serializationStartTime = Instant.now();
            partitionKeyInternal =  extractPartitionKeyValueFromDocument(internalObjectNode, partitionKeyDefinition);
            Instant serializationEndTime = Instant.now();
            SerializationDiagnosticsContext.SerializationDiagnostics serializationDiagnostics = new SerializationDiagnosticsContext.SerializationDiagnostics(
                serializationStartTime,
                serializationEndTime,
                SerializationDiagnosticsContext.SerializationType.PARTITION_KEY_FETCH_SERIALIZATION
            );
            SerializationDiagnosticsContext serializationDiagnosticsContext = BridgeInternal.getSerializationDiagnosticsContext(request.requestContext.cosmosDiagnostics);
            if (serializationDiagnosticsContext != null) {
                serializationDiagnosticsContext.addSerializationDiagnostics(serializationDiagnostics);
            }

        } else {
            throw new UnsupportedOperationException("PartitionKey value must be supplied for this operation.");
        }

        request.setPartitionKeyInternal(partitionKeyInternal);
        request.getHeaders().put(HttpConstants.HttpHeaders.PARTITION_KEY, Utils.escapeNonAscii(partitionKeyInternal.toJson()));
    }

    public static PartitionKeyInternal extractPartitionKeyValueFromDocument(
            InternalObjectNode document,
            PartitionKeyDefinition partitionKeyDefinition) {
        if (partitionKeyDefinition != null) {
            switch (partitionKeyDefinition.getKind()) {
                case HASH:
                    String path = partitionKeyDefinition.getPaths().iterator().next();
                    List<String> parts = PathParser.getPathParts(path);
                    if (parts.size() >= 1) {
                        Object value = ModelBridgeInternal.getObjectByPathFromJsonSerializable(document, parts);
                        if (value == null || value.getClass() == ObjectNode.class) {
                            value = ModelBridgeInternal.getNonePartitionKey(partitionKeyDefinition);
                        }

                        if (value instanceof PartitionKeyInternal) {
                            return (PartitionKeyInternal) value;
                        } else {
                            return PartitionKeyInternal.fromObjectArray(Collections.singletonList(value), false);
                        }
                    }
                    break;
                case MULTI_HASH:
                    Object[] partitionKeyValues = new Object[partitionKeyDefinition.getPaths().size()];
                    for(int pathIter = 0 ; pathIter < partitionKeyDefinition.getPaths().size(); pathIter++){
                        String partitionPath = partitionKeyDefinition.getPaths().get(pathIter);
                        List<String> partitionPathParts = PathParser.getPathParts(partitionPath);
                        partitionKeyValues[pathIter] = ModelBridgeInternal.getObjectByPathFromJsonSerializable(document, partitionPathParts);
                    }
                    return PartitionKeyInternal.fromObjectArray(partitionKeyValues, false);

                default:
                    throw new IllegalArgumentException("Unrecognized Partition kind: " + partitionKeyDefinition.getKind());
                }
        }

        return null;
    }

    private Mono<RxDocumentServiceRequest> getCreateDocumentRequest(DocumentClientRetryPolicy requestRetryPolicy,
                                                                    String documentCollectionLink,
                                                                    Object document,
                                                                    RequestOptions options,
                                                                    boolean disableAutomaticIdGeneration,
                                                                    OperationType operationType) {

        if (StringUtils.isEmpty(documentCollectionLink)) {
            throw new IllegalArgumentException("documentCollectionLink");
        }
        if (document == null) {
            throw new IllegalArgumentException("document");
        }

        Instant serializationStartTimeUTC = Instant.now();
        ByteBuffer content = BridgeInternal.serializeJsonToByteBuffer(document, mapper);
        Instant serializationEndTimeUTC = Instant.now();

        SerializationDiagnosticsContext.SerializationDiagnostics serializationDiagnostics = new SerializationDiagnosticsContext.SerializationDiagnostics(
            serializationStartTimeUTC,
            serializationEndTimeUTC,
            SerializationDiagnosticsContext.SerializationType.ITEM_SERIALIZATION);

        String path = Utils.joinPath(documentCollectionLink, Paths.DOCUMENTS_PATH_SEGMENT);
        Map<String, String> requestHeaders = this.getRequestHeaders(options, ResourceType.Document, operationType);

        RxDocumentServiceRequest request = RxDocumentServiceRequest.create(this,
            operationType, ResourceType.Document, path, requestHeaders, options, content);
        if (requestRetryPolicy != null) {
            requestRetryPolicy.onBeforeSendRequest(request);
        }

        SerializationDiagnosticsContext serializationDiagnosticsContext = BridgeInternal.getSerializationDiagnosticsContext(request.requestContext.cosmosDiagnostics);
        if (serializationDiagnosticsContext != null) {
            serializationDiagnosticsContext.addSerializationDiagnostics(serializationDiagnostics);
        }

        Mono<Utils.ValueHolder<DocumentCollection>> collectionObs = this.collectionCache.resolveCollectionAsync(BridgeInternal.getMetaDataDiagnosticContext(request.requestContext.cosmosDiagnostics), request);
        return addPartitionKeyInformation(request, content, document, options, collectionObs);
    }

    private Mono<RxDocumentServiceRequest> getBatchDocumentRequest(DocumentClientRetryPolicy requestRetryPolicy,
                                                                   String documentCollectionLink,
                                                                   ServerBatchRequest serverBatchRequest,
                                                                   RequestOptions options,
                                                                   boolean disableAutomaticIdGeneration) {

        checkArgument(StringUtils.isNotEmpty(documentCollectionLink), "expected non empty documentCollectionLink");
        checkNotNull(serverBatchRequest, "expected non null serverBatchRequest");

        Instant serializationStartTimeUTC = Instant.now();
        ByteBuffer content = ByteBuffer.wrap(Utils.getUTF8Bytes(serverBatchRequest.getRequestBody()));
        Instant serializationEndTimeUTC = Instant.now();

        SerializationDiagnosticsContext.SerializationDiagnostics serializationDiagnostics = new SerializationDiagnosticsContext.SerializationDiagnostics(
            serializationStartTimeUTC,
            serializationEndTimeUTC,
            SerializationDiagnosticsContext.SerializationType.ITEM_SERIALIZATION);

        String path = Utils.joinPath(documentCollectionLink, Paths.DOCUMENTS_PATH_SEGMENT);
        Map<String, String> requestHeaders = this.getRequestHeaders(options, ResourceType.Document, OperationType.Batch);

        RxDocumentServiceRequest request = RxDocumentServiceRequest.create(
            this,
            OperationType.Batch,
            ResourceType.Document,
            path,
            requestHeaders,
            options,
            content);

        if (requestRetryPolicy != null) {
            requestRetryPolicy.onBeforeSendRequest(request);
        }

        SerializationDiagnosticsContext serializationDiagnosticsContext = BridgeInternal.getSerializationDiagnosticsContext(request.requestContext.cosmosDiagnostics);
        if (serializationDiagnosticsContext != null) {
            serializationDiagnosticsContext.addSerializationDiagnostics(serializationDiagnostics);
        }

        Mono<Utils.ValueHolder<DocumentCollection>> collectionObs =
            this.collectionCache.resolveCollectionAsync(BridgeInternal.getMetaDataDiagnosticContext(request.requestContext.cosmosDiagnostics), request);

        return collectionObs.map((Utils.ValueHolder<DocumentCollection> collectionValueHolder) -> {
            addBatchHeaders(request, serverBatchRequest, collectionValueHolder.v);
            return request;
        });
    }

    private RxDocumentServiceRequest addBatchHeaders(RxDocumentServiceRequest request,
                                                     ServerBatchRequest serverBatchRequest,
                                                     DocumentCollection collection) {

        if(serverBatchRequest instanceof SinglePartitionKeyServerBatchRequest) {

            PartitionKey partitionKey = ((SinglePartitionKeyServerBatchRequest) serverBatchRequest).getPartitionKeyValue();
            PartitionKeyInternal partitionKeyInternal;

            if (partitionKey.equals(PartitionKey.NONE)) {
                PartitionKeyDefinition partitionKeyDefinition = collection.getPartitionKey();
                partitionKeyInternal = ModelBridgeInternal.getNonePartitionKey(partitionKeyDefinition);
            } else {
                // Partition key is always non-null
                partitionKeyInternal = BridgeInternal.getPartitionKeyInternal(partitionKey);
            }

            request.setPartitionKeyInternal(partitionKeyInternal);
            request.getHeaders().put(HttpConstants.HttpHeaders.PARTITION_KEY, Utils.escapeNonAscii(partitionKeyInternal.toJson()));
        } else if(serverBatchRequest instanceof PartitionKeyRangeServerBatchRequest) {
            request.setPartitionKeyRangeIdentity(new PartitionKeyRangeIdentity(((PartitionKeyRangeServerBatchRequest) serverBatchRequest).getPartitionKeyRangeId()));
        } else {
            throw new UnsupportedOperationException("Unknown Server request.");
        }

        request.getHeaders().put(HttpConstants.HttpHeaders.IS_BATCH_REQUEST, Boolean.TRUE.toString());
        request.getHeaders().put(HttpConstants.HttpHeaders.IS_BATCH_ATOMIC, String.valueOf(serverBatchRequest.isAtomicBatch()));
        request.getHeaders().put(HttpConstants.HttpHeaders.SHOULD_BATCH_CONTINUE_ON_ERROR, String.valueOf(serverBatchRequest.isShouldContinueOnError()));

        request.setNumberOfItemsInBatchRequest(serverBatchRequest.getOperations().size());

        return request;
    }

    /**
     * NOTE: Caller needs to consume it by subscribing to this Mono in order for the request to populate headers
     * @param request request to populate headers to
     * @param httpMethod http method
     * @return Mono, which on subscription will populate the headers in the request passed in the argument.
     */
    private Mono<RxDocumentServiceRequest> populateHeadersAsync(RxDocumentServiceRequest request, RequestVerb httpMethod) {
        request.getHeaders().put(HttpConstants.HttpHeaders.X_DATE, Utils.nowAsRFC1123());
        if (this.masterKeyOrResourceToken != null || this.resourceTokensMap != null
            || this.cosmosAuthorizationTokenResolver != null || this.credential != null) {
            String resourceName = request.getResourceAddress();

            String authorization = this.getUserAuthorizationToken(
                resourceName, request.getResourceType(), httpMethod, request.getHeaders(),
                    AuthorizationTokenType.PrimaryMasterKey, request.properties);
            try {
                authorization = URLEncoder.encode(authorization, "UTF-8");
            } catch (UnsupportedEncodingException e) {
                throw new IllegalStateException("Failed to encode authtoken.", e);
            }
            request.getHeaders().put(HttpConstants.HttpHeaders.AUTHORIZATION, authorization);
        }

        if (this.apiType != null)   {
            request.getHeaders().put(HttpConstants.HttpHeaders.API_TYPE, this.apiType.toString());
        }

        this.populateCapabilitiesHeader(request);

        if ((RequestVerb.POST.equals(httpMethod) || RequestVerb.PUT.equals(httpMethod))
                && !request.getHeaders().containsKey(HttpConstants.HttpHeaders.CONTENT_TYPE)) {
            request.getHeaders().put(HttpConstants.HttpHeaders.CONTENT_TYPE, RuntimeConstants.MediaTypes.JSON);
        }

        if (RequestVerb.PATCH.equals(httpMethod) &&
            !request.getHeaders().containsKey(HttpConstants.HttpHeaders.CONTENT_TYPE)) {
            request.getHeaders().put(HttpConstants.HttpHeaders.CONTENT_TYPE, RuntimeConstants.MediaTypes.JSON_PATCH);
        }

        if (!request.getHeaders().containsKey(HttpConstants.HttpHeaders.ACCEPT)) {
            request.getHeaders().put(HttpConstants.HttpHeaders.ACCEPT, RuntimeConstants.MediaTypes.JSON);
        }

        MetadataDiagnosticsContext metadataDiagnosticsCtx =
            BridgeInternal.getMetaDataDiagnosticContext(request.requestContext.cosmosDiagnostics);

        if (this.requiresFeedRangeFiltering(request)) {
            return request.getFeedRange()
                          .populateFeedRangeFilteringHeaders(
                              this.getPartitionKeyRangeCache(),
                              request,
                              this.collectionCache.resolveCollectionAsync(metadataDiagnosticsCtx, request))
                          .flatMap(this::populateAuthorizationHeader);
        }

        return this.populateAuthorizationHeader(request);
    }

    private void populateCapabilitiesHeader(RxDocumentServiceRequest request) {
        if (!request.getHeaders().containsKey(HttpConstants.HttpHeaders.SDK_SUPPORTED_CAPABILITIES)) {
            request
                .getHeaders()
                .put(HttpConstants.HttpHeaders.SDK_SUPPORTED_CAPABILITIES, HttpConstants.SDKSupportedCapabilities.SUPPORTED_CAPABILITIES);
        }
    }

    private boolean requiresFeedRangeFiltering(RxDocumentServiceRequest request) {
        if (request.getResourceType() != ResourceType.Document &&
                request.getResourceType() != ResourceType.Conflict) {
            return false;
        }

        switch (request.getOperationType()) {
            case ReadFeed:
            case Query:
            case SqlQuery:
                return request.getFeedRange() != null;
            default:
                return false;
        }
    }

    @Override
    public Mono<RxDocumentServiceRequest> populateAuthorizationHeader(RxDocumentServiceRequest request) {
        if (request == null) {
            throw new IllegalArgumentException("request");
        }

        if (this.authorizationTokenType == AuthorizationTokenType.AadToken) {
            return AadTokenAuthorizationHelper.getAuthorizationToken(this.tokenCredentialCache)
                .map(authorization -> {
                    request.getHeaders().put(HttpConstants.HttpHeaders.AUTHORIZATION, authorization);
                    return request;
                });
        } else {
            return Mono.just(request);
        }
    }

    @Override
    public Mono<HttpHeaders> populateAuthorizationHeader(HttpHeaders httpHeaders) {
        if (httpHeaders == null) {
            throw new IllegalArgumentException("httpHeaders");
        }

        if (this.authorizationTokenType == AuthorizationTokenType.AadToken) {
            return AadTokenAuthorizationHelper.getAuthorizationToken(this.tokenCredentialCache)
                .map(authorization -> {
                    httpHeaders.set(HttpConstants.HttpHeaders.AUTHORIZATION, authorization);
                    return httpHeaders;
                });
        }

        return Mono.just(httpHeaders);
    }

    @Override
    public AuthorizationTokenType getAuthorizationTokenType() {
        return this.authorizationTokenType;
    }

    @Override
    public String getUserAuthorizationToken(String resourceName,
                                            ResourceType resourceType,
                                            RequestVerb requestVerb,
                                            Map<String, String> headers,
                                            AuthorizationTokenType tokenType,
                                            Map<String, Object> properties) {

        if (this.cosmosAuthorizationTokenResolver != null) {
            return this.cosmosAuthorizationTokenResolver.getAuthorizationToken(requestVerb.toUpperCase(), resourceName, this.resolveCosmosResourceType(resourceType).toString(),
                    properties != null ? Collections.unmodifiableMap(properties) : null);
        } else if (credential != null) {
            return this.authorizationTokenProvider.generateKeyAuthorizationSignature(requestVerb, resourceName,
                    resourceType, headers);
        } else if (masterKeyOrResourceToken != null && hasAuthKeyResourceToken && resourceTokensMap == null) {
            return masterKeyOrResourceToken;
        } else {
            assert resourceTokensMap != null;
            if(resourceType.equals(ResourceType.DatabaseAccount)) {
                return this.firstResourceTokenFromPermissionFeed;
            }

            return ResourceTokenAuthorizationHelper.getAuthorizationTokenUsingResourceTokens(resourceTokensMap, requestVerb, resourceName, headers);
        }
    }

    private CosmosResourceType resolveCosmosResourceType(ResourceType resourceType) {
        CosmosResourceType cosmosResourceType =
            ModelBridgeInternal.fromServiceSerializedFormat(resourceType.toString());
        if (cosmosResourceType == null) {
            return CosmosResourceType.SYSTEM;
        }
        return cosmosResourceType;
    }

    void captureSessionToken(RxDocumentServiceRequest request, RxDocumentServiceResponse response) {
        this.sessionContainer.setSessionToken(request, response.getResponseHeaders());
    }

    private Mono<RxDocumentServiceResponse> create(RxDocumentServiceRequest request,
                                                   DocumentClientRetryPolicy documentClientRetryPolicy,
                                                   OperationContextAndListenerTuple operationContextAndListenerTuple) {
        return populateHeadersAsync(request, RequestVerb.POST)
            .flatMap(requestPopulated -> {
                RxStoreModel storeProxy = this.getStoreProxy(requestPopulated);
                if (documentClientRetryPolicy.getRetryContext() != null && documentClientRetryPolicy.getRetryContext().getRetryCount() > 0) {
                    documentClientRetryPolicy.getRetryContext().updateEndTime();
                }

                return storeProxy.processMessage(requestPopulated, operationContextAndListenerTuple);
            });
    }

    private Mono<RxDocumentServiceResponse> upsert(RxDocumentServiceRequest request,
                                                   DocumentClientRetryPolicy documentClientRetryPolicy,
                                                   OperationContextAndListenerTuple operationContextAndListenerTuple) {

        return populateHeadersAsync(request, RequestVerb.POST)
            .flatMap(requestPopulated -> {
                Map<String, String> headers = requestPopulated.getHeaders();
                // headers can never be null, since it will be initialized even when no
                // request options are specified,
                // hence using assertion here instead of exception, being in the private
                // method
                assert (headers != null);
                headers.put(HttpConstants.HttpHeaders.IS_UPSERT, "true");
                if (documentClientRetryPolicy.getRetryContext() != null && documentClientRetryPolicy.getRetryContext().getRetryCount() > 0) {
                    documentClientRetryPolicy.getRetryContext().updateEndTime();
                }

                return getStoreProxy(requestPopulated).processMessage(requestPopulated, operationContextAndListenerTuple)
                    .map(response -> {
                            this.captureSessionToken(requestPopulated, response);
                            return response;
                        }
                    );
            });
    }

    private Mono<RxDocumentServiceResponse> replace(RxDocumentServiceRequest request, DocumentClientRetryPolicy documentClientRetryPolicy) {
        return populateHeadersAsync(request, RequestVerb.PUT)
            .flatMap(requestPopulated -> {
                if (documentClientRetryPolicy.getRetryContext() != null && documentClientRetryPolicy.getRetryContext().getRetryCount() > 0) {
                    documentClientRetryPolicy.getRetryContext().updateEndTime();
                }

                return getStoreProxy(requestPopulated).processMessage(requestPopulated);
            });
    }

    private Mono<RxDocumentServiceResponse> patch(RxDocumentServiceRequest request, DocumentClientRetryPolicy documentClientRetryPolicy) {
        return populateHeadersAsync(request, RequestVerb.PATCH)
            .flatMap(requestPopulated -> {
                if (documentClientRetryPolicy.getRetryContext() != null && documentClientRetryPolicy.getRetryContext().getRetryCount() > 0) {
                    documentClientRetryPolicy.getRetryContext().updateEndTime();
                }
                return getStoreProxy(requestPopulated).processMessage(requestPopulated);
        });
    }

    @Override
    public Mono<ResourceResponse<Document>> createDocument(String collectionLink, Object document,
                                                           RequestOptions options, boolean disableAutomaticIdGeneration) {
        DocumentClientRetryPolicy requestRetryPolicy = this.resetSessionTokenRetryPolicy.getRequestPolicy();
        if (options == null || options.getPartitionKey() == null) {
            requestRetryPolicy = new PartitionKeyMismatchRetryPolicy(collectionCache, requestRetryPolicy, collectionLink, options);
        }

        DocumentClientRetryPolicy finalRetryPolicyInstance = requestRetryPolicy;
        return ObservableHelper.inlineIfPossibleAsObs(() -> createDocumentInternal(collectionLink, document, options, disableAutomaticIdGeneration, finalRetryPolicyInstance), requestRetryPolicy);
    }

    private Mono<ResourceResponse<Document>> createDocumentInternal(String collectionLink, Object document,
                                                                    RequestOptions options, boolean disableAutomaticIdGeneration, DocumentClientRetryPolicy requestRetryPolicy) {
        try {
            logger.debug("Creating a Document. collectionLink: [{}]", collectionLink);

            Mono<RxDocumentServiceRequest> requestObs = getCreateDocumentRequest(requestRetryPolicy, collectionLink, document,
                options, disableAutomaticIdGeneration, OperationType.Create);

            Mono<RxDocumentServiceResponse> responseObservable =
                requestObs.flatMap(request -> create(request, requestRetryPolicy, getOperationContextAndListenerTuple(options)));

            return responseObservable
                    .map(serviceResponse -> toResourceResponse(serviceResponse, Document.class));

        } catch (Exception e) {
            logger.debug("Failure in creating a document due to [{}]", e.getMessage(), e);
            return Mono.error(e);
        }
    }

    @Override
    public Mono<ResourceResponse<Document>> upsertDocument(String collectionLink, Object document,
                                                                 RequestOptions options, boolean disableAutomaticIdGeneration) {
        DocumentClientRetryPolicy requestRetryPolicy = this.resetSessionTokenRetryPolicy.getRequestPolicy();
        if (options == null || options.getPartitionKey() == null) {
            requestRetryPolicy = new PartitionKeyMismatchRetryPolicy(collectionCache, requestRetryPolicy, collectionLink, options);
        }
        DocumentClientRetryPolicy finalRetryPolicyInstance = requestRetryPolicy;
        return ObservableHelper.inlineIfPossibleAsObs(() -> upsertDocumentInternal(collectionLink, document, options, disableAutomaticIdGeneration, finalRetryPolicyInstance), finalRetryPolicyInstance);
    }

    private Mono<ResourceResponse<Document>> upsertDocumentInternal(String collectionLink, Object document,
                                                                    RequestOptions options, boolean disableAutomaticIdGeneration, DocumentClientRetryPolicy retryPolicyInstance) {
        try {
            logger.debug("Upserting a Document. collectionLink: [{}]", collectionLink);

            Mono<RxDocumentServiceRequest> reqObs = getCreateDocumentRequest(retryPolicyInstance, collectionLink, document,
                options, disableAutomaticIdGeneration, OperationType.Upsert);

            Mono<RxDocumentServiceResponse> responseObservable = reqObs.flatMap(request -> upsert(request, retryPolicyInstance, getOperationContextAndListenerTuple(options)));

            return responseObservable
                    .map(serviceResponse -> toResourceResponse(serviceResponse, Document.class));
        } catch (Exception e) {
            logger.debug("Failure in upserting a document due to [{}]", e.getMessage(), e);
            return Mono.error(e);
        }
    }

    @Override
    public Mono<ResourceResponse<Document>> replaceDocument(String documentLink, Object document,
                                                            RequestOptions options) {

        DocumentClientRetryPolicy requestRetryPolicy = this.resetSessionTokenRetryPolicy.getRequestPolicy();
        if (options == null || options.getPartitionKey() == null) {
            String collectionLink = Utils.getCollectionName(documentLink);
            requestRetryPolicy = new PartitionKeyMismatchRetryPolicy(collectionCache, requestRetryPolicy, collectionLink, options);
        }
        DocumentClientRetryPolicy finalRequestRetryPolicy = requestRetryPolicy;
        return ObservableHelper.inlineIfPossibleAsObs(() -> replaceDocumentInternal(documentLink, document, options, finalRequestRetryPolicy), requestRetryPolicy);
    }

    private Mono<ResourceResponse<Document>> replaceDocumentInternal(String documentLink, Object document,
                                                                     RequestOptions options, DocumentClientRetryPolicy retryPolicyInstance) {
        try {
            if (StringUtils.isEmpty(documentLink)) {
                throw new IllegalArgumentException("documentLink");
            }

            if (document == null) {
                throw new IllegalArgumentException("document");
            }

            Document typedDocument = documentFromObject(document, mapper);

            return this.replaceDocumentInternal(documentLink, typedDocument, options, retryPolicyInstance);

        } catch (Exception e) {
            logger.debug("Failure in replacing a document due to [{}]", e.getMessage());
            return Mono.error(e);
        }
    }

    @Override
    public Mono<ResourceResponse<Document>> replaceDocument(Document document, RequestOptions options) {
        DocumentClientRetryPolicy requestRetryPolicy = this.resetSessionTokenRetryPolicy.getRequestPolicy();
        if (options == null || options.getPartitionKey() == null) {
            String collectionLink = document.getSelfLink();
            requestRetryPolicy = new PartitionKeyMismatchRetryPolicy(collectionCache, requestRetryPolicy, collectionLink, options);
        }
        DocumentClientRetryPolicy finalRequestRetryPolicy = requestRetryPolicy;
        return ObservableHelper.inlineIfPossibleAsObs(() -> replaceDocumentInternal(document, options, finalRequestRetryPolicy), requestRetryPolicy);
    }

    private Mono<ResourceResponse<Document>> replaceDocumentInternal(Document document, RequestOptions options, DocumentClientRetryPolicy retryPolicyInstance) {

        try {
            if (document == null) {
                throw new IllegalArgumentException("document");
            }

            return this.replaceDocumentInternal(document.getSelfLink(), document, options, retryPolicyInstance);

        } catch (Exception e) {
            logger.debug("Failure in replacing a database due to [{}]", e.getMessage());
            return Mono.error(e);
        }
    }

    private Mono<ResourceResponse<Document>> replaceDocumentInternal(String documentLink,
                                                                     Document document,
                                                                     RequestOptions options,
                                                                     DocumentClientRetryPolicy retryPolicyInstance) {

        if (document == null) {
            throw new IllegalArgumentException("document");
        }

        logger.debug("Replacing a Document. documentLink: [{}]", documentLink);
        final String path = Utils.joinPath(documentLink, null);
        final Map<String, String> requestHeaders = getRequestHeaders(options, ResourceType.Document, OperationType.Replace);
        Instant serializationStartTimeUTC = Instant.now();
        ByteBuffer content = serializeJsonToByteBuffer(document);
        Instant serializationEndTime = Instant.now();
        SerializationDiagnosticsContext.SerializationDiagnostics serializationDiagnostics = new SerializationDiagnosticsContext.SerializationDiagnostics(
            serializationStartTimeUTC,
            serializationEndTime,
            SerializationDiagnosticsContext.SerializationType.ITEM_SERIALIZATION);

        final RxDocumentServiceRequest request = RxDocumentServiceRequest.create(this,
            OperationType.Replace, ResourceType.Document, path, requestHeaders, options, content);
        if (retryPolicyInstance != null) {
            retryPolicyInstance.onBeforeSendRequest(request);
        }

        SerializationDiagnosticsContext serializationDiagnosticsContext = BridgeInternal.getSerializationDiagnosticsContext(request.requestContext.cosmosDiagnostics);
        if (serializationDiagnosticsContext != null) {
            serializationDiagnosticsContext.addSerializationDiagnostics(serializationDiagnostics);
        }

        Mono<Utils.ValueHolder<DocumentCollection>> collectionObs = collectionCache.resolveCollectionAsync(BridgeInternal.getMetaDataDiagnosticContext(request.requestContext.cosmosDiagnostics), request);
        Mono<RxDocumentServiceRequest> requestObs = addPartitionKeyInformation(request, content, document, options, collectionObs);

        return requestObs.flatMap(req -> replace(request, retryPolicyInstance)
            .map(resp -> toResourceResponse(resp, Document.class)));
    }

    @Override
    public Mono<ResourceResponse<Document>> patchDocument(String documentLink,
                                                          CosmosPatchOperations cosmosPatchOperations,
                                                          RequestOptions options) {
        DocumentClientRetryPolicy documentClientRetryPolicy = this.resetSessionTokenRetryPolicy.getRequestPolicy();
        return ObservableHelper.inlineIfPossibleAsObs(() -> patchDocumentInternal(documentLink, cosmosPatchOperations, options, documentClientRetryPolicy), documentClientRetryPolicy);
    }

    private Mono<ResourceResponse<Document>> patchDocumentInternal(String documentLink,
                                                                   CosmosPatchOperations cosmosPatchOperations,
                                                                   RequestOptions options,
                                                                   DocumentClientRetryPolicy retryPolicyInstance) {

        checkArgument(StringUtils.isNotEmpty(documentLink), "expected non empty documentLink");
        checkNotNull(cosmosPatchOperations, "expected non null cosmosPatchOperations");

        logger.debug("Running patch operations on Document. documentLink: [{}]", documentLink);

        final String path = Utils.joinPath(documentLink, null);

        final Map<String, String> requestHeaders = getRequestHeaders(options, ResourceType.Document, OperationType.Patch);
        Instant serializationStartTimeUTC = Instant.now();

        ByteBuffer content = ByteBuffer.wrap(PatchUtil.serializeCosmosPatchToByteArray(cosmosPatchOperations, options));

        Instant serializationEndTime = Instant.now();
        SerializationDiagnosticsContext.SerializationDiagnostics serializationDiagnostics = new SerializationDiagnosticsContext.SerializationDiagnostics(
            serializationStartTimeUTC,
            serializationEndTime,
            SerializationDiagnosticsContext.SerializationType.ITEM_SERIALIZATION);

        final RxDocumentServiceRequest request = RxDocumentServiceRequest.create(
            this,
            OperationType.Patch,
            ResourceType.Document,
            path,
            requestHeaders,
            options,
            content);

        if (retryPolicyInstance != null) {
            retryPolicyInstance.onBeforeSendRequest(request);
        }

        SerializationDiagnosticsContext serializationDiagnosticsContext = BridgeInternal.getSerializationDiagnosticsContext(request.requestContext.cosmosDiagnostics);
        if (serializationDiagnosticsContext != null) {
            serializationDiagnosticsContext.addSerializationDiagnostics(serializationDiagnostics);
        }

        Mono<Utils.ValueHolder<DocumentCollection>> collectionObs = collectionCache.resolveCollectionAsync(
            BridgeInternal.getMetaDataDiagnosticContext(request.requestContext.cosmosDiagnostics), request);

        // options will always have partition key info, so contentAsByteBuffer can be null and is not needed.
        Mono<RxDocumentServiceRequest> requestObs = addPartitionKeyInformation(
            request,
            null,
            null,
            options,
            collectionObs);

        return requestObs.flatMap(req -> patch(request, retryPolicyInstance)
            .map(resp -> toResourceResponse(resp, Document.class)));
    }

    @Override
    public Mono<ResourceResponse<Document>> deleteDocument(String documentLink, RequestOptions options) {
        DocumentClientRetryPolicy requestRetryPolicy = this.resetSessionTokenRetryPolicy.getRequestPolicy();
        return ObservableHelper.inlineIfPossibleAsObs(() -> deleteDocumentInternal(documentLink, null, options, requestRetryPolicy), requestRetryPolicy);
    }

    @Override
    public Mono<ResourceResponse<Document>> deleteDocument(String documentLink, InternalObjectNode internalObjectNode, RequestOptions options) {
        DocumentClientRetryPolicy requestRetryPolicy = this.resetSessionTokenRetryPolicy.getRequestPolicy();
        return ObservableHelper.inlineIfPossibleAsObs(() -> deleteDocumentInternal(documentLink, internalObjectNode, options, requestRetryPolicy),
            requestRetryPolicy);
    }

    private Mono<ResourceResponse<Document>> deleteDocumentInternal(String documentLink, InternalObjectNode internalObjectNode, RequestOptions options,
                                                                    DocumentClientRetryPolicy retryPolicyInstance) {
        try {
            if (StringUtils.isEmpty(documentLink)) {
                throw new IllegalArgumentException("documentLink");
            }

            logger.debug("Deleting a Document. documentLink: [{}]", documentLink);
            String path = Utils.joinPath(documentLink, null);
            Map<String, String> requestHeaders = this.getRequestHeaders(options, ResourceType.Document, OperationType.Delete);
            RxDocumentServiceRequest request = RxDocumentServiceRequest.create(this,
                OperationType.Delete, ResourceType.Document, path, requestHeaders, options);
            if (retryPolicyInstance != null) {
                retryPolicyInstance.onBeforeSendRequest(request);
            }

            Mono<Utils.ValueHolder<DocumentCollection>> collectionObs = collectionCache.resolveCollectionAsync(BridgeInternal.getMetaDataDiagnosticContext(request.requestContext.cosmosDiagnostics), request);

            Mono<RxDocumentServiceRequest> requestObs = addPartitionKeyInformation(request, null, internalObjectNode, options, collectionObs);

            return requestObs.flatMap(req -> this
                .delete(req, retryPolicyInstance, getOperationContextAndListenerTuple(options))
                .map(serviceResponse -> toResourceResponse(serviceResponse, Document.class)));

        } catch (Exception e) {
            logger.debug("Failure in deleting a document due to [{}]", e.getMessage());
            return Mono.error(e);
        }
    }

    @Override
    public Mono<ResourceResponse<Document>> deleteAllDocumentsByPartitionKey(String collectionLink, PartitionKey partitionKey, RequestOptions options) {
        DocumentClientRetryPolicy requestRetryPolicy = this.resetSessionTokenRetryPolicy.getRequestPolicy();
        return ObservableHelper.inlineIfPossibleAsObs(() -> deleteAllDocumentsByPartitionKeyInternal(collectionLink, options, requestRetryPolicy),
            requestRetryPolicy);
    }

    private Mono<ResourceResponse<Document>> deleteAllDocumentsByPartitionKeyInternal(String collectionLink, RequestOptions options,
                                                                                  DocumentClientRetryPolicy retryPolicyInstance) {
        try {
            if (StringUtils.isEmpty(collectionLink)) {
                throw new IllegalArgumentException("collectionLink");
            }

            logger.debug("Deleting all items by Partition Key. collectionLink: [{}]", collectionLink);
            String path = Utils.joinPath(collectionLink, null);
            Map<String, String> requestHeaders = this.getRequestHeaders(options, ResourceType.PartitionKey, OperationType.Delete);
            RxDocumentServiceRequest request = RxDocumentServiceRequest.create(this,
                OperationType.Delete, ResourceType.PartitionKey, path, requestHeaders, options);
            if (retryPolicyInstance != null) {
                retryPolicyInstance.onBeforeSendRequest(request);
            }

            Mono<Utils.ValueHolder<DocumentCollection>> collectionObs = collectionCache.resolveCollectionAsync(BridgeInternal.getMetaDataDiagnosticContext(request.requestContext.cosmosDiagnostics), request);

            Mono<RxDocumentServiceRequest> requestObs = addPartitionKeyInformation(request, null, null, options, collectionObs);

            return requestObs.flatMap(req -> this
                .deleteAllItemsByPartitionKey(req, retryPolicyInstance, getOperationContextAndListenerTuple(options))
                .map(serviceResponse -> toResourceResponse(serviceResponse, Document.class)));
        } catch (Exception e) {
            logger.debug("Failure in deleting documents due to [{}]", e.getMessage());
            return Mono.error(e);
        }
    }

    @Override
    public Mono<ResourceResponse<Document>> readDocument(String documentLink, RequestOptions options) {
        DocumentClientRetryPolicy retryPolicyInstance = this.resetSessionTokenRetryPolicy.getRequestPolicy();
        return ObservableHelper.inlineIfPossibleAsObs(() -> readDocumentInternal(documentLink, options, retryPolicyInstance), retryPolicyInstance);
    }

    private Mono<ResourceResponse<Document>> readDocumentInternal(String documentLink, RequestOptions options,
                                                                  DocumentClientRetryPolicy retryPolicyInstance) {
        try {
            if (StringUtils.isEmpty(documentLink)) {
                throw new IllegalArgumentException("documentLink");
            }

            logger.debug("Reading a Document. documentLink: [{}]", documentLink);
            String path = Utils.joinPath(documentLink, null);
            Map<String, String> requestHeaders = this.getRequestHeaders(options, ResourceType.Document, OperationType.Read);
            RxDocumentServiceRequest request = RxDocumentServiceRequest.create(this,
                OperationType.Read, ResourceType.Document, path, requestHeaders, options);
            if (retryPolicyInstance != null) {
                retryPolicyInstance.onBeforeSendRequest(request);
            }

            Mono<Utils.ValueHolder<DocumentCollection>> collectionObs = this.collectionCache.resolveCollectionAsync(BridgeInternal.getMetaDataDiagnosticContext(request.requestContext.cosmosDiagnostics), request);

            Mono<RxDocumentServiceRequest> requestObs = addPartitionKeyInformation(request, null, null, options, collectionObs);

            return requestObs.flatMap(req -> {
                return this.read(request, retryPolicyInstance).map(serviceResponse -> toResourceResponse(serviceResponse, Document.class));
            });

        } catch (Exception e) {
            logger.debug("Failure in reading a document due to [{}]", e.getMessage());
            return Mono.error(e);
        }
    }

    @Override
    public <T> Flux<FeedResponse<T>>  readDocuments(
        String collectionLink, CosmosQueryRequestOptions options, Class<T> classOfT) {

        if (StringUtils.isEmpty(collectionLink)) {
            throw new IllegalArgumentException("collectionLink");
        }

        return queryDocuments(collectionLink, "SELECT * FROM r", options, classOfT);
    }

    @Override
    public <T> Mono<FeedResponse<T>> readMany(
        List<CosmosItemIdentity> itemIdentityList,
        String collectionLink,
        CosmosQueryRequestOptions options,
        Class<T> klass) {

        String resourceLink = parentResourceLinkToQueryLink(collectionLink, ResourceType.Document);
        RxDocumentServiceRequest request = RxDocumentServiceRequest.create(this,
            OperationType.Query,
            ResourceType.Document,
            collectionLink, null
        );

        // This should not got to backend
        Mono<Utils.ValueHolder<DocumentCollection>> collectionObs =
            collectionCache.resolveCollectionAsync(null, request);

        return collectionObs
            .flatMap(documentCollectionResourceResponse -> {
                    final DocumentCollection collection = documentCollectionResourceResponse.v;
                    if (collection == null) {
                        throw new IllegalStateException("Collection cannot be null");
                    }

                    final PartitionKeyDefinition pkDefinition = collection.getPartitionKey();

                    Mono<Utils.ValueHolder<CollectionRoutingMap>> valueHolderMono = partitionKeyRangeCache
                        .tryLookupAsync(BridgeInternal.getMetaDataDiagnosticContext(request.requestContext.cosmosDiagnostics),
                            collection.getResourceId(),
                            null,
                            null);

                    return valueHolderMono.flatMap(collectionRoutingMapValueHolder -> {
                        Map<PartitionKeyRange, List<CosmosItemIdentity>> partitionRangeItemKeyMap = new HashMap<>();
                        CollectionRoutingMap routingMap = collectionRoutingMapValueHolder.v;
                        if (routingMap == null) {
                            throw new IllegalStateException("Failed to get routing map.");
                        }
                        itemIdentityList
                            .forEach(itemIdentity -> {
                                //Check no partial partition keys are being used
                                if (pkDefinition.getKind().equals(PartitionKind.MULTI_HASH) &&
                                    ModelBridgeInternal.getPartitionKeyInternal(itemIdentity.getPartitionKey())
                                    .getComponents().size() != pkDefinition.getPaths().size()) {
                                    throw new IllegalArgumentException(RMResources.PartitionKeyMismatch);
                                }
                                String effectivePartitionKeyString =  PartitionKeyInternalHelper
                                    .getEffectivePartitionKeyString(
                                        BridgeInternal.getPartitionKeyInternal(
                                            itemIdentity.getPartitionKey()),
                                        pkDefinition);

                                //use routing map to find the partitionKeyRangeId of each
                                // effectivePartitionKey
                                PartitionKeyRange range =
                                    routingMap.getRangeByEffectivePartitionKey(effectivePartitionKeyString);

                                //group the itemKeyList based on partitionKeyRangeId
                                if (partitionRangeItemKeyMap.get(range) == null) {
                                    List<CosmosItemIdentity> list = new ArrayList<>();
                                    list.add(itemIdentity);
                                    partitionRangeItemKeyMap.put(range, list);
                                } else {
                                    List<CosmosItemIdentity> pairs =
                                        partitionRangeItemKeyMap.get(range);
                                    pairs.add(itemIdentity);
                                    partitionRangeItemKeyMap.put(range, pairs);
                                }

                            });

                        //Create the range query map that contains the query to be run for that
                        // partitionkeyrange
                        Map<PartitionKeyRange, SqlQuerySpec> rangeQueryMap = getRangeQueryMap(partitionRangeItemKeyMap, collection.getPartitionKey());

                        // create point reads
                        Flux<FeedResponse<Document>> pointReads = createPointReadOperations(
                            partitionRangeItemKeyMap,
                            resourceLink,
                            options,
                            klass);

                        // create the executable query
                        Flux<FeedResponse<Document>> queries = createReadManyQuery(
                            resourceLink,
                            new SqlQuerySpec(DUMMY_SQL_QUERY),
                            options,
                            Document.class,
                            ResourceType.Document,
                            collection,
                            Collections.unmodifiableMap(rangeQueryMap));

                        // merge results from point reads and queries
                        return Flux.merge(pointReads, queries)
                            .collectList()
                            // aggregating the result to construct a FeedResponse and aggregate RUs.
                            .map(feedList -> {
                                List<T> finalList = new ArrayList<>();
                                HashMap<String, String> headers = new HashMap<>();
                                ConcurrentMap<String, QueryMetrics> aggregatedQueryMetrics = new ConcurrentHashMap<>();
                                List<ClientSideRequestStatistics> aggregateRequestStatistics = new ArrayList<>();
                                double requestCharge = 0;
                                for (FeedResponse<Document> page : feedList) {
                                    ConcurrentMap<String, QueryMetrics> pageQueryMetrics =
                                        ModelBridgeInternal.queryMetrics(page);
                                    if (pageQueryMetrics != null) {
                                        pageQueryMetrics.forEach(
                                            aggregatedQueryMetrics::putIfAbsent);
                                    }

                                    requestCharge += page.getRequestCharge();
                                    // TODO: this does double serialization: FIXME
                                    finalList.addAll(page.getResults().stream().map(document ->
                                        ModelBridgeInternal.toObjectFromJsonSerializable(document, klass)).collect(Collectors.toList()));
                                    aggregateRequestStatistics.addAll(BridgeInternal.getClientSideRequestStatisticsList(page.getCosmosDiagnostics()));
                                }
                                CosmosDiagnostics aggregatedDiagnostics = BridgeInternal.createCosmosDiagnostics(aggregatedQueryMetrics);
                                BridgeInternal.addClientSideDiagnosticsToFeed(aggregatedDiagnostics, aggregateRequestStatistics);
                                headers.put(HttpConstants.HttpHeaders.REQUEST_CHARGE, Double
                                    .toString(requestCharge));
                                FeedResponse<T> frp = BridgeInternal
                                    .createFeedResponseWithQueryMetrics(
                                        finalList,
                                        headers,
                                        aggregatedQueryMetrics,
                                        null,
                                        false,
                                        false,
                                        aggregatedDiagnostics);
                                return frp;
                            });
                    });
                }
            );

    }

    private Map<PartitionKeyRange, SqlQuerySpec> getRangeQueryMap(
        Map<PartitionKeyRange, List<CosmosItemIdentity>> partitionRangeItemKeyMap,
        PartitionKeyDefinition partitionKeyDefinition) {
        //TODO: Optimise this to include all types of partitionkeydefinitions. ex: c["prop1./ab"]["key1"]

        Map<PartitionKeyRange, SqlQuerySpec> rangeQueryMap = new HashMap<>();
        String partitionKeySelector = createPkSelector(partitionKeyDefinition);

        for(Map.Entry<PartitionKeyRange, List<CosmosItemIdentity>> entry: partitionRangeItemKeyMap.entrySet()) {

            SqlQuerySpec sqlQuerySpec;
            List<CosmosItemIdentity> cosmosItemIdentityList = entry.getValue();
            if (cosmosItemIdentityList.size() > 1) {
                if (partitionKeySelector.equals("[\"id\"]")) {
                    sqlQuerySpec = createReadManyQuerySpecPartitionKeyIdSame(cosmosItemIdentityList, partitionKeySelector);
                } else if (partitionKeyDefinition.getKind().equals(PartitionKind.MULTI_HASH)) {
                    sqlQuerySpec = createReadManyQuerySpecMultiHash(entry.getValue(), partitionKeyDefinition);
                } else {
                    sqlQuerySpec = createReadManyQuerySpec(cosmosItemIdentityList, partitionKeySelector);
                }
                // Add query for this partition to rangeQueryMap
                rangeQueryMap.put(entry.getKey(), sqlQuerySpec);
            }
        }

        return rangeQueryMap;
    }

    private SqlQuerySpec createReadManyQuerySpecPartitionKeyIdSame(
        List<CosmosItemIdentity> idPartitionKeyPairList,
        String partitionKeySelector) {

        StringBuilder queryStringBuilder = new StringBuilder();
        List<SqlParameter> parameters = new ArrayList<>();

        queryStringBuilder.append("SELECT * FROM c WHERE c.id IN ( ");
        for (int i = 0; i < idPartitionKeyPairList.size(); i++) {
            CosmosItemIdentity itemIdentity = idPartitionKeyPairList.get(i);

            String idValue = itemIdentity.getId();
            String idParamName = "@param" + i;

            PartitionKey pkValueAsPartitionKey = itemIdentity.getPartitionKey();
            Object pkValue = ModelBridgeInternal.getPartitionKeyObject(pkValueAsPartitionKey);

            if (!Objects.equals(idValue, pkValue)) {
                // this is sanity check to ensure id and pk are the same
                continue;
            }

            parameters.add(new SqlParameter(idParamName, idValue));
            queryStringBuilder.append(idParamName);

            if (i < idPartitionKeyPairList.size() - 1) {
                queryStringBuilder.append(", ");
            }
        }
        queryStringBuilder.append(" )");

        return new SqlQuerySpec(queryStringBuilder.toString(), parameters);
    }

    private SqlQuerySpec createReadManyQuerySpec(List<CosmosItemIdentity> itemIdentities, String partitionKeySelector) {
        StringBuilder queryStringBuilder = new StringBuilder();
        List<SqlParameter> parameters = new ArrayList<>();

        queryStringBuilder.append("SELECT * FROM c WHERE ( ");
        for (int i = 0; i < itemIdentities.size(); i++) {
            CosmosItemIdentity itemIdentity = itemIdentities.get(i);

            PartitionKey pkValueAsPartitionKey = itemIdentity.getPartitionKey();
            Object pkValue = ModelBridgeInternal.getPartitionKeyObject(pkValueAsPartitionKey);
            String pkParamName = "@param" + (2 * i);
            parameters.add(new SqlParameter(pkParamName, pkValue));

            String idValue = itemIdentity.getId();
            String idParamName = "@param" + (2 * i + 1);
            parameters.add(new SqlParameter(idParamName, idValue));

            queryStringBuilder.append("(");
            queryStringBuilder.append("c.id = ");
            queryStringBuilder.append(idParamName);
            queryStringBuilder.append(" AND ");
            queryStringBuilder.append(" c");
            // partition key def
            queryStringBuilder.append(partitionKeySelector);
            queryStringBuilder.append((" = "));
            queryStringBuilder.append(pkParamName);
            queryStringBuilder.append(" )");

            if (i < itemIdentities.size() - 1) {
                queryStringBuilder.append(" OR ");
            }
        }
        queryStringBuilder.append(" )");

        return new SqlQuerySpec(queryStringBuilder.toString(), parameters);
    }

    private SqlQuerySpec createReadManyQuerySpecMultiHash(
        List<CosmosItemIdentity> itemIdentities,
        PartitionKeyDefinition partitionKeyDefinition) {
        StringBuilder queryStringBuilder = new StringBuilder();
        List<SqlParameter> parameters = new ArrayList<>();

        queryStringBuilder.append("SELECT * FROM c WHERE ( ");
        int paramCount = 0;
        for (int i = 0; i < itemIdentities.size(); i++) {
            CosmosItemIdentity itemIdentity = itemIdentities.get(i);

            PartitionKey pkValueAsPartitionKey = itemIdentity.getPartitionKey();
            Object pkValue = ModelBridgeInternal.getPartitionKeyObject(pkValueAsPartitionKey);
            String pkValueString = (String) pkValue;
            List<List<String>> partitionKeyParams = new ArrayList<>();
            List<String> paths = partitionKeyDefinition.getPaths();
            int pathCount = 0;
            for (String subPartitionKey: pkValueString.split("=")) {
                String pkParamName = "@param" + paramCount;
                partitionKeyParams.add(Arrays.asList(paths.get(pathCount), pkParamName));
                parameters.add(new SqlParameter(pkParamName, subPartitionKey));
                paramCount++;
                pathCount++;
            }

            String idValue = itemIdentity.getId();
            String idParamName = "@param" + paramCount;
            paramCount++;
            parameters.add(new SqlParameter(idParamName, idValue));

            queryStringBuilder.append("(");
            queryStringBuilder.append("c.id = ");
            queryStringBuilder.append(idParamName);

            // partition key def
            for (List<String> pkParam: partitionKeyParams) {
                queryStringBuilder.append(" AND ");
                queryStringBuilder.append(" c.");
                queryStringBuilder.append(pkParam.get(0).substring(1));
                queryStringBuilder.append((" = "));
                queryStringBuilder.append(pkParam.get(1));
            }
            queryStringBuilder.append(" )");

            if (i < itemIdentities.size() - 1) {
                queryStringBuilder.append(" OR ");
            }
        }
        queryStringBuilder.append(" )");

        return new SqlQuerySpec(queryStringBuilder.toString(), parameters);
    }

    private String createPkSelector(PartitionKeyDefinition partitionKeyDefinition) {
        return partitionKeyDefinition.getPaths()
            .stream()
            .map(pathPart -> StringUtils.substring(pathPart, 1)) // skip starting /
            .map(pathPart -> StringUtils.replace(pathPart, "\"", "\\")) // escape quote
            .map(part -> "[\"" + part + "\"]")
            .collect(Collectors.joining());
    }

    private <T extends Resource> Flux<FeedResponse<T>> createReadManyQuery(
        String parentResourceLink,
        SqlQuerySpec sqlQuery,
        CosmosQueryRequestOptions options,
        Class<T> klass,
        ResourceType resourceTypeEnum,
        DocumentCollection collection,
        Map<PartitionKeyRange, SqlQuerySpec> rangeQueryMap) {

        if (rangeQueryMap.isEmpty()) {
            return Flux.empty();
        }

        UUID activityId = Utils.randomUUID();
        IDocumentQueryClient queryClient = documentQueryClientImpl(RxDocumentClientImpl.this, getOperationContextAndListenerTuple(options));
        Flux<? extends IDocumentQueryExecutionContext<T>> executionContext =
            DocumentQueryExecutionContextFactory.createReadManyQueryAsync(this, queryClient, collection.getResourceId(),
                                                                          sqlQuery,
                                                                          rangeQueryMap,
                                                                          options,
                                                                          collection.getResourceId(),
                                                                          parentResourceLink,
                                                                          activityId,
                                                                          klass,
                                                                          resourceTypeEnum);
        return executionContext.flatMap(IDocumentQueryExecutionContext<T>::executeAsync);
    }

    private <T> Flux<FeedResponse<Document>> createPointReadOperations(
        Map<PartitionKeyRange, List<CosmosItemIdentity>> singleItemPartitionRequestMap,
        String resourceLink,
        CosmosQueryRequestOptions queryRequestOptions,
        Class<T> klass
    ) {
        return Flux.fromIterable(singleItemPartitionRequestMap.values())
            .flatMap(cosmosItemIdentityList -> {
                if (cosmosItemIdentityList.size() == 1) {
                    CosmosItemIdentity firstIdentity = cosmosItemIdentityList.get(0);
                    RequestOptions requestOptions = ImplementationBridgeHelpers
                        .CosmosQueryRequestOptionsHelper
                        .getCosmosQueryRequestOptionsAccessor()
                        .toRequestOptions(queryRequestOptions);
                    requestOptions.setPartitionKey(firstIdentity.getPartitionKey());
                    return this.readDocument((resourceLink + firstIdentity.getId()), requestOptions);
                }
                return Mono.empty();
            })
            .flatMap(resourceResponse -> {
                CosmosItemResponse<T> cosmosItemResponse =
                    ModelBridgeInternal.createCosmosAsyncItemResponse(resourceResponse, klass, getItemDeserializer());
                FeedResponse<Document> feedResponse = ModelBridgeInternal.createFeedResponse(Arrays.asList(InternalObjectNode.fromObject(cosmosItemResponse.getItem())), cosmosItemResponse.getResponseHeaders());
                BridgeInternal.addClientSideDiagnosticsToFeed(feedResponse.getCosmosDiagnostics(), Arrays.asList(BridgeInternal.getClientSideRequestStatics(cosmosItemResponse.getDiagnostics())));
                return Mono.just(feedResponse);
            });
    }

    @Override
    public <T> Flux<FeedResponse<T>> queryDocuments(
        String collectionLink, String query, CosmosQueryRequestOptions options, Class<T> classOfT) {

        return queryDocuments(collectionLink, new SqlQuerySpec(query), options, classOfT);
    }

    private IDocumentQueryClient documentQueryClientImpl(RxDocumentClientImpl rxDocumentClientImpl, OperationContextAndListenerTuple operationContextAndListenerTuple) {

        return new IDocumentQueryClient () {

            @Override
            public RxCollectionCache getCollectionCache() {
                return RxDocumentClientImpl.this.collectionCache;
            }

            @Override
            public RxPartitionKeyRangeCache getPartitionKeyRangeCache() {
                return RxDocumentClientImpl.this.partitionKeyRangeCache;
            }

            @Override
            public IRetryPolicyFactory getResetSessionTokenRetryPolicy() {
                return RxDocumentClientImpl.this.resetSessionTokenRetryPolicy;
            }

            @Override
            public ConsistencyLevel getDefaultConsistencyLevelAsync() {
                return RxDocumentClientImpl.this.gatewayConfigurationReader.getDefaultConsistencyLevel();
            }

            @Override
            public ConsistencyLevel getDesiredConsistencyLevelAsync() {
                // TODO Auto-generated method stub
                return RxDocumentClientImpl.this.consistencyLevel;
            }

            @Override
            public Mono<RxDocumentServiceResponse> executeQueryAsync(RxDocumentServiceRequest request) {
                if (operationContextAndListenerTuple == null) {
                    return RxDocumentClientImpl.this.query(request).single();
                } else {
                    final OperationListener listener =
                        operationContextAndListenerTuple.getOperationListener();
                    final OperationContext operationContext = operationContextAndListenerTuple.getOperationContext();
                    request.getHeaders().put(HttpConstants.HttpHeaders.CORRELATED_ACTIVITY_ID, operationContext.getCorrelationActivityId());
                    listener.requestListener(operationContext, request);

                    return RxDocumentClientImpl.this.query(request).single().doOnNext(
                        response -> listener.responseListener(operationContext, response)
                    ).doOnError(
                        ex -> listener.exceptionListener(operationContext, ex)
                    );
                }
            }

            @Override
            public QueryCompatibilityMode getQueryCompatibilityMode() {
                // TODO Auto-generated method stub
                return QueryCompatibilityMode.Default;
            }

            @Override
            public Mono<RxDocumentServiceResponse> readFeedAsync(RxDocumentServiceRequest request) {
                // TODO Auto-generated method stub
                return null;
            }
        };
    }

    @Override
    public <T> Flux<FeedResponse<T>> queryDocuments(
        String collectionLink,
        SqlQuerySpec querySpec,
        CosmosQueryRequestOptions options,
        Class<T> classOfT) {
        SqlQuerySpecLogger.getInstance().logQuery(querySpec);
        return createQuery(collectionLink, querySpec, options, classOfT, ResourceType.Document);
    }

    @Override
    public <T> Flux<FeedResponse<T>> queryDocumentChangeFeed(
        final DocumentCollection collection,
        final CosmosChangeFeedRequestOptions changeFeedOptions,
        Class<T> classOfT) {

        checkNotNull(collection, "Argument 'collection' must not be null.");

        ChangeFeedQueryImpl<T> changeFeedQueryImpl = new ChangeFeedQueryImpl<>(
            this,
            ResourceType.Document,
            classOfT,
            collection.getAltLink(),
            collection.getResourceId(),
            changeFeedOptions);

        return changeFeedQueryImpl.executeAsync();
    }

    @Override
    public <T> Flux<FeedResponse<T>> readAllDocuments(
        String collectionLink,
        PartitionKey partitionKey,
        CosmosQueryRequestOptions options,
        Class<T> classOfT) {

        if (StringUtils.isEmpty(collectionLink)) {
            throw new IllegalArgumentException("collectionLink");
        }

        if (partitionKey == null) {
            throw new IllegalArgumentException("partitionKey");
        }

        RxDocumentServiceRequest request = RxDocumentServiceRequest.create(this,
            OperationType.Query,
            ResourceType.Document,
            collectionLink,
            null
        );

        // This should not got to backend
        Flux<Utils.ValueHolder<DocumentCollection>> collectionObs =
            collectionCache.resolveCollectionAsync(null, request).flux();

        return collectionObs.flatMap(documentCollectionResourceResponse -> {

            DocumentCollection collection = documentCollectionResourceResponse.v;
            if (collection == null) {
                throw new IllegalStateException("Collection cannot be null");
            }

            PartitionKeyDefinition pkDefinition = collection.getPartitionKey();
            String pkSelector = createPkSelector(pkDefinition);
            SqlQuerySpec querySpec = createLogicalPartitionScanQuerySpec(partitionKey, pkSelector);

            String resourceLink = parentResourceLinkToQueryLink(collectionLink, ResourceType.Document);
            UUID activityId = Utils.randomUUID();
            IDocumentQueryClient queryClient = documentQueryClientImpl(RxDocumentClientImpl.this, getOperationContextAndListenerTuple(options));

            final CosmosQueryRequestOptions effectiveOptions =
                ModelBridgeInternal.createQueryRequestOptions(options);

            // Trying to put this logic as low as the query pipeline
            // Since for parallelQuery, each partition will have its own request, so at this point, there will be no request associate with this retry policy.
            // For default document context, it already wired up InvalidPartitionExceptionRetry, but there is no harm to wire it again here
            InvalidPartitionExceptionRetryPolicy invalidPartitionExceptionRetryPolicy = new InvalidPartitionExceptionRetryPolicy(
                this.collectionCache,
                null,
                resourceLink,
                ModelBridgeInternal.getPropertiesFromQueryRequestOptions(effectiveOptions));

            return ObservableHelper.fluxInlineIfPossibleAsObs(
                () -> {
                    Flux<Utils.ValueHolder<CollectionRoutingMap>> valueHolderMono = this.partitionKeyRangeCache
                        .tryLookupAsync(
                            BridgeInternal.getMetaDataDiagnosticContext(request.requestContext.cosmosDiagnostics),
                            collection.getResourceId(),
                            null,
                            null).flux();
                    return valueHolderMono.flatMap(collectionRoutingMapValueHolder -> {

                        CollectionRoutingMap routingMap = collectionRoutingMapValueHolder.v;
                        if (routingMap == null) {
                            throw new IllegalStateException("Failed to get routing map.");
                        }

                        String effectivePartitionKeyString = PartitionKeyInternalHelper
                            .getEffectivePartitionKeyString(
                                BridgeInternal.getPartitionKeyInternal(partitionKey),
                                pkDefinition);

                        //use routing map to find the partitionKeyRangeId of each
                        // effectivePartitionKey
                        PartitionKeyRange range =
                            routingMap.getRangeByEffectivePartitionKey(effectivePartitionKeyString);

                        return createQueryInternal(
                            resourceLink,
                            querySpec,
                            ModelBridgeInternal.setPartitionKeyRangeIdInternal(effectiveOptions, range.getId()),
                            classOfT, //Document.class
                            ResourceType.Document,
                            queryClient,
                            activityId);
                    });
                },
                invalidPartitionExceptionRetryPolicy);
        });
    }

    @Override
    public Map<String, PartitionedQueryExecutionInfo> getQueryPlanCache() {
        return queryPlanCache;
    }

    @Override
    public Flux<FeedResponse<PartitionKeyRange>> readPartitionKeyRanges(final String collectionLink,
                                                                              CosmosQueryRequestOptions options) {

        if (StringUtils.isEmpty(collectionLink)) {
            throw new IllegalArgumentException("collectionLink");
        }

        return readFeed(options, ResourceType.PartitionKeyRange, PartitionKeyRange.class,
                Utils.joinPath(collectionLink, Paths.PARTITION_KEY_RANGES_PATH_SEGMENT));
    }

    private RxDocumentServiceRequest getStoredProcedureRequest(String collectionLink, StoredProcedure storedProcedure,
                                                               RequestOptions options, OperationType operationType) {
        if (StringUtils.isEmpty(collectionLink)) {
            throw new IllegalArgumentException("collectionLink");
        }
        if (storedProcedure == null) {
            throw new IllegalArgumentException("storedProcedure");
        }

        validateResource(storedProcedure);

        String path = Utils.joinPath(collectionLink, Paths.STORED_PROCEDURES_PATH_SEGMENT);
        Map<String, String> requestHeaders = this.getRequestHeaders(options, ResourceType.StoredProcedure, operationType);
        RxDocumentServiceRequest request = RxDocumentServiceRequest.create(this, operationType,
            ResourceType.StoredProcedure, path, storedProcedure, requestHeaders, options);

        return request;
    }

    private RxDocumentServiceRequest getUserDefinedFunctionRequest(String collectionLink, UserDefinedFunction udf,
                                                                   RequestOptions options, OperationType operationType) {
        if (StringUtils.isEmpty(collectionLink)) {
            throw new IllegalArgumentException("collectionLink");
        }
        if (udf == null) {
            throw new IllegalArgumentException("udf");
        }

        validateResource(udf);

        String path = Utils.joinPath(collectionLink, Paths.USER_DEFINED_FUNCTIONS_PATH_SEGMENT);
        Map<String, String> requestHeaders = this.getRequestHeaders(options, ResourceType.UserDefinedFunction, operationType);
        RxDocumentServiceRequest request = RxDocumentServiceRequest.create(this,
            operationType, ResourceType.UserDefinedFunction, path, udf, requestHeaders, options);

        return request;
    }

    @Override
    public Mono<ResourceResponse<StoredProcedure>> createStoredProcedure(String collectionLink,
                                                                               StoredProcedure storedProcedure, RequestOptions options) {
        DocumentClientRetryPolicy requestRetryPolicy = this.resetSessionTokenRetryPolicy.getRequestPolicy();
        return ObservableHelper.inlineIfPossibleAsObs(() -> createStoredProcedureInternal(collectionLink, storedProcedure, options, requestRetryPolicy), requestRetryPolicy);
    }

    private Mono<ResourceResponse<StoredProcedure>> createStoredProcedureInternal(String collectionLink,
                                                                                        StoredProcedure storedProcedure, RequestOptions options, DocumentClientRetryPolicy retryPolicyInstance) {
        // we are using an observable factory here
        // observable will be created fresh upon subscription
        // this is to ensure we capture most up to date information (e.g.,
        // session)
        try {

            logger.debug("Creating a StoredProcedure. collectionLink: [{}], storedProcedure id [{}]",
                    collectionLink, storedProcedure.getId());
            RxDocumentServiceRequest request = getStoredProcedureRequest(collectionLink, storedProcedure, options,
                    OperationType.Create);
            if (retryPolicyInstance != null) {
                retryPolicyInstance.onBeforeSendRequest(request);
            }

            return this.create(request, retryPolicyInstance, getOperationContextAndListenerTuple(options)).map(response -> toResourceResponse(response, StoredProcedure.class));

        } catch (Exception e) {
            // this is only in trace level to capture what's going on
            logger.debug("Failure in creating a StoredProcedure due to [{}]", e.getMessage(), e);
            return Mono.error(e);
        }
    }

    @Override
    public Mono<ResourceResponse<StoredProcedure>> upsertStoredProcedure(String collectionLink,
                                                                               StoredProcedure storedProcedure, RequestOptions options) {
        DocumentClientRetryPolicy requestRetryPolicy = this.resetSessionTokenRetryPolicy.getRequestPolicy();
        return ObservableHelper.inlineIfPossibleAsObs(() -> upsertStoredProcedureInternal(collectionLink, storedProcedure, options, requestRetryPolicy), requestRetryPolicy);
    }

    private Mono<ResourceResponse<StoredProcedure>> upsertStoredProcedureInternal(String collectionLink,
                                                                                        StoredProcedure storedProcedure, RequestOptions options, DocumentClientRetryPolicy retryPolicyInstance) {
        // we are using an observable factory here
        // observable will be created fresh upon subscription
        // this is to ensure we capture most up to date information (e.g.,
        // session)
        try {

            logger.debug("Upserting a StoredProcedure. collectionLink: [{}], storedProcedure id [{}]",
                    collectionLink, storedProcedure.getId());
            RxDocumentServiceRequest request = getStoredProcedureRequest(collectionLink, storedProcedure, options,
                    OperationType.Upsert);
            if (retryPolicyInstance != null) {
                retryPolicyInstance.onBeforeSendRequest(request);
            }

            return this.upsert(request, retryPolicyInstance, getOperationContextAndListenerTuple(options)).map(response -> toResourceResponse(response, StoredProcedure.class));

        } catch (Exception e) {
            // this is only in trace level to capture what's going on
            logger.debug("Failure in upserting a StoredProcedure due to [{}]", e.getMessage(), e);
            return Mono.error(e);
        }
    }

    @Override
    public Mono<ResourceResponse<StoredProcedure>> replaceStoredProcedure(StoredProcedure storedProcedure,
                                                                                RequestOptions options) {
        DocumentClientRetryPolicy requestRetryPolicy = this.resetSessionTokenRetryPolicy.getRequestPolicy();
        return ObservableHelper.inlineIfPossibleAsObs(() -> replaceStoredProcedureInternal(storedProcedure, options, requestRetryPolicy), requestRetryPolicy);
    }

    private Mono<ResourceResponse<StoredProcedure>> replaceStoredProcedureInternal(StoredProcedure storedProcedure,
                                                                                         RequestOptions options, DocumentClientRetryPolicy retryPolicyInstance) {
        try {

            if (storedProcedure == null) {
                throw new IllegalArgumentException("storedProcedure");
            }
            logger.debug("Replacing a StoredProcedure. storedProcedure id [{}]", storedProcedure.getId());

            RxDocumentClientImpl.validateResource(storedProcedure);

            String path = Utils.joinPath(storedProcedure.getSelfLink(), null);
            Map<String, String> requestHeaders = getRequestHeaders(options, ResourceType.StoredProcedure, OperationType.Replace);
            RxDocumentServiceRequest request = RxDocumentServiceRequest.create(this,
                OperationType.Replace, ResourceType.StoredProcedure, path, storedProcedure, requestHeaders, options);

            if (retryPolicyInstance != null) {
                retryPolicyInstance.onBeforeSendRequest(request);
            }

            return this.replace(request, retryPolicyInstance).map(response -> toResourceResponse(response, StoredProcedure.class));

        } catch (Exception e) {
            logger.debug("Failure in replacing a StoredProcedure due to [{}]", e.getMessage(), e);
            return Mono.error(e);
        }
    }

    @Override
    public Mono<ResourceResponse<StoredProcedure>> deleteStoredProcedure(String storedProcedureLink,
                                                                               RequestOptions options) {
        DocumentClientRetryPolicy requestRetryPolicy = this.resetSessionTokenRetryPolicy.getRequestPolicy();
        return ObservableHelper.inlineIfPossibleAsObs(() -> deleteStoredProcedureInternal(storedProcedureLink, options, requestRetryPolicy), requestRetryPolicy);
    }

    private Mono<ResourceResponse<StoredProcedure>> deleteStoredProcedureInternal(String storedProcedureLink,
                                                                                        RequestOptions options, DocumentClientRetryPolicy retryPolicyInstance) {
        // we are using an observable factory here
        // observable will be created fresh upon subscription
        // this is to ensure we capture most up to date information (e.g.,
        // session)
        try {

            if (StringUtils.isEmpty(storedProcedureLink)) {
                throw new IllegalArgumentException("storedProcedureLink");
            }

            logger.debug("Deleting a StoredProcedure. storedProcedureLink [{}]", storedProcedureLink);
            String path = Utils.joinPath(storedProcedureLink, null);
            Map<String, String> requestHeaders = this.getRequestHeaders(options, ResourceType.StoredProcedure, OperationType.Delete);
            RxDocumentServiceRequest request = RxDocumentServiceRequest.create(this,
                OperationType.Delete, ResourceType.StoredProcedure, path, requestHeaders, options);

            if (retryPolicyInstance != null) {
                retryPolicyInstance.onBeforeSendRequest(request);
            }

            return this.delete(request, retryPolicyInstance, getOperationContextAndListenerTuple(options)).map(response -> toResourceResponse(response, StoredProcedure.class));

        } catch (Exception e) {
            // this is only in trace level to capture what's going on
            logger.debug("Failure in deleting a StoredProcedure due to [{}]", e.getMessage(), e);
            return Mono.error(e);
        }
    }

    @Override
    public Mono<ResourceResponse<StoredProcedure>> readStoredProcedure(String storedProcedureLink,
                                                                             RequestOptions options) {
        DocumentClientRetryPolicy retryPolicyInstance = this.resetSessionTokenRetryPolicy.getRequestPolicy();
        return ObservableHelper.inlineIfPossibleAsObs(() -> readStoredProcedureInternal(storedProcedureLink, options, retryPolicyInstance), retryPolicyInstance);
    }

    private Mono<ResourceResponse<StoredProcedure>> readStoredProcedureInternal(String storedProcedureLink,
                                                                                      RequestOptions options, DocumentClientRetryPolicy retryPolicyInstance) {

        // we are using an observable factory here
        // observable will be created fresh upon subscription
        // this is to ensure we capture most up to date information (e.g.,
        // session)
        try {

            if (StringUtils.isEmpty(storedProcedureLink)) {
                throw new IllegalArgumentException("storedProcedureLink");
            }

            logger.debug("Reading a StoredProcedure. storedProcedureLink [{}]", storedProcedureLink);
            String path = Utils.joinPath(storedProcedureLink, null);
            Map<String, String> requestHeaders = this.getRequestHeaders(options, ResourceType.StoredProcedure, OperationType.Read);
            RxDocumentServiceRequest request = RxDocumentServiceRequest.create(this,
                OperationType.Read, ResourceType.StoredProcedure, path, requestHeaders, options);

            if (retryPolicyInstance != null){
                retryPolicyInstance.onBeforeSendRequest(request);
            }

            return this.read(request, retryPolicyInstance).map(response -> toResourceResponse(response, StoredProcedure.class));

        } catch (Exception e) {
            // this is only in trace level to capture what's going on
            logger.debug("Failure in reading a StoredProcedure due to [{}]", e.getMessage(), e);
            return Mono.error(e);
        }
    }

    @Override
    public Flux<FeedResponse<StoredProcedure>> readStoredProcedures(String collectionLink,
                                                                          CosmosQueryRequestOptions options) {

        if (StringUtils.isEmpty(collectionLink)) {
            throw new IllegalArgumentException("collectionLink");
        }

        return readFeed(options, ResourceType.StoredProcedure, StoredProcedure.class,
                Utils.joinPath(collectionLink, Paths.STORED_PROCEDURES_PATH_SEGMENT));
    }

    @Override
    public Flux<FeedResponse<StoredProcedure>> queryStoredProcedures(String collectionLink, String query,
                                                                           CosmosQueryRequestOptions options) {
        return queryStoredProcedures(collectionLink, new SqlQuerySpec(query), options);
    }

    @Override
    public Flux<FeedResponse<StoredProcedure>> queryStoredProcedures(String collectionLink,
                                                                           SqlQuerySpec querySpec, CosmosQueryRequestOptions options) {
        return createQuery(collectionLink, querySpec, options, StoredProcedure.class, ResourceType.StoredProcedure);
    }

    @Override
    public Mono<StoredProcedureResponse> executeStoredProcedure(String storedProcedureLink,
                                                                      List<Object> procedureParams) {
        return this.executeStoredProcedure(storedProcedureLink, null, procedureParams);
    }

    @Override
    public Mono<StoredProcedureResponse> executeStoredProcedure(String storedProcedureLink,
                                                                      RequestOptions options, List<Object> procedureParams) {
        DocumentClientRetryPolicy documentClientRetryPolicy = this.resetSessionTokenRetryPolicy.getRequestPolicy();
        return ObservableHelper.inlineIfPossibleAsObs(() -> executeStoredProcedureInternal(storedProcedureLink, options, procedureParams, documentClientRetryPolicy), documentClientRetryPolicy);
    }

    @Override
    public Mono<CosmosBatchResponse> executeBatchRequest(String collectionLink,
                                                         ServerBatchRequest serverBatchRequest,
                                                         RequestOptions options,
                                                         boolean disableAutomaticIdGeneration) {
        DocumentClientRetryPolicy documentClientRetryPolicy = this.resetSessionTokenRetryPolicy.getRequestPolicy();
        return ObservableHelper.inlineIfPossibleAsObs(() -> executeBatchRequestInternal(collectionLink, serverBatchRequest, options, documentClientRetryPolicy, disableAutomaticIdGeneration), documentClientRetryPolicy);
    }

    private Mono<StoredProcedureResponse> executeStoredProcedureInternal(String storedProcedureLink,
                                                                               RequestOptions options, List<Object> procedureParams, DocumentClientRetryPolicy retryPolicy) {

        try {
            logger.debug("Executing a StoredProcedure. storedProcedureLink [{}]", storedProcedureLink);
            String path = Utils.joinPath(storedProcedureLink, null);

            Map<String, String> requestHeaders = getRequestHeaders(options, ResourceType.StoredProcedure, OperationType.ExecuteJavaScript);
            requestHeaders.put(HttpConstants.HttpHeaders.ACCEPT, RuntimeConstants.MediaTypes.JSON);

            RxDocumentServiceRequest request = RxDocumentServiceRequest.create(this,
                    OperationType.ExecuteJavaScript,
                    ResourceType.StoredProcedure, path,
                    procedureParams != null && !procedureParams.isEmpty() ? RxDocumentClientImpl.serializeProcedureParams(procedureParams) : "",
                    requestHeaders, options);

            if (retryPolicy != null) {
                retryPolicy.onBeforeSendRequest(request);
            }

            Mono<RxDocumentServiceRequest> reqObs = addPartitionKeyInformation(request, null, null, options);
            return reqObs.flatMap(req -> create(request, retryPolicy, getOperationContextAndListenerTuple(options))
                    .map(response -> {
                        this.captureSessionToken(request, response);
                        return toStoredProcedureResponse(response);
                    }));

        } catch (Exception e) {
            logger.debug("Failure in executing a StoredProcedure due to [{}]", e.getMessage(), e);
            return Mono.error(e);
        }
    }

    private Mono<CosmosBatchResponse> executeBatchRequestInternal(String collectionLink,
                                                                         ServerBatchRequest serverBatchRequest,
                                                                         RequestOptions options,
                                                                         DocumentClientRetryPolicy requestRetryPolicy,
                                                                         boolean disableAutomaticIdGeneration) {

        try {
            logger.debug("Executing a Batch request with number of operations {}", serverBatchRequest.getOperations().size());

            Mono<RxDocumentServiceRequest> requestObs = getBatchDocumentRequest(requestRetryPolicy, collectionLink, serverBatchRequest, options, disableAutomaticIdGeneration);
            Mono<RxDocumentServiceResponse> responseObservable =
                requestObs.flatMap(request -> create(request, requestRetryPolicy, getOperationContextAndListenerTuple(options)));

            return responseObservable
                .map(serviceResponse -> BatchResponseParser.fromDocumentServiceResponse(serviceResponse, serverBatchRequest, true));

        } catch (Exception ex) {
            logger.debug("Failure in executing a batch due to [{}]", ex.getMessage(), ex);
            return Mono.error(ex);
        }
    }

    @Override
    public Mono<ResourceResponse<Trigger>> createTrigger(String collectionLink, Trigger trigger,
                                                               RequestOptions options) {
        DocumentClientRetryPolicy retryPolicyInstance = this.resetSessionTokenRetryPolicy.getRequestPolicy();
        return ObservableHelper.inlineIfPossibleAsObs(() -> createTriggerInternal(collectionLink, trigger, options, retryPolicyInstance), retryPolicyInstance);
    }

    private Mono<ResourceResponse<Trigger>> createTriggerInternal(String collectionLink, Trigger trigger,
                                                                        RequestOptions options, DocumentClientRetryPolicy retryPolicyInstance) {
        try {

            logger.debug("Creating a Trigger. collectionLink [{}], trigger id [{}]", collectionLink,
                    trigger.getId());
            RxDocumentServiceRequest request = getTriggerRequest(collectionLink, trigger, options,
                    OperationType.Create);
            if (retryPolicyInstance != null){
                retryPolicyInstance.onBeforeSendRequest(request);
            }

            return this.create(request, retryPolicyInstance, getOperationContextAndListenerTuple(options)).map(response -> toResourceResponse(response, Trigger.class));

        } catch (Exception e) {
            logger.debug("Failure in creating a Trigger due to [{}]", e.getMessage(), e);
            return Mono.error(e);
        }
    }

    @Override
    public Mono<ResourceResponse<Trigger>> upsertTrigger(String collectionLink, Trigger trigger,
                                                               RequestOptions options) {
        DocumentClientRetryPolicy retryPolicyInstance = this.resetSessionTokenRetryPolicy.getRequestPolicy();
        return ObservableHelper.inlineIfPossibleAsObs(() -> upsertTriggerInternal(collectionLink, trigger, options, retryPolicyInstance), retryPolicyInstance);
    }

    private Mono<ResourceResponse<Trigger>> upsertTriggerInternal(String collectionLink, Trigger trigger,
                                                                        RequestOptions options, DocumentClientRetryPolicy retryPolicyInstance) {
        try {

            logger.debug("Upserting a Trigger. collectionLink [{}], trigger id [{}]", collectionLink,
                    trigger.getId());
            RxDocumentServiceRequest request = getTriggerRequest(collectionLink, trigger, options,
                    OperationType.Upsert);
            if (retryPolicyInstance != null){
                retryPolicyInstance.onBeforeSendRequest(request);
            }

            return this.upsert(request, retryPolicyInstance, getOperationContextAndListenerTuple(options)).map(response -> toResourceResponse(response, Trigger.class));

        } catch (Exception e) {
            logger.debug("Failure in upserting a Trigger due to [{}]", e.getMessage(), e);
            return Mono.error(e);
        }
    }

    private RxDocumentServiceRequest getTriggerRequest(String collectionLink, Trigger trigger, RequestOptions options,
                                                       OperationType operationType) {
        if (StringUtils.isEmpty(collectionLink)) {
            throw new IllegalArgumentException("collectionLink");
        }
        if (trigger == null) {
            throw new IllegalArgumentException("trigger");
        }

        RxDocumentClientImpl.validateResource(trigger);

        String path = Utils.joinPath(collectionLink, Paths.TRIGGERS_PATH_SEGMENT);
        Map<String, String> requestHeaders = getRequestHeaders(options, ResourceType.Trigger, operationType);
        RxDocumentServiceRequest request = RxDocumentServiceRequest.create(this, operationType, ResourceType.Trigger, path,
                trigger, requestHeaders, options);

        return request;
    }

    @Override
    public Mono<ResourceResponse<Trigger>> replaceTrigger(Trigger trigger, RequestOptions options) {
        DocumentClientRetryPolicy retryPolicyInstance = this.resetSessionTokenRetryPolicy.getRequestPolicy();
        return ObservableHelper.inlineIfPossibleAsObs(() -> replaceTriggerInternal(trigger, options, retryPolicyInstance), retryPolicyInstance);
    }

    private Mono<ResourceResponse<Trigger>> replaceTriggerInternal(Trigger trigger, RequestOptions options,
                                                                         DocumentClientRetryPolicy retryPolicyInstance) {

        try {
            if (trigger == null) {
                throw new IllegalArgumentException("trigger");
            }

            logger.debug("Replacing a Trigger. trigger id [{}]", trigger.getId());
            RxDocumentClientImpl.validateResource(trigger);

            String path = Utils.joinPath(trigger.getSelfLink(), null);
            Map<String, String> requestHeaders = getRequestHeaders(options, ResourceType.Trigger, OperationType.Replace);
            RxDocumentServiceRequest request = RxDocumentServiceRequest.create(this,
                OperationType.Replace, ResourceType.Trigger, path, trigger, requestHeaders, options);

            if (retryPolicyInstance != null){
                retryPolicyInstance.onBeforeSendRequest(request);
            }

            return this.replace(request, retryPolicyInstance).map(response -> toResourceResponse(response, Trigger.class));

        } catch (Exception e) {
            logger.debug("Failure in replacing a Trigger due to [{}]", e.getMessage(), e);
            return Mono.error(e);
        }
    }

    @Override
    public Mono<ResourceResponse<Trigger>> deleteTrigger(String triggerLink, RequestOptions options) {
        DocumentClientRetryPolicy retryPolicyInstance = this.resetSessionTokenRetryPolicy.getRequestPolicy();
        return ObservableHelper.inlineIfPossibleAsObs(() -> deleteTriggerInternal(triggerLink, options, retryPolicyInstance), retryPolicyInstance);
    }

    private Mono<ResourceResponse<Trigger>> deleteTriggerInternal(String triggerLink, RequestOptions options, DocumentClientRetryPolicy retryPolicyInstance) {
        try {
            if (StringUtils.isEmpty(triggerLink)) {
                throw new IllegalArgumentException("triggerLink");
            }

            logger.debug("Deleting a Trigger. triggerLink [{}]", triggerLink);
            String path = Utils.joinPath(triggerLink, null);
            Map<String, String> requestHeaders = getRequestHeaders(options, ResourceType.Trigger, OperationType.Delete);
            RxDocumentServiceRequest request = RxDocumentServiceRequest.create(this,
                OperationType.Delete, ResourceType.Trigger, path, requestHeaders, options);

            if (retryPolicyInstance != null){
                retryPolicyInstance.onBeforeSendRequest(request);
            }

            return this.delete(request, retryPolicyInstance, getOperationContextAndListenerTuple(options)).map(response -> toResourceResponse(response, Trigger.class));

        } catch (Exception e) {
            logger.debug("Failure in deleting a Trigger due to [{}]", e.getMessage(), e);
            return Mono.error(e);
        }
    }

    @Override
    public Mono<ResourceResponse<Trigger>> readTrigger(String triggerLink, RequestOptions options) {
        DocumentClientRetryPolicy retryPolicyInstance = this.resetSessionTokenRetryPolicy.getRequestPolicy();
        return ObservableHelper.inlineIfPossibleAsObs(() -> readTriggerInternal(triggerLink, options, retryPolicyInstance), retryPolicyInstance);
    }

    private Mono<ResourceResponse<Trigger>> readTriggerInternal(String triggerLink, RequestOptions options,
                                                                      DocumentClientRetryPolicy retryPolicyInstance) {
        try {
            if (StringUtils.isEmpty(triggerLink)) {
                throw new IllegalArgumentException("triggerLink");
            }

            logger.debug("Reading a Trigger. triggerLink [{}]", triggerLink);
            String path = Utils.joinPath(triggerLink, null);
            Map<String, String> requestHeaders = getRequestHeaders(options, ResourceType.Trigger, OperationType.Read);
            RxDocumentServiceRequest request = RxDocumentServiceRequest.create(this,
                OperationType.Read, ResourceType.Trigger, path, requestHeaders, options);

            if (retryPolicyInstance != null){
                retryPolicyInstance.onBeforeSendRequest(request);
            }

            return this.read(request, retryPolicyInstance).map(response -> toResourceResponse(response, Trigger.class));

        } catch (Exception e) {
            logger.debug("Failure in reading a Trigger due to [{}]", e.getMessage(), e);
            return Mono.error(e);
        }
    }

    @Override
    public Flux<FeedResponse<Trigger>> readTriggers(String collectionLink, CosmosQueryRequestOptions options) {

        if (StringUtils.isEmpty(collectionLink)) {
            throw new IllegalArgumentException("collectionLink");
        }

        return readFeed(options, ResourceType.Trigger, Trigger.class,
                Utils.joinPath(collectionLink, Paths.TRIGGERS_PATH_SEGMENT));
    }

    @Override
    public Flux<FeedResponse<Trigger>> queryTriggers(String collectionLink, String query,
                                                           CosmosQueryRequestOptions options) {
        return queryTriggers(collectionLink, new SqlQuerySpec(query), options);
    }

    @Override
    public Flux<FeedResponse<Trigger>> queryTriggers(String collectionLink, SqlQuerySpec querySpec,
                                                           CosmosQueryRequestOptions options) {
        return createQuery(collectionLink, querySpec, options, Trigger.class, ResourceType.Trigger);
    }

    @Override
    public Mono<ResourceResponse<UserDefinedFunction>> createUserDefinedFunction(String collectionLink,
                                                                                       UserDefinedFunction udf, RequestOptions options) {
        DocumentClientRetryPolicy retryPolicyInstance = this.resetSessionTokenRetryPolicy.getRequestPolicy();
        return ObservableHelper.inlineIfPossibleAsObs(() -> createUserDefinedFunctionInternal(collectionLink, udf, options, retryPolicyInstance), retryPolicyInstance);
    }

    private Mono<ResourceResponse<UserDefinedFunction>> createUserDefinedFunctionInternal(String collectionLink,
                                                                                                UserDefinedFunction udf, RequestOptions options, DocumentClientRetryPolicy retryPolicyInstance) {
        // we are using an observable factory here
        // observable will be created fresh upon subscription
        // this is to ensure we capture most up to date information (e.g.,
        // session)
        try {
            logger.debug("Creating a UserDefinedFunction. collectionLink [{}], udf id [{}]", collectionLink,
                    udf.getId());
            RxDocumentServiceRequest request = getUserDefinedFunctionRequest(collectionLink, udf, options,
                    OperationType.Create);
            if (retryPolicyInstance != null){
                retryPolicyInstance.onBeforeSendRequest(request);
            }

            return this.create(request, retryPolicyInstance, getOperationContextAndListenerTuple(options)).map(response -> toResourceResponse(response, UserDefinedFunction.class));

        } catch (Exception e) {
            // this is only in trace level to capture what's going on
            logger.debug("Failure in creating a UserDefinedFunction due to [{}]", e.getMessage(), e);
            return Mono.error(e);
        }
    }

    @Override
    public Mono<ResourceResponse<UserDefinedFunction>> upsertUserDefinedFunction(String collectionLink,
                                                                                       UserDefinedFunction udf, RequestOptions options) {
        DocumentClientRetryPolicy retryPolicyInstance = this.resetSessionTokenRetryPolicy.getRequestPolicy();
        return ObservableHelper.inlineIfPossibleAsObs(() -> upsertUserDefinedFunctionInternal(collectionLink, udf, options, retryPolicyInstance), retryPolicyInstance);
    }

    private Mono<ResourceResponse<UserDefinedFunction>> upsertUserDefinedFunctionInternal(String collectionLink,
                                                                                                UserDefinedFunction udf, RequestOptions options, DocumentClientRetryPolicy retryPolicyInstance) {
        // we are using an observable factory here
        // observable will be created fresh upon subscription
        // this is to ensure we capture most up to date information (e.g.,
        // session)
        try {
            logger.debug("Upserting a UserDefinedFunction. collectionLink [{}], udf id [{}]", collectionLink,
                    udf.getId());
            RxDocumentServiceRequest request = getUserDefinedFunctionRequest(collectionLink, udf, options,
                    OperationType.Upsert);
            if (retryPolicyInstance != null){
                retryPolicyInstance.onBeforeSendRequest(request);
            }

            return this.upsert(request, retryPolicyInstance, getOperationContextAndListenerTuple(options)).map(response -> toResourceResponse(response, UserDefinedFunction.class));

        } catch (Exception e) {
            // this is only in trace level to capture what's going on
            logger.debug("Failure in upserting a UserDefinedFunction due to [{}]", e.getMessage(), e);
            return Mono.error(e);
        }
    }

    @Override
    public Mono<ResourceResponse<UserDefinedFunction>> replaceUserDefinedFunction(UserDefinedFunction udf,
                                                                                        RequestOptions options) {
        DocumentClientRetryPolicy retryPolicyInstance = this.resetSessionTokenRetryPolicy.getRequestPolicy();
        return ObservableHelper.inlineIfPossibleAsObs(() -> replaceUserDefinedFunctionInternal(udf, options, retryPolicyInstance), retryPolicyInstance);
    }

    private Mono<ResourceResponse<UserDefinedFunction>> replaceUserDefinedFunctionInternal(UserDefinedFunction udf,
                                                                                                 RequestOptions options, DocumentClientRetryPolicy retryPolicyInstance) {
        // we are using an observable factory here
        // observable will be created fresh upon subscription
        // this is to ensure we capture most up to date information (e.g.,
        // session)
        try {
            if (udf == null) {
                throw new IllegalArgumentException("udf");
            }

            logger.debug("Replacing a UserDefinedFunction. udf id [{}]", udf.getId());
            validateResource(udf);

            String path = Utils.joinPath(udf.getSelfLink(), null);
            Map<String, String> requestHeaders = this.getRequestHeaders(options, ResourceType.UserDefinedFunction, OperationType.Replace);
            RxDocumentServiceRequest request = RxDocumentServiceRequest.create(this,
                OperationType.Replace, ResourceType.UserDefinedFunction, path, udf, requestHeaders, options);

            if (retryPolicyInstance != null){
                retryPolicyInstance.onBeforeSendRequest(request);
            }

            return this.replace(request, retryPolicyInstance).map(response -> toResourceResponse(response, UserDefinedFunction.class));

        } catch (Exception e) {
            // this is only in trace level to capture what's going on
            logger.debug("Failure in replacing a UserDefinedFunction due to [{}]", e.getMessage(), e);
            return Mono.error(e);
        }
    }

    @Override
    public Mono<ResourceResponse<UserDefinedFunction>> deleteUserDefinedFunction(String udfLink,
                                                                                       RequestOptions options) {
        DocumentClientRetryPolicy retryPolicyInstance = this.resetSessionTokenRetryPolicy.getRequestPolicy();
        return ObservableHelper.inlineIfPossibleAsObs(() -> deleteUserDefinedFunctionInternal(udfLink, options, retryPolicyInstance), retryPolicyInstance);
    }

    private Mono<ResourceResponse<UserDefinedFunction>> deleteUserDefinedFunctionInternal(String udfLink,
                                                                                                RequestOptions options, DocumentClientRetryPolicy retryPolicyInstance) {
        // we are using an observable factory here
        // observable will be created fresh upon subscription
        // this is to ensure we capture most up to date information (e.g.,
        // session)
        try {
            if (StringUtils.isEmpty(udfLink)) {
                throw new IllegalArgumentException("udfLink");
            }

            logger.debug("Deleting a UserDefinedFunction. udfLink [{}]", udfLink);
            String path = Utils.joinPath(udfLink, null);
            Map<String, String> requestHeaders = this.getRequestHeaders(options, ResourceType.UserDefinedFunction, OperationType.Delete);
            RxDocumentServiceRequest request = RxDocumentServiceRequest.create(this,
                OperationType.Delete, ResourceType.UserDefinedFunction, path, requestHeaders, options);

            if (retryPolicyInstance != null){
                retryPolicyInstance.onBeforeSendRequest(request);
            }

            return this.delete(request, retryPolicyInstance, getOperationContextAndListenerTuple(options)).map(response -> toResourceResponse(response, UserDefinedFunction.class));

        } catch (Exception e) {
            // this is only in trace level to capture what's going on
            logger.debug("Failure in deleting a UserDefinedFunction due to [{}]", e.getMessage(), e);
            return Mono.error(e);
        }
    }

    @Override
    public Mono<ResourceResponse<UserDefinedFunction>> readUserDefinedFunction(String udfLink,
                                                                                     RequestOptions options) {
        DocumentClientRetryPolicy retryPolicyInstance = this.resetSessionTokenRetryPolicy.getRequestPolicy();
        return ObservableHelper.inlineIfPossibleAsObs(() -> readUserDefinedFunctionInternal(udfLink, options, retryPolicyInstance), retryPolicyInstance);
    }

    private Mono<ResourceResponse<UserDefinedFunction>> readUserDefinedFunctionInternal(String udfLink,
                                                                                              RequestOptions options, DocumentClientRetryPolicy retryPolicyInstance) {
        // we are using an observable factory here
        // observable will be created fresh upon subscription
        // this is to ensure we capture most up to date information (e.g.,
        // session)
        try {
            if (StringUtils.isEmpty(udfLink)) {
                throw new IllegalArgumentException("udfLink");
            }

            logger.debug("Reading a UserDefinedFunction. udfLink [{}]", udfLink);
            String path = Utils.joinPath(udfLink, null);
            Map<String, String> requestHeaders = this.getRequestHeaders(options, ResourceType.UserDefinedFunction, OperationType.Read);
            RxDocumentServiceRequest request = RxDocumentServiceRequest.create(this,
                OperationType.Read, ResourceType.UserDefinedFunction, path, requestHeaders, options);

            if (retryPolicyInstance != null) {
                retryPolicyInstance.onBeforeSendRequest(request);
            }

            return this.read(request, retryPolicyInstance).map(response -> toResourceResponse(response, UserDefinedFunction.class));

        } catch (Exception e) {
            // this is only in trace level to capture what's going on
            logger.debug("Failure in reading a UserDefinedFunction due to [{}]", e.getMessage(), e);
            return Mono.error(e);
        }
    }

    @Override
    public Flux<FeedResponse<UserDefinedFunction>> readUserDefinedFunctions(String collectionLink,
                                                                                  CosmosQueryRequestOptions options) {

        if (StringUtils.isEmpty(collectionLink)) {
            throw new IllegalArgumentException("collectionLink");
        }

        return readFeed(options, ResourceType.UserDefinedFunction, UserDefinedFunction.class,
                Utils.joinPath(collectionLink, Paths.USER_DEFINED_FUNCTIONS_PATH_SEGMENT));
    }

    @Override
    public Flux<FeedResponse<UserDefinedFunction>> queryUserDefinedFunctions(String collectionLink,
                                                                                   String query, CosmosQueryRequestOptions options) {
        return queryUserDefinedFunctions(collectionLink, new SqlQuerySpec(query), options);
    }

    @Override
    public Flux<FeedResponse<UserDefinedFunction>> queryUserDefinedFunctions(String collectionLink,
                                                                                   SqlQuerySpec querySpec, CosmosQueryRequestOptions options) {
        return createQuery(collectionLink, querySpec, options, UserDefinedFunction.class, ResourceType.UserDefinedFunction);
    }

    @Override
    public Mono<ResourceResponse<Conflict>> readConflict(String conflictLink, RequestOptions options) {
        DocumentClientRetryPolicy retryPolicyInstance = this.resetSessionTokenRetryPolicy.getRequestPolicy();
        return ObservableHelper.inlineIfPossibleAsObs(() -> readConflictInternal(conflictLink, options, retryPolicyInstance), retryPolicyInstance);
    }

    private Mono<ResourceResponse<Conflict>> readConflictInternal(String conflictLink, RequestOptions options, DocumentClientRetryPolicy retryPolicyInstance) {

        try {
            if (StringUtils.isEmpty(conflictLink)) {
                throw new IllegalArgumentException("conflictLink");
            }

            logger.debug("Reading a Conflict. conflictLink [{}]", conflictLink);
            String path = Utils.joinPath(conflictLink, null);
            Map<String, String> requestHeaders = getRequestHeaders(options, ResourceType.Conflict, OperationType.Read);
            RxDocumentServiceRequest request = RxDocumentServiceRequest.create(this,
                OperationType.Read, ResourceType.Conflict, path, requestHeaders, options);

            Mono<RxDocumentServiceRequest> reqObs = addPartitionKeyInformation(request, null, null, options);

            return reqObs.flatMap(req -> {
                if (retryPolicyInstance != null) {
                    retryPolicyInstance.onBeforeSendRequest(request);
                }
                return this.read(request, retryPolicyInstance).map(response -> toResourceResponse(response, Conflict.class));
            });

        } catch (Exception e) {
            logger.debug("Failure in reading a Conflict due to [{}]", e.getMessage(), e);
            return Mono.error(e);
        }
    }

    @Override
    public Flux<FeedResponse<Conflict>> readConflicts(String collectionLink, CosmosQueryRequestOptions options) {

        if (StringUtils.isEmpty(collectionLink)) {
            throw new IllegalArgumentException("collectionLink");
        }

        return readFeed(options, ResourceType.Conflict, Conflict.class,
                Utils.joinPath(collectionLink, Paths.CONFLICTS_PATH_SEGMENT));
    }

    @Override
    public Flux<FeedResponse<Conflict>> queryConflicts(String collectionLink, String query,
                                                             CosmosQueryRequestOptions options) {
        return queryConflicts(collectionLink, new SqlQuerySpec(query), options);
    }

    @Override
    public Flux<FeedResponse<Conflict>> queryConflicts(String collectionLink, SqlQuerySpec querySpec,
                                                             CosmosQueryRequestOptions options) {
        return createQuery(collectionLink, querySpec, options, Conflict.class, ResourceType.Conflict);
    }

    @Override
    public Mono<ResourceResponse<Conflict>> deleteConflict(String conflictLink, RequestOptions options) {
        DocumentClientRetryPolicy retryPolicyInstance = this.resetSessionTokenRetryPolicy.getRequestPolicy();
        return ObservableHelper.inlineIfPossibleAsObs(() -> deleteConflictInternal(conflictLink, options, retryPolicyInstance), retryPolicyInstance);
    }

    private Mono<ResourceResponse<Conflict>> deleteConflictInternal(String conflictLink, RequestOptions options,
                                                                          DocumentClientRetryPolicy retryPolicyInstance) {

        try {
            if (StringUtils.isEmpty(conflictLink)) {
                throw new IllegalArgumentException("conflictLink");
            }

            logger.debug("Deleting a Conflict. conflictLink [{}]", conflictLink);
            String path = Utils.joinPath(conflictLink, null);
            Map<String, String> requestHeaders = getRequestHeaders(options, ResourceType.Conflict, OperationType.Delete);
            RxDocumentServiceRequest request = RxDocumentServiceRequest.create(this,
                OperationType.Delete, ResourceType.Conflict, path, requestHeaders, options);

            Mono<RxDocumentServiceRequest> reqObs = addPartitionKeyInformation(request, null, null, options);
            return reqObs.flatMap(req -> {
                if (retryPolicyInstance != null) {
                    retryPolicyInstance.onBeforeSendRequest(request);
                }

                return this.delete(request, retryPolicyInstance, getOperationContextAndListenerTuple(options)).map(response -> toResourceResponse(response, Conflict.class));
            });

        } catch (Exception e) {
            logger.debug("Failure in deleting a Conflict due to [{}]", e.getMessage(), e);
            return Mono.error(e);
        }
    }

    @Override
    public Mono<ResourceResponse<User>> createUser(String databaseLink, User user, RequestOptions options) {
        DocumentClientRetryPolicy documentClientRetryPolicy = this.resetSessionTokenRetryPolicy.getRequestPolicy();
        return ObservableHelper.inlineIfPossibleAsObs(() -> createUserInternal(databaseLink, user, options, documentClientRetryPolicy), documentClientRetryPolicy);
    }

    private Mono<ResourceResponse<User>> createUserInternal(String databaseLink, User user, RequestOptions options, DocumentClientRetryPolicy documentClientRetryPolicy) {
        try {
            logger.debug("Creating a User. databaseLink [{}], user id [{}]", databaseLink, user.getId());
            RxDocumentServiceRequest request = getUserRequest(databaseLink, user, options, OperationType.Create);
            return this.create(request, documentClientRetryPolicy, getOperationContextAndListenerTuple(options)).map(response -> toResourceResponse(response, User.class));

        } catch (Exception e) {
            logger.debug("Failure in creating a User due to [{}]", e.getMessage(), e);
            return Mono.error(e);
        }
    }

    @Override
    public Mono<ResourceResponse<User>> upsertUser(String databaseLink, User user, RequestOptions options) {
        DocumentClientRetryPolicy retryPolicyInstance = this.resetSessionTokenRetryPolicy.getRequestPolicy();
        return ObservableHelper.inlineIfPossibleAsObs(() -> upsertUserInternal(databaseLink, user, options, retryPolicyInstance), retryPolicyInstance);
    }

    private Mono<ResourceResponse<User>> upsertUserInternal(String databaseLink, User user, RequestOptions options,
                                                                  DocumentClientRetryPolicy retryPolicyInstance) {
        try {
            logger.debug("Upserting a User. databaseLink [{}], user id [{}]", databaseLink, user.getId());
            RxDocumentServiceRequest request = getUserRequest(databaseLink, user, options, OperationType.Upsert);
            if (retryPolicyInstance != null) {
                retryPolicyInstance.onBeforeSendRequest(request);
            }

            return this.upsert(request, retryPolicyInstance, getOperationContextAndListenerTuple(options)).map(response -> toResourceResponse(response, User.class));

        } catch (Exception e) {
            logger.debug("Failure in upserting a User due to [{}]", e.getMessage(), e);
            return Mono.error(e);
        }
    }

    private RxDocumentServiceRequest getUserRequest(String databaseLink, User user, RequestOptions options,
                                                    OperationType operationType) {
        if (StringUtils.isEmpty(databaseLink)) {
            throw new IllegalArgumentException("databaseLink");
        }
        if (user == null) {
            throw new IllegalArgumentException("user");
        }

        RxDocumentClientImpl.validateResource(user);

        String path = Utils.joinPath(databaseLink, Paths.USERS_PATH_SEGMENT);
        Map<String, String> requestHeaders = getRequestHeaders(options, ResourceType.User, operationType);
        RxDocumentServiceRequest request = RxDocumentServiceRequest.create(this,
            operationType, ResourceType.User, path, user, requestHeaders, options);

        return request;
    }

    @Override
    public Mono<ResourceResponse<User>> replaceUser(User user, RequestOptions options) {
        DocumentClientRetryPolicy retryPolicyInstance = this.resetSessionTokenRetryPolicy.getRequestPolicy();
        return ObservableHelper.inlineIfPossibleAsObs(() -> replaceUserInternal(user, options, retryPolicyInstance), retryPolicyInstance);
    }

    private Mono<ResourceResponse<User>> replaceUserInternal(User user, RequestOptions options, DocumentClientRetryPolicy retryPolicyInstance) {
        try {
            if (user == null) {
                throw new IllegalArgumentException("user");
            }
            logger.debug("Replacing a User. user id [{}]", user.getId());
            RxDocumentClientImpl.validateResource(user);

            String path = Utils.joinPath(user.getSelfLink(), null);
            Map<String, String> requestHeaders = getRequestHeaders(options, ResourceType.User, OperationType.Replace);
            RxDocumentServiceRequest request = RxDocumentServiceRequest.create(this,
                OperationType.Replace, ResourceType.User, path, user, requestHeaders, options);
            if (retryPolicyInstance != null) {
                retryPolicyInstance.onBeforeSendRequest(request);
            }

            return this.replace(request, retryPolicyInstance).map(response -> toResourceResponse(response, User.class));

        } catch (Exception e) {
            logger.debug("Failure in replacing a User due to [{}]", e.getMessage(), e);
            return Mono.error(e);
        }
    }


    public Mono<ResourceResponse<User>> deleteUser(String userLink, RequestOptions options) {
        DocumentClientRetryPolicy retryPolicyInstance =  this.resetSessionTokenRetryPolicy.getRequestPolicy();
        return ObservableHelper.inlineIfPossibleAsObs(() -> deleteUserInternal(userLink, options, retryPolicyInstance), retryPolicyInstance);
    }

    private Mono<ResourceResponse<User>> deleteUserInternal(String userLink, RequestOptions options,
                                                                  DocumentClientRetryPolicy retryPolicyInstance) {

        try {
            if (StringUtils.isEmpty(userLink)) {
                throw new IllegalArgumentException("userLink");
            }
            logger.debug("Deleting a User. userLink [{}]", userLink);
            String path = Utils.joinPath(userLink, null);
            Map<String, String> requestHeaders = getRequestHeaders(options, ResourceType.User, OperationType.Delete);
            RxDocumentServiceRequest request = RxDocumentServiceRequest.create(this,
                OperationType.Delete, ResourceType.User, path, requestHeaders, options);

            if (retryPolicyInstance != null) {
                retryPolicyInstance.onBeforeSendRequest(request);
            }

            return this.delete(request, retryPolicyInstance, getOperationContextAndListenerTuple(options)).map(response -> toResourceResponse(response, User.class));

        } catch (Exception e) {
            logger.debug("Failure in deleting a User due to [{}]", e.getMessage(), e);
            return Mono.error(e);
        }
    }
    @Override
    public Mono<ResourceResponse<User>> readUser(String userLink, RequestOptions options) {
        DocumentClientRetryPolicy retryPolicyInstance = this.resetSessionTokenRetryPolicy.getRequestPolicy();
        return ObservableHelper.inlineIfPossibleAsObs(() -> readUserInternal(userLink, options, retryPolicyInstance), retryPolicyInstance);
    }

    private Mono<ResourceResponse<User>> readUserInternal(String userLink, RequestOptions options, DocumentClientRetryPolicy retryPolicyInstance) {
        try {
            if (StringUtils.isEmpty(userLink)) {
                throw new IllegalArgumentException("userLink");
            }
            logger.debug("Reading a User. userLink [{}]", userLink);
            String path = Utils.joinPath(userLink, null);
            Map<String, String> requestHeaders = getRequestHeaders(options, ResourceType.User, OperationType.Read);
            RxDocumentServiceRequest request = RxDocumentServiceRequest.create(this,
                OperationType.Read, ResourceType.User, path, requestHeaders, options);

            if (retryPolicyInstance != null) {
                retryPolicyInstance.onBeforeSendRequest(request);
            }
            return this.read(request, retryPolicyInstance).map(response -> toResourceResponse(response, User.class));

        } catch (Exception e) {
            logger.debug("Failure in reading a User due to [{}]", e.getMessage(), e);
            return Mono.error(e);
        }
    }

    @Override
    public Flux<FeedResponse<User>> readUsers(String databaseLink, CosmosQueryRequestOptions options) {

        if (StringUtils.isEmpty(databaseLink)) {
            throw new IllegalArgumentException("databaseLink");
        }

        return readFeed(options, ResourceType.User, User.class,
                Utils.joinPath(databaseLink, Paths.USERS_PATH_SEGMENT));
    }

    @Override
    public Flux<FeedResponse<User>> queryUsers(String databaseLink, String query, CosmosQueryRequestOptions options) {
        return queryUsers(databaseLink, new SqlQuerySpec(query), options);
    }

    @Override
    public Flux<FeedResponse<User>> queryUsers(String databaseLink, SqlQuerySpec querySpec,
                                                     CosmosQueryRequestOptions options) {
        return createQuery(databaseLink, querySpec, options, User.class, ResourceType.User);
    }

    @Override
    public Mono<ResourceResponse<ClientEncryptionKey>> readClientEncryptionKey(String clientEncryptionKeyLink,
                                                                RequestOptions options) {
        DocumentClientRetryPolicy retryPolicyInstance = this.resetSessionTokenRetryPolicy.getRequestPolicy();
        return ObservableHelper.inlineIfPossibleAsObs(() -> readClientEncryptionKeyInternal(clientEncryptionKeyLink, options, retryPolicyInstance), retryPolicyInstance);
    }

    private Mono<ResourceResponse<ClientEncryptionKey>> readClientEncryptionKeyInternal(String clientEncryptionKeyLink, RequestOptions options, DocumentClientRetryPolicy retryPolicyInstance) {
        try {
            if (StringUtils.isEmpty(clientEncryptionKeyLink)) {
                throw new IllegalArgumentException("clientEncryptionKeyLink");
            }
            logger.debug("Reading a client encryption key. clientEncryptionKeyLink [{}]", clientEncryptionKeyLink);
            String path = Utils.joinPath(clientEncryptionKeyLink, null);
            Map<String, String> requestHeaders = getRequestHeaders(options, ResourceType.ClientEncryptionKey, OperationType.Read);
            RxDocumentServiceRequest request = RxDocumentServiceRequest.create(this,
                OperationType.Read, ResourceType.ClientEncryptionKey, path, requestHeaders, options);

            if (retryPolicyInstance != null) {
                retryPolicyInstance.onBeforeSendRequest(request);
            }
            return this.read(request, retryPolicyInstance).map(response -> toResourceResponse(response, ClientEncryptionKey.class));

        } catch (Exception e) {
            logger.debug("Failure in reading a client encryption key due to [{}]", e.getMessage(), e);
            return Mono.error(e);
        }
    }

    @Override
    public Mono<ResourceResponse<ClientEncryptionKey>> createClientEncryptionKey(String databaseLink,
     ClientEncryptionKey clientEncryptionKey, RequestOptions options) {
        DocumentClientRetryPolicy retryPolicyInstance = this.resetSessionTokenRetryPolicy.getRequestPolicy();
        return ObservableHelper.inlineIfPossibleAsObs(() -> createClientEncryptionKeyInternal(databaseLink, clientEncryptionKey, options, retryPolicyInstance), retryPolicyInstance);

    }

    private Mono<ResourceResponse<ClientEncryptionKey>> createClientEncryptionKeyInternal(String databaseLink, ClientEncryptionKey clientEncryptionKey, RequestOptions options, DocumentClientRetryPolicy documentClientRetryPolicy) {
        try {
            logger.debug("Creating a client encryption key. databaseLink [{}], clientEncryptionKey id [{}]", databaseLink, clientEncryptionKey.getId());
            RxDocumentServiceRequest request = getClientEncryptionKeyRequest(databaseLink, clientEncryptionKey, options, OperationType.Create);
            return this.create(request, documentClientRetryPolicy, getOperationContextAndListenerTuple(options)).map(response -> toResourceResponse(response, ClientEncryptionKey.class));

        } catch (Exception e) {
            logger.debug("Failure in creating a client encryption key due to [{}]", e.getMessage(), e);
            return Mono.error(e);
        }
    }

    private RxDocumentServiceRequest getClientEncryptionKeyRequest(String databaseLink, ClientEncryptionKey clientEncryptionKey, RequestOptions options,
                                                    OperationType operationType) {
        if (StringUtils.isEmpty(databaseLink)) {
            throw new IllegalArgumentException("databaseLink");
        }
        if (clientEncryptionKey == null) {
            throw new IllegalArgumentException("clientEncryptionKey");
        }

        RxDocumentClientImpl.validateResource(clientEncryptionKey);

        String path = Utils.joinPath(databaseLink, Paths.CLIENT_ENCRYPTION_KEY_PATH_SEGMENT);
        Map<String, String> requestHeaders = getRequestHeaders(options, ResourceType.ClientEncryptionKey, operationType);
        RxDocumentServiceRequest request = RxDocumentServiceRequest.create(this,
            operationType, ResourceType.ClientEncryptionKey, path, clientEncryptionKey, requestHeaders, options);

        return request;
    }

    @Override
    public Mono<ResourceResponse<ClientEncryptionKey>> replaceClientEncryptionKey(ClientEncryptionKey clientEncryptionKey,
                                                                                  String nameBasedLink,
                                                                                  RequestOptions options) {
        DocumentClientRetryPolicy retryPolicyInstance = this.resetSessionTokenRetryPolicy.getRequestPolicy();
        return ObservableHelper.inlineIfPossibleAsObs(() -> replaceClientEncryptionKeyInternal(clientEncryptionKey,
            nameBasedLink, options, retryPolicyInstance), retryPolicyInstance);
    }

    private Mono<ResourceResponse<ClientEncryptionKey>> replaceClientEncryptionKeyInternal(ClientEncryptionKey clientEncryptionKey, String nameBasedLink, RequestOptions options, DocumentClientRetryPolicy retryPolicyInstance) {
        try {
            if (clientEncryptionKey == null) {
                throw new IllegalArgumentException("clientEncryptionKey");
            }
            logger.debug("Replacing a clientEncryptionKey. clientEncryptionKey id [{}]", clientEncryptionKey.getId());
            RxDocumentClientImpl.validateResource(clientEncryptionKey);

            String path = Utils.joinPath(nameBasedLink, null);
            //String path = Utils.joinPath(clientEncryptionKey.getSelfLink(), null); TODO need to check with BE service
            Map<String, String> requestHeaders = getRequestHeaders(options, ResourceType.ClientEncryptionKey,
             OperationType.Replace);
            RxDocumentServiceRequest request = RxDocumentServiceRequest.create(this,
                OperationType.Replace, ResourceType.ClientEncryptionKey, path, clientEncryptionKey, requestHeaders,
                 options);
            if (retryPolicyInstance != null) {
                retryPolicyInstance.onBeforeSendRequest(request);
            }

            return this.replace(request, retryPolicyInstance).map(response -> toResourceResponse(response, ClientEncryptionKey.class));

        } catch (Exception e) {
            logger.debug("Failure in replacing a clientEncryptionKey due to [{}]", e.getMessage(), e);
            return Mono.error(e);
        }
    }

    @Override
    public Flux<FeedResponse<ClientEncryptionKey>> readClientEncryptionKeys(String databaseLink, CosmosQueryRequestOptions options) {
        if (StringUtils.isEmpty(databaseLink)) {
            throw new IllegalArgumentException("databaseLink");
        }

        return readFeed(options, ResourceType.ClientEncryptionKey, ClientEncryptionKey.class,
            Utils.joinPath(databaseLink, Paths.CLIENT_ENCRYPTION_KEY_PATH_SEGMENT));
    }

    @Override
    public Flux<FeedResponse<ClientEncryptionKey>> queryClientEncryptionKeys(String databaseLink, String query,
     CosmosQueryRequestOptions options) {
        return queryClientEncryptionKeys(databaseLink, new SqlQuerySpec(query), options);
    }

    @Override
    public Flux<FeedResponse<ClientEncryptionKey>> queryClientEncryptionKeys(String databaseLink, SqlQuerySpec querySpec, CosmosQueryRequestOptions options) {
        return createQuery(databaseLink, querySpec, options, ClientEncryptionKey.class, ResourceType.ClientEncryptionKey);
    }

    @Override
    public Mono<ResourceResponse<Permission>> createPermission(String userLink, Permission permission,
                                                                     RequestOptions options) {
        DocumentClientRetryPolicy documentClientRetryPolicy = this.resetSessionTokenRetryPolicy.getRequestPolicy();
        return ObservableHelper.inlineIfPossibleAsObs(() -> createPermissionInternal(userLink, permission, options, documentClientRetryPolicy), this.resetSessionTokenRetryPolicy.getRequestPolicy());
    }

    private Mono<ResourceResponse<Permission>> createPermissionInternal(String userLink, Permission permission,
                                                                              RequestOptions options, DocumentClientRetryPolicy documentClientRetryPolicy) {

        try {
            logger.debug("Creating a Permission. userLink [{}], permission id [{}]", userLink, permission.getId());
            RxDocumentServiceRequest request = getPermissionRequest(userLink, permission, options,
                    OperationType.Create);
            return this.create(request, documentClientRetryPolicy, getOperationContextAndListenerTuple(options)).map(response -> toResourceResponse(response, Permission.class));

        } catch (Exception e) {
            logger.debug("Failure in creating a Permission due to [{}]", e.getMessage(), e);
            return Mono.error(e);
        }
    }

    @Override
    public Mono<ResourceResponse<Permission>> upsertPermission(String userLink, Permission permission,
                                                                     RequestOptions options) {
        DocumentClientRetryPolicy retryPolicyInstance = this.resetSessionTokenRetryPolicy.getRequestPolicy();
        return ObservableHelper.inlineIfPossibleAsObs(() -> upsertPermissionInternal(userLink, permission, options, retryPolicyInstance), retryPolicyInstance);
    }

    private Mono<ResourceResponse<Permission>> upsertPermissionInternal(String userLink, Permission permission,
                                                                              RequestOptions options, DocumentClientRetryPolicy retryPolicyInstance) {

        try {
            logger.debug("Upserting a Permission. userLink [{}], permission id [{}]", userLink, permission.getId());
            RxDocumentServiceRequest request = getPermissionRequest(userLink, permission, options,
                    OperationType.Upsert);
            if (retryPolicyInstance != null) {
                retryPolicyInstance.onBeforeSendRequest(request);
            }

            return this.upsert(request, retryPolicyInstance, getOperationContextAndListenerTuple(options)).map(response -> toResourceResponse(response, Permission.class));

        } catch (Exception e) {
            logger.debug("Failure in upserting a Permission due to [{}]", e.getMessage(), e);
            return Mono.error(e);
        }
    }

    private RxDocumentServiceRequest getPermissionRequest(String userLink, Permission permission,
                                                          RequestOptions options, OperationType operationType) {
        if (StringUtils.isEmpty(userLink)) {
            throw new IllegalArgumentException("userLink");
        }
        if (permission == null) {
            throw new IllegalArgumentException("permission");
        }

        RxDocumentClientImpl.validateResource(permission);

        String path = Utils.joinPath(userLink, Paths.PERMISSIONS_PATH_SEGMENT);
        Map<String, String> requestHeaders = getRequestHeaders(options, ResourceType.Permission, operationType);
        RxDocumentServiceRequest request = RxDocumentServiceRequest.create(this,
            operationType, ResourceType.Permission, path, permission, requestHeaders, options);

        return request;
    }

    @Override
    public Mono<ResourceResponse<Permission>> replacePermission(Permission permission, RequestOptions options) {
        DocumentClientRetryPolicy retryPolicyInstance = this.resetSessionTokenRetryPolicy.getRequestPolicy();
        return ObservableHelper.inlineIfPossibleAsObs(() -> replacePermissionInternal(permission, options, retryPolicyInstance), retryPolicyInstance);
    }

    private Mono<ResourceResponse<Permission>> replacePermissionInternal(Permission permission, RequestOptions options, DocumentClientRetryPolicy retryPolicyInstance) {
        try {
            if (permission == null) {
                throw new IllegalArgumentException("permission");
            }
            logger.debug("Replacing a Permission. permission id [{}]", permission.getId());
            RxDocumentClientImpl.validateResource(permission);

            String path = Utils.joinPath(permission.getSelfLink(), null);
            Map<String, String> requestHeaders = getRequestHeaders(options, ResourceType.Permission, OperationType.Replace);
            RxDocumentServiceRequest request = RxDocumentServiceRequest.create(this,
                OperationType.Replace, ResourceType.Permission, path, permission, requestHeaders, options);

            if (retryPolicyInstance != null) {
                retryPolicyInstance.onBeforeSendRequest(request);
            }

            return this.replace(request, retryPolicyInstance).map(response -> toResourceResponse(response, Permission.class));

        } catch (Exception e) {
            logger.debug("Failure in replacing a Permission due to [{}]", e.getMessage(), e);
            return Mono.error(e);
        }
    }

    @Override
    public Mono<ResourceResponse<Permission>> deletePermission(String permissionLink, RequestOptions options) {
        DocumentClientRetryPolicy retryPolicyInstance = this.resetSessionTokenRetryPolicy.getRequestPolicy();
        return ObservableHelper.inlineIfPossibleAsObs(() -> deletePermissionInternal(permissionLink, options, retryPolicyInstance), retryPolicyInstance);
    }

    private Mono<ResourceResponse<Permission>> deletePermissionInternal(String permissionLink, RequestOptions options,
                                                                              DocumentClientRetryPolicy retryPolicyInstance) {

        try {
            if (StringUtils.isEmpty(permissionLink)) {
                throw new IllegalArgumentException("permissionLink");
            }
            logger.debug("Deleting a Permission. permissionLink [{}]", permissionLink);
            String path = Utils.joinPath(permissionLink, null);
            Map<String, String> requestHeaders = getRequestHeaders(options, ResourceType.Permission, OperationType.Delete);
            RxDocumentServiceRequest request = RxDocumentServiceRequest.create(this,
                OperationType.Delete, ResourceType.Permission, path, requestHeaders, options);

            if (retryPolicyInstance != null) {
                retryPolicyInstance.onBeforeSendRequest(request);
            }

            return this.delete(request, retryPolicyInstance, getOperationContextAndListenerTuple(options)).map(response -> toResourceResponse(response, Permission.class));

        } catch (Exception e) {
            logger.debug("Failure in deleting a Permission due to [{}]", e.getMessage(), e);
            return Mono.error(e);
        }
    }

    @Override
    public Mono<ResourceResponse<Permission>> readPermission(String permissionLink, RequestOptions options) {
        DocumentClientRetryPolicy retryPolicyInstance = this.resetSessionTokenRetryPolicy.getRequestPolicy();
        return ObservableHelper.inlineIfPossibleAsObs(() -> readPermissionInternal(permissionLink, options, retryPolicyInstance), retryPolicyInstance);
    }

    private Mono<ResourceResponse<Permission>> readPermissionInternal(String permissionLink, RequestOptions options, DocumentClientRetryPolicy retryPolicyInstance ) {
        try {
            if (StringUtils.isEmpty(permissionLink)) {
                throw new IllegalArgumentException("permissionLink");
            }
            logger.debug("Reading a Permission. permissionLink [{}]", permissionLink);
            String path = Utils.joinPath(permissionLink, null);
            Map<String, String> requestHeaders = getRequestHeaders(options, ResourceType.Permission, OperationType.Read);
            RxDocumentServiceRequest request = RxDocumentServiceRequest.create(this,
                OperationType.Read, ResourceType.Permission, path, requestHeaders, options);

            if (retryPolicyInstance != null) {
                retryPolicyInstance.onBeforeSendRequest(request);
            }
            return this.read(request, retryPolicyInstance).map(response -> toResourceResponse(response, Permission.class));

        } catch (Exception e) {
            logger.debug("Failure in reading a Permission due to [{}]", e.getMessage(), e);
            return Mono.error(e);
        }
    }

    @Override
    public Flux<FeedResponse<Permission>> readPermissions(String userLink, CosmosQueryRequestOptions options) {

        if (StringUtils.isEmpty(userLink)) {
            throw new IllegalArgumentException("userLink");
        }

        return readFeed(options, ResourceType.Permission, Permission.class,
                Utils.joinPath(userLink, Paths.PERMISSIONS_PATH_SEGMENT));
    }

    @Override
    public Flux<FeedResponse<Permission>> queryPermissions(String userLink, String query,
                                                                 CosmosQueryRequestOptions options) {
        return queryPermissions(userLink, new SqlQuerySpec(query), options);
    }

    @Override
    public Flux<FeedResponse<Permission>> queryPermissions(String userLink, SqlQuerySpec querySpec,
                                                                 CosmosQueryRequestOptions options) {
        return createQuery(userLink, querySpec, options, Permission.class, ResourceType.Permission);
    }

    @Override
    public Mono<ResourceResponse<Offer>> replaceOffer(Offer offer) {
        DocumentClientRetryPolicy documentClientRetryPolicy = this.resetSessionTokenRetryPolicy.getRequestPolicy();
        return ObservableHelper.inlineIfPossibleAsObs(() -> replaceOfferInternal(offer, documentClientRetryPolicy), documentClientRetryPolicy);
    }

    private Mono<ResourceResponse<Offer>> replaceOfferInternal(Offer offer, DocumentClientRetryPolicy documentClientRetryPolicy) {
        try {
            if (offer == null) {
                throw new IllegalArgumentException("offer");
            }
            logger.debug("Replacing an Offer. offer id [{}]", offer.getId());
            RxDocumentClientImpl.validateResource(offer);

            String path = Utils.joinPath(offer.getSelfLink(), null);
            RxDocumentServiceRequest request = RxDocumentServiceRequest.create(this, OperationType.Replace,
                    ResourceType.Offer, path, offer, null, null);
            return this.replace(request, documentClientRetryPolicy).map(response -> toResourceResponse(response, Offer.class));

        } catch (Exception e) {
            logger.debug("Failure in replacing an Offer due to [{}]", e.getMessage(), e);
            return Mono.error(e);
        }
    }

    @Override
    public Mono<ResourceResponse<Offer>> readOffer(String offerLink) {
        DocumentClientRetryPolicy retryPolicyInstance = this.resetSessionTokenRetryPolicy.getRequestPolicy();
        return ObservableHelper.inlineIfPossibleAsObs(() -> readOfferInternal(offerLink, retryPolicyInstance), retryPolicyInstance);
    }

    private Mono<ResourceResponse<Offer>> readOfferInternal(String offerLink, DocumentClientRetryPolicy retryPolicyInstance) {
        try {
            if (StringUtils.isEmpty(offerLink)) {
                throw new IllegalArgumentException("offerLink");
            }
            logger.debug("Reading an Offer. offerLink [{}]", offerLink);
            String path = Utils.joinPath(offerLink, null);
            RxDocumentServiceRequest request = RxDocumentServiceRequest.create(this,
                OperationType.Read, ResourceType.Offer, path, (HashMap<String, String>)null, null);

            if (retryPolicyInstance != null) {
                retryPolicyInstance.onBeforeSendRequest(request);
            }

            return this.read(request, retryPolicyInstance).map(response -> toResourceResponse(response, Offer.class));

        } catch (Exception e) {
            logger.debug("Failure in reading an Offer due to [{}]", e.getMessage(), e);
            return Mono.error(e);
        }
    }

    @Override
    public Flux<FeedResponse<Offer>> readOffers(CosmosQueryRequestOptions options) {
        return readFeed(options, ResourceType.Offer, Offer.class,
                Utils.joinPath(Paths.OFFERS_PATH_SEGMENT, null));
    }

//    private <T extends Resource> Flux<FeedResponse<T>> readFeedCollectionChild(FeedOptions options, ResourceType resourceType,
//                                                                               Class<T> klass, String resourceLink) {
//        if (options == null) {
//            options = new FeedOptions();
//        }
//
//        int maxPageSize = options.getMaxItemCount() != null ? options.getMaxItemCount() : -1;
//
//        final FeedOptions finalFeedOptions = options;
//        RequestOptions requestOptions = new RequestOptions();
//        requestOptions.setPartitionKey(options.getPartitionKey());
//        BiFunction<String, Integer, RxDocumentServiceRequest> createRequestFunc = (continuationToken, pageSize) -> {
//            Map<String, String> requestHeaders = new HashMap<>();
//            if (continuationToken != null) {
//                requestHeaders.put(HttpConstants.HttpHeaders.CONTINUATION, continuationToken);
//            }
//            requestHeaders.put(HttpConstants.HttpHeaders.PAGE_SIZE, Integer.toString(pageSize));
//            RxDocumentServiceRequest request = RxDocumentServiceRequest.create(OperationType.ReadFeed,
//                resourceType, resourceLink, requestHeaders, finalFeedOptions);
//            return request;
//        };
//
//        Function<RxDocumentServiceRequest, Mono<FeedResponse<T>>> executeFunc = request -> {
//            return ObservableHelper.inlineIfPossibleAsObs(() -> {
//                Mono<Utils.ValueHolder<DocumentCollection>> collectionObs = this.collectionCache.resolveCollectionAsync(request);
//                Mono<RxDocumentServiceRequest> requestObs = this.addPartitionKeyInformation(request, null, null, requestOptions, collectionObs);
//
//                return requestObs.flatMap(req -> this.readFeed(req)
//                    .map(response -> toFeedResponsePage(response, klass)));
//            }, this.resetSessionTokenRetryPolicy.getRequestPolicy());
//        };
//
//        return Paginator.getPaginatedQueryResultAsObservable(options, createRequestFunc, executeFunc, klass, maxPageSize);
//    }
    private <T> Flux<FeedResponse<T>> readFeed(
        CosmosQueryRequestOptions options,
        ResourceType resourceType,
        Class<T> klass,
        String resourceLink) {

        if (options == null) {
            options = new CosmosQueryRequestOptions();
        }

        Integer maxItemCount = ModelBridgeInternal.getMaxItemCountFromQueryRequestOptions(options);
        int maxPageSize = maxItemCount != null ? maxItemCount : -1;
        final CosmosQueryRequestOptions finalCosmosQueryRequestOptions = options;
        DocumentClientRetryPolicy retryPolicy = this.resetSessionTokenRetryPolicy.getRequestPolicy();
        BiFunction<String, Integer, RxDocumentServiceRequest> createRequestFunc = (continuationToken, pageSize) -> {
            Map<String, String> requestHeaders = new HashMap<>();
            if (continuationToken != null) {
                requestHeaders.put(HttpConstants.HttpHeaders.CONTINUATION, continuationToken);
            }
            requestHeaders.put(HttpConstants.HttpHeaders.PAGE_SIZE, Integer.toString(pageSize));
            RxDocumentServiceRequest request =  RxDocumentServiceRequest.create(this,
                OperationType.ReadFeed, resourceType, resourceLink, requestHeaders, finalCosmosQueryRequestOptions);
            retryPolicy.onBeforeSendRequest(request);
            return request;
        };

        Function<RxDocumentServiceRequest, Mono<FeedResponse<T>>> executeFunc = request -> ObservableHelper
            .inlineIfPossibleAsObs(() -> readFeed(request).map(response -> toFeedResponsePage(
                response,
                ImplementationBridgeHelpers
                    .CosmosQueryRequestOptionsHelper
                    .getCosmosQueryRequestOptionsAccessor()
                    .getItemFactoryMethod(finalCosmosQueryRequestOptions, klass),
                    klass)),
                retryPolicy);

        return Paginator.getPaginatedQueryResultAsObservable(
            options, createRequestFunc, executeFunc, maxPageSize);
    }

    @Override
    public Flux<FeedResponse<Offer>> queryOffers(String query, CosmosQueryRequestOptions options) {
        return queryOffers(new SqlQuerySpec(query), options);
    }

    @Override
    public Flux<FeedResponse<Offer>> queryOffers(SqlQuerySpec querySpec, CosmosQueryRequestOptions options) {
        return createQuery(null, querySpec, options, Offer.class, ResourceType.Offer);
    }

    @Override
    public Mono<DatabaseAccount> getDatabaseAccount() {
        DocumentClientRetryPolicy documentClientRetryPolicy = this.resetSessionTokenRetryPolicy.getRequestPolicy();
        return ObservableHelper.inlineIfPossibleAsObs(() -> getDatabaseAccountInternal(documentClientRetryPolicy),
         documentClientRetryPolicy);
    }

    @Override
    public DatabaseAccount getLatestDatabaseAccount() {
        return this.globalEndpointManager.getLatestDatabaseAccount();
    }

    private Mono<DatabaseAccount> getDatabaseAccountInternal(DocumentClientRetryPolicy documentClientRetryPolicy) {
        try {
            logger.debug("Getting Database Account");
            RxDocumentServiceRequest request = RxDocumentServiceRequest.create(this,
                    OperationType.Read,
                    ResourceType.DatabaseAccount, "", // path
                    (HashMap<String, String>) null,
                    null);
            return this.read(request, documentClientRetryPolicy).map(ModelBridgeInternal::toDatabaseAccount);

        } catch (Exception e) {
            logger.debug("Failure in getting Database Account due to [{}]", e.getMessage(), e);
            return Mono.error(e);
        }
    }

    public Object getSession() {
        return this.sessionContainer;
    }

    public void setSession(Object sessionContainer) {
        this.sessionContainer = (SessionContainer) sessionContainer;
    }

    @Override
    public RxClientCollectionCache getCollectionCache() {
        return this.collectionCache;
    }

    @Override
    public RxPartitionKeyRangeCache getPartitionKeyRangeCache() {
        return partitionKeyRangeCache;
    }

    @Override
    public GlobalEndpointManager getGlobalEndpointManager() {
        return this.globalEndpointManager;
    }

    @Override
    public AddressSelector getAddressSelector() {
        return new AddressSelector(this.addressResolver, this.configs.getProtocol());
    }

    public Flux<DatabaseAccount> getDatabaseAccountFromEndpoint(URI endpoint) {
        return Flux.defer(() -> {
            RxDocumentServiceRequest request = RxDocumentServiceRequest.create(this,
                OperationType.Read, ResourceType.DatabaseAccount, "", null, (Object) null);
            return this.populateHeadersAsync(request, RequestVerb.GET)
                .flatMap(requestPopulated -> {

                    requestPopulated.setEndpointOverride(endpoint);
                    return this.gatewayProxy.processMessage(requestPopulated).doOnError(e -> {
                        String message = String.format("Failed to retrieve database account information. %s",
                            e.getCause() != null
                                ? e.getCause().toString()
                                : e.toString());
                        logger.warn(message);
                    }).map(rsp -> rsp.getResource(DatabaseAccount.class))
                        .doOnNext(databaseAccount ->
                            this.useMultipleWriteLocations = this.connectionPolicy.isMultipleWriteRegionsEnabled()
                            && BridgeInternal.isEnableMultipleWriteLocations(databaseAccount));
                });
        });
    }

    /**
     * Certain requests must be routed through gateway even when the client connectivity mode is direct.
     *
     * @param request
     * @return RxStoreModel
     */
    private RxStoreModel getStoreProxy(RxDocumentServiceRequest request) {
        // If a request is configured to always use GATEWAY mode(in some cases when targeting .NET Core)
        // we return the GATEWAY store model
        if (request.useGatewayMode) {
            return this.gatewayProxy;
        }

        ResourceType resourceType = request.getResourceType();
        OperationType operationType = request.getOperationType();

        if (resourceType == ResourceType.Offer ||
            resourceType == ResourceType.ClientEncryptionKey ||
            resourceType.isScript() && operationType != OperationType.ExecuteJavaScript ||
            resourceType == ResourceType.PartitionKeyRange ||
            resourceType == ResourceType.PartitionKey && operationType == OperationType.Delete) {
            return this.gatewayProxy;
        }

        if (operationType == OperationType.Create
                || operationType == OperationType.Upsert) {
            if (resourceType == ResourceType.Database ||
                    resourceType == ResourceType.User ||
                    resourceType == ResourceType.DocumentCollection ||
                    resourceType == ResourceType.Permission) {
                return this.gatewayProxy;
            } else {
                return this.storeModel;
            }
        } else if (operationType == OperationType.Delete) {
            if (resourceType == ResourceType.Database ||
                    resourceType == ResourceType.User ||
                    resourceType == ResourceType.DocumentCollection) {
                return this.gatewayProxy;
            } else {
                return this.storeModel;
            }
        } else if (operationType == OperationType.Replace) {
            if (resourceType == ResourceType.DocumentCollection) {
                return this.gatewayProxy;
            } else {
                return this.storeModel;
            }
        } else if (operationType == OperationType.Read) {
            if (resourceType == ResourceType.DocumentCollection) {
                return this.gatewayProxy;
            } else {
                return this.storeModel;
            }
        } else {
            if ((operationType == OperationType.Query ||
                operationType == OperationType.SqlQuery ||
                operationType == OperationType.ReadFeed) &&
                    Utils.isCollectionChild(request.getResourceType())) {
                // Go to gateway only when partition key range and partition key are not set. This should be very rare
                if (request.getPartitionKeyRangeIdentity() == null &&
                        request.getHeaders().get(HttpConstants.HttpHeaders.PARTITION_KEY) == null) {
                    return this.gatewayProxy;
                }
            }

            return this.storeModel;
        }
    }

    @Override
    public void close() {
        logger.info("Attempting to close client {}", this.clientId);
        if (!closed.getAndSet(true)) {
            activeClientsCnt.decrementAndGet();
            logger.info("Shutting down ...");
            logger.info("Closing Global Endpoint Manager ...");
            LifeCycleUtils.closeQuietly(this.globalEndpointManager);
            logger.info("Closing StoreClientFactory ...");
            LifeCycleUtils.closeQuietly(this.storeClientFactory);
            logger.info("Shutting down reactorHttpClient ...");
            LifeCycleUtils.closeQuietly(this.reactorHttpClient);
            logger.info("Shutting down CpuMonitor ...");
            CpuMemoryMonitor.unregister(this);

            if (this.throughputControlEnabled.get()) {
                logger.info("Closing ThroughputControlStore ...");
                this.throughputControlStore.close();
            }

            logger.info("Shutting down completed.");
        } else {
            logger.warn("Already shutdown!");
        }
    }

    @Override
    public ItemDeserializer getItemDeserializer() {
        return this.itemDeserializer;
    }

    @Override
    public synchronized void enableThroughputControlGroup(ThroughputControlGroupInternal group, Mono<Integer> throughputQueryMono) {
        checkNotNull(group, "Throughput control group can not be null");

        if (this.throughputControlEnabled.compareAndSet(false, true)) {
            this.throughputControlStore =
                new ThroughputControlStore(
                    this.collectionCache,
                    this.connectionPolicy.getConnectionMode(),
                    this.partitionKeyRangeCache);

            this.storeModel.enableThroughputControl(throughputControlStore);
        }

        this.throughputControlStore.enableThroughputControlGroup(group, throughputQueryMono);
    }

    @Override
    public Flux<OpenConnectionResponse> openConnectionsAndInitCaches(CosmosContainerProactiveInitConfig proactiveContainerInitConfig) {
        return this.storeModel.openConnectionsAndInitCaches(proactiveContainerInitConfig);
    }

<<<<<<< HEAD
    @Override
    public ConsistencyLevel getDefaultConsistencyLevelOfAccount() {
        return this.gatewayConfigurationReader.getDefaultConsistencyLevel();
=======
    /***
     * Configure fault injector provider.
     *
     * @param injectorProvider the fault injector provider.
     */
    public void configureFaultInjectorProvider(IFaultInjectorProvider injectorProvider) {
        checkNotNull(injectorProvider, "Argument 'injectorProvider' can not be null");
        if (this.connectionPolicy.getConnectionMode() == ConnectionMode.DIRECT) {
            this.storeModel.configureFaultInjectorProvider(injectorProvider);
        } else {
            throw new IllegalArgumentException("configureFaultInjectorProvider is not supported for gateway mode");
        }
>>>>>>> 36336c0f
    }

    private static SqlQuerySpec createLogicalPartitionScanQuerySpec(
        PartitionKey partitionKey,
        String partitionKeySelector) {

        StringBuilder queryStringBuilder = new StringBuilder();
        List<SqlParameter> parameters = new ArrayList<>();

        queryStringBuilder.append("SELECT * FROM c WHERE");
        Object pkValue = ModelBridgeInternal.getPartitionKeyObject(partitionKey);
        String pkParamName = "@pkValue";
        parameters.add(new SqlParameter(pkParamName, pkValue));

        queryStringBuilder.append(" c");
        // partition key def
        queryStringBuilder.append(partitionKeySelector);
        queryStringBuilder.append((" = "));
        queryStringBuilder.append(pkParamName);

        return new SqlQuerySpec(queryStringBuilder.toString(), parameters);
    }

    @Override
    public Mono<List<FeedRange>> getFeedRanges(String collectionLink) {
        InvalidPartitionExceptionRetryPolicy invalidPartitionExceptionRetryPolicy = new InvalidPartitionExceptionRetryPolicy(
            this.collectionCache,
            null,
            collectionLink,
            new HashMap<>());

        RxDocumentServiceRequest request = RxDocumentServiceRequest.create(
            this,
            OperationType.Query,
            ResourceType.Document,
            collectionLink,
            null);

        invalidPartitionExceptionRetryPolicy.onBeforeSendRequest(request);

        return ObservableHelper.inlineIfPossibleAsObs(
            () -> getFeedRangesInternal(request, collectionLink),
            invalidPartitionExceptionRetryPolicy);
    }

    private Mono<List<FeedRange>> getFeedRangesInternal(RxDocumentServiceRequest request, String collectionLink) {
        logger.debug("getFeedRange collectionLink=[{}]", collectionLink);

        if (StringUtils.isEmpty(collectionLink)) {
            throw new IllegalArgumentException("collectionLink");
        }

        Mono<Utils.ValueHolder<DocumentCollection>> collectionObs = collectionCache.resolveCollectionAsync(null,
            request);

        return collectionObs.flatMap(documentCollectionResourceResponse -> {
            final DocumentCollection collection = documentCollectionResourceResponse.v;
            if (collection == null) {
                throw new IllegalStateException("Collection cannot be null");
            }

            Mono<Utils.ValueHolder<List<PartitionKeyRange>>> valueHolderMono = partitionKeyRangeCache
                .tryGetOverlappingRangesAsync(
                    BridgeInternal.getMetaDataDiagnosticContext(request.requestContext.cosmosDiagnostics),
                    collection.getResourceId(), RANGE_INCLUDING_ALL_PARTITION_KEY_RANGES, true, null);

            return valueHolderMono.map(partitionKeyRangeList -> toFeedRanges(partitionKeyRangeList, request));
        });
    }

    private static List<FeedRange> toFeedRanges(
        Utils.ValueHolder<List<PartitionKeyRange>> partitionKeyRangeListValueHolder, RxDocumentServiceRequest request) {
        final List<PartitionKeyRange> partitionKeyRangeList = partitionKeyRangeListValueHolder.v;
        if (partitionKeyRangeList == null) {
            request.forceNameCacheRefresh = true;
            throw new InvalidPartitionException();
        }

        List<FeedRange> feedRanges = new ArrayList<>();
        partitionKeyRangeList.forEach(pkRange -> feedRanges.add(toFeedRange(pkRange)));

        return feedRanges;
    }

    private static FeedRange toFeedRange(PartitionKeyRange pkRange) {
        return new FeedRangeEpkImpl(pkRange.toRange());
    }
}<|MERGE_RESOLUTION|>--- conflicted
+++ resolved
@@ -4364,16 +4364,17 @@
         return this.storeModel.openConnectionsAndInitCaches(proactiveContainerInitConfig);
     }
 
-<<<<<<< HEAD
     @Override
     public ConsistencyLevel getDefaultConsistencyLevelOfAccount() {
         return this.gatewayConfigurationReader.getDefaultConsistencyLevel();
-=======
+    }
+
     /***
      * Configure fault injector provider.
      *
      * @param injectorProvider the fault injector provider.
      */
+    @Override
     public void configureFaultInjectorProvider(IFaultInjectorProvider injectorProvider) {
         checkNotNull(injectorProvider, "Argument 'injectorProvider' can not be null");
         if (this.connectionPolicy.getConnectionMode() == ConnectionMode.DIRECT) {
@@ -4381,7 +4382,6 @@
         } else {
             throw new IllegalArgumentException("configureFaultInjectorProvider is not supported for gateway mode");
         }
->>>>>>> 36336c0f
     }
 
     private static SqlQuerySpec createLogicalPartitionScanQuerySpec(
