// Copyright (c) Microsoft Corporation. All rights reserved.
// Licensed under the MIT License.
package com.azure.cosmos.implementation;

import com.azure.core.credential.AzureKeyCredential;
import com.azure.core.credential.SimpleTokenCache;
import com.azure.core.credential.TokenCredential;
import com.azure.core.credential.TokenRequestContext;
import com.azure.cosmos.BridgeInternal;
import com.azure.cosmos.ConnectionMode;
import com.azure.cosmos.ConsistencyLevel;
import com.azure.cosmos.CosmosDiagnostics;
import com.azure.cosmos.DirectConnectionConfig;
import com.azure.cosmos.implementation.apachecommons.lang.StringUtils;
import com.azure.cosmos.implementation.caches.RxClientCollectionCache;
import com.azure.cosmos.implementation.caches.RxCollectionCache;
import com.azure.cosmos.implementation.caches.RxPartitionKeyRangeCache;
import com.azure.cosmos.implementation.cpu.CpuListener;
import com.azure.cosmos.implementation.cpu.CpuMonitor;
import com.azure.cosmos.implementation.directconnectivity.GatewayServiceConfigurationReader;
import com.azure.cosmos.implementation.directconnectivity.GlobalAddressResolver;
import com.azure.cosmos.implementation.directconnectivity.ServerStoreModel;
import com.azure.cosmos.implementation.directconnectivity.StoreClient;
import com.azure.cosmos.implementation.directconnectivity.StoreClientFactory;
import com.azure.cosmos.implementation.http.HttpClient;
import com.azure.cosmos.implementation.http.HttpClientConfig;
import com.azure.cosmos.implementation.http.HttpHeaders;
import com.azure.cosmos.implementation.http.SharedGatewayHttpClient;
import com.azure.cosmos.implementation.query.DocumentQueryExecutionContextFactory;
import com.azure.cosmos.implementation.query.IDocumentQueryClient;
import com.azure.cosmos.implementation.query.IDocumentQueryExecutionContext;
import com.azure.cosmos.implementation.query.Paginator;
import com.azure.cosmos.implementation.query.PipelinedDocumentQueryExecutionContext;
import com.azure.cosmos.implementation.query.QueryInfo;
import com.azure.cosmos.implementation.routing.CollectionRoutingMap;
import com.azure.cosmos.implementation.routing.PartitionKeyAndResourceTokenPair;
import com.azure.cosmos.implementation.routing.PartitionKeyInternal;
import com.azure.cosmos.implementation.routing.PartitionKeyInternalHelper;
import com.azure.cosmos.models.CosmosItemIdentity;
import com.azure.cosmos.models.CosmosQueryRequestOptions;
import com.azure.cosmos.models.FeedResponse;
import com.azure.cosmos.models.ModelBridgeInternal;
import com.azure.cosmos.models.PartitionKey;
import com.azure.cosmos.models.PartitionKeyDefinition;
import com.azure.cosmos.models.SqlParameter;
import com.azure.cosmos.models.SqlQuerySpec;
import com.fasterxml.jackson.databind.ObjectMapper;
import com.fasterxml.jackson.databind.node.ObjectNode;
import org.slf4j.Logger;
import org.slf4j.LoggerFactory;
import reactor.core.publisher.Flux;
import reactor.core.publisher.Mono;

import java.io.IOException;
import java.io.UnsupportedEncodingException;
import java.net.URI;
import java.net.URLEncoder;
import java.nio.ByteBuffer;
import java.time.Instant;
import java.util.ArrayList;
import java.util.Collections;
import java.util.HashMap;
import java.util.List;
import java.util.Map;
import java.util.Objects;
import java.util.Set;
import java.util.UUID;
import java.util.concurrent.ConcurrentHashMap;
import java.util.concurrent.ConcurrentMap;
import java.util.concurrent.atomic.AtomicBoolean;
import java.util.concurrent.atomic.AtomicInteger;
import java.util.function.BiFunction;
import java.util.function.Function;
import java.util.stream.Collectors;

import static com.azure.cosmos.BridgeInternal.documentFromObject;
import static com.azure.cosmos.BridgeInternal.getAltLink;
import static com.azure.cosmos.BridgeInternal.toFeedResponsePage;
import static com.azure.cosmos.BridgeInternal.toResourceResponse;
import static com.azure.cosmos.BridgeInternal.toStoredProcedureResponse;
import static com.azure.cosmos.models.ModelBridgeInternal.serializeJsonToByteBuffer;
import static com.azure.cosmos.models.ModelBridgeInternal.toDatabaseAccount;

/**
 * While this class is public, but it is not part of our published public APIs.
 * This is meant to be internally used only by our sdk.
 */
public class RxDocumentClientImpl implements AsyncDocumentClient, IAuthorizationTokenProvider, CpuListener, DiagnosticsClientContext {
    private static final AtomicInteger activeClientsCnt = new AtomicInteger(0);
    private static final AtomicInteger clientIdGenerator = new AtomicInteger(0);

    private static final String DUMMY_SQL_QUERY = "this is dummy and only used in creating " +
        "ParallelDocumentQueryExecutioncontext, but not used";
    private final static ObjectMapper mapper = Utils.getSimpleObjectMapper();
    private final ItemDeserializer itemDeserializer = new ItemDeserializer.JsonDeserializer();
    private final Logger logger = LoggerFactory.getLogger(RxDocumentClientImpl.class);
    private final String masterKeyOrResourceToken;
    private final URI serviceEndpoint;
    private final ConnectionPolicy connectionPolicy;
    private final ConsistencyLevel consistencyLevel;
    private final BaseAuthorizationTokenProvider authorizationTokenProvider;
    private final UserAgentContainer userAgentContainer;
    private final boolean hasAuthKeyResourceToken;
    private final Configs configs;
    private final boolean connectionSharingAcrossClientsEnabled;
    private AzureKeyCredential credential;
    private TokenCredential tokenCredential;
    private String[] tokenCredentialScopes;
    private SimpleTokenCache tokenCredentialCache;
    private CosmosAuthorizationTokenResolver cosmosAuthorizationTokenResolver;
    AuthorizationTokenType authorizationTokenType;
    private SessionContainer sessionContainer;
    private String firstResourceTokenFromPermissionFeed = StringUtils.EMPTY;
    private RxClientCollectionCache collectionCache;
    private RxStoreModel gatewayProxy;
    private RxStoreModel storeModel;
    private GlobalAddressResolver addressResolver;
    private RxPartitionKeyRangeCache partitionKeyRangeCache;
    private Map<String, List<PartitionKeyAndResourceTokenPair>> resourceTokensMap;
    private final boolean contentResponseOnWriteEnabled;

    private final AtomicBoolean closed = new AtomicBoolean(false);
    private final int clientId;

    // RetryPolicy retries a request when it encounters session unavailable (see ClientRetryPolicy).
    // Once it exhausts all write regions it clears the session container, then it uses RxClientCollectionCache
    // to resolves the request's collection name. If it differs from the session container's resource id it
    // explains the session unavailable exception: somebody removed and recreated the collection. In this
    // case we retry once again (with empty session token) otherwise we return the error to the client
    // (see RenameCollectionAwareClientRetryPolicy)
    private IRetryPolicyFactory resetSessionTokenRetryPolicy;
    /**
     * Compatibility mode: Allows to specify compatibility mode used by client when
     * making query requests. Should be removed when application/sql is no longer
     * supported.
     */
    private final QueryCompatibilityMode queryCompatibilityMode = QueryCompatibilityMode.Default;
    private final HttpClient reactorHttpClient;
    private final GlobalEndpointManager globalEndpointManager;
    private final RetryPolicy retryPolicy;
    private volatile boolean useMultipleWriteLocations;

    // creator of TransportClient is responsible for disposing it.
    private StoreClientFactory storeClientFactory;

    private GatewayServiceConfigurationReader gatewayConfigurationReader;
    private DiagnosticsClientConfig diagnosticsClientConfig;

    public RxDocumentClientImpl(URI serviceEndpoint,
                                String masterKeyOrResourceToken,
                                List<Permission> permissionFeed,
                                ConnectionPolicy connectionPolicy,
                                ConsistencyLevel consistencyLevel,
                                Configs configs,
                                CosmosAuthorizationTokenResolver cosmosAuthorizationTokenResolver,
                                AzureKeyCredential credential,
                                boolean sessionCapturingOverride,
                                boolean connectionSharingAcrossClientsEnabled,
                                boolean contentResponseOnWriteEnabled) {
        this(serviceEndpoint, masterKeyOrResourceToken, permissionFeed, connectionPolicy, consistencyLevel, configs,
            credential, null, sessionCapturingOverride, connectionSharingAcrossClientsEnabled, contentResponseOnWriteEnabled);
        this.cosmosAuthorizationTokenResolver = cosmosAuthorizationTokenResolver;
    }

    public RxDocumentClientImpl(URI serviceEndpoint,
                                String masterKeyOrResourceToken,
                                List<Permission> permissionFeed,
                                ConnectionPolicy connectionPolicy,
                                ConsistencyLevel consistencyLevel,
                                Configs configs,
                                CosmosAuthorizationTokenResolver cosmosAuthorizationTokenResolver,
                                AzureKeyCredential credential,
                                TokenCredential tokenCredential,
                                boolean sessionCapturingOverride,
                                boolean connectionSharingAcrossClientsEnabled,
                                boolean contentResponseOnWriteEnabled) {
        this(serviceEndpoint, masterKeyOrResourceToken, permissionFeed, connectionPolicy, consistencyLevel, configs,
            credential, tokenCredential, sessionCapturingOverride, connectionSharingAcrossClientsEnabled, contentResponseOnWriteEnabled);
        this.cosmosAuthorizationTokenResolver = cosmosAuthorizationTokenResolver;
    }

    private RxDocumentClientImpl(URI serviceEndpoint,
                                String masterKeyOrResourceToken,
                                List<Permission> permissionFeed,
                                ConnectionPolicy connectionPolicy,
                                ConsistencyLevel consistencyLevel,
                                Configs configs,
                                AzureKeyCredential credential,
                                TokenCredential tokenCredential,
                                boolean sessionCapturingOverrideEnabled,
                                boolean connectionSharingAcrossClientsEnabled,
                                boolean contentResponseOnWriteEnabled) {
        this(serviceEndpoint, masterKeyOrResourceToken, connectionPolicy, consistencyLevel, configs,
            credential, tokenCredential, sessionCapturingOverrideEnabled, connectionSharingAcrossClientsEnabled, contentResponseOnWriteEnabled);
        if (permissionFeed != null && permissionFeed.size() > 0) {
            this.resourceTokensMap = new HashMap<>();
            for (Permission permission : permissionFeed) {
                String[] segments = StringUtils.split(permission.getResourceLink(),
                        Constants.Properties.PATH_SEPARATOR.charAt(0));

                if (segments.length <= 0) {
                    throw new IllegalArgumentException("resourceLink");
                }

                List<PartitionKeyAndResourceTokenPair> partitionKeyAndResourceTokenPairs = null;
                PathInfo pathInfo = new PathInfo(false, StringUtils.EMPTY, StringUtils.EMPTY, false);
                if (!PathsHelper.tryParsePathSegments(permission.getResourceLink(), pathInfo, null)) {
                    throw new IllegalArgumentException(permission.getResourceLink());
                }

                partitionKeyAndResourceTokenPairs = resourceTokensMap.get(pathInfo.resourceIdOrFullName);
                if (partitionKeyAndResourceTokenPairs == null) {
                    partitionKeyAndResourceTokenPairs = new ArrayList<>();
                    this.resourceTokensMap.put(pathInfo.resourceIdOrFullName, partitionKeyAndResourceTokenPairs);
                }

                PartitionKey partitionKey = permission.getResourcePartitionKey();
                partitionKeyAndResourceTokenPairs.add(new PartitionKeyAndResourceTokenPair(
                        partitionKey != null ? BridgeInternal.getPartitionKeyInternal(partitionKey) : PartitionKeyInternal.Empty,
                        permission.getToken()));
                logger.debug("Initializing resource token map  , with map key [{}] , partition key [{}] and resource token",
                        pathInfo.resourceIdOrFullName, partitionKey != null ? partitionKey.toString() : null, permission.getToken());

            }

            if(this.resourceTokensMap.isEmpty()) {
                throw new IllegalArgumentException("permissionFeed");
            }

            String firstToken = permissionFeed.get(0).getToken();
            if(ResourceTokenAuthorizationHelper.isResourceToken(firstToken)) {
                this.firstResourceTokenFromPermissionFeed = firstToken;
            }
        }
    }

    RxDocumentClientImpl(URI serviceEndpoint,
                         String masterKeyOrResourceToken,
                         ConnectionPolicy connectionPolicy,
                         ConsistencyLevel consistencyLevel,
                         Configs configs,
                         AzureKeyCredential credential,
                         TokenCredential tokenCredential,
                         boolean sessionCapturingOverrideEnabled,
                         boolean connectionSharingAcrossClientsEnabled,
                         boolean contentResponseOnWriteEnabled) {

        activeClientsCnt.incrementAndGet();
        this.clientId = clientIdGenerator.getAndDecrement();
        this.diagnosticsClientConfig = new DiagnosticsClientConfig();
        this.diagnosticsClientConfig.withClientId(this.clientId);
        this.diagnosticsClientConfig.withActiveClientCounter(activeClientsCnt);

        this.diagnosticsClientConfig.withConnectionSharingAcrossClientsEnabled(connectionSharingAcrossClientsEnabled);
        this.diagnosticsClientConfig.withConsistency(consistencyLevel);

        logger.info(
            "Initializing DocumentClient [{}] with"
                + " serviceEndpoint [{}], connectionPolicy [{}], consistencyLevel [{}], directModeProtocol [{}]",
            this.clientId, serviceEndpoint, connectionPolicy, consistencyLevel, configs.getProtocol());

        try {
            this.connectionSharingAcrossClientsEnabled = connectionSharingAcrossClientsEnabled;
            this.configs = configs;
            this.masterKeyOrResourceToken = masterKeyOrResourceToken;
            this.serviceEndpoint = serviceEndpoint;
            this.credential = credential;
            this.tokenCredential = tokenCredential;
            this.contentResponseOnWriteEnabled = contentResponseOnWriteEnabled;
            this.authorizationTokenType = AuthorizationTokenType.Invalid;

            if (this.credential != null) {
                hasAuthKeyResourceToken = false;
                this.authorizationTokenProvider = new BaseAuthorizationTokenProvider(this.credential);
            } else if (masterKeyOrResourceToken != null && ResourceTokenAuthorizationHelper.isResourceToken(masterKeyOrResourceToken)) {
                this.authorizationTokenProvider = null;
                hasAuthKeyResourceToken = true;
                this.authorizationTokenType = AuthorizationTokenType.ResourceToken;
            } else if(masterKeyOrResourceToken != null && !ResourceTokenAuthorizationHelper.isResourceToken(masterKeyOrResourceToken)) {
                this.credential = new AzureKeyCredential(this.masterKeyOrResourceToken);
                hasAuthKeyResourceToken = false;
                this.authorizationTokenType = AuthorizationTokenType.PrimaryMasterKey;
                this.authorizationTokenProvider = new BaseAuthorizationTokenProvider(this.credential);
            } else {
                hasAuthKeyResourceToken = false;
                this.authorizationTokenProvider = null;
                if (tokenCredential != null) {
                    this.tokenCredentialScopes = new String[] {
//                    AadTokenAuthorizationHelper.AAD_AUTH_TOKEN_COSMOS_WINDOWS_SCOPE,
                        serviceEndpoint.getScheme() + "://" + serviceEndpoint.getHost() + "/.default"
                    };
                    this.tokenCredentialCache = new SimpleTokenCache(() -> this.tokenCredential
                        .getToken(new TokenRequestContext().addScopes(this.tokenCredentialScopes)));
                    this.authorizationTokenType = AuthorizationTokenType.AadToken;
                }
            }

            if (connectionPolicy != null) {
                this.connectionPolicy = connectionPolicy;
            } else {
                this.connectionPolicy = new ConnectionPolicy(DirectConnectionConfig.getDefaultConfig());
            }

            this.diagnosticsClientConfig.withMultipleWriteRegionsEnabled(this.connectionPolicy.isMultipleWriteRegionsEnabled());
            this.diagnosticsClientConfig.withEndpointDiscoveryEnabled(this.connectionPolicy.isEndpointDiscoveryEnabled());
            this.diagnosticsClientConfig.withPreferredRegions(this.connectionPolicy.getPreferredRegions());

            boolean disableSessionCapturing = (ConsistencyLevel.SESSION != consistencyLevel && !sessionCapturingOverrideEnabled);

            this.sessionContainer = new SessionContainer(this.serviceEndpoint.getHost(), disableSessionCapturing);
            this.consistencyLevel = consistencyLevel;

            this.userAgentContainer = new UserAgentContainer();

            String userAgentSuffix = this.connectionPolicy.getUserAgentSuffix();
            if (userAgentSuffix != null && userAgentSuffix.length() > 0) {
                userAgentContainer.setSuffix(userAgentSuffix);
            }

            this.reactorHttpClient = httpClient();
            this.globalEndpointManager = new GlobalEndpointManager(asDatabaseAccountManagerInternal(), this.connectionPolicy, /**/configs);
            this.retryPolicy = new RetryPolicy(this, this.globalEndpointManager, this.connectionPolicy);
            this.resetSessionTokenRetryPolicy = retryPolicy;
            CpuMonitor.register(this);
        } catch (RuntimeException e) {
            logger.error("unexpected failure in initializing client.", e);
            close();
            throw e;
        }
    }

    @Override
    public DiagnosticsClientConfig getConfig() {
        return diagnosticsClientConfig;
    }

    @Override
    public CosmosDiagnostics createDiagnostics() {
       return BridgeInternal.createCosmosDiagnostics(this);
    }

    private void initializeGatewayConfigurationReader() {
        this.gatewayConfigurationReader = new GatewayServiceConfigurationReader(this.globalEndpointManager);
        DatabaseAccount databaseAccount = this.globalEndpointManager.getLatestDatabaseAccount();
        //Database account should not be null here,
        // this.globalEndpointManager.init() must have been already called
        // hence asserting it
        if (databaseAccount == null) {
            logger.error("Client initialization failed."
                + " Check if the endpoint is reachable and if your auth token is valid");
            throw new RuntimeException("Client initialization failed."
                + " Check if the endpoint is reachable and if your auth token is valid");
        }

        this.useMultipleWriteLocations = this.connectionPolicy.isMultipleWriteRegionsEnabled() && BridgeInternal.isEnableMultipleWriteLocations(databaseAccount);

        // TODO: add support for openAsync
        // https://msdata.visualstudio.com/CosmosDB/_workitems/edit/332589
    }

    public void init() {
        try {
            // TODO: add support for openAsync
            // https://msdata.visualstudio.com/CosmosDB/_workitems/edit/332589
            this.gatewayProxy = createRxGatewayProxy(this.sessionContainer,
                this.consistencyLevel,
                this.queryCompatibilityMode,
                this.userAgentContainer,
                this.globalEndpointManager,
                this.reactorHttpClient);
            this.globalEndpointManager.init();
            this.initializeGatewayConfigurationReader();

            this.collectionCache = new RxClientCollectionCache(this, this.sessionContainer, this.gatewayProxy, this, this.retryPolicy);
            this.resetSessionTokenRetryPolicy = new ResetSessionTokenRetryPolicyFactory(this.sessionContainer, this.collectionCache, this.retryPolicy);

            this.partitionKeyRangeCache = new RxPartitionKeyRangeCache(RxDocumentClientImpl.this,
                collectionCache);

            if (this.connectionPolicy.getConnectionMode() == ConnectionMode.GATEWAY) {
                this.storeModel = this.gatewayProxy;
            } else {
                this.initializeDirectConnectivity();
            }
        } catch (Exception e) {
            logger.error("unexpected failure in initializing client.", e);
            close();
            throw e;
        }
    }

    private void initializeDirectConnectivity() {

        this.storeClientFactory = new StoreClientFactory(
            this.diagnosticsClientConfig,
            this.configs,
            this.connectionPolicy,
           // this.maxConcurrentConnectionOpenRequests,
            this.userAgentContainer,
            this.connectionSharingAcrossClientsEnabled
        );

        this.addressResolver = new GlobalAddressResolver(this,
            this.reactorHttpClient,
            this.globalEndpointManager,
            this.configs.getProtocol(),
            this,
            this.collectionCache,
            this.partitionKeyRangeCache,
            userAgentContainer,
            // TODO: GATEWAY Configuration Reader
            //     this.gatewayConfigurationReader,
            null,
            this.connectionPolicy);

        this.createStoreModel(true);
    }

    DatabaseAccountManagerInternal asDatabaseAccountManagerInternal() {
        return new DatabaseAccountManagerInternal() {

            @Override
            public URI getServiceEndpoint() {
                return RxDocumentClientImpl.this.getServiceEndpoint();
            }

            @Override
            public Flux<DatabaseAccount> getDatabaseAccountFromEndpoint(URI endpoint) {
                logger.info("Getting database account endpoint from {}", endpoint);
                return RxDocumentClientImpl.this.getDatabaseAccountFromEndpoint(endpoint);
            }

            @Override
            public ConnectionPolicy getConnectionPolicy() {
                return RxDocumentClientImpl.this.getConnectionPolicy();
            }
        };
    }

    RxGatewayStoreModel createRxGatewayProxy(ISessionContainer sessionContainer,
                                             ConsistencyLevel consistencyLevel,
                                             QueryCompatibilityMode queryCompatibilityMode,
                                             UserAgentContainer userAgentContainer,
                                             GlobalEndpointManager globalEndpointManager,
                                             HttpClient httpClient) {
        return new RxGatewayStoreModel(
                this,
                sessionContainer,
                consistencyLevel,
                queryCompatibilityMode,
                userAgentContainer,
                globalEndpointManager,
                httpClient);
    }

    private HttpClient httpClient() {

        HttpClientConfig httpClientConfig = new HttpClientConfig(this.configs)
                .withMaxIdleConnectionTimeout(this.connectionPolicy.getIdleHttpConnectionTimeout())
                .withPoolSize(this.connectionPolicy.getMaxConnectionPoolSize())
                .withProxy(this.connectionPolicy.getProxy())
                .withRequestTimeout(this.connectionPolicy.getRequestTimeout());

        if (connectionSharingAcrossClientsEnabled) {
            return SharedGatewayHttpClient.getOrCreateInstance(httpClientConfig, diagnosticsClientConfig);
        } else {
            diagnosticsClientConfig.withGatewayHttpClientConfig(httpClientConfig);
            return HttpClient.createFixed(httpClientConfig);
        }
    }

    private void createStoreModel(boolean subscribeRntbdStatus) {
        // EnableReadRequestsFallback, if not explicitly set on the connection policy,
        // is false if the account's consistency is bounded staleness,
        // and true otherwise.

        StoreClient storeClient = this.storeClientFactory.createStoreClient(this,
                this.addressResolver,
                this.sessionContainer,
                this.gatewayConfigurationReader,
                this,
                false
        );

        this.storeModel = new ServerStoreModel(storeClient);
    }


    @Override
    public URI getServiceEndpoint() {
        return this.serviceEndpoint;
    }

    @Override
    public URI getWriteEndpoint() {
        return globalEndpointManager.getWriteEndpoints().stream().findFirst().orElse(null);
    }

    @Override
    public URI getReadEndpoint() {
        return globalEndpointManager.getReadEndpoints().stream().findFirst().orElse(null);
    }

    @Override
    public ConnectionPolicy getConnectionPolicy() {
        return this.connectionPolicy;
    }

    @Override
    public boolean isContentResponseOnWriteEnabled() {
        return contentResponseOnWriteEnabled;
    }

    @Override
    public ConsistencyLevel getConsistencyLevel() {
        return consistencyLevel;
    }

    @Override
    public Mono<ResourceResponse<Database>> createDatabase(Database database, RequestOptions options) {
        DocumentClientRetryPolicy retryPolicyInstance = this.resetSessionTokenRetryPolicy.getRequestPolicy();
        return ObservableHelper.inlineIfPossibleAsObs(() -> createDatabaseInternal(database, options, retryPolicyInstance), retryPolicyInstance);
    }

    private Mono<ResourceResponse<Database>> createDatabaseInternal(Database database, RequestOptions options, DocumentClientRetryPolicy retryPolicyInstance) {
        try {

            if (database == null) {
                throw new IllegalArgumentException("Database");
            }

            logger.debug("Creating a Database. id: [{}]", database.getId());
            validateResource(database);

            Map<String, String> requestHeaders = this.getRequestHeaders(options, ResourceType.Database, OperationType.Create);
            Instant serializationStartTimeUTC = Instant.now();
            ByteBuffer byteBuffer = ModelBridgeInternal.serializeJsonToByteBuffer(database);
            Instant serializationEndTimeUTC = Instant.now();
            SerializationDiagnosticsContext.SerializationDiagnostics serializationDiagnostics = new SerializationDiagnosticsContext.SerializationDiagnostics(
                serializationStartTimeUTC,
                serializationEndTimeUTC,
                SerializationDiagnosticsContext.SerializationType.DATABASE_SERIALIZATION);
            RxDocumentServiceRequest request = RxDocumentServiceRequest.create(this,
                OperationType.Create, ResourceType.Database, Paths.DATABASES_ROOT, byteBuffer, requestHeaders, options);

            if (retryPolicyInstance != null) {
                retryPolicyInstance.onBeforeSendRequest(request);
            }

            SerializationDiagnosticsContext serializationDiagnosticsContext = BridgeInternal.getSerializationDiagnosticsContext(request.requestContext.cosmosDiagnostics);
            if (serializationDiagnosticsContext != null) {
                serializationDiagnosticsContext.addSerializationDiagnostics(serializationDiagnostics);
            }

            return this.create(request, retryPolicyInstance).map(response -> toResourceResponse(response, Database.class));
        } catch (Exception e) {
            logger.debug("Failure in creating a database. due to [{}]", e.getMessage(), e);
            return Mono.error(e);
        }
    }

    @Override
    public Mono<ResourceResponse<Database>> deleteDatabase(String databaseLink, RequestOptions options) {
        DocumentClientRetryPolicy retryPolicyInstance = this.resetSessionTokenRetryPolicy.getRequestPolicy();
        return ObservableHelper.inlineIfPossibleAsObs(() -> deleteDatabaseInternal(databaseLink, options, retryPolicyInstance), retryPolicyInstance);
    }

    private Mono<ResourceResponse<Database>> deleteDatabaseInternal(String databaseLink, RequestOptions options,
                                                                    DocumentClientRetryPolicy retryPolicyInstance) {
        try {
            if (StringUtils.isEmpty(databaseLink)) {
                throw new IllegalArgumentException("databaseLink");
            }

            logger.debug("Deleting a Database. databaseLink: [{}]", databaseLink);
            String path = Utils.joinPath(databaseLink, null);
            Map<String, String> requestHeaders = this.getRequestHeaders(options, ResourceType.Database, OperationType.Delete);
            RxDocumentServiceRequest request = RxDocumentServiceRequest.create(this,
                OperationType.Delete, ResourceType.Database, path, requestHeaders, options);

            if (retryPolicyInstance != null) {
                retryPolicyInstance.onBeforeSendRequest(request);
            }

            return this.delete(request, retryPolicyInstance).map(response -> toResourceResponse(response, Database.class));
        } catch (Exception e) {
            logger.debug("Failure in deleting a database. due to [{}]", e.getMessage(), e);
            return Mono.error(e);
        }
    }

    @Override
    public Mono<ResourceResponse<Database>> readDatabase(String databaseLink, RequestOptions options) {
        DocumentClientRetryPolicy retryPolicyInstance = this.resetSessionTokenRetryPolicy.getRequestPolicy();
        return ObservableHelper.inlineIfPossibleAsObs(() -> readDatabaseInternal(databaseLink, options, retryPolicyInstance), retryPolicyInstance);
    }

    private Mono<ResourceResponse<Database>> readDatabaseInternal(String databaseLink, RequestOptions options, DocumentClientRetryPolicy retryPolicyInstance) {
        try {
            if (StringUtils.isEmpty(databaseLink)) {
                throw new IllegalArgumentException("databaseLink");
            }

            logger.debug("Reading a Database. databaseLink: [{}]", databaseLink);
            String path = Utils.joinPath(databaseLink, null);
            Map<String, String> requestHeaders = this.getRequestHeaders(options, ResourceType.Database, OperationType.Read);
            RxDocumentServiceRequest request = RxDocumentServiceRequest.create(this,
                OperationType.Read, ResourceType.Database, path, requestHeaders, options);

            if (retryPolicyInstance != null) {
                retryPolicyInstance.onBeforeSendRequest(request);
            }
            return this.read(request, retryPolicyInstance).map(response -> toResourceResponse(response, Database.class));
        } catch (Exception e) {
            logger.debug("Failure in reading a database. due to [{}]", e.getMessage(), e);
            return Mono.error(e);
        }
    }

    @Override
    public Flux<FeedResponse<Database>> readDatabases(CosmosQueryRequestOptions options) {
        return readFeed(options, ResourceType.Database, Database.class, Paths.DATABASES_ROOT);
    }

    private String parentResourceLinkToQueryLink(String parentResourceLink, ResourceType resourceTypeEnum) {
        switch (resourceTypeEnum) {
            case Database:
                return Paths.DATABASES_ROOT;

            case DocumentCollection:
                return Utils.joinPath(parentResourceLink, Paths.COLLECTIONS_PATH_SEGMENT);

            case Document:
                return Utils.joinPath(parentResourceLink, Paths.DOCUMENTS_PATH_SEGMENT);

            case Offer:
                return Paths.OFFERS_ROOT;

            case User:
                return Utils.joinPath(parentResourceLink, Paths.USERS_PATH_SEGMENT);

            case Permission:
                return Utils.joinPath(parentResourceLink, Paths.PERMISSIONS_PATH_SEGMENT);

            case Attachment:
                return Utils.joinPath(parentResourceLink, Paths.ATTACHMENTS_PATH_SEGMENT);

            case StoredProcedure:
                return Utils.joinPath(parentResourceLink, Paths.STORED_PROCEDURES_PATH_SEGMENT);

            case Trigger:
                return Utils.joinPath(parentResourceLink, Paths.TRIGGERS_PATH_SEGMENT);

            case UserDefinedFunction:
                return Utils.joinPath(parentResourceLink, Paths.USER_DEFINED_FUNCTIONS_PATH_SEGMENT);

            case Conflict:
                return Utils.joinPath(parentResourceLink, Paths.CONFLICTS_PATH_SEGMENT);

            default:
                throw new IllegalArgumentException("resource type not supported");
        }
    }

    private <T extends Resource> Flux<FeedResponse<T>> createQuery(
        String parentResourceLink,
        SqlQuerySpec sqlQuery,
        CosmosQueryRequestOptions options,
        Class<T> klass,
        ResourceType resourceTypeEnum) {

        String resourceLink = parentResourceLinkToQueryLink(parentResourceLink, resourceTypeEnum);
        UUID activityId = Utils.randomUUID();
        IDocumentQueryClient queryClient = documentQueryClientImpl(RxDocumentClientImpl.this);

        // Trying to put this logic as low as the query pipeline
        // Since for parallelQuery, each partition will have its own request, so at this point, there will be no request associate with this retry policy.
        // For default document context, it already wired up InvalidPartitionExceptionRetry, but there is no harm to wire it again here
        InvalidPartitionExceptionRetryPolicy invalidPartitionExceptionRetryPolicy = new InvalidPartitionExceptionRetryPolicy(
            this.collectionCache,
            null,
            resourceLink,
            options);

        return ObservableHelper.fluxInlineIfPossibleAsObs(
            () -> createQueryInternal(resourceLink, sqlQuery, options, klass, resourceTypeEnum, queryClient, activityId),
            invalidPartitionExceptionRetryPolicy);
    }

    private <T extends Resource> Flux<FeedResponse<T>> createQueryInternal(
            String resourceLink,
            SqlQuerySpec sqlQuery,
            CosmosQueryRequestOptions options,
            Class<T> klass,
            ResourceType resourceTypeEnum,
            IDocumentQueryClient queryClient,
            UUID activityId) {

        Flux<? extends IDocumentQueryExecutionContext<T>> executionContext =
                DocumentQueryExecutionContextFactory.createDocumentQueryExecutionContextAsync(this, queryClient, resourceTypeEnum, klass, sqlQuery , options, resourceLink, false, activityId);

        AtomicBoolean isFirstResponse = new AtomicBoolean(true);
        return executionContext.flatMap(iDocumentQueryExecutionContext -> {
            QueryInfo queryInfo = null;
            if (iDocumentQueryExecutionContext instanceof PipelinedDocumentQueryExecutionContext) {
                queryInfo = ((PipelinedDocumentQueryExecutionContext<T>) iDocumentQueryExecutionContext).getQueryInfo();
            }

            QueryInfo finalQueryInfo = queryInfo;
            return iDocumentQueryExecutionContext.executeAsync()
                .map(tFeedResponse -> {
                    if (finalQueryInfo != null) {
                        if (finalQueryInfo.hasSelectValue()) {
                            ModelBridgeInternal
                                .addQueryInfoToFeedResponse(tFeedResponse, finalQueryInfo);
                        }

                        if (isFirstResponse.compareAndSet(true, false)) {
                            ModelBridgeInternal.addQueryPlanDiagnosticsContextToFeedResponse(tFeedResponse,
                                finalQueryInfo.getQueryPlanDiagnosticsContext());
                        }
                    }
                    return tFeedResponse;
                });
        });
    }

    @Override
    public Flux<FeedResponse<Database>> queryDatabases(String query, CosmosQueryRequestOptions options) {
        return queryDatabases(new SqlQuerySpec(query), options);
    }


    @Override
    public Flux<FeedResponse<Database>> queryDatabases(SqlQuerySpec querySpec, CosmosQueryRequestOptions options) {
        return createQuery(Paths.DATABASES_ROOT, querySpec, options, Database.class, ResourceType.Database);
    }

    @Override
    public Mono<ResourceResponse<DocumentCollection>> createCollection(String databaseLink,
                                                                       DocumentCollection collection, RequestOptions options) {
        DocumentClientRetryPolicy retryPolicyInstance = this.resetSessionTokenRetryPolicy.getRequestPolicy();
        return ObservableHelper.inlineIfPossibleAsObs(() -> this.createCollectionInternal(databaseLink, collection, options, retryPolicyInstance), retryPolicyInstance);
    }

    private Mono<ResourceResponse<DocumentCollection>> createCollectionInternal(String databaseLink,
                                                                                DocumentCollection collection, RequestOptions options, DocumentClientRetryPolicy retryPolicyInstance) {
        try {
            if (StringUtils.isEmpty(databaseLink)) {
                throw new IllegalArgumentException("databaseLink");
            }
            if (collection == null) {
                throw new IllegalArgumentException("collection");
            }

            logger.debug("Creating a Collection. databaseLink: [{}], Collection id: [{}]", databaseLink,
                collection.getId());
            validateResource(collection);

            String path = Utils.joinPath(databaseLink, Paths.COLLECTIONS_PATH_SEGMENT);
            Map<String, String> requestHeaders = this.getRequestHeaders(options, ResourceType.DocumentCollection, OperationType.Create);

            Instant serializationStartTimeUTC = Instant.now();
            ByteBuffer byteBuffer = ModelBridgeInternal.serializeJsonToByteBuffer(collection);
            Instant serializationEndTimeUTC = Instant.now();
            SerializationDiagnosticsContext.SerializationDiagnostics serializationDiagnostics = new SerializationDiagnosticsContext.SerializationDiagnostics(
                serializationStartTimeUTC,
                serializationEndTimeUTC,
                SerializationDiagnosticsContext.SerializationType.CONTAINER_SERIALIZATION);
            RxDocumentServiceRequest request = RxDocumentServiceRequest.create(this,
                OperationType.Create, ResourceType.DocumentCollection, path, byteBuffer, requestHeaders, options);

            if (retryPolicyInstance != null){
                retryPolicyInstance.onBeforeSendRequest(request);
            }

            SerializationDiagnosticsContext serializationDiagnosticsContext = BridgeInternal.getSerializationDiagnosticsContext(request.requestContext.cosmosDiagnostics);
            if (serializationDiagnosticsContext != null) {
                serializationDiagnosticsContext.addSerializationDiagnostics(serializationDiagnostics);
            }

            return this.create(request, retryPolicyInstance).map(response -> toResourceResponse(response, DocumentCollection.class))
                .doOnNext(resourceResponse -> {
                    // set the session token
                    this.sessionContainer.setSessionToken(resourceResponse.getResource().getResourceId(),
                        getAltLink(resourceResponse.getResource()),
                        resourceResponse.getResponseHeaders());
                });
        } catch (Exception e) {
            logger.debug("Failure in creating a collection. due to [{}]", e.getMessage(), e);
            return Mono.error(e);
        }
    }

    @Override
    public Mono<ResourceResponse<DocumentCollection>> replaceCollection(DocumentCollection collection,
                                                                        RequestOptions options) {
        DocumentClientRetryPolicy retryPolicyInstance = this.resetSessionTokenRetryPolicy.getRequestPolicy();
        return ObservableHelper.inlineIfPossibleAsObs(() -> replaceCollectionInternal(collection, options, retryPolicyInstance), retryPolicyInstance);
    }

    private Mono<ResourceResponse<DocumentCollection>> replaceCollectionInternal(DocumentCollection collection,
                                                                                 RequestOptions options, DocumentClientRetryPolicy retryPolicyInstance) {
        try {
            if (collection == null) {
                throw new IllegalArgumentException("collection");
            }

            logger.debug("Replacing a Collection. id: [{}]", collection.getId());
            validateResource(collection);

            String path = Utils.joinPath(collection.getSelfLink(), null);
            Map<String, String> requestHeaders = this.getRequestHeaders(options, ResourceType.DocumentCollection, OperationType.Replace);
            Instant serializationStartTimeUTC = Instant.now();
            ByteBuffer byteBuffer = ModelBridgeInternal.serializeJsonToByteBuffer(collection);
            Instant serializationEndTimeUTC = Instant.now();
            SerializationDiagnosticsContext.SerializationDiagnostics serializationDiagnostics = new SerializationDiagnosticsContext.SerializationDiagnostics(
                serializationStartTimeUTC,
                serializationEndTimeUTC,
                SerializationDiagnosticsContext.SerializationType.CONTAINER_SERIALIZATION);
            RxDocumentServiceRequest request = RxDocumentServiceRequest.create(this,
                OperationType.Replace, ResourceType.DocumentCollection, path, byteBuffer, requestHeaders, options);

            // TODO: .Net has some logic for updating session token which we don't
            // have here
            if (retryPolicyInstance != null){
                retryPolicyInstance.onBeforeSendRequest(request);
            }

            SerializationDiagnosticsContext serializationDiagnosticsContext = BridgeInternal.getSerializationDiagnosticsContext(request.requestContext.cosmosDiagnostics);
            if (serializationDiagnosticsContext != null) {
                serializationDiagnosticsContext.addSerializationDiagnostics(serializationDiagnostics);
            }

            return this.replace(request, retryPolicyInstance).map(response -> toResourceResponse(response, DocumentCollection.class))
                .doOnNext(resourceResponse -> {
                    if (resourceResponse.getResource() != null) {
                        // set the session token
                        this.sessionContainer.setSessionToken(resourceResponse.getResource().getResourceId(),
                            getAltLink(resourceResponse.getResource()),
                            resourceResponse.getResponseHeaders());
                    }
                });

        } catch (Exception e) {
            logger.debug("Failure in replacing a collection. due to [{}]", e.getMessage(), e);
            return Mono.error(e);
        }
    }

    @Override
    public Mono<ResourceResponse<DocumentCollection>> deleteCollection(String collectionLink,
                                                                       RequestOptions options) {
        DocumentClientRetryPolicy retryPolicyInstance = this.resetSessionTokenRetryPolicy.getRequestPolicy();
        return ObservableHelper.inlineIfPossibleAsObs(() -> deleteCollectionInternal(collectionLink, options, retryPolicyInstance), retryPolicyInstance);
    }

    private Mono<ResourceResponse<DocumentCollection>> deleteCollectionInternal(String collectionLink,
                                                                                RequestOptions options, DocumentClientRetryPolicy retryPolicyInstance) {
        try {
            if (StringUtils.isEmpty(collectionLink)) {
                throw new IllegalArgumentException("collectionLink");
            }

            logger.debug("Deleting a Collection. collectionLink: [{}]", collectionLink);
            String path = Utils.joinPath(collectionLink, null);
            Map<String, String> requestHeaders = this.getRequestHeaders(options, ResourceType.DocumentCollection, OperationType.Delete);
            RxDocumentServiceRequest request = RxDocumentServiceRequest.create(this,
                OperationType.Delete, ResourceType.DocumentCollection, path, requestHeaders, options);

            if (retryPolicyInstance != null){
                retryPolicyInstance.onBeforeSendRequest(request);
            }

            return this.delete(request, retryPolicyInstance).map(response -> toResourceResponse(response, DocumentCollection.class));

        } catch (Exception e) {
            logger.debug("Failure in deleting a collection, due to [{}]", e.getMessage(), e);
            return Mono.error(e);
        }
    }

    private Mono<RxDocumentServiceResponse> delete(RxDocumentServiceRequest request, DocumentClientRetryPolicy documentClientRetryPolicy) {
        return populateHeaders(request, RequestVerb.DELETE)
            .flatMap(requestPopulated -> {
                if (requestPopulated.requestContext != null && documentClientRetryPolicy.getRetryCount() > 0) {
                    documentClientRetryPolicy.updateEndTime();
                    requestPopulated.requestContext.updateRetryContext(documentClientRetryPolicy, true);
                }

                return getStoreProxy(requestPopulated).processMessage(requestPopulated);
            });
    }

    private Mono<RxDocumentServiceResponse> read(RxDocumentServiceRequest request, DocumentClientRetryPolicy documentClientRetryPolicy) {
        return populateHeaders(request, RequestVerb.GET)
            .flatMap(requestPopulated -> {
                    if (requestPopulated.requestContext != null && documentClientRetryPolicy.getRetryCount() > 0) {
                        documentClientRetryPolicy.updateEndTime();
                        requestPopulated.requestContext.updateRetryContext(documentClientRetryPolicy, true);
                    }
                return getStoreProxy(requestPopulated).processMessage(requestPopulated);
                });
    }

    Mono<RxDocumentServiceResponse> readFeed(RxDocumentServiceRequest request) {
        return populateHeaders(request, RequestVerb.GET)
            .flatMap(gatewayProxy::processMessage);
    }

    private Mono<RxDocumentServiceResponse> query(RxDocumentServiceRequest request) {
        return populateHeaders(request, RequestVerb.POST)
            .flatMap(requestPopulated ->
                this.getStoreProxy(requestPopulated).processMessage(requestPopulated)
                    .map(response -> {
                            this.captureSessionToken(requestPopulated, response);
                            return response;
                        }
                    ));
    }

    @Override
    public Mono<ResourceResponse<DocumentCollection>> readCollection(String collectionLink,
                                                                     RequestOptions options) {
        DocumentClientRetryPolicy retryPolicyInstance = this.resetSessionTokenRetryPolicy.getRequestPolicy();
        return ObservableHelper.inlineIfPossibleAsObs(() -> readCollectionInternal(collectionLink, options, retryPolicyInstance), retryPolicyInstance);
    }

    private Mono<ResourceResponse<DocumentCollection>> readCollectionInternal(String collectionLink,
                                                                              RequestOptions options, DocumentClientRetryPolicy retryPolicyInstance) {

        // we are using an observable factory here
        // observable will be created fresh upon subscription
        // this is to ensure we capture most up to date information (e.g.,
        // session)
        try {
            if (StringUtils.isEmpty(collectionLink)) {
                throw new IllegalArgumentException("collectionLink");
            }

            logger.debug("Reading a Collection. collectionLink: [{}]", collectionLink);
            String path = Utils.joinPath(collectionLink, null);
            Map<String, String> requestHeaders = this.getRequestHeaders(options, ResourceType.DocumentCollection, OperationType.Read);
            RxDocumentServiceRequest request = RxDocumentServiceRequest.create(this,
                OperationType.Read, ResourceType.DocumentCollection, path, requestHeaders, options);

            if (retryPolicyInstance != null){
                retryPolicyInstance.onBeforeSendRequest(request);
            }
            return this.read(request, retryPolicyInstance).map(response -> toResourceResponse(response, DocumentCollection.class));
        } catch (Exception e) {
            // this is only in trace level to capture what's going on
            logger.debug("Failure in reading a collection, due to [{}]", e.getMessage(), e);
            return Mono.error(e);
        }
    }

    @Override
    public Flux<FeedResponse<DocumentCollection>> readCollections(String databaseLink, CosmosQueryRequestOptions options) {

        if (StringUtils.isEmpty(databaseLink)) {
            throw new IllegalArgumentException("databaseLink");
        }

        return readFeed(options, ResourceType.DocumentCollection, DocumentCollection.class,
                Utils.joinPath(databaseLink, Paths.COLLECTIONS_PATH_SEGMENT));
    }

    @Override
    public Flux<FeedResponse<DocumentCollection>> queryCollections(String databaseLink, String query,
                                                                   CosmosQueryRequestOptions options) {
        return createQuery(databaseLink, new SqlQuerySpec(query), options, DocumentCollection.class, ResourceType.DocumentCollection);
    }

    @Override
    public Flux<FeedResponse<DocumentCollection>> queryCollections(String databaseLink,
                                                                         SqlQuerySpec querySpec, CosmosQueryRequestOptions options) {
        return createQuery(databaseLink, querySpec, options, DocumentCollection.class, ResourceType.DocumentCollection);
    }

    private static String serializeProcedureParams(List<Object> objectArray) {
        String[] stringArray = new String[objectArray.size()];

        for (int i = 0; i < objectArray.size(); ++i) {
            Object object = objectArray.get(i);
            if (object instanceof JsonSerializable) {
                stringArray[i] = ModelBridgeInternal.toJsonFromJsonSerializable((JsonSerializable) object);
            } else {

                // POJO, ObjectNode, number, STRING or Boolean
                try {
                    stringArray[i] = mapper.writeValueAsString(object);
                } catch (IOException e) {
                    throw new IllegalArgumentException("Can't serialize the object into the json string", e);
                }
            }
        }

        return String.format("[%s]", StringUtils.join(stringArray, ","));
    }

    private static void validateResource(Resource resource) {
        if (!StringUtils.isEmpty(resource.getId())) {
            if (resource.getId().indexOf('/') != -1 || resource.getId().indexOf('\\') != -1 ||
                    resource.getId().indexOf('?') != -1 || resource.getId().indexOf('#') != -1) {
                throw new IllegalArgumentException("Id contains illegal chars.");
            }

            if (resource.getId().endsWith(" ")) {
                throw new IllegalArgumentException("Id ends with a space.");
            }
        }
    }

    private Map<String, String> getRequestHeaders(RequestOptions options, ResourceType resourceType, OperationType operationType) {
        Map<String, String> headers = new HashMap<>();

        if (this.useMultipleWriteLocations) {
            headers.put(HttpConstants.HttpHeaders.ALLOW_TENTATIVE_WRITES, Boolean.TRUE.toString());
        }

        if (consistencyLevel != null) {
            headers.put(HttpConstants.HttpHeaders.CONSISTENCY_LEVEL, consistencyLevel.toString());
        }

        //  If content response on write is not enabled, and operation is document write - then add minimal prefer header
        if (resourceType.equals(ResourceType.Document) && operationType.isWriteOperation() && !this.contentResponseOnWriteEnabled) {
            headers.put(HttpConstants.HttpHeaders.PREFER, HttpConstants.HeaderValues.PREFER_RETURN_MINIMAL);
        }

        if (options == null) {
            return headers;
        }

        Map<String, String> customOptions = options.getHeaders();
        if (customOptions != null) {
            headers.putAll(customOptions);
        }

        if (options.getIfMatchETag() != null) {
                headers.put(HttpConstants.HttpHeaders.IF_MATCH, options.getIfMatchETag());
        }

        if(options.getIfNoneMatchETag() != null) {
            headers.put(HttpConstants.HttpHeaders.IF_NONE_MATCH, options.getIfNoneMatchETag());
        }

        if (options.getConsistencyLevel() != null) {
            headers.put(HttpConstants.HttpHeaders.CONSISTENCY_LEVEL, options.getConsistencyLevel().toString());
        }

        if (options.getIndexingDirective() != null) {
            headers.put(HttpConstants.HttpHeaders.INDEXING_DIRECTIVE, options.getIndexingDirective().toString());
        }

        if (options.getPostTriggerInclude() != null && options.getPostTriggerInclude().size() > 0) {
            String postTriggerInclude = StringUtils.join(options.getPostTriggerInclude(), ",");
            headers.put(HttpConstants.HttpHeaders.POST_TRIGGER_INCLUDE, postTriggerInclude);
        }

        if (options.getPreTriggerInclude() != null && options.getPreTriggerInclude().size() > 0) {
            String preTriggerInclude = StringUtils.join(options.getPreTriggerInclude(), ",");
            headers.put(HttpConstants.HttpHeaders.PRE_TRIGGER_INCLUDE, preTriggerInclude);
        }

        if (!Strings.isNullOrEmpty(options.getSessionToken())) {
            headers.put(HttpConstants.HttpHeaders.SESSION_TOKEN, options.getSessionToken());
        }

        if (options.getResourceTokenExpirySeconds() != null) {
            headers.put(HttpConstants.HttpHeaders.RESOURCE_TOKEN_EXPIRY,
                    String.valueOf(options.getResourceTokenExpirySeconds()));
        }

        if (options.getOfferThroughput() != null && options.getOfferThroughput() >= 0) {
            headers.put(HttpConstants.HttpHeaders.OFFER_THROUGHPUT, options.getOfferThroughput().toString());
        } else if (options.getOfferType() != null) {
            headers.put(HttpConstants.HttpHeaders.OFFER_TYPE, options.getOfferType());
        }

        if (options.getOfferThroughput() == null) {
            if (options.getThroughputProperties() != null) {
                Offer offer = ModelBridgeInternal.getOfferFromThroughputProperties(options.getThroughputProperties());
                final OfferAutoscaleSettings offerAutoscaleSettings = offer.getOfferAutoScaleSettings();
                OfferAutoscaleAutoUpgradeProperties autoscaleAutoUpgradeProperties = null;
                if (offerAutoscaleSettings != null) {
                     autoscaleAutoUpgradeProperties
                        = offer.getOfferAutoScaleSettings().getAutoscaleAutoUpgradeProperties();
                }
                if (offer.hasOfferThroughput() &&
                        (offerAutoscaleSettings != null && offerAutoscaleSettings.getMaxThroughput() >= 0 ||
                             autoscaleAutoUpgradeProperties != null &&
                                 autoscaleAutoUpgradeProperties
                                     .getAutoscaleThroughputProperties()
                                     .getIncrementPercent() >= 0)) {
                    throw new IllegalArgumentException("Autoscale provisioned throughput can not be configured with "
                                                           + "fixed offer");
                }

                if (offer.hasOfferThroughput()) {
                    headers.put(HttpConstants.HttpHeaders.OFFER_THROUGHPUT, String.valueOf(offer.getThroughput()));
                } else if (offer.getOfferAutoScaleSettings() != null) {
                    headers.put(HttpConstants.HttpHeaders.OFFER_AUTOPILOT_SETTINGS,
                                ModelBridgeInternal.toJsonFromJsonSerializable(offer.getOfferAutoScaleSettings()));
                }
            }
        }

        if (options.isQuotaInfoEnabled()) {
            headers.put(HttpConstants.HttpHeaders.POPULATE_QUOTA_INFO, String.valueOf(true));
        }

        if (options.isScriptLoggingEnabled()) {
            headers.put(HttpConstants.HttpHeaders.SCRIPT_ENABLE_LOGGING, String.valueOf(true));
        }

        return headers;
    }

    private Mono<RxDocumentServiceRequest> addPartitionKeyInformation(RxDocumentServiceRequest request,
                                                                      ByteBuffer contentAsByteBuffer,
                                                                      Document document,
                                                                      RequestOptions options) {

        Mono<Utils.ValueHolder<DocumentCollection>> collectionObs = this.collectionCache.resolveCollectionAsync(BridgeInternal.getMetaDataDiagnosticContext(request.requestContext.cosmosDiagnostics), request);
        return collectionObs
                .map(collectionValueHolder -> {
                    addPartitionKeyInformation(request, contentAsByteBuffer, document, options, collectionValueHolder.v);
                    return request;
                });
    }

    private Mono<RxDocumentServiceRequest> addPartitionKeyInformation(RxDocumentServiceRequest request,
                                                                      ByteBuffer contentAsByteBuffer,
                                                                      Object document,
                                                                      RequestOptions options,
                                                                      Mono<Utils.ValueHolder<DocumentCollection>> collectionObs) {

        return collectionObs.map(collectionValueHolder -> {
            addPartitionKeyInformation(request, contentAsByteBuffer, document, options, collectionValueHolder.v);
            return request;
        });
    }

    private void addPartitionKeyInformation(RxDocumentServiceRequest request,
                                            ByteBuffer contentAsByteBuffer,
                                            Object objectDoc, RequestOptions options,
                                            DocumentCollection collection) {
        PartitionKeyDefinition partitionKeyDefinition = collection.getPartitionKey();

        PartitionKeyInternal partitionKeyInternal = null;
        if (options != null && options.getPartitionKey() != null && options.getPartitionKey().equals(PartitionKey.NONE)){
            partitionKeyInternal = ModelBridgeInternal.getNonePartitionKey(partitionKeyDefinition);
        } else if (options != null && options.getPartitionKey() != null) {
            partitionKeyInternal = BridgeInternal.getPartitionKeyInternal(options.getPartitionKey());
        } else if (partitionKeyDefinition == null || partitionKeyDefinition.getPaths().size() == 0) {
            // For backward compatibility, if collection doesn't have partition key defined, we assume all documents
            // have empty value for it and user doesn't need to specify it explicitly.
            partitionKeyInternal = PartitionKeyInternal.getEmpty();
        } else if (contentAsByteBuffer != null || objectDoc != null) {
            InternalObjectNode internalObjectNode;
            if (objectDoc instanceof InternalObjectNode) {
                internalObjectNode = (InternalObjectNode) objectDoc;
            } else if (contentAsByteBuffer != null) {
                contentAsByteBuffer.rewind();
                internalObjectNode = new InternalObjectNode(contentAsByteBuffer);
            } else {
                //  This is a safety check, this should not happen ever.
                //  If it does, it is a SDK bug
                throw new IllegalStateException("ContentAsByteBuffer and objectDoc are null");
            }

            Instant serializationStartTime = Instant.now();
            partitionKeyInternal =  extractPartitionKeyValueFromDocument(internalObjectNode, partitionKeyDefinition);
            Instant serializationEndTime = Instant.now();
            SerializationDiagnosticsContext.SerializationDiagnostics serializationDiagnostics = new SerializationDiagnosticsContext.SerializationDiagnostics(
                serializationStartTime,
                serializationEndTime,
                SerializationDiagnosticsContext.SerializationType.PARTITION_KEY_FETCH_SERIALIZATION
            );
            SerializationDiagnosticsContext serializationDiagnosticsContext = BridgeInternal.getSerializationDiagnosticsContext(request.requestContext.cosmosDiagnostics);
            if (serializationDiagnosticsContext != null) {
                serializationDiagnosticsContext.addSerializationDiagnostics(serializationDiagnostics);
            }

        } else {
            throw new UnsupportedOperationException("PartitionKey value must be supplied for this operation.");
        }

        request.setPartitionKeyInternal(partitionKeyInternal);
        request.getHeaders().put(HttpConstants.HttpHeaders.PARTITION_KEY, Utils.escapeNonAscii(partitionKeyInternal.toJson()));
    }

    private static PartitionKeyInternal extractPartitionKeyValueFromDocument(
            InternalObjectNode document,
            PartitionKeyDefinition partitionKeyDefinition) {
        if (partitionKeyDefinition != null) {
            String path = partitionKeyDefinition.getPaths().iterator().next();
            List<String> parts = PathParser.getPathParts(path);
            if (parts.size() >= 1) {
                Object value = ModelBridgeInternal.getObjectByPathFromJsonSerializable(document, parts);
                if (value == null || value.getClass() == ObjectNode.class) {
                    value = ModelBridgeInternal.getNonePartitionKey(partitionKeyDefinition);
                }

                if (value instanceof PartitionKeyInternal) {
                    return (PartitionKeyInternal) value;
                } else {
                    return PartitionKeyInternal.fromObjectArray(Collections.singletonList(value), false);
                }
            }
        }

        return null;
    }

    private Mono<RxDocumentServiceRequest> getCreateDocumentRequest(DocumentClientRetryPolicy requestRetryPolicy,
                                                                    String documentCollectionLink,
                                                                    Object document,
                                                                    RequestOptions options,
                                                                    boolean disableAutomaticIdGeneration,
                                                                    OperationType operationType) {

        if (StringUtils.isEmpty(documentCollectionLink)) {
            throw new IllegalArgumentException("documentCollectionLink");
        }
        if (document == null) {
            throw new IllegalArgumentException("document");
        }

        Instant serializationStartTimeUTC = Instant.now();
        ByteBuffer content = BridgeInternal.serializeJsonToByteBuffer(document, mapper);
        Instant serializationEndTimeUTC = Instant.now();

        SerializationDiagnosticsContext.SerializationDiagnostics serializationDiagnostics = new SerializationDiagnosticsContext.SerializationDiagnostics(
            serializationStartTimeUTC,
            serializationEndTimeUTC,
            SerializationDiagnosticsContext.SerializationType.ITEM_SERIALIZATION);

        String path = Utils.joinPath(documentCollectionLink, Paths.DOCUMENTS_PATH_SEGMENT);
        Map<String, String> requestHeaders = this.getRequestHeaders(options, ResourceType.Document, operationType);

        RxDocumentServiceRequest request = RxDocumentServiceRequest.create(this,
            operationType, ResourceType.Document, path, requestHeaders, options, content);
        if (requestRetryPolicy != null) {
            requestRetryPolicy.onBeforeSendRequest(request);
        }

        SerializationDiagnosticsContext serializationDiagnosticsContext = BridgeInternal.getSerializationDiagnosticsContext(request.requestContext.cosmosDiagnostics);
        if (serializationDiagnosticsContext != null) {
            serializationDiagnosticsContext.addSerializationDiagnostics(serializationDiagnostics);
        }

        Mono<Utils.ValueHolder<DocumentCollection>> collectionObs = this.collectionCache.resolveCollectionAsync(BridgeInternal.getMetaDataDiagnosticContext(request.requestContext.cosmosDiagnostics), request);
        return addPartitionKeyInformation(request, content, document, options, collectionObs);
    }

    private Mono<RxDocumentServiceRequest> populateHeaders(RxDocumentServiceRequest request, RequestVerb httpMethod) {
        request.getHeaders().put(HttpConstants.HttpHeaders.X_DATE, Utils.nowAsRFC1123());
        if (this.masterKeyOrResourceToken != null || this.resourceTokensMap != null
            || this.cosmosAuthorizationTokenResolver != null || this.credential != null) {
            String resourceName = request.getResourceAddress();

            String authorization = this.getUserAuthorizationToken(
                    resourceName, request.getResourceType(), httpMethod, request.getHeaders(),
                    AuthorizationTokenType.PrimaryMasterKey, request.properties);
            try {
                authorization = URLEncoder.encode(authorization, "UTF-8");
            } catch (UnsupportedEncodingException e) {
                throw new IllegalStateException("Failed to encode authtoken.", e);
            }
            request.getHeaders().put(HttpConstants.HttpHeaders.AUTHORIZATION, authorization);
        }

        if ((RequestVerb.POST.equals(httpMethod) || RequestVerb.PUT.equals(httpMethod))
                && !request.getHeaders().containsKey(HttpConstants.HttpHeaders.CONTENT_TYPE)) {
            request.getHeaders().put(HttpConstants.HttpHeaders.CONTENT_TYPE, RuntimeConstants.MediaTypes.JSON);
        }

        if (!request.getHeaders().containsKey(HttpConstants.HttpHeaders.ACCEPT)) {
            request.getHeaders().put(HttpConstants.HttpHeaders.ACCEPT, RuntimeConstants.MediaTypes.JSON);
        }

        return populateAuthorizationHeader(request);
    }

    @Override
    public Mono<RxDocumentServiceRequest> populateAuthorizationHeader(RxDocumentServiceRequest request) {
        if (request == null) {
            throw new IllegalArgumentException("request");
        }

        if (this.authorizationTokenType == AuthorizationTokenType.AadToken) {
            return AadTokenAuthorizationHelper.getAuthorizationToken(this.tokenCredentialCache)
                .map(authorization -> {
                    request.getHeaders().put(HttpConstants.HttpHeaders.AUTHORIZATION, authorization);
                    return request;
                });
        } else {
            return Mono.just(request);
        }
    }

    @Override
    public Mono<HttpHeaders> populateAuthorizationHeader(HttpHeaders httpHeaders) {
        if (httpHeaders == null) {
            throw new IllegalArgumentException("httpHeaders");
        }

        if (this.authorizationTokenType == AuthorizationTokenType.AadToken) {
            return AadTokenAuthorizationHelper.getAuthorizationToken(this.tokenCredentialCache)
                .map(authorization -> {
                    httpHeaders.set(HttpConstants.HttpHeaders.AUTHORIZATION, authorization);
                    return httpHeaders;
                });
        }

        return Mono.just(httpHeaders);
    }

    @Override
    public AuthorizationTokenType getAuthorizationTokenType() {
        return this.authorizationTokenType;
    }

    @Override
    public String getUserAuthorizationToken(String resourceName,
                                            ResourceType resourceType,
                                            RequestVerb requestVerb,
                                            Map<String, String> headers,
                                            AuthorizationTokenType tokenType,
                                            Map<String, Object> properties) {

        if (this.cosmosAuthorizationTokenResolver != null) {
            return this.cosmosAuthorizationTokenResolver.getAuthorizationToken(requestVerb, resourceName, this.resolveCosmosResourceType(resourceType),
                    properties != null ? Collections.unmodifiableMap(properties) : null);
        } else if (credential != null) {
            return this.authorizationTokenProvider.generateKeyAuthorizationSignature(requestVerb, resourceName,
                    resourceType, headers);
        } else if (masterKeyOrResourceToken != null && hasAuthKeyResourceToken && resourceTokensMap == null) {
            return masterKeyOrResourceToken;
        } else {
            assert resourceTokensMap != null;
            if(resourceType.equals(ResourceType.DatabaseAccount)) {
                return this.firstResourceTokenFromPermissionFeed;
            }
            return ResourceTokenAuthorizationHelper.getAuthorizationTokenUsingResourceTokens(resourceTokensMap, requestVerb, resourceName, headers);
        }
    }

    private CosmosResourceType resolveCosmosResourceType(ResourceType resourceType) {
        CosmosResourceType cosmosResourceType =
            ModelBridgeInternal.fromServiceSerializedFormat(resourceType.toString());
        if (cosmosResourceType == null) {
            return CosmosResourceType.SYSTEM;
        }
        return cosmosResourceType;
    }

    void captureSessionToken(RxDocumentServiceRequest request, RxDocumentServiceResponse response) {
        this.sessionContainer.setSessionToken(request, response.getResponseHeaders());
    }

    private Mono<RxDocumentServiceResponse> create(RxDocumentServiceRequest request, DocumentClientRetryPolicy retryPolicy) {
        return populateHeaders(request, RequestVerb.POST)
            .flatMap(requestPopulated -> {
                RxStoreModel storeProxy = this.getStoreProxy(requestPopulated);
                if (requestPopulated.requestContext != null && retryPolicy.getRetryCount() > 0) {
                    retryPolicy.updateEndTime();
                    requestPopulated.requestContext.updateRetryContext(retryPolicy, true);
                }

                return storeProxy.processMessage(requestPopulated);
            });
    }

    private Mono<RxDocumentServiceResponse> upsert(RxDocumentServiceRequest request, DocumentClientRetryPolicy documentClientRetryPolicy) {

        return populateHeaders(request, RequestVerb.POST)
            .flatMap(requestPopulated -> {
                Map<String, String> headers = requestPopulated.getHeaders();
                // headers can never be null, since it will be initialized even when no
                // request options are specified,
                // hence using assertion here instead of exception, being in the private
                // method
                assert (headers != null);
                headers.put(HttpConstants.HttpHeaders.IS_UPSERT, "true");
                if (requestPopulated.requestContext != null && documentClientRetryPolicy.getRetryCount() > 0) {
                    documentClientRetryPolicy.updateEndTime();
                    requestPopulated.requestContext.updateRetryContext(documentClientRetryPolicy, true);
                }

                return getStoreProxy(requestPopulated).processMessage(requestPopulated)
                    .map(response -> {
                            this.captureSessionToken(requestPopulated, response);
                            return response;
                        }
                    );
            });
    }

    private Mono<RxDocumentServiceResponse> replace(RxDocumentServiceRequest request, DocumentClientRetryPolicy documentClientRetryPolicy) {
        return populateHeaders(request, RequestVerb.PUT)
            .flatMap(requestPopulated -> {
                if (requestPopulated.requestContext != null && documentClientRetryPolicy.getRetryCount() > 0) {
                    documentClientRetryPolicy.updateEndTime();
                    requestPopulated.requestContext.updateRetryContext(documentClientRetryPolicy, true);
                }

                return getStoreProxy(requestPopulated).processMessage(requestPopulated);
            });
    }

    @Override
    public Mono<ResourceResponse<Document>> createDocument(String collectionLink, Object document,
                                                           RequestOptions options, boolean disableAutomaticIdGeneration) {
        DocumentClientRetryPolicy requestRetryPolicy = this.resetSessionTokenRetryPolicy.getRequestPolicy();
        if (options == null || options.getPartitionKey() == null) {
            requestRetryPolicy = new PartitionKeyMismatchRetryPolicy(collectionCache, requestRetryPolicy, collectionLink, options);
        }

        DocumentClientRetryPolicy finalRetryPolicyInstance = requestRetryPolicy;
        return ObservableHelper.inlineIfPossibleAsObs(() -> createDocumentInternal(collectionLink, document, options, disableAutomaticIdGeneration, finalRetryPolicyInstance), requestRetryPolicy);
    }

    private Mono<ResourceResponse<Document>> createDocumentInternal(String collectionLink, Object document,
                                                                    RequestOptions options, boolean disableAutomaticIdGeneration, DocumentClientRetryPolicy requestRetryPolicy) {
        try {
            logger.debug("Creating a Document. collectionLink: [{}]", collectionLink);

            Mono<RxDocumentServiceRequest> requestObs = getCreateDocumentRequest(requestRetryPolicy, collectionLink, document,
                options, disableAutomaticIdGeneration, OperationType.Create);

            Mono<RxDocumentServiceResponse> responseObservable = requestObs.flatMap(request -> {
                return create(request, requestRetryPolicy);
            });

            return responseObservable
                    .map(serviceResponse -> toResourceResponse(serviceResponse, Document.class));

        } catch (Exception e) {
            logger.debug("Failure in creating a document due to [{}]", e.getMessage(), e);
            return Mono.error(e);
        }
    }

    @Override
    public Mono<ResourceResponse<Document>> upsertDocument(String collectionLink, Object document,
                                                                 RequestOptions options, boolean disableAutomaticIdGeneration) {
        DocumentClientRetryPolicy requestRetryPolicy = this.resetSessionTokenRetryPolicy.getRequestPolicy();
        if (options == null || options.getPartitionKey() == null) {
            requestRetryPolicy = new PartitionKeyMismatchRetryPolicy(collectionCache, requestRetryPolicy, collectionLink, options);
        }
        DocumentClientRetryPolicy finalRetryPolicyInstance = requestRetryPolicy;
        return ObservableHelper.inlineIfPossibleAsObs(() -> upsertDocumentInternal(collectionLink, document, options, disableAutomaticIdGeneration, finalRetryPolicyInstance), finalRetryPolicyInstance);
    }

    private Mono<ResourceResponse<Document>> upsertDocumentInternal(String collectionLink, Object document,
                                                                    RequestOptions options, boolean disableAutomaticIdGeneration, DocumentClientRetryPolicy retryPolicyInstance) {
        try {
            logger.debug("Upserting a Document. collectionLink: [{}]", collectionLink);

            Mono<RxDocumentServiceRequest> reqObs = getCreateDocumentRequest(retryPolicyInstance, collectionLink, document,
                options, disableAutomaticIdGeneration, OperationType.Upsert);

            Mono<RxDocumentServiceResponse> responseObservable = reqObs.flatMap(request -> {
                return upsert(request, retryPolicyInstance);
            });

            return responseObservable
                    .map(serviceResponse -> toResourceResponse(serviceResponse, Document.class));
        } catch (Exception e) {
            logger.debug("Failure in upserting a document due to [{}]", e.getMessage(), e);
            return Mono.error(e);
        }
    }

    @Override
    public Mono<ResourceResponse<Document>> replaceDocument(String documentLink, Object document,
                                                            RequestOptions options) {

        DocumentClientRetryPolicy requestRetryPolicy = this.resetSessionTokenRetryPolicy.getRequestPolicy();
        if (options == null || options.getPartitionKey() == null) {
            String collectionLink = Utils.getCollectionName(documentLink);
            requestRetryPolicy = new PartitionKeyMismatchRetryPolicy(collectionCache, requestRetryPolicy, collectionLink, options);
        }
        DocumentClientRetryPolicy finalRequestRetryPolicy = requestRetryPolicy;
        return ObservableHelper.inlineIfPossibleAsObs(() -> replaceDocumentInternal(documentLink, document, options, finalRequestRetryPolicy), requestRetryPolicy);
    }

    private Mono<ResourceResponse<Document>> replaceDocumentInternal(String documentLink, Object document,
                                                                     RequestOptions options, DocumentClientRetryPolicy retryPolicyInstance) {
        try {
            if (StringUtils.isEmpty(documentLink)) {
                throw new IllegalArgumentException("documentLink");
            }

            if (document == null) {
                throw new IllegalArgumentException("document");
            }

            Document typedDocument = documentFromObject(document, mapper);

            return this.replaceDocumentInternal(documentLink, typedDocument, options, retryPolicyInstance);

        } catch (Exception e) {
            logger.debug("Failure in replacing a document due to [{}]", e.getMessage());
            return Mono.error(e);
        }
    }

    @Override
    public Mono<ResourceResponse<Document>> replaceDocument(Document document, RequestOptions options) {
        DocumentClientRetryPolicy requestRetryPolicy = this.resetSessionTokenRetryPolicy.getRequestPolicy();
        if (options == null || options.getPartitionKey() == null) {
            String collectionLink = document.getSelfLink();
            requestRetryPolicy = new PartitionKeyMismatchRetryPolicy(collectionCache, requestRetryPolicy, collectionLink, options);
        }
        DocumentClientRetryPolicy finalRequestRetryPolicy = requestRetryPolicy;
        return ObservableHelper.inlineIfPossibleAsObs(() -> replaceDocumentInternal(document, options, finalRequestRetryPolicy), requestRetryPolicy);
    }

    private Mono<ResourceResponse<Document>> replaceDocumentInternal(Document document, RequestOptions options, DocumentClientRetryPolicy retryPolicyInstance) {

        try {
            if (document == null) {
                throw new IllegalArgumentException("document");
            }

            return this.replaceDocumentInternal(document.getSelfLink(), document, options, retryPolicyInstance);

        } catch (Exception e) {
            logger.debug("Failure in replacing a database due to [{}]", e.getMessage());
            return Mono.error(e);
        }
    }

    private Mono<ResourceResponse<Document>> replaceDocumentInternal(String documentLink,
                                                                     Document document,
                                                                     RequestOptions options,
                                                                     DocumentClientRetryPolicy retryPolicyInstance) {

        if (document == null) {
            throw new IllegalArgumentException("document");
        }

        logger.debug("Replacing a Document. documentLink: [{}]", documentLink);
        final String path = Utils.joinPath(documentLink, null);
        final Map<String, String> requestHeaders = getRequestHeaders(options, ResourceType.Document, OperationType.Replace);
        Instant serializationStartTimeUTC = Instant.now();
        ByteBuffer content = serializeJsonToByteBuffer(document);
        Instant serializationEndTime = Instant.now();
        SerializationDiagnosticsContext.SerializationDiagnostics serializationDiagnostics = new SerializationDiagnosticsContext.SerializationDiagnostics(
            serializationStartTimeUTC,
            serializationEndTime,
            SerializationDiagnosticsContext.SerializationType.ITEM_SERIALIZATION);

        final RxDocumentServiceRequest request = RxDocumentServiceRequest.create(this,
            OperationType.Replace, ResourceType.Document, path, requestHeaders, options, content);
        if (retryPolicyInstance != null) {
            retryPolicyInstance.onBeforeSendRequest(request);
        }

        SerializationDiagnosticsContext serializationDiagnosticsContext = BridgeInternal.getSerializationDiagnosticsContext(request.requestContext.cosmosDiagnostics);
        if (serializationDiagnosticsContext != null) {
            serializationDiagnosticsContext.addSerializationDiagnostics(serializationDiagnostics);
        }

        Mono<Utils.ValueHolder<DocumentCollection>> collectionObs = collectionCache.resolveCollectionAsync(BridgeInternal.getMetaDataDiagnosticContext(request.requestContext.cosmosDiagnostics), request);
        Mono<RxDocumentServiceRequest> requestObs = addPartitionKeyInformation(request, content, document, options, collectionObs);

        return requestObs.flatMap(req -> {
            return replace(request, retryPolicyInstance)
                .map(resp -> toResourceResponse(resp, Document.class));} );
    }

    @Override
    public Mono<ResourceResponse<Document>> deleteDocument(String documentLink, RequestOptions options) {
        DocumentClientRetryPolicy requestRetryPolicy = this.resetSessionTokenRetryPolicy.getRequestPolicy();
        return ObservableHelper.inlineIfPossibleAsObs(() -> deleteDocumentInternal(documentLink, null, options, requestRetryPolicy), requestRetryPolicy);
    }

    @Override
    public Mono<ResourceResponse<Document>> deleteDocument(String documentLink, InternalObjectNode internalObjectNode, RequestOptions options) {
        DocumentClientRetryPolicy requestRetryPolicy = this.resetSessionTokenRetryPolicy.getRequestPolicy();
        return ObservableHelper.inlineIfPossibleAsObs(() -> deleteDocumentInternal(documentLink, internalObjectNode, options, requestRetryPolicy),
            requestRetryPolicy);
    }

    private Mono<ResourceResponse<Document>> deleteDocumentInternal(String documentLink, InternalObjectNode internalObjectNode, RequestOptions options,
                                                                    DocumentClientRetryPolicy retryPolicyInstance) {
        try {
            if (StringUtils.isEmpty(documentLink)) {
                throw new IllegalArgumentException("documentLink");
            }

            logger.debug("Deleting a Document. documentLink: [{}]", documentLink);
            String path = Utils.joinPath(documentLink, null);
            Map<String, String> requestHeaders = this.getRequestHeaders(options, ResourceType.Document, OperationType.Delete);
            RxDocumentServiceRequest request = RxDocumentServiceRequest.create(this,
                OperationType.Delete, ResourceType.Document, path, requestHeaders, options);
            if (retryPolicyInstance != null) {
                retryPolicyInstance.onBeforeSendRequest(request);
            }

            Mono<Utils.ValueHolder<DocumentCollection>> collectionObs = collectionCache.resolveCollectionAsync(BridgeInternal.getMetaDataDiagnosticContext(request.requestContext.cosmosDiagnostics), request);

            Mono<RxDocumentServiceRequest> requestObs = addPartitionKeyInformation(request, null, internalObjectNode, options, collectionObs);

            return requestObs.flatMap(req -> {
                return this.delete(req, retryPolicyInstance)
                    .map(serviceResponse -> toResourceResponse(serviceResponse, Document.class));});

        } catch (Exception e) {
            logger.debug("Failure in deleting a document due to [{}]", e.getMessage());
            return Mono.error(e);
        }
    }

    @Override
    public Mono<ResourceResponse<Document>> readDocument(String documentLink, RequestOptions options) {
        DocumentClientRetryPolicy retryPolicyInstance = this.resetSessionTokenRetryPolicy.getRequestPolicy();
        return ObservableHelper.inlineIfPossibleAsObs(() -> readDocumentInternal(documentLink, options, retryPolicyInstance), retryPolicyInstance);
    }

    private Mono<ResourceResponse<Document>> readDocumentInternal(String documentLink, RequestOptions options,
                                                                  DocumentClientRetryPolicy retryPolicyInstance) {
        try {
            if (StringUtils.isEmpty(documentLink)) {
                throw new IllegalArgumentException("documentLink");
            }

            logger.debug("Reading a Document. documentLink: [{}]", documentLink);
            String path = Utils.joinPath(documentLink, null);
            Map<String, String> requestHeaders = this.getRequestHeaders(options, ResourceType.Document, OperationType.Read);
            RxDocumentServiceRequest request = RxDocumentServiceRequest.create(this,
                OperationType.Read, ResourceType.Document, path, requestHeaders, options);
            if (retryPolicyInstance != null) {
                retryPolicyInstance.onBeforeSendRequest(request);
            }

            Mono<Utils.ValueHolder<DocumentCollection>> collectionObs = this.collectionCache.resolveCollectionAsync(BridgeInternal.getMetaDataDiagnosticContext(request.requestContext.cosmosDiagnostics), request);

            Mono<RxDocumentServiceRequest> requestObs = addPartitionKeyInformation(request, null, null, options, collectionObs);

            return requestObs.flatMap(req -> {
                if (retryPolicyInstance != null) {
                    retryPolicyInstance.onBeforeSendRequest(request);
                }
                return this.read(request, retryPolicyInstance).map(serviceResponse -> toResourceResponse(serviceResponse, Document.class));
            });

        } catch (Exception e) {
            logger.debug("Failure in reading a document due to [{}]", e.getMessage());
            return Mono.error(e);
        }
    }

    @Override
    public Flux<FeedResponse<Document>> readDocuments(String collectionLink, CosmosQueryRequestOptions options) {

        if (StringUtils.isEmpty(collectionLink)) {
            throw new IllegalArgumentException("collectionLink");
        }

        return queryDocuments(collectionLink, "SELECT * FROM r", options);
    }

    @Override
    public <T> Mono<FeedResponse<T>> readMany(
        List<CosmosItemIdentity> itemIdentityList,
        String collectionLink,
        CosmosQueryRequestOptions options,
        Class<T> klass) {

        RxDocumentServiceRequest request = RxDocumentServiceRequest.create(this,
            OperationType.Query,
            ResourceType.Document,
            collectionLink, null
        ); 

        // This should not got to backend
        Mono<Utils.ValueHolder<DocumentCollection>> collectionObs =
            collectionCache.resolveCollectionAsync(null, request);

        return collectionObs
            .flatMap(documentCollectionResourceResponse -> {
                    final DocumentCollection collection = documentCollectionResourceResponse.v;
                    if (collection == null) {
                        throw new IllegalStateException("Collection cannot be null");
                    }

                    final PartitionKeyDefinition pkDefinition = collection.getPartitionKey();

                    Mono<Utils.ValueHolder<CollectionRoutingMap>> valueHolderMono = partitionKeyRangeCache
                        .tryLookupAsync(BridgeInternal.getMetaDataDiagnosticContext(request.requestContext.cosmosDiagnostics),
                            collection.getResourceId(),
                            null,
                            null);
                    return valueHolderMono.flatMap(collectionRoutingMapValueHolder -> {
                        Map<PartitionKeyRange, List<CosmosItemIdentity>> partitionRangeItemKeyMap =
                            new HashMap<>();
                        CollectionRoutingMap routingMap = collectionRoutingMapValueHolder.v;
                        if (routingMap == null) {
                            throw new IllegalStateException("Failed to get routing map.");
                        }
                        itemIdentityList
                            .forEach(itemIdentity -> {

                                String effectivePartitionKeyString =  PartitionKeyInternalHelper
                                    .getEffectivePartitionKeyString(
                                        BridgeInternal.getPartitionKeyInternal(
                                            itemIdentity.getPartitionKey()),
                                        pkDefinition);

                                //use routing map to find the partitionKeyRangeId of each
                                // effectivePartitionKey
                                PartitionKeyRange range =
                                    routingMap.getRangeByEffectivePartitionKey(effectivePartitionKeyString);

                                //group the itemKeyList based on partitionKeyRangeId
                                if (partitionRangeItemKeyMap.get(range) == null) {
                                    List<CosmosItemIdentity> list = new ArrayList<>();
                                    list.add(itemIdentity);
                                    partitionRangeItemKeyMap.put(range, list);
                                } else {
                                    List<CosmosItemIdentity> pairs =
                                        partitionRangeItemKeyMap.get(range);
                                    pairs.add(itemIdentity);
                                    partitionRangeItemKeyMap.put(range, pairs);
                                }

                            });

                        Set<PartitionKeyRange> partitionKeyRanges = partitionRangeItemKeyMap.keySet();
                        List<PartitionKeyRange> ranges = new ArrayList<>();
                        ranges.addAll(partitionKeyRanges);

                        //Create the range query map that contains the query to be run for that
                        // partitionkeyrange
                        Map<PartitionKeyRange, SqlQuerySpec> rangeQueryMap;
                        rangeQueryMap = getRangeQueryMap(partitionRangeItemKeyMap,
                            collection.getPartitionKey());

                        // create the executable query
                        return createReadManyQuery(
                            collectionLink,
                            new SqlQuerySpec(DUMMY_SQL_QUERY),
                            options,
                            Document.class,
                            ResourceType.Document,
                            collection,
                            Collections.unmodifiableMap(rangeQueryMap))
                            .collectList() // aggregating the result construct a FeedResponse and
                            // aggregate RUs.
                            .map(feedList -> {
                                List<T> finalList = new ArrayList<T>();
                                HashMap<String, String> headers = new HashMap<>();
                                ConcurrentMap<String, QueryMetrics> aggregatedQueryMetrics =
                                    new ConcurrentHashMap<String, QueryMetrics>();
                                double requestCharge = 0;
                                for (FeedResponse<Document> page : feedList) {
                                    ConcurrentMap<String, QueryMetrics> pageQueryMetrics =
                                        ModelBridgeInternal.queryMetrics(page);
                                    if (pageQueryMetrics != null) {
                                        pageQueryMetrics.forEach(
                                            (key, value) -> aggregatedQueryMetrics.putIfAbsent(key, value));
                                    }

                                    requestCharge += page.getRequestCharge();
                                    // TODO: this does double serialization: FIXME
                                    finalList.addAll(page.getResults().stream().map(document ->
                                        ModelBridgeInternal.toObjectFromJsonSerializable(document, klass)).collect(Collectors.toList()));
                                }
                                headers.put(HttpConstants.HttpHeaders.REQUEST_CHARGE, Double
                                    .toString(requestCharge));
                                FeedResponse<T> frp = BridgeInternal
                                    .createFeedResponse(finalList, headers);
                                return frp;
                            });
                    });
                }
            );

    }

    private Map<PartitionKeyRange, SqlQuerySpec> getRangeQueryMap(
        Map<PartitionKeyRange, List<CosmosItemIdentity>> partitionRangeItemKeyMap,
        PartitionKeyDefinition partitionKeyDefinition) {
        //TODO: Optimise this to include all types of partitionkeydefinitions. ex: c["prop1./ab"]["key1"]

        Map<PartitionKeyRange, SqlQuerySpec> rangeQueryMap = new HashMap<>();
        String partitionKeySelector = createPkSelector(partitionKeyDefinition);

        for(Map.Entry<PartitionKeyRange, List<CosmosItemIdentity>> entry: partitionRangeItemKeyMap.entrySet()) {

            SqlQuerySpec sqlQuerySpec;
            if (partitionKeySelector.equals("[\"id\"]")) {
                sqlQuerySpec = createReadManyQuerySpecPartitionKeyIdSame(entry.getValue(), partitionKeySelector);
            } else {
                sqlQuerySpec = createReadManyQuerySpec(entry.getValue(), partitionKeySelector);
            }
            // Add query for this partition to rangeQueryMap
            rangeQueryMap.put(entry.getKey(), sqlQuerySpec);

        }

        return rangeQueryMap;
    }

    private SqlQuerySpec createReadManyQuerySpecPartitionKeyIdSame(
        List<CosmosItemIdentity> idPartitionKeyPairList,
        String partitionKeySelector) {

        StringBuilder queryStringBuilder = new StringBuilder();
        List<SqlParameter> parameters = new ArrayList<>();

        queryStringBuilder.append("SELECT * FROM c WHERE c.id IN ( ");
        for (int i = 0; i < idPartitionKeyPairList.size(); i++) {
            CosmosItemIdentity itemIdentity = idPartitionKeyPairList.get(i);

            String idValue = itemIdentity.getId();
            String idParamName = "@param" + i;

            PartitionKey pkValueAsPartitionKey = itemIdentity.getPartitionKey();
            Object pkValue = ModelBridgeInternal.getPartitionKeyObject(pkValueAsPartitionKey);

            if (!Objects.equals(idValue, pkValue)) {
                // this is sanity check to ensure id and pk are the same
                continue;
            }

            parameters.add(new SqlParameter(idParamName, idValue));
            queryStringBuilder.append(idParamName);

            if (i < idPartitionKeyPairList.size() - 1) {
                queryStringBuilder.append(", ");
            }
        }
        queryStringBuilder.append(" )");

        return new SqlQuerySpec(queryStringBuilder.toString(), parameters);
    }

    private SqlQuerySpec createReadManyQuerySpec(List<CosmosItemIdentity> itemIdentities, String partitionKeySelector) {
        StringBuilder queryStringBuilder = new StringBuilder();
        List<SqlParameter> parameters = new ArrayList<>();

        queryStringBuilder.append("SELECT * FROM c WHERE ( ");
        for (int i = 0; i < itemIdentities.size(); i++) {
            CosmosItemIdentity itemIdentity = itemIdentities.get(i);

            PartitionKey pkValueAsPartitionKey = itemIdentity.getPartitionKey();
            Object pkValue = ModelBridgeInternal.getPartitionKeyObject(pkValueAsPartitionKey);
            String pkParamName = "@param" + (2 * i);
            parameters.add(new SqlParameter(pkParamName, pkValue));

            String idValue = itemIdentity.getId();
            String idParamName = "@param" + (2 * i + 1);
            parameters.add(new SqlParameter(idParamName, idValue));

            queryStringBuilder.append("(");
            queryStringBuilder.append("c.id = ");
            queryStringBuilder.append(idParamName);
            queryStringBuilder.append(" AND ");
            queryStringBuilder.append(" c");
            // partition key def
            queryStringBuilder.append(partitionKeySelector);
            queryStringBuilder.append((" = "));
            queryStringBuilder.append(pkParamName);
            queryStringBuilder.append(" )");

            if (i < itemIdentities.size() - 1) {
                queryStringBuilder.append(" OR ");
            }
        }
        queryStringBuilder.append(" )");

        return new SqlQuerySpec(queryStringBuilder.toString(), parameters);
    }

    

    private String createPkSelector(PartitionKeyDefinition partitionKeyDefinition) {
        return partitionKeyDefinition.getPaths()
            .stream()
            .map(pathPart -> StringUtils.substring(pathPart, 1)) // skip starting /
            .map(pathPart -> StringUtils.replace(pathPart, "\"", "\\")) // escape quote
            .map(part -> "[\"" + part + "\"]")
            .collect(Collectors.joining());
    }

    private <T extends Resource> Flux<FeedResponse<T>> createReadManyQuery(
        String parentResourceLink,
        SqlQuerySpec sqlQuery,
        CosmosQueryRequestOptions options,
        Class<T> klass,
        ResourceType resourceTypeEnum,
        DocumentCollection collection,
        Map<PartitionKeyRange, SqlQuerySpec> rangeQueryMap) {

        UUID activityId = Utils.randomUUID();
        IDocumentQueryClient queryClient = documentQueryClientImpl(RxDocumentClientImpl.this);
        Flux<? extends IDocumentQueryExecutionContext<T>> executionContext =
            DocumentQueryExecutionContextFactory.createReadManyQueryAsync(this, queryClient, collection.getResourceId(),
                                                                          sqlQuery,
                                                                          rangeQueryMap,
                                                                          options,
                                                                          collection.getResourceId(),
                                                                          parentResourceLink,
                                                                          activityId,
                                                                          klass,
                                                                          resourceTypeEnum);
        return executionContext.flatMap(IDocumentQueryExecutionContext<T>::executeAsync);
    }

    @Override
    public Flux<FeedResponse<Document>> queryDocuments(String collectionLink, String query, CosmosQueryRequestOptions options) {
        return queryDocuments(collectionLink, new SqlQuerySpec(query), options);
    }

    private IDocumentQueryClient documentQueryClientImpl(RxDocumentClientImpl rxDocumentClientImpl) {

        return new IDocumentQueryClient () {

            @Override
            public RxCollectionCache getCollectionCache() {
                return RxDocumentClientImpl.this.collectionCache;
            }

            @Override
            public RxPartitionKeyRangeCache getPartitionKeyRangeCache() {
                return RxDocumentClientImpl.this.partitionKeyRangeCache;
            }

            @Override
            public IRetryPolicyFactory getResetSessionTokenRetryPolicy() {
                return RxDocumentClientImpl.this.resetSessionTokenRetryPolicy;
            }

            @Override
            public ConsistencyLevel getDefaultConsistencyLevelAsync() {
                return RxDocumentClientImpl.this.gatewayConfigurationReader.getDefaultConsistencyLevel();
            }

            @Override
            public ConsistencyLevel getDesiredConsistencyLevelAsync() {
                // TODO Auto-generated method stub
                return RxDocumentClientImpl.this.consistencyLevel;
            }

            @Override
            public Mono<RxDocumentServiceResponse> executeQueryAsync(RxDocumentServiceRequest request) {
                return RxDocumentClientImpl.this.query(request).single();
            }

            @Override
            public QueryCompatibilityMode getQueryCompatibilityMode() {
                // TODO Auto-generated method stub
                return QueryCompatibilityMode.Default;
            }

            @Override
            public Mono<RxDocumentServiceResponse> readFeedAsync(RxDocumentServiceRequest request) {
                // TODO Auto-generated method stub
                return null;
            }
        };
    }

    @Override
    public Flux<FeedResponse<Document>> queryDocuments(String collectionLink, SqlQuerySpec querySpec,
                                                             CosmosQueryRequestOptions options) {
        return createQuery(collectionLink, querySpec, options, Document.class, ResourceType.Document);
    }

    @Override
    public Flux<FeedResponse<Document>> queryDocumentChangeFeed(final String collectionLink,
                                                                      final ChangeFeedOptions changeFeedOptions) {

        if (StringUtils.isEmpty(collectionLink)) {
            throw new IllegalArgumentException("collectionLink");
        }

        ChangeFeedQueryImpl<Document> changeFeedQueryImpl = new ChangeFeedQueryImpl<Document>(this, ResourceType.Document,
                Document.class, collectionLink, changeFeedOptions);

        return changeFeedQueryImpl.executeAsync();
    }

    @Override
    public Flux<FeedResponse<Document>> readAllDocuments(
        String collectionLink,
        PartitionKey partitionKey,
        CosmosQueryRequestOptions options) {

        if (StringUtils.isEmpty(collectionLink)) {
            throw new IllegalArgumentException("collectionLink");
        }

        if (partitionKey == null) {
            throw new IllegalArgumentException("partitionKey");
        }

        RxDocumentServiceRequest request = RxDocumentServiceRequest.create(this,
            OperationType.Query,
            ResourceType.Document,
            collectionLink,
            null
        );

        // This should not got to backend
        Flux<Utils.ValueHolder<DocumentCollection>> collectionObs =
            collectionCache.resolveCollectionAsync(null, request).flux();

        return collectionObs.flatMap(documentCollectionResourceResponse -> {

            DocumentCollection collection = documentCollectionResourceResponse.v;
            if (collection == null) {
                throw new IllegalStateException("Collection cannot be null");
            }

            PartitionKeyDefinition pkDefinition = collection.getPartitionKey();
            String pkSelector = createPkSelector(pkDefinition);
            SqlQuerySpec querySpec = createLogicalPartitionScanQuerySpec(partitionKey, pkSelector);

            String resourceLink = parentResourceLinkToQueryLink(collectionLink, ResourceType.Document);
            UUID activityId = Utils.randomUUID();
            IDocumentQueryClient queryClient = documentQueryClientImpl(RxDocumentClientImpl.this);

            final CosmosQueryRequestOptions effectiveOptions =
                ModelBridgeInternal.createQueryRequestOptions(options);

            // Trying to put this logic as low as the query pipeline
            // Since for parallelQuery, each partition will have its own request, so at this point, there will be no request associate with this retry policy.
            // For default document context, it already wired up InvalidPartitionExceptionRetry, but there is no harm to wire it again here
            InvalidPartitionExceptionRetryPolicy invalidPartitionExceptionRetryPolicy = new InvalidPartitionExceptionRetryPolicy(
                this.collectionCache,
                null,
                resourceLink,
                effectiveOptions);

            return ObservableHelper.fluxInlineIfPossibleAsObs(
                () -> {
                    Flux<Utils.ValueHolder<CollectionRoutingMap>> valueHolderMono = this.partitionKeyRangeCache
                        .tryLookupAsync(
                            BridgeInternal.getMetaDataDiagnosticContext(request.requestContext.cosmosDiagnostics),
                            collection.getResourceId(),
                            null,
                            null).flux();
                    return valueHolderMono.flatMap(collectionRoutingMapValueHolder -> {

                        CollectionRoutingMap routingMap = collectionRoutingMapValueHolder.v;
                        if (routingMap == null) {
                            throw new IllegalStateException("Failed to get routing map.");
                        }

                        String effectivePartitionKeyString = PartitionKeyInternalHelper
                            .getEffectivePartitionKeyString(
                                BridgeInternal.getPartitionKeyInternal(partitionKey),
                                pkDefinition);

                        //use routing map to find the partitionKeyRangeId of each
                        // effectivePartitionKey
                        PartitionKeyRange range =
                            routingMap.getRangeByEffectivePartitionKey(effectivePartitionKeyString);

                        return createQueryInternal(
                            resourceLink,
                            querySpec,
                            ModelBridgeInternal.partitionKeyRangeIdInternal(effectiveOptions, range.getId()),
                            Document.class,
                            ResourceType.Document,
                            queryClient,
                            activityId);
                    });
                },
                invalidPartitionExceptionRetryPolicy);
        });
    }

    @Override
    public Flux<FeedResponse<PartitionKeyRange>> readPartitionKeyRanges(final String collectionLink,
                                                                              CosmosQueryRequestOptions options) {

        if (StringUtils.isEmpty(collectionLink)) {
            throw new IllegalArgumentException("collectionLink");
        }

        return readFeed(options, ResourceType.PartitionKeyRange, PartitionKeyRange.class,
                Utils.joinPath(collectionLink, Paths.PARTITION_KEY_RANGES_PATH_SEGMENT));
    }

    private RxDocumentServiceRequest getStoredProcedureRequest(String collectionLink, StoredProcedure storedProcedure,
                                                               RequestOptions options, OperationType operationType) {
        if (StringUtils.isEmpty(collectionLink)) {
            throw new IllegalArgumentException("collectionLink");
        }
        if (storedProcedure == null) {
            throw new IllegalArgumentException("storedProcedure");
        }

        validateResource(storedProcedure);

        String path = Utils.joinPath(collectionLink, Paths.STORED_PROCEDURES_PATH_SEGMENT);
        Map<String, String> requestHeaders = this.getRequestHeaders(options, ResourceType.StoredProcedure, operationType);
        RxDocumentServiceRequest request = RxDocumentServiceRequest.create(this, operationType,
            ResourceType.StoredProcedure, path, storedProcedure, requestHeaders, options);

        return request;
    }

    private RxDocumentServiceRequest getUserDefinedFunctionRequest(String collectionLink, UserDefinedFunction udf,
                                                                   RequestOptions options, OperationType operationType) {
        if (StringUtils.isEmpty(collectionLink)) {
            throw new IllegalArgumentException("collectionLink");
        }
        if (udf == null) {
            throw new IllegalArgumentException("udf");
        }

        validateResource(udf);

        String path = Utils.joinPath(collectionLink, Paths.USER_DEFINED_FUNCTIONS_PATH_SEGMENT);
        Map<String, String> requestHeaders = this.getRequestHeaders(options, ResourceType.UserDefinedFunction, operationType);
        RxDocumentServiceRequest request = RxDocumentServiceRequest.create(this,
            operationType, ResourceType.UserDefinedFunction, path, udf, requestHeaders, options);

        return request;
    }

    @Override
    public Mono<ResourceResponse<StoredProcedure>> createStoredProcedure(String collectionLink,
                                                                               StoredProcedure storedProcedure, RequestOptions options) {
        DocumentClientRetryPolicy requestRetryPolicy = this.resetSessionTokenRetryPolicy.getRequestPolicy();
        return ObservableHelper.inlineIfPossibleAsObs(() -> createStoredProcedureInternal(collectionLink, storedProcedure, options, requestRetryPolicy), requestRetryPolicy);
    }

    private Mono<ResourceResponse<StoredProcedure>> createStoredProcedureInternal(String collectionLink,
                                                                                        StoredProcedure storedProcedure, RequestOptions options, DocumentClientRetryPolicy retryPolicyInstance) {
        // we are using an observable factory here
        // observable will be created fresh upon subscription
        // this is to ensure we capture most up to date information (e.g.,
        // session)
        try {

            logger.debug("Creating a StoredProcedure. collectionLink: [{}], storedProcedure id [{}]",
                    collectionLink, storedProcedure.getId());
            RxDocumentServiceRequest request = getStoredProcedureRequest(collectionLink, storedProcedure, options,
                    OperationType.Create);
            if (retryPolicyInstance != null) {
                retryPolicyInstance.onBeforeSendRequest(request);
            }

            return this.create(request, retryPolicyInstance).map(response -> toResourceResponse(response, StoredProcedure.class));

        } catch (Exception e) {
            // this is only in trace level to capture what's going on
            logger.debug("Failure in creating a StoredProcedure due to [{}]", e.getMessage(), e);
            return Mono.error(e);
        }
    }

    @Override
    public Mono<ResourceResponse<StoredProcedure>> upsertStoredProcedure(String collectionLink,
                                                                               StoredProcedure storedProcedure, RequestOptions options) {
        DocumentClientRetryPolicy requestRetryPolicy = this.resetSessionTokenRetryPolicy.getRequestPolicy();
        return ObservableHelper.inlineIfPossibleAsObs(() -> upsertStoredProcedureInternal(collectionLink, storedProcedure, options, requestRetryPolicy), requestRetryPolicy);
    }

    private Mono<ResourceResponse<StoredProcedure>> upsertStoredProcedureInternal(String collectionLink,
                                                                                        StoredProcedure storedProcedure, RequestOptions options, DocumentClientRetryPolicy retryPolicyInstance) {
        // we are using an observable factory here
        // observable will be created fresh upon subscription
        // this is to ensure we capture most up to date information (e.g.,
        // session)
        try {

            logger.debug("Upserting a StoredProcedure. collectionLink: [{}], storedProcedure id [{}]",
                    collectionLink, storedProcedure.getId());
            RxDocumentServiceRequest request = getStoredProcedureRequest(collectionLink, storedProcedure, options,
                    OperationType.Upsert);
            if (retryPolicyInstance != null) {
                retryPolicyInstance.onBeforeSendRequest(request);
            }

            return this.upsert(request, retryPolicyInstance).map(response -> toResourceResponse(response, StoredProcedure.class));

        } catch (Exception e) {
            // this is only in trace level to capture what's going on
            logger.debug("Failure in upserting a StoredProcedure due to [{}]", e.getMessage(), e);
            return Mono.error(e);
        }
    }

    @Override
    public Mono<ResourceResponse<StoredProcedure>> replaceStoredProcedure(StoredProcedure storedProcedure,
                                                                                RequestOptions options) {
        DocumentClientRetryPolicy requestRetryPolicy = this.resetSessionTokenRetryPolicy.getRequestPolicy();
        return ObservableHelper.inlineIfPossibleAsObs(() -> replaceStoredProcedureInternal(storedProcedure, options, requestRetryPolicy), requestRetryPolicy);
    }

    private Mono<ResourceResponse<StoredProcedure>> replaceStoredProcedureInternal(StoredProcedure storedProcedure,
                                                                                         RequestOptions options, DocumentClientRetryPolicy retryPolicyInstance) {
        try {

            if (storedProcedure == null) {
                throw new IllegalArgumentException("storedProcedure");
            }
            logger.debug("Replacing a StoredProcedure. storedProcedure id [{}]", storedProcedure.getId());

            RxDocumentClientImpl.validateResource(storedProcedure);

            String path = Utils.joinPath(storedProcedure.getSelfLink(), null);
            Map<String, String> requestHeaders = getRequestHeaders(options, ResourceType.StoredProcedure, OperationType.Replace);
            RxDocumentServiceRequest request = RxDocumentServiceRequest.create(this,
                OperationType.Replace, ResourceType.StoredProcedure, path, storedProcedure, requestHeaders, options);

            if (retryPolicyInstance != null) {
                retryPolicyInstance.onBeforeSendRequest(request);
            }

            return this.replace(request, retryPolicyInstance).map(response -> toResourceResponse(response, StoredProcedure.class));

        } catch (Exception e) {
            logger.debug("Failure in replacing a StoredProcedure due to [{}]", e.getMessage(), e);
            return Mono.error(e);
        }
    }

    @Override
    public Mono<ResourceResponse<StoredProcedure>> deleteStoredProcedure(String storedProcedureLink,
                                                                               RequestOptions options) {
        DocumentClientRetryPolicy requestRetryPolicy = this.resetSessionTokenRetryPolicy.getRequestPolicy();
        return ObservableHelper.inlineIfPossibleAsObs(() -> deleteStoredProcedureInternal(storedProcedureLink, options, requestRetryPolicy), requestRetryPolicy);
    }

    private Mono<ResourceResponse<StoredProcedure>> deleteStoredProcedureInternal(String storedProcedureLink,
                                                                                        RequestOptions options, DocumentClientRetryPolicy retryPolicyInstance) {
        // we are using an observable factory here
        // observable will be created fresh upon subscription
        // this is to ensure we capture most up to date information (e.g.,
        // session)
        try {

            if (StringUtils.isEmpty(storedProcedureLink)) {
                throw new IllegalArgumentException("storedProcedureLink");
            }

            logger.debug("Deleting a StoredProcedure. storedProcedureLink [{}]", storedProcedureLink);
            String path = Utils.joinPath(storedProcedureLink, null);
            Map<String, String> requestHeaders = this.getRequestHeaders(options, ResourceType.StoredProcedure, OperationType.Delete);
            RxDocumentServiceRequest request = RxDocumentServiceRequest.create(this,
                OperationType.Delete, ResourceType.StoredProcedure, path, requestHeaders, options);

            if (retryPolicyInstance != null) {
                retryPolicyInstance.onBeforeSendRequest(request);
            }

            return this.delete(request, retryPolicyInstance).map(response -> toResourceResponse(response, StoredProcedure.class));

        } catch (Exception e) {
            // this is only in trace level to capture what's going on
            logger.debug("Failure in deleting a StoredProcedure due to [{}]", e.getMessage(), e);
            return Mono.error(e);
        }
    }

    @Override
    public Mono<ResourceResponse<StoredProcedure>> readStoredProcedure(String storedProcedureLink,
                                                                             RequestOptions options) {
        DocumentClientRetryPolicy retryPolicyInstance = this.resetSessionTokenRetryPolicy.getRequestPolicy();
        return ObservableHelper.inlineIfPossibleAsObs(() -> readStoredProcedureInternal(storedProcedureLink, options, retryPolicyInstance), retryPolicyInstance);
    }

    private Mono<ResourceResponse<StoredProcedure>> readStoredProcedureInternal(String storedProcedureLink,
                                                                                      RequestOptions options, DocumentClientRetryPolicy retryPolicyInstance) {

        // we are using an observable factory here
        // observable will be created fresh upon subscription
        // this is to ensure we capture most up to date information (e.g.,
        // session)
        try {

            if (StringUtils.isEmpty(storedProcedureLink)) {
                throw new IllegalArgumentException("storedProcedureLink");
            }

            logger.debug("Reading a StoredProcedure. storedProcedureLink [{}]", storedProcedureLink);
            String path = Utils.joinPath(storedProcedureLink, null);
            Map<String, String> requestHeaders = this.getRequestHeaders(options, ResourceType.StoredProcedure, OperationType.Read);
            RxDocumentServiceRequest request = RxDocumentServiceRequest.create(this,
                OperationType.Read, ResourceType.StoredProcedure, path, requestHeaders, options);

            if (retryPolicyInstance != null){
                retryPolicyInstance.onBeforeSendRequest(request);
            }

            return this.read(request, retryPolicyInstance).map(response -> toResourceResponse(response, StoredProcedure.class));

        } catch (Exception e) {
            // this is only in trace level to capture what's going on
            logger.debug("Failure in reading a StoredProcedure due to [{}]", e.getMessage(), e);
            return Mono.error(e);
        }
    }

    @Override
    public Flux<FeedResponse<StoredProcedure>> readStoredProcedures(String collectionLink,
                                                                          CosmosQueryRequestOptions options) {

        if (StringUtils.isEmpty(collectionLink)) {
            throw new IllegalArgumentException("collectionLink");
        }

        return readFeed(options, ResourceType.StoredProcedure, StoredProcedure.class,
                Utils.joinPath(collectionLink, Paths.STORED_PROCEDURES_PATH_SEGMENT));
    }

    @Override
    public Flux<FeedResponse<StoredProcedure>> queryStoredProcedures(String collectionLink, String query,
                                                                           CosmosQueryRequestOptions options) {
        return queryStoredProcedures(collectionLink, new SqlQuerySpec(query), options);
    }

    @Override
    public Flux<FeedResponse<StoredProcedure>> queryStoredProcedures(String collectionLink,
                                                                           SqlQuerySpec querySpec, CosmosQueryRequestOptions options) {
        return createQuery(collectionLink, querySpec, options, StoredProcedure.class, ResourceType.StoredProcedure);
    }

    @Override
    public Mono<StoredProcedureResponse> executeStoredProcedure(String storedProcedureLink,
                                                                      List<Object> procedureParams) {
        return this.executeStoredProcedure(storedProcedureLink, null, procedureParams);
    }

    @Override
    public Mono<StoredProcedureResponse> executeStoredProcedure(String storedProcedureLink,
                                                                      RequestOptions options, List<Object> procedureParams) {
        DocumentClientRetryPolicy documentClientRetryPolicy = this.resetSessionTokenRetryPolicy.getRequestPolicy();
        return ObservableHelper.inlineIfPossibleAsObs(() -> executeStoredProcedureInternal(storedProcedureLink, options, procedureParams, documentClientRetryPolicy), documentClientRetryPolicy);
    }

    private Mono<StoredProcedureResponse> executeStoredProcedureInternal(String storedProcedureLink,
                                                                               RequestOptions options, List<Object> procedureParams, DocumentClientRetryPolicy retryPolicy) {

        try {
            logger.debug("Executing a StoredProcedure. storedProcedureLink [{}]", storedProcedureLink);
            String path = Utils.joinPath(storedProcedureLink, null);

            Map<String, String> requestHeaders = getRequestHeaders(options, ResourceType.StoredProcedure, OperationType.ExecuteJavaScript);
            requestHeaders.put(HttpConstants.HttpHeaders.ACCEPT, RuntimeConstants.MediaTypes.JSON);

            RxDocumentServiceRequest request = RxDocumentServiceRequest.create(this,
                    OperationType.ExecuteJavaScript,
                    ResourceType.StoredProcedure, path,
                    procedureParams != null && !procedureParams.isEmpty() ? RxDocumentClientImpl.serializeProcedureParams(procedureParams) : "",
                    requestHeaders, options);

            if (retryPolicy != null) {
                retryPolicy.onBeforeSendRequest(request);
            }

            Mono<RxDocumentServiceRequest> reqObs = addPartitionKeyInformation(request, null, null, options);
            return reqObs.flatMap(req -> create(request, retryPolicy)
                    .map(response -> {
                        this.captureSessionToken(request, response);
                        return toStoredProcedureResponse(response);
                    }));

        } catch (Exception e) {
            logger.debug("Failure in executing a StoredProcedure due to [{}]", e.getMessage(), e);
            return Mono.error(e);
        }
    }

    @Override
    public Mono<ResourceResponse<Trigger>> createTrigger(String collectionLink, Trigger trigger,
                                                               RequestOptions options) {
        DocumentClientRetryPolicy retryPolicyInstance = this.resetSessionTokenRetryPolicy.getRequestPolicy();
        return ObservableHelper.inlineIfPossibleAsObs(() -> createTriggerInternal(collectionLink, trigger, options, retryPolicyInstance), retryPolicyInstance);
    }

    private Mono<ResourceResponse<Trigger>> createTriggerInternal(String collectionLink, Trigger trigger,
                                                                        RequestOptions options, DocumentClientRetryPolicy retryPolicyInstance) {
        try {

            logger.debug("Creating a Trigger. collectionLink [{}], trigger id [{}]", collectionLink,
                    trigger.getId());
            RxDocumentServiceRequest request = getTriggerRequest(collectionLink, trigger, options,
                    OperationType.Create);
            if (retryPolicyInstance != null){
                retryPolicyInstance.onBeforeSendRequest(request);
            }

            return this.create(request, retryPolicyInstance).map(response -> toResourceResponse(response, Trigger.class));

        } catch (Exception e) {
            logger.debug("Failure in creating a Trigger due to [{}]", e.getMessage(), e);
            return Mono.error(e);
        }
    }

    @Override
    public Mono<ResourceResponse<Trigger>> upsertTrigger(String collectionLink, Trigger trigger,
                                                               RequestOptions options) {
        DocumentClientRetryPolicy retryPolicyInstance = this.resetSessionTokenRetryPolicy.getRequestPolicy();
        return ObservableHelper.inlineIfPossibleAsObs(() -> upsertTriggerInternal(collectionLink, trigger, options, retryPolicyInstance), retryPolicyInstance);
    }

    private Mono<ResourceResponse<Trigger>> upsertTriggerInternal(String collectionLink, Trigger trigger,
                                                                        RequestOptions options, DocumentClientRetryPolicy retryPolicyInstance) {
        try {

            logger.debug("Upserting a Trigger. collectionLink [{}], trigger id [{}]", collectionLink,
                    trigger.getId());
            RxDocumentServiceRequest request = getTriggerRequest(collectionLink, trigger, options,
                    OperationType.Upsert);
            if (retryPolicyInstance != null){
                retryPolicyInstance.onBeforeSendRequest(request);
            }

            return this.upsert(request, retryPolicyInstance).map(response -> toResourceResponse(response, Trigger.class));

        } catch (Exception e) {
            logger.debug("Failure in upserting a Trigger due to [{}]", e.getMessage(), e);
            return Mono.error(e);
        }
    }

    private RxDocumentServiceRequest getTriggerRequest(String collectionLink, Trigger trigger, RequestOptions options,
                                                       OperationType operationType) {
        if (StringUtils.isEmpty(collectionLink)) {
            throw new IllegalArgumentException("collectionLink");
        }
        if (trigger == null) {
            throw new IllegalArgumentException("trigger");
        }

        RxDocumentClientImpl.validateResource(trigger);

        String path = Utils.joinPath(collectionLink, Paths.TRIGGERS_PATH_SEGMENT);
        Map<String, String> requestHeaders = getRequestHeaders(options, ResourceType.Trigger, operationType);
        RxDocumentServiceRequest request = RxDocumentServiceRequest.create(this, operationType, ResourceType.Trigger, path,
                trigger, requestHeaders, options);

        return request;
    }

    @Override
    public Mono<ResourceResponse<Trigger>> replaceTrigger(Trigger trigger, RequestOptions options) {
        DocumentClientRetryPolicy retryPolicyInstance = this.resetSessionTokenRetryPolicy.getRequestPolicy();
        return ObservableHelper.inlineIfPossibleAsObs(() -> replaceTriggerInternal(trigger, options, retryPolicyInstance), retryPolicyInstance);
    }

    private Mono<ResourceResponse<Trigger>> replaceTriggerInternal(Trigger trigger, RequestOptions options,
                                                                         DocumentClientRetryPolicy retryPolicyInstance) {

        try {
            if (trigger == null) {
                throw new IllegalArgumentException("trigger");
            }

            logger.debug("Replacing a Trigger. trigger id [{}]", trigger.getId());
            RxDocumentClientImpl.validateResource(trigger);

            String path = Utils.joinPath(trigger.getSelfLink(), null);
            Map<String, String> requestHeaders = getRequestHeaders(options, ResourceType.Trigger, OperationType.Replace);
            RxDocumentServiceRequest request = RxDocumentServiceRequest.create(this,
                OperationType.Replace, ResourceType.Trigger, path, trigger, requestHeaders, options);

            if (retryPolicyInstance != null){
                retryPolicyInstance.onBeforeSendRequest(request);
            }

            return this.replace(request, retryPolicyInstance).map(response -> toResourceResponse(response, Trigger.class));

        } catch (Exception e) {
            logger.debug("Failure in replacing a Trigger due to [{}]", e.getMessage(), e);
            return Mono.error(e);
        }
    }

    @Override
    public Mono<ResourceResponse<Trigger>> deleteTrigger(String triggerLink, RequestOptions options) {
        DocumentClientRetryPolicy retryPolicyInstance = this.resetSessionTokenRetryPolicy.getRequestPolicy();
        return ObservableHelper.inlineIfPossibleAsObs(() -> deleteTriggerInternal(triggerLink, options, retryPolicyInstance), retryPolicyInstance);
    }

    private Mono<ResourceResponse<Trigger>> deleteTriggerInternal(String triggerLink, RequestOptions options, DocumentClientRetryPolicy retryPolicyInstance) {
        try {
            if (StringUtils.isEmpty(triggerLink)) {
                throw new IllegalArgumentException("triggerLink");
            }

            logger.debug("Deleting a Trigger. triggerLink [{}]", triggerLink);
            String path = Utils.joinPath(triggerLink, null);
            Map<String, String> requestHeaders = getRequestHeaders(options, ResourceType.Trigger, OperationType.Delete);
            RxDocumentServiceRequest request = RxDocumentServiceRequest.create(this,
                OperationType.Delete, ResourceType.Trigger, path, requestHeaders, options);

            if (retryPolicyInstance != null){
                retryPolicyInstance.onBeforeSendRequest(request);
            }

            return this.delete(request, retryPolicyInstance).map(response -> toResourceResponse(response, Trigger.class));

        } catch (Exception e) {
            logger.debug("Failure in deleting a Trigger due to [{}]", e.getMessage(), e);
            return Mono.error(e);
        }
    }

    @Override
    public Mono<ResourceResponse<Trigger>> readTrigger(String triggerLink, RequestOptions options) {
        DocumentClientRetryPolicy retryPolicyInstance = this.resetSessionTokenRetryPolicy.getRequestPolicy();
        return ObservableHelper.inlineIfPossibleAsObs(() -> readTriggerInternal(triggerLink, options, retryPolicyInstance), retryPolicyInstance);
    }

    private Mono<ResourceResponse<Trigger>> readTriggerInternal(String triggerLink, RequestOptions options,
                                                                      DocumentClientRetryPolicy retryPolicyInstance) {
        try {
            if (StringUtils.isEmpty(triggerLink)) {
                throw new IllegalArgumentException("triggerLink");
            }

            logger.debug("Reading a Trigger. triggerLink [{}]", triggerLink);
            String path = Utils.joinPath(triggerLink, null);
            Map<String, String> requestHeaders = getRequestHeaders(options, ResourceType.Trigger, OperationType.Read);
            RxDocumentServiceRequest request = RxDocumentServiceRequest.create(this,
                OperationType.Read, ResourceType.Trigger, path, requestHeaders, options);

            if (retryPolicyInstance != null){
                retryPolicyInstance.onBeforeSendRequest(request);
            }

            return this.read(request, retryPolicyInstance).map(response -> toResourceResponse(response, Trigger.class));

        } catch (Exception e) {
            logger.debug("Failure in reading a Trigger due to [{}]", e.getMessage(), e);
            return Mono.error(e);
        }
    }

    @Override
    public Flux<FeedResponse<Trigger>> readTriggers(String collectionLink, CosmosQueryRequestOptions options) {

        if (StringUtils.isEmpty(collectionLink)) {
            throw new IllegalArgumentException("collectionLink");
        }

        return readFeed(options, ResourceType.Trigger, Trigger.class,
                Utils.joinPath(collectionLink, Paths.TRIGGERS_PATH_SEGMENT));
    }

    @Override
    public Flux<FeedResponse<Trigger>> queryTriggers(String collectionLink, String query,
                                                           CosmosQueryRequestOptions options) {
        return queryTriggers(collectionLink, new SqlQuerySpec(query), options);
    }

    @Override
    public Flux<FeedResponse<Trigger>> queryTriggers(String collectionLink, SqlQuerySpec querySpec,
                                                           CosmosQueryRequestOptions options) {
        return createQuery(collectionLink, querySpec, options, Trigger.class, ResourceType.Trigger);
    }

    @Override
    public Mono<ResourceResponse<UserDefinedFunction>> createUserDefinedFunction(String collectionLink,
                                                                                       UserDefinedFunction udf, RequestOptions options) {
        DocumentClientRetryPolicy retryPolicyInstance = this.resetSessionTokenRetryPolicy.getRequestPolicy();
        return ObservableHelper.inlineIfPossibleAsObs(() -> createUserDefinedFunctionInternal(collectionLink, udf, options, retryPolicyInstance), retryPolicyInstance);
    }

    private Mono<ResourceResponse<UserDefinedFunction>> createUserDefinedFunctionInternal(String collectionLink,
                                                                                                UserDefinedFunction udf, RequestOptions options, DocumentClientRetryPolicy retryPolicyInstance) {
        // we are using an observable factory here
        // observable will be created fresh upon subscription
        // this is to ensure we capture most up to date information (e.g.,
        // session)
        try {
            logger.debug("Creating a UserDefinedFunction. collectionLink [{}], udf id [{}]", collectionLink,
                    udf.getId());
            RxDocumentServiceRequest request = getUserDefinedFunctionRequest(collectionLink, udf, options,
                    OperationType.Create);
            if (retryPolicyInstance != null){
                retryPolicyInstance.onBeforeSendRequest(request);
            }

            return this.create(request, retryPolicyInstance).map(response -> toResourceResponse(response, UserDefinedFunction.class));

        } catch (Exception e) {
            // this is only in trace level to capture what's going on
            logger.debug("Failure in creating a UserDefinedFunction due to [{}]", e.getMessage(), e);
            return Mono.error(e);
        }
    }

    @Override
    public Mono<ResourceResponse<UserDefinedFunction>> upsertUserDefinedFunction(String collectionLink,
                                                                                       UserDefinedFunction udf, RequestOptions options) {
        DocumentClientRetryPolicy retryPolicyInstance = this.resetSessionTokenRetryPolicy.getRequestPolicy();
        return ObservableHelper.inlineIfPossibleAsObs(() -> upsertUserDefinedFunctionInternal(collectionLink, udf, options, retryPolicyInstance), retryPolicyInstance);
    }

    private Mono<ResourceResponse<UserDefinedFunction>> upsertUserDefinedFunctionInternal(String collectionLink,
                                                                                                UserDefinedFunction udf, RequestOptions options, DocumentClientRetryPolicy retryPolicyInstance) {
        // we are using an observable factory here
        // observable will be created fresh upon subscription
        // this is to ensure we capture most up to date information (e.g.,
        // session)
        try {
            logger.debug("Upserting a UserDefinedFunction. collectionLink [{}], udf id [{}]", collectionLink,
                    udf.getId());
            RxDocumentServiceRequest request = getUserDefinedFunctionRequest(collectionLink, udf, options,
                    OperationType.Upsert);
            if (retryPolicyInstance != null){
                retryPolicyInstance.onBeforeSendRequest(request);
            }

            return this.upsert(request, retryPolicyInstance).map(response -> toResourceResponse(response, UserDefinedFunction.class));

        } catch (Exception e) {
            // this is only in trace level to capture what's going on
            logger.debug("Failure in upserting a UserDefinedFunction due to [{}]", e.getMessage(), e);
            return Mono.error(e);
        }
    }

    @Override
    public Mono<ResourceResponse<UserDefinedFunction>> replaceUserDefinedFunction(UserDefinedFunction udf,
                                                                                        RequestOptions options) {
        DocumentClientRetryPolicy retryPolicyInstance = this.resetSessionTokenRetryPolicy.getRequestPolicy();
        return ObservableHelper.inlineIfPossibleAsObs(() -> replaceUserDefinedFunctionInternal(udf, options, retryPolicyInstance), retryPolicyInstance);
    }

    private Mono<ResourceResponse<UserDefinedFunction>> replaceUserDefinedFunctionInternal(UserDefinedFunction udf,
                                                                                                 RequestOptions options, DocumentClientRetryPolicy retryPolicyInstance) {
        // we are using an observable factory here
        // observable will be created fresh upon subscription
        // this is to ensure we capture most up to date information (e.g.,
        // session)
        try {
            if (udf == null) {
                throw new IllegalArgumentException("udf");
            }

            logger.debug("Replacing a UserDefinedFunction. udf id [{}]", udf.getId());
            validateResource(udf);

            String path = Utils.joinPath(udf.getSelfLink(), null);
            Map<String, String> requestHeaders = this.getRequestHeaders(options, ResourceType.UserDefinedFunction, OperationType.Replace);
            RxDocumentServiceRequest request = RxDocumentServiceRequest.create(this,
                OperationType.Replace, ResourceType.UserDefinedFunction, path, udf, requestHeaders, options);

            if (retryPolicyInstance != null){
                retryPolicyInstance.onBeforeSendRequest(request);
            }

            return this.replace(request, retryPolicyInstance).map(response -> toResourceResponse(response, UserDefinedFunction.class));

        } catch (Exception e) {
            // this is only in trace level to capture what's going on
            logger.debug("Failure in replacing a UserDefinedFunction due to [{}]", e.getMessage(), e);
            return Mono.error(e);
        }
    }

    @Override
    public Mono<ResourceResponse<UserDefinedFunction>> deleteUserDefinedFunction(String udfLink,
                                                                                       RequestOptions options) {
        DocumentClientRetryPolicy retryPolicyInstance = this.resetSessionTokenRetryPolicy.getRequestPolicy();
        return ObservableHelper.inlineIfPossibleAsObs(() -> deleteUserDefinedFunctionInternal(udfLink, options, retryPolicyInstance), retryPolicyInstance);
    }

    private Mono<ResourceResponse<UserDefinedFunction>> deleteUserDefinedFunctionInternal(String udfLink,
                                                                                                RequestOptions options, DocumentClientRetryPolicy retryPolicyInstance) {
        // we are using an observable factory here
        // observable will be created fresh upon subscription
        // this is to ensure we capture most up to date information (e.g.,
        // session)
        try {
            if (StringUtils.isEmpty(udfLink)) {
                throw new IllegalArgumentException("udfLink");
            }

            logger.debug("Deleting a UserDefinedFunction. udfLink [{}]", udfLink);
            String path = Utils.joinPath(udfLink, null);
            Map<String, String> requestHeaders = this.getRequestHeaders(options, ResourceType.UserDefinedFunction, OperationType.Delete);
            RxDocumentServiceRequest request = RxDocumentServiceRequest.create(this,
                OperationType.Delete, ResourceType.UserDefinedFunction, path, requestHeaders, options);

            if (retryPolicyInstance != null){
                retryPolicyInstance.onBeforeSendRequest(request);
            }

            return this.delete(request, retryPolicyInstance).map(response -> toResourceResponse(response, UserDefinedFunction.class));

        } catch (Exception e) {
            // this is only in trace level to capture what's going on
            logger.debug("Failure in deleting a UserDefinedFunction due to [{}]", e.getMessage(), e);
            return Mono.error(e);
        }
    }

    @Override
    public Mono<ResourceResponse<UserDefinedFunction>> readUserDefinedFunction(String udfLink,
                                                                                     RequestOptions options) {
        DocumentClientRetryPolicy retryPolicyInstance = this.resetSessionTokenRetryPolicy.getRequestPolicy();
        return ObservableHelper.inlineIfPossibleAsObs(() -> readUserDefinedFunctionInternal(udfLink, options, retryPolicyInstance), retryPolicyInstance);
    }

    private Mono<ResourceResponse<UserDefinedFunction>> readUserDefinedFunctionInternal(String udfLink,
                                                                                              RequestOptions options, DocumentClientRetryPolicy retryPolicyInstance) {
        // we are using an observable factory here
        // observable will be created fresh upon subscription
        // this is to ensure we capture most up to date information (e.g.,
        // session)
        try {
            if (StringUtils.isEmpty(udfLink)) {
                throw new IllegalArgumentException("udfLink");
            }

            logger.debug("Reading a UserDefinedFunction. udfLink [{}]", udfLink);
            String path = Utils.joinPath(udfLink, null);
            Map<String, String> requestHeaders = this.getRequestHeaders(options, ResourceType.UserDefinedFunction, OperationType.Read);
            RxDocumentServiceRequest request = RxDocumentServiceRequest.create(this,
                OperationType.Read, ResourceType.UserDefinedFunction, path, requestHeaders, options);

            if (retryPolicyInstance != null) {
                retryPolicyInstance.onBeforeSendRequest(request);
            }

            return this.read(request, retryPolicyInstance).map(response -> toResourceResponse(response, UserDefinedFunction.class));

        } catch (Exception e) {
            // this is only in trace level to capture what's going on
            logger.debug("Failure in reading a UserDefinedFunction due to [{}]", e.getMessage(), e);
            return Mono.error(e);
        }
    }

    @Override
    public Flux<FeedResponse<UserDefinedFunction>> readUserDefinedFunctions(String collectionLink,
                                                                                  CosmosQueryRequestOptions options) {

        if (StringUtils.isEmpty(collectionLink)) {
            throw new IllegalArgumentException("collectionLink");
        }

        return readFeed(options, ResourceType.UserDefinedFunction, UserDefinedFunction.class,
                Utils.joinPath(collectionLink, Paths.USER_DEFINED_FUNCTIONS_PATH_SEGMENT));
    }

    @Override
    public Flux<FeedResponse<UserDefinedFunction>> queryUserDefinedFunctions(String collectionLink,
                                                                                   String query, CosmosQueryRequestOptions options) {
        return queryUserDefinedFunctions(collectionLink, new SqlQuerySpec(query), options);
    }

    @Override
    public Flux<FeedResponse<UserDefinedFunction>> queryUserDefinedFunctions(String collectionLink,
                                                                                   SqlQuerySpec querySpec, CosmosQueryRequestOptions options) {
        return createQuery(collectionLink, querySpec, options, UserDefinedFunction.class, ResourceType.UserDefinedFunction);
    }

    @Override
    public Mono<ResourceResponse<Conflict>> readConflict(String conflictLink, RequestOptions options) {
        DocumentClientRetryPolicy retryPolicyInstance = this.resetSessionTokenRetryPolicy.getRequestPolicy();
        return ObservableHelper.inlineIfPossibleAsObs(() -> readConflictInternal(conflictLink, options, retryPolicyInstance), retryPolicyInstance);
    }

    private Mono<ResourceResponse<Conflict>> readConflictInternal(String conflictLink, RequestOptions options, DocumentClientRetryPolicy retryPolicyInstance) {

        try {
            if (StringUtils.isEmpty(conflictLink)) {
                throw new IllegalArgumentException("conflictLink");
            }

            logger.debug("Reading a Conflict. conflictLink [{}]", conflictLink);
            String path = Utils.joinPath(conflictLink, null);
            Map<String, String> requestHeaders = getRequestHeaders(options, ResourceType.Conflict, OperationType.Read);
            RxDocumentServiceRequest request = RxDocumentServiceRequest.create(this,
                OperationType.Read, ResourceType.Conflict, path, requestHeaders, options);

            Mono<RxDocumentServiceRequest> reqObs = addPartitionKeyInformation(request, null, null, options);

            return reqObs.flatMap(req -> {
                if (retryPolicyInstance != null) {
                    retryPolicyInstance.onBeforeSendRequest(request);
                }
                return this.read(request, retryPolicyInstance).map(response -> toResourceResponse(response, Conflict.class));
            });

        } catch (Exception e) {
            logger.debug("Failure in reading a Conflict due to [{}]", e.getMessage(), e);
            return Mono.error(e);
        }
    }

    @Override
    public Flux<FeedResponse<Conflict>> readConflicts(String collectionLink, CosmosQueryRequestOptions options) {

        if (StringUtils.isEmpty(collectionLink)) {
            throw new IllegalArgumentException("collectionLink");
        }

        return readFeed(options, ResourceType.Conflict, Conflict.class,
                Utils.joinPath(collectionLink, Paths.CONFLICTS_PATH_SEGMENT));
    }

    @Override
    public Flux<FeedResponse<Conflict>> queryConflicts(String collectionLink, String query,
                                                             CosmosQueryRequestOptions options) {
        return queryConflicts(collectionLink, new SqlQuerySpec(query), options);
    }

    @Override
    public Flux<FeedResponse<Conflict>> queryConflicts(String collectionLink, SqlQuerySpec querySpec,
                                                             CosmosQueryRequestOptions options) {
        return createQuery(collectionLink, querySpec, options, Conflict.class, ResourceType.Conflict);
    }

    @Override
    public Mono<ResourceResponse<Conflict>> deleteConflict(String conflictLink, RequestOptions options) {
        DocumentClientRetryPolicy retryPolicyInstance = this.resetSessionTokenRetryPolicy.getRequestPolicy();
        return ObservableHelper.inlineIfPossibleAsObs(() -> deleteConflictInternal(conflictLink, options, retryPolicyInstance), retryPolicyInstance);
    }

    private Mono<ResourceResponse<Conflict>> deleteConflictInternal(String conflictLink, RequestOptions options,
                                                                          DocumentClientRetryPolicy retryPolicyInstance) {

        try {
            if (StringUtils.isEmpty(conflictLink)) {
                throw new IllegalArgumentException("conflictLink");
            }

            logger.debug("Deleting a Conflict. conflictLink [{}]", conflictLink);
            String path = Utils.joinPath(conflictLink, null);
            Map<String, String> requestHeaders = getRequestHeaders(options, ResourceType.Conflict, OperationType.Delete);
            RxDocumentServiceRequest request = RxDocumentServiceRequest.create(this,
                OperationType.Delete, ResourceType.Conflict, path, requestHeaders, options);

            Mono<RxDocumentServiceRequest> reqObs = addPartitionKeyInformation(request, null, null, options);
            return reqObs.flatMap(req -> {
                if (retryPolicyInstance != null) {
                    retryPolicyInstance.onBeforeSendRequest(request);
                }

                return this.delete(request, retryPolicyInstance).map(response -> toResourceResponse(response, Conflict.class));
            });

        } catch (Exception e) {
            logger.debug("Failure in deleting a Conflict due to [{}]", e.getMessage(), e);
            return Mono.error(e);
        }
    }

    @Override
    public Mono<ResourceResponse<User>> createUser(String databaseLink, User user, RequestOptions options) {
        DocumentClientRetryPolicy documentClientRetryPolicy = this.resetSessionTokenRetryPolicy.getRequestPolicy();
        return ObservableHelper.inlineIfPossibleAsObs(() -> createUserInternal(databaseLink, user, options, documentClientRetryPolicy), documentClientRetryPolicy);
    }

    private Mono<ResourceResponse<User>> createUserInternal(String databaseLink, User user, RequestOptions options, DocumentClientRetryPolicy documentClientRetryPolicy) {
        try {
            logger.debug("Creating a User. databaseLink [{}], user id [{}]", databaseLink, user.getId());
            RxDocumentServiceRequest request = getUserRequest(databaseLink, user, options, OperationType.Create);
            return this.create(request, documentClientRetryPolicy).map(response -> toResourceResponse(response, User.class));

        } catch (Exception e) {
            logger.debug("Failure in creating a User due to [{}]", e.getMessage(), e);
            return Mono.error(e);
        }
    }

    @Override
    public Mono<ResourceResponse<User>> upsertUser(String databaseLink, User user, RequestOptions options) {
        DocumentClientRetryPolicy retryPolicyInstance = this.resetSessionTokenRetryPolicy.getRequestPolicy();
        return ObservableHelper.inlineIfPossibleAsObs(() -> upsertUserInternal(databaseLink, user, options, retryPolicyInstance), retryPolicyInstance);
    }

    private Mono<ResourceResponse<User>> upsertUserInternal(String databaseLink, User user, RequestOptions options,
                                                                  DocumentClientRetryPolicy retryPolicyInstance) {
        try {
            logger.debug("Upserting a User. databaseLink [{}], user id [{}]", databaseLink, user.getId());
            RxDocumentServiceRequest request = getUserRequest(databaseLink, user, options, OperationType.Upsert);
            if (retryPolicyInstance != null) {
                retryPolicyInstance.onBeforeSendRequest(request);
            }

            return this.upsert(request, retryPolicyInstance).map(response -> toResourceResponse(response, User.class));

        } catch (Exception e) {
            logger.debug("Failure in upserting a User due to [{}]", e.getMessage(), e);
            return Mono.error(e);
        }
    }

    private RxDocumentServiceRequest getUserRequest(String databaseLink, User user, RequestOptions options,
                                                    OperationType operationType) {
        if (StringUtils.isEmpty(databaseLink)) {
            throw new IllegalArgumentException("databaseLink");
        }
        if (user == null) {
            throw new IllegalArgumentException("user");
        }

        RxDocumentClientImpl.validateResource(user);

        String path = Utils.joinPath(databaseLink, Paths.USERS_PATH_SEGMENT);
        Map<String, String> requestHeaders = getRequestHeaders(options, ResourceType.User, operationType);
        RxDocumentServiceRequest request = RxDocumentServiceRequest.create(this,
            operationType, ResourceType.User, path, user, requestHeaders, options);

        return request;
    }

    @Override
    public Mono<ResourceResponse<User>> replaceUser(User user, RequestOptions options) {
        DocumentClientRetryPolicy retryPolicyInstance = this.resetSessionTokenRetryPolicy.getRequestPolicy();
        return ObservableHelper.inlineIfPossibleAsObs(() -> replaceUserInternal(user, options, retryPolicyInstance), retryPolicyInstance);
    }

    private Mono<ResourceResponse<User>> replaceUserInternal(User user, RequestOptions options, DocumentClientRetryPolicy retryPolicyInstance) {
        try {
            if (user == null) {
                throw new IllegalArgumentException("user");
            }
            logger.debug("Replacing a User. user id [{}]", user.getId());
            RxDocumentClientImpl.validateResource(user);

            String path = Utils.joinPath(user.getSelfLink(), null);
            Map<String, String> requestHeaders = getRequestHeaders(options, ResourceType.User, OperationType.Replace);
            RxDocumentServiceRequest request = RxDocumentServiceRequest.create(this,
                OperationType.Replace, ResourceType.User, path, user, requestHeaders, options);
            if (retryPolicyInstance != null) {
                retryPolicyInstance.onBeforeSendRequest(request);
            }

            return this.replace(request, retryPolicyInstance).map(response -> toResourceResponse(response, User.class));

        } catch (Exception e) {
            logger.debug("Failure in replacing a User due to [{}]", e.getMessage(), e);
            return Mono.error(e);
        }
    }


    public Mono<ResourceResponse<User>> deleteUser(String userLink, RequestOptions options) {
        DocumentClientRetryPolicy retryPolicyInstance =  this.resetSessionTokenRetryPolicy.getRequestPolicy();
        return ObservableHelper.inlineIfPossibleAsObs(() -> deleteUserInternal(userLink, options, retryPolicyInstance), retryPolicyInstance);
    }

    private Mono<ResourceResponse<User>> deleteUserInternal(String userLink, RequestOptions options,
                                                                  DocumentClientRetryPolicy retryPolicyInstance) {

        try {
            if (StringUtils.isEmpty(userLink)) {
                throw new IllegalArgumentException("userLink");
            }
            logger.debug("Deleting a User. userLink [{}]", userLink);
            String path = Utils.joinPath(userLink, null);
            Map<String, String> requestHeaders = getRequestHeaders(options, ResourceType.User, OperationType.Delete);
            RxDocumentServiceRequest request = RxDocumentServiceRequest.create(this,
                OperationType.Delete, ResourceType.User, path, requestHeaders, options);

            if (retryPolicyInstance != null) {
                retryPolicyInstance.onBeforeSendRequest(request);
            }

            return this.delete(request, retryPolicyInstance).map(response -> toResourceResponse(response, User.class));

        } catch (Exception e) {
            logger.debug("Failure in deleting a User due to [{}]", e.getMessage(), e);
            return Mono.error(e);
        }
    }
    @Override
    public Mono<ResourceResponse<User>> readUser(String userLink, RequestOptions options) {
        DocumentClientRetryPolicy retryPolicyInstance = this.resetSessionTokenRetryPolicy.getRequestPolicy();
        return ObservableHelper.inlineIfPossibleAsObs(() -> readUserInternal(userLink, options, retryPolicyInstance), retryPolicyInstance);
    }

    private Mono<ResourceResponse<User>> readUserInternal(String userLink, RequestOptions options, DocumentClientRetryPolicy retryPolicyInstance) {
        try {
            if (StringUtils.isEmpty(userLink)) {
                throw new IllegalArgumentException("userLink");
            }
            logger.debug("Reading a User. userLink [{}]", userLink);
            String path = Utils.joinPath(userLink, null);
            Map<String, String> requestHeaders = getRequestHeaders(options, ResourceType.User, OperationType.Read);
            RxDocumentServiceRequest request = RxDocumentServiceRequest.create(this,
                OperationType.Read, ResourceType.User, path, requestHeaders, options);

            if (retryPolicyInstance != null) {
                retryPolicyInstance.onBeforeSendRequest(request);
            }
            return this.read(request, retryPolicyInstance).map(response -> toResourceResponse(response, User.class));

        } catch (Exception e) {
            logger.debug("Failure in reading a User due to [{}]", e.getMessage(), e);
            return Mono.error(e);
        }
    }

    @Override
    public Flux<FeedResponse<User>> readUsers(String databaseLink, CosmosQueryRequestOptions options) {

        if (StringUtils.isEmpty(databaseLink)) {
            throw new IllegalArgumentException("databaseLink");
        }

        return readFeed(options, ResourceType.User, User.class,
                Utils.joinPath(databaseLink, Paths.USERS_PATH_SEGMENT));
    }

    @Override
    public Flux<FeedResponse<User>> queryUsers(String databaseLink, String query, CosmosQueryRequestOptions options) {
        return queryUsers(databaseLink, new SqlQuerySpec(query), options);
    }

    @Override
    public Flux<FeedResponse<User>> queryUsers(String databaseLink, SqlQuerySpec querySpec,
                                                     CosmosQueryRequestOptions options) {
        return createQuery(databaseLink, querySpec, options, User.class, ResourceType.User);
    }

    @Override
    public Mono<ResourceResponse<Permission>> createPermission(String userLink, Permission permission,
                                                                     RequestOptions options) {
        DocumentClientRetryPolicy documentClientRetryPolicy = this.resetSessionTokenRetryPolicy.getRequestPolicy();
        return ObservableHelper.inlineIfPossibleAsObs(() -> createPermissionInternal(userLink, permission, options, documentClientRetryPolicy), this.resetSessionTokenRetryPolicy.getRequestPolicy());
    }

    private Mono<ResourceResponse<Permission>> createPermissionInternal(String userLink, Permission permission,
                                                                              RequestOptions options, DocumentClientRetryPolicy documentClientRetryPolicy) {

        try {
            logger.debug("Creating a Permission. userLink [{}], permission id [{}]", userLink, permission.getId());
            RxDocumentServiceRequest request = getPermissionRequest(userLink, permission, options,
                    OperationType.Create);
            return this.create(request, documentClientRetryPolicy).map(response -> toResourceResponse(response, Permission.class));

        } catch (Exception e) {
            logger.debug("Failure in creating a Permission due to [{}]", e.getMessage(), e);
            return Mono.error(e);
        }
    }

    @Override
    public Mono<ResourceResponse<Permission>> upsertPermission(String userLink, Permission permission,
                                                                     RequestOptions options) {
        DocumentClientRetryPolicy retryPolicyInstance = this.resetSessionTokenRetryPolicy.getRequestPolicy();
        return ObservableHelper.inlineIfPossibleAsObs(() -> upsertPermissionInternal(userLink, permission, options, retryPolicyInstance), retryPolicyInstance);
    }

    private Mono<ResourceResponse<Permission>> upsertPermissionInternal(String userLink, Permission permission,
                                                                              RequestOptions options, DocumentClientRetryPolicy retryPolicyInstance) {

        try {
            logger.debug("Upserting a Permission. userLink [{}], permission id [{}]", userLink, permission.getId());
            RxDocumentServiceRequest request = getPermissionRequest(userLink, permission, options,
                    OperationType.Upsert);
            if (retryPolicyInstance != null) {
                retryPolicyInstance.onBeforeSendRequest(request);
            }

            return this.upsert(request, retryPolicyInstance).map(response -> toResourceResponse(response, Permission.class));

        } catch (Exception e) {
            logger.debug("Failure in upserting a Permission due to [{}]", e.getMessage(), e);
            return Mono.error(e);
        }
    }

    private RxDocumentServiceRequest getPermissionRequest(String userLink, Permission permission,
                                                          RequestOptions options, OperationType operationType) {
        if (StringUtils.isEmpty(userLink)) {
            throw new IllegalArgumentException("userLink");
        }
        if (permission == null) {
            throw new IllegalArgumentException("permission");
        }

        RxDocumentClientImpl.validateResource(permission);

        String path = Utils.joinPath(userLink, Paths.PERMISSIONS_PATH_SEGMENT);
        Map<String, String> requestHeaders = getRequestHeaders(options, ResourceType.Permission, operationType);
        RxDocumentServiceRequest request = RxDocumentServiceRequest.create(this,
            operationType, ResourceType.Permission, path, permission, requestHeaders, options);

        return request;
    }

    @Override
    public Mono<ResourceResponse<Permission>> replacePermission(Permission permission, RequestOptions options) {
        DocumentClientRetryPolicy retryPolicyInstance = this.resetSessionTokenRetryPolicy.getRequestPolicy();
        return ObservableHelper.inlineIfPossibleAsObs(() -> replacePermissionInternal(permission, options, retryPolicyInstance), retryPolicyInstance);
    }

    private Mono<ResourceResponse<Permission>> replacePermissionInternal(Permission permission, RequestOptions options, DocumentClientRetryPolicy retryPolicyInstance) {
        try {
            if (permission == null) {
                throw new IllegalArgumentException("permission");
            }
            logger.debug("Replacing a Permission. permission id [{}]", permission.getId());
            RxDocumentClientImpl.validateResource(permission);

            String path = Utils.joinPath(permission.getSelfLink(), null);
            Map<String, String> requestHeaders = getRequestHeaders(options, ResourceType.Permission, OperationType.Replace);
            RxDocumentServiceRequest request = RxDocumentServiceRequest.create(this,
                OperationType.Replace, ResourceType.Permission, path, permission, requestHeaders, options);

            if (retryPolicyInstance != null) {
                retryPolicyInstance.onBeforeSendRequest(request);
            }

            return this.replace(request, retryPolicyInstance).map(response -> toResourceResponse(response, Permission.class));

        } catch (Exception e) {
            logger.debug("Failure in replacing a Permission due to [{}]", e.getMessage(), e);
            return Mono.error(e);
        }
    }

    @Override
    public Mono<ResourceResponse<Permission>> deletePermission(String permissionLink, RequestOptions options) {
        DocumentClientRetryPolicy retryPolicyInstance = this.resetSessionTokenRetryPolicy.getRequestPolicy();
        return ObservableHelper.inlineIfPossibleAsObs(() -> deletePermissionInternal(permissionLink, options, retryPolicyInstance), retryPolicyInstance);
    }

    private Mono<ResourceResponse<Permission>> deletePermissionInternal(String permissionLink, RequestOptions options,
                                                                              DocumentClientRetryPolicy retryPolicyInstance) {

        try {
            if (StringUtils.isEmpty(permissionLink)) {
                throw new IllegalArgumentException("permissionLink");
            }
            logger.debug("Deleting a Permission. permissionLink [{}]", permissionLink);
            String path = Utils.joinPath(permissionLink, null);
            Map<String, String> requestHeaders = getRequestHeaders(options, ResourceType.Permission, OperationType.Delete);
            RxDocumentServiceRequest request = RxDocumentServiceRequest.create(this,
                OperationType.Delete, ResourceType.Permission, path, requestHeaders, options);

            if (retryPolicyInstance != null) {
                retryPolicyInstance.onBeforeSendRequest(request);
            }

            return this.delete(request, retryPolicyInstance).map(response -> toResourceResponse(response, Permission.class));

        } catch (Exception e) {
            logger.debug("Failure in deleting a Permission due to [{}]", e.getMessage(), e);
            return Mono.error(e);
        }
    }

    @Override
    public Mono<ResourceResponse<Permission>> readPermission(String permissionLink, RequestOptions options) {
        DocumentClientRetryPolicy retryPolicyInstance = this.resetSessionTokenRetryPolicy.getRequestPolicy();
        return ObservableHelper.inlineIfPossibleAsObs(() -> readPermissionInternal(permissionLink, options, retryPolicyInstance), retryPolicyInstance);
    }

    private Mono<ResourceResponse<Permission>> readPermissionInternal(String permissionLink, RequestOptions options, DocumentClientRetryPolicy retryPolicyInstance ) {
        try {
            if (StringUtils.isEmpty(permissionLink)) {
                throw new IllegalArgumentException("permissionLink");
            }
            logger.debug("Reading a Permission. permissionLink [{}]", permissionLink);
            String path = Utils.joinPath(permissionLink, null);
            Map<String, String> requestHeaders = getRequestHeaders(options, ResourceType.Permission, OperationType.Read);
            RxDocumentServiceRequest request = RxDocumentServiceRequest.create(this,
                OperationType.Read, ResourceType.Permission, path, requestHeaders, options);

            if (retryPolicyInstance != null) {
                retryPolicyInstance.onBeforeSendRequest(request);
            }
            return this.read(request, retryPolicyInstance).map(response -> toResourceResponse(response, Permission.class));

        } catch (Exception e) {
            logger.debug("Failure in reading a Permission due to [{}]", e.getMessage(), e);
            return Mono.error(e);
        }
    }

    @Override
    public Flux<FeedResponse<Permission>> readPermissions(String userLink, CosmosQueryRequestOptions options) {

        if (StringUtils.isEmpty(userLink)) {
            throw new IllegalArgumentException("userLink");
        }

        return readFeed(options, ResourceType.Permission, Permission.class,
                Utils.joinPath(userLink, Paths.PERMISSIONS_PATH_SEGMENT));
    }

    @Override
    public Flux<FeedResponse<Permission>> queryPermissions(String userLink, String query,
                                                                 CosmosQueryRequestOptions options) {
        return queryPermissions(userLink, new SqlQuerySpec(query), options);
    }

    @Override
    public Flux<FeedResponse<Permission>> queryPermissions(String userLink, SqlQuerySpec querySpec,
                                                                 CosmosQueryRequestOptions options) {
        return createQuery(userLink, querySpec, options, Permission.class, ResourceType.Permission);
    }

    @Override
    public Mono<ResourceResponse<Offer>> replaceOffer(Offer offer) {
        DocumentClientRetryPolicy documentClientRetryPolicy = this.resetSessionTokenRetryPolicy.getRequestPolicy();
        return ObservableHelper.inlineIfPossibleAsObs(() -> replaceOfferInternal(offer, documentClientRetryPolicy), documentClientRetryPolicy);
    }

    private Mono<ResourceResponse<Offer>> replaceOfferInternal(Offer offer, DocumentClientRetryPolicy documentClientRetryPolicy) {
        try {
            if (offer == null) {
                throw new IllegalArgumentException("offer");
            }
            logger.debug("Replacing an Offer. offer id [{}]", offer.getId());
            RxDocumentClientImpl.validateResource(offer);

            String path = Utils.joinPath(offer.getSelfLink(), null);
            RxDocumentServiceRequest request = RxDocumentServiceRequest.create(this, OperationType.Replace,
                    ResourceType.Offer, path, offer, null, null);
            return this.replace(request, documentClientRetryPolicy).map(response -> toResourceResponse(response, Offer.class));

        } catch (Exception e) {
            logger.debug("Failure in replacing an Offer due to [{}]", e.getMessage(), e);
            return Mono.error(e);
        }
    }

    @Override
    public Mono<ResourceResponse<Offer>> readOffer(String offerLink) {
        DocumentClientRetryPolicy retryPolicyInstance = this.resetSessionTokenRetryPolicy.getRequestPolicy();
        return ObservableHelper.inlineIfPossibleAsObs(() -> readOfferInternal(offerLink, retryPolicyInstance), retryPolicyInstance);
    }

    private Mono<ResourceResponse<Offer>> readOfferInternal(String offerLink, DocumentClientRetryPolicy retryPolicyInstance) {
        try {
            if (StringUtils.isEmpty(offerLink)) {
                throw new IllegalArgumentException("offerLink");
            }
            logger.debug("Reading an Offer. offerLink [{}]", offerLink);
            String path = Utils.joinPath(offerLink, null);
            RxDocumentServiceRequest request = RxDocumentServiceRequest.create(this,
                OperationType.Read, ResourceType.Offer, path, (HashMap<String, String>)null, null);

            if (retryPolicyInstance != null) {
                retryPolicyInstance.onBeforeSendRequest(request);
            }

            return this.read(request, retryPolicyInstance).map(response -> toResourceResponse(response, Offer.class));

        } catch (Exception e) {
            logger.debug("Failure in reading an Offer due to [{}]", e.getMessage(), e);
            return Mono.error(e);
        }
    }

    @Override
    public Flux<FeedResponse<Offer>> readOffers(CosmosQueryRequestOptions options) {
        return readFeed(options, ResourceType.Offer, Offer.class,
                Utils.joinPath(Paths.OFFERS_PATH_SEGMENT, null));
    }

//    private <T extends Resource> Flux<FeedResponse<T>> readFeedCollectionChild(FeedOptions options, ResourceType resourceType,
//                                                                               Class<T> klass, String resourceLink) {
//        if (options == null) {
//            options = new FeedOptions();
//        }
//
//        int maxPageSize = options.getMaxItemCount() != null ? options.getMaxItemCount() : -1;
//
//        final FeedOptions finalFeedOptions = options;
//        RequestOptions requestOptions = new RequestOptions();
//        requestOptions.setPartitionKey(options.getPartitionKey());
//        BiFunction<String, Integer, RxDocumentServiceRequest> createRequestFunc = (continuationToken, pageSize) -> {
//            Map<String, String> requestHeaders = new HashMap<>();
//            if (continuationToken != null) {
//                requestHeaders.put(HttpConstants.HttpHeaders.CONTINUATION, continuationToken);
//            }
//            requestHeaders.put(HttpConstants.HttpHeaders.PAGE_SIZE, Integer.toString(pageSize));
//            RxDocumentServiceRequest request = RxDocumentServiceRequest.create(OperationType.ReadFeed,
//                resourceType, resourceLink, requestHeaders, finalFeedOptions);
//            return request;
//        };
//
//        Function<RxDocumentServiceRequest, Mono<FeedResponse<T>>> executeFunc = request -> {
//            return ObservableHelper.inlineIfPossibleAsObs(() -> {
//                Mono<Utils.ValueHolder<DocumentCollection>> collectionObs = this.collectionCache.resolveCollectionAsync(request);
//                Mono<RxDocumentServiceRequest> requestObs = this.addPartitionKeyInformation(request, null, null, requestOptions, collectionObs);
//
//                return requestObs.flatMap(req -> this.readFeed(req)
//                    .map(response -> toFeedResponsePage(response, klass)));
//            }, this.resetSessionTokenRetryPolicy.getRequestPolicy());
//        };
//
//        return Paginator.getPaginatedQueryResultAsObservable(options, createRequestFunc, executeFunc, klass, maxPageSize);
//    }

    private <T extends Resource> Flux<FeedResponse<T>> readFeed(CosmosQueryRequestOptions options, ResourceType resourceType, Class<T> klass, String resourceLink) {
        if (options == null) {
            options = new CosmosQueryRequestOptions();
        }

        Integer maxItemCount = ModelBridgeInternal.getMaxItemCountFromQueryRequestOptions(options);
        int maxPageSize = maxItemCount != null ? maxItemCount : -1;
        final CosmosQueryRequestOptions finalCosmosQueryRequestOptions = options;
        BiFunction<String, Integer, RxDocumentServiceRequest> createRequestFunc = (continuationToken, pageSize) -> {
            Map<String, String> requestHeaders = new HashMap<>();
            if (continuationToken != null) {
                requestHeaders.put(HttpConstants.HttpHeaders.CONTINUATION, continuationToken);
            }
            requestHeaders.put(HttpConstants.HttpHeaders.PAGE_SIZE, Integer.toString(pageSize));
            RxDocumentServiceRequest request =  RxDocumentServiceRequest.create(this,
                OperationType.ReadFeed, resourceType, resourceLink, requestHeaders, finalCosmosQueryRequestOptions);
            return request;
        };

        Function<RxDocumentServiceRequest, Mono<FeedResponse<T>>> executeFunc = request -> {
            return ObservableHelper.inlineIfPossibleAsObs(() -> readFeed(request).map(response -> toFeedResponsePage(response, klass)),
                    this.resetSessionTokenRetryPolicy.getRequestPolicy());
        };

        return Paginator.getPaginatedQueryResultAsObservable(options, createRequestFunc, executeFunc, klass, maxPageSize);
    }

    @Override
    public Flux<FeedResponse<Offer>> queryOffers(String query, CosmosQueryRequestOptions options) {
        return queryOffers(new SqlQuerySpec(query), options);
    }

    @Override
    public Flux<FeedResponse<Offer>> queryOffers(SqlQuerySpec querySpec, CosmosQueryRequestOptions options) {
        return createQuery(null, querySpec, options, Offer.class, ResourceType.Offer);
    }

    @Override
    public Mono<DatabaseAccount> getDatabaseAccount() {
        DocumentClientRetryPolicy documentClientRetryPolicy = this.resetSessionTokenRetryPolicy.getRequestPolicy();
        return ObservableHelper.inlineIfPossibleAsObs(() -> getDatabaseAccountInternal(documentClientRetryPolicy), documentClientRetryPolicy);
    }

    private Mono<DatabaseAccount> getDatabaseAccountInternal(DocumentClientRetryPolicy documentClientRetryPolicy) {
        try {
            logger.debug("Getting Database Account");
            RxDocumentServiceRequest request = RxDocumentServiceRequest.create(this,
                    OperationType.Read,
                    ResourceType.DatabaseAccount, "", // path
                    (HashMap<String, String>) null,
                    null);
            return this.read(request, documentClientRetryPolicy).map(response -> toDatabaseAccount(response));

        } catch (Exception e) {
            logger.debug("Failure in getting Database Account due to [{}]", e.getMessage(), e);
            return Mono.error(e);
        }
    }

    public Object getSession() {
        return this.sessionContainer;
    }

    public void setSession(Object sessionContainer) {
        this.sessionContainer = (SessionContainer) sessionContainer;
    }

    public RxPartitionKeyRangeCache getPartitionKeyRangeCache() {
        return partitionKeyRangeCache;
    }

    public Flux<DatabaseAccount> getDatabaseAccountFromEndpoint(URI endpoint) {
        return Flux.defer(() -> {
<<<<<<< HEAD
            RxDocumentServiceRequest request = RxDocumentServiceRequest.create(OperationType.Read,
                ResourceType.DatabaseAccount, "", null, (Object) null);
            return this.populateHeaders(request, RequestVerb.GET)
                .flatMap(requestPopulated -> {

                    requestPopulated.setEndpointOverride(endpoint);
                    return this.gatewayProxy.processMessage(requestPopulated).doOnError(e -> {
                        String message = String.format("Failed to retrieve database account information. %s",
                            e.getCause() != null
=======
            RxDocumentServiceRequest request = RxDocumentServiceRequest.create(this,
                OperationType.Read, ResourceType.DatabaseAccount, "", null, (Object) null);
            this.populateHeaders(request, RequestVerb.GET);

            request.setEndpointOverride(endpoint);
            return this.gatewayProxy.processMessage(request).doOnError(e -> {
                String message = String.format("Failed to retrieve database account information. %s",
                        e.getCause() != null
>>>>>>> b543bc20
                                ? e.getCause().toString()
                                : e.toString());
                        logger.warn(message);
                    }).map(rsp -> rsp.getResource(DatabaseAccount.class))
                        .doOnNext(databaseAccount -> {
                            this.useMultipleWriteLocations = this.connectionPolicy.isMultipleWriteRegionsEnabled()
                                && BridgeInternal.isEnableMultipleWriteLocations(databaseAccount);
                        });
                });
        });
    }

    /**
     * Certain requests must be routed through gateway even when the client connectivity mode is direct.
     *
     * @param request
     * @return RxStoreModel
     */
    private RxStoreModel getStoreProxy(RxDocumentServiceRequest request) {
        // If a request is configured to always use GATEWAY mode(in some cases when targeting .NET Core)
        // we return the GATEWAY store model
        if (request.UseGatewayMode) {
            return this.gatewayProxy;
        }

        ResourceType resourceType = request.getResourceType();
        OperationType operationType = request.getOperationType();

        if (resourceType == ResourceType.Offer ||
                resourceType.isScript() && operationType != OperationType.ExecuteJavaScript ||
                resourceType == ResourceType.PartitionKeyRange) {
            return this.gatewayProxy;
        }

        if (operationType == OperationType.Create
                || operationType == OperationType.Upsert) {
            if (resourceType == ResourceType.Database ||
                    resourceType == ResourceType.User ||
                    resourceType == ResourceType.DocumentCollection ||
                    resourceType == ResourceType.Permission) {
                return this.gatewayProxy;
            } else {
                return this.storeModel;
            }
        } else if (operationType == OperationType.Delete) {
            if (resourceType == ResourceType.Database ||
                    resourceType == ResourceType.User ||
                    resourceType == ResourceType.DocumentCollection) {
                return this.gatewayProxy;
            } else {
                return this.storeModel;
            }
        } else if (operationType == OperationType.Replace) {
            if (resourceType == ResourceType.DocumentCollection) {
                return this.gatewayProxy;
            } else {
                return this.storeModel;
            }
        } else if (operationType == OperationType.Read) {
            if (resourceType == ResourceType.DocumentCollection) {
                return this.gatewayProxy;
            } else {
                return this.storeModel;
            }
        } else {
            if ((request.getOperationType() == OperationType.Query || request.getOperationType() == OperationType.SqlQuery) &&
                    Utils.isCollectionChild(request.getResourceType())) {
                if (request.getPartitionKeyRangeIdentity() == null) {
                    return this.gatewayProxy;
                }
            }

            return this.storeModel;
        }
    }

    @Override
    public void close() {
        logger.info("Attempting to close client {}", this.clientId);
        if (!closed.getAndSet(true)) {
            logger.info("Shutting down ...");
            logger.info("Closing Global Endpoint Manager ...");
            LifeCycleUtils.closeQuietly(this.globalEndpointManager);
            logger.info("Closing StoreClientFactory ...");
            LifeCycleUtils.closeQuietly(this.storeClientFactory);
            logger.info("Shutting down reactorHttpClient ...");
            LifeCycleUtils.closeQuietly(this.reactorHttpClient);
            logger.info("Shutting down CpuMonitor ...");
            CpuMonitor.unregister(this);
            logger.info("Shutting down completed.");
        } else {
            logger.warn("Already shutdown!");
        }
    }

    @Override
    public ItemDeserializer getItemDeserializer() {
        return this.itemDeserializer;
    }

    private static SqlQuerySpec createLogicalPartitionScanQuerySpec(
        PartitionKey partitionKey,
        String partitionKeySelector) {

        StringBuilder queryStringBuilder = new StringBuilder();
        List<SqlParameter> parameters = new ArrayList<>();

        queryStringBuilder.append("SELECT * FROM c WHERE");
        Object pkValue = ModelBridgeInternal.getPartitionKeyObject(partitionKey);
        String pkParamName = "@pkValue";
        parameters.add(new SqlParameter(pkParamName, pkValue));

        queryStringBuilder.append(" c");
        // partition key def
        queryStringBuilder.append(partitionKeySelector);
        queryStringBuilder.append((" = "));
        queryStringBuilder.append(pkParamName);

        return new SqlQuerySpec(queryStringBuilder.toString(), parameters);
    }
}<|MERGE_RESOLUTION|>--- conflicted
+++ resolved
@@ -3374,9 +3374,8 @@
 
     public Flux<DatabaseAccount> getDatabaseAccountFromEndpoint(URI endpoint) {
         return Flux.defer(() -> {
-<<<<<<< HEAD
-            RxDocumentServiceRequest request = RxDocumentServiceRequest.create(OperationType.Read,
-                ResourceType.DatabaseAccount, "", null, (Object) null);
+            RxDocumentServiceRequest request = RxDocumentServiceRequest.create(this,
+                OperationType.Read, ResourceType.DatabaseAccount, "", null, (Object) null);
             return this.populateHeaders(request, RequestVerb.GET)
                 .flatMap(requestPopulated -> {
 
@@ -3384,16 +3383,6 @@
                     return this.gatewayProxy.processMessage(requestPopulated).doOnError(e -> {
                         String message = String.format("Failed to retrieve database account information. %s",
                             e.getCause() != null
-=======
-            RxDocumentServiceRequest request = RxDocumentServiceRequest.create(this,
-                OperationType.Read, ResourceType.DatabaseAccount, "", null, (Object) null);
-            this.populateHeaders(request, RequestVerb.GET);
-
-            request.setEndpointOverride(endpoint);
-            return this.gatewayProxy.processMessage(request).doOnError(e -> {
-                String message = String.format("Failed to retrieve database account information. %s",
-                        e.getCause() != null
->>>>>>> b543bc20
                                 ? e.getCause().toString()
                                 : e.toString());
                         logger.warn(message);
