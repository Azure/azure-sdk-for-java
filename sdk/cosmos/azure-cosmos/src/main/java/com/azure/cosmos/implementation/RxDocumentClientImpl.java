// Copyright (c) Microsoft Corporation. All rights reserved.
// Licensed under the MIT License.
package com.azure.cosmos.implementation;

import com.azure.core.credential.AzureKeyCredential;
import com.azure.core.credential.SimpleTokenCache;
import com.azure.core.credential.TokenCredential;
import com.azure.core.credential.TokenRequestContext;
import com.azure.cosmos.BridgeInternal;
import com.azure.cosmos.ConnectionMode;
import com.azure.cosmos.ConsistencyLevel;
import com.azure.cosmos.CosmosAsyncClient;
import com.azure.cosmos.CosmosContainerProactiveInitConfig;
import com.azure.cosmos.CosmosDiagnostics;
import com.azure.cosmos.CosmosDiagnosticsContext;
import com.azure.cosmos.CosmosEndToEndOperationLatencyPolicyConfig;
import com.azure.cosmos.CosmosEndToEndOperationLatencyPolicyConfigBuilder;
import com.azure.cosmos.CosmosException;
import com.azure.cosmos.CosmosItemSerializer;
import com.azure.cosmos.CosmosOperationPolicy;
import com.azure.cosmos.DirectConnectionConfig;
import com.azure.cosmos.ReadConsistencyStrategy;
import com.azure.cosmos.SessionRetryOptions;
import com.azure.cosmos.ThresholdBasedAvailabilityStrategy;
import com.azure.cosmos.implementation.apachecommons.lang.StringUtils;
import com.azure.cosmos.implementation.apachecommons.lang.tuple.ImmutablePair;
import com.azure.cosmos.implementation.batch.BatchResponseParser;
import com.azure.cosmos.implementation.batch.PartitionKeyRangeServerBatchRequest;
import com.azure.cosmos.implementation.batch.ServerBatchRequest;
import com.azure.cosmos.implementation.batch.SinglePartitionKeyServerBatchRequest;
import com.azure.cosmos.implementation.caches.RxClientCollectionCache;
import com.azure.cosmos.implementation.caches.RxCollectionCache;
import com.azure.cosmos.implementation.caches.RxPartitionKeyRangeCache;
import com.azure.cosmos.implementation.clienttelemetry.ClientTelemetry;
import com.azure.cosmos.implementation.cpu.CpuMemoryListener;
import com.azure.cosmos.implementation.cpu.CpuMemoryMonitor;
import com.azure.cosmos.implementation.directconnectivity.AddressSelector;
import com.azure.cosmos.implementation.directconnectivity.GatewayServiceConfigurationReader;
import com.azure.cosmos.implementation.directconnectivity.GlobalAddressResolver;
import com.azure.cosmos.implementation.directconnectivity.ServerStoreModel;
import com.azure.cosmos.implementation.directconnectivity.StoreClient;
import com.azure.cosmos.implementation.directconnectivity.StoreClientFactory;
import com.azure.cosmos.implementation.faultinjection.IFaultInjectorProvider;
import com.azure.cosmos.implementation.feedranges.FeedRangeEpkImpl;
import com.azure.cosmos.implementation.http.HttpClient;
import com.azure.cosmos.implementation.http.HttpClientConfig;
import com.azure.cosmos.implementation.http.HttpHeaders;
import com.azure.cosmos.implementation.http.SharedGatewayHttpClient;
import com.azure.cosmos.implementation.patch.PatchUtil;
import com.azure.cosmos.implementation.perPartitionAutomaticFailover.GlobalPartitionEndpointManagerForPerPartitionAutomaticFailover;
import com.azure.cosmos.implementation.perPartitionCircuitBreaker.GlobalPartitionEndpointManagerForPerPartitionCircuitBreaker;
import com.azure.cosmos.implementation.perPartitionCircuitBreaker.PartitionLevelCircuitBreakerConfig;
import com.azure.cosmos.implementation.query.DocumentQueryExecutionContextFactory;
import com.azure.cosmos.implementation.query.IDocumentQueryClient;
import com.azure.cosmos.implementation.query.IDocumentQueryExecutionContext;
import com.azure.cosmos.implementation.query.Paginator;
import com.azure.cosmos.implementation.query.PartitionedQueryExecutionInfo;
import com.azure.cosmos.implementation.query.PipelinedQueryExecutionContextBase;
import com.azure.cosmos.implementation.query.QueryInfo;
import com.azure.cosmos.implementation.routing.CollectionRoutingMap;
import com.azure.cosmos.implementation.routing.PartitionKeyAndResourceTokenPair;
import com.azure.cosmos.implementation.routing.PartitionKeyInternal;
import com.azure.cosmos.implementation.routing.PartitionKeyInternalHelper;
import com.azure.cosmos.implementation.routing.PartitionKeyRangeIdentity;
import com.azure.cosmos.implementation.routing.Range;
import com.azure.cosmos.implementation.routing.RegionNameToRegionIdMap;
import com.azure.cosmos.implementation.routing.RegionalRoutingContext;
import com.azure.cosmos.implementation.spark.OperationContext;
import com.azure.cosmos.implementation.spark.OperationContextAndListenerTuple;
import com.azure.cosmos.implementation.spark.OperationListener;
import com.azure.cosmos.implementation.throughputControl.ThroughputControlStore;
import com.azure.cosmos.implementation.throughputControl.config.ThroughputControlGroupInternal;
import com.azure.cosmos.models.CosmosAuthorizationTokenResolver;
import com.azure.cosmos.models.CosmosBatchResponse;
import com.azure.cosmos.models.CosmosChangeFeedRequestOptions;
import com.azure.cosmos.models.CosmosClientTelemetryConfig;
import com.azure.cosmos.models.CosmosContainerIdentity;
import com.azure.cosmos.models.CosmosItemIdentity;
import com.azure.cosmos.models.CosmosItemRequestOptions;
import com.azure.cosmos.models.CosmosItemResponse;
import com.azure.cosmos.models.CosmosOperationDetails;
import com.azure.cosmos.models.CosmosPatchOperations;
import com.azure.cosmos.models.CosmosQueryRequestOptions;
import com.azure.cosmos.models.FeedRange;
import com.azure.cosmos.models.FeedResponse;
import com.azure.cosmos.models.ModelBridgeInternal;
import com.azure.cosmos.models.PartitionKey;
import com.azure.cosmos.models.PartitionKeyDefinition;
import com.azure.cosmos.models.PartitionKind;
import com.azure.cosmos.models.SqlParameter;
import com.azure.cosmos.models.SqlQuerySpec;
import com.fasterxml.jackson.databind.ObjectMapper;
import com.fasterxml.jackson.databind.node.ObjectNode;
import org.slf4j.Logger;
import org.slf4j.LoggerFactory;
import reactor.core.Exceptions;
import reactor.core.publisher.Flux;
import reactor.core.publisher.Mono;
import reactor.core.publisher.SignalType;
import reactor.util.concurrent.Queues;
import reactor.util.function.Tuple2;

import java.io.IOException;
import java.io.UnsupportedEncodingException;
import java.lang.management.ManagementFactory;
import java.net.URI;
import java.net.URLEncoder;
import java.nio.ByteBuffer;
import java.time.Duration;
import java.time.Instant;
import java.util.ArrayList;
import java.util.Arrays;
import java.util.Collection;
import java.util.Collections;
import java.util.EnumSet;
import java.util.HashMap;
import java.util.HashSet;
import java.util.Iterator;
import java.util.List;
import java.util.Locale;
import java.util.Map;
import java.util.NoSuchElementException;
import java.util.Set;
import java.util.UUID;
import java.util.concurrent.ConcurrentHashMap;
import java.util.concurrent.ConcurrentLinkedQueue;
import java.util.concurrent.ConcurrentMap;
import java.util.concurrent.ThreadLocalRandom;
import java.util.concurrent.TimeoutException;
import java.util.concurrent.atomic.AtomicBoolean;
import java.util.concurrent.atomic.AtomicInteger;
import java.util.concurrent.atomic.AtomicReference;
import java.util.function.BiFunction;
import java.util.function.Consumer;
import java.util.function.Function;
import java.util.function.Supplier;
import java.util.stream.Collectors;

import static com.azure.cosmos.BridgeInternal.getAltLink;
import static com.azure.cosmos.BridgeInternal.toResourceResponse;
import static com.azure.cosmos.BridgeInternal.toStoredProcedureResponse;
import static com.azure.cosmos.implementation.guava25.base.Preconditions.checkArgument;
import static com.azure.cosmos.implementation.guava25.base.Preconditions.checkNotNull;

/**
 * While this class is public, it is not part of our published public APIs.
 * This is meant to be internally used only by our sdk.
 */
public class RxDocumentClientImpl implements AsyncDocumentClient, IAuthorizationTokenProvider, CpuMemoryListener,
    DiagnosticsClientContext {

    private final static List<String> EMPTY_REGION_LIST = Collections.emptyList();

    private final static List<RegionalRoutingContext> EMPTY_ENDPOINT_LIST = Collections.emptyList();

    private final static
    ImplementationBridgeHelpers.CosmosDiagnosticsHelper.CosmosDiagnosticsAccessor diagnosticsAccessor =
        ImplementationBridgeHelpers.CosmosDiagnosticsHelper.getCosmosDiagnosticsAccessor();

    private final static
    ImplementationBridgeHelpers.FeedResponseHelper.FeedResponseAccessor feedResponseAccessor =
        ImplementationBridgeHelpers.FeedResponseHelper.getFeedResponseAccessor();

    private final static
    ImplementationBridgeHelpers.CosmosClientTelemetryConfigHelper.CosmosClientTelemetryConfigAccessor telemetryCfgAccessor =
        ImplementationBridgeHelpers.CosmosClientTelemetryConfigHelper.getCosmosClientTelemetryConfigAccessor();

    private final static
    ImplementationBridgeHelpers.CosmosDiagnosticsContextHelper.CosmosDiagnosticsContextAccessor ctxAccessor =
        ImplementationBridgeHelpers.CosmosDiagnosticsContextHelper.getCosmosDiagnosticsContextAccessor();

    private final static
    ImplementationBridgeHelpers.CosmosQueryRequestOptionsHelper.CosmosQueryRequestOptionsAccessor qryOptAccessor =
        ImplementationBridgeHelpers.CosmosQueryRequestOptionsHelper.getCosmosQueryRequestOptionsAccessor();

    private final static
    ImplementationBridgeHelpers.CosmosItemResponseHelper.CosmosItemResponseBuilderAccessor itemResponseAccessor =
        ImplementationBridgeHelpers.CosmosItemResponseHelper.getCosmosItemResponseBuilderAccessor();

    private static final ImplementationBridgeHelpers.CosmosChangeFeedRequestOptionsHelper.CosmosChangeFeedRequestOptionsAccessor changeFeedOptionsAccessor =
        ImplementationBridgeHelpers.CosmosChangeFeedRequestOptionsHelper.getCosmosChangeFeedRequestOptionsAccessor();

    private static final ImplementationBridgeHelpers.CosmosOperationDetailsHelper.CosmosOperationDetailsAccessor operationDetailsAccessor =
        ImplementationBridgeHelpers.CosmosOperationDetailsHelper.getCosmosOperationDetailsAccessor();

    private static final String tempMachineId = "uuid:" + UUIDs.nonBlockingRandomUUID();
    private static final AtomicInteger activeClientsCnt = new AtomicInteger(0);
    private static final Map<String, Integer> clientMap = new ConcurrentHashMap<>();
    private static final AtomicInteger clientIdGenerator = new AtomicInteger(0);
    private static final Range<String> RANGE_INCLUDING_ALL_PARTITION_KEY_RANGES = new Range<>(
        PartitionKeyInternalHelper.MinimumInclusiveEffectivePartitionKey,
        PartitionKeyInternalHelper.MaximumExclusiveEffectivePartitionKey, true, false);

    private static final String DUMMY_SQL_QUERY = "this is dummy and only used in creating " +
        "ParallelDocumentQueryExecutioncontext, but not used";

    private final static ObjectMapper mapper = Utils.getSimpleObjectMapper();
    private final CosmosItemSerializer defaultCustomSerializer;
    private final static Logger logger = LoggerFactory.getLogger(RxDocumentClientImpl.class);
    private final String masterKeyOrResourceToken;
    private final URI serviceEndpoint;
    private final ConnectionPolicy connectionPolicy;
    private final ConsistencyLevel consistencyLevel;
    private final ReadConsistencyStrategy readConsistencyStrategy;
    private final BaseAuthorizationTokenProvider authorizationTokenProvider;
    private final UserAgentContainer userAgentContainer;
    private final boolean hasAuthKeyResourceToken;
    private final Configs configs;
    private final boolean connectionSharingAcrossClientsEnabled;
    private AzureKeyCredential credential;
    private final TokenCredential tokenCredential;
    private String[] tokenCredentialScopes;
    private SimpleTokenCache tokenCredentialCache;
    private CosmosAuthorizationTokenResolver cosmosAuthorizationTokenResolver;
    AuthorizationTokenType authorizationTokenType;
    private ISessionContainer sessionContainer;
    private String firstResourceTokenFromPermissionFeed = StringUtils.EMPTY;
    private RxClientCollectionCache collectionCache;
    private RxGatewayStoreModel gatewayProxy;
    private RxGatewayStoreModel thinProxy;
    private RxStoreModel storeModel;
    private GlobalAddressResolver addressResolver;
    private RxPartitionKeyRangeCache partitionKeyRangeCache;
    private Map<String, List<PartitionKeyAndResourceTokenPair>> resourceTokensMap;
    private final boolean contentResponseOnWriteEnabled;
    private final Map<String, PartitionedQueryExecutionInfo> queryPlanCache;

    private final AtomicBoolean closed = new AtomicBoolean(false);
    private final int clientId;
    private ClientTelemetry clientTelemetry;
    private final ApiType apiType;
    private final CosmosEndToEndOperationLatencyPolicyConfig cosmosEndToEndOperationLatencyPolicyConfig;

    private final AtomicReference<CosmosDiagnostics> mostRecentlyCreatedDiagnostics = new AtomicReference<>(null);

    // RetryPolicy retries a request when it encounters session unavailable (see ClientRetryPolicy).
    // Once it exhausts all write regions it clears the session container, then it uses RxClientCollectionCache
    // to resolves the request's collection name. If it differs from the session container's resource id it
    // explains the session unavailable exception: somebody removed and recreated the collection. In this
    // case we retry once again (with empty session token) otherwise we return the error to the client
    // (see RenameCollectionAwareClientRetryPolicy)
    private IRetryPolicyFactory resetSessionTokenRetryPolicy;
    /**
     * Compatibility mode: Allows to specify compatibility mode used by client when
     * making query requests. Should be removed when application/sql is no longer
     * supported.
     */
    private final QueryCompatibilityMode queryCompatibilityMode = QueryCompatibilityMode.Default;
    private final GlobalEndpointManager globalEndpointManager;
    private final GlobalPartitionEndpointManagerForPerPartitionCircuitBreaker globalPartitionEndpointManagerForPerPartitionCircuitBreaker;
    private final GlobalPartitionEndpointManagerForPerPartitionAutomaticFailover globalPartitionEndpointManagerForPerPartitionAutomaticFailover;
    private final RetryPolicy retryPolicy;
    private HttpClient reactorHttpClient;
    private Function<HttpClient, HttpClient> httpClientInterceptor;
    private volatile boolean useMultipleWriteLocations;

    // creator of TransportClient is responsible for disposing it.
    private StoreClientFactory storeClientFactory;

    private GatewayServiceConfigurationReader gatewayConfigurationReader;
    private final DiagnosticsClientConfig diagnosticsClientConfig;
    private final AtomicBoolean throughputControlEnabled;
    private ThroughputControlStore throughputControlStore;
    private final CosmosClientTelemetryConfig clientTelemetryConfig;
    private final String clientCorrelationId;
    private final SessionRetryOptions sessionRetryOptions;
    private final boolean sessionCapturingOverrideEnabled;
    private final boolean sessionCapturingDisabled;
    private final boolean isRegionScopedSessionCapturingEnabledOnClientOrSystemConfig;
    private List<CosmosOperationPolicy> operationPolicies;
    private final AtomicReference<CosmosAsyncClient> cachedCosmosAsyncClientSnapshot;
    private CosmosEndToEndOperationLatencyPolicyConfig ppafEnforcedE2ELatencyPolicyConfigForReads;

    public RxDocumentClientImpl(URI serviceEndpoint,
                                String masterKeyOrResourceToken,
                                List<Permission> permissionFeed,
                                ConnectionPolicy connectionPolicy,
                                ConsistencyLevel consistencyLevel,
                                ReadConsistencyStrategy readConsistencyStrategy,
                                Configs configs,
                                CosmosAuthorizationTokenResolver cosmosAuthorizationTokenResolver,
                                AzureKeyCredential credential,
                                boolean sessionCapturingOverride,
                                boolean connectionSharingAcrossClientsEnabled,
                                boolean contentResponseOnWriteEnabled,
                                CosmosClientMetadataCachesSnapshot metadataCachesSnapshot,
                                ApiType apiType,
                                CosmosClientTelemetryConfig clientTelemetryConfig,
                                String clientCorrelationId,
                                CosmosEndToEndOperationLatencyPolicyConfig cosmosEndToEndOperationLatencyPolicyConfig,
                                SessionRetryOptions sessionRetryOptions,
                                CosmosContainerProactiveInitConfig containerProactiveInitConfig,
                                CosmosItemSerializer defaultCustomSerializer,
                                boolean isRegionScopedSessionCapturingEnabled) {
        this(
                serviceEndpoint,
                masterKeyOrResourceToken,
                permissionFeed,
                connectionPolicy,
                consistencyLevel,
                readConsistencyStrategy,
                configs,
                credential,
                null,
                sessionCapturingOverride,
                connectionSharingAcrossClientsEnabled,
                contentResponseOnWriteEnabled,
                metadataCachesSnapshot,
                apiType,
                clientTelemetryConfig,
                clientCorrelationId,
                cosmosEndToEndOperationLatencyPolicyConfig,
                sessionRetryOptions,
                containerProactiveInitConfig,
                defaultCustomSerializer,
                isRegionScopedSessionCapturingEnabled
        );

        this.cosmosAuthorizationTokenResolver = cosmosAuthorizationTokenResolver;
    }

    public RxDocumentClientImpl(URI serviceEndpoint,
                                String masterKeyOrResourceToken,
                                List<Permission> permissionFeed,
                                ConnectionPolicy connectionPolicy,
                                ConsistencyLevel consistencyLevel,
                                ReadConsistencyStrategy readConsistencyStrategy,
                                Configs configs,
                                CosmosAuthorizationTokenResolver cosmosAuthorizationTokenResolver,
                                AzureKeyCredential credential,
                                TokenCredential tokenCredential,
                                boolean sessionCapturingOverride,
                                boolean connectionSharingAcrossClientsEnabled,
                                boolean contentResponseOnWriteEnabled,
                                CosmosClientMetadataCachesSnapshot metadataCachesSnapshot,
                                ApiType apiType,
                                CosmosClientTelemetryConfig clientTelemetryConfig,
                                String clientCorrelationId,
                                CosmosEndToEndOperationLatencyPolicyConfig cosmosEndToEndOperationLatencyPolicyConfig,
                                SessionRetryOptions sessionRetryOptions,
                                CosmosContainerProactiveInitConfig containerProactiveInitConfig,
                                CosmosItemSerializer defaultCustomSerializer,
                                boolean isRegionScopedSessionCapturingEnabled,
                                List<CosmosOperationPolicy> operationPolicies,
                                boolean isPerPartitionAutomaticFailoverEnabled) {
        this(
                serviceEndpoint,
                masterKeyOrResourceToken,
                permissionFeed,
                connectionPolicy,
                consistencyLevel,
                readConsistencyStrategy,
                configs,
                credential,
                tokenCredential,
                sessionCapturingOverride,
                connectionSharingAcrossClientsEnabled,
                contentResponseOnWriteEnabled,
                metadataCachesSnapshot,
                apiType,
                clientTelemetryConfig,
                clientCorrelationId,
                cosmosEndToEndOperationLatencyPolicyConfig,
                sessionRetryOptions,
                containerProactiveInitConfig,
                defaultCustomSerializer,
                isRegionScopedSessionCapturingEnabled
        );

        this.cosmosAuthorizationTokenResolver = cosmosAuthorizationTokenResolver;
        this.operationPolicies = operationPolicies;
    }

    private RxDocumentClientImpl(URI serviceEndpoint,
                                String masterKeyOrResourceToken,
                                List<Permission> permissionFeed,
                                ConnectionPolicy connectionPolicy,
                                ConsistencyLevel consistencyLevel,
                                ReadConsistencyStrategy readConsistencyStrategy,
                                Configs configs,
                                AzureKeyCredential credential,
                                TokenCredential tokenCredential,
                                boolean sessionCapturingOverrideEnabled,
                                boolean connectionSharingAcrossClientsEnabled,
                                boolean contentResponseOnWriteEnabled,
                                CosmosClientMetadataCachesSnapshot metadataCachesSnapshot,
                                ApiType apiType,
                                CosmosClientTelemetryConfig clientTelemetryConfig,
                                String clientCorrelationId,
                                CosmosEndToEndOperationLatencyPolicyConfig cosmosEndToEndOperationLatencyPolicyConfig,
                                SessionRetryOptions sessionRetryOptions,
                                CosmosContainerProactiveInitConfig containerProactiveInitConfig,
                                CosmosItemSerializer defaultCustomSerializer,
                                boolean isRegionScopedSessionCapturingEnabled) {
        this(
                serviceEndpoint,
                masterKeyOrResourceToken,
                connectionPolicy,
                consistencyLevel,
                readConsistencyStrategy,
                configs,
                credential,
                tokenCredential,
                sessionCapturingOverrideEnabled,
                connectionSharingAcrossClientsEnabled,
                contentResponseOnWriteEnabled,
                metadataCachesSnapshot,
                apiType,
                clientTelemetryConfig,
                clientCorrelationId,
                cosmosEndToEndOperationLatencyPolicyConfig,
                sessionRetryOptions,
                containerProactiveInitConfig,
                defaultCustomSerializer,
                isRegionScopedSessionCapturingEnabled
        );

        if (permissionFeed != null && permissionFeed.size() > 0) {
            this.resourceTokensMap = new HashMap<>();
            for (Permission permission : permissionFeed) {
                String[] segments = StringUtils.split(permission.getResourceLink(),
                        Constants.Properties.PATH_SEPARATOR.charAt(0));

                if (segments.length == 0) {
                    throw new IllegalArgumentException("resourceLink");
                }

                List<PartitionKeyAndResourceTokenPair> partitionKeyAndResourceTokenPairs = null;
                PathInfo pathInfo = new PathInfo(false, StringUtils.EMPTY, StringUtils.EMPTY, false);
                if (!PathsHelper.tryParsePathSegments(permission.getResourceLink(), pathInfo, null)) {
                    throw new IllegalArgumentException(permission.getResourceLink());
                }

                partitionKeyAndResourceTokenPairs = resourceTokensMap.get(pathInfo.resourceIdOrFullName);
                if (partitionKeyAndResourceTokenPairs == null) {
                    partitionKeyAndResourceTokenPairs = new ArrayList<>();
                    this.resourceTokensMap.put(pathInfo.resourceIdOrFullName, partitionKeyAndResourceTokenPairs);
                }

                PartitionKey partitionKey = permission.getResourcePartitionKey();
                partitionKeyAndResourceTokenPairs.add(new PartitionKeyAndResourceTokenPair(
                        partitionKey != null ? BridgeInternal.getPartitionKeyInternal(partitionKey) : PartitionKeyInternal.Empty,
                        permission.getToken()));
                logger.debug("Initializing resource token map  , with map key [{}] , partition key [{}] and resource token [{}]",
                        pathInfo.resourceIdOrFullName, partitionKey != null ? partitionKey.toString() : null, permission.getToken());

            }

            if(this.resourceTokensMap.isEmpty()) {
                throw new IllegalArgumentException("permissionFeed");
            }

            String firstToken = permissionFeed.get(0).getToken();
            if(ResourceTokenAuthorizationHelper.isResourceToken(firstToken)) {
                this.firstResourceTokenFromPermissionFeed = firstToken;
            }
        }
    }

    RxDocumentClientImpl(URI serviceEndpoint,
                         String masterKeyOrResourceToken,
                         ConnectionPolicy connectionPolicy,
                         ConsistencyLevel consistencyLevel,
                         ReadConsistencyStrategy readConsistencyStrategy,
                         Configs configs,
                         AzureKeyCredential credential,
                         TokenCredential tokenCredential,
                         boolean sessionCapturingOverrideEnabled,
                         boolean connectionSharingAcrossClientsEnabled,
                         boolean contentResponseOnWriteEnabled,
                         CosmosClientMetadataCachesSnapshot metadataCachesSnapshot,
                         ApiType apiType,
                         CosmosClientTelemetryConfig clientTelemetryConfig,
                         String clientCorrelationId,
                         CosmosEndToEndOperationLatencyPolicyConfig cosmosEndToEndOperationLatencyPolicyConfig,
                         SessionRetryOptions sessionRetryOptions,
                         CosmosContainerProactiveInitConfig containerProactiveInitConfig,
                         CosmosItemSerializer defaultCustomSerializer,
                         boolean isRegionScopedSessionCapturingEnabled) {

        assert(clientTelemetryConfig != null);
        activeClientsCnt.incrementAndGet();
        this.clientId = clientIdGenerator.incrementAndGet();
        this.clientCorrelationId = Strings.isNullOrWhiteSpace(clientCorrelationId) ?
            String.format("%05d",this.clientId): clientCorrelationId;
        clientMap.put(serviceEndpoint.toString(), clientMap.getOrDefault(serviceEndpoint.toString(), 0) + 1);
        this.diagnosticsClientConfig = new DiagnosticsClientConfig();
        this.diagnosticsClientConfig.withClientId(this.clientId);
        this.diagnosticsClientConfig.withActiveClientCounter(activeClientsCnt);
        this.diagnosticsClientConfig.withClientMap(clientMap);

        this.diagnosticsClientConfig.withConnectionSharingAcrossClientsEnabled(connectionSharingAcrossClientsEnabled);
        this.diagnosticsClientConfig.withConsistency(consistencyLevel).withReadConsistencyStrategy(readConsistencyStrategy);
        this.throughputControlEnabled = new AtomicBoolean(false);
        this.cosmosEndToEndOperationLatencyPolicyConfig = cosmosEndToEndOperationLatencyPolicyConfig;
        this.diagnosticsClientConfig.withEndToEndOperationLatencyPolicy(cosmosEndToEndOperationLatencyPolicyConfig);
        this.sessionRetryOptions = sessionRetryOptions;
        this.defaultCustomSerializer = defaultCustomSerializer;

        logger.info(
            "Initializing DocumentClient [{}] with"
                + " serviceEndpoint [{}], connectionPolicy [{}], consistencyLevel [{}], readConsistencyStrategy [{}]",
            this.clientId, serviceEndpoint, connectionPolicy, consistencyLevel, readConsistencyStrategy);

        try {
            this.connectionSharingAcrossClientsEnabled = connectionSharingAcrossClientsEnabled;
            this.configs = configs;
            this.masterKeyOrResourceToken = masterKeyOrResourceToken;
            this.serviceEndpoint = serviceEndpoint;
            this.credential = credential;
            this.tokenCredential = tokenCredential;
            this.contentResponseOnWriteEnabled = contentResponseOnWriteEnabled;
            this.authorizationTokenType = AuthorizationTokenType.Invalid;

            if (this.credential != null) {
                hasAuthKeyResourceToken = false;
                this.authorizationTokenType = AuthorizationTokenType.PrimaryMasterKey;
                this.authorizationTokenProvider = new BaseAuthorizationTokenProvider(this.credential);
            } else if (masterKeyOrResourceToken != null && ResourceTokenAuthorizationHelper.isResourceToken(masterKeyOrResourceToken)) {
                this.authorizationTokenProvider = null;
                hasAuthKeyResourceToken = true;
                this.authorizationTokenType = AuthorizationTokenType.ResourceToken;
            } else if(masterKeyOrResourceToken != null && !ResourceTokenAuthorizationHelper.isResourceToken(masterKeyOrResourceToken)) {
                this.credential = new AzureKeyCredential(this.masterKeyOrResourceToken);
                hasAuthKeyResourceToken = false;
                this.authorizationTokenType = AuthorizationTokenType.PrimaryMasterKey;
                this.authorizationTokenProvider = new BaseAuthorizationTokenProvider(this.credential);
            } else {
                hasAuthKeyResourceToken = false;
                this.authorizationTokenProvider = null;
                if (tokenCredential != null) {
                    this.tokenCredentialScopes = new String[] {
//                    AadTokenAuthorizationHelper.AAD_AUTH_TOKEN_COSMOS_WINDOWS_SCOPE,
                        serviceEndpoint.getScheme() + "://" + serviceEndpoint.getHost() + "/.default"
                    };
                    this.tokenCredentialCache = new SimpleTokenCache(() -> this.tokenCredential
                        .getToken(new TokenRequestContext().addScopes(this.tokenCredentialScopes)));
                    this.authorizationTokenType = AuthorizationTokenType.AadToken;
                }
            }

            if (connectionPolicy != null) {
                this.connectionPolicy = connectionPolicy;
            } else {
                this.connectionPolicy = new ConnectionPolicy(DirectConnectionConfig.getDefaultConfig());
            }

            this.diagnosticsClientConfig.withConnectionMode(this.getConnectionPolicy().getConnectionMode());
            this.diagnosticsClientConfig.withConnectionPolicy(this.connectionPolicy);
            this.diagnosticsClientConfig.withMultipleWriteRegionsEnabled(this.connectionPolicy.isMultipleWriteRegionsEnabled());
            this.diagnosticsClientConfig.withEndpointDiscoveryEnabled(this.connectionPolicy.isEndpointDiscoveryEnabled());
            this.diagnosticsClientConfig.withPreferredRegions(this.connectionPolicy.getPreferredRegions());
            this.diagnosticsClientConfig.withMachineId(tempMachineId);
            this.diagnosticsClientConfig.withProactiveContainerInitConfig(containerProactiveInitConfig);
            this.diagnosticsClientConfig.withSessionRetryOptions(sessionRetryOptions);

            this.sessionCapturingOverrideEnabled = sessionCapturingOverrideEnabled;
            boolean disableSessionCapturing = (ConsistencyLevel.SESSION != consistencyLevel
                && ReadConsistencyStrategy.SESSION != readConsistencyStrategy
                && !sessionCapturingOverrideEnabled);
            this.sessionCapturingDisabled = disableSessionCapturing;

            this.consistencyLevel = consistencyLevel;
            this.readConsistencyStrategy = readConsistencyStrategy;

            this.userAgentContainer = new UserAgentContainer();

            String userAgentSuffix = this.connectionPolicy.getUserAgentSuffix();

            if (userAgentSuffix != null && !userAgentSuffix.isEmpty()) {
                userAgentContainer.setSuffix(userAgentSuffix);
            }

            this.httpClientInterceptor = null;
            this.reactorHttpClient = httpClient();

            this.globalEndpointManager = new GlobalEndpointManager(asDatabaseAccountManagerInternal(), this.connectionPolicy, configs);
            this.isRegionScopedSessionCapturingEnabledOnClientOrSystemConfig = isRegionScopedSessionCapturingEnabled;

            this.sessionContainer = new SessionContainer(this.serviceEndpoint.getHost(), disableSessionCapturing);

            this.globalPartitionEndpointManagerForPerPartitionCircuitBreaker
                = new GlobalPartitionEndpointManagerForPerPartitionCircuitBreaker(this.globalEndpointManager);

            // enablement of PPAF is revaluated in RxDocumentClientImpl#init
            this.globalPartitionEndpointManagerForPerPartitionAutomaticFailover
                = new GlobalPartitionEndpointManagerForPerPartitionAutomaticFailover(this.globalEndpointManager, false);

            this.cachedCosmosAsyncClientSnapshot = new AtomicReference<>();

            this.retryPolicy = new RetryPolicy(
                this,
                this.globalEndpointManager,
                this.connectionPolicy,
                this.globalPartitionEndpointManagerForPerPartitionCircuitBreaker,
                this.globalPartitionEndpointManagerForPerPartitionAutomaticFailover);
            this.resetSessionTokenRetryPolicy = retryPolicy;
            CpuMemoryMonitor.register(this);
            this.queryPlanCache = new ConcurrentHashMap<>();
            this.apiType = apiType;
            this.clientTelemetryConfig = clientTelemetryConfig;
        } catch (RuntimeException e) {
            logger.error("unexpected failure in initializing client.", e);
            close();
            throw e;
        }
    }

    @Override
    public DiagnosticsClientConfig getConfig() {
        return diagnosticsClientConfig;
    }

    @Override
    public CosmosDiagnostics createDiagnostics() {
       CosmosDiagnostics diagnostics =
           diagnosticsAccessor.create(this, telemetryCfgAccessor.getSamplingRate(this.clientTelemetryConfig));

       this.mostRecentlyCreatedDiagnostics.set(diagnostics);

       return diagnostics;
    }
    private DatabaseAccount initializeGatewayConfigurationReader() {
        this.gatewayConfigurationReader = new GatewayServiceConfigurationReader(this.globalEndpointManager);
        DatabaseAccount databaseAccount = this.globalEndpointManager.getLatestDatabaseAccount();
        //Database account should not be null here,
        // this.globalEndpointManager.init() must have been already called
        // hence asserting it
        if (databaseAccount == null) {
            Throwable databaseRefreshErrorSnapshot = this.globalEndpointManager.getLatestDatabaseRefreshError();
            if (databaseRefreshErrorSnapshot != null) {
                logger.error("Client initialization failed. Check if the endpoint is reachable and if your auth token "
                        + "is valid. More info: https://aka.ms/cosmosdb-tsg-service-unavailable-java. More details: "+ databaseRefreshErrorSnapshot.getMessage(),
                    databaseRefreshErrorSnapshot
                );

                throw new RuntimeException("Client initialization failed. Check if the endpoint is reachable and if your auth token "
                    + "is valid. More info: https://aka.ms/cosmosdb-tsg-service-unavailable-java. More details: "+ databaseRefreshErrorSnapshot.getMessage(),
                    databaseRefreshErrorSnapshot);
            } else {
                logger.error("Client initialization failed."
                    + " Check if the endpoint is reachable and if your auth token is valid. More info: https://aka.ms/cosmosdb-tsg-service-unavailable-java");

                throw new RuntimeException("Client initialization failed. Check if the endpoint is reachable and if your auth token "
                    + "is valid. More info: https://aka.ms/cosmosdb-tsg-service-unavailable-java.");
            }
        }

        this.useMultipleWriteLocations = this.connectionPolicy.isMultipleWriteRegionsEnabled() && BridgeInternal.isEnableMultipleWriteLocations(databaseAccount);
        return databaseAccount;
    }

    private void resetSessionContainerIfNeeded(DatabaseAccount databaseAccount) {
        boolean isRegionScopingOfSessionTokensPossible = this.isRegionScopingOfSessionTokensPossible(databaseAccount, this.useMultipleWriteLocations, this.isRegionScopedSessionCapturingEnabledOnClientOrSystemConfig);

        if (isRegionScopingOfSessionTokensPossible) {
            this.sessionContainer = new RegionScopedSessionContainer(this.serviceEndpoint.getHost(), this.sessionCapturingDisabled, this.globalEndpointManager);
            this.diagnosticsClientConfig.withRegionScopedSessionContainerOptions((RegionScopedSessionContainer) this.sessionContainer);
        }
    }

    private boolean isRegionScopingOfSessionTokensPossible(DatabaseAccount databaseAccount, boolean useMultipleWriteLocations, boolean isRegionScopedSessionCapturingEnabled) {

        if (!isRegionScopedSessionCapturingEnabled) {
            return false;
        }

        if (!useMultipleWriteLocations) {
            return false;
        }

        Iterable<DatabaseAccountLocation> readableLocationsIterable = databaseAccount.getReadableLocations();
        Iterator<DatabaseAccountLocation> readableLocationsIterator = readableLocationsIterable.iterator();

        while (readableLocationsIterator.hasNext()) {
            DatabaseAccountLocation readableLocation = readableLocationsIterator.next();

            String normalizedReadableRegion = readableLocation.getName().toLowerCase(Locale.ROOT).trim().replace(" ", "");

            if (RegionNameToRegionIdMap.getRegionId(normalizedReadableRegion) == -1) {
                return false;
            }
        }

        return true;
    }

    private void updateGatewayProxy() {
        (this.gatewayProxy).setGatewayServiceConfigurationReader(this.gatewayConfigurationReader);
        (this.gatewayProxy).setCollectionCache(this.collectionCache);
        (this.gatewayProxy).setPartitionKeyRangeCache(this.partitionKeyRangeCache);
        (this.gatewayProxy).setUseMultipleWriteLocations(this.useMultipleWriteLocations);
        (this.gatewayProxy).setSessionContainer(this.sessionContainer);
    }

    private void updateThinProxy() {
        (this.thinProxy).setGatewayServiceConfigurationReader(this.gatewayConfigurationReader);
        (this.thinProxy).setCollectionCache(this.collectionCache);
        (this.thinProxy).setPartitionKeyRangeCache(this.partitionKeyRangeCache);
        (this.thinProxy).setUseMultipleWriteLocations(this.useMultipleWriteLocations);
        (this.thinProxy).setSessionContainer(this.sessionContainer);
    }

    public void init(CosmosClientMetadataCachesSnapshot metadataCachesSnapshot, Function<HttpClient, HttpClient> httpClientInterceptor) {
        try {

            this.httpClientInterceptor = httpClientInterceptor;
            if (httpClientInterceptor != null) {
                this.reactorHttpClient = httpClientInterceptor.apply(httpClient());
            }

            this.gatewayProxy = createRxGatewayProxy(this.sessionContainer,
                this.consistencyLevel,
                this.queryCompatibilityMode,
                this.userAgentContainer,
                this.globalEndpointManager,
                this.reactorHttpClient,
                this.apiType);

            this.thinProxy = createThinProxy(this.sessionContainer,
                this.consistencyLevel,
                this.userAgentContainer,
                this.globalEndpointManager,
                this.reactorHttpClient);

            this.globalEndpointManager.init();

            DatabaseAccount databaseAccountSnapshot = this.initializeGatewayConfigurationReader();
            this.resetSessionContainerIfNeeded(databaseAccountSnapshot);

            if (metadataCachesSnapshot != null) {
                this.collectionCache = new RxClientCollectionCache(this,
                    this.sessionContainer,
                    this.gatewayProxy,
                    this,
                    this.retryPolicy,
                    metadataCachesSnapshot.getCollectionInfoByNameCache(),
                    metadataCachesSnapshot.getCollectionInfoByIdCache()
                );
            } else {
                this.collectionCache = new RxClientCollectionCache(this,
                    this.sessionContainer,
                    this.gatewayProxy,
                    this,
                    this.retryPolicy);
            }
            this.resetSessionTokenRetryPolicy = new ResetSessionTokenRetryPolicyFactory(this.sessionContainer, this.collectionCache, this.retryPolicy);

            this.partitionKeyRangeCache = new RxPartitionKeyRangeCache(RxDocumentClientImpl.this,
                collectionCache);

            updateGatewayProxy();
            updateThinProxy();
            clientTelemetry = new ClientTelemetry(
                    this,
                    null,
                    UUIDs.nonBlockingRandomUUID().toString(),
                    ManagementFactory.getRuntimeMXBean().getName(),
                    connectionPolicy.getConnectionMode(),
                    globalEndpointManager.getLatestDatabaseAccount().getId(),
                    null,
                    null,
                    this.configs,
                    this.clientTelemetryConfig,
                    this.connectionPolicy.getPreferredRegions());
            clientTelemetry.init().thenEmpty((publisher) -> {
                logger.warn(
                    "Initialized DocumentClient [{}] with machineId[{}]"
                        + " serviceEndpoint [{}], connectionPolicy [{}], consistencyLevel [{}], readConsistencyStrategy [{}]",
                    clientId,
                    ClientTelemetry.getMachineId(diagnosticsClientConfig),
                    serviceEndpoint,
                    connectionPolicy,
                    consistencyLevel,
                    readConsistencyStrategy);
            }).subscribe();
            if (this.connectionPolicy.getConnectionMode() == ConnectionMode.GATEWAY) {
                this.storeModel = this.gatewayProxy;
            } else {
                this.initializeDirectConnectivity();
            }
            this.retryPolicy.setRxCollectionCache(this.collectionCache);
            ConsistencyLevel effectiveConsistencyLevel = consistencyLevel != null
                ? consistencyLevel
                : this.getDefaultConsistencyLevelOfAccount();
            boolean updatedDisableSessionCapturing =
                (ConsistencyLevel.SESSION != effectiveConsistencyLevel
                    && readConsistencyStrategy != ReadConsistencyStrategy.SESSION
                    && !sessionCapturingOverrideEnabled);
            this.sessionContainer.setDisableSessionCapturing(updatedDisableSessionCapturing);
            this.initializePerPartitionFailover(databaseAccountSnapshot);
            this.addUserAgentSuffix(this.userAgentContainer, EnumSet.allOf(UserAgentFeatureFlags.class));
        } catch (Exception e) {
            logger.error("unexpected failure in initializing client.", e);
            close();
            throw e;
        }
    }

    public void serialize(CosmosClientMetadataCachesSnapshot state) {
        RxCollectionCache.serialize(state, this.collectionCache);
    }

    private void initializeDirectConnectivity() {
        this.addressResolver = new GlobalAddressResolver(this,
            this.reactorHttpClient,
            this.globalEndpointManager,
            this.configs.getProtocol(),
            this,
            this.collectionCache,
            this.partitionKeyRangeCache,
            userAgentContainer,
            // TODO: GATEWAY Configuration Reader
            //     this.gatewayConfigurationReader,
            null,
            this.connectionPolicy,
            this.apiType);

        this.storeClientFactory = new StoreClientFactory(
            this.addressResolver,
            this.diagnosticsClientConfig,
            this.configs,
            this.connectionPolicy,
            // this.maxConcurrentConnectionOpenRequests,
            this.userAgentContainer,
            this.connectionSharingAcrossClientsEnabled,
            this.clientTelemetry,
            this.globalEndpointManager);

        this.globalPartitionEndpointManagerForPerPartitionCircuitBreaker.setGlobalAddressResolver(this.addressResolver);
        this.createStoreModel(true);
    }

    DatabaseAccountManagerInternal asDatabaseAccountManagerInternal() {
        return new DatabaseAccountManagerInternal() {

            @Override
            public URI getServiceEndpoint() {
                return RxDocumentClientImpl.this.getServiceEndpoint();
            }

            @Override
            public Flux<DatabaseAccount> getDatabaseAccountFromEndpoint(URI endpoint) {
                logger.info("Getting database account endpoint from {}", endpoint);
                return RxDocumentClientImpl.this.getDatabaseAccountFromEndpoint(endpoint);
            }

            @Override
            public ConnectionPolicy getConnectionPolicy() {
                return RxDocumentClientImpl.this.getConnectionPolicy();
            }
        };
    }

    RxGatewayStoreModel createRxGatewayProxy(ISessionContainer sessionContainer,
                                             ConsistencyLevel consistencyLevel,
                                             QueryCompatibilityMode queryCompatibilityMode,
                                             UserAgentContainer userAgentContainer,
                                             GlobalEndpointManager globalEndpointManager,
                                             HttpClient httpClient,
                                             ApiType apiType) {
        return new RxGatewayStoreModel(
                this,
                sessionContainer,
                consistencyLevel,
                queryCompatibilityMode,
                userAgentContainer,
                globalEndpointManager,
                httpClient,
                apiType);
    }

    ThinClientStoreModel createThinProxy(ISessionContainer sessionContainer,
                                         ConsistencyLevel consistencyLevel,
                                         UserAgentContainer userAgentContainer,
                                         GlobalEndpointManager globalEndpointManager,
                                         HttpClient httpClient) {
        return new ThinClientStoreModel(
            this,
            sessionContainer,
            consistencyLevel,
            userAgentContainer,
            globalEndpointManager,
            httpClient);
    }

    private HttpClient httpClient() {
        HttpClientConfig httpClientConfig = new HttpClientConfig(this.configs)
            .withMaxIdleConnectionTimeout(this.connectionPolicy.getIdleHttpConnectionTimeout())
            .withPoolSize(this.connectionPolicy.getMaxConnectionPoolSize())
            .withProxy(this.connectionPolicy.getProxy())
            .withNetworkRequestTimeout(this.connectionPolicy.getHttpNetworkRequestTimeout())
            .withServerCertValidationDisabled(this.connectionPolicy.isServerCertValidationDisabled())
            .withHttp2ConnectionConfig(this.connectionPolicy.getHttp2ConnectionConfig());

        if (connectionSharingAcrossClientsEnabled) {
            return SharedGatewayHttpClient.getOrCreateInstance(httpClientConfig, diagnosticsClientConfig);
        } else {
            diagnosticsClientConfig.withGatewayHttpClientConfig(httpClientConfig.toDiagnosticsString());
            return HttpClient.createFixed(httpClientConfig);
        }
    }

    private void createStoreModel(boolean subscribeRntbdStatus) {
        // EnableReadRequestsFallback, if not explicitly set on the connection policy,
        // is false if the account's consistency is bounded staleness,
        // and true otherwise.

        StoreClient storeClient = this.storeClientFactory.createStoreClient(this,
                this.addressResolver,
                this.sessionContainer,
                this.gatewayConfigurationReader,
                this,
                this.useMultipleWriteLocations,
                this.sessionRetryOptions);

        this.storeModel = new ServerStoreModel(storeClient);
    }


    @Override
    public URI getServiceEndpoint() {
        return this.serviceEndpoint;
    }

    @Override
    public ConnectionPolicy getConnectionPolicy() {
        return this.connectionPolicy;
    }

    @Override
    public boolean isContentResponseOnWriteEnabled() {
        return contentResponseOnWriteEnabled;
    }

    @Override
    public ConsistencyLevel getConsistencyLevel() {
        return consistencyLevel;
    }

    @Override
    public ReadConsistencyStrategy getReadConsistencyStrategy() {
        return readConsistencyStrategy;
    }

    @Override
    public ClientTelemetry getClientTelemetry() {
        return this.clientTelemetry;
    }

    @Override
    public String getClientCorrelationId() {
        return this.clientCorrelationId;
    }

    @Override
    public String getMachineId() {
        if (this.diagnosticsClientConfig == null) {
            return null;
        }

        return ClientTelemetry.getMachineId(diagnosticsClientConfig);
    }

    @Override
    public String getUserAgent() {
        return this.userAgentContainer.getUserAgent();
    }

    @Override
    public CosmosDiagnostics getMostRecentlyCreatedDiagnostics() {
        return mostRecentlyCreatedDiagnostics.get();
    }

    @Override
    public Mono<ResourceResponse<Database>> createDatabase(Database database, RequestOptions options) {
        DocumentClientRetryPolicy retryPolicyInstance = this.resetSessionTokenRetryPolicy.getRequestPolicy(null);
        return ObservableHelper.inlineIfPossibleAsObs(() -> createDatabaseInternal(database, options, retryPolicyInstance), retryPolicyInstance);
    }

    private Mono<ResourceResponse<Database>> createDatabaseInternal(Database database, RequestOptions options, DocumentClientRetryPolicy retryPolicyInstance) {
        try {

            if (database == null) {
                throw new IllegalArgumentException("Database");
            }

            logger.debug("Creating a Database. id: [{}]", database.getId());
            validateResource(database);

            Map<String, String> requestHeaders = this.getRequestHeaders(options, ResourceType.Database, OperationType.Create);
            Instant serializationStartTimeUTC = Instant.now();
            ByteBuffer byteBuffer = database.serializeJsonToByteBuffer(
                DefaultCosmosItemSerializer.INTERNAL_DEFAULT_SERIALIZER,
                null,
                false);
            Instant serializationEndTimeUTC = Instant.now();
            SerializationDiagnosticsContext.SerializationDiagnostics serializationDiagnostics = new SerializationDiagnosticsContext.SerializationDiagnostics(
                serializationStartTimeUTC,
                serializationEndTimeUTC,
                SerializationDiagnosticsContext.SerializationType.DATABASE_SERIALIZATION);
            RxDocumentServiceRequest request = RxDocumentServiceRequest.create(this,
                OperationType.Create, ResourceType.Database, Paths.DATABASES_ROOT, byteBuffer, requestHeaders, options);

            if (retryPolicyInstance != null) {
                retryPolicyInstance.onBeforeSendRequest(request);
            }

            SerializationDiagnosticsContext serializationDiagnosticsContext = BridgeInternal.getSerializationDiagnosticsContext(request.requestContext.cosmosDiagnostics);
            if (serializationDiagnosticsContext != null) {
                serializationDiagnosticsContext.addSerializationDiagnostics(serializationDiagnostics);
            }

            return this.create(request, retryPolicyInstance, getOperationContextAndListenerTuple(options))
                       .map(response -> toResourceResponse(response, Database.class));
        } catch (Exception e) {
            logger.debug("Failure in creating a database. due to [{}]", e.getMessage(), e);
            return Mono.error(e);
        }
    }

    @Override
    public Mono<ResourceResponse<Database>> deleteDatabase(String databaseLink, RequestOptions options) {
        DocumentClientRetryPolicy retryPolicyInstance = this.resetSessionTokenRetryPolicy.getRequestPolicy(null);
        return ObservableHelper.inlineIfPossibleAsObs(() -> deleteDatabaseInternal(databaseLink, options, retryPolicyInstance), retryPolicyInstance);
    }

    private Mono<ResourceResponse<Database>> deleteDatabaseInternal(String databaseLink, RequestOptions options,
                                                                    DocumentClientRetryPolicy retryPolicyInstance) {
        try {
            if (StringUtils.isEmpty(databaseLink)) {
                throw new IllegalArgumentException("databaseLink");
            }

            logger.debug("Deleting a Database. databaseLink: [{}]", databaseLink);
            String path = Utils.joinPath(databaseLink, null);
            Map<String, String> requestHeaders = this.getRequestHeaders(options, ResourceType.Database, OperationType.Delete);
            RxDocumentServiceRequest request = RxDocumentServiceRequest.create(this,
                OperationType.Delete, ResourceType.Database, path, requestHeaders, options);

            if (retryPolicyInstance != null) {
                retryPolicyInstance.onBeforeSendRequest(request);
            }

            return this.delete(request, retryPolicyInstance, getOperationContextAndListenerTuple(options)).map(response -> toResourceResponse(response, Database.class));
        } catch (Exception e) {
            logger.debug("Failure in deleting a database. due to [{}]", e.getMessage(), e);
            return Mono.error(e);
        }
    }

    @Override
    public Mono<ResourceResponse<Database>> readDatabase(String databaseLink, RequestOptions options) {
        DocumentClientRetryPolicy retryPolicyInstance = this.resetSessionTokenRetryPolicy.getRequestPolicy(null);
        return ObservableHelper.inlineIfPossibleAsObs(() -> readDatabaseInternal(databaseLink, options, retryPolicyInstance), retryPolicyInstance);
    }

    private Mono<ResourceResponse<Database>> readDatabaseInternal(String databaseLink, RequestOptions options, DocumentClientRetryPolicy retryPolicyInstance) {
        try {
            if (StringUtils.isEmpty(databaseLink)) {
                throw new IllegalArgumentException("databaseLink");
            }

            logger.debug("Reading a Database. databaseLink: [{}]", databaseLink);
            String path = Utils.joinPath(databaseLink, null);
            Map<String, String> requestHeaders = this.getRequestHeaders(options, ResourceType.Database, OperationType.Read);
            RxDocumentServiceRequest request = RxDocumentServiceRequest.create(this,
                OperationType.Read, ResourceType.Database, path, requestHeaders, options);

            if (retryPolicyInstance != null) {
                retryPolicyInstance.onBeforeSendRequest(request);
            }
            return this.read(request, retryPolicyInstance).map(response -> toResourceResponse(response, Database.class));
        } catch (Exception e) {
            logger.debug("Failure in reading a database. due to [{}]", e.getMessage(), e);
            return Mono.error(e);
        }
    }

    @Override
    public Flux<FeedResponse<Database>> readDatabases(QueryFeedOperationState state) {
        return nonDocumentReadFeed(state, ResourceType.Database, Database.class, Paths.DATABASES_ROOT);
    }

    private String parentResourceLinkToQueryLink(String parentResourceLink, ResourceType resourceTypeEnum) {
        switch (resourceTypeEnum) {
            case Database:
                return Paths.DATABASES_ROOT;

            case DocumentCollection:
                return Utils.joinPath(parentResourceLink, Paths.COLLECTIONS_PATH_SEGMENT);

            case Document:
                return Utils.joinPath(parentResourceLink, Paths.DOCUMENTS_PATH_SEGMENT);

            case Offer:
                return Paths.OFFERS_ROOT;

            case User:
                return Utils.joinPath(parentResourceLink, Paths.USERS_PATH_SEGMENT);

            case ClientEncryptionKey:
                return Utils.joinPath(parentResourceLink, Paths.CLIENT_ENCRYPTION_KEY_PATH_SEGMENT);

            case Permission:
                return Utils.joinPath(parentResourceLink, Paths.PERMISSIONS_PATH_SEGMENT);

            case Attachment:
                return Utils.joinPath(parentResourceLink, Paths.ATTACHMENTS_PATH_SEGMENT);

            case StoredProcedure:
                return Utils.joinPath(parentResourceLink, Paths.STORED_PROCEDURES_PATH_SEGMENT);

            case Trigger:
                return Utils.joinPath(parentResourceLink, Paths.TRIGGERS_PATH_SEGMENT);

            case UserDefinedFunction:
                return Utils.joinPath(parentResourceLink, Paths.USER_DEFINED_FUNCTIONS_PATH_SEGMENT);

            case Conflict:
                return Utils.joinPath(parentResourceLink, Paths.CONFLICTS_PATH_SEGMENT);

            default:
                throw new IllegalArgumentException("resource type not supported");
        }
    }

    private OperationContextAndListenerTuple getOperationContextAndListenerTuple(CosmosQueryRequestOptions options) {
        if (options == null) {
            return null;
        }
        return qryOptAccessor.getImpl(options).getOperationContextAndListenerTuple();
    }

    private OperationContextAndListenerTuple getOperationContextAndListenerTuple(RequestOptions options) {
        if (options == null) {
            return null;
        }
        return options.getOperationContextAndListenerTuple();
    }

    private <T> Flux<FeedResponse<T>> createQuery(
        String parentResourceLink,
        SqlQuerySpec sqlQuery,
        QueryFeedOperationState state,
        Class<T> klass,
        ResourceType resourceTypeEnum) {

        return createQuery(parentResourceLink, sqlQuery, state, klass, resourceTypeEnum, this);
    }

    private <T> Flux<FeedResponse<T>> createQuery(
        String parentResourceLink,
        SqlQuerySpec sqlQuery,
        QueryFeedOperationState state,
        Class<T> klass,
        ResourceType resourceTypeEnum,
        DiagnosticsClientContext innerDiagnosticsFactory) {

        String resourceLink = parentResourceLinkToQueryLink(parentResourceLink, resourceTypeEnum);

        CosmosQueryRequestOptions nonNullQueryOptions = state.getQueryOptions();

        UUID correlationActivityIdOfRequestOptions = qryOptAccessor
            .getImpl(nonNullQueryOptions)
            .getCorrelationActivityId();
        UUID correlationActivityId = correlationActivityIdOfRequestOptions != null ?
            correlationActivityIdOfRequestOptions : UUIDs.nonBlockingRandomUUID();

        final AtomicBoolean isQueryCancelledOnTimeout = new AtomicBoolean(false);

        IDocumentQueryClient queryClient = documentQueryClientImpl(RxDocumentClientImpl.this, getOperationContextAndListenerTuple(nonNullQueryOptions));

        // Trying to put this logic as low as the query pipeline
        // Since for parallelQuery, each partition will have its own request, so at this point, there will be no request associate with this retry policy.
        // For default document context, it already wired up InvalidPartitionExceptionRetry, but there is no harm to wire it again here
        InvalidPartitionExceptionRetryPolicy invalidPartitionExceptionRetryPolicy = new InvalidPartitionExceptionRetryPolicy(
            this.collectionCache,
            null,
            resourceLink,
            ModelBridgeInternal.getPropertiesFromQueryRequestOptions(nonNullQueryOptions));


        final ScopedDiagnosticsFactory diagnosticsFactory = new ScopedDiagnosticsFactory(innerDiagnosticsFactory, false);
        state.registerDiagnosticsFactory(
            diagnosticsFactory::reset,
            diagnosticsFactory::merge);

        return
            ObservableHelper.fluxInlineIfPossibleAsObs(
                                () -> createQueryInternal(
                                    diagnosticsFactory, resourceLink, sqlQuery, state.getQueryOptions(), klass, resourceTypeEnum, queryClient, correlationActivityId, isQueryCancelledOnTimeout),
                                invalidPartitionExceptionRetryPolicy
                            ).flatMap(result -> {
                                diagnosticsFactory.merge(state.getDiagnosticsContextSnapshot());
                                return Mono.just(result);
                            })
                            .onErrorMap(throwable -> {
                                diagnosticsFactory.merge(state.getDiagnosticsContextSnapshot());
                                return throwable;
                            })
                            .doOnCancel(() -> diagnosticsFactory.merge(state.getDiagnosticsContextSnapshot()));
    }

    private <T> Flux<FeedResponse<T>> createQueryInternal(
            DiagnosticsClientContext diagnosticsClientContext,
            String resourceLink,
            SqlQuerySpec sqlQuery,
            CosmosQueryRequestOptions options,
            Class<T> klass,
            ResourceType resourceTypeEnum,
            IDocumentQueryClient queryClient,
            UUID activityId,
            final AtomicBoolean isQueryCancelledOnTimeout) {

        Flux<? extends IDocumentQueryExecutionContext<T>> executionContext =
            DocumentQueryExecutionContextFactory
                .createDocumentQueryExecutionContextAsync(diagnosticsClientContext, queryClient, resourceTypeEnum, klass, sqlQuery,
                                                          options, resourceLink, false, activityId,
                                                          Configs.isQueryPlanCachingEnabled(), queryPlanCache, isQueryCancelledOnTimeout);

        AtomicBoolean isFirstResponse = new AtomicBoolean(true);
        return executionContext.flatMap(iDocumentQueryExecutionContext -> {
            QueryInfo queryInfo = null;
            if (iDocumentQueryExecutionContext instanceof PipelinedQueryExecutionContextBase) {
                queryInfo = ((PipelinedQueryExecutionContextBase<T>) iDocumentQueryExecutionContext).getQueryInfo();
            }

            QueryInfo finalQueryInfo = queryInfo;
            Flux<FeedResponse<T>> feedResponseFlux = iDocumentQueryExecutionContext.executeAsync()
                .map(tFeedResponse -> {
                    if (finalQueryInfo != null) {
                        if (finalQueryInfo.hasSelectValue()) {
                            ModelBridgeInternal
                                .addQueryInfoToFeedResponse(tFeedResponse, finalQueryInfo);
                        }

                        if (isFirstResponse.compareAndSet(true, false)) {
                            ModelBridgeInternal.addQueryPlanDiagnosticsContextToFeedResponse(tFeedResponse,
                                finalQueryInfo.getQueryPlanDiagnosticsContext());
                        }
                    }
                    return tFeedResponse;
                });

            RequestOptions requestOptions = options == null? null : ImplementationBridgeHelpers
                .CosmosQueryRequestOptionsHelper
                .getCosmosQueryRequestOptionsAccessor()
                .toRequestOptions(options);

            CosmosEndToEndOperationLatencyPolicyConfig endToEndPolicyConfig =
                getEndToEndOperationLatencyPolicyConfig(requestOptions, resourceTypeEnum, OperationType.Query);

            if (endToEndPolicyConfig != null && endToEndPolicyConfig.isEnabled()) {
                return getFeedResponseFluxWithTimeout(
                    feedResponseFlux,
                    endToEndPolicyConfig,
                    options,
                    isQueryCancelledOnTimeout,
                    diagnosticsClientContext);
            }

            return feedResponseFlux;
            // concurrency is set to Queues.SMALL_BUFFER_SIZE to
            // maximize the IDocumentQueryExecutionContext publisher instances to subscribe to concurrently
            // prefetch is set to 1 to minimize the no. prefetched pages (result of merged executeAsync invocations)
        }, Queues.SMALL_BUFFER_SIZE, 1);
    }

    private static void applyExceptionToMergedDiagnosticsForQuery(
        CosmosQueryRequestOptions requestOptions,
        CosmosException exception,
        DiagnosticsClientContext diagnosticsClientContext) {

         CosmosDiagnostics mostRecentlyCreatedDiagnostics =
            diagnosticsClientContext.getMostRecentlyCreatedDiagnostics();

        if (mostRecentlyCreatedDiagnostics != null) {
            // When reaching here, it means the query(s) has timed out based on the e2e timeout config policy
            // Since all the underlying ongoing query requests will all timed out
            // We just use the last cosmosDiagnostics in the scoped diagnostics factory to populate the exception
            BridgeInternal.setCosmosDiagnostics(
                exception,
                mostRecentlyCreatedDiagnostics);
        } else {
            List<CosmosDiagnostics> cancelledRequestDiagnostics =
                qryOptAccessor
                    .getCancelledRequestDiagnosticsTracker(requestOptions);
            // if there is any cancelled requests, collect cosmos diagnostics
            if (cancelledRequestDiagnostics != null && !cancelledRequestDiagnostics.isEmpty()) {
                // combine all the cosmos diagnostics
                CosmosDiagnostics aggregratedCosmosDiagnostics =
                    cancelledRequestDiagnostics
                        .stream()
                        .reduce((first, toBeMerged) -> {
                            ClientSideRequestStatistics clientSideRequestStatistics =
                                ImplementationBridgeHelpers
                                    .CosmosDiagnosticsHelper
                                    .getCosmosDiagnosticsAccessor()
                                    .getClientSideRequestStatisticsRaw(first);

                            ClientSideRequestStatistics toBeMergedClientSideRequestStatistics =
                                ImplementationBridgeHelpers
                                    .CosmosDiagnosticsHelper
                                    .getCosmosDiagnosticsAccessor()
                                    .getClientSideRequestStatisticsRaw(first);

                            if (clientSideRequestStatistics == null) {
                                return toBeMerged;
                            } else {
                                clientSideRequestStatistics.mergeClientSideRequestStatistics(toBeMergedClientSideRequestStatistics);
                                return first;
                            }
                        })
                        .get();

                BridgeInternal.setCosmosDiagnostics(exception, aggregratedCosmosDiagnostics);
            }
        }
    }

    private static <T> Flux<FeedResponse<T>> getFeedResponseFluxWithTimeout(
        Flux<FeedResponse<T>> feedResponseFlux,
        CosmosEndToEndOperationLatencyPolicyConfig endToEndPolicyConfig,
        CosmosQueryRequestOptions requestOptions,
        final AtomicBoolean isQueryCancelledOnTimeout,
        DiagnosticsClientContext diagnosticsClientContext) {

        Duration endToEndTimeout = endToEndPolicyConfig.getEndToEndOperationTimeout();

        if (endToEndTimeout.isNegative()) {
            return feedResponseFlux
                .timeout(endToEndTimeout)
                .onErrorMap(throwable -> {
                    if (throwable instanceof TimeoutException) {
                        CosmosException cancellationException = getNegativeTimeoutException(null, endToEndTimeout);
                        cancellationException.setStackTrace(throwable.getStackTrace());

                        isQueryCancelledOnTimeout.set(true);

                        applyExceptionToMergedDiagnosticsForQuery(
                            requestOptions, cancellationException, diagnosticsClientContext);

                        return cancellationException;
                    }
                    return throwable;
                });
        }

        return feedResponseFlux
            .timeout(endToEndTimeout)
            .onErrorMap(throwable -> {
                if (throwable instanceof TimeoutException) {
                    CosmosException exception = new OperationCancelledException();
                    exception.setStackTrace(throwable.getStackTrace());

                    isQueryCancelledOnTimeout.set(true);

                    applyExceptionToMergedDiagnosticsForQuery(requestOptions, exception, diagnosticsClientContext);

                    return exception;
                }
                return throwable;
            });
    }

    private void addUserAgentSuffix(UserAgentContainer userAgentContainer, Set<UserAgentFeatureFlags> userAgentFeatureFlags) {

        if (!this.globalPartitionEndpointManagerForPerPartitionAutomaticFailover.isPerPartitionAutomaticFailoverEnabled()) {
            userAgentFeatureFlags.remove(UserAgentFeatureFlags.PerPartitionAutomaticFailover);
        }

        if (!this.globalPartitionEndpointManagerForPerPartitionCircuitBreaker.getCircuitBreakerConfig().isPartitionLevelCircuitBreakerEnabled()) {
            userAgentFeatureFlags.remove(UserAgentFeatureFlags.PerPartitionCircuitBreaker);
        }

        userAgentContainer.setFeatureEnabledFlagsAsSuffix(userAgentFeatureFlags);
    }

    @Override
    public Flux<FeedResponse<Database>> queryDatabases(String query, QueryFeedOperationState state) {
        return queryDatabases(new SqlQuerySpec(query), state);
    }


    @Override
    public Flux<FeedResponse<Database>> queryDatabases(SqlQuerySpec querySpec, QueryFeedOperationState state) {
        return createQuery(Paths.DATABASES_ROOT, querySpec, state, Database.class, ResourceType.Database);
    }

    @Override
    public Mono<ResourceResponse<DocumentCollection>> createCollection(String databaseLink,
                                                                       DocumentCollection collection, RequestOptions options) {
        DocumentClientRetryPolicy retryPolicyInstance = this.resetSessionTokenRetryPolicy.getRequestPolicy(null);
        return ObservableHelper.inlineIfPossibleAsObs(() -> this.createCollectionInternal(databaseLink, collection, options, retryPolicyInstance), retryPolicyInstance);
    }

    private Mono<ResourceResponse<DocumentCollection>> createCollectionInternal(String databaseLink,
                                                                                DocumentCollection collection, RequestOptions options, DocumentClientRetryPolicy retryPolicyInstance) {
        try {
            if (StringUtils.isEmpty(databaseLink)) {
                throw new IllegalArgumentException("databaseLink");
            }
            if (collection == null) {
                throw new IllegalArgumentException("collection");
            }

            logger.debug("Creating a Collection. databaseLink: [{}], Collection id: [{}]", databaseLink,
                collection.getId());
            validateResource(collection);

            String path = Utils.joinPath(databaseLink, Paths.COLLECTIONS_PATH_SEGMENT);
            Map<String, String> requestHeaders = this.getRequestHeaders(options, ResourceType.DocumentCollection, OperationType.Create);

            Instant serializationStartTimeUTC = Instant.now();
            ByteBuffer byteBuffer = collection.serializeJsonToByteBuffer(
                DefaultCosmosItemSerializer.INTERNAL_DEFAULT_SERIALIZER,
                null,
                false);
            Instant serializationEndTimeUTC = Instant.now();
            SerializationDiagnosticsContext.SerializationDiagnostics serializationDiagnostics = new SerializationDiagnosticsContext.SerializationDiagnostics(
                serializationStartTimeUTC,
                serializationEndTimeUTC,
                SerializationDiagnosticsContext.SerializationType.CONTAINER_SERIALIZATION);
            RxDocumentServiceRequest request = RxDocumentServiceRequest.create(this,
                OperationType.Create, ResourceType.DocumentCollection, path, byteBuffer, requestHeaders, options);

            if (retryPolicyInstance != null){
                retryPolicyInstance.onBeforeSendRequest(request);
            }

            SerializationDiagnosticsContext serializationDiagnosticsContext = BridgeInternal.getSerializationDiagnosticsContext(request.requestContext.cosmosDiagnostics);
            if (serializationDiagnosticsContext != null) {
                serializationDiagnosticsContext.addSerializationDiagnostics(serializationDiagnostics);
            }

            return this.create(request, retryPolicyInstance, getOperationContextAndListenerTuple(options)).map(response -> toResourceResponse(response, DocumentCollection.class))
                       .doOnNext(resourceResponse -> {
                    // set the session token
                    this.sessionContainer.setSessionToken(
                        request,
                        resourceResponse.getResource().getResourceId(),
                        getAltLink(resourceResponse.getResource()),
                        resourceResponse.getResponseHeaders());
                });
        } catch (Exception e) {
            logger.debug("Failure in creating a collection. due to [{}]", e.getMessage(), e);
            return Mono.error(e);
        }
    }

    @Override
    public Mono<ResourceResponse<DocumentCollection>> replaceCollection(DocumentCollection collection,
                                                                        RequestOptions options) {
        DocumentClientRetryPolicy retryPolicyInstance = this.resetSessionTokenRetryPolicy.getRequestPolicy(null);
        return ObservableHelper.inlineIfPossibleAsObs(() -> replaceCollectionInternal(collection, options, retryPolicyInstance), retryPolicyInstance);
    }

    private Mono<ResourceResponse<DocumentCollection>> replaceCollectionInternal(DocumentCollection collection,
                                                                                 RequestOptions options, DocumentClientRetryPolicy retryPolicyInstance) {
        try {
            if (collection == null) {
                throw new IllegalArgumentException("collection");
            }

            logger.debug("Replacing a Collection. id: [{}]", collection.getId());
            validateResource(collection);

            String path = Utils.joinPath(collection.getSelfLink(), null);
            Map<String, String> requestHeaders = this.getRequestHeaders(options, ResourceType.DocumentCollection, OperationType.Replace);
            Instant serializationStartTimeUTC = Instant.now();
            ByteBuffer byteBuffer = collection.serializeJsonToByteBuffer(
                DefaultCosmosItemSerializer.INTERNAL_DEFAULT_SERIALIZER,
                null,
                false);
            Instant serializationEndTimeUTC = Instant.now();
            SerializationDiagnosticsContext.SerializationDiagnostics serializationDiagnostics = new SerializationDiagnosticsContext.SerializationDiagnostics(
                serializationStartTimeUTC,
                serializationEndTimeUTC,
                SerializationDiagnosticsContext.SerializationType.CONTAINER_SERIALIZATION);
            RxDocumentServiceRequest request = RxDocumentServiceRequest.create(this,
                OperationType.Replace, ResourceType.DocumentCollection, path, byteBuffer, requestHeaders, options);

            // TODO: .Net has some logic for updating session token which we don't
            // have here
            if (retryPolicyInstance != null){
                retryPolicyInstance.onBeforeSendRequest(request);
            }

            SerializationDiagnosticsContext serializationDiagnosticsContext = BridgeInternal.getSerializationDiagnosticsContext(request.requestContext.cosmosDiagnostics);
            if (serializationDiagnosticsContext != null) {
                serializationDiagnosticsContext.addSerializationDiagnostics(serializationDiagnostics);
            }

            return this.replace(request, retryPolicyInstance).map(response -> toResourceResponse(response, DocumentCollection.class))
                .doOnNext(resourceResponse -> {
                    if (resourceResponse.getResource() != null) {
                        // set the session token
                        this.sessionContainer.setSessionToken(
                            request,
                            resourceResponse.getResource().getResourceId(),
                            getAltLink(resourceResponse.getResource()),
                            resourceResponse.getResponseHeaders());
                    }
                });

        } catch (Exception e) {
            logger.debug("Failure in replacing a collection. due to [{}]", e.getMessage(), e);
            return Mono.error(e);
        }
    }

    @Override
    public Mono<ResourceResponse<DocumentCollection>> deleteCollection(String collectionLink,
                                                                       RequestOptions options) {
        DocumentClientRetryPolicy retryPolicyInstance = this.resetSessionTokenRetryPolicy.getRequestPolicy(null);
        return ObservableHelper.inlineIfPossibleAsObs(() -> deleteCollectionInternal(collectionLink, options, retryPolicyInstance), retryPolicyInstance);
    }

    private Mono<ResourceResponse<DocumentCollection>> deleteCollectionInternal(String collectionLink,
                                                                                RequestOptions options, DocumentClientRetryPolicy retryPolicyInstance) {
        try {
            if (StringUtils.isEmpty(collectionLink)) {
                throw new IllegalArgumentException("collectionLink");
            }

            logger.debug("Deleting a Collection. collectionLink: [{}]", collectionLink);
            String path = Utils.joinPath(collectionLink, null);
            Map<String, String> requestHeaders = this.getRequestHeaders(options, ResourceType.DocumentCollection, OperationType.Delete);
            RxDocumentServiceRequest request = RxDocumentServiceRequest.create(this,
                OperationType.Delete, ResourceType.DocumentCollection, path, requestHeaders, options);

            if (retryPolicyInstance != null){
                retryPolicyInstance.onBeforeSendRequest(request);
            }

            return this.delete(request, retryPolicyInstance, getOperationContextAndListenerTuple(options)).map(response -> toResourceResponse(response, DocumentCollection.class));

        } catch (Exception e) {
            logger.debug("Failure in deleting a collection, due to [{}]", e.getMessage(), e);
            return Mono.error(e);
        }
    }

    private Mono<RxDocumentServiceResponse> delete(RxDocumentServiceRequest request, DocumentClientRetryPolicy documentClientRetryPolicy, OperationContextAndListenerTuple operationContextAndListenerTuple) {
        return populateHeadersAsync(request, RequestVerb.DELETE)
            .flatMap(requestPopulated -> {
                if (documentClientRetryPolicy.getRetryContext() != null && documentClientRetryPolicy.getRetryContext().getRetryCount() > 0) {
                    documentClientRetryPolicy.getRetryContext().updateEndTime();
                }

                return getStoreProxy(requestPopulated).processMessage(requestPopulated, operationContextAndListenerTuple);
            });
    }

    private Mono<RxDocumentServiceResponse> deleteAllItemsByPartitionKey(RxDocumentServiceRequest request, DocumentClientRetryPolicy documentClientRetryPolicy, OperationContextAndListenerTuple operationContextAndListenerTuple) {
        return populateHeadersAsync(request, RequestVerb.POST)
            .flatMap(requestPopulated -> {
                RxStoreModel storeProxy = this.getStoreProxy(requestPopulated);
                if (documentClientRetryPolicy.getRetryContext() != null && documentClientRetryPolicy.getRetryContext().getRetryCount() > 0) {
                    documentClientRetryPolicy.getRetryContext().updateEndTime();
                }

                return storeProxy.processMessage(requestPopulated, operationContextAndListenerTuple);
            });
    }

    private Mono<RxDocumentServiceResponse> read(RxDocumentServiceRequest request, DocumentClientRetryPolicy documentClientRetryPolicy) {
        return populateHeadersAsync(request, RequestVerb.GET)
            .flatMap(requestPopulated -> {
                if (documentClientRetryPolicy.getRetryContext() != null && documentClientRetryPolicy.getRetryContext().getRetryCount() > 0) {
                    documentClientRetryPolicy.getRetryContext().updateEndTime();
                }

                return getStoreProxy(requestPopulated).processMessage(requestPopulated);
                });
    }

    Mono<RxDocumentServiceResponse> readFeed(RxDocumentServiceRequest request) {
        return populateHeadersAsync(request, RequestVerb.GET)
            .flatMap(requestPopulated -> getStoreProxy(requestPopulated).processMessage(requestPopulated));
    }

    private Mono<RxDocumentServiceResponse> query(RxDocumentServiceRequest request) {
        // If endToEndOperationLatencyPolicy is set in the query request options,
        // then it should have been populated into request context already
        // otherwise set them here with the client level policy

        return populateHeadersAsync(request, RequestVerb.POST)
            .flatMap(requestPopulated ->
                this.getStoreProxy(requestPopulated).processMessage(requestPopulated)
                    .map(response -> {
                            this.captureSessionToken(requestPopulated, response);
                            return response;
                        }
                    ));
    }

    @Override
    public Mono<ResourceResponse<DocumentCollection>> readCollection(String collectionLink,
                                                                     RequestOptions options) {
        DocumentClientRetryPolicy retryPolicyInstance = this.resetSessionTokenRetryPolicy.getRequestPolicy(null);
        return ObservableHelper.inlineIfPossibleAsObs(() -> readCollectionInternal(collectionLink, options, retryPolicyInstance), retryPolicyInstance);
    }

    private Mono<ResourceResponse<DocumentCollection>> readCollectionInternal(String collectionLink,
                                                                              RequestOptions options, DocumentClientRetryPolicy retryPolicyInstance) {

        // we are using an observable factory here
        // observable will be created fresh upon subscription
        // this is to ensure we capture most up to date information (e.g.,
        // session)
        try {
            if (StringUtils.isEmpty(collectionLink)) {
                throw new IllegalArgumentException("collectionLink");
            }

            logger.debug("Reading a Collection. collectionLink: [{}]", collectionLink);
            String path = Utils.joinPath(collectionLink, null);
            Map<String, String> requestHeaders = this.getRequestHeaders(options, ResourceType.DocumentCollection, OperationType.Read);
            RxDocumentServiceRequest request = RxDocumentServiceRequest.create(this,
                OperationType.Read, ResourceType.DocumentCollection, path, requestHeaders, options);

            if (retryPolicyInstance != null){
                retryPolicyInstance.onBeforeSendRequest(request);
            }
            return this.read(request, retryPolicyInstance).map(response -> toResourceResponse(response, DocumentCollection.class));
        } catch (Exception e) {
            // this is only in trace level to capture what's going on
            logger.debug("Failure in reading a collection, due to [{}]", e.getMessage(), e);
            return Mono.error(e);
        }
    }

    @Override
    public Flux<FeedResponse<DocumentCollection>> readCollections(String databaseLink, QueryFeedOperationState state) {

        if (StringUtils.isEmpty(databaseLink)) {
            throw new IllegalArgumentException("databaseLink");
        }

        return nonDocumentReadFeed(state, ResourceType.DocumentCollection, DocumentCollection.class,
                Utils.joinPath(databaseLink, Paths.COLLECTIONS_PATH_SEGMENT));
    }

    @Override
    public Flux<FeedResponse<DocumentCollection>> queryCollections(String databaseLink, String query,
                                                                   QueryFeedOperationState state) {
        return createQuery(databaseLink, new SqlQuerySpec(query), state, DocumentCollection.class, ResourceType.DocumentCollection);
    }

    @Override
    public Flux<FeedResponse<DocumentCollection>> queryCollections(String databaseLink,
                                                                         SqlQuerySpec querySpec, QueryFeedOperationState state) {
        return createQuery(databaseLink, querySpec, state, DocumentCollection.class, ResourceType.DocumentCollection);
    }

    private static String serializeProcedureParams(List<Object> objectArray) {
        String[] stringArray = new String[objectArray.size()];

        for (int i = 0; i < objectArray.size(); ++i) {
            Object object = objectArray.get(i);
            if (object instanceof JsonSerializable) {
                stringArray[i] = ((JsonSerializable) object).toJson();
            } else {

                // POJO, ObjectNode, number, STRING or Boolean
                try {
                    stringArray[i] = mapper.writeValueAsString(object);
                } catch (IOException e) {
                    throw new IllegalArgumentException("Can't serialize the object into the json string", e);
                }
            }
        }

        return String.format("[%s]", StringUtils.join(stringArray, ","));
    }

    private static void validateResource(Resource resource) {
        if (!StringUtils.isEmpty(resource.getId())) {
            if (resource.getId().indexOf('/') != -1 || resource.getId().indexOf('\\') != -1 ||
                    resource.getId().indexOf('?') != -1 || resource.getId().indexOf('#') != -1) {
                throw new IllegalArgumentException("Id contains illegal chars.");
            }

            if (resource.getId().endsWith(" ")) {
                throw new IllegalArgumentException("Id ends with a space.");
            }
        }
    }

    public void validateAndLogNonDefaultReadConsistencyStrategy(String readConsistencyStrategyName) {
        if (this.connectionPolicy.getConnectionMode() != ConnectionMode.DIRECT
            && readConsistencyStrategyName != null
            && ! readConsistencyStrategyName.equalsIgnoreCase(ReadConsistencyStrategy.DEFAULT.toString())) {

            logger.warn(
                "ReadConsistencyStrategy {} defined in Gateway mode. "
                    + "This version of the SDK only supports ReadConsistencyStrategy in DIRECT mode. "
                    + "This setting will be ignored.",
                readConsistencyStrategyName);
        }
    }

    private Map<String, String> getRequestHeaders(RequestOptions options, ResourceType resourceType, OperationType operationType) {
        Map<String, String> headers = new HashMap<>();

        if (this.useMultipleWriteLocations) {
            headers.put(HttpConstants.HttpHeaders.ALLOW_TENTATIVE_WRITES, Boolean.TRUE.toString());
        }

        if (consistencyLevel != null) {
            // adding the "x-ms-consistency-level" header with consistency level stricter than the
            // account's default consistency level in Compute Gateway will result in a 400 Bad Request
            // even when it is done for resource types / operations where this header should simply be ignored
            // making the change here to restrict adding the header to when it is relevant.
            if ((operationType.isReadOnlyOperation() || operationType == OperationType.Batch) && (resourceType.isMasterResource() || resourceType == ResourceType.Document)) {
                headers.put(HttpConstants.HttpHeaders.CONSISTENCY_LEVEL, consistencyLevel.toString());
            }
        }

        if (readConsistencyStrategy != null
            && readConsistencyStrategy != ReadConsistencyStrategy.DEFAULT
            && resourceType == ResourceType.Document
            && operationType.isReadOnlyOperation()) {

            String readConsistencyStrategyName = readConsistencyStrategy.toString();
            this.validateAndLogNonDefaultReadConsistencyStrategy(readConsistencyStrategyName);
            headers.put(HttpConstants.HttpHeaders.READ_CONSISTENCY_STRATEGY, readConsistencyStrategyName);
        }

        if (options == null) {
            //  Corner case, if options are null, then just check this flag from CosmosClientBuilder
            //  If content response on write is not enabled, and operation is document write - then add minimal prefer header
            //  Otherwise, don't add this header, which means return the full response
            if (!this.contentResponseOnWriteEnabled && resourceType.equals(ResourceType.Document) && operationType.isWriteOperation()) {
                headers.put(HttpConstants.HttpHeaders.PREFER, HttpConstants.HeaderValues.PREFER_RETURN_MINIMAL);
            }
            return headers;
        }

        Map<String, String> customOptions = options.getHeaders();
        if (customOptions != null) {
            headers.putAll(customOptions);
        }

        boolean contentResponseOnWriteEnabled = this.contentResponseOnWriteEnabled;
        //  If options has contentResponseOnWriteEnabled set to true / false, override the value from CosmosClientBuilder
        if (options.isContentResponseOnWriteEnabled() != null) {
            contentResponseOnWriteEnabled = options.isContentResponseOnWriteEnabled();
        }

        //  If content response on write is not enabled, and operation is document write - then add minimal prefer header
        //  Otherwise, don't add this header, which means return the full response
        if (!contentResponseOnWriteEnabled && resourceType.equals(ResourceType.Document) && operationType.isWriteOperation()) {
            headers.put(HttpConstants.HttpHeaders.PREFER, HttpConstants.HeaderValues.PREFER_RETURN_MINIMAL);
        }

        if (options.getIfMatchETag() != null) {
            headers.put(HttpConstants.HttpHeaders.IF_MATCH, options.getIfMatchETag());
        }

        if (options.getIfNoneMatchETag() != null) {
            headers.put(HttpConstants.HttpHeaders.IF_NONE_MATCH, options.getIfNoneMatchETag());
        }

        if (options.getReadConsistencyStrategy() != null
            && options.getReadConsistencyStrategy() != ReadConsistencyStrategy.DEFAULT
            && resourceType == ResourceType.Document
            && operationType.isReadOnlyOperation()) {

            String readConsistencyStrategyName = options.getReadConsistencyStrategy().toString();
            this.validateAndLogNonDefaultReadConsistencyStrategy(readConsistencyStrategyName);
            headers.put(
                HttpConstants.HttpHeaders.READ_CONSISTENCY_STRATEGY,
                readConsistencyStrategyName);
        }

        if (options.getConsistencyLevel() != null) {
            headers.put(HttpConstants.HttpHeaders.CONSISTENCY_LEVEL, options.getConsistencyLevel().toString());
        }

        if (options.getIndexingDirective() != null) {
            headers.put(HttpConstants.HttpHeaders.INDEXING_DIRECTIVE, options.getIndexingDirective().toString());
        }

        if (options.getPostTriggerInclude() != null && options.getPostTriggerInclude().size() > 0) {
            String postTriggerInclude = StringUtils.join(options.getPostTriggerInclude(), ",");
            headers.put(HttpConstants.HttpHeaders.POST_TRIGGER_INCLUDE, postTriggerInclude);
        }

        if (options.getPreTriggerInclude() != null && options.getPreTriggerInclude().size() > 0) {
            String preTriggerInclude = StringUtils.join(options.getPreTriggerInclude(), ",");
            headers.put(HttpConstants.HttpHeaders.PRE_TRIGGER_INCLUDE, preTriggerInclude);
        }

        if (!Strings.isNullOrEmpty(options.getSessionToken())) {
            headers.put(HttpConstants.HttpHeaders.SESSION_TOKEN, options.getSessionToken());
        }

        if (options.getResourceTokenExpirySeconds() != null) {
            headers.put(HttpConstants.HttpHeaders.RESOURCE_TOKEN_EXPIRY,
                String.valueOf(options.getResourceTokenExpirySeconds()));
        }

        if (options.getOfferThroughput() != null && options.getOfferThroughput() >= 0) {
            headers.put(HttpConstants.HttpHeaders.OFFER_THROUGHPUT, options.getOfferThroughput().toString());
        } else if (options.getOfferType() != null) {
            headers.put(HttpConstants.HttpHeaders.OFFER_TYPE, options.getOfferType());
        }

        if (options.getOfferThroughput() == null) {
            if (options.getThroughputProperties() != null) {
                Offer offer = ModelBridgeInternal.getOfferFromThroughputProperties(options.getThroughputProperties());
                final OfferAutoscaleSettings offerAutoscaleSettings = offer.getOfferAutoScaleSettings();
                OfferAutoscaleAutoUpgradeProperties autoscaleAutoUpgradeProperties = null;
                if (offerAutoscaleSettings != null) {
                    autoscaleAutoUpgradeProperties
                        = offer.getOfferAutoScaleSettings().getAutoscaleAutoUpgradeProperties();
                }
                if (offer.hasOfferThroughput() &&
                    (offerAutoscaleSettings != null && offerAutoscaleSettings.getMaxThroughput() >= 0 ||
                        autoscaleAutoUpgradeProperties != null &&
                            autoscaleAutoUpgradeProperties
                                .getAutoscaleThroughputProperties()
                                .getIncrementPercent() >= 0)) {
                    throw new IllegalArgumentException("Autoscale provisioned throughput can not be configured with "
                        + "fixed offer");
                }

                if (offer.hasOfferThroughput()) {
                    headers.put(HttpConstants.HttpHeaders.OFFER_THROUGHPUT, String.valueOf(offer.getThroughput()));
                } else if (offer.getOfferAutoScaleSettings() != null) {
                    headers.put(HttpConstants.HttpHeaders.OFFER_AUTOPILOT_SETTINGS,
                        offer.getOfferAutoScaleSettings().toJson());
                }
            }
        }

        if (options.isQuotaInfoEnabled()) {
            headers.put(HttpConstants.HttpHeaders.POPULATE_QUOTA_INFO, String.valueOf(true));
        }

        if (options.isScriptLoggingEnabled()) {
            headers.put(HttpConstants.HttpHeaders.SCRIPT_ENABLE_LOGGING, String.valueOf(true));
        }

        if (options.getDedicatedGatewayRequestOptions() != null) {
            if (options.getDedicatedGatewayRequestOptions().getMaxIntegratedCacheStaleness() != null) {
                headers.put(HttpConstants.HttpHeaders.DEDICATED_GATEWAY_PER_REQUEST_CACHE_STALENESS,
                    String.valueOf(Utils.getMaxIntegratedCacheStalenessInMillis(options.getDedicatedGatewayRequestOptions())));
            }
            if (options.getDedicatedGatewayRequestOptions().isIntegratedCacheBypassed()) {
                headers.put(HttpConstants.HttpHeaders.DEDICATED_GATEWAY_PER_REQUEST_BYPASS_CACHE,
                    String.valueOf(options.getDedicatedGatewayRequestOptions().isIntegratedCacheBypassed()));
            }
        }

        return headers;
    }

    public IRetryPolicyFactory getResetSessionTokenRetryPolicy() {
        return this.resetSessionTokenRetryPolicy;
    }

    private Mono<RxDocumentServiceRequest> addPartitionKeyInformation(RxDocumentServiceRequest request,
                                                                      ByteBuffer contentAsByteBuffer,
                                                                      Document document,
                                                                      RequestOptions options) {

        Mono<Utils.ValueHolder<DocumentCollection>> collectionObs = this.collectionCache.resolveCollectionAsync(BridgeInternal.getMetaDataDiagnosticContext(request.requestContext.cosmosDiagnostics), request);
        return collectionObs
                .map(collectionValueHolder -> {
                    addPartitionKeyInformation(request, contentAsByteBuffer, document, options, collectionValueHolder.v, null);
                    return request;
                });
    }

    private Mono<RxDocumentServiceRequest> addPartitionKeyInformation(RxDocumentServiceRequest request,
                                                                      ByteBuffer contentAsByteBuffer,
                                                                      Object document,
                                                                      RequestOptions options,
                                                                      Mono<Utils.ValueHolder<DocumentCollection>> collectionObs,
                                                                      CrossRegionAvailabilityContextForRxDocumentServiceRequest crossRegionContextForRequest) {

        return collectionObs.map(collectionValueHolder -> {
            addPartitionKeyInformation(request, contentAsByteBuffer, document, options, collectionValueHolder.v, crossRegionContextForRequest);
            return request;
        });
    }

    private void addPartitionKeyInformation(RxDocumentServiceRequest request,
                                            ByteBuffer contentAsByteBuffer,
                                            Object objectDoc, RequestOptions options,
                                            DocumentCollection collection,
                                            CrossRegionAvailabilityContextForRxDocumentServiceRequest crossRegionAvailabilityContextForRequest) {

        PartitionKeyDefinition partitionKeyDefinition = collection.getPartitionKey();

        PartitionKeyInternal partitionKeyInternal = null;
        if (options != null && options.getPartitionKey() != null && options.getPartitionKey().equals(PartitionKey.NONE)){
            partitionKeyInternal = ModelBridgeInternal.getNonePartitionKey(partitionKeyDefinition);
        } else if (options != null && options.getPartitionKey() != null) {
            partitionKeyInternal = BridgeInternal.getPartitionKeyInternal(options.getPartitionKey());
        } else if (partitionKeyDefinition == null || partitionKeyDefinition.getPaths().size() == 0) {
            // For backward compatibility, if collection doesn't have partition key defined, we assume all documents
            // have empty value for it and user doesn't need to specify it explicitly.
            partitionKeyInternal = PartitionKeyInternal.getEmpty();
        } else if (contentAsByteBuffer != null || objectDoc != null) {
            InternalObjectNode internalObjectNode;
            if (objectDoc instanceof InternalObjectNode) {
                internalObjectNode = (InternalObjectNode) objectDoc;
            } else if (objectDoc instanceof ObjectNode) {
                internalObjectNode = new InternalObjectNode((ObjectNode)objectDoc);
            } else if (contentAsByteBuffer != null) {
                contentAsByteBuffer.rewind();
                internalObjectNode = new InternalObjectNode(contentAsByteBuffer);
            } else {
                //  This is a safety check, this should not happen ever.
                //  If it does, it is a SDK bug
                throw new IllegalStateException("ContentAsByteBuffer and objectDoc are null");
            }

            Instant serializationStartTime = Instant.now();
            partitionKeyInternal =  PartitionKeyHelper.extractPartitionKeyValueFromDocument(internalObjectNode, partitionKeyDefinition);
            Instant serializationEndTime = Instant.now();
            SerializationDiagnosticsContext.SerializationDiagnostics serializationDiagnostics = new SerializationDiagnosticsContext.SerializationDiagnostics(
                serializationStartTime,
                serializationEndTime,
                SerializationDiagnosticsContext.SerializationType.PARTITION_KEY_FETCH_SERIALIZATION
            );

            SerializationDiagnosticsContext serializationDiagnosticsContext = BridgeInternal.getSerializationDiagnosticsContext(request.requestContext.cosmosDiagnostics);
            if (serializationDiagnosticsContext != null) {
                serializationDiagnosticsContext.addSerializationDiagnostics(serializationDiagnostics);
            } else if (crossRegionAvailabilityContextForRequest != null) {

                PointOperationContextForCircuitBreaker pointOperationContextForCircuitBreaker
                    = crossRegionAvailabilityContextForRequest.getPointOperationContextForCircuitBreaker();

                if (pointOperationContextForCircuitBreaker != null) {
                    serializationDiagnosticsContext = pointOperationContextForCircuitBreaker.getSerializationDiagnosticsContext();

                    if (serializationDiagnosticsContext != null) {
                        serializationDiagnosticsContext.addSerializationDiagnostics(serializationDiagnostics);
                    }
                }
            }

        } else {
            throw new UnsupportedOperationException("PartitionKey value must be supplied for this operation.");
        }

        request.setPartitionKeyInternal(partitionKeyInternal);
        request.setPartitionKeyDefinition(partitionKeyDefinition);
        request.getHeaders().put(HttpConstants.HttpHeaders.PARTITION_KEY, Utils.escapeNonAscii(partitionKeyInternal.toJson()));
    }

    private Mono<Tuple2<RxDocumentServiceRequest, Utils.ValueHolder<DocumentCollection>>> getCreateDocumentRequest(DocumentClientRetryPolicy requestRetryPolicy,
                                                                           String documentCollectionLink,
                                                                           Object document,
                                                                           RequestOptions options,
                                                                           boolean disableAutomaticIdGeneration,
                                                                           OperationType operationType,
                                                                           DiagnosticsClientContext clientContextOverride,
                                                                           CrossRegionAvailabilityContextForRxDocumentServiceRequest crossRegionContextForRequest) {

        if (StringUtils.isEmpty(documentCollectionLink)) {
            throw new IllegalArgumentException("documentCollectionLink");
        }
        if (document == null) {
            throw new IllegalArgumentException("document");
        }

        Instant serializationStartTimeUTC = Instant.now();
        String trackingId = null;
        if (options != null) {
            trackingId = options.getTrackingId();
        }
        ByteBuffer content = InternalObjectNode.serializeJsonToByteBuffer(document, options.getEffectiveItemSerializer(), trackingId, true);
        Instant serializationEndTimeUTC = Instant.now();

        SerializationDiagnosticsContext.SerializationDiagnostics serializationDiagnostics = new SerializationDiagnosticsContext.SerializationDiagnostics(
            serializationStartTimeUTC,
            serializationEndTimeUTC,
            SerializationDiagnosticsContext.SerializationType.ITEM_SERIALIZATION);

        String path = Utils.joinPath(documentCollectionLink, Paths.DOCUMENTS_PATH_SEGMENT);
        Map<String, String> requestHeaders = this.getRequestHeaders(options, ResourceType.Document, operationType);

        RxDocumentServiceRequest request = RxDocumentServiceRequest.create(
            getEffectiveClientContext(clientContextOverride),
            operationType, ResourceType.Document, path, requestHeaders, options, content);

        if (operationType.isWriteOperation() &&  options != null && options.getNonIdempotentWriteRetriesEnabled() != null && options.getNonIdempotentWriteRetriesEnabled()) {
            request.setNonIdempotentWriteRetriesEnabled(true);
        }

        if( options != null) {

            DocumentServiceRequestContext requestContext = request.requestContext;

            options.getMarkE2ETimeoutInRequestContextCallbackHook().set(
                () -> requestContext.setIsRequestCancelledOnTimeout(new AtomicBoolean(true)));
            requestContext.setExcludeRegions(options.getExcludedRegions());
            requestContext.setKeywordIdentifiers(options.getKeywordIdentifiers());
        }

        SerializationDiagnosticsContext serializationDiagnosticsContext = BridgeInternal.getSerializationDiagnosticsContext(request.requestContext.cosmosDiagnostics);
        if (serializationDiagnosticsContext != null) {
            serializationDiagnosticsContext.addSerializationDiagnostics(serializationDiagnostics);
        }

        if (requestRetryPolicy != null) {
            requestRetryPolicy.onBeforeSendRequest(request);
        }

        Mono<Utils.ValueHolder<DocumentCollection>> collectionObs = this.collectionCache.resolveCollectionAsync(BridgeInternal.getMetaDataDiagnosticContext(request.requestContext.cosmosDiagnostics), request);
        return addPartitionKeyInformation(request, content, document, options, collectionObs, crossRegionContextForRequest)
            .zipWith(collectionObs);
    }

    private Mono<RxDocumentServiceRequest> getBatchDocumentRequest(DocumentClientRetryPolicy requestRetryPolicy,
                                                                   String documentCollectionLink,
                                                                   ServerBatchRequest serverBatchRequest,
                                                                   RequestOptions options,
                                                                   boolean disableAutomaticIdGeneration) {

        checkArgument(StringUtils.isNotEmpty(documentCollectionLink), "expected non empty documentCollectionLink");
        checkNotNull(serverBatchRequest, "expected non null serverBatchRequest");

        Instant serializationStartTimeUTC = Instant.now();
        ByteBuffer content = ByteBuffer.wrap(Utils.getUTF8Bytes(serverBatchRequest.getRequestBody()));
        Instant serializationEndTimeUTC = Instant.now();

        SerializationDiagnosticsContext.SerializationDiagnostics serializationDiagnostics = new SerializationDiagnosticsContext.SerializationDiagnostics(
            serializationStartTimeUTC,
            serializationEndTimeUTC,
            SerializationDiagnosticsContext.SerializationType.ITEM_SERIALIZATION);

        String path = Utils.joinPath(documentCollectionLink, Paths.DOCUMENTS_PATH_SEGMENT);
        Map<String, String> requestHeaders = this.getRequestHeaders(options, ResourceType.Document, OperationType.Batch);

        RxDocumentServiceRequest request = RxDocumentServiceRequest.create(
            this,
            OperationType.Batch,
            ResourceType.Document,
            path,
            requestHeaders,
            options,
            content);

        if (options != null) {

            DocumentServiceRequestContext requestContext = request.requestContext;

            options.getMarkE2ETimeoutInRequestContextCallbackHook().set(
                () -> requestContext.setIsRequestCancelledOnTimeout(new AtomicBoolean(true)));
            requestContext.setExcludeRegions(options.getExcludedRegions());
            requestContext.setKeywordIdentifiers(options.getKeywordIdentifiers());
        }

        SerializationDiagnosticsContext serializationDiagnosticsContext = BridgeInternal.getSerializationDiagnosticsContext(request.requestContext.cosmosDiagnostics);

        if (serializationDiagnosticsContext != null) {
            serializationDiagnosticsContext.addSerializationDiagnostics(serializationDiagnostics);
        }

        if (options != null) {
            request.requestContext.setExcludeRegions(options.getExcludedRegions());
            request.requestContext.setKeywordIdentifiers(options.getKeywordIdentifiers());
        }

        // note: calling onBeforeSendRequest is a cheap operation which injects a CosmosDiagnostics
        // instance into 'request' amongst other things - this way metadataDiagnosticsContext is not
        // null and can be used for metadata-related telemetry (partition key range, container and server address lookups)
        if (requestRetryPolicy != null) {
            requestRetryPolicy.onBeforeSendRequest(request);
        }

        MetadataDiagnosticsContext metadataDiagnosticsContext = BridgeInternal.getMetaDataDiagnosticContext(request.requestContext.cosmosDiagnostics);

        request.requestContext.setCrossRegionAvailabilityContext(

            new CrossRegionAvailabilityContextForRxDocumentServiceRequest(
                null,
                new PointOperationContextForCircuitBreaker(
                    new AtomicBoolean(false),
                    false,
                    documentCollectionLink,
                    serializationDiagnosticsContext),
                null));

        return this.collectionCache.resolveCollectionAsync(metadataDiagnosticsContext, request)
            .flatMap(documentCollectionValueHolder -> {

                if (documentCollectionValueHolder == null || documentCollectionValueHolder.v == null) {
                    return Mono.error(new IllegalStateException("documentCollectionValueHolder or documentCollectionValueHolder.v cannot be null"));
                }

                return this.partitionKeyRangeCache.tryLookupAsync(metadataDiagnosticsContext, documentCollectionValueHolder.v.getResourceId(), null, null)
                    .flatMap(collectionRoutingMapValueHolder -> {

                        if (collectionRoutingMapValueHolder == null || collectionRoutingMapValueHolder.v == null) {
                            return Mono.error(new IllegalStateException("collectionRoutingMapValueHolder or collectionRoutingMapValueHolder.v cannot be null"));
                        }

                        addBatchHeaders(request, serverBatchRequest, documentCollectionValueHolder.v);

                        checkNotNull(options, "Argument 'options' cannot be null!");

                        options.setPartitionKeyDefinition(documentCollectionValueHolder.v.getPartitionKey());

                        PartitionKeyRange preResolvePartitionKeyRangeIfAny
                            = setPartitionKeyRangeForPointOperationRequestForPerPartitionAutomaticFailover(
                            request,
                            options,
                            collectionRoutingMapValueHolder.v,
                            requestRetryPolicy,
                            true,
                            null);

                        addPartitionLevelUnavailableRegionsForPointOperationRequestForPerPartitionCircuitBreaker(
                            request,
                            options,
                            collectionRoutingMapValueHolder.v,
                            requestRetryPolicy,
                            preResolvePartitionKeyRangeIfAny);

                        return Mono.just(request);
                    });
            });
    }

    private RxDocumentServiceRequest addBatchHeaders(RxDocumentServiceRequest request,
                                                     ServerBatchRequest serverBatchRequest,
                                                     DocumentCollection collection) {

        if(serverBatchRequest instanceof SinglePartitionKeyServerBatchRequest) {

            PartitionKey partitionKey = ((SinglePartitionKeyServerBatchRequest) serverBatchRequest).getPartitionKeyValue();
            PartitionKeyInternal partitionKeyInternal;

            if (partitionKey.equals(PartitionKey.NONE)) {
                PartitionKeyDefinition partitionKeyDefinition = collection.getPartitionKey();
                partitionKeyInternal = ModelBridgeInternal.getNonePartitionKey(partitionKeyDefinition);
            } else {
                // Partition key is always non-null
                partitionKeyInternal = BridgeInternal.getPartitionKeyInternal(partitionKey);
            }

            request.setPartitionKeyInternal(partitionKeyInternal);
            request.getHeaders().put(HttpConstants.HttpHeaders.PARTITION_KEY, Utils.escapeNonAscii(partitionKeyInternal.toJson()));
        } else if(serverBatchRequest instanceof PartitionKeyRangeServerBatchRequest) {
            request.setPartitionKeyRangeIdentity(new PartitionKeyRangeIdentity(((PartitionKeyRangeServerBatchRequest) serverBatchRequest).getPartitionKeyRangeId()));
        } else {
            throw new UnsupportedOperationException("Unknown Server request.");
        }

        request.getHeaders().put(HttpConstants.HttpHeaders.IS_BATCH_REQUEST, Boolean.TRUE.toString());
        request.getHeaders().put(HttpConstants.HttpHeaders.IS_BATCH_ATOMIC, String.valueOf(serverBatchRequest.isAtomicBatch()));
        request.getHeaders().put(HttpConstants.HttpHeaders.SHOULD_BATCH_CONTINUE_ON_ERROR, String.valueOf(serverBatchRequest.isShouldContinueOnError()));

        request.setPartitionKeyDefinition(collection.getPartitionKey());
        request.setNumberOfItemsInBatchRequest(serverBatchRequest.getOperations().size());

        return request;
    }

    /**
     * NOTE: Caller needs to consume it by subscribing to this Mono in order for the request to populate headers
     * @param request request to populate headers to
     * @param httpMethod http method
     * @return Mono, which on subscription will populate the headers in the request passed in the argument.
     */
    public Mono<RxDocumentServiceRequest> populateHeadersAsync(RxDocumentServiceRequest request, RequestVerb httpMethod) {
        request.getHeaders().put(HttpConstants.HttpHeaders.X_DATE, Utils.nowAsRFC1123());
        if (this.masterKeyOrResourceToken != null || this.resourceTokensMap != null
            || this.cosmosAuthorizationTokenResolver != null || this.credential != null) {
            String resourceName = request.getResourceAddress();

            String authorization = this.getUserAuthorizationToken(
                resourceName, request.getResourceType(), httpMethod, request.getHeaders(),
                    AuthorizationTokenType.PrimaryMasterKey, request.properties);
            try {
                authorization = URLEncoder.encode(authorization, "UTF-8");
            } catch (UnsupportedEncodingException e) {
                throw new IllegalStateException("Failed to encode authtoken.", e);
            }
            request.getHeaders().put(HttpConstants.HttpHeaders.AUTHORIZATION, authorization);
        }

        if (this.apiType != null)   {
            request.getHeaders().put(HttpConstants.HttpHeaders.API_TYPE, this.apiType.toString());
        }

        this.populateCapabilitiesHeader(request);

        if ((RequestVerb.POST.equals(httpMethod) || RequestVerb.PUT.equals(httpMethod))
                && !request.getHeaders().containsKey(HttpConstants.HttpHeaders.CONTENT_TYPE)) {
            request.getHeaders().put(HttpConstants.HttpHeaders.CONTENT_TYPE, RuntimeConstants.MediaTypes.JSON);
        }

        if (RequestVerb.PATCH.equals(httpMethod) &&
            !request.getHeaders().containsKey(HttpConstants.HttpHeaders.CONTENT_TYPE)) {
            request.getHeaders().put(HttpConstants.HttpHeaders.CONTENT_TYPE, RuntimeConstants.MediaTypes.JSON_PATCH);
        }

        if (!request.getHeaders().containsKey(HttpConstants.HttpHeaders.ACCEPT)) {
            request.getHeaders().put(HttpConstants.HttpHeaders.ACCEPT, RuntimeConstants.MediaTypes.JSON);
        }

        MetadataDiagnosticsContext metadataDiagnosticsCtx =
            BridgeInternal.getMetaDataDiagnosticContext(request.requestContext.cosmosDiagnostics);

        if (this.requiresFeedRangeFiltering(request)) {
            return request.getFeedRange()
                          .populateFeedRangeFilteringHeaders(
                              this.getPartitionKeyRangeCache(),
                              request,
                              this.collectionCache
                                  .resolveCollectionAsync(metadataDiagnosticsCtx, request)
                                  .flatMap(documentCollectionValueHolder -> {

                                      if (documentCollectionValueHolder.v != null) {
                                          request.setPartitionKeyDefinition(documentCollectionValueHolder.v.getPartitionKey());
                                      }

                                      return Mono.just(documentCollectionValueHolder);
                                  })
                          )
                          .flatMap(this::populateAuthorizationHeader);
        }

        return this.populateAuthorizationHeader(request);
    }

    private void populateCapabilitiesHeader(RxDocumentServiceRequest request) {
        if (!request.getHeaders().containsKey(HttpConstants.HttpHeaders.SDK_SUPPORTED_CAPABILITIES)) {
            request
                .getHeaders()
                .put(HttpConstants.HttpHeaders.SDK_SUPPORTED_CAPABILITIES, HttpConstants.SDKSupportedCapabilities.SUPPORTED_CAPABILITIES);
        }
    }

    private boolean requiresFeedRangeFiltering(RxDocumentServiceRequest request) {
        if (request.getResourceType() != ResourceType.Document &&
                request.getResourceType() != ResourceType.Conflict) {
            return false;
        }

        if (request.hasFeedRangeFilteringBeenApplied()) {
            return false;
        }

        switch (request.getOperationType()) {
            case ReadFeed:
            case Query:
            case SqlQuery:
                return request.getFeedRange() != null;
            default:
                return false;
        }
    }

    @Override
    public Mono<RxDocumentServiceRequest> populateAuthorizationHeader(RxDocumentServiceRequest request) {
        if (request == null) {
            throw new IllegalArgumentException("request");
        }

        if (this.authorizationTokenType == AuthorizationTokenType.AadToken) {
            return AadTokenAuthorizationHelper.getAuthorizationToken(this.tokenCredentialCache)
                .map(authorization -> {
                    request.getHeaders().put(HttpConstants.HttpHeaders.AUTHORIZATION, authorization);
                    return request;
                });
        } else {
            return Mono.just(request);
        }
    }

    @Override
    public Mono<HttpHeaders> populateAuthorizationHeader(HttpHeaders httpHeaders) {
        if (httpHeaders == null) {
            throw new IllegalArgumentException("httpHeaders");
        }

        if (this.authorizationTokenType == AuthorizationTokenType.AadToken) {
            return AadTokenAuthorizationHelper.getAuthorizationToken(this.tokenCredentialCache)
                .map(authorization -> {
                    httpHeaders.set(HttpConstants.HttpHeaders.AUTHORIZATION, authorization);
                    return httpHeaders;
                });
        }

        return Mono.just(httpHeaders);
    }

    @Override
    public AuthorizationTokenType getAuthorizationTokenType() {
        return this.authorizationTokenType;
    }

    @Override
    public String getUserAuthorizationToken(String resourceName,
                                            ResourceType resourceType,
                                            RequestVerb requestVerb,
                                            Map<String, String> headers,
                                            AuthorizationTokenType tokenType,
                                            Map<String, Object> properties) {

        if (this.cosmosAuthorizationTokenResolver != null) {
            return this.cosmosAuthorizationTokenResolver.getAuthorizationToken(requestVerb.toUpperCase(), resourceName, this.resolveCosmosResourceType(resourceType).toString(),
                    properties != null ? Collections.unmodifiableMap(properties) : null);
        } else if (credential != null) {
            return this.authorizationTokenProvider.generateKeyAuthorizationSignature(requestVerb, resourceName,
                    resourceType, headers);
        } else if (masterKeyOrResourceToken != null && hasAuthKeyResourceToken && resourceTokensMap == null) {
            return masterKeyOrResourceToken;
        } else {
            assert resourceTokensMap != null;
            if(resourceType.equals(ResourceType.DatabaseAccount)) {
                return this.firstResourceTokenFromPermissionFeed;
            }

            return ResourceTokenAuthorizationHelper.getAuthorizationTokenUsingResourceTokens(resourceTokensMap, requestVerb, resourceName, headers);
        }
    }

    private CosmosResourceType resolveCosmosResourceType(ResourceType resourceType) {
        CosmosResourceType cosmosResourceType =
            ModelBridgeInternal.fromServiceSerializedFormat(resourceType.toString());
        if (cosmosResourceType == null) {
            return CosmosResourceType.SYSTEM;
        }
        return cosmosResourceType;
    }

    void captureSessionToken(RxDocumentServiceRequest request, RxDocumentServiceResponse response) {
        this.sessionContainer.setSessionToken(request, response.getResponseHeaders());
    }

    private Mono<RxDocumentServiceResponse> create(RxDocumentServiceRequest request,
                                                   DocumentClientRetryPolicy documentClientRetryPolicy,
                                                   OperationContextAndListenerTuple operationContextAndListenerTuple) {
        return populateHeadersAsync(request, RequestVerb.POST)
            .flatMap(requestPopulated -> {
                RxStoreModel storeProxy = this.getStoreProxy(requestPopulated);
                if (documentClientRetryPolicy.getRetryContext() != null && documentClientRetryPolicy.getRetryContext().getRetryCount() > 0) {
                    documentClientRetryPolicy.getRetryContext().updateEndTime();
                }

                return storeProxy.processMessage(requestPopulated, operationContextAndListenerTuple);
            });
    }

    private Mono<RxDocumentServiceResponse> upsert(RxDocumentServiceRequest request,
                                                   DocumentClientRetryPolicy documentClientRetryPolicy,
                                                   OperationContextAndListenerTuple operationContextAndListenerTuple) {

        return populateHeadersAsync(request, RequestVerb.POST)
            .flatMap(requestPopulated -> {
                Map<String, String> headers = requestPopulated.getHeaders();
                // headers can never be null, since it will be initialized even when no
                // request options are specified,
                // hence using assertion here instead of exception, being in the private
                // method
                assert (headers != null);
                headers.put(HttpConstants.HttpHeaders.IS_UPSERT, "true");
                if (documentClientRetryPolicy.getRetryContext() != null && documentClientRetryPolicy.getRetryContext().getRetryCount() > 0) {
                    documentClientRetryPolicy.getRetryContext().updateEndTime();
                }

                return getStoreProxy(requestPopulated).processMessage(requestPopulated, operationContextAndListenerTuple)
                    .map(response -> {
                            this.captureSessionToken(requestPopulated, response);
                            return response;
                        }
                    );
            });
    }

    private Mono<RxDocumentServiceResponse> replace(RxDocumentServiceRequest request, DocumentClientRetryPolicy documentClientRetryPolicy) {
        return populateHeadersAsync(request, RequestVerb.PUT)
            .flatMap(requestPopulated -> {
                if (documentClientRetryPolicy.getRetryContext() != null && documentClientRetryPolicy.getRetryContext().getRetryCount() > 0) {
                    documentClientRetryPolicy.getRetryContext().updateEndTime();
                }

                return getStoreProxy(requestPopulated).processMessage(requestPopulated);
            });
    }

    private Mono<RxDocumentServiceResponse> patch(RxDocumentServiceRequest request, DocumentClientRetryPolicy documentClientRetryPolicy) {
        return populateHeadersAsync(request, RequestVerb.PATCH)
            .flatMap(requestPopulated -> {
                if (documentClientRetryPolicy.getRetryContext() != null && documentClientRetryPolicy.getRetryContext().getRetryCount() > 0) {
                    documentClientRetryPolicy.getRetryContext().updateEndTime();
                }
                return getStoreProxy(requestPopulated).processMessage(requestPopulated);
        });
    }

    @Override
    public Mono<ResourceResponse<Document>> createDocument(
        String collectionLink,
        Object document,
        RequestOptions options,
        boolean disableAutomaticIdGeneration) {

        return wrapPointOperationWithAvailabilityStrategy(
            ResourceType.Document,
            OperationType.Create,
            (opt, e2ecfg, clientCtxOverride, crossRegionAvailabilityContextForRequest) -> createDocumentCore(
                collectionLink,
                document,
                opt,
                disableAutomaticIdGeneration,
                e2ecfg,
                clientCtxOverride,
                crossRegionAvailabilityContextForRequest
            ),
            options,
            options != null && options.getNonIdempotentWriteRetriesEnabled() != null && options.getNonIdempotentWriteRetriesEnabled(),
            collectionLink
        );
    }

    private Mono<ResourceResponse<Document>> createDocumentCore(
        String collectionLink,
        Object document,
        RequestOptions options,
        boolean disableAutomaticIdGeneration,
        CosmosEndToEndOperationLatencyPolicyConfig endToEndPolicyConfig,
        DiagnosticsClientContext clientContextOverride,
        CrossRegionAvailabilityContextForRxDocumentServiceRequest crossRegionAvailabilityContextForRxDocumentServiceRequest) {

        ScopedDiagnosticsFactory scopedDiagnosticsFactory = new ScopedDiagnosticsFactory(clientContextOverride, false);
        DocumentClientRetryPolicy requestRetryPolicy =
            this.resetSessionTokenRetryPolicy.getRequestPolicy(scopedDiagnosticsFactory);
        RequestOptions nonNullRequestOptions = options != null ? options : new RequestOptions();
        if (nonNullRequestOptions.getPartitionKey() == null) {
            requestRetryPolicy = new PartitionKeyMismatchRetryPolicy(collectionCache, requestRetryPolicy, collectionLink, nonNullRequestOptions);
        }

        DocumentClientRetryPolicy finalRetryPolicyInstance = requestRetryPolicy;
        AtomicReference<RxDocumentServiceRequest> requestReference = new AtomicReference<>();

        Consumer<CosmosException> gwModeE2ETimeoutDiagnosticHandler
            = (operationCancelledException) -> {

            RxDocumentServiceRequest request = requestReference.get();
            this.addCancelledGatewayModeDiagnosticsIntoCosmosException(operationCancelledException, request);
        };

        scopedDiagnosticsFactory.setGwModeE2ETimeoutDiagnosticsHandler(gwModeE2ETimeoutDiagnosticHandler);

        return handleCircuitBreakingFeedbackForPointOperation(getPointOperationResponseMonoWithE2ETimeout(
            nonNullRequestOptions,
            endToEndPolicyConfig,
            ObservableHelper.inlineIfPossibleAsObs(() ->
                    createDocumentInternal(
                        collectionLink,
                        document,
                        nonNullRequestOptions,
                        disableAutomaticIdGeneration,
                        finalRetryPolicyInstance,
                        scopedDiagnosticsFactory,
                        requestReference,
                        crossRegionAvailabilityContextForRxDocumentServiceRequest),
                requestRetryPolicy),
            scopedDiagnosticsFactory
        ), requestReference, endToEndPolicyConfig);
    }

    private Mono<ResourceResponse<Document>> createDocumentInternal(
        String collectionLink,
        Object document,
        RequestOptions options,
        boolean disableAutomaticIdGeneration,
        DocumentClientRetryPolicy requestRetryPolicy,
        DiagnosticsClientContext clientContextOverride,
        AtomicReference<RxDocumentServiceRequest> documentServiceRequestReference,
        CrossRegionAvailabilityContextForRxDocumentServiceRequest crossRegionAvailabilityContextForRequest) {

        try {
            logger.debug("Creating a Document. collectionLink: [{}]", collectionLink);

            Mono<Tuple2<RxDocumentServiceRequest, Utils.ValueHolder<DocumentCollection>>> requestToDocumentCollectionObs = getCreateDocumentRequest(
                requestRetryPolicy,
                collectionLink,
                document,
                options,
                disableAutomaticIdGeneration,
                OperationType.Create,
                clientContextOverride,
                crossRegionAvailabilityContextForRequest);

            return requestToDocumentCollectionObs
                .flatMap(requestToDocumentCollection -> {

                    RxDocumentServiceRequest request = requestToDocumentCollection.getT1();
                    Utils.ValueHolder<DocumentCollection> documentCollectionValueHolder = requestToDocumentCollection.getT2();

                    if (documentCollectionValueHolder == null || documentCollectionValueHolder.v == null) {
                        return Mono.error(new IllegalStateException("documentCollectionValueHolder or documentCollectionValueHolder.v cannot be null"));
                    }

                    return this.partitionKeyRangeCache.tryLookupAsync(BridgeInternal.getMetaDataDiagnosticContext(request.requestContext.cosmosDiagnostics), documentCollectionValueHolder.v.getResourceId(), null, null)
                        .flatMap(collectionRoutingMapValueHolder -> {

                            if (collectionRoutingMapValueHolder == null || collectionRoutingMapValueHolder.v == null) {
                                return Mono.error(new IllegalStateException("collectionRoutingMapValueHolder or collectionRoutingMapValueHolder.v cannot be null"));
                            }

                            options.setPartitionKeyDefinition(documentCollectionValueHolder.v.getPartitionKey());

                            request.requestContext.setCrossRegionAvailabilityContext(crossRegionAvailabilityContextForRequest);

                            PartitionKeyRange preResolvedPartitionKeyRangeIfAny = setPartitionKeyRangeForPointOperationRequestForPerPartitionAutomaticFailover(
                                request,
                                options,
                                collectionRoutingMapValueHolder.v,
                                requestRetryPolicy,
                                true,
                                null);

                            addPartitionLevelUnavailableRegionsForPointOperationRequestForPerPartitionCircuitBreaker(
                                request,
                                options,
                                collectionRoutingMapValueHolder.v,
                                requestRetryPolicy,
                                preResolvedPartitionKeyRangeIfAny);

                            documentServiceRequestReference.set(request);

                            // needs to be after onBeforeSendRequest since CosmosDiagnostics instance needs to be wired
                            // to the RxDocumentServiceRequest instance
                            mergeContextInformationIntoDiagnosticsForPointRequest(request, crossRegionAvailabilityContextForRequest);

                            return create(request, requestRetryPolicy, getOperationContextAndListenerTuple(options));

                        })
                        .map(serviceResponse -> toResourceResponse(serviceResponse, Document.class));
                });
        } catch (Exception e) {
            logger.debug("Failure in creating a document due to [{}]", e.getMessage(), e);
            return Mono.error(e);
        }
    }

    private static <T> Mono<T> getPointOperationResponseMonoWithE2ETimeout(
        RequestOptions requestOptions,
        CosmosEndToEndOperationLatencyPolicyConfig endToEndPolicyConfig,
        Mono<T> rxDocumentServiceResponseMono,
        ScopedDiagnosticsFactory scopedDiagnosticsFactory) {

        requestOptions.setCosmosEndToEndLatencyPolicyConfig(endToEndPolicyConfig);

        if (endToEndPolicyConfig != null && endToEndPolicyConfig.isEnabled()) {

            Duration endToEndTimeout = endToEndPolicyConfig.getEndToEndOperationTimeout();
            if (endToEndTimeout.isNegative()) {
                CosmosDiagnostics latestCosmosDiagnosticsSnapshot = scopedDiagnosticsFactory.getMostRecentlyCreatedDiagnostics();
                if (latestCosmosDiagnosticsSnapshot == null) {
                    scopedDiagnosticsFactory.createDiagnostics();
                }
                return Mono.error(getNegativeTimeoutException(scopedDiagnosticsFactory.getMostRecentlyCreatedDiagnostics(), endToEndTimeout));
            }

            return rxDocumentServiceResponseMono
                .timeout(endToEndTimeout)
                .onErrorMap(throwable -> getCancellationExceptionForPointOperations(
                    scopedDiagnosticsFactory,
                    throwable,
                    requestOptions.getMarkE2ETimeoutInRequestContextCallbackHook()));
        }
        return rxDocumentServiceResponseMono;
    }

    private <T> Mono<T> handleCircuitBreakingFeedbackForPointOperation(
        Mono<T> response,
        AtomicReference<RxDocumentServiceRequest> requestReference,
        CosmosEndToEndOperationLatencyPolicyConfig effectiveEndToEndPolicyConfig) {

        applyEndToEndLatencyPolicyCfgToRequestContext(requestReference.get(), effectiveEndToEndPolicyConfig);

        return response
            .doOnSuccess(ignore -> {

                RxDocumentServiceRequest succeededRequest = requestReference.get();

                if (this.globalPartitionEndpointManagerForPerPartitionCircuitBreaker.isPerPartitionLevelCircuitBreakingApplicable(requestReference.get())) {

                    checkNotNull(succeededRequest.requestContext, "Argument 'succeededRequest.requestContext' must not be null!");

                    CrossRegionAvailabilityContextForRxDocumentServiceRequest crossRegionAvailabilityContext = succeededRequest.requestContext.getCrossRegionAvailabilityContext();

                    checkNotNull(crossRegionAvailabilityContext, "Argument 'crossRegionAvailabilityContext' cannot be null!");

                    PointOperationContextForCircuitBreaker pointOperationContextForCircuitBreaker = crossRegionAvailabilityContext.getPointOperationContextForCircuitBreaker();

                    checkNotNull(pointOperationContextForCircuitBreaker, "Argument 'pointOperationContextForCircuitBreaker' must not be null!");
                    pointOperationContextForCircuitBreaker.setHasOperationSeenSuccess();

                    this.globalPartitionEndpointManagerForPerPartitionCircuitBreaker.handleLocationSuccessForPartitionKeyRange(succeededRequest);
                }

                this.globalPartitionEndpointManagerForPerPartitionAutomaticFailover.resetEndToEndTimeoutErrorCountIfPossible(succeededRequest);
            })
            .doOnError(throwable -> {
                if (throwable instanceof OperationCancelledException) {

                    RxDocumentServiceRequest failedRequest = requestReference.get();

                    if (this.globalPartitionEndpointManagerForPerPartitionCircuitBreaker.isPerPartitionLevelCircuitBreakingApplicable(requestReference.get())) {

                        checkNotNull(failedRequest.requestContext, "Argument 'failedRequest.requestContext' must not be null!");

                        CrossRegionAvailabilityContextForRxDocumentServiceRequest crossRegionAvailabilityContext = failedRequest.requestContext.getCrossRegionAvailabilityContext();

                        PointOperationContextForCircuitBreaker pointOperationContextForCircuitBreaker = crossRegionAvailabilityContext.getPointOperationContextForCircuitBreaker();

                        checkNotNull(pointOperationContextForCircuitBreaker, "Argument 'pointOperationContextForCircuitBreaker' must not be null!");

                        if (pointOperationContextForCircuitBreaker.isThresholdBasedAvailabilityStrategyEnabled()) {

                            if (!pointOperationContextForCircuitBreaker.isRequestHedged() && pointOperationContextForCircuitBreaker.getHasOperationSeenSuccess()) {
                                this.handleLocationCancellationExceptionForPartitionKeyRange(failedRequest);
                            }
                        } else {
                            this.handleLocationCancellationExceptionForPartitionKeyRange(failedRequest);
                        }
                    }

                    // Trigger PPAF flow iff an OperationCanceledException is intercepted here
                    this.globalPartitionEndpointManagerForPerPartitionAutomaticFailover
                        .tryMarkEndpointAsUnavailableForPartitionKeyRange(failedRequest, true);
                }
            })
            .doFinally(signalType -> {
                if (signalType != SignalType.CANCEL) {
                    return;
                }

                if (this.globalPartitionEndpointManagerForPerPartitionCircuitBreaker.isPerPartitionLevelCircuitBreakingApplicable(requestReference.get())) {
                    RxDocumentServiceRequest failedRequest = requestReference.get();
                    checkNotNull(failedRequest.requestContext, "Argument 'failedRequest.requestContext' must not be null!");

                    CrossRegionAvailabilityContextForRxDocumentServiceRequest crossRegionAvailabilityContext = failedRequest.requestContext.getCrossRegionAvailabilityContext();

                    checkNotNull(crossRegionAvailabilityContext, "Argument 'crossRegionAvailabilityContext' must not be null!");

                    PointOperationContextForCircuitBreaker pointOperationContextForCircuitBreaker = crossRegionAvailabilityContext.getPointOperationContextForCircuitBreaker();

                    checkNotNull(pointOperationContextForCircuitBreaker, "Argument 'pointOperationContextForCircuitBreaker' must not be null!");

                    // scoping the handling of CANCEL signal handling for reasons outside of end-to-end operation timeout
                    // to purely operations which have end-to-end operation timeout enabled
                    if (pointOperationContextForCircuitBreaker.isThresholdBasedAvailabilityStrategyEnabled()) {

                        if (!pointOperationContextForCircuitBreaker.isRequestHedged() && pointOperationContextForCircuitBreaker.getHasOperationSeenSuccess()) {
                            this.handleLocationCancellationExceptionForPartitionKeyRange(failedRequest);
                        }
                    }
                }
            });
    }

    private <T> Mono<NonTransientFeedOperationResult<T>> handleCircuitBreakingFeedbackForFeedOperationWithAvailabilityStrategy(Mono<NonTransientFeedOperationResult<T>> response, RxDocumentServiceRequest request) {

        return response
            .doOnSuccess(nonTransientFeedOperationResult -> {

                if (this.globalPartitionEndpointManagerForPerPartitionCircuitBreaker.isPerPartitionLevelCircuitBreakingApplicable(request)) {
                    if (!nonTransientFeedOperationResult.isError()) {
                        checkNotNull(request, "Argument 'request' cannot be null!");
                        checkNotNull(request.requestContext, "Argument 'request.requestContext' cannot be null!");

                        CrossRegionAvailabilityContextForRxDocumentServiceRequest crossRegionAvailabilityContext
                            = request.requestContext.getCrossRegionAvailabilityContext();

                        checkNotNull(crossRegionAvailabilityContext, "Argument 'crossRegionAvailabilityContext' cannot be null!");

                        FeedOperationContextForCircuitBreaker feedOperationContextForCircuitBreaker
                            = crossRegionAvailabilityContext.getFeedOperationContextForCircuitBreaker();

                        checkNotNull(feedOperationContextForCircuitBreaker, "Argument 'feedOperationContextForCircuitBreaker' cannot be null!");

                        feedOperationContextForCircuitBreaker.addPartitionKeyRangeWithSuccess(request.requestContext.resolvedPartitionKeyRangeForCircuitBreaker, request.getResourceId());
                        this.globalPartitionEndpointManagerForPerPartitionCircuitBreaker.handleLocationSuccessForPartitionKeyRange(request);
                    }
                }
            })
            .doFinally(signalType -> {
                if (signalType != SignalType.CANCEL) {
                    return;
                }

                if (this.globalPartitionEndpointManagerForPerPartitionCircuitBreaker.isPerPartitionLevelCircuitBreakingApplicable(request)) {
                    checkNotNull(request, "Argument 'request' cannot be null!");
                    checkNotNull(request.requestContext, "Argument 'request.requestContext' cannot be null!");

                    CrossRegionAvailabilityContextForRxDocumentServiceRequest crossRegionAvailabilityContext
                        = request.requestContext.getCrossRegionAvailabilityContext();

                    checkNotNull(crossRegionAvailabilityContext, "Argument 'crossRegionAvailabilityContext' cannot be null!");

                    FeedOperationContextForCircuitBreaker feedOperationContextForCircuitBreaker
                        = crossRegionAvailabilityContext.getFeedOperationContextForCircuitBreaker();

                    checkNotNull(feedOperationContextForCircuitBreaker, "Argument 'feedOperationContextForCircuitBreaker' cannot be null!");

                    if (!feedOperationContextForCircuitBreaker.getIsRequestHedged()
                        && feedOperationContextForCircuitBreaker.isThresholdBasedAvailabilityStrategyEnabled()
                        && feedOperationContextForCircuitBreaker.hasPartitionKeyRangeSeenSuccess(request.requestContext.resolvedPartitionKeyRange, request.getResourceId())) {
                        this.handleLocationCancellationExceptionForPartitionKeyRange(request);
                    }
                }
            });
    }

    private static Throwable getCancellationExceptionForPointOperations(
        ScopedDiagnosticsFactory scopedDiagnosticsFactory,
        Throwable throwable,
        AtomicReference<Runnable> markE2ETimeoutInRequestContextCallbackHook) {
        Throwable unwrappedException = reactor.core.Exceptions.unwrap(throwable);
        if (unwrappedException instanceof TimeoutException) {

            CosmosException exception = new OperationCancelledException();
            exception.setStackTrace(throwable.getStackTrace());

            Runnable actualCallback = markE2ETimeoutInRequestContextCallbackHook.get();
            if (actualCallback != null) {
                logger.trace("Calling actual Mark E2E timeout callback");
                actualCallback.run();
            }

            Consumer<CosmosException> gatewayCancelledDiagnosticsHandler
                = scopedDiagnosticsFactory.getGwModeE2ETimeoutDiagnosticsHandler();

            if (gatewayCancelledDiagnosticsHandler != null) {
                gatewayCancelledDiagnosticsHandler.accept(exception);
            }

            // For point operations
            // availabilityStrategy sits on top of e2eTimeoutPolicy
            // e2eTimeoutPolicy sits on top of client retry policy
            // for each e2eTimeoutPolicy wrap, we are going to create one distinct ScopedDiagnosticsFactory
            // so for each scopedDiagnosticsFactory being used here, there will only be max one CosmosDiagnostics being tracked
            CosmosDiagnostics lastDiagnosticsSnapshot = scopedDiagnosticsFactory.getMostRecentlyCreatedDiagnostics();
            if (lastDiagnosticsSnapshot == null) {
                scopedDiagnosticsFactory.createDiagnostics();
            }
            BridgeInternal.setCosmosDiagnostics(exception, scopedDiagnosticsFactory.getMostRecentlyCreatedDiagnostics());

            return exception;
        }
        return throwable;
    }

    private static CosmosException getNegativeTimeoutException(CosmosDiagnostics cosmosDiagnostics, Duration negativeTimeout) {
        checkNotNull(negativeTimeout, "Argument 'negativeTimeout' must not be null");
        checkArgument(
            negativeTimeout.isNegative(),
            "This exception should only be used for negative timeouts");

        String message = String.format("Negative timeout '%s' provided.",  negativeTimeout);
        CosmosException exception = new OperationCancelledException(message, null);
        BridgeInternal.setSubStatusCode(exception, HttpConstants.SubStatusCodes.NEGATIVE_TIMEOUT_PROVIDED);

        if (cosmosDiagnostics != null) {
            BridgeInternal.setCosmosDiagnostics(exception, cosmosDiagnostics);
        }

        return exception;
    }

    private static void applyEndToEndLatencyPolicyCfgToRequestContext(RxDocumentServiceRequest rxDocumentServiceRequest, CosmosEndToEndOperationLatencyPolicyConfig effectiveEndToEndPolicyConfig) {

        if (rxDocumentServiceRequest == null) {
            return;
        }

        if (rxDocumentServiceRequest.requestContext == null) {
            return;
        }

        if (effectiveEndToEndPolicyConfig == null) {
            return;
        }

        rxDocumentServiceRequest.requestContext.setEndToEndOperationLatencyPolicyConfig(effectiveEndToEndPolicyConfig);
    }

    @Override
    public Mono<ResourceResponse<Document>> upsertDocument(String collectionLink, Object document,
                                                                 RequestOptions options, boolean disableAutomaticIdGeneration) {
        return wrapPointOperationWithAvailabilityStrategy(
            ResourceType.Document,
            OperationType.Upsert,
            (opt, e2ecfg, clientCtxOverride, crossRegionAvailabilityContextForRequest) -> upsertDocumentCore(
                collectionLink,
                document,
                opt,
                disableAutomaticIdGeneration,
                e2ecfg,
                clientCtxOverride,
                crossRegionAvailabilityContextForRequest),
            options,
            options != null && options.getNonIdempotentWriteRetriesEnabled() != null && options.getNonIdempotentWriteRetriesEnabled(),
            collectionLink
        );
    }

    private Mono<ResourceResponse<Document>> upsertDocumentCore(
        String collectionLink,
        Object document,
        RequestOptions options,
        boolean disableAutomaticIdGeneration,
        CosmosEndToEndOperationLatencyPolicyConfig endToEndPolicyConfig,
        DiagnosticsClientContext clientContextOverride,
        CrossRegionAvailabilityContextForRxDocumentServiceRequest crossRegionAvailabilityContextForRequest) {

        RequestOptions nonNullRequestOptions = options != null ? options : new RequestOptions();
        ScopedDiagnosticsFactory scopedDiagnosticsFactory = new ScopedDiagnosticsFactory(clientContextOverride, false);
        DocumentClientRetryPolicy requestRetryPolicy = this.resetSessionTokenRetryPolicy.getRequestPolicy(scopedDiagnosticsFactory);
        if (nonNullRequestOptions.getPartitionKey() == null) {
            requestRetryPolicy = new PartitionKeyMismatchRetryPolicy(collectionCache, requestRetryPolicy, collectionLink, nonNullRequestOptions);
        }

        DocumentClientRetryPolicy finalRetryPolicyInstance = requestRetryPolicy;
        AtomicReference<RxDocumentServiceRequest> requestReference = new AtomicReference<>();

        Consumer<CosmosException> gwModeE2ETimeoutDiagnosticHandler
            = (operationCancelledException) -> {

            RxDocumentServiceRequest request = requestReference.get();
            this.addCancelledGatewayModeDiagnosticsIntoCosmosException(operationCancelledException, request);
        };

        scopedDiagnosticsFactory.setGwModeE2ETimeoutDiagnosticsHandler(gwModeE2ETimeoutDiagnosticHandler);

        return handleCircuitBreakingFeedbackForPointOperation(getPointOperationResponseMonoWithE2ETimeout(
                nonNullRequestOptions,
                endToEndPolicyConfig,
                ObservableHelper.inlineIfPossibleAsObs(
                    () -> upsertDocumentInternal(
                        collectionLink,
                        document,
                        nonNullRequestOptions,
                        disableAutomaticIdGeneration,
                        finalRetryPolicyInstance,
                        scopedDiagnosticsFactory,
                        requestReference,
                        crossRegionAvailabilityContextForRequest),
                    finalRetryPolicyInstance),
                scopedDiagnosticsFactory), requestReference, endToEndPolicyConfig);
    }

    private Mono<ResourceResponse<Document>> upsertDocumentInternal(
        String collectionLink,
        Object document,
        RequestOptions options,
        boolean disableAutomaticIdGeneration,
        DocumentClientRetryPolicy retryPolicyInstance,
        DiagnosticsClientContext clientContextOverride,
        AtomicReference<RxDocumentServiceRequest> requestReference,
        CrossRegionAvailabilityContextForRxDocumentServiceRequest crossRegionAvailabilityContextForRequest) {

        try {
            logger.debug("Upserting a Document. collectionLink: [{}]", collectionLink);

            Mono<Tuple2<RxDocumentServiceRequest, Utils.ValueHolder<DocumentCollection>>> requestToDocumentCollectionObs =
                getCreateDocumentRequest(
                    retryPolicyInstance,
                    collectionLink,
                    document,
                    options,
                    disableAutomaticIdGeneration,
                    OperationType.Upsert,
                    clientContextOverride,
                    crossRegionAvailabilityContextForRequest);

            return requestToDocumentCollectionObs
                .flatMap(requestToDocumentCollection -> {
                    RxDocumentServiceRequest request = requestToDocumentCollection.getT1();
                    Utils.ValueHolder<DocumentCollection> documentCollectionValueHolder = requestToDocumentCollection.getT2();

                    if (documentCollectionValueHolder == null || documentCollectionValueHolder.v == null) {
                        return Mono.error(new IllegalStateException("documentCollectionValueHolder or documentCollectionValueHolder.v cannot be null"));
                    }

                    return this.partitionKeyRangeCache.tryLookupAsync(BridgeInternal.getMetaDataDiagnosticContext(request.requestContext.cosmosDiagnostics), documentCollectionValueHolder.v.getResourceId(), null, null)
                        .flatMap(collectionRoutingMapValueHolder -> {

                            if (collectionRoutingMapValueHolder == null || collectionRoutingMapValueHolder.v == null) {
                                return Mono.error(new IllegalStateException("collectionRoutingMapValueHolder or collectionRoutingMapValueHolder.v cannot be null"));
                            }

                            options.setPartitionKeyDefinition(documentCollectionValueHolder.v.getPartitionKey());
                            request.requestContext.setCrossRegionAvailabilityContext(crossRegionAvailabilityContextForRequest);

                            PartitionKeyRange preResolvedPartitionKeyRangeIfAny = setPartitionKeyRangeForPointOperationRequestForPerPartitionAutomaticFailover(
                                request,
                                options,
                                collectionRoutingMapValueHolder.v,
                                retryPolicyInstance,
                                true,
                                null);

                            addPartitionLevelUnavailableRegionsForPointOperationRequestForPerPartitionCircuitBreaker(
                                request,
                                options,
                                collectionRoutingMapValueHolder.v,
                                retryPolicyInstance,
                                preResolvedPartitionKeyRangeIfAny);

                            requestReference.set(request);

                            // needs to be after onBeforeSendRequest since CosmosDiagnostics instance needs to be wired
                            // to the RxDocumentServiceRequest instance
                            mergeContextInformationIntoDiagnosticsForPointRequest(request, crossRegionAvailabilityContextForRequest);

                            return upsert(request, retryPolicyInstance, getOperationContextAndListenerTuple(options));
                        })
                        .map(serviceResponse -> toResourceResponse(serviceResponse, Document.class));

                });

        } catch (Exception e) {
            logger.debug("Failure in upserting a document due to [{}]", e.getMessage(), e);
            return Mono.error(e);
        }
    }

    @Override
    public Mono<ResourceResponse<Document>> replaceDocument(String documentLink, Object document,
                                                            RequestOptions options) {

        String collectionLink = Utils.getCollectionName(documentLink);

        return wrapPointOperationWithAvailabilityStrategy(
            ResourceType.Document,
            OperationType.Replace,
            (opt, e2ecfg, clientCtxOverride, crossRegionAvailabilityContextForRequest) -> replaceDocumentCore(
                documentLink,
                document,
                opt,
                e2ecfg,
                clientCtxOverride,
                crossRegionAvailabilityContextForRequest),
            options,
            options != null && options.getNonIdempotentWriteRetriesEnabled() != null && options.getNonIdempotentWriteRetriesEnabled(),
            collectionLink
        );
    }

    private Mono<ResourceResponse<Document>> replaceDocumentCore(
        String documentLink,
        Object document,
        RequestOptions options,
        CosmosEndToEndOperationLatencyPolicyConfig endToEndPolicyConfig,
        DiagnosticsClientContext clientContextOverride,
        CrossRegionAvailabilityContextForRxDocumentServiceRequest crossRegionAvailabilityContextForRequest) {

        RequestOptions nonNullRequestOptions = options != null ? options : new RequestOptions();
        ScopedDiagnosticsFactory scopedDiagnosticsFactory = new ScopedDiagnosticsFactory(clientContextOverride, false);
        DocumentClientRetryPolicy requestRetryPolicy =
            this.resetSessionTokenRetryPolicy.getRequestPolicy(scopedDiagnosticsFactory);
        if (nonNullRequestOptions.getPartitionKey() == null) {
            String collectionLink = Utils.getCollectionName(documentLink);
            requestRetryPolicy = new PartitionKeyMismatchRetryPolicy(
                collectionCache, requestRetryPolicy, collectionLink, nonNullRequestOptions);
        }
        DocumentClientRetryPolicy finalRequestRetryPolicy = requestRetryPolicy;
        AtomicReference<RxDocumentServiceRequest> requestReference = new AtomicReference<>();

        Consumer<CosmosException> gwModeE2ETimeoutDiagnosticHandler
            = (operationCancelledException) -> {

            RxDocumentServiceRequest request = requestReference.get();
            this.addCancelledGatewayModeDiagnosticsIntoCosmosException(operationCancelledException, request);
        };

        scopedDiagnosticsFactory.setGwModeE2ETimeoutDiagnosticsHandler(gwModeE2ETimeoutDiagnosticHandler);

        return handleCircuitBreakingFeedbackForPointOperation(getPointOperationResponseMonoWithE2ETimeout(
                nonNullRequestOptions,
                endToEndPolicyConfig,
                ObservableHelper.inlineIfPossibleAsObs(
                    () -> replaceDocumentInternal(
                        documentLink,
                        document,
                        nonNullRequestOptions,
                        finalRequestRetryPolicy,
                        scopedDiagnosticsFactory,
                        requestReference,
                        crossRegionAvailabilityContextForRequest),
                    requestRetryPolicy),
                scopedDiagnosticsFactory), requestReference, endToEndPolicyConfig);
    }

    private Mono<ResourceResponse<Document>> replaceDocumentInternal(
        String documentLink,
        Object document,
        RequestOptions options,
        DocumentClientRetryPolicy retryPolicyInstance,
        DiagnosticsClientContext clientContextOverride,
        AtomicReference<RxDocumentServiceRequest> requestReference,
        CrossRegionAvailabilityContextForRxDocumentServiceRequest crossRegionAvailabilityContextForRequest) {

        try {
            if (StringUtils.isEmpty(documentLink)) {
                throw new IllegalArgumentException("documentLink");
            }

            if (document == null) {
                throw new IllegalArgumentException("document");
            }

            Document typedDocument = Document.fromObject(document, options.getEffectiveItemSerializer());

            return this.replaceDocumentInternal(
                documentLink,
                typedDocument,
                options,
                retryPolicyInstance,
                clientContextOverride,
                requestReference,
                crossRegionAvailabilityContextForRequest);

        } catch (Exception e) {
            logger.debug("Failure in replacing a document due to [{}]", e.getMessage());
            return Mono.error(e);
        }
    }

    @Override
    public Mono<ResourceResponse<Document>> replaceDocument(Document document, RequestOptions options) {

        String collectionLink = Utils.getCollectionName(document.getSelfLink());

        return wrapPointOperationWithAvailabilityStrategy(
            ResourceType.Document,
            OperationType.Replace,
            (opt, e2ecfg, clientCtxOverride, pointOperationContextForCircuitBreaker) -> replaceDocumentCore(
                document,
                opt,
                clientCtxOverride,
                pointOperationContextForCircuitBreaker
            ),
            options,
            options != null && options.getNonIdempotentWriteRetriesEnabled() != null && options.getNonIdempotentWriteRetriesEnabled(),
            collectionLink
        );
    }

    private Mono<ResourceResponse<Document>> replaceDocumentCore(
        Document document,
        RequestOptions options,
        DiagnosticsClientContext clientContextOverride,
        CrossRegionAvailabilityContextForRxDocumentServiceRequest crossRegionAvailabilityContextForRequest) {

        DocumentClientRetryPolicy requestRetryPolicy =
            this.resetSessionTokenRetryPolicy.getRequestPolicy(clientContextOverride);
        if (options == null || options.getPartitionKey() == null) {
            String collectionLink = document.getSelfLink();
            requestRetryPolicy = new PartitionKeyMismatchRetryPolicy(
                collectionCache, requestRetryPolicy, collectionLink, options);
        }
        DocumentClientRetryPolicy finalRequestRetryPolicy = requestRetryPolicy;
        AtomicReference<RxDocumentServiceRequest> requestReference = new AtomicReference<>();

        return handleCircuitBreakingFeedbackForPointOperation(ObservableHelper.inlineIfPossibleAsObs(
            () -> replaceDocumentInternal(
                document,
                options,
                finalRequestRetryPolicy,
                clientContextOverride,
                requestReference,
                crossRegionAvailabilityContextForRequest),
            requestRetryPolicy), requestReference, cosmosEndToEndOperationLatencyPolicyConfig);
    }

    private Mono<ResourceResponse<Document>> replaceDocumentInternal(
        Document document,
        RequestOptions options,
        DocumentClientRetryPolicy retryPolicyInstance,
        DiagnosticsClientContext clientContextOverride,
        AtomicReference<RxDocumentServiceRequest> requestReference,
        CrossRegionAvailabilityContextForRxDocumentServiceRequest crossRegionAvailabilityContextForRequest) {

        try {
            if (document == null) {
                throw new IllegalArgumentException("document");
            }

            return this.replaceDocumentInternal(
                document.getSelfLink(),
                document,
                options,
                retryPolicyInstance,
                clientContextOverride,
                requestReference,
                crossRegionAvailabilityContextForRequest);

        } catch (Exception e) {
            logger.debug("Failure in replacing a database due to [{}]", e.getMessage());
            return Mono.error(e);
        }
    }

    private Mono<ResourceResponse<Document>> replaceDocumentInternal(
        String documentLink,
        Document document,
        RequestOptions options,
        DocumentClientRetryPolicy retryPolicyInstance,
        DiagnosticsClientContext clientContextOverride,
        AtomicReference<RxDocumentServiceRequest> requestReference,
        CrossRegionAvailabilityContextForRxDocumentServiceRequest crossRegionAvailabilityContextForRequest) {

        if (document == null) {
            throw new IllegalArgumentException("document");
        }

        logger.debug("Replacing a Document. documentLink: [{}]", documentLink);
        final String path = Utils.joinPath(documentLink, null);
        final Map<String, String> requestHeaders =
            getRequestHeaders(options, ResourceType.Document, OperationType.Replace);
        Instant serializationStartTimeUTC = Instant.now();
        Consumer<Map<String, Object>> onAfterSerialization = null;
        if (options != null) {
            String trackingId = options.getTrackingId();

            if (trackingId != null && !trackingId.isEmpty()) {
                onAfterSerialization = (node) -> node.put(Constants.Properties.TRACKING_ID, trackingId);
            }
        }

        ByteBuffer content = document.serializeJsonToByteBuffer(options.getEffectiveItemSerializer(), onAfterSerialization, false);
        Instant serializationEndTime = Instant.now();
        SerializationDiagnosticsContext.SerializationDiagnostics serializationDiagnostics =
            new SerializationDiagnosticsContext.SerializationDiagnostics(
                serializationStartTimeUTC,
                serializationEndTime,
                SerializationDiagnosticsContext.SerializationType.ITEM_SERIALIZATION);

        final RxDocumentServiceRequest request = RxDocumentServiceRequest.create(
            getEffectiveClientContext(clientContextOverride),
            OperationType.Replace, ResourceType.Document, path, requestHeaders, options, content);

        if (options != null && options.getNonIdempotentWriteRetriesEnabled() != null && options.getNonIdempotentWriteRetriesEnabled()) {
            request.setNonIdempotentWriteRetriesEnabled(true);
        }

        if (options != null) {

            DocumentServiceRequestContext requestContext = request.requestContext;

            options.getMarkE2ETimeoutInRequestContextCallbackHook().set(
                () -> requestContext.setIsRequestCancelledOnTimeout(new AtomicBoolean(true)));
            requestContext.setExcludeRegions(options.getExcludedRegions());
            requestContext.setKeywordIdentifiers(options.getKeywordIdentifiers());
        }

        SerializationDiagnosticsContext serializationDiagnosticsContext =
            BridgeInternal.getSerializationDiagnosticsContext(request.requestContext.cosmosDiagnostics);

        if (serializationDiagnosticsContext != null) {
            serializationDiagnosticsContext.addSerializationDiagnostics(serializationDiagnostics);
        }

        if (retryPolicyInstance != null) {
            retryPolicyInstance.onBeforeSendRequest(request);
        }

        Mono<Utils.ValueHolder<DocumentCollection>> collectionObs =
            collectionCache.resolveCollectionAsync(
                BridgeInternal.getMetaDataDiagnosticContext(request.requestContext.cosmosDiagnostics),
                request);
        Mono<RxDocumentServiceRequest> requestObs =
            addPartitionKeyInformation(request, content, document, options, collectionObs, crossRegionAvailabilityContextForRequest);

        return collectionObs
            .flatMap(documentCollectionValueHolder -> {

                if (documentCollectionValueHolder == null || documentCollectionValueHolder.v == null) {
                    return Mono.error(new IllegalStateException("documentCollectionValueHolder or documentCollectionValueHolder.v cannot be null"));
                }

                return this.partitionKeyRangeCache.tryLookupAsync(BridgeInternal.getMetaDataDiagnosticContext(request.requestContext.cosmosDiagnostics), documentCollectionValueHolder.v.getResourceId(), null, null)
                    .flatMap(collectionRoutingMapValueHolder -> {

                        if (collectionRoutingMapValueHolder == null || collectionRoutingMapValueHolder.v == null) {
                            return Mono.error(new IllegalStateException("collectionRoutingMapValueHolder or collectionRoutingMapValueHolder.v cannot be null"));
                        }

                        return requestObs.flatMap(req -> {

                                options.setPartitionKeyDefinition(documentCollectionValueHolder.v.getPartitionKey());

                                req.requestContext.setCrossRegionAvailabilityContext(crossRegionAvailabilityContextForRequest);

                                PartitionKeyRange preResolvedPartitionKeyRangeIfAny = setPartitionKeyRangeForPointOperationRequestForPerPartitionAutomaticFailover(
                                    req,
                                    options,
                                    collectionRoutingMapValueHolder.v,
                                    retryPolicyInstance,
                                    true,
                                    null);

                                addPartitionLevelUnavailableRegionsForPointOperationRequestForPerPartitionCircuitBreaker(
                                    req,
                                    options,
                                    collectionRoutingMapValueHolder.v,
                                    retryPolicyInstance,
                                    preResolvedPartitionKeyRangeIfAny);

                                requestReference.set(req);

                                // needs to be after onBeforeSendRequest since CosmosDiagnostics instance needs to be wired
                                // to the RxDocumentServiceRequest instance
                                mergeContextInformationIntoDiagnosticsForPointRequest(request, crossRegionAvailabilityContextForRequest);

                                return replace(request, retryPolicyInstance);
                            })
                            .map(resp -> toResourceResponse(resp, Document.class));
                    });
            });
    }

    private CosmosEndToEndOperationLatencyPolicyConfig getEndToEndOperationLatencyPolicyConfig(
        RequestOptions options,
        ResourceType resourceType,
        OperationType operationType) {
        return this.getEffectiveEndToEndOperationLatencyPolicyConfig(
            options != null ? options.getCosmosEndToEndLatencyPolicyConfig() : null,
            resourceType,
            operationType);
    }

    private CosmosEndToEndOperationLatencyPolicyConfig getEffectiveEndToEndOperationLatencyPolicyConfig(
        CosmosEndToEndOperationLatencyPolicyConfig policyConfig,
        ResourceType resourceType,
        OperationType operationType) {
        if (policyConfig != null) {
            return policyConfig;
        }

        if (resourceType != ResourceType.Document) {
            return null;
        }

        if (!operationType.isPointOperation() && Configs.isDefaultE2ETimeoutDisabledForNonPointOperations()) {
            return null;
        }

        if (this.cosmosEndToEndOperationLatencyPolicyConfig != null) {
            return this.cosmosEndToEndOperationLatencyPolicyConfig;
        }

        // If request options level and client-level e2e latency policy config,
        // rely on PPAF enforced defaults
        if (operationType.isReadOnlyOperation()) {
            return this.ppafEnforcedE2ELatencyPolicyConfigForReads;
        }

        return null;
    }

    @Override
    public Mono<ResourceResponse<Document>> patchDocument(String documentLink,
                                                          CosmosPatchOperations cosmosPatchOperations,
                                                          RequestOptions options) {

        String collectionLink = Utils.getCollectionName(documentLink);

        return wrapPointOperationWithAvailabilityStrategy(
            ResourceType.Document,
            OperationType.Patch,
            (opt, e2ecfg, clientCtxOverride, crossRegionAvailabilityContextForRequest) -> patchDocumentCore(
                documentLink,
                cosmosPatchOperations,
                opt,
                e2ecfg,
                clientCtxOverride,
                crossRegionAvailabilityContextForRequest),
            options,
            options != null && options.getNonIdempotentWriteRetriesEnabled() != null && options.getNonIdempotentWriteRetriesEnabled(),
            collectionLink
        );
    }

    private Mono<ResourceResponse<Document>> patchDocumentCore(
        String documentLink,
        CosmosPatchOperations cosmosPatchOperations,
        RequestOptions options,
        CosmosEndToEndOperationLatencyPolicyConfig endToEndPolicyConfig,
        DiagnosticsClientContext clientContextOverride,
        CrossRegionAvailabilityContextForRxDocumentServiceRequest crossRegionAvailabilityContextForRequest) {

        RequestOptions nonNullRequestOptions = options != null ? options : new RequestOptions();
        ScopedDiagnosticsFactory scopedDiagnosticsFactory = new ScopedDiagnosticsFactory(clientContextOverride, false);
        DocumentClientRetryPolicy documentClientRetryPolicy = this.resetSessionTokenRetryPolicy.getRequestPolicy(scopedDiagnosticsFactory);

        AtomicReference<RxDocumentServiceRequest> requestReference = new AtomicReference<>();

        Consumer<CosmosException> gwModeE2ETimeoutDiagnosticHandler
            = (operationCancelledException) -> {

            RxDocumentServiceRequest request = requestReference.get();
            this.addCancelledGatewayModeDiagnosticsIntoCosmosException(operationCancelledException, request);
        };

        scopedDiagnosticsFactory.setGwModeE2ETimeoutDiagnosticsHandler(gwModeE2ETimeoutDiagnosticHandler);

        return handleCircuitBreakingFeedbackForPointOperation(
            getPointOperationResponseMonoWithE2ETimeout(
                nonNullRequestOptions,
                endToEndPolicyConfig,
                ObservableHelper.inlineIfPossibleAsObs(
                    () -> patchDocumentInternal(
                        documentLink,
                        cosmosPatchOperations,
                        nonNullRequestOptions,
                        documentClientRetryPolicy,
                        scopedDiagnosticsFactory,
                        requestReference,
                        crossRegionAvailabilityContextForRequest),
                    documentClientRetryPolicy),
                scopedDiagnosticsFactory), requestReference, cosmosEndToEndOperationLatencyPolicyConfig);
    }

    private Mono<ResourceResponse<Document>> patchDocumentInternal(
        String documentLink,
        CosmosPatchOperations cosmosPatchOperations,
        RequestOptions options,
        DocumentClientRetryPolicy retryPolicyInstance,
        DiagnosticsClientContext clientContextOverride,
        AtomicReference<RxDocumentServiceRequest> requestReference,
        CrossRegionAvailabilityContextForRxDocumentServiceRequest crossRegionAvailabilityContextForRequest) {

        checkArgument(StringUtils.isNotEmpty(documentLink), "expected non empty documentLink");
        checkNotNull(cosmosPatchOperations, "expected non null cosmosPatchOperations");

        logger.debug("Running patch operations on Document. documentLink: [{}]", documentLink);

        final String path = Utils.joinPath(documentLink, null);

        final Map<String, String> requestHeaders =
            getRequestHeaders(options, ResourceType.Document, OperationType.Patch);
        Instant serializationStartTimeUTC = Instant.now();

        ByteBuffer content = ByteBuffer.wrap(
            PatchUtil.serializeCosmosPatchToByteArray(cosmosPatchOperations, options));

        Instant serializationEndTime = Instant.now();
        SerializationDiagnosticsContext.SerializationDiagnostics serializationDiagnostics =
            new SerializationDiagnosticsContext.SerializationDiagnostics(
                serializationStartTimeUTC,
                serializationEndTime,
                SerializationDiagnosticsContext.SerializationType.ITEM_SERIALIZATION);

        final RxDocumentServiceRequest request = RxDocumentServiceRequest.create(
            clientContextOverride,
            OperationType.Patch,
            ResourceType.Document,
            path,
            requestHeaders,
            options,
            content);

        if (options != null && options.getNonIdempotentWriteRetriesEnabled() != null && options.getNonIdempotentWriteRetriesEnabled()) {
            request.setNonIdempotentWriteRetriesEnabled(true);
        }
        if (options != null) {

            DocumentServiceRequestContext requestContext = request.requestContext;

            options.getMarkE2ETimeoutInRequestContextCallbackHook().set(
                () -> requestContext.setIsRequestCancelledOnTimeout(new AtomicBoolean(true)));
            requestContext.setExcludeRegions(options.getExcludedRegions());
            requestContext.setKeywordIdentifiers(options.getKeywordIdentifiers());
        }

        if (retryPolicyInstance != null) {
            retryPolicyInstance.onBeforeSendRequest(request);
        }

        SerializationDiagnosticsContext serializationDiagnosticsContext =
            BridgeInternal.getSerializationDiagnosticsContext(request.requestContext.cosmosDiagnostics);

        if (serializationDiagnosticsContext != null) {
            serializationDiagnosticsContext.addSerializationDiagnostics(serializationDiagnostics);
        }

        Mono<Utils.ValueHolder<DocumentCollection>> collectionObs = collectionCache.resolveCollectionAsync(
            BridgeInternal.getMetaDataDiagnosticContext(request.requestContext.cosmosDiagnostics), request);

        // options will always have partition key info, so contentAsByteBuffer can be null and is not needed.
        Mono<RxDocumentServiceRequest> requestObs = addPartitionKeyInformation(
            request,
            null,
            null,
            options,
            collectionObs,
            crossRegionAvailabilityContextForRequest);

        return collectionObs
            .flatMap(documentCollectionValueHolder -> {

                if (documentCollectionValueHolder == null || documentCollectionValueHolder.v == null) {
                    return Mono.error(new IllegalStateException("documentCollectionValueHolder or documentCollectionValueHolder.v cannot be null"));
                }

                return this.partitionKeyRangeCache.tryLookupAsync(BridgeInternal.getMetaDataDiagnosticContext(request.requestContext.cosmosDiagnostics), documentCollectionValueHolder.v.getResourceId(), null, null)
                    .flatMap(collectionRoutingMapValueHolder -> {

                        if (collectionRoutingMapValueHolder == null || collectionRoutingMapValueHolder.v == null) {
                            return Mono.error(new IllegalStateException("collectionRoutingMapValueHolder or collectionRoutingMapValueHolder.v cannot be null"));
                        }

                        return requestObs
                            .flatMap(req -> {

                                checkNotNull(options, "Argument 'options' cannot be null!");

                                options.setPartitionKeyDefinition(documentCollectionValueHolder.v.getPartitionKey());

                                req.requestContext.setCrossRegionAvailabilityContext(crossRegionAvailabilityContextForRequest);

                                PartitionKeyRange preResolvedPartitionKeyRangeIfAny = setPartitionKeyRangeForPointOperationRequestForPerPartitionAutomaticFailover(
                                    req,
                                    options,
                                    collectionRoutingMapValueHolder.v,
                                    retryPolicyInstance,
                                    true,
                                    null);

                                addPartitionLevelUnavailableRegionsForPointOperationRequestForPerPartitionCircuitBreaker(
                                    req,
                                    options,
                                    collectionRoutingMapValueHolder.v,
                                    retryPolicyInstance,
                                    preResolvedPartitionKeyRangeIfAny);

                                requestReference.set(req);

                                // needs to be after onBeforeSendRequest since CosmosDiagnostics instance needs to be wired
                                // to the RxDocumentServiceRequest instance
                                mergeContextInformationIntoDiagnosticsForPointRequest(request, crossRegionAvailabilityContextForRequest);

                                return patch(request, retryPolicyInstance);
                            })
                            .map(resp -> toResourceResponse(resp, Document.class));
                    });
            });
    }

    @Override
    public Mono<ResourceResponse<Document>> deleteDocument(String documentLink, RequestOptions options) {

        String collectionLink = Utils.getCollectionName(documentLink);

        return wrapPointOperationWithAvailabilityStrategy(
            ResourceType.Document,
            OperationType.Delete,
            (opt, e2ecfg, clientCtxOverride, crossRegionAvailabilityContextForRequest) -> deleteDocumentCore(
                documentLink,
                null,
                opt,
                e2ecfg,
                clientCtxOverride,
                crossRegionAvailabilityContextForRequest
            ),
            options,
            options != null && options.getNonIdempotentWriteRetriesEnabled() != null && options.getNonIdempotentWriteRetriesEnabled(),
            collectionLink
        );
    }

    @Override
    public Mono<ResourceResponse<Document>> deleteDocument(String documentLink, InternalObjectNode internalObjectNode, RequestOptions options) {

        String collectionLink = Utils.getCollectionName(documentLink);

        return wrapPointOperationWithAvailabilityStrategy(
            ResourceType.Document,
            OperationType.Delete,
            (opt, e2ecfg, clientCtxOverride, pointOperationContextForCircuitBreaker) -> deleteDocumentCore(
                documentLink,
                internalObjectNode,
                opt,
                e2ecfg,
                clientCtxOverride,
                pointOperationContextForCircuitBreaker),
            options,
            options != null && options.getNonIdempotentWriteRetriesEnabled() != null && options.getNonIdempotentWriteRetriesEnabled(),
            collectionLink
        );
    }

    private Mono<ResourceResponse<Document>> deleteDocumentCore(
        String documentLink,
        InternalObjectNode internalObjectNode,
        RequestOptions options,
        CosmosEndToEndOperationLatencyPolicyConfig endToEndPolicyConfig,
        DiagnosticsClientContext clientContextOverride,
        CrossRegionAvailabilityContextForRxDocumentServiceRequest crossRegionAvailabilityContextForRequest) {

        RequestOptions nonNullRequestOptions = options != null ? options : new RequestOptions();
        ScopedDiagnosticsFactory scopedDiagnosticsFactory = new ScopedDiagnosticsFactory(clientContextOverride, false);
        DocumentClientRetryPolicy requestRetryPolicy =
            this.resetSessionTokenRetryPolicy.getRequestPolicy(scopedDiagnosticsFactory);

        AtomicReference<RxDocumentServiceRequest> requestReference = new AtomicReference<>();

        Consumer<CosmosException> gwModeE2ETimeoutDiagnosticHandler
            = (operationCancelledException) -> {

            RxDocumentServiceRequest request = requestReference.get();
            this.addCancelledGatewayModeDiagnosticsIntoCosmosException(operationCancelledException, request);
        };

        scopedDiagnosticsFactory.setGwModeE2ETimeoutDiagnosticsHandler(gwModeE2ETimeoutDiagnosticHandler);

        return handleCircuitBreakingFeedbackForPointOperation(getPointOperationResponseMonoWithE2ETimeout(
                nonNullRequestOptions,
                endToEndPolicyConfig,
                ObservableHelper.inlineIfPossibleAsObs(
                    () -> deleteDocumentInternal(
                        documentLink,
                        internalObjectNode,
                        nonNullRequestOptions,
                        requestRetryPolicy,
                        scopedDiagnosticsFactory,
                        requestReference,
                        crossRegionAvailabilityContextForRequest),
                    requestRetryPolicy),
                scopedDiagnosticsFactory), requestReference, endToEndPolicyConfig);
    }

    private Mono<ResourceResponse<Document>> deleteDocumentInternal(
        String documentLink,
        InternalObjectNode internalObjectNode,
        RequestOptions options,
        DocumentClientRetryPolicy retryPolicyInstance,
        DiagnosticsClientContext clientContextOverride,
        AtomicReference<RxDocumentServiceRequest> requestReference,
        CrossRegionAvailabilityContextForRxDocumentServiceRequest crossRegionAvailabilityContextForRequest) {

        try {
            if (StringUtils.isEmpty(documentLink)) {
                throw new IllegalArgumentException("documentLink");
            }

            logger.debug("Deleting a Document. documentLink: [{}]", documentLink);
            String path = Utils.joinPath(documentLink, null);
            Map<String, String> requestHeaders = this.getRequestHeaders(options, ResourceType.Document, OperationType.Delete);
            RxDocumentServiceRequest request = RxDocumentServiceRequest.create(
                getEffectiveClientContext(clientContextOverride),
                OperationType.Delete, ResourceType.Document, path, requestHeaders, options);

            if (options != null && options.getNonIdempotentWriteRetriesEnabled() != null && options.getNonIdempotentWriteRetriesEnabled()) {
                request.setNonIdempotentWriteRetriesEnabled(true);
            }

            if (options != null) {

                DocumentServiceRequestContext requestContext = request.requestContext;

                options.getMarkE2ETimeoutInRequestContextCallbackHook().set(
                    () -> requestContext.setIsRequestCancelledOnTimeout(new AtomicBoolean(true)));
                requestContext.setExcludeRegions(options.getExcludedRegions());
                requestContext.setKeywordIdentifiers(options.getKeywordIdentifiers());
            }

            if (retryPolicyInstance != null) {
                retryPolicyInstance.onBeforeSendRequest(request);
            }

            Mono<Utils.ValueHolder<DocumentCollection>> collectionObs = collectionCache.resolveCollectionAsync(
                BridgeInternal.getMetaDataDiagnosticContext(request.requestContext.cosmosDiagnostics),
                request);

            Mono<RxDocumentServiceRequest> requestObs = addPartitionKeyInformation(
                request, null, internalObjectNode, options, collectionObs, crossRegionAvailabilityContextForRequest);

            return collectionObs
                .flatMap(documentCollectionValueHolder -> this.partitionKeyRangeCache.tryLookupAsync(BridgeInternal.getMetaDataDiagnosticContext(request.requestContext.cosmosDiagnostics), documentCollectionValueHolder.v.getResourceId(), null, null)
                    .flatMap(collectionRoutingMapValueHolder -> {
                        return requestObs
                            .flatMap(req -> {

                                checkNotNull(options, "Argument 'options' cannot be null!");

                                options.setPartitionKeyDefinition(documentCollectionValueHolder.v.getPartitionKey());

                                req.requestContext.setCrossRegionAvailabilityContext(crossRegionAvailabilityContextForRequest);

                                PartitionKeyRange preResolvedPartitionKeyRangeIfAny = setPartitionKeyRangeForPointOperationRequestForPerPartitionAutomaticFailover(
                                    req,
                                    options,
                                    collectionRoutingMapValueHolder.v,
                                    retryPolicyInstance,
                                    true,
                                    null);

                                addPartitionLevelUnavailableRegionsForPointOperationRequestForPerPartitionCircuitBreaker(
                                    req,
                                    options,
                                    collectionRoutingMapValueHolder.v,
                                    retryPolicyInstance,
                                    preResolvedPartitionKeyRangeIfAny);

                                requestReference.set(req);

                                // needs to be after onBeforeSendRequest since CosmosDiagnostics instance needs to be wired
                                // to the RxDocumentServiceRequest instance
                                mergeContextInformationIntoDiagnosticsForPointRequest(req, crossRegionAvailabilityContextForRequest);

                                return this.delete(req, retryPolicyInstance, getOperationContextAndListenerTuple(options));
                            })
                            .map(serviceResponse -> toResourceResponse(serviceResponse, Document.class));

                    }));
        } catch (Exception e) {
            logger.debug("Failure in deleting a document due to [{}]", e.getMessage());
            return Mono.error(e);
        }
    }

    @Override
    public Mono<ResourceResponse<Document>> deleteAllDocumentsByPartitionKey(String collectionLink, PartitionKey partitionKey, RequestOptions options) {
        // No ned-to-end policy / availability strategy applicable because PK Delete is a Gateway/Control-Plane operation
        DocumentClientRetryPolicy requestRetryPolicy = this.resetSessionTokenRetryPolicy.getRequestPolicy(null);
        return ObservableHelper.inlineIfPossibleAsObs(() -> deleteAllDocumentsByPartitionKeyInternal(collectionLink, options, requestRetryPolicy),
            requestRetryPolicy);
    }

    private Mono<ResourceResponse<Document>> deleteAllDocumentsByPartitionKeyInternal(String collectionLink, RequestOptions options,
                                                                                  DocumentClientRetryPolicy retryPolicyInstance) {
        try {
            if (StringUtils.isEmpty(collectionLink)) {
                throw new IllegalArgumentException("collectionLink");
            }

            logger.debug("Deleting all items by Partition Key. collectionLink: [{}]", collectionLink);
            String path = Utils.joinPath(collectionLink, null);
            Map<String, String> requestHeaders = this.getRequestHeaders(options, ResourceType.PartitionKey, OperationType.Delete);
            RxDocumentServiceRequest request = RxDocumentServiceRequest.create(this,
                OperationType.Delete, ResourceType.PartitionKey, path, requestHeaders, options);
            if (retryPolicyInstance != null) {
                retryPolicyInstance.onBeforeSendRequest(request);
            }

            Mono<Utils.ValueHolder<DocumentCollection>> collectionObs = collectionCache.resolveCollectionAsync(BridgeInternal.getMetaDataDiagnosticContext(request.requestContext.cosmosDiagnostics), request);

            Mono<RxDocumentServiceRequest> requestObs = addPartitionKeyInformation(request, null, null, options, collectionObs, null);

            return requestObs.flatMap(req -> this
                .deleteAllItemsByPartitionKey(req, retryPolicyInstance, getOperationContextAndListenerTuple(options))
                .map(serviceResponse -> toResourceResponse(serviceResponse, Document.class)));
        } catch (Exception e) {
            logger.debug("Failure in deleting documents due to [{}]", e.getMessage());
            return Mono.error(e);
        }
    }

    @Override
    public Mono<ResourceResponse<Document>> readDocument(String documentLink, RequestOptions options) {
        return readDocument(documentLink, options, this);
    }

    private Mono<ResourceResponse<Document>> readDocument(
        String documentLink,
        RequestOptions options,
        DiagnosticsClientContext innerDiagnosticsFactory) {

        String collectionLink = Utils.getCollectionName(documentLink);

        return wrapPointOperationWithAvailabilityStrategy(
            ResourceType.Document,
            OperationType.Read,
            (opt, e2ecfg, clientCtxOverride, crossRegionAvailabilityContextForRequest) -> readDocumentCore(documentLink, opt, e2ecfg, clientCtxOverride, crossRegionAvailabilityContextForRequest),
            options,
            false,
            innerDiagnosticsFactory,
            collectionLink
        );
    }

    private Mono<ResourceResponse<Document>> readDocumentCore(
        String documentLink,
        RequestOptions options,
        CosmosEndToEndOperationLatencyPolicyConfig endToEndPolicyConfig,
        DiagnosticsClientContext clientContextOverride,
        CrossRegionAvailabilityContextForRxDocumentServiceRequest crossRegionAvailabilityContextForRequest) {

        RequestOptions nonNullRequestOptions = options != null ? options : new RequestOptions();
        ScopedDiagnosticsFactory scopedDiagnosticsFactory = new ScopedDiagnosticsFactory(clientContextOverride, false);
        DocumentClientRetryPolicy retryPolicyInstance = this.resetSessionTokenRetryPolicy.getRequestPolicy(scopedDiagnosticsFactory);

        AtomicReference<RxDocumentServiceRequest> requestReference = new AtomicReference<>();

        Consumer<CosmosException> gwModeE2ETimeoutDiagnosticHandler
            = (operationCancelledException) -> {

            RxDocumentServiceRequest request = requestReference.get();
            this.addCancelledGatewayModeDiagnosticsIntoCosmosException(operationCancelledException, request);
        };

        scopedDiagnosticsFactory.setGwModeE2ETimeoutDiagnosticsHandler(gwModeE2ETimeoutDiagnosticHandler);

        return handleCircuitBreakingFeedbackForPointOperation(getPointOperationResponseMonoWithE2ETimeout(
            nonNullRequestOptions,
            endToEndPolicyConfig,
            ObservableHelper.inlineIfPossibleAsObs(
                () -> readDocumentInternal(
                    documentLink,
                    nonNullRequestOptions,
                    retryPolicyInstance,
                    scopedDiagnosticsFactory,
                    requestReference,
                    crossRegionAvailabilityContextForRequest),
                retryPolicyInstance),
            scopedDiagnosticsFactory
        ), requestReference, endToEndPolicyConfig);
    }

    private Mono<ResourceResponse<Document>> readDocumentInternal(
        String documentLink,
        RequestOptions options,
        DocumentClientRetryPolicy retryPolicyInstance,
        DiagnosticsClientContext clientContextOverride,
        AtomicReference<RxDocumentServiceRequest> requestReference,
        CrossRegionAvailabilityContextForRxDocumentServiceRequest crossRegionAvailabilityContextForRequest) {

        try {
            if (StringUtils.isEmpty(documentLink)) {
                throw new IllegalArgumentException("documentLink");
            }

            logger.debug("Reading a Document. documentLink: [{}]", documentLink);
            String path = Utils.joinPath(documentLink, null);
            Map<String, String> requestHeaders = this.getRequestHeaders(options, ResourceType.Document, OperationType.Read);

            RxDocumentServiceRequest request = RxDocumentServiceRequest.create(
                getEffectiveClientContext(clientContextOverride),
                OperationType.Read, ResourceType.Document, path, requestHeaders, options);

            DocumentServiceRequestContext requestContext = request.requestContext;

            options.getMarkE2ETimeoutInRequestContextCallbackHook().set(
                () -> requestContext.setIsRequestCancelledOnTimeout(new AtomicBoolean(true)));
            requestContext.setExcludeRegions(options.getExcludedRegions());
            requestContext.setKeywordIdentifiers(options.getKeywordIdentifiers());

            if (retryPolicyInstance != null) {
                retryPolicyInstance.onBeforeSendRequest(request);
            }

            Mono<Utils.ValueHolder<DocumentCollection>> collectionObs = this.collectionCache.resolveCollectionAsync(BridgeInternal.getMetaDataDiagnosticContext(request.requestContext.cosmosDiagnostics), request);
            return collectionObs.flatMap(documentCollectionValueHolder -> {

                    if (documentCollectionValueHolder == null || documentCollectionValueHolder.v == null) {
                        return Mono.error(new IllegalStateException("documentCollectionValueHolder or documentCollectionValueHolder.v cannot be null"));
                    }

                    DocumentCollection documentCollection = documentCollectionValueHolder.v;
                    return this.partitionKeyRangeCache.tryLookupAsync(BridgeInternal.getMetaDataDiagnosticContext(request.requestContext.cosmosDiagnostics), documentCollection.getResourceId(), null, null)
                        .flatMap(collectionRoutingMapValueHolder -> {

                            if (collectionRoutingMapValueHolder == null || collectionRoutingMapValueHolder.v == null) {
                                return Mono.error(new IllegalStateException("collectionRoutingMapValueHolder or collectionRoutingMapValueHolder.v cannot be null"));
                            }

                            Mono<RxDocumentServiceRequest> requestObs = addPartitionKeyInformation(request, null, null, options, collectionObs, crossRegionAvailabilityContextForRequest);

                            return requestObs.flatMap(req -> {

                                options.setPartitionKeyDefinition(documentCollection.getPartitionKey());
                                req.requestContext.setCrossRegionAvailabilityContext(crossRegionAvailabilityContextForRequest);

                                PartitionKeyRange preResolvedPartionKeyRangeIfAny = setPartitionKeyRangeForPointOperationRequestForPerPartitionAutomaticFailover(
                                    req,
                                    options,
                                    collectionRoutingMapValueHolder.v,
                                    retryPolicyInstance,
                                    false,
                                    null);

                                addPartitionLevelUnavailableRegionsForPointOperationRequestForPerPartitionCircuitBreaker(
                                    req,
                                    options,
                                    collectionRoutingMapValueHolder.v,
                                    retryPolicyInstance,
                                    preResolvedPartionKeyRangeIfAny);

                                requestReference.set(req);

                                // needs to be after onBeforeSendRequest since CosmosDiagnostics instance needs to be wired
                                // to the RxDocumentServiceRequest instance
                                mergeContextInformationIntoDiagnosticsForPointRequest(req, crossRegionAvailabilityContextForRequest);

                                return this.read(req, retryPolicyInstance)
                                    .map(serviceResponse -> toResourceResponse(serviceResponse, Document.class));
                            });

                        });

                }
            );
        } catch (Exception e) {
            logger.debug("Failure in reading a document due to [{}]", e.getMessage());
            return Mono.error(e);
        }
    }

    @Override
    public <T> Flux<FeedResponse<T>>  readDocuments(
        String collectionLink, QueryFeedOperationState state, Class<T> classOfT) {

        if (StringUtils.isEmpty(collectionLink)) {
            throw new IllegalArgumentException("collectionLink");
        }

        return queryDocuments(collectionLink, "SELECT * FROM r", state, classOfT);
    }

    @Override
    public <T> Mono<FeedResponse<T>> readMany(
        List<CosmosItemIdentity> itemIdentityList,
        String collectionLink,
        QueryFeedOperationState state,
        Class<T> klass) {

        final ScopedDiagnosticsFactory diagnosticsFactory = new ScopedDiagnosticsFactory(this, true);
        state.registerDiagnosticsFactory(
            () -> {}, // we never want to reset in readMany
            (ctx) -> diagnosticsFactory.merge(ctx)
        );

        String resourceLink = parentResourceLinkToQueryLink(collectionLink, ResourceType.Document);
        RxDocumentServiceRequest request = RxDocumentServiceRequest.create(diagnosticsFactory,
            OperationType.Query,
            ResourceType.Document,
            collectionLink, null
        );

        // This should not get to backend
        Mono<Utils.ValueHolder<DocumentCollection>> collectionObs =
            collectionCache.resolveCollectionAsync(null, request);

        return collectionObs
            .flatMap(documentCollectionResourceResponse -> {
                    final DocumentCollection collection = documentCollectionResourceResponse.v;
                    if (collection == null) {
                        return Mono.error(new IllegalStateException("Collection cannot be null"));
                    }

                    final PartitionKeyDefinition pkDefinition = collection.getPartitionKey();

                    Mono<Utils.ValueHolder<CollectionRoutingMap>> valueHolderMono = partitionKeyRangeCache
                        .tryLookupAsync(BridgeInternal.getMetaDataDiagnosticContext(request.requestContext.cosmosDiagnostics),
                            collection.getResourceId(),
                            null,
                            null);

                    return valueHolderMono
                        .flatMap(collectionRoutingMapValueHolder -> {
                            Map<PartitionKeyRange, List<CosmosItemIdentity>> partitionRangeItemKeyMap = new HashMap<>();
                            CollectionRoutingMap routingMap = collectionRoutingMapValueHolder.v;
                            if (routingMap == null) {
                                return Mono.error(new IllegalStateException("Failed to get routing map."));
                            }
                            itemIdentityList
                                .forEach(itemIdentity -> {
                                    //Check no partial partition keys are being used
                                    if (pkDefinition.getKind().equals(PartitionKind.MULTI_HASH) &&
                                        ModelBridgeInternal.getPartitionKeyInternal(itemIdentity.getPartitionKey())
                                                           .getComponents().size() != pkDefinition.getPaths().size()) {
                                        throw new IllegalArgumentException(RMResources.PartitionKeyMismatch);
                                    }
                                    String effectivePartitionKeyString = PartitionKeyInternalHelper
                                        .getEffectivePartitionKeyString(
                                            BridgeInternal.getPartitionKeyInternal(
                                                itemIdentity.getPartitionKey()),
                                            pkDefinition);

                                    //use routing map to find the partitionKeyRangeId of each
                                    // effectivePartitionKey
                                    PartitionKeyRange range =
                                        routingMap.getRangeByEffectivePartitionKey(effectivePartitionKeyString);

                                    //group the itemKeyList based on partitionKeyRangeId
                                    if (partitionRangeItemKeyMap.get(range) == null) {
                                        List<CosmosItemIdentity> list = new ArrayList<>();
                                        list.add(itemIdentity);
                                        partitionRangeItemKeyMap.put(range, list);
                                    } else {
                                        List<CosmosItemIdentity> pairs =
                                            partitionRangeItemKeyMap.get(range);
                                        pairs.add(itemIdentity);
                                        partitionRangeItemKeyMap.put(range, pairs);
                                    }

                                });

                            //Create the range query map that contains the query to be run for that
                            // partitionkeyrange
                            Map<PartitionKeyRange, SqlQuerySpec> rangeQueryMap = getRangeQueryMap(partitionRangeItemKeyMap, collection.getPartitionKey());

                            // create point reads
                            Flux<FeedResponse<T>> pointReads = pointReadsForReadMany(
                                diagnosticsFactory,
                                partitionRangeItemKeyMap,
                                resourceLink,
                                state.getQueryOptions(),
                                klass);

                            // create the executable query
                            Flux<FeedResponse<T>> queries = queryForReadMany(
                                diagnosticsFactory,
                                resourceLink,
                                new SqlQuerySpec(DUMMY_SQL_QUERY),
                                state.getQueryOptions(),
                                klass,
                                ResourceType.Document,
                                collection,
                                Collections.unmodifiableMap(rangeQueryMap));

                            // merge results from point reads and queries
                            return Flux.merge(pointReads, queries)
                                       .collectList()
                                       // aggregating the result to construct a FeedResponse and aggregate RUs.
                                       .map(feedList -> {
                                           List<T> finalList = new ArrayList<>();
                                           HashMap<String, String> headers = new HashMap<>();
                                           ConcurrentMap<String, QueryMetrics> aggregatedQueryMetrics = new ConcurrentHashMap<>();
                                           Collection<ClientSideRequestStatistics> aggregateRequestStatistics = new DistinctClientSideRequestStatisticsCollection();
                                           double requestCharge = 0;
                                           for (FeedResponse<T> page : feedList) {
                                               ConcurrentMap<String, QueryMetrics> pageQueryMetrics =
                                                   ModelBridgeInternal.queryMetrics(page);
                                               if (pageQueryMetrics != null) {
                                                   pageQueryMetrics.forEach(
                                                       aggregatedQueryMetrics::putIfAbsent);
                                               }

                                               requestCharge += page.getRequestCharge();
                                               finalList.addAll(page.getResults());
                                               aggregateRequestStatistics.addAll(diagnosticsAccessor.getClientSideRequestStatistics(page.getCosmosDiagnostics()));
                                           }

                                           // NOTE: This CosmosDiagnostics instance intentionally isn't captured in the
                                           // ScopedDiagnosticsFactory - and a ssuch won't be included in the diagnostics of the
                                           // CosmosDiagnosticsContext - which is fine, because the CosmosDiagnosticsContext
                                           // contains the "real" CosmosDiagnostics instances (which will also be used
                                           // for diagnostics purposes - like metrics, logging etc.
                                           // this artificial CosmosDiagnostics with the aggregated RU/s etc. si simply
                                           // to maintain the API contract that a FeedResponse returns one CosmosDiagnostics
                                           CosmosDiagnostics aggregatedDiagnostics = BridgeInternal.createCosmosDiagnostics(aggregatedQueryMetrics);
                                           diagnosticsAccessor.addClientSideDiagnosticsToFeed(
                                               aggregatedDiagnostics, aggregateRequestStatistics);

                                           state.mergeDiagnosticsContext();
                                           CosmosDiagnosticsContext ctx = state.getDiagnosticsContextSnapshot();
                                           if (ctx != null) {
                                               ctxAccessor.recordOperation(
                                                   ctx,
                                                   200,
                                                   0,
                                                   finalList.size(),
                                                   requestCharge,
                                                   aggregatedDiagnostics,
                                                   null
                                               );
                                               diagnosticsAccessor
                                                   .setDiagnosticsContext(
                                                       aggregatedDiagnostics,
                                                       ctx);
                                           }

                                           headers.put(HttpConstants.HttpHeaders.REQUEST_CHARGE, Double
                                               .toString(requestCharge));
                                           FeedResponse<T> frp = BridgeInternal
                                               .createFeedResponseWithQueryMetrics(
                                                   finalList,
                                                   headers,
                                                   aggregatedQueryMetrics,
                                                   null,
                                                   false,
                                                   false,
                                                   aggregatedDiagnostics);
                                           return frp;
                                       });
                        })
                        .onErrorMap(throwable -> {
                            if (throwable instanceof CosmosException) {
                                CosmosException cosmosException = (CosmosException)throwable;
                                CosmosDiagnostics diagnostics = cosmosException.getDiagnostics();
                                if (diagnostics != null) {
                                    state.mergeDiagnosticsContext();
                                    CosmosDiagnosticsContext ctx = state.getDiagnosticsContextSnapshot();
                                    if (ctx != null) {
                                        ctxAccessor.recordOperation(
                                            ctx,
                                            cosmosException.getStatusCode(),
                                            cosmosException.getSubStatusCode(),
                                            0,
                                            cosmosException.getRequestCharge(),
                                            diagnostics,
                                            throwable
                                        );
                                        diagnosticsAccessor
                                            .setDiagnosticsContext(
                                                diagnostics,
                                                state.getDiagnosticsContextSnapshot());
                                    }
                                }

                                return cosmosException;
                            }

                            return throwable;
                        });
                }
            );
    }

    private Map<PartitionKeyRange, SqlQuerySpec> getRangeQueryMap(
        Map<PartitionKeyRange, List<CosmosItemIdentity>> partitionRangeItemKeyMap,
        PartitionKeyDefinition partitionKeyDefinition) {
        //TODO: Optimise this to include all types of partitionkeydefinitions. ex: c["prop1./ab"]["key1"]

        Map<PartitionKeyRange, SqlQuerySpec> rangeQueryMap = new HashMap<>();
        List<String> partitionKeySelectors = createPkSelectors(partitionKeyDefinition);

        for(Map.Entry<PartitionKeyRange, List<CosmosItemIdentity>> entry: partitionRangeItemKeyMap.entrySet()) {
            SqlQuerySpec sqlQuerySpec;
            List<CosmosItemIdentity> cosmosItemIdentityList = entry.getValue();
            if (cosmosItemIdentityList.size() > 1) {
                if (partitionKeySelectors.size() == 1 && partitionKeySelectors.get(0).equals("[\"id\"]")) {
                    sqlQuerySpec = createReadManyQuerySpecPartitionKeyIdSame(cosmosItemIdentityList);
                } else {
                    sqlQuerySpec = createReadManyQuerySpec(entry.getValue(), partitionKeySelectors);
                }
                // Add query for this partition to rangeQueryMap
                rangeQueryMap.put(entry.getKey(), sqlQuerySpec);
            }
        }

        return rangeQueryMap;
    }

    private SqlQuerySpec createReadManyQuerySpecPartitionKeyIdSame(List<CosmosItemIdentity> idPartitionKeyPairList) {

        StringBuilder queryStringBuilder = new StringBuilder();
        List<SqlParameter> parameters = new ArrayList<>();

        queryStringBuilder.append("SELECT * FROM c WHERE c.id IN ( ");
        for (int i = 0; i < idPartitionKeyPairList.size(); i++) {
            CosmosItemIdentity itemIdentity = idPartitionKeyPairList.get(i);

            String idValue = itemIdentity.getId();
            String idParamName = "@param" + i;

            parameters.add(new SqlParameter(idParamName, idValue));
            queryStringBuilder.append(idParamName);

            if (i < idPartitionKeyPairList.size() - 1) {
                queryStringBuilder.append(", ");
            }
        }
        queryStringBuilder.append(" )");

        return new SqlQuerySpec(queryStringBuilder.toString(), parameters);
    }

    private SqlQuerySpec createReadManyQuerySpec(
        List<CosmosItemIdentity> itemIdentities,
        List<String> partitionKeySelectors) {
        StringBuilder queryStringBuilder = new StringBuilder();
        List<SqlParameter> parameters = new ArrayList<>();

        queryStringBuilder.append("SELECT * FROM c WHERE ( ");
        int paramCount = 0;
        for (int i = 0; i < itemIdentities.size(); i++) {
            CosmosItemIdentity itemIdentity = itemIdentities.get(i);

            PartitionKey pkValueAsPartitionKey = itemIdentity.getPartitionKey();
            Object[] pkValues = ModelBridgeInternal.getPartitionKeyInternal(pkValueAsPartitionKey).toObjectArray();
            List<List<String>> partitionKeyParams = new ArrayList<>();
            int pathCount = 0;
            for (Object pkComponentValue : pkValues) {
                String pkParamName = "@param" + paramCount;
                partitionKeyParams.add(Arrays.asList(partitionKeySelectors.get(pathCount), pkParamName));
                parameters.add(new SqlParameter(pkParamName, pkComponentValue));
                paramCount++;
                pathCount++;
            }

            String idValue = itemIdentity.getId();
            String idParamName = "@param" + paramCount;
            paramCount++;
            parameters.add(new SqlParameter(idParamName, idValue));

            queryStringBuilder.append("(");
            queryStringBuilder.append("c.id = ");
            queryStringBuilder.append(idParamName);

            // partition key def
            for (List<String> pkParam: partitionKeyParams) {
                queryStringBuilder.append(" AND ");
                queryStringBuilder.append(" c");
                queryStringBuilder.append(pkParam.get(0));
                queryStringBuilder.append((" = "));
                queryStringBuilder.append(pkParam.get(1));
            }
            queryStringBuilder.append(" )");

            if (i < itemIdentities.size() - 1) {
                queryStringBuilder.append(" OR ");
            }
        }
        queryStringBuilder.append(" )");

        return new SqlQuerySpec(queryStringBuilder.toString(), parameters);
    }

    private List<String> createPkSelectors(PartitionKeyDefinition partitionKeyDefinition) {
        return partitionKeyDefinition.getPaths()
            .stream()
            .map(pathPart -> StringUtils.substring(pathPart, 1)) // skip starting /
            .map(pathPart -> StringUtils.replace(pathPart, "\"", "\\")) // escape quote
            .map(part -> "[\"" + part + "\"]")
            .collect(Collectors.toList());
    }

    private <T> Flux<FeedResponse<T>> queryForReadMany(
        ScopedDiagnosticsFactory diagnosticsFactory,
        String parentResourceLink,
        SqlQuerySpec sqlQuery,
        CosmosQueryRequestOptions options,
        Class<T> klass,
        ResourceType resourceTypeEnum,
        DocumentCollection collection,
        Map<PartitionKeyRange, SqlQuerySpec> rangeQueryMap) {

        if (rangeQueryMap.isEmpty()) {
            return Flux.empty();
        }

        UUID activityId = UUIDs.nonBlockingRandomUUID();

        final AtomicBoolean isQueryCancelledOnTimeout = new AtomicBoolean(false);

        IDocumentQueryClient queryClient = documentQueryClientImpl(RxDocumentClientImpl.this, getOperationContextAndListenerTuple(options));
        Flux<? extends IDocumentQueryExecutionContext<T>> executionContext =
            DocumentQueryExecutionContextFactory.createReadManyQueryAsync(
                diagnosticsFactory,
                queryClient,
                collection.getResourceId(),
                sqlQuery,
                rangeQueryMap,
                options,
                collection,
                parentResourceLink,
                activityId,
                klass,
                resourceTypeEnum,
                isQueryCancelledOnTimeout);

        Flux<FeedResponse<T>> feedResponseFlux = executionContext.flatMap(IDocumentQueryExecutionContext<T>::executeAsync);

        RequestOptions requestOptions = options == null? null : ImplementationBridgeHelpers
            .CosmosQueryRequestOptionsHelper
            .getCosmosQueryRequestOptionsAccessor()
            .toRequestOptions(options);

        CosmosEndToEndOperationLatencyPolicyConfig endToEndPolicyConfig =
            getEndToEndOperationLatencyPolicyConfig(requestOptions, ResourceType.Document, OperationType.Query);

        if (endToEndPolicyConfig != null && endToEndPolicyConfig.isEnabled()) {
            return getFeedResponseFluxWithTimeout(
                feedResponseFlux,
                endToEndPolicyConfig,
                options,
                isQueryCancelledOnTimeout,
                diagnosticsFactory);
        }

        return feedResponseFlux;
    }

    private <T> Flux<FeedResponse<T>> pointReadsForReadMany(
        ScopedDiagnosticsFactory diagnosticsFactory,
        Map<PartitionKeyRange,
        List<CosmosItemIdentity>> singleItemPartitionRequestMap,
        String resourceLink,
        CosmosQueryRequestOptions queryRequestOptions,
        Class<T> klass) {

        // if there is any factory method being passed in, use the factory method to deserializ the object
        // else fallback to use the original way
        // typically used by spark trying to convert into SparkRowItem
        CosmosItemSerializer effectiveItemSerializer = getEffectiveItemSerializer(queryRequestOptions);

        return Flux.fromIterable(singleItemPartitionRequestMap.values())
            .flatMap(cosmosItemIdentityList -> {
                if (cosmosItemIdentityList.size() == 1) {
                    CosmosItemIdentity firstIdentity = cosmosItemIdentityList.get(0);
                    RequestOptions requestOptions = ImplementationBridgeHelpers
                        .CosmosQueryRequestOptionsHelper
                        .getCosmosQueryRequestOptionsAccessor()
                        .toRequestOptions(queryRequestOptions);
                    requestOptions.setPartitionKey(firstIdentity.getPartitionKey());
                    return this.readDocument((resourceLink + firstIdentity.getId()), requestOptions, diagnosticsFactory)
                        .flatMap(resourceResponse -> Mono.just(
                            new ImmutablePair<ResourceResponse<Document>, CosmosException>(resourceResponse, null)
                        ))
                        .onErrorResume(throwable -> {
                            Throwable unwrappedThrowable = Exceptions.unwrap(throwable);

                            if (unwrappedThrowable instanceof CosmosException) {

                                CosmosException cosmosException = (CosmosException) unwrappedThrowable;

                                int statusCode = cosmosException.getStatusCode();
                                int subStatusCode = cosmosException.getSubStatusCode();

                                if (statusCode == HttpConstants.StatusCodes.NOTFOUND && subStatusCode == HttpConstants.SubStatusCodes.UNKNOWN) {
                                    return Mono.just(new ImmutablePair<ResourceResponse<Document>, CosmosException>(null, cosmosException));
                                }
                            }

                            return Mono.error(unwrappedThrowable);
                        });
                }
                return Mono.empty();
            })
            .flatMap(resourceResponseToExceptionPair -> {

                ResourceResponse<Document> resourceResponse = resourceResponseToExceptionPair.getLeft();
                CosmosException cosmosException = resourceResponseToExceptionPair.getRight();
                FeedResponse<T> feedResponse;

                if (cosmosException != null) {
                    feedResponse = ModelBridgeInternal.createFeedResponse(new ArrayList<>(), cosmosException.getResponseHeaders());
                    diagnosticsAccessor.addClientSideDiagnosticsToFeed(
                        feedResponse.getCosmosDiagnostics(),
                        Collections.singleton(
                            BridgeInternal.getClientSideRequestStatics(cosmosException.getDiagnostics())));
                } else {
                    CosmosItemResponse<T> cosmosItemResponse =
                        itemResponseAccessor.createCosmosItemResponse(resourceResponse, klass, effectiveItemSerializer);

                    feedResponse = ModelBridgeInternal.createFeedResponse(
                            Arrays.asList(cosmosItemResponse.getItem()),
                            cosmosItemResponse.getResponseHeaders());

                    diagnosticsAccessor.addClientSideDiagnosticsToFeed(
                        feedResponse.getCosmosDiagnostics(),
                        Collections.singleton(
                            BridgeInternal.getClientSideRequestStatics(cosmosItemResponse.getDiagnostics())));
                }

                return Mono.just(feedResponse);
            });
    }

    @Override
    public <T> Flux<FeedResponse<T>> queryDocuments(
        String collectionLink, String query, QueryFeedOperationState state, Class<T> classOfT) {

        return queryDocuments(collectionLink, new SqlQuerySpec(query), state, classOfT);
    }

    @Override
    public CosmosItemSerializer getEffectiveItemSerializer(CosmosItemSerializer requestOptionsItemSerializer) {
        if (requestOptionsItemSerializer != null) {
            return requestOptionsItemSerializer;
        }

        if (this.defaultCustomSerializer != null) {
            return this.defaultCustomSerializer;
        }

        return CosmosItemSerializer.DEFAULT_SERIALIZER;
    }

    private <T> CosmosItemSerializer getEffectiveItemSerializer(CosmosQueryRequestOptions queryRequestOptions) {

        CosmosItemSerializer requestOptionsItemSerializer =
            queryRequestOptions != null ? queryRequestOptions.getCustomItemSerializer() :  null;

        return this.getEffectiveItemSerializer(requestOptionsItemSerializer);
    }

    private <T> CosmosItemSerializer getEffectiveItemSerializer(CosmosItemRequestOptions itemRequestOptions) {

        CosmosItemSerializer requestOptionsItemSerializer =
            itemRequestOptions != null ? itemRequestOptions.getCustomItemSerializer() :  null;

        return this.getEffectiveItemSerializer(requestOptionsItemSerializer);
    }

    private IDocumentQueryClient documentQueryClientImpl(RxDocumentClientImpl rxDocumentClientImpl, OperationContextAndListenerTuple operationContextAndListenerTuple) {

        return new IDocumentQueryClient () {

            @Override
            public RxCollectionCache getCollectionCache() {
                return RxDocumentClientImpl.this.collectionCache;
            }

            @Override
            public RxPartitionKeyRangeCache getPartitionKeyRangeCache() {
                return RxDocumentClientImpl.this.partitionKeyRangeCache;
            }

            @Override
            public IRetryPolicyFactory getResetSessionTokenRetryPolicy() {
                return RxDocumentClientImpl.this.resetSessionTokenRetryPolicy;
            }

            @Override
            public ConsistencyLevel getDefaultConsistencyLevelAsync() {
                return RxDocumentClientImpl.this.gatewayConfigurationReader.getDefaultConsistencyLevel();
            }

            @Override
            public ConsistencyLevel getDesiredConsistencyLevelAsync() {
                // TODO Auto-generated method stub
                return RxDocumentClientImpl.this.consistencyLevel;
            }

            @Override
            public Mono<RxDocumentServiceResponse> executeQueryAsync(RxDocumentServiceRequest request) {
                if (operationContextAndListenerTuple == null) {
                    return RxDocumentClientImpl.this.query(request).single();
                } else {
                    final OperationListener listener =
                        operationContextAndListenerTuple.getOperationListener();
                    final OperationContext operationContext = operationContextAndListenerTuple.getOperationContext();
                    request.getHeaders().put(HttpConstants.HttpHeaders.CORRELATED_ACTIVITY_ID, operationContext.getCorrelationActivityId());
                    listener.requestListener(operationContext, request);

                    return RxDocumentClientImpl.this.query(request).single().doOnNext(
                        response -> listener.responseListener(operationContext, response)
                    ).doOnError(
                        ex -> listener.exceptionListener(operationContext, ex)
                    );
                }
            }

            @Override
            public QueryCompatibilityMode getQueryCompatibilityMode() {
                // TODO Auto-generated method stub
                return QueryCompatibilityMode.Default;
            }

            @Override
            public <T> Mono<T> executeFeedOperationWithAvailabilityStrategy(
                ResourceType resourceType,
                OperationType operationType,
                Supplier<DocumentClientRetryPolicy> retryPolicyFactory,
                RxDocumentServiceRequest req,
                BiFunction<Supplier<DocumentClientRetryPolicy>, RxDocumentServiceRequest, Mono<T>> feedOperation,
                String collectionLink) {

                return RxDocumentClientImpl.this.executeFeedOperationWithAvailabilityStrategy(
                    resourceType,
                    operationType,
                    retryPolicyFactory,
                    req,
                    feedOperation,
                    collectionLink);
            }

            @Override
            public <T> CosmosItemSerializer getEffectiveItemSerializer(CosmosQueryRequestOptions queryRequestOptions) {
                return RxDocumentClientImpl.this.getEffectiveItemSerializer(queryRequestOptions);
            }

            @Override
            public ReadConsistencyStrategy getReadConsistencyStrategy() {
                return RxDocumentClientImpl.this.getReadConsistencyStrategy();
            }

            @Override
            public ConsistencyLevel getConsistencyLevel() {
                return RxDocumentClientImpl.this.getConsistencyLevel();
            }

            @Override
            public void validateAndLogNonDefaultReadConsistencyStrategy(String readConsistencyStrategyName) {
                RxDocumentClientImpl.this.validateAndLogNonDefaultReadConsistencyStrategy(readConsistencyStrategyName);
            }

            @Override
            public Mono<RxDocumentServiceResponse> readFeedAsync(RxDocumentServiceRequest request) {
                // TODO Auto-generated method stub
                return null;
            }

            @Override
            public Mono<RxDocumentServiceRequest> populateFeedRangeHeader(RxDocumentServiceRequest request) {

                if (RxDocumentClientImpl.this.requiresFeedRangeFiltering(request)) {
                    return request
                        .getFeedRange()
                        .populateFeedRangeFilteringHeaders(RxDocumentClientImpl.this.partitionKeyRangeCache, request, RxDocumentClientImpl.this.collectionCache.resolveCollectionAsync(BridgeInternal.getMetaDataDiagnosticContext(request.requestContext.cosmosDiagnostics), request))
                        .flatMap(ignore -> Mono.just(request));
                } else {
                    return Mono.just(request);
                }
            }

            @Override
            public Mono<RxDocumentServiceRequest> addPartitionLevelUnavailableRegionsOnRequest(RxDocumentServiceRequest request, CosmosQueryRequestOptions queryRequestOptions, DocumentClientRetryPolicy documentClientRetryPolicy) {

                if (RxDocumentClientImpl.this.globalPartitionEndpointManagerForPerPartitionCircuitBreaker.isPerPartitionLevelCircuitBreakingApplicable(request) || RxDocumentClientImpl.this.globalPartitionEndpointManagerForPerPartitionAutomaticFailover.isPerPartitionAutomaticFailoverApplicable(request)) {

                    String collectionRid = RxDocumentClientImpl.qryOptAccessor.getCollectionRid(queryRequestOptions);

                    checkNotNull(collectionRid, "Argument 'collectionRid' cannot be null!");

                    return RxDocumentClientImpl.this.partitionKeyRangeCache.tryLookupAsync(BridgeInternal.getMetaDataDiagnosticContext(request.requestContext.cosmosDiagnostics), collectionRid, null, null)
                        .flatMap(collectionRoutingMapValueHolder -> {

                            if (collectionRoutingMapValueHolder.v == null) {
                                return Mono.error(new CollectionRoutingMapNotFoundException("Argument 'collectionRoutingMapValueHolder.v' cannot be null!"));
                            }

                            PartitionKeyRange preResolvedPartitionKeyRangeIfAny
                                = RxDocumentClientImpl.this.setPartitionKeyRangeForFeedRequestForPerPartitionAutomaticFailover(
                                request,
                                queryRequestOptions,
                                collectionRoutingMapValueHolder.v,
                                null);

                            RxDocumentClientImpl.this.addPartitionLevelUnavailableRegionsForFeedRequestForPerPartitionCircuitBreaker(
                                request,
                                queryRequestOptions,
                                collectionRoutingMapValueHolder.v,
                                preResolvedPartitionKeyRangeIfAny);

                            // onBeforeSendRequest uses excluded regions to know the next location endpoint
                            // to route the request to unavailable regions are effectively excluded regions for this request
                            if (documentClientRetryPolicy != null) {
                                documentClientRetryPolicy.onBeforeSendRequest(request);
                            }

                            return Mono.just(request);
                        });
                } else {
                    return Mono.just(request);
                }
            }

            @Override
            public GlobalEndpointManager getGlobalEndpointManager() {
                return RxDocumentClientImpl.this.getGlobalEndpointManager();
            }

            @Override
            public GlobalPartitionEndpointManagerForPerPartitionCircuitBreaker getGlobalPartitionEndpointManagerForCircuitBreaker() {
                return RxDocumentClientImpl.this.globalPartitionEndpointManagerForPerPartitionCircuitBreaker;
            }
        };
    }

    @Override
    public <T> Flux<FeedResponse<T>> queryDocuments(
        String collectionLink,
        SqlQuerySpec querySpec,
        QueryFeedOperationState state,
        Class<T> classOfT) {
        SqlQuerySpecLogger.getInstance().logQuery(querySpec);
        return createQuery(collectionLink, querySpec, state, classOfT, ResourceType.Document);
    }

    @Override
    public <T> Flux<FeedResponse<T>> queryDocumentChangeFeed(
        final DocumentCollection collection,
        final CosmosChangeFeedRequestOptions requestOptions,
        Class<T> classOfT) {

        checkNotNull(collection, "Argument 'collection' must not be null.");


        ChangeFeedQueryImpl<T> changeFeedQueryImpl = new ChangeFeedQueryImpl<>(
            this,
            ResourceType.Document,
            classOfT,
            collection.getAltLink(),
            collection.getResourceId(),
            requestOptions);

        return changeFeedQueryImpl.executeAsync();
    }

    @Override
    public <T> Flux<FeedResponse<T>> queryDocumentChangeFeedFromPagedFlux(DocumentCollection collection, ChangeFeedOperationState state, Class<T> classOfT) {

        CosmosChangeFeedRequestOptions clonedOptions = changeFeedOptionsAccessor.clone(state.getChangeFeedOptions());

        CosmosChangeFeedRequestOptionsImpl optionsImpl = changeFeedOptionsAccessor.getImpl(clonedOptions);

        CosmosOperationDetails operationDetails = operationDetailsAccessor.create(optionsImpl, state.getDiagnosticsContextSnapshot());
        this.operationPolicies.forEach(policy -> {
            try {
                policy.process(operationDetails);
            } catch (RuntimeException exception) {
                logger.info("The following exception was thrown by a custom policy on changeFeed operation" + exception.getMessage());
                throw(exception);
            }
        });
        ctxAccessor.setRequestOptions(state.getDiagnosticsContextSnapshot(), optionsImpl);
        return queryDocumentChangeFeed(collection, clonedOptions, classOfT);
    }

    @Override
    public <T> Flux<FeedResponse<T>> readAllDocuments(
        String collectionLink,
        PartitionKey partitionKey,
        QueryFeedOperationState state,
        Class<T> classOfT) {

        if (StringUtils.isEmpty(collectionLink)) {
            throw new IllegalArgumentException("collectionLink");
        }

        if (partitionKey == null) {
            throw new IllegalArgumentException("partitionKey");
        }

        final CosmosQueryRequestOptions effectiveOptions =
            qryOptAccessor.clone(state.getQueryOptions());

        RequestOptions nonNullRequestOptions = qryOptAccessor.toRequestOptions(effectiveOptions);

        CosmosEndToEndOperationLatencyPolicyConfig endToEndPolicyConfig =
            nonNullRequestOptions.getCosmosEndToEndLatencyPolicyConfig();

        List<String> orderedApplicableRegionsForSpeculation = getApplicableRegionsForSpeculation(
            endToEndPolicyConfig,
            ResourceType.Document,
            OperationType.Query,
            false,
            nonNullRequestOptions);

        ScopedDiagnosticsFactory diagnosticsFactory = new ScopedDiagnosticsFactory(this, false);

        if (orderedApplicableRegionsForSpeculation.size() < 2) {
            state.registerDiagnosticsFactory(
                () -> {},
                (ctx) -> diagnosticsFactory.merge(ctx));
        } else {
            state.registerDiagnosticsFactory(
                () -> diagnosticsFactory.reset(),
                (ctx) -> diagnosticsFactory.merge(ctx));
        }

        RxDocumentServiceRequest request = RxDocumentServiceRequest.create(
            diagnosticsFactory,
            OperationType.Query,
            ResourceType.Document,
            collectionLink,
            null
        );

        // This should not get to backend
        Flux<Utils.ValueHolder<DocumentCollection>> collectionObs =
            collectionCache.resolveCollectionAsync(null, request).flux();

        return collectionObs.flatMap(documentCollectionResourceResponse -> {

            DocumentCollection collection = documentCollectionResourceResponse.v;
            if (collection == null) {
                return Mono.error(new IllegalStateException("Collection cannot be null"));
            }

            PartitionKeyDefinition pkDefinition = collection.getPartitionKey();
            List<String> partitionKeySelectors = createPkSelectors(pkDefinition);
            SqlQuerySpec querySpec = createLogicalPartitionScanQuerySpec(partitionKey, partitionKeySelectors);

            String resourceLink = parentResourceLinkToQueryLink(collectionLink, ResourceType.Document);
            UUID activityId = UUIDs.nonBlockingRandomUUID();

            final AtomicBoolean isQueryCancelledOnTimeout = new AtomicBoolean(false);

            IDocumentQueryClient queryClient = documentQueryClientImpl(RxDocumentClientImpl.this, getOperationContextAndListenerTuple(state.getQueryOptions()));

            // Trying to put this logic as low as the query pipeline
            // Since for parallelQuery, each partition will have its own request, so at this point, there will be no request associate with this retry policy.
            // For default document context, it already wired up InvalidPartitionExceptionRetry, but there is no harm to wire it again here
            InvalidPartitionExceptionRetryPolicy invalidPartitionExceptionRetryPolicy = new InvalidPartitionExceptionRetryPolicy(
                this.collectionCache,
                null,
                resourceLink,
                ModelBridgeInternal.getPropertiesFromQueryRequestOptions(effectiveOptions));

            Flux<FeedResponse<T>> innerFlux = ObservableHelper.fluxInlineIfPossibleAsObs(
                () -> {
                    Flux<Utils.ValueHolder<CollectionRoutingMap>> valueHolderMono = this.partitionKeyRangeCache
                        .tryLookupAsync(
                            BridgeInternal.getMetaDataDiagnosticContext(request.requestContext.cosmosDiagnostics),
                            collection.getResourceId(),
                            null,
                            null).flux();

                    return valueHolderMono.flatMap(collectionRoutingMapValueHolder -> {

                        CollectionRoutingMap routingMap = collectionRoutingMapValueHolder.v;
                        if (routingMap == null) {
                            return Mono.error(new IllegalStateException("Failed to get routing map."));
                        }

                        String effectivePartitionKeyString = PartitionKeyInternalHelper
                            .getEffectivePartitionKeyString(
                                BridgeInternal.getPartitionKeyInternal(partitionKey),
                                pkDefinition);

                        //use routing map to find the partitionKeyRangeId of each
                        // effectivePartitionKey
                        PartitionKeyRange range =
                            routingMap.getRangeByEffectivePartitionKey(effectivePartitionKeyString);

                        return createQueryInternal(
                            diagnosticsFactory,
                            resourceLink,
                            querySpec,
                            ModelBridgeInternal.setPartitionKeyRangeIdInternal(effectiveOptions, range.getId()),
                            classOfT, //Document.class
                            ResourceType.Document,
                            queryClient,
                            activityId,
                            isQueryCancelledOnTimeout);
                    });
                },
                invalidPartitionExceptionRetryPolicy);

            if (orderedApplicableRegionsForSpeculation.size() < 2) {
                return innerFlux;
            }

            return innerFlux
                .flatMap(result -> {
                    diagnosticsFactory.merge(nonNullRequestOptions);
                    return Mono.just(result);
                })
                .onErrorMap(throwable -> {
                    diagnosticsFactory.merge(nonNullRequestOptions);
                    return throwable;
                })
                .doOnCancel(() -> diagnosticsFactory.merge(nonNullRequestOptions));
        });
    }

    @Override
    public Map<String, PartitionedQueryExecutionInfo> getQueryPlanCache() {
        return queryPlanCache;
    }

    @Override
    public Flux<FeedResponse<PartitionKeyRange>> readPartitionKeyRanges(final String collectionLink,
                                                                        QueryFeedOperationState state) {

        if (StringUtils.isEmpty(collectionLink)) {
            throw new IllegalArgumentException("collectionLink");
        }

        return nonDocumentReadFeed(state, ResourceType.PartitionKeyRange, PartitionKeyRange.class,
                Utils.joinPath(collectionLink, Paths.PARTITION_KEY_RANGES_PATH_SEGMENT));
    }

    @Override
    public Flux<FeedResponse<PartitionKeyRange>> readPartitionKeyRanges(String collectionLink, CosmosQueryRequestOptions options) {
        if (StringUtils.isEmpty(collectionLink)) {
            throw new IllegalArgumentException("collectionLink");
        }

        return nonDocumentReadFeed(options, ResourceType.PartitionKeyRange, PartitionKeyRange.class,
            Utils.joinPath(collectionLink, Paths.PARTITION_KEY_RANGES_PATH_SEGMENT));
    }

    private RxDocumentServiceRequest getStoredProcedureRequest(String collectionLink, StoredProcedure storedProcedure,
                                                               RequestOptions options, OperationType operationType) {
        if (StringUtils.isEmpty(collectionLink)) {
            throw new IllegalArgumentException("collectionLink");
        }
        if (storedProcedure == null) {
            throw new IllegalArgumentException("storedProcedure");
        }

        validateResource(storedProcedure);

        String path = Utils.joinPath(collectionLink, Paths.STORED_PROCEDURES_PATH_SEGMENT);
        Map<String, String> requestHeaders = this.getRequestHeaders(options, ResourceType.StoredProcedure, operationType);
        return RxDocumentServiceRequest.create(this, operationType,
            ResourceType.StoredProcedure, path, storedProcedure, requestHeaders, options);
    }

    private RxDocumentServiceRequest getUserDefinedFunctionRequest(String collectionLink, UserDefinedFunction udf,
                                                                   RequestOptions options, OperationType operationType) {
        if (StringUtils.isEmpty(collectionLink)) {
            throw new IllegalArgumentException("collectionLink");
        }
        if (udf == null) {
            throw new IllegalArgumentException("udf");
        }

        validateResource(udf);

        String path = Utils.joinPath(collectionLink, Paths.USER_DEFINED_FUNCTIONS_PATH_SEGMENT);
        Map<String, String> requestHeaders = this.getRequestHeaders(options, ResourceType.UserDefinedFunction, operationType);
        return RxDocumentServiceRequest.create(this,
            operationType, ResourceType.UserDefinedFunction, path, udf, requestHeaders, options);
    }

    @Override
    public Mono<ResourceResponse<StoredProcedure>> createStoredProcedure(String collectionLink,
                                                                               StoredProcedure storedProcedure, RequestOptions options) {
        DocumentClientRetryPolicy requestRetryPolicy = this.resetSessionTokenRetryPolicy.getRequestPolicy(null);
        return ObservableHelper.inlineIfPossibleAsObs(() -> createStoredProcedureInternal(collectionLink, storedProcedure, options, requestRetryPolicy), requestRetryPolicy);
    }

    private Mono<ResourceResponse<StoredProcedure>> createStoredProcedureInternal(String collectionLink,
                                                                                        StoredProcedure storedProcedure, RequestOptions options, DocumentClientRetryPolicy retryPolicyInstance) {
        // we are using an observable factory here
        // observable will be created fresh upon subscription
        // this is to ensure we capture most up to date information (e.g.,
        // session)
        try {

            logger.debug("Creating a StoredProcedure. collectionLink: [{}], storedProcedure id [{}]",
                    collectionLink, storedProcedure.getId());
            RxDocumentServiceRequest request = getStoredProcedureRequest(collectionLink, storedProcedure, options,
                    OperationType.Create);
            if (retryPolicyInstance != null) {
                retryPolicyInstance.onBeforeSendRequest(request);
            }

            return this.create(request, retryPolicyInstance, getOperationContextAndListenerTuple(options)).map(response -> toResourceResponse(response, StoredProcedure.class));

        } catch (Exception e) {
            // this is only in trace level to capture what's going on
            logger.debug("Failure in creating a StoredProcedure due to [{}]", e.getMessage(), e);
            return Mono.error(e);
        }
    }

    @Override
    public Mono<ResourceResponse<StoredProcedure>> replaceStoredProcedure(StoredProcedure storedProcedure,
                                                                                RequestOptions options) {
        DocumentClientRetryPolicy requestRetryPolicy = this.resetSessionTokenRetryPolicy.getRequestPolicy(null);
        return ObservableHelper.inlineIfPossibleAsObs(() -> replaceStoredProcedureInternal(storedProcedure, options, requestRetryPolicy), requestRetryPolicy);
    }

    private Mono<ResourceResponse<StoredProcedure>> replaceStoredProcedureInternal(StoredProcedure storedProcedure,
                                                                                         RequestOptions options, DocumentClientRetryPolicy retryPolicyInstance) {
        try {

            if (storedProcedure == null) {
                throw new IllegalArgumentException("storedProcedure");
            }
            logger.debug("Replacing a StoredProcedure. storedProcedure id [{}]", storedProcedure.getId());

            RxDocumentClientImpl.validateResource(storedProcedure);

            String path = Utils.joinPath(storedProcedure.getSelfLink(), null);
            Map<String, String> requestHeaders = getRequestHeaders(options, ResourceType.StoredProcedure, OperationType.Replace);
            RxDocumentServiceRequest request = RxDocumentServiceRequest.create(this,
                OperationType.Replace, ResourceType.StoredProcedure, path, storedProcedure, requestHeaders, options);

            if (retryPolicyInstance != null) {
                retryPolicyInstance.onBeforeSendRequest(request);
            }

            return this.replace(request, retryPolicyInstance).map(response -> toResourceResponse(response, StoredProcedure.class));

        } catch (Exception e) {
            logger.debug("Failure in replacing a StoredProcedure due to [{}]", e.getMessage(), e);
            return Mono.error(e);
        }
    }

    @Override
    public Mono<ResourceResponse<StoredProcedure>> deleteStoredProcedure(String storedProcedureLink,
                                                                               RequestOptions options) {
        DocumentClientRetryPolicy requestRetryPolicy = this.resetSessionTokenRetryPolicy.getRequestPolicy(null);
        return ObservableHelper.inlineIfPossibleAsObs(() -> deleteStoredProcedureInternal(storedProcedureLink, options, requestRetryPolicy), requestRetryPolicy);
    }

    private Mono<ResourceResponse<StoredProcedure>> deleteStoredProcedureInternal(String storedProcedureLink,
                                                                                        RequestOptions options, DocumentClientRetryPolicy retryPolicyInstance) {
        // we are using an observable factory here
        // observable will be created fresh upon subscription
        // this is to ensure we capture most up to date information (e.g.,
        // session)
        try {

            if (StringUtils.isEmpty(storedProcedureLink)) {
                throw new IllegalArgumentException("storedProcedureLink");
            }

            logger.debug("Deleting a StoredProcedure. storedProcedureLink [{}]", storedProcedureLink);
            String path = Utils.joinPath(storedProcedureLink, null);
            Map<String, String> requestHeaders = this.getRequestHeaders(options, ResourceType.StoredProcedure, OperationType.Delete);
            RxDocumentServiceRequest request = RxDocumentServiceRequest.create(this,
                OperationType.Delete, ResourceType.StoredProcedure, path, requestHeaders, options);

            if (retryPolicyInstance != null) {
                retryPolicyInstance.onBeforeSendRequest(request);
            }

            return this.delete(request, retryPolicyInstance, getOperationContextAndListenerTuple(options)).map(response -> toResourceResponse(response, StoredProcedure.class));

        } catch (Exception e) {
            // this is only in trace level to capture what's going on
            logger.debug("Failure in deleting a StoredProcedure due to [{}]", e.getMessage(), e);
            return Mono.error(e);
        }
    }

    @Override
    public Mono<ResourceResponse<StoredProcedure>> readStoredProcedure(String storedProcedureLink,
                                                                             RequestOptions options) {
        DocumentClientRetryPolicy retryPolicyInstance = this.resetSessionTokenRetryPolicy.getRequestPolicy(null);
        return ObservableHelper.inlineIfPossibleAsObs(() -> readStoredProcedureInternal(storedProcedureLink, options, retryPolicyInstance), retryPolicyInstance);
    }

    private Mono<ResourceResponse<StoredProcedure>> readStoredProcedureInternal(String storedProcedureLink,
                                                                                      RequestOptions options, DocumentClientRetryPolicy retryPolicyInstance) {

        // we are using an observable factory here
        // observable will be created fresh upon subscription
        // this is to ensure we capture most up to date information (e.g.,
        // session)
        try {

            if (StringUtils.isEmpty(storedProcedureLink)) {
                throw new IllegalArgumentException("storedProcedureLink");
            }

            logger.debug("Reading a StoredProcedure. storedProcedureLink [{}]", storedProcedureLink);
            String path = Utils.joinPath(storedProcedureLink, null);
            Map<String, String> requestHeaders = this.getRequestHeaders(options, ResourceType.StoredProcedure, OperationType.Read);
            RxDocumentServiceRequest request = RxDocumentServiceRequest.create(this,
                OperationType.Read, ResourceType.StoredProcedure, path, requestHeaders, options);

            if (retryPolicyInstance != null){
                retryPolicyInstance.onBeforeSendRequest(request);
            }

            return this.read(request, retryPolicyInstance).map(response -> toResourceResponse(response, StoredProcedure.class));

        } catch (Exception e) {
            // this is only in trace level to capture what's going on
            logger.debug("Failure in reading a StoredProcedure due to [{}]", e.getMessage(), e);
            return Mono.error(e);
        }
    }

    @Override
    public Flux<FeedResponse<StoredProcedure>> readStoredProcedures(String collectionLink,
                                                                    QueryFeedOperationState state) {

        if (StringUtils.isEmpty(collectionLink)) {
            throw new IllegalArgumentException("collectionLink");
        }

        return nonDocumentReadFeed(state, ResourceType.StoredProcedure, StoredProcedure.class,
                Utils.joinPath(collectionLink, Paths.STORED_PROCEDURES_PATH_SEGMENT));
    }

    @Override
    public Flux<FeedResponse<StoredProcedure>> queryStoredProcedures(String collectionLink, String query,
                                                                     QueryFeedOperationState state) {
        return queryStoredProcedures(collectionLink, new SqlQuerySpec(query), state);
    }

    @Override
    public Flux<FeedResponse<StoredProcedure>> queryStoredProcedures(String collectionLink,
                                                                           SqlQuerySpec querySpec, QueryFeedOperationState state) {
        return createQuery(collectionLink, querySpec, state, StoredProcedure.class, ResourceType.StoredProcedure);
    }

    @Override
    public Mono<StoredProcedureResponse> executeStoredProcedure(String storedProcedureLink,
                                                                      RequestOptions options, List<Object> procedureParams) {
        DocumentClientRetryPolicy documentClientRetryPolicy = this.resetSessionTokenRetryPolicy.getRequestPolicy(null);
        return ObservableHelper.inlineIfPossibleAsObs(() -> executeStoredProcedureInternal(storedProcedureLink, options, procedureParams, documentClientRetryPolicy), documentClientRetryPolicy);
    }

    @Override
    public Mono<CosmosBatchResponse> executeBatchRequest(String collectionLink,
                                                         ServerBatchRequest serverBatchRequest,
                                                         RequestOptions options,
                                                         boolean disableAutomaticIdGeneration) {
        AtomicReference<RxDocumentServiceRequest> requestReference = new AtomicReference<>();

        Consumer<CosmosException> gwModeE2ETimeoutDiagnosticHandler
            = (operationCancelledException) -> {

            RxDocumentServiceRequest request = requestReference.get();
            this.addCancelledGatewayModeDiagnosticsIntoCosmosException(operationCancelledException, request);
        };

        RequestOptions nonNullRequestOptions = options != null ? options : new RequestOptions();
        CosmosEndToEndOperationLatencyPolicyConfig endToEndPolicyConfig =
            getEndToEndOperationLatencyPolicyConfig(nonNullRequestOptions, ResourceType.Document, OperationType.Batch);
        ScopedDiagnosticsFactory scopedDiagnosticsFactory = new ScopedDiagnosticsFactory(this, false);
        scopedDiagnosticsFactory.setGwModeE2ETimeoutDiagnosticsHandler(gwModeE2ETimeoutDiagnosticHandler);

        DocumentClientRetryPolicy documentClientRetryPolicy = this.resetSessionTokenRetryPolicy.getRequestPolicy(scopedDiagnosticsFactory);
        return handleCircuitBreakingFeedbackForPointOperation(
            getPointOperationResponseMonoWithE2ETimeout(
                nonNullRequestOptions,
                endToEndPolicyConfig,
                ObservableHelper
                    .inlineIfPossibleAsObs(() -> executeBatchRequestInternal(
                        collectionLink,
                        serverBatchRequest,
                        options,
                        documentClientRetryPolicy,
                        disableAutomaticIdGeneration,
                        requestReference), documentClientRetryPolicy),
                scopedDiagnosticsFactory
            ),
            requestReference, endToEndPolicyConfig);
    }

    private Mono<StoredProcedureResponse> executeStoredProcedureInternal(String storedProcedureLink,
                                                                               RequestOptions options, List<Object> procedureParams, DocumentClientRetryPolicy retryPolicy) {

        try {
            logger.debug("Executing a StoredProcedure. storedProcedureLink [{}]", storedProcedureLink);
            String path = Utils.joinPath(storedProcedureLink, null);

            Map<String, String> requestHeaders = getRequestHeaders(options, ResourceType.StoredProcedure, OperationType.ExecuteJavaScript);
            requestHeaders.put(HttpConstants.HttpHeaders.ACCEPT, RuntimeConstants.MediaTypes.JSON);

            RxDocumentServiceRequest request = RxDocumentServiceRequest.create(this,
                    OperationType.ExecuteJavaScript,
                    ResourceType.StoredProcedure, path,
                    procedureParams != null && !procedureParams.isEmpty() ? RxDocumentClientImpl.serializeProcedureParams(procedureParams) : "",
                    requestHeaders, options);

            if (options != null) {
                request.requestContext.setExcludeRegions(options.getExcludedRegions());
                request.requestContext.setKeywordIdentifiers(options.getKeywordIdentifiers());
            }

            if (retryPolicy != null) {
                retryPolicy.onBeforeSendRequest(request);
            }

            Mono<RxDocumentServiceRequest> reqObs = addPartitionKeyInformation(request, null, null, options);
            return reqObs.flatMap(req -> create(request, retryPolicy, getOperationContextAndListenerTuple(options))
                    .map(response -> {
                        this.captureSessionToken(request, response);
                        return toStoredProcedureResponse(response);
                    }));

        } catch (Exception e) {
            logger.debug("Failure in executing a StoredProcedure due to [{}]", e.getMessage(), e);
            return Mono.error(e);
        }
    }

    private Mono<CosmosBatchResponse> executeBatchRequestInternal(String collectionLink,
                                                                         ServerBatchRequest serverBatchRequest,
                                                                         RequestOptions options,
                                                                         DocumentClientRetryPolicy requestRetryPolicy,
                                                                         boolean disableAutomaticIdGeneration,
                                                                         AtomicReference<RxDocumentServiceRequest> requestReference) {

        try {
            logger.debug("Executing a Batch request with number of operations {}", serverBatchRequest.getOperations().size());

            Mono<RxDocumentServiceRequest> requestObs = getBatchDocumentRequest(requestRetryPolicy, collectionLink, serverBatchRequest, options, disableAutomaticIdGeneration);

            Mono<RxDocumentServiceResponse> responseObservable =
                requestObs.flatMap(request -> {
                    requestReference.set(request);
                    return create(request, requestRetryPolicy, getOperationContextAndListenerTuple(options));
                });

            return responseObservable
                .map(serviceResponse -> BatchResponseParser.fromDocumentServiceResponse(serviceResponse, serverBatchRequest, true));

        } catch (Exception ex) {
            logger.debug("Failure in executing a batch due to [{}]", ex.getMessage(), ex);
            return Mono.error(ex);
        }
    }

    @Override
    public Mono<ResourceResponse<Trigger>> createTrigger(String collectionLink, Trigger trigger,
                                                               RequestOptions options) {
        DocumentClientRetryPolicy retryPolicyInstance = this.resetSessionTokenRetryPolicy.getRequestPolicy(null);
        return ObservableHelper.inlineIfPossibleAsObs(() -> createTriggerInternal(collectionLink, trigger, options, retryPolicyInstance), retryPolicyInstance);
    }

    private Mono<ResourceResponse<Trigger>> createTriggerInternal(String collectionLink, Trigger trigger,
                                                                        RequestOptions options, DocumentClientRetryPolicy retryPolicyInstance) {
        try {

            logger.debug("Creating a Trigger. collectionLink [{}], trigger id [{}]", collectionLink,
                    trigger.getId());
            RxDocumentServiceRequest request = getTriggerRequest(collectionLink, trigger, options,
                    OperationType.Create);
            if (retryPolicyInstance != null){
                retryPolicyInstance.onBeforeSendRequest(request);
            }

            return this.create(request, retryPolicyInstance, getOperationContextAndListenerTuple(options)).map(response -> toResourceResponse(response, Trigger.class));

        } catch (Exception e) {
            logger.debug("Failure in creating a Trigger due to [{}]", e.getMessage(), e);
            return Mono.error(e);
        }
    }

    private RxDocumentServiceRequest getTriggerRequest(String collectionLink, Trigger trigger, RequestOptions options,
                                                       OperationType operationType) {
        if (StringUtils.isEmpty(collectionLink)) {
            throw new IllegalArgumentException("collectionLink");
        }
        if (trigger == null) {
            throw new IllegalArgumentException("trigger");
        }

        RxDocumentClientImpl.validateResource(trigger);

        String path = Utils.joinPath(collectionLink, Paths.TRIGGERS_PATH_SEGMENT);
        Map<String, String> requestHeaders = getRequestHeaders(options, ResourceType.Trigger, operationType);
        return RxDocumentServiceRequest.create(this, operationType, ResourceType.Trigger, path,
                trigger, requestHeaders, options);
    }

    @Override
    public Mono<ResourceResponse<Trigger>> replaceTrigger(Trigger trigger, RequestOptions options) {
        DocumentClientRetryPolicy retryPolicyInstance = this.resetSessionTokenRetryPolicy.getRequestPolicy(null);
        return ObservableHelper.inlineIfPossibleAsObs(() -> replaceTriggerInternal(trigger, options, retryPolicyInstance), retryPolicyInstance);
    }

    private Mono<ResourceResponse<Trigger>> replaceTriggerInternal(Trigger trigger, RequestOptions options,
                                                                         DocumentClientRetryPolicy retryPolicyInstance) {

        try {
            if (trigger == null) {
                throw new IllegalArgumentException("trigger");
            }

            logger.debug("Replacing a Trigger. trigger id [{}]", trigger.getId());
            RxDocumentClientImpl.validateResource(trigger);

            String path = Utils.joinPath(trigger.getSelfLink(), null);
            Map<String, String> requestHeaders = getRequestHeaders(options, ResourceType.Trigger, OperationType.Replace);
            RxDocumentServiceRequest request = RxDocumentServiceRequest.create(this,
                OperationType.Replace, ResourceType.Trigger, path, trigger, requestHeaders, options);

            if (retryPolicyInstance != null){
                retryPolicyInstance.onBeforeSendRequest(request);
            }

            return this.replace(request, retryPolicyInstance).map(response -> toResourceResponse(response, Trigger.class));

        } catch (Exception e) {
            logger.debug("Failure in replacing a Trigger due to [{}]", e.getMessage(), e);
            return Mono.error(e);
        }
    }

    @Override
    public Mono<ResourceResponse<Trigger>> deleteTrigger(String triggerLink, RequestOptions options) {
        DocumentClientRetryPolicy retryPolicyInstance = this.resetSessionTokenRetryPolicy.getRequestPolicy(null);
        return ObservableHelper.inlineIfPossibleAsObs(() -> deleteTriggerInternal(triggerLink, options, retryPolicyInstance), retryPolicyInstance);
    }

    private Mono<ResourceResponse<Trigger>> deleteTriggerInternal(String triggerLink, RequestOptions options, DocumentClientRetryPolicy retryPolicyInstance) {
        try {
            if (StringUtils.isEmpty(triggerLink)) {
                throw new IllegalArgumentException("triggerLink");
            }

            logger.debug("Deleting a Trigger. triggerLink [{}]", triggerLink);
            String path = Utils.joinPath(triggerLink, null);
            Map<String, String> requestHeaders = getRequestHeaders(options, ResourceType.Trigger, OperationType.Delete);
            RxDocumentServiceRequest request = RxDocumentServiceRequest.create(this,
                OperationType.Delete, ResourceType.Trigger, path, requestHeaders, options);

            if (retryPolicyInstance != null){
                retryPolicyInstance.onBeforeSendRequest(request);
            }

            return this.delete(request, retryPolicyInstance, getOperationContextAndListenerTuple(options)).map(response -> toResourceResponse(response, Trigger.class));

        } catch (Exception e) {
            logger.debug("Failure in deleting a Trigger due to [{}]", e.getMessage(), e);
            return Mono.error(e);
        }
    }

    @Override
    public Mono<ResourceResponse<Trigger>> readTrigger(String triggerLink, RequestOptions options) {
        DocumentClientRetryPolicy retryPolicyInstance = this.resetSessionTokenRetryPolicy.getRequestPolicy(null);
        return ObservableHelper.inlineIfPossibleAsObs(() -> readTriggerInternal(triggerLink, options, retryPolicyInstance), retryPolicyInstance);
    }

    private Mono<ResourceResponse<Trigger>> readTriggerInternal(String triggerLink, RequestOptions options,
                                                                      DocumentClientRetryPolicy retryPolicyInstance) {
        try {
            if (StringUtils.isEmpty(triggerLink)) {
                throw new IllegalArgumentException("triggerLink");
            }

            logger.debug("Reading a Trigger. triggerLink [{}]", triggerLink);
            String path = Utils.joinPath(triggerLink, null);
            Map<String, String> requestHeaders = getRequestHeaders(options, ResourceType.Trigger, OperationType.Read);
            RxDocumentServiceRequest request = RxDocumentServiceRequest.create(this,
                OperationType.Read, ResourceType.Trigger, path, requestHeaders, options);

            if (retryPolicyInstance != null){
                retryPolicyInstance.onBeforeSendRequest(request);
            }

            return this.read(request, retryPolicyInstance).map(response -> toResourceResponse(response, Trigger.class));

        } catch (Exception e) {
            logger.debug("Failure in reading a Trigger due to [{}]", e.getMessage(), e);
            return Mono.error(e);
        }
    }

    @Override
    public Flux<FeedResponse<Trigger>> readTriggers(String collectionLink, QueryFeedOperationState state) {

        if (StringUtils.isEmpty(collectionLink)) {
            throw new IllegalArgumentException("collectionLink");
        }

        return nonDocumentReadFeed(state, ResourceType.Trigger, Trigger.class,
                Utils.joinPath(collectionLink, Paths.TRIGGERS_PATH_SEGMENT));
    }

    @Override
    public Flux<FeedResponse<Trigger>> queryTriggers(String collectionLink, String query,
                                                     QueryFeedOperationState state) {
        return queryTriggers(collectionLink, new SqlQuerySpec(query), state);
    }

    @Override
    public Flux<FeedResponse<Trigger>> queryTriggers(String collectionLink, SqlQuerySpec querySpec,
                                                     QueryFeedOperationState state) {
        return createQuery(collectionLink, querySpec, state, Trigger.class, ResourceType.Trigger);
    }

    @Override
    public Mono<ResourceResponse<UserDefinedFunction>> createUserDefinedFunction(String collectionLink,
                                                                                       UserDefinedFunction udf, RequestOptions options) {
        DocumentClientRetryPolicy retryPolicyInstance = this.resetSessionTokenRetryPolicy.getRequestPolicy(null);
        return ObservableHelper.inlineIfPossibleAsObs(() -> createUserDefinedFunctionInternal(collectionLink, udf, options, retryPolicyInstance), retryPolicyInstance);
    }

    private Mono<ResourceResponse<UserDefinedFunction>> createUserDefinedFunctionInternal(String collectionLink,
                                                                                                UserDefinedFunction udf, RequestOptions options, DocumentClientRetryPolicy retryPolicyInstance) {
        // we are using an observable factory here
        // observable will be created fresh upon subscription
        // this is to ensure we capture most up to date information (e.g.,
        // session)
        try {
            logger.debug("Creating a UserDefinedFunction. collectionLink [{}], udf id [{}]", collectionLink,
                    udf.getId());
            RxDocumentServiceRequest request = getUserDefinedFunctionRequest(collectionLink, udf, options,
                    OperationType.Create);
            if (retryPolicyInstance != null){
                retryPolicyInstance.onBeforeSendRequest(request);
            }

            return this.create(request, retryPolicyInstance, getOperationContextAndListenerTuple(options)).map(response -> toResourceResponse(response, UserDefinedFunction.class));

        } catch (Exception e) {
            // this is only in trace level to capture what's going on
            logger.debug("Failure in creating a UserDefinedFunction due to [{}]", e.getMessage(), e);
            return Mono.error(e);
        }
    }

    @Override
    public Mono<ResourceResponse<UserDefinedFunction>> replaceUserDefinedFunction(UserDefinedFunction udf,
                                                                                        RequestOptions options) {
        DocumentClientRetryPolicy retryPolicyInstance = this.resetSessionTokenRetryPolicy.getRequestPolicy(null);
        return ObservableHelper.inlineIfPossibleAsObs(() -> replaceUserDefinedFunctionInternal(udf, options, retryPolicyInstance), retryPolicyInstance);
    }

    private Mono<ResourceResponse<UserDefinedFunction>> replaceUserDefinedFunctionInternal(UserDefinedFunction udf,
                                                                                                 RequestOptions options, DocumentClientRetryPolicy retryPolicyInstance) {
        // we are using an observable factory here
        // observable will be created fresh upon subscription
        // this is to ensure we capture most up to date information (e.g.,
        // session)
        try {
            if (udf == null) {
                throw new IllegalArgumentException("udf");
            }

            logger.debug("Replacing a UserDefinedFunction. udf id [{}]", udf.getId());
            validateResource(udf);

            String path = Utils.joinPath(udf.getSelfLink(), null);
            Map<String, String> requestHeaders = this.getRequestHeaders(options, ResourceType.UserDefinedFunction, OperationType.Replace);
            RxDocumentServiceRequest request = RxDocumentServiceRequest.create(this,
                OperationType.Replace, ResourceType.UserDefinedFunction, path, udf, requestHeaders, options);

            if (retryPolicyInstance != null){
                retryPolicyInstance.onBeforeSendRequest(request);
            }

            return this.replace(request, retryPolicyInstance).map(response -> toResourceResponse(response, UserDefinedFunction.class));

        } catch (Exception e) {
            // this is only in trace level to capture what's going on
            logger.debug("Failure in replacing a UserDefinedFunction due to [{}]", e.getMessage(), e);
            return Mono.error(e);
        }
    }

    @Override
    public Mono<ResourceResponse<UserDefinedFunction>> deleteUserDefinedFunction(String udfLink,
                                                                                       RequestOptions options) {
        DocumentClientRetryPolicy retryPolicyInstance = this.resetSessionTokenRetryPolicy.getRequestPolicy(null);
        return ObservableHelper.inlineIfPossibleAsObs(() -> deleteUserDefinedFunctionInternal(udfLink, options, retryPolicyInstance), retryPolicyInstance);
    }

    private Mono<ResourceResponse<UserDefinedFunction>> deleteUserDefinedFunctionInternal(String udfLink,
                                                                                                RequestOptions options, DocumentClientRetryPolicy retryPolicyInstance) {
        // we are using an observable factory here
        // observable will be created fresh upon subscription
        // this is to ensure we capture most up to date information (e.g.,
        // session)
        try {
            if (StringUtils.isEmpty(udfLink)) {
                throw new IllegalArgumentException("udfLink");
            }

            logger.debug("Deleting a UserDefinedFunction. udfLink [{}]", udfLink);
            String path = Utils.joinPath(udfLink, null);
            Map<String, String> requestHeaders = this.getRequestHeaders(options, ResourceType.UserDefinedFunction, OperationType.Delete);
            RxDocumentServiceRequest request = RxDocumentServiceRequest.create(this,
                OperationType.Delete, ResourceType.UserDefinedFunction, path, requestHeaders, options);

            if (retryPolicyInstance != null){
                retryPolicyInstance.onBeforeSendRequest(request);
            }

            return this.delete(request, retryPolicyInstance, getOperationContextAndListenerTuple(options)).map(response -> toResourceResponse(response, UserDefinedFunction.class));

        } catch (Exception e) {
            // this is only in trace level to capture what's going on
            logger.debug("Failure in deleting a UserDefinedFunction due to [{}]", e.getMessage(), e);
            return Mono.error(e);
        }
    }

    @Override
    public Mono<ResourceResponse<UserDefinedFunction>> readUserDefinedFunction(String udfLink,
                                                                                     RequestOptions options) {
        DocumentClientRetryPolicy retryPolicyInstance = this.resetSessionTokenRetryPolicy.getRequestPolicy(null);
        return ObservableHelper.inlineIfPossibleAsObs(() -> readUserDefinedFunctionInternal(udfLink, options, retryPolicyInstance), retryPolicyInstance);
    }

    private Mono<ResourceResponse<UserDefinedFunction>> readUserDefinedFunctionInternal(String udfLink,
                                                                                              RequestOptions options, DocumentClientRetryPolicy retryPolicyInstance) {
        // we are using an observable factory here
        // observable will be created fresh upon subscription
        // this is to ensure we capture most up to date information (e.g.,
        // session)
        try {
            if (StringUtils.isEmpty(udfLink)) {
                throw new IllegalArgumentException("udfLink");
            }

            logger.debug("Reading a UserDefinedFunction. udfLink [{}]", udfLink);
            String path = Utils.joinPath(udfLink, null);
            Map<String, String> requestHeaders = this.getRequestHeaders(options, ResourceType.UserDefinedFunction, OperationType.Read);
            RxDocumentServiceRequest request = RxDocumentServiceRequest.create(this,
                OperationType.Read, ResourceType.UserDefinedFunction, path, requestHeaders, options);

            if (retryPolicyInstance != null) {
                retryPolicyInstance.onBeforeSendRequest(request);
            }

            return this.read(request, retryPolicyInstance).map(response -> toResourceResponse(response, UserDefinedFunction.class));

        } catch (Exception e) {
            // this is only in trace level to capture what's going on
            logger.debug("Failure in reading a UserDefinedFunction due to [{}]", e.getMessage(), e);
            return Mono.error(e);
        }
    }

    @Override
    public Flux<FeedResponse<UserDefinedFunction>> readUserDefinedFunctions(String collectionLink,
                                                                                  QueryFeedOperationState state) {

        if (StringUtils.isEmpty(collectionLink)) {
            throw new IllegalArgumentException("collectionLink");
        }

        return nonDocumentReadFeed(state, ResourceType.UserDefinedFunction, UserDefinedFunction.class,
                Utils.joinPath(collectionLink, Paths.USER_DEFINED_FUNCTIONS_PATH_SEGMENT));
    }

    @Override
    public Flux<FeedResponse<UserDefinedFunction>> queryUserDefinedFunctions(
        String collectionLink,
        String query,
        QueryFeedOperationState state) {

        return queryUserDefinedFunctions(collectionLink, new SqlQuerySpec(query), state);
    }

    @Override
    public Flux<FeedResponse<UserDefinedFunction>> queryUserDefinedFunctions(
        String collectionLink,
        SqlQuerySpec querySpec,
        QueryFeedOperationState state) {

        return createQuery(collectionLink, querySpec, state, UserDefinedFunction.class, ResourceType.UserDefinedFunction);
    }

    @Override
    public Mono<ResourceResponse<Conflict>> readConflict(String conflictLink, RequestOptions options) {
        DocumentClientRetryPolicy retryPolicyInstance = this.resetSessionTokenRetryPolicy.getRequestPolicy(null);
        return ObservableHelper.inlineIfPossibleAsObs(() -> readConflictInternal(conflictLink, options, retryPolicyInstance), retryPolicyInstance);
    }

    private Mono<ResourceResponse<Conflict>> readConflictInternal(String conflictLink, RequestOptions options, DocumentClientRetryPolicy retryPolicyInstance) {

        try {
            if (StringUtils.isEmpty(conflictLink)) {
                throw new IllegalArgumentException("conflictLink");
            }

            logger.debug("Reading a Conflict. conflictLink [{}]", conflictLink);
            String path = Utils.joinPath(conflictLink, null);
            Map<String, String> requestHeaders = getRequestHeaders(options, ResourceType.Conflict, OperationType.Read);
            RxDocumentServiceRequest request = RxDocumentServiceRequest.create(this,
                OperationType.Read, ResourceType.Conflict, path, requestHeaders, options);

            Mono<RxDocumentServiceRequest> reqObs = addPartitionKeyInformation(request, null, null, options);

            return reqObs.flatMap(req -> {
                if (retryPolicyInstance != null) {
                    retryPolicyInstance.onBeforeSendRequest(request);
                }
                return this.read(request, retryPolicyInstance).map(response -> toResourceResponse(response, Conflict.class));
            });

        } catch (Exception e) {
            logger.debug("Failure in reading a Conflict due to [{}]", e.getMessage(), e);
            return Mono.error(e);
        }
    }

    @Override
    public Flux<FeedResponse<Conflict>> readConflicts(String collectionLink, QueryFeedOperationState state) {

        if (StringUtils.isEmpty(collectionLink)) {
            throw new IllegalArgumentException("collectionLink");
        }

        return nonDocumentReadFeed(state, ResourceType.Conflict, Conflict.class,
                Utils.joinPath(collectionLink, Paths.CONFLICTS_PATH_SEGMENT));
    }

    @Override
    public Flux<FeedResponse<Conflict>> queryConflicts(String collectionLink, String query,
                                                       QueryFeedOperationState state) {
        return queryConflicts(collectionLink, new SqlQuerySpec(query), state);
    }

    @Override
    public Flux<FeedResponse<Conflict>> queryConflicts(String collectionLink, SqlQuerySpec querySpec,
                                                       QueryFeedOperationState state) {
        return createQuery(collectionLink, querySpec, state, Conflict.class, ResourceType.Conflict);
    }

    @Override
    public Mono<ResourceResponse<Conflict>> deleteConflict(String conflictLink, RequestOptions options) {
        DocumentClientRetryPolicy retryPolicyInstance = this.resetSessionTokenRetryPolicy.getRequestPolicy(null);
        return ObservableHelper.inlineIfPossibleAsObs(() -> deleteConflictInternal(conflictLink, options, retryPolicyInstance), retryPolicyInstance);
    }

    private Mono<ResourceResponse<Conflict>> deleteConflictInternal(String conflictLink, RequestOptions options,
                                                                          DocumentClientRetryPolicy retryPolicyInstance) {

        try {
            if (StringUtils.isEmpty(conflictLink)) {
                throw new IllegalArgumentException("conflictLink");
            }

            logger.debug("Deleting a Conflict. conflictLink [{}]", conflictLink);
            String path = Utils.joinPath(conflictLink, null);
            Map<String, String> requestHeaders = getRequestHeaders(options, ResourceType.Conflict, OperationType.Delete);
            RxDocumentServiceRequest request = RxDocumentServiceRequest.create(this,
                OperationType.Delete, ResourceType.Conflict, path, requestHeaders, options);

            Mono<RxDocumentServiceRequest> reqObs = addPartitionKeyInformation(request, null, null, options);
            return reqObs.flatMap(req -> {
                if (retryPolicyInstance != null) {
                    retryPolicyInstance.onBeforeSendRequest(request);
                }

                return this.delete(request, retryPolicyInstance, getOperationContextAndListenerTuple(options)).map(response -> toResourceResponse(response, Conflict.class));
            });

        } catch (Exception e) {
            logger.debug("Failure in deleting a Conflict due to [{}]", e.getMessage(), e);
            return Mono.error(e);
        }
    }

    @Override
    public Mono<ResourceResponse<User>> createUser(String databaseLink, User user, RequestOptions options) {
        DocumentClientRetryPolicy documentClientRetryPolicy = this.resetSessionTokenRetryPolicy.getRequestPolicy(null);
        return ObservableHelper.inlineIfPossibleAsObs(() -> createUserInternal(databaseLink, user, options, documentClientRetryPolicy), documentClientRetryPolicy);
    }

    private Mono<ResourceResponse<User>> createUserInternal(String databaseLink, User user, RequestOptions options, DocumentClientRetryPolicy documentClientRetryPolicy) {
        try {
            logger.debug("Creating a User. databaseLink [{}], user id [{}]", databaseLink, user.getId());
            RxDocumentServiceRequest request = getUserRequest(databaseLink, user, options, OperationType.Create);
            return this.create(request, documentClientRetryPolicy, getOperationContextAndListenerTuple(options)).map(response -> toResourceResponse(response, User.class));

        } catch (Exception e) {
            logger.debug("Failure in creating a User due to [{}]", e.getMessage(), e);
            return Mono.error(e);
        }
    }

    @Override
    public Mono<ResourceResponse<User>> upsertUser(String databaseLink, User user, RequestOptions options) {
        DocumentClientRetryPolicy retryPolicyInstance = this.resetSessionTokenRetryPolicy.getRequestPolicy(null);
        return ObservableHelper.inlineIfPossibleAsObs(() -> upsertUserInternal(databaseLink, user, options, retryPolicyInstance), retryPolicyInstance);
    }

    private Mono<ResourceResponse<User>> upsertUserInternal(String databaseLink, User user, RequestOptions options,
                                                                  DocumentClientRetryPolicy retryPolicyInstance) {
        try {
            logger.debug("Upserting a User. databaseLink [{}], user id [{}]", databaseLink, user.getId());
            RxDocumentServiceRequest request = getUserRequest(databaseLink, user, options, OperationType.Upsert);
            if (retryPolicyInstance != null) {
                retryPolicyInstance.onBeforeSendRequest(request);
            }

            return this.upsert(request, retryPolicyInstance, getOperationContextAndListenerTuple(options)).map(response -> toResourceResponse(response, User.class));

        } catch (Exception e) {
            logger.debug("Failure in upserting a User due to [{}]", e.getMessage(), e);
            return Mono.error(e);
        }
    }

    private RxDocumentServiceRequest getUserRequest(String databaseLink, User user, RequestOptions options,
                                                    OperationType operationType) {
        if (StringUtils.isEmpty(databaseLink)) {
            throw new IllegalArgumentException("databaseLink");
        }
        if (user == null) {
            throw new IllegalArgumentException("user");
        }

        RxDocumentClientImpl.validateResource(user);

        String path = Utils.joinPath(databaseLink, Paths.USERS_PATH_SEGMENT);
        Map<String, String> requestHeaders = getRequestHeaders(options, ResourceType.User, operationType);
        return RxDocumentServiceRequest.create(this,
            operationType, ResourceType.User, path, user, requestHeaders, options);
    }

    @Override
    public Mono<ResourceResponse<User>> replaceUser(User user, RequestOptions options) {
        DocumentClientRetryPolicy retryPolicyInstance = this.resetSessionTokenRetryPolicy.getRequestPolicy(null);
        return ObservableHelper.inlineIfPossibleAsObs(() -> replaceUserInternal(user, options, retryPolicyInstance), retryPolicyInstance);
    }

    private Mono<ResourceResponse<User>> replaceUserInternal(User user, RequestOptions options, DocumentClientRetryPolicy retryPolicyInstance) {
        try {
            if (user == null) {
                throw new IllegalArgumentException("user");
            }
            logger.debug("Replacing a User. user id [{}]", user.getId());
            RxDocumentClientImpl.validateResource(user);

            String path = Utils.joinPath(user.getSelfLink(), null);
            Map<String, String> requestHeaders = getRequestHeaders(options, ResourceType.User, OperationType.Replace);
            RxDocumentServiceRequest request = RxDocumentServiceRequest.create(this,
                OperationType.Replace, ResourceType.User, path, user, requestHeaders, options);
            if (retryPolicyInstance != null) {
                retryPolicyInstance.onBeforeSendRequest(request);
            }

            return this.replace(request, retryPolicyInstance).map(response -> toResourceResponse(response, User.class));

        } catch (Exception e) {
            logger.debug("Failure in replacing a User due to [{}]", e.getMessage(), e);
            return Mono.error(e);
        }
    }


    public Mono<ResourceResponse<User>> deleteUser(String userLink, RequestOptions options) {
        DocumentClientRetryPolicy retryPolicyInstance =  this.resetSessionTokenRetryPolicy.getRequestPolicy(null);
        return ObservableHelper.inlineIfPossibleAsObs(() -> deleteUserInternal(userLink, options, retryPolicyInstance), retryPolicyInstance);
    }

    private Mono<ResourceResponse<User>> deleteUserInternal(String userLink, RequestOptions options,
                                                                  DocumentClientRetryPolicy retryPolicyInstance) {

        try {
            if (StringUtils.isEmpty(userLink)) {
                throw new IllegalArgumentException("userLink");
            }
            logger.debug("Deleting a User. userLink [{}]", userLink);
            String path = Utils.joinPath(userLink, null);
            Map<String, String> requestHeaders = getRequestHeaders(options, ResourceType.User, OperationType.Delete);
            RxDocumentServiceRequest request = RxDocumentServiceRequest.create(this,
                OperationType.Delete, ResourceType.User, path, requestHeaders, options);

            if (retryPolicyInstance != null) {
                retryPolicyInstance.onBeforeSendRequest(request);
            }

            return this.delete(request, retryPolicyInstance, getOperationContextAndListenerTuple(options)).map(response -> toResourceResponse(response, User.class));

        } catch (Exception e) {
            logger.debug("Failure in deleting a User due to [{}]", e.getMessage(), e);
            return Mono.error(e);
        }
    }
    @Override
    public Mono<ResourceResponse<User>> readUser(String userLink, RequestOptions options) {
        DocumentClientRetryPolicy retryPolicyInstance = this.resetSessionTokenRetryPolicy.getRequestPolicy(null);
        return ObservableHelper.inlineIfPossibleAsObs(() -> readUserInternal(userLink, options, retryPolicyInstance), retryPolicyInstance);
    }

    private Mono<ResourceResponse<User>> readUserInternal(String userLink, RequestOptions options, DocumentClientRetryPolicy retryPolicyInstance) {
        try {
            if (StringUtils.isEmpty(userLink)) {
                throw new IllegalArgumentException("userLink");
            }
            logger.debug("Reading a User. userLink [{}]", userLink);
            String path = Utils.joinPath(userLink, null);
            Map<String, String> requestHeaders = getRequestHeaders(options, ResourceType.User, OperationType.Read);
            RxDocumentServiceRequest request = RxDocumentServiceRequest.create(this,
                OperationType.Read, ResourceType.User, path, requestHeaders, options);

            if (retryPolicyInstance != null) {
                retryPolicyInstance.onBeforeSendRequest(request);
            }
            return this.read(request, retryPolicyInstance).map(response -> toResourceResponse(response, User.class));

        } catch (Exception e) {
            logger.debug("Failure in reading a User due to [{}]", e.getMessage(), e);
            return Mono.error(e);
        }
    }

    @Override
    public Flux<FeedResponse<User>> readUsers(String databaseLink, QueryFeedOperationState state) {

        if (StringUtils.isEmpty(databaseLink)) {
            throw new IllegalArgumentException("databaseLink");
        }

        return nonDocumentReadFeed(state, ResourceType.User, User.class,
                Utils.joinPath(databaseLink, Paths.USERS_PATH_SEGMENT));
    }

    @Override
    public Flux<FeedResponse<User>> queryUsers(String databaseLink, String query, QueryFeedOperationState state) {
        return queryUsers(databaseLink, new SqlQuerySpec(query), state);
    }

    @Override
    public Flux<FeedResponse<User>> queryUsers(String databaseLink, SqlQuerySpec querySpec,
                                               QueryFeedOperationState state) {
        return createQuery(databaseLink, querySpec, state, User.class, ResourceType.User);
    }

    @Override
    public Mono<ResourceResponse<ClientEncryptionKey>> readClientEncryptionKey(String clientEncryptionKeyLink,
                                                                RequestOptions options) {
        DocumentClientRetryPolicy retryPolicyInstance = this.resetSessionTokenRetryPolicy.getRequestPolicy(null);
        return ObservableHelper.inlineIfPossibleAsObs(() -> readClientEncryptionKeyInternal(clientEncryptionKeyLink, options, retryPolicyInstance), retryPolicyInstance);
    }

    private Mono<ResourceResponse<ClientEncryptionKey>> readClientEncryptionKeyInternal(String clientEncryptionKeyLink, RequestOptions options, DocumentClientRetryPolicy retryPolicyInstance) {
        try {
            if (StringUtils.isEmpty(clientEncryptionKeyLink)) {
                throw new IllegalArgumentException("clientEncryptionKeyLink");
            }
            logger.debug("Reading a client encryption key. clientEncryptionKeyLink [{}]", clientEncryptionKeyLink);
            String path = Utils.joinPath(clientEncryptionKeyLink, null);
            Map<String, String> requestHeaders = getRequestHeaders(options, ResourceType.ClientEncryptionKey, OperationType.Read);
            RxDocumentServiceRequest request = RxDocumentServiceRequest.create(this,
                OperationType.Read, ResourceType.ClientEncryptionKey, path, requestHeaders, options);

            if (retryPolicyInstance != null) {
                retryPolicyInstance.onBeforeSendRequest(request);
            }
            return this.read(request, retryPolicyInstance).map(response -> toResourceResponse(response, ClientEncryptionKey.class));

        } catch (Exception e) {
            logger.debug("Failure in reading a client encryption key due to [{}]", e.getMessage(), e);
            return Mono.error(e);
        }
    }

    @Override
    public Mono<ResourceResponse<ClientEncryptionKey>> createClientEncryptionKey(String databaseLink,
     ClientEncryptionKey clientEncryptionKey, RequestOptions options) {
        DocumentClientRetryPolicy retryPolicyInstance = this.resetSessionTokenRetryPolicy.getRequestPolicy(null);
        return ObservableHelper.inlineIfPossibleAsObs(() -> createClientEncryptionKeyInternal(databaseLink, clientEncryptionKey, options, retryPolicyInstance), retryPolicyInstance);

    }

    private Mono<ResourceResponse<ClientEncryptionKey>> createClientEncryptionKeyInternal(String databaseLink, ClientEncryptionKey clientEncryptionKey, RequestOptions options, DocumentClientRetryPolicy documentClientRetryPolicy) {
        try {
            logger.debug("Creating a client encryption key. databaseLink [{}], clientEncryptionKey id [{}]", databaseLink, clientEncryptionKey.getId());
            RxDocumentServiceRequest request = getClientEncryptionKeyRequest(databaseLink, clientEncryptionKey, options, OperationType.Create);
            return this.create(request, documentClientRetryPolicy, getOperationContextAndListenerTuple(options)).map(response -> toResourceResponse(response, ClientEncryptionKey.class));

        } catch (Exception e) {
            logger.debug("Failure in creating a client encryption key due to [{}]", e.getMessage(), e);
            return Mono.error(e);
        }
    }

    private RxDocumentServiceRequest getClientEncryptionKeyRequest(String databaseLink, ClientEncryptionKey clientEncryptionKey, RequestOptions options,
                                                    OperationType operationType) {
        if (StringUtils.isEmpty(databaseLink)) {
            throw new IllegalArgumentException("databaseLink");
        }
        if (clientEncryptionKey == null) {
            throw new IllegalArgumentException("clientEncryptionKey");
        }

        RxDocumentClientImpl.validateResource(clientEncryptionKey);

        String path = Utils.joinPath(databaseLink, Paths.CLIENT_ENCRYPTION_KEY_PATH_SEGMENT);
        Map<String, String> requestHeaders = getRequestHeaders(options, ResourceType.ClientEncryptionKey, operationType);
        return RxDocumentServiceRequest.create(this,
            operationType, ResourceType.ClientEncryptionKey, path, clientEncryptionKey, requestHeaders, options);
    }

    @Override
    public Mono<ResourceResponse<ClientEncryptionKey>> replaceClientEncryptionKey(ClientEncryptionKey clientEncryptionKey,
                                                                                  String nameBasedLink,
                                                                                  RequestOptions options) {
        DocumentClientRetryPolicy retryPolicyInstance = this.resetSessionTokenRetryPolicy.getRequestPolicy(null);
        return ObservableHelper.inlineIfPossibleAsObs(() -> replaceClientEncryptionKeyInternal(clientEncryptionKey,
            nameBasedLink, options, retryPolicyInstance), retryPolicyInstance);
    }

    private Mono<ResourceResponse<ClientEncryptionKey>> replaceClientEncryptionKeyInternal(ClientEncryptionKey clientEncryptionKey, String nameBasedLink, RequestOptions options, DocumentClientRetryPolicy retryPolicyInstance) {
        try {
            if (clientEncryptionKey == null) {
                throw new IllegalArgumentException("clientEncryptionKey");
            }
            logger.debug("Replacing a clientEncryptionKey. clientEncryptionKey id [{}]", clientEncryptionKey.getId());
            RxDocumentClientImpl.validateResource(clientEncryptionKey);

            String path = Utils.joinPath(nameBasedLink, null);
            //String path = Utils.joinPath(clientEncryptionKey.getSelfLink(), null); TODO need to check with BE service
            Map<String, String> requestHeaders = getRequestHeaders(options, ResourceType.ClientEncryptionKey,
             OperationType.Replace);
            RxDocumentServiceRequest request = RxDocumentServiceRequest.create(this,
                OperationType.Replace, ResourceType.ClientEncryptionKey, path, clientEncryptionKey, requestHeaders,
                 options);
            if (retryPolicyInstance != null) {
                retryPolicyInstance.onBeforeSendRequest(request);
            }

            return this.replace(request, retryPolicyInstance).map(response -> toResourceResponse(response, ClientEncryptionKey.class));

        } catch (Exception e) {
            logger.debug("Failure in replacing a clientEncryptionKey due to [{}]", e.getMessage(), e);
            return Mono.error(e);
        }
    }

    @Override
    public Flux<FeedResponse<ClientEncryptionKey>> readClientEncryptionKeys(
        String databaseLink,
        QueryFeedOperationState state) {
        if (StringUtils.isEmpty(databaseLink)) {
            throw new IllegalArgumentException("databaseLink");
        }

        return nonDocumentReadFeed(state, ResourceType.ClientEncryptionKey, ClientEncryptionKey.class,
            Utils.joinPath(databaseLink, Paths.CLIENT_ENCRYPTION_KEY_PATH_SEGMENT));
    }

    @Override
    public Flux<FeedResponse<ClientEncryptionKey>> queryClientEncryptionKeys(
        String databaseLink,
        SqlQuerySpec querySpec,
        QueryFeedOperationState state) {
        return createQuery(databaseLink, querySpec, state, ClientEncryptionKey.class, ResourceType.ClientEncryptionKey);
    }

    @Override
    public Mono<ResourceResponse<Permission>> createPermission(String userLink, Permission permission,
                                                                     RequestOptions options) {
        DocumentClientRetryPolicy documentClientRetryPolicy = this.resetSessionTokenRetryPolicy.getRequestPolicy(null);
        return ObservableHelper.inlineIfPossibleAsObs(() -> createPermissionInternal(userLink, permission, options, documentClientRetryPolicy), this.resetSessionTokenRetryPolicy.getRequestPolicy(null));
    }

    private Mono<ResourceResponse<Permission>> createPermissionInternal(String userLink, Permission permission,
                                                                              RequestOptions options, DocumentClientRetryPolicy documentClientRetryPolicy) {

        try {
            logger.debug("Creating a Permission. userLink [{}], permission id [{}]", userLink, permission.getId());
            RxDocumentServiceRequest request = getPermissionRequest(userLink, permission, options,
                    OperationType.Create);
            return this.create(request, documentClientRetryPolicy, getOperationContextAndListenerTuple(options)).map(response -> toResourceResponse(response, Permission.class));

        } catch (Exception e) {
            logger.debug("Failure in creating a Permission due to [{}]", e.getMessage(), e);
            return Mono.error(e);
        }
    }

    @Override
    public Mono<ResourceResponse<Permission>> upsertPermission(String userLink, Permission permission,
                                                                     RequestOptions options) {
        DocumentClientRetryPolicy retryPolicyInstance = this.resetSessionTokenRetryPolicy.getRequestPolicy(null);
        return ObservableHelper.inlineIfPossibleAsObs(() -> upsertPermissionInternal(userLink, permission, options, retryPolicyInstance), retryPolicyInstance);
    }

    private Mono<ResourceResponse<Permission>> upsertPermissionInternal(String userLink, Permission permission,
                                                                              RequestOptions options, DocumentClientRetryPolicy retryPolicyInstance) {

        try {
            logger.debug("Upserting a Permission. userLink [{}], permission id [{}]", userLink, permission.getId());
            RxDocumentServiceRequest request = getPermissionRequest(userLink, permission, options,
                    OperationType.Upsert);
            if (retryPolicyInstance != null) {
                retryPolicyInstance.onBeforeSendRequest(request);
            }

            return this.upsert(request, retryPolicyInstance, getOperationContextAndListenerTuple(options)).map(response -> toResourceResponse(response, Permission.class));

        } catch (Exception e) {
            logger.debug("Failure in upserting a Permission due to [{}]", e.getMessage(), e);
            return Mono.error(e);
        }
    }

    private RxDocumentServiceRequest getPermissionRequest(String userLink, Permission permission,
                                                          RequestOptions options, OperationType operationType) {
        if (StringUtils.isEmpty(userLink)) {
            throw new IllegalArgumentException("userLink");
        }
        if (permission == null) {
            throw new IllegalArgumentException("permission");
        }

        RxDocumentClientImpl.validateResource(permission);

        String path = Utils.joinPath(userLink, Paths.PERMISSIONS_PATH_SEGMENT);
        Map<String, String> requestHeaders = getRequestHeaders(options, ResourceType.Permission, operationType);
        return RxDocumentServiceRequest.create(this,
            operationType, ResourceType.Permission, path, permission, requestHeaders, options);
    }

    @Override
    public Mono<ResourceResponse<Permission>> replacePermission(Permission permission, RequestOptions options) {
        DocumentClientRetryPolicy retryPolicyInstance = this.resetSessionTokenRetryPolicy.getRequestPolicy(null);
        return ObservableHelper.inlineIfPossibleAsObs(() -> replacePermissionInternal(permission, options, retryPolicyInstance), retryPolicyInstance);
    }

    private Mono<ResourceResponse<Permission>> replacePermissionInternal(Permission permission, RequestOptions options, DocumentClientRetryPolicy retryPolicyInstance) {
        try {
            if (permission == null) {
                throw new IllegalArgumentException("permission");
            }
            logger.debug("Replacing a Permission. permission id [{}]", permission.getId());
            RxDocumentClientImpl.validateResource(permission);

            String path = Utils.joinPath(permission.getSelfLink(), null);
            Map<String, String> requestHeaders = getRequestHeaders(options, ResourceType.Permission, OperationType.Replace);
            RxDocumentServiceRequest request = RxDocumentServiceRequest.create(this,
                OperationType.Replace, ResourceType.Permission, path, permission, requestHeaders, options);

            if (retryPolicyInstance != null) {
                retryPolicyInstance.onBeforeSendRequest(request);
            }

            return this.replace(request, retryPolicyInstance).map(response -> toResourceResponse(response, Permission.class));

        } catch (Exception e) {
            logger.debug("Failure in replacing a Permission due to [{}]", e.getMessage(), e);
            return Mono.error(e);
        }
    }

    @Override
    public Mono<ResourceResponse<Permission>> deletePermission(String permissionLink, RequestOptions options) {
        DocumentClientRetryPolicy retryPolicyInstance = this.resetSessionTokenRetryPolicy.getRequestPolicy(null);
        return ObservableHelper.inlineIfPossibleAsObs(() -> deletePermissionInternal(permissionLink, options, retryPolicyInstance), retryPolicyInstance);
    }

    private Mono<ResourceResponse<Permission>> deletePermissionInternal(String permissionLink, RequestOptions options,
                                                                              DocumentClientRetryPolicy retryPolicyInstance) {

        try {
            if (StringUtils.isEmpty(permissionLink)) {
                throw new IllegalArgumentException("permissionLink");
            }
            logger.debug("Deleting a Permission. permissionLink [{}]", permissionLink);
            String path = Utils.joinPath(permissionLink, null);
            Map<String, String> requestHeaders = getRequestHeaders(options, ResourceType.Permission, OperationType.Delete);
            RxDocumentServiceRequest request = RxDocumentServiceRequest.create(this,
                OperationType.Delete, ResourceType.Permission, path, requestHeaders, options);

            if (retryPolicyInstance != null) {
                retryPolicyInstance.onBeforeSendRequest(request);
            }

            return this.delete(request, retryPolicyInstance, getOperationContextAndListenerTuple(options)).map(response -> toResourceResponse(response, Permission.class));

        } catch (Exception e) {
            logger.debug("Failure in deleting a Permission due to [{}]", e.getMessage(), e);
            return Mono.error(e);
        }
    }

    @Override
    public Mono<ResourceResponse<Permission>> readPermission(String permissionLink, RequestOptions options) {
        DocumentClientRetryPolicy retryPolicyInstance = this.resetSessionTokenRetryPolicy.getRequestPolicy(null);
        return ObservableHelper.inlineIfPossibleAsObs(() -> readPermissionInternal(permissionLink, options, retryPolicyInstance), retryPolicyInstance);
    }

    private Mono<ResourceResponse<Permission>> readPermissionInternal(String permissionLink, RequestOptions options, DocumentClientRetryPolicy retryPolicyInstance ) {
        try {
            if (StringUtils.isEmpty(permissionLink)) {
                throw new IllegalArgumentException("permissionLink");
            }
            logger.debug("Reading a Permission. permissionLink [{}]", permissionLink);
            String path = Utils.joinPath(permissionLink, null);
            Map<String, String> requestHeaders = getRequestHeaders(options, ResourceType.Permission, OperationType.Read);
            RxDocumentServiceRequest request = RxDocumentServiceRequest.create(this,
                OperationType.Read, ResourceType.Permission, path, requestHeaders, options);

            if (retryPolicyInstance != null) {
                retryPolicyInstance.onBeforeSendRequest(request);
            }
            return this.read(request, retryPolicyInstance).map(response -> toResourceResponse(response, Permission.class));

        } catch (Exception e) {
            logger.debug("Failure in reading a Permission due to [{}]", e.getMessage(), e);
            return Mono.error(e);
        }
    }

    @Override
    public Flux<FeedResponse<Permission>> readPermissions(String userLink, QueryFeedOperationState state) {

        if (StringUtils.isEmpty(userLink)) {
            throw new IllegalArgumentException("userLink");
        }

        return nonDocumentReadFeed(state, ResourceType.Permission, Permission.class,
                Utils.joinPath(userLink, Paths.PERMISSIONS_PATH_SEGMENT));
    }

    @Override
    public Flux<FeedResponse<Permission>> queryPermissions(String userLink, String query,
                                                           QueryFeedOperationState state) {
        return queryPermissions(userLink, new SqlQuerySpec(query), state);
    }

    @Override
    public Flux<FeedResponse<Permission>> queryPermissions(String userLink, SqlQuerySpec querySpec,
                                                           QueryFeedOperationState state) {
        return createQuery(userLink, querySpec, state, Permission.class, ResourceType.Permission);
    }

    @Override
    public Mono<ResourceResponse<Offer>> replaceOffer(Offer offer) {
        DocumentClientRetryPolicy documentClientRetryPolicy = this.resetSessionTokenRetryPolicy.getRequestPolicy(null);
        return ObservableHelper.inlineIfPossibleAsObs(() -> replaceOfferInternal(offer, documentClientRetryPolicy), documentClientRetryPolicy);
    }

    private Mono<ResourceResponse<Offer>> replaceOfferInternal(Offer offer, DocumentClientRetryPolicy documentClientRetryPolicy) {
        try {
            if (offer == null) {
                throw new IllegalArgumentException("offer");
            }
            logger.debug("Replacing an Offer. offer id [{}]", offer.getId());
            RxDocumentClientImpl.validateResource(offer);

            String path = Utils.joinPath(offer.getSelfLink(), null);
            RxDocumentServiceRequest request = RxDocumentServiceRequest.create(this, OperationType.Replace,
                    ResourceType.Offer, path, offer, null, null);
            return this.replace(request, documentClientRetryPolicy).map(response -> toResourceResponse(response, Offer.class));

        } catch (Exception e) {
            logger.debug("Failure in replacing an Offer due to [{}]", e.getMessage(), e);
            return Mono.error(e);
        }
    }

    @Override
    public Mono<ResourceResponse<Offer>> readOffer(String offerLink) {
        DocumentClientRetryPolicy retryPolicyInstance = this.resetSessionTokenRetryPolicy.getRequestPolicy(null);
        return ObservableHelper.inlineIfPossibleAsObs(() -> readOfferInternal(offerLink, retryPolicyInstance), retryPolicyInstance);
    }

    private Mono<ResourceResponse<Offer>> readOfferInternal(String offerLink, DocumentClientRetryPolicy retryPolicyInstance) {
        try {
            if (StringUtils.isEmpty(offerLink)) {
                throw new IllegalArgumentException("offerLink");
            }
            logger.debug("Reading an Offer. offerLink [{}]", offerLink);
            String path = Utils.joinPath(offerLink, null);
            RxDocumentServiceRequest request = RxDocumentServiceRequest.create(this,
                OperationType.Read, ResourceType.Offer, path, (HashMap<String, String>)null, null);

            if (retryPolicyInstance != null) {
                retryPolicyInstance.onBeforeSendRequest(request);
            }

            return this.read(request, retryPolicyInstance).map(response -> toResourceResponse(response, Offer.class));

        } catch (Exception e) {
            logger.debug("Failure in reading an Offer due to [{}]", e.getMessage(), e);
            return Mono.error(e);
        }
    }

    @Override
    public Flux<FeedResponse<Offer>> readOffers(QueryFeedOperationState state) {
        return nonDocumentReadFeed(state, ResourceType.Offer, Offer.class,
                Utils.joinPath(Paths.OFFERS_PATH_SEGMENT, null));
    }

    private <T> Flux<FeedResponse<T>> nonDocumentReadFeed(
        QueryFeedOperationState state,
        ResourceType resourceType,
        Class<T> klass,
        String resourceLink) {

        return nonDocumentReadFeed(state.getQueryOptions(), resourceType, klass, resourceLink);
    }

    private <T> Flux<FeedResponse<T>> nonDocumentReadFeed(
        CosmosQueryRequestOptions options,
        ResourceType resourceType,
        Class<T> klass,
        String resourceLink) {
        DocumentClientRetryPolicy retryPolicy = this.resetSessionTokenRetryPolicy.getRequestPolicy(null);
        return ObservableHelper.fluxInlineIfPossibleAsObs(
            () -> nonDocumentReadFeedInternal(options, resourceType, klass, resourceLink, retryPolicy),
            retryPolicy);
    }

    private <T> Flux<FeedResponse<T>> nonDocumentReadFeedInternal(
        CosmosQueryRequestOptions options,
        ResourceType resourceType,
        Class<T> klass,
        String resourceLink,
        DocumentClientRetryPolicy retryPolicy) {

        final CosmosQueryRequestOptions nonNullOptions = options != null ? options : new CosmosQueryRequestOptions();
        Integer maxItemCount = ModelBridgeInternal.getMaxItemCountFromQueryRequestOptions(nonNullOptions);
        int maxPageSize = maxItemCount != null ? maxItemCount : -1;

        assert(resourceType != ResourceType.Document);
        // readFeed is only used for non-document operations - no need to wire up hedging
        BiFunction<String, Integer, RxDocumentServiceRequest> createRequestFunc = (continuationToken, pageSize) -> {
            Map<String, String> requestHeaders = new HashMap<>();
            if (continuationToken != null) {
                requestHeaders.put(HttpConstants.HttpHeaders.CONTINUATION, continuationToken);
            }
            requestHeaders.put(HttpConstants.HttpHeaders.PAGE_SIZE, Integer.toString(pageSize));
            RxDocumentServiceRequest request =  RxDocumentServiceRequest.create(this,
                OperationType.ReadFeed, resourceType, resourceLink, requestHeaders, nonNullOptions);
            retryPolicy.onBeforeSendRequest(request);
            return request;
        };

        Function<RxDocumentServiceRequest, Mono<FeedResponse<T>>> executeFunc =
            request -> readFeed(request)
                .map(response -> feedResponseAccessor.createFeedResponse(
                                    response,
                                    DefaultCosmosItemSerializer.INTERNAL_DEFAULT_SERIALIZER,
                                    klass));

        return Paginator
            .getPaginatedQueryResultAsObservable(
                nonNullOptions,
                createRequestFunc,
                executeFunc,
                maxPageSize,
                this.globalEndpointManager,
                this.globalPartitionEndpointManagerForPerPartitionCircuitBreaker);
    }

    @Override
    public Flux<FeedResponse<Offer>> queryOffers(String query, QueryFeedOperationState state) {
        return queryOffers(new SqlQuerySpec(query), state);
    }

    @Override
    public Flux<FeedResponse<Offer>> queryOffers(SqlQuerySpec querySpec, QueryFeedOperationState state) {
        return createQuery(null, querySpec, state, Offer.class, ResourceType.Offer);
    }

    @Override
    public Mono<DatabaseAccount> getDatabaseAccount() {
        DocumentClientRetryPolicy documentClientRetryPolicy = this.resetSessionTokenRetryPolicy.getRequestPolicy(null);
        return ObservableHelper.inlineIfPossibleAsObs(() -> getDatabaseAccountInternal(documentClientRetryPolicy),
         documentClientRetryPolicy);
    }

    private Mono<DatabaseAccount> getDatabaseAccountInternal(DocumentClientRetryPolicy documentClientRetryPolicy) {
        try {
            logger.debug("Getting Database Account");
            RxDocumentServiceRequest request = RxDocumentServiceRequest.create(this,
                    OperationType.Read,
                    ResourceType.DatabaseAccount, "", // path
                    (HashMap<String, String>) null,
                    null);
            return this.read(request, documentClientRetryPolicy).map(ModelBridgeInternal::toDatabaseAccount);

        } catch (Exception e) {
            logger.debug("Failure in getting Database Account due to [{}]", e.getMessage(), e);
            return Mono.error(e);
        }
    }

    public ISessionContainer getSession() {
        return this.sessionContainer;
    }

    public void setSession(ISessionContainer sessionContainer) {
        this.sessionContainer = sessionContainer;
    }

    public CosmosAsyncClient getCachedCosmosAsyncClientSnapshot() {
        return cachedCosmosAsyncClientSnapshot.get();
    }

    @Override
    public RxClientCollectionCache getCollectionCache() {
        return this.collectionCache;
    }

    @Override
    public RxPartitionKeyRangeCache getPartitionKeyRangeCache() {
        return partitionKeyRangeCache;
    }

    @Override
    public GlobalEndpointManager getGlobalEndpointManager() {
        return this.globalEndpointManager;
    }

    @Override
    public GlobalPartitionEndpointManagerForPerPartitionCircuitBreaker getGlobalPartitionEndpointManagerForCircuitBreaker() {
        return this.globalPartitionEndpointManagerForPerPartitionCircuitBreaker;
    }

    @Override
    public GlobalPartitionEndpointManagerForPerPartitionAutomaticFailover getGlobalPartitionEndpointManagerForPerPartitionAutomaticFailover() {
        return this.globalPartitionEndpointManagerForPerPartitionAutomaticFailover;
    }

    @Override
    public AddressSelector getAddressSelector() {
        return new AddressSelector(this.addressResolver, this.configs.getProtocol());
    }

    public Flux<DatabaseAccount> getDatabaseAccountFromEndpoint(URI endpoint) {
        return Flux.defer(() -> {
            RxDocumentServiceRequest request = RxDocumentServiceRequest.create(this,
                OperationType.Read, ResourceType.DatabaseAccount, "", null, (Object) null);
            // if thin client enabled, populate thin client header so we can get thin client read and writeable locations
            if (useThinClient()) {
                request.getHeaders().put(HttpConstants.HttpHeaders.THINCLIENT_OPT_IN, "true");
            }
            return this.populateHeadersAsync(request, RequestVerb.GET)
                .flatMap(requestPopulated -> {

                    requestPopulated.setEndpointOverride(endpoint);
                    return this.gatewayProxy.processMessage(requestPopulated).doOnError(e -> {
                        String message = String.format("Failed to retrieve database account information. %s",
                            e.getCause() != null
                                ? e.getCause().toString()
                                : e.toString());
                        logger.warn(message);
                    }).map(rsp -> rsp.getResource(DatabaseAccount.class))
                        .doOnNext(databaseAccount ->
                            this.useMultipleWriteLocations = this.connectionPolicy.isMultipleWriteRegionsEnabled()
                            && BridgeInternal.isEnableMultipleWriteLocations(databaseAccount));
                });
        });
    }

    /**
     * Certain requests must be routed through gateway even when the client connectivity mode is direct.
     *
     * @param request
     * @return RxStoreModel
     */
    private RxStoreModel getStoreProxy(RxDocumentServiceRequest request) {
        // If a request is configured to always use GATEWAY mode(in some cases when targeting .NET Core)
        // we return the GATEWAY store model
        if (request.useGatewayMode) {
            return this.gatewayProxy;
        }

        if (useThinClientStoreModel(request)) {
            return this.thinProxy;
        }

        ResourceType resourceType = request.getResourceType();
        OperationType operationType = request.getOperationType();

        if (resourceType == ResourceType.Offer ||
            resourceType == ResourceType.ClientEncryptionKey ||
            resourceType.isScript() && operationType != OperationType.ExecuteJavaScript ||
            resourceType == ResourceType.PartitionKeyRange ||
            resourceType == ResourceType.PartitionKey && operationType == OperationType.Delete) {
            return this.gatewayProxy;
        }

        if (operationType == OperationType.Create
                || operationType == OperationType.Upsert) {
            if (resourceType == ResourceType.Database ||
                    resourceType == ResourceType.User ||
                    resourceType == ResourceType.DocumentCollection ||
                    resourceType == ResourceType.Permission) {
                return this.gatewayProxy;
            } else {
                return this.storeModel;
            }
        } else if (operationType == OperationType.Delete) {
            if (resourceType == ResourceType.Database ||
                    resourceType == ResourceType.User ||
                    resourceType == ResourceType.DocumentCollection) {
                return this.gatewayProxy;
            } else {
                return this.storeModel;
            }
        } else if (operationType == OperationType.Replace) {
            if (resourceType == ResourceType.DocumentCollection) {
                return this.gatewayProxy;
            } else {
                return this.storeModel;
            }
        } else if (operationType == OperationType.Read) {
            if (resourceType == ResourceType.DocumentCollection) {
                return this.gatewayProxy;
            } else {
                return this.storeModel;
            }
        } else {
            if ((operationType == OperationType.Query ||
                operationType == OperationType.SqlQuery ||
                operationType == OperationType.ReadFeed) &&
                    Utils.isCollectionChild(request.getResourceType())) {
                // Go to gateway only when partition key range and partition key are not set. This should be very rare
                if (request.getPartitionKeyRangeIdentity() == null &&
                        request.getHeaders().get(HttpConstants.HttpHeaders.PARTITION_KEY) == null) {
                    return this.gatewayProxy;
                }
            }

            return this.storeModel;
        }
    }

    @Override
    public void close() {
        logger.info("Attempting to close client {}", this.clientId);
        if (!closed.getAndSet(true)) {
            activeClientsCnt.decrementAndGet();
            logger.info("Shutting down ...");

            if (this.globalPartitionEndpointManagerForPerPartitionCircuitBreaker != null) {
                logger.info("Closing globalPartitionEndpointManagerForPerPartitionCircuitBreaker...");
                LifeCycleUtils.closeQuietly(this.globalPartitionEndpointManagerForPerPartitionCircuitBreaker);
            }

            logger.info("Closing Global Endpoint Manager ...");
            LifeCycleUtils.closeQuietly(this.globalEndpointManager);
            logger.info("Closing StoreClientFactory ...");
            LifeCycleUtils.closeQuietly(this.storeClientFactory);
            logger.info("Shutting down reactorHttpClient ...");
            LifeCycleUtils.closeQuietly(this.reactorHttpClient);
            logger.info("Shutting down CpuMonitor ...");
            CpuMemoryMonitor.unregister(this);

            if (this.throughputControlEnabled.get()) {
                logger.info("Closing ThroughputControlStore ...");
                this.throughputControlStore.close();
            }

            logger.info("Shutting down completed.");
        } else {
            logger.warn("Already shutdown!");
        }
    }
    @Override
    public synchronized void enableThroughputControlGroup(ThroughputControlGroupInternal group, Mono<Integer> throughputQueryMono) {
        checkNotNull(group, "Throughput control group can not be null");

        if (this.throughputControlEnabled.compareAndSet(false, true)) {
            this.throughputControlStore =
                new ThroughputControlStore(
                    this.collectionCache,
                    this.connectionPolicy.getConnectionMode(),
                    this.partitionKeyRangeCache);

            if (ConnectionMode.DIRECT == this.connectionPolicy.getConnectionMode()) {
                this.storeModel.enableThroughputControl(throughputControlStore);
            } else {
                this.gatewayProxy.enableThroughputControl(throughputControlStore);
            }
        }

        this.throughputControlStore.enableThroughputControlGroup(group, throughputQueryMono);
    }

    @Override
    public Flux<Void> submitOpenConnectionTasksAndInitCaches(CosmosContainerProactiveInitConfig proactiveContainerInitConfig) {
        return this.storeModel.submitOpenConnectionTasksAndInitCaches(proactiveContainerInitConfig);
    }

    @Override
    public ConsistencyLevel getDefaultConsistencyLevelOfAccount() {
        return this.gatewayConfigurationReader.getDefaultConsistencyLevel();
    }

    /***
     * Configure fault injector provider.
     *
     * @param injectorProvider the fault injector provider.
     */
    @Override
    public void configureFaultInjectorProvider(IFaultInjectorProvider injectorProvider) {
        checkNotNull(injectorProvider, "Argument 'injectorProvider' can not be null");

        if (this.connectionPolicy.getConnectionMode() == ConnectionMode.DIRECT) {
            this.storeModel.configureFaultInjectorProvider(injectorProvider, this.configs);
            this.addressResolver.configureFaultInjectorProvider(injectorProvider, this.configs);
        }

        this.gatewayProxy.configureFaultInjectorProvider(injectorProvider, this.configs);
    }

    @Override
    public void recordOpenConnectionsAndInitCachesCompleted(List<CosmosContainerIdentity> cosmosContainerIdentities) {
        this.storeModel.recordOpenConnectionsAndInitCachesCompleted(cosmosContainerIdentities);
    }

    @Override
    public void recordOpenConnectionsAndInitCachesStarted(List<CosmosContainerIdentity> cosmosContainerIdentities) {
        this.storeModel.recordOpenConnectionsAndInitCachesStarted(cosmosContainerIdentities);
    }

    @Override
    public String getMasterKeyOrResourceToken() {
        return this.masterKeyOrResourceToken;
    }

    private static SqlQuerySpec createLogicalPartitionScanQuerySpec(
        PartitionKey partitionKey,
        List<String> partitionKeySelectors) {

        StringBuilder queryStringBuilder = new StringBuilder();
        List<SqlParameter> parameters = new ArrayList<>();

        queryStringBuilder.append("SELECT * FROM c WHERE");
        Object[] pkValues = ModelBridgeInternal.getPartitionKeyInternal(partitionKey).toObjectArray();
        String pkParamNamePrefix = "@pkValue";
        for (int i = 0; i < pkValues.length; i++) {
            StringBuilder subQueryStringBuilder = new StringBuilder();
            String sqlParameterName = pkParamNamePrefix + i;

            if (i > 0) {
                subQueryStringBuilder.append(" AND ");
            }
            subQueryStringBuilder.append(" c");
            subQueryStringBuilder.append(partitionKeySelectors.get(i));
            subQueryStringBuilder.append((" = "));
            subQueryStringBuilder.append(sqlParameterName);

            parameters.add(new SqlParameter(sqlParameterName, pkValues[i]));
            queryStringBuilder.append(subQueryStringBuilder);
        }

        return new SqlQuerySpec(queryStringBuilder.toString(), parameters);
    }

    @Override
    public Mono<List<FeedRange>> getFeedRanges(String collectionLink, boolean forceRefresh) {
        InvalidPartitionExceptionRetryPolicy invalidPartitionExceptionRetryPolicy = new InvalidPartitionExceptionRetryPolicy(
            this.collectionCache,
            null,
            collectionLink,
            new HashMap<>());

        RxDocumentServiceRequest request = RxDocumentServiceRequest.create(
            this,
            OperationType.Query,
            ResourceType.Document,
            collectionLink,
            null);

        invalidPartitionExceptionRetryPolicy.onBeforeSendRequest(request);

        return ObservableHelper.inlineIfPossibleAsObs(
            () -> getFeedRangesInternal(request, collectionLink, forceRefresh),
            invalidPartitionExceptionRetryPolicy);
    }

    private Mono<List<FeedRange>> getFeedRangesInternal(
        RxDocumentServiceRequest request,
        String collectionLink,
        boolean forceRefresh) {

        logger.debug("getFeedRange collectionLink=[{}] - forceRefresh={}", collectionLink, forceRefresh);

        if (StringUtils.isEmpty(collectionLink)) {
            throw new IllegalArgumentException("collectionLink");
        }

        Mono<Utils.ValueHolder<DocumentCollection>> collectionObs = collectionCache.resolveCollectionAsync(null,
            request);

        return collectionObs.flatMap(documentCollectionResourceResponse -> {
            final DocumentCollection collection = documentCollectionResourceResponse.v;
            if (collection == null) {
                return Mono.error(new IllegalStateException("Collection cannot be null"));
            }

            Mono<Utils.ValueHolder<List<PartitionKeyRange>>> valueHolderMono = partitionKeyRangeCache
                .tryGetOverlappingRangesAsync(
                    BridgeInternal.getMetaDataDiagnosticContext(request.requestContext.cosmosDiagnostics),
                    collection.getResourceId(),
                    RANGE_INCLUDING_ALL_PARTITION_KEY_RANGES,
                    forceRefresh,
                    null);

            return valueHolderMono.map(partitionKeyRangeList -> toFeedRanges(partitionKeyRangeList, request));
        });
    }

    private static List<FeedRange> toFeedRanges(
        Utils.ValueHolder<List<PartitionKeyRange>> partitionKeyRangeListValueHolder, RxDocumentServiceRequest request) {
        final List<PartitionKeyRange> partitionKeyRangeList = partitionKeyRangeListValueHolder.v;
        if (partitionKeyRangeList == null) {
            request.forceNameCacheRefresh = true;
            throw new InvalidPartitionException();
        }

        List<FeedRange> feedRanges = new ArrayList<>();
        partitionKeyRangeList.forEach(pkRange -> feedRanges.add(toFeedRange(pkRange)));

        return feedRanges;
    }

    private static FeedRange toFeedRange(PartitionKeyRange pkRange) {
        return new FeedRangeEpkImpl(pkRange.toRange());
    }

    public PartitionKeyRange addPartitionLevelUnavailableRegionsForPointOperationRequestForPerPartitionCircuitBreaker(
        RxDocumentServiceRequest request,
        RequestOptions options,
        CollectionRoutingMap collectionRoutingMap,
        DocumentClientRetryPolicy documentClientRetryPolicy,
        PartitionKeyRange preResolvedPartitionKeyRangeIfAny) {

        checkNotNull(request, "Argument 'request' cannot be null!");
        checkNotNull(this.globalPartitionEndpointManagerForPerPartitionCircuitBreaker, "globalPartitionEndpointManagerForCircuitBreaker cannot be null!");

        if (this.globalPartitionEndpointManagerForPerPartitionCircuitBreaker.isPerPartitionLevelCircuitBreakingApplicable(request)) {

            if (preResolvedPartitionKeyRangeIfAny != null) {

                // setting it here in case request.requestContext.resolvedPartitionKeyRange
                // is not assigned in either GlobalAddressResolver / RxGatewayStoreModel (possible if there are Gateway timeouts)
                // and circuit breaker also kicks in to mark a failure resolvedPartitionKeyRange (will result in NullPointerException and will
                // help failover as well)
                // also resolvedPartitionKeyRange will be overridden in GlobalAddressResolver / RxGatewayStoreModel irrespective
                // so staleness is not an issue (after doing a validation of parent-child relationship b/w initial and new partitionKeyRange)
                request.requestContext.resolvedPartitionKeyRange = preResolvedPartitionKeyRangeIfAny;

                // maintaining a separate copy - request.requestContext.resolvedPartitionKeyRange can be set to null
                // when the CosmosClient instance has to "reset" the request.requestContext.resolvedPartitionKeyRange
                // in partition split / merge and invalid partition scenarios - the separate copy will help identify
                // such scenarios and circuit breaking in general
                request.requestContext.resolvedPartitionKeyRangeForCircuitBreaker = preResolvedPartitionKeyRangeIfAny;

                List<String> unavailableRegionsForPartition
                    = this.globalPartitionEndpointManagerForPerPartitionCircuitBreaker.getUnavailableRegionsForPartitionKeyRange(
                    request,
                    request.getResourceId(),
                    preResolvedPartitionKeyRangeIfAny
                );

                request.requestContext.setUnavailableRegionsForPerPartitionCircuitBreaker(unavailableRegionsForPartition);

                // onBeforeSendRequest uses excluded regions to know the next location endpoint
                // to route the request to unavailable regions are effectively excluded regions for this request
                if (documentClientRetryPolicy != null) {
                    documentClientRetryPolicy.onBeforeSendRequest(request);
                }

                return preResolvedPartitionKeyRangeIfAny;
            }
            else {
                checkNotNull(options, "Argument 'options' cannot be null!");
                checkNotNull(options.getPartitionKeyDefinition(), "Argument 'partitionKeyDefinition' within options cannot be null!");
                checkNotNull(collectionRoutingMap, "Argument 'collectionRoutingMap' cannot be null!");

                PartitionKeyRange resolvedPartitionKeyRange = null;

                PartitionKeyDefinition partitionKeyDefinition = options.getPartitionKeyDefinition();
                PartitionKeyInternal partitionKeyInternal = request.getPartitionKeyInternal();

                if (partitionKeyInternal != null) {
                    String effectivePartitionKeyString = PartitionKeyInternalHelper.getEffectivePartitionKeyString(partitionKeyInternal, partitionKeyDefinition);
                    resolvedPartitionKeyRange = collectionRoutingMap.getRangeByEffectivePartitionKey(effectivePartitionKeyString);

                    // cache the effective partition key if possible - can be a bottleneck,
                    // since it is also recomputed in AddressResolver
                    request.setEffectivePartitionKey(effectivePartitionKeyString);
                } else if (request.getPartitionKeyRangeIdentity() != null) {
                    resolvedPartitionKeyRange = collectionRoutingMap.getRangeByPartitionKeyRangeId(request.getPartitionKeyRangeIdentity().getPartitionKeyRangeId());
                }

                checkNotNull(resolvedPartitionKeyRange, "resolvedPartitionKeyRange cannot be null!");
                checkNotNull(this.globalPartitionEndpointManagerForPerPartitionCircuitBreaker, "globalPartitionEndpointManagerForCircuitBreaker cannot be null!");

                // setting it here in case request.requestContext.resolvedPartitionKeyRange
                // is not assigned in either GlobalAddressResolver / RxGatewayStoreModel (possible if there are Gateway timeouts)
                // and circuit breaker also kicks in to mark a failure resolvedPartitionKeyRange (will result in NullPointerException and will
                // help failover as well)
                // also resolvedPartitionKeyRange will be overridden in GlobalAddressResolver / RxGatewayStoreModel irrespective
                // so staleness is not an issue (after doing a validation of parent-child relationship b/w initial and new partitionKeyRange)
                request.requestContext.resolvedPartitionKeyRange = resolvedPartitionKeyRange;

                // maintaining a separate copy - request.requestContext.resolvedPartitionKeyRange can be set to null
                // when the CosmosClient instance has to "reset" the request.requestContext.resolvedPartitionKeyRange
                // in partition split / merge and invalid partition scenarios - the separate copy will help identify
                // such scenarios and circuit breaking in general
                request.requestContext.resolvedPartitionKeyRangeForCircuitBreaker = resolvedPartitionKeyRange;

                List<String> unavailableRegionsForPartition
                    = this.globalPartitionEndpointManagerForPerPartitionCircuitBreaker.getUnavailableRegionsForPartitionKeyRange(
                    request,
                    request.getResourceId(),
                    resolvedPartitionKeyRange
                );

                request.requestContext.setUnavailableRegionsForPerPartitionCircuitBreaker(unavailableRegionsForPartition);

                // onBeforeSendRequest uses excluded regions to know the next location endpoint
                // to route the request to unavailable regions are effectively excluded regions for this request
                if (documentClientRetryPolicy != null) {
                    documentClientRetryPolicy.onBeforeSendRequest(request);
                }

                return resolvedPartitionKeyRange;
            }
        }

        return null;
    }

    public PartitionKeyRange setPartitionKeyRangeForPointOperationRequestForPerPartitionAutomaticFailover(
        RxDocumentServiceRequest request,
        RequestOptions options,
        CollectionRoutingMap collectionRoutingMap,
        DocumentClientRetryPolicy documentClientRetryPolicy,
        boolean isWriteRequest,
        PartitionKeyRange preResolvedPartitionKeyRangeIfAny) {

        checkNotNull(request, "Argument 'request' cannot be null!");

        if (this.globalPartitionEndpointManagerForPerPartitionAutomaticFailover.isPerPartitionAutomaticFailoverApplicable(request)) {

            if (preResolvedPartitionKeyRangeIfAny != null) {

                checkNotNull(this.globalPartitionEndpointManagerForPerPartitionCircuitBreaker, "globalPartitionEndpointManagerForCircuitBreaker cannot be null!");

                // setting it here in case request.requestContext.resolvedPartitionKeyRange
                // is not assigned in either GlobalAddressResolver / RxGatewayStoreModel (possible if there are Gateway timeouts)
                // and circuit breaker also kicks in to mark a failure resolvedPartitionKeyRange (will result in NullPointerException and will
                // help failover as well)
                // also resolvedPartitionKeyRange will be overridden in GlobalAddressResolver / RxGatewayStoreModel irrespective
                // so staleness is not an issue (after doing a validation of parent-child relationship b/w initial and new partitionKeyRange)
                request.requestContext.resolvedPartitionKeyRange = preResolvedPartitionKeyRangeIfAny;

                // maintaining a separate copy - request.requestContext.resolvedPartitionKeyRange can be set to null
                // when the CosmosClient instance has to "reset" the request.requestContext.resolvedPartitionKeyRange
                // in partition split / merge and invalid partition scenarios - the separate copy will help identify
                // such scenarios and PPAF in general
                request.requestContext.resolvedPartitionKeyRangeForPerPartitionAutomaticFailover = preResolvedPartitionKeyRangeIfAny;

                request.isPerPartitionAutomaticFailoverEnabledAndWriteRequest
                    = isWriteRequest && this.globalPartitionEndpointManagerForPerPartitionAutomaticFailover.isPerPartitionAutomaticFailoverEnabled();

                // onBeforeSendRequest uses excluded regions to know the next location endpoint
                // to route the request to unavailable regions are effectively excluded regions for this request
                if (documentClientRetryPolicy != null) {
                    documentClientRetryPolicy.onBeforeSendRequest(request);
                }

                return preResolvedPartitionKeyRangeIfAny;
            } else {
                checkNotNull(options, "Argument 'options' cannot be null!");
                checkNotNull(options.getPartitionKeyDefinition(), "Argument 'partitionKeyDefinition' within options cannot be null!");
                checkNotNull(collectionRoutingMap, "Argument 'collectionRoutingMap' cannot be null!");

                PartitionKeyRange resolvedPartitionKeyRange = null;

                PartitionKeyDefinition partitionKeyDefinition = options.getPartitionKeyDefinition();
                PartitionKeyInternal partitionKeyInternal = request.getPartitionKeyInternal();

                if (partitionKeyInternal != null) {
                    String effectivePartitionKeyString = PartitionKeyInternalHelper.getEffectivePartitionKeyString(partitionKeyInternal, partitionKeyDefinition);
                    resolvedPartitionKeyRange = collectionRoutingMap.getRangeByEffectivePartitionKey(effectivePartitionKeyString);

                    // cache the effective partition key if possible - can be a bottleneck,
                    // since it is also recomputed in AddressResolver
                    request.setEffectivePartitionKey(effectivePartitionKeyString);
                } else if (request.getPartitionKeyRangeIdentity() != null) {
                    resolvedPartitionKeyRange = collectionRoutingMap.getRangeByPartitionKeyRangeId(request.getPartitionKeyRangeIdentity().getPartitionKeyRangeId());
                }

                checkNotNull(resolvedPartitionKeyRange, "resolvedPartitionKeyRange cannot be null!");
                checkNotNull(this.globalPartitionEndpointManagerForPerPartitionCircuitBreaker, "globalPartitionEndpointManagerForCircuitBreaker cannot be null!");

                // setting it here in case request.requestContext.resolvedPartitionKeyRange
                // is not assigned in either GlobalAddressResolver / RxGatewayStoreModel (possible if there are Gateway timeouts)
                // and circuit breaker also kicks in to mark a failure resolvedPartitionKeyRange (will result in NullPointerException and will
                // help failover as well)
                // also resolvedPartitionKeyRange will be overridden in GlobalAddressResolver / RxGatewayStoreModel irrespective
                // so staleness is not an issue (after doing a validation of parent-child relationship b/w initial and new partitionKeyRange)
                request.requestContext.resolvedPartitionKeyRange = resolvedPartitionKeyRange;

                // maintaining a separate copy - request.requestContext.resolvedPartitionKeyRange can be set to null
                // when the CosmosClient instance has to "reset" the request.requestContext.resolvedPartitionKeyRange
                // in partition split / merge and invalid partition scenarios - the separate copy will help identify
                // such scenarios and PPAF in general
                request.requestContext.resolvedPartitionKeyRangeForPerPartitionAutomaticFailover = resolvedPartitionKeyRange;

                request.isPerPartitionAutomaticFailoverEnabledAndWriteRequest
                    = isWriteRequest && this.globalPartitionEndpointManagerForPerPartitionAutomaticFailover.isPerPartitionAutomaticFailoverEnabled();

                // onBeforeSendRequest uses excluded regions to know the next location endpoint
                // to route the request to unavailable regions are effectively excluded regions for this request
                if (documentClientRetryPolicy != null) {
                    documentClientRetryPolicy.onBeforeSendRequest(request);
                }

                return resolvedPartitionKeyRange;
            }
        }

        return null;
    }

    public void mergeContextInformationIntoDiagnosticsForPointRequest(
        RxDocumentServiceRequest request,
        CrossRegionAvailabilityContextForRxDocumentServiceRequest crossRegionAvailabilityContextForRequest) {

        if (crossRegionAvailabilityContextForRequest != null) {
            PointOperationContextForCircuitBreaker pointOperationContextForCircuitBreaker
                = crossRegionAvailabilityContextForRequest.getPointOperationContextForCircuitBreaker();

            if (pointOperationContextForCircuitBreaker != null) {
                diagnosticsAccessor.mergeSerializationDiagnosticContext(request.requestContext.cosmosDiagnostics, pointOperationContextForCircuitBreaker.getSerializationDiagnosticsContext());
            }
        }
    }

    public PartitionKeyRange addPartitionLevelUnavailableRegionsForFeedRequestForPerPartitionCircuitBreaker(
        RxDocumentServiceRequest request,
        CosmosQueryRequestOptions options,
        CollectionRoutingMap collectionRoutingMap,
        PartitionKeyRange preResolvedPartitionKeyRangeIfAny) {

        if (this.globalPartitionEndpointManagerForPerPartitionCircuitBreaker.isPerPartitionLevelCircuitBreakingApplicable(request)) {

            checkNotNull(collectionRoutingMap, "collectionRoutingMap cannot be null!");

            if (preResolvedPartitionKeyRangeIfAny != null) {
                // setting it here in case request.requestContext.resolvedPartitionKeyRange
                // is not assigned in either GlobalAddressResolver / RxGatewayStoreModel (possible if there are Gateway timeouts)
                // and circuit breaker also kicks in to mark a failure resolvedPartitionKeyRange (will result in NullPointerException and will
                // help failover as well)
                // also resolvedPartitionKeyRange will be overridden in GlobalAddressResolver / RxGatewayStoreModel irrespective
                // so staleness is not an issue (after doing a validation of parent-child relationship b/w initial and new partitionKeyRange)
                request.requestContext.resolvedPartitionKeyRange = preResolvedPartitionKeyRangeIfAny;

                // maintaining a separate copy - request.requestContext.resolvedPartitionKeyRange can be set to null
                // when the GoneAndRetryWithRetryPolicy has to "reset" the request.requestContext.resolvedPartitionKeyRange
                // in partition split / merge and invalid partition scenarios - the separate copy will help identify
                // such scenarios and circuit breaking in general
                request.requestContext.resolvedPartitionKeyRangeForCircuitBreaker = preResolvedPartitionKeyRangeIfAny;

                checkNotNull(this.globalPartitionEndpointManagerForPerPartitionCircuitBreaker, "globalPartitionEndpointManagerForCircuitBreaker cannot be null!");

                List<String> unavailableRegionsForPartition
                    = this.globalPartitionEndpointManagerForPerPartitionCircuitBreaker.getUnavailableRegionsForPartitionKeyRange(
                    request,
                    request.getResourceId(),
                    preResolvedPartitionKeyRangeIfAny
                );

                request.requestContext.setUnavailableRegionsForPerPartitionCircuitBreaker(unavailableRegionsForPartition);

                return preResolvedPartitionKeyRangeIfAny;

            } else {

                PartitionKeyRange resolvedPartitionKeyRange = null;

                if (request.getPartitionKeyRangeIdentity() != null) {
                    resolvedPartitionKeyRange = collectionRoutingMap.getRangeByPartitionKeyRangeId(request.getPartitionKeyRangeIdentity().getPartitionKeyRangeId());
                } else if (request.getPartitionKeyInternal() != null) {
                    String effectivePartitionKeyString = PartitionKeyInternalHelper.getEffectivePartitionKeyString(request.getPartitionKeyInternal(), ImplementationBridgeHelpers.CosmosQueryRequestOptionsHelper.getCosmosQueryRequestOptionsAccessor().getPartitionKeyDefinition(options));
                    resolvedPartitionKeyRange = collectionRoutingMap.getRangeByEffectivePartitionKey(effectivePartitionKeyString);
                }

                checkNotNull(resolvedPartitionKeyRange, "resolvedPartitionKeyRange cannot be null!");

                // setting it here in case request.requestContext.resolvedPartitionKeyRange
                // is not assigned in either GlobalAddressResolver / RxGatewayStoreModel (possible if there are Gateway timeouts)
                // and circuit breaker also kicks in to mark a failure resolvedPartitionKeyRange (will result in NullPointerException and will
                // help failover as well)
                // also resolvedPartitionKeyRange will be overridden in GlobalAddressResolver / RxGatewayStoreModel irrespective
                // so staleness is not an issue (after doing a validation of parent-child relationship b/w initial and new partitionKeyRange)
                request.requestContext.resolvedPartitionKeyRange = resolvedPartitionKeyRange;

                // maintaining a separate copy - request.requestContext.resolvedPartitionKeyRange can be set to null
                // when the GoneAndRetryWithRetryPolicy has to "reset" the request.requestContext.resolvedPartitionKeyRange
                // in partition split / merge and invalid partition scenarios - the separate copy will help identify
                // such scenarios and circuit breaking in general
                request.requestContext.resolvedPartitionKeyRangeForCircuitBreaker = resolvedPartitionKeyRange;

                checkNotNull(this.globalPartitionEndpointManagerForPerPartitionCircuitBreaker, "globalPartitionEndpointManagerForCircuitBreaker cannot be null!");

                List<String> unavailableRegionsForPartition
                    = this.globalPartitionEndpointManagerForPerPartitionCircuitBreaker.getUnavailableRegionsForPartitionKeyRange(
                    request,
                    request.getResourceId(),
                    resolvedPartitionKeyRange
                );

                request.requestContext.setUnavailableRegionsForPerPartitionCircuitBreaker(unavailableRegionsForPartition);

                return resolvedPartitionKeyRange;
            }
        }

        return null;
    }

    public PartitionKeyRange setPartitionKeyRangeForFeedRequestForPerPartitionAutomaticFailover(
        RxDocumentServiceRequest request,
        CosmosQueryRequestOptions options,
        CollectionRoutingMap collectionRoutingMap,
        PartitionKeyRange preResolvedPartitionKeyRangeIfAny) {

        if (this.globalPartitionEndpointManagerForPerPartitionAutomaticFailover.isPerPartitionAutomaticFailoverApplicable(request)) {
            checkNotNull(collectionRoutingMap, "collectionRoutingMap cannot be null!");

            if (preResolvedPartitionKeyRangeIfAny != null) {

                request.requestContext.resolvedPartitionKeyRange = preResolvedPartitionKeyRangeIfAny;
                request.requestContext.resolvedPartitionKeyRangeForPerPartitionAutomaticFailover = preResolvedPartitionKeyRangeIfAny;

                return preResolvedPartitionKeyRangeIfAny;
            } else {
                PartitionKeyRange resolvedPartitionKeyRange = null;

                if (request.getPartitionKeyRangeIdentity() != null) {
                    resolvedPartitionKeyRange = collectionRoutingMap.getRangeByPartitionKeyRangeId(request.getPartitionKeyRangeIdentity().getPartitionKeyRangeId());
                } else if (request.getPartitionKeyInternal() != null) {
                    String effectivePartitionKeyString = PartitionKeyInternalHelper.getEffectivePartitionKeyString(request.getPartitionKeyInternal(), ImplementationBridgeHelpers.CosmosQueryRequestOptionsHelper.getCosmosQueryRequestOptionsAccessor().getPartitionKeyDefinition(options));
                    resolvedPartitionKeyRange = collectionRoutingMap.getRangeByEffectivePartitionKey(effectivePartitionKeyString);
                }

                checkNotNull(resolvedPartitionKeyRange, "resolvedPartitionKeyRange cannot be null!");

                // setting it here in case request.requestContext.resolvedPartitionKeyRange
                // is not assigned in either GlobalAddressResolver / RxGatewayStoreModel (possible if there are Gateway timeouts)
                // and circuit breaker also kicks in to mark a failure resolvedPartitionKeyRange (will result in NullPointerException and will
                // help failover as well)
                // also resolvedPartitionKeyRange will be overridden in GlobalAddressResolver / RxGatewayStoreModel irrespective
                // so staleness is not an issue (after doing a validation of parent-child relationship b/w initial and new partitionKeyRange)
                request.requestContext.resolvedPartitionKeyRange = resolvedPartitionKeyRange;

                // maintaining a separate copy - request.requestContext.resolvedPartitionKeyRange can be set to null
                // when the GoneAndRetryWithRetryPolicy has to "reset" the request.requestContext.resolvedPartitionKeyRange
                // in partition split / merge and invalid partition scenarios - the separate copy will help identify
                // such scenarios and circuit breaking in general
                request.requestContext.resolvedPartitionKeyRangeForPerPartitionAutomaticFailover = resolvedPartitionKeyRange;

                return resolvedPartitionKeyRange;
            }
        }

        return null;
    }

    public void addPartitionLevelUnavailableRegionsForChangeFeedOperationRequestForPerPartitionCircuitBreaker(
        RxDocumentServiceRequest request,
        CosmosChangeFeedRequestOptions options,
        CollectionRoutingMap collectionRoutingMap,
        PartitionKeyRange preResolvedPartitionKeyRangeIfAny) {

        if (this.globalPartitionEndpointManagerForPerPartitionCircuitBreaker.isPerPartitionLevelCircuitBreakingApplicable(request)) {

            if (preResolvedPartitionKeyRangeIfAny != null) {

                // setting it here in case request.requestContext.resolvedPartitionKeyRange
                // is not assigned in either GlobalAddressResolver / RxGatewayStoreModel (possible if there are Gateway timeouts)
                // and circuit breaker also kicks in to mark a failure resolvedPartitionKeyRange (will result in NullPointerException and will
                // help failover as well)
                // also resolvedPartitionKeyRange will be overridden in GlobalAddressResolver / RxGatewayStoreModel irrespective
                // so staleness is not an issue (after doing a validation of parent-child relationship b/w initial and new partitionKeyRange)
                request.requestContext.resolvedPartitionKeyRange = preResolvedPartitionKeyRangeIfAny;

                // maintaining a separate copy - request.requestContext.resolvedPartitionKeyRange can be set to null
                // when the GoneAndRetryWithRetryPolicy has to "reset" the request.requestContext.resolvedPartitionKeyRange
                // in partition split / merge and invalid partition scenarios - the separate copy will help identify
                // such scenarios and circuit breaking in general
                request.requestContext.resolvedPartitionKeyRangeForCircuitBreaker = preResolvedPartitionKeyRangeIfAny;

                List<String> unavailableRegionsForPartition
                    = this.globalPartitionEndpointManagerForPerPartitionCircuitBreaker.getUnavailableRegionsForPartitionKeyRange(
                    request,
                    request.getResourceId(),
                    preResolvedPartitionKeyRangeIfAny
                );

                request.requestContext.setUnavailableRegionsForPerPartitionCircuitBreaker(unavailableRegionsForPartition);
            } else {
                checkNotNull(collectionRoutingMap, "collectionRoutingMap cannot be null!");

                PartitionKeyRange resolvedPartitionKeyRange = null;

                if (request.getPartitionKeyRangeIdentity() != null) {
                    resolvedPartitionKeyRange = collectionRoutingMap.getRangeByPartitionKeyRangeId(request.getPartitionKeyRangeIdentity().getPartitionKeyRangeId());
                } else if (request.getPartitionKeyInternal() != null) {
                    String effectivePartitionKeyString = PartitionKeyInternalHelper.getEffectivePartitionKeyString(request.getPartitionKeyInternal(), ImplementationBridgeHelpers.CosmosChangeFeedRequestOptionsHelper.getCosmosChangeFeedRequestOptionsAccessor().getPartitionKeyDefinition(options));
                    resolvedPartitionKeyRange = collectionRoutingMap.getRangeByEffectivePartitionKey(effectivePartitionKeyString);
                }

                checkNotNull(resolvedPartitionKeyRange, "resolvedPartitionKeyRange cannot be null!");

                // setting it here in case request.requestContext.resolvedPartitionKeyRange
                // is not assigned in either GlobalAddressResolver / RxGatewayStoreModel (possible if there are Gateway timeouts)
                // and circuit breaker also kicks in to mark a failure resolvedPartitionKeyRange (will result in NullPointerException and will
                // help failover as well)
                // also resolvedPartitionKeyRange will be overridden in GlobalAddressResolver / RxGatewayStoreModel irrespective
                // so staleness is not an issue (after doing a validation of parent-child relationship b/w initial and new partitionKeyRange)
                request.requestContext.resolvedPartitionKeyRange = resolvedPartitionKeyRange;

                // maintaining a separate copy - request.requestContext.resolvedPartitionKeyRange can be set to null
                // when the GoneAndRetryWithRetryPolicy has to "reset" the request.requestContext.resolvedPartitionKeyRange
                // in partition split / merge and invalid partition scenarios - the separate copy will help identify
                // such scenarios and circuit breaking in general
                request.requestContext.resolvedPartitionKeyRangeForCircuitBreaker = resolvedPartitionKeyRange;

                List<String> unavailableRegionsForPartition
                    = this.globalPartitionEndpointManagerForPerPartitionCircuitBreaker.getUnavailableRegionsForPartitionKeyRange(
                    request,
                    request.getResourceId(),
                    resolvedPartitionKeyRange
                );

                request.requestContext.setUnavailableRegionsForPerPartitionCircuitBreaker(unavailableRegionsForPartition);
            }
        }
    }

    public PartitionKeyRange setPartitionKeyRangeForChangeFeedOperationRequestForPerPartitionAutomaticFailover(
        RxDocumentServiceRequest request,
        CosmosChangeFeedRequestOptions options,
        CollectionRoutingMap collectionRoutingMap,
        PartitionKeyRange preResolvedPartitionKeyRangeIfAny) {

        if (this.globalPartitionEndpointManagerForPerPartitionAutomaticFailover.isPerPartitionAutomaticFailoverApplicable(request)) {

            if (preResolvedPartitionKeyRangeIfAny != null) {

                // setting it here in case request.requestContext.resolvedPartitionKeyRange
                // is not assigned in either GlobalAddressResolver / RxGatewayStoreModel (possible if there are Gateway timeouts)
                // and circuit breaker also kicks in to mark a failure resolvedPartitionKeyRange (will result in NullPointerException and will
                // help failover as well)
                // also resolvedPartitionKeyRange will be overridden in GlobalAddressResolver / RxGatewayStoreModel irrespective
                // so staleness is not an issue (after doing a validation of parent-child relationship b/w initial and new partitionKeyRange)
                request.requestContext.resolvedPartitionKeyRange = preResolvedPartitionKeyRangeIfAny;

                // maintaining a separate copy - request.requestContext.resolvedPartitionKeyRange can be set to null
                // when the GoneAndRetryWithRetryPolicy has to "reset" the request.requestContext.resolvedPartitionKeyRange
                // in partition split / merge and invalid partition scenarios - the separate copy will help identify
                // such scenarios and PPAF in general
                request.requestContext.resolvedPartitionKeyRangeForPerPartitionAutomaticFailover = preResolvedPartitionKeyRangeIfAny;

                return preResolvedPartitionKeyRangeIfAny;
            } else {
                checkNotNull(collectionRoutingMap, "collectionRoutingMap cannot be null!");

                PartitionKeyRange resolvedPartitionKeyRange = null;

                if (request.getPartitionKeyRangeIdentity() != null) {
                    resolvedPartitionKeyRange = collectionRoutingMap.getRangeByPartitionKeyRangeId(request.getPartitionKeyRangeIdentity().getPartitionKeyRangeId());
                } else if (request.getPartitionKeyInternal() != null) {
                    String effectivePartitionKeyString = PartitionKeyInternalHelper.getEffectivePartitionKeyString(request.getPartitionKeyInternal(), ImplementationBridgeHelpers.CosmosChangeFeedRequestOptionsHelper.getCosmosChangeFeedRequestOptionsAccessor().getPartitionKeyDefinition(options));
                    resolvedPartitionKeyRange = collectionRoutingMap.getRangeByEffectivePartitionKey(effectivePartitionKeyString);
                }

                checkNotNull(resolvedPartitionKeyRange, "resolvedPartitionKeyRange cannot be null!");

                // setting it here in case request.requestContext.resolvedPartitionKeyRange
                // is not assigned in either GlobalAddressResolver / RxGatewayStoreModel (possible if there are Gateway timeouts)
                // and circuit breaker also kicks in to mark a failure resolvedPartitionKeyRange (will result in NullPointerException and will
                // help failover as well)
                // also resolvedPartitionKeyRange will be overridden in GlobalAddressResolver / RxGatewayStoreModel irrespective
                // so staleness is not an issue (after doing a validation of parent-child relationship b/w initial and new partitionKeyRange)
                request.requestContext.resolvedPartitionKeyRange = resolvedPartitionKeyRange;

                // maintaining a separate copy - request.requestContext.resolvedPartitionKeyRange can be set to null
                // when the GoneAndRetryWithRetryPolicy has to "reset" the request.requestContext.resolvedPartitionKeyRange
                // in partition split / merge and invalid partition scenarios - the separate copy will help identify
                // such scenarios and PPAF in general
                request.requestContext.resolvedPartitionKeyRangeForPerPartitionAutomaticFailover = resolvedPartitionKeyRange;

                return resolvedPartitionKeyRange;
            }
        }

        return null;
    }

    private Mono<ResourceResponse<Document>> wrapPointOperationWithAvailabilityStrategy(
        ResourceType resourceType,
        OperationType operationType,
        DocumentPointOperation callback,
        RequestOptions initialRequestOptions,
        boolean idempotentWriteRetriesEnabled,
        String collectionLink) {

        return wrapPointOperationWithAvailabilityStrategy(
            resourceType,
            operationType,
            callback,
            initialRequestOptions,
            idempotentWriteRetriesEnabled,
            this,
            collectionLink
        );
    }

    private Mono<ResourceResponse<Document>> wrapPointOperationWithAvailabilityStrategy(
        ResourceType resourceType,
        OperationType operationType,
        DocumentPointOperation callback,
        RequestOptions initialRequestOptions,
        boolean idempotentWriteRetriesEnabled,
        DiagnosticsClientContext innerDiagnosticsFactory,
        String collectionLink) {

        checkNotNull(resourceType, "Argument 'resourceType' must not be null.");
        checkNotNull(operationType, "Argument 'operationType' must not be null.");
        checkNotNull(callback, "Argument 'callback' must not be null.");

        final RequestOptions nonNullRequestOptions =
            initialRequestOptions != null ? initialRequestOptions : new RequestOptions();

        checkArgument(
            resourceType == ResourceType.Document,
            "This method can only be used for document point operations.");

        CosmosEndToEndOperationLatencyPolicyConfig endToEndPolicyConfig =
            getEndToEndOperationLatencyPolicyConfig(nonNullRequestOptions, resourceType, operationType);

        List<String> orderedApplicableRegionsForSpeculation = getApplicableRegionsForSpeculation(
            endToEndPolicyConfig,
            resourceType,
            operationType,
            idempotentWriteRetriesEnabled,
            nonNullRequestOptions);

        AtomicBoolean isOperationSuccessful = new AtomicBoolean(false);

        if (orderedApplicableRegionsForSpeculation.size() < 2) {
            // There is at most one applicable region - no hedging possible
            PointOperationContextForCircuitBreaker pointOperationContextForCircuitBreakerForMainRequest = new PointOperationContextForCircuitBreaker(
                isOperationSuccessful,
                false,
                collectionLink,
                new SerializationDiagnosticsContext());

            pointOperationContextForCircuitBreakerForMainRequest.setIsRequestHedged(false);

            AvailabilityStrategyContext availabilityStrategyContextForMainRequest = new AvailabilityStrategyContext(false, false);

            CrossRegionAvailabilityContextForRxDocumentServiceRequest crossRegionAvailabilityContextForMainRequest
                = new CrossRegionAvailabilityContextForRxDocumentServiceRequest(
                null,
                pointOperationContextForCircuitBreakerForMainRequest,
                availabilityStrategyContextForMainRequest);

            return callback.apply(nonNullRequestOptions, endToEndPolicyConfig, innerDiagnosticsFactory, crossRegionAvailabilityContextForMainRequest);
        }

        ThresholdBasedAvailabilityStrategy availabilityStrategy =
            (ThresholdBasedAvailabilityStrategy) endToEndPolicyConfig.getAvailabilityStrategy();
        List<Mono<NonTransientPointOperationResult>> monoList = new ArrayList<>();

        final ScopedDiagnosticsFactory diagnosticsFactory = new ScopedDiagnosticsFactory(innerDiagnosticsFactory, false);

        orderedApplicableRegionsForSpeculation
            .forEach(region -> {
                RequestOptions clonedOptions = new RequestOptions(nonNullRequestOptions);

                if (monoList.isEmpty()) {
                    // no special error handling for transient errors to suppress them here
                    // because any cross-regional retries are expected to be processed
                    // by the ClientRetryPolicy for the initial request - so, any outcome of the
                    // initial Mono should be treated as non-transient error - even when
                    // the error would otherwise be treated as transient
                    PointOperationContextForCircuitBreaker pointOperationContextForCircuitBreakerForMainRequest
                        = new PointOperationContextForCircuitBreaker(
                        isOperationSuccessful,
                        true,
                        collectionLink,
                        new SerializationDiagnosticsContext());

                    pointOperationContextForCircuitBreakerForMainRequest.setIsRequestHedged(false);

                    AvailabilityStrategyContext availabilityStrategyContextForMainRequest = new AvailabilityStrategyContext(true, false);

                    CrossRegionAvailabilityContextForRxDocumentServiceRequest crossRegionAvailabilityContextForMainRequest
                        = new CrossRegionAvailabilityContextForRxDocumentServiceRequest(
                        null,
                        pointOperationContextForCircuitBreakerForMainRequest,
                        availabilityStrategyContextForMainRequest);

                    Mono<NonTransientPointOperationResult> initialMonoAcrossAllRegions =
                        callback.apply(clonedOptions, endToEndPolicyConfig, diagnosticsFactory, crossRegionAvailabilityContextForMainRequest)
                            .map(NonTransientPointOperationResult::new)
                            .onErrorResume(
                                RxDocumentClientImpl::isCosmosException,
                                t -> Mono.just(
                                    new NonTransientPointOperationResult(
                                        Utils.as(Exceptions.unwrap(t), CosmosException.class))));

                    if (logger.isDebugEnabled()) {
                        monoList.add(initialMonoAcrossAllRegions.doOnSubscribe(c -> logger.debug(
                            "STARTING to process {} operation in region '{}'",
                            operationType,
                            region)));
                    } else {
                        monoList.add(initialMonoAcrossAllRegions);
                    }
                } else {
                    clonedOptions.setExcludedRegions(
                        getEffectiveExcludedRegionsForHedging(
                            nonNullRequestOptions.getExcludedRegions(),
                            orderedApplicableRegionsForSpeculation,
                            region)
                    );

                    // Non-Transient errors are mapped to a value - this ensures the firstWithValue
                    // operator below will complete the composite Mono for both successful values
                    // and non-transient errors
                    PointOperationContextForCircuitBreaker pointOperationContextForCircuitBreakerForHedgedRequest
                        = new PointOperationContextForCircuitBreaker(
                        isOperationSuccessful,
                        true,
                        collectionLink,
                        new SerializationDiagnosticsContext());

                    pointOperationContextForCircuitBreakerForHedgedRequest.setIsRequestHedged(true);

                    AvailabilityStrategyContext availabilityStrategyContextForHedgedRequest = new AvailabilityStrategyContext(true, true);

                    CrossRegionAvailabilityContextForRxDocumentServiceRequest crossRegionAvailabilityContextForHedgedRequest = new CrossRegionAvailabilityContextForRxDocumentServiceRequest(
                        null,
                        pointOperationContextForCircuitBreakerForHedgedRequest,
                        availabilityStrategyContextForHedgedRequest);

                    Mono<NonTransientPointOperationResult> regionalCrossRegionRetryMono =
                        callback.apply(clonedOptions, endToEndPolicyConfig, diagnosticsFactory, crossRegionAvailabilityContextForHedgedRequest)
                            .map(NonTransientPointOperationResult::new)
                            .onErrorResume(
                                RxDocumentClientImpl::isNonTransientCosmosException,
                                t -> Mono.just(
                                    new NonTransientPointOperationResult(
                                        Utils.as(Exceptions.unwrap(t), CosmosException.class))));

                    Duration delayForCrossRegionalRetry = (availabilityStrategy)
                        .getThreshold()
                        .plus((availabilityStrategy)
                            .getThresholdStep()
                            .multipliedBy(monoList.size() - 1));

                    if (logger.isDebugEnabled()) {
                        monoList.add(
                            regionalCrossRegionRetryMono
                                .doOnSubscribe(c -> logger.debug("STARTING to process {} operation in region '{}'", operationType, region))
                                .delaySubscription(delayForCrossRegionalRetry));
                    } else {
                        monoList.add(
                            regionalCrossRegionRetryMono
                                .delaySubscription(delayForCrossRegionalRetry));
                    }
                }
            });

        // NOTE - merging diagnosticsFactory cannot only happen in
        // doFinally operator because the doFinally operator is a side effect method -
        // meaning it executes concurrently with firing the onComplete/onError signal
        // doFinally is also triggered by cancellation
        // So, to make sure merging the Context happens synchronously in line we
        // have to ensure merging is happening on error/completion
        // and also in doOnCancel.
        return Mono
            .firstWithValue(monoList)
            .flatMap(nonTransientResult -> {
                diagnosticsFactory.merge(nonNullRequestOptions);
                if (nonTransientResult.isError()) {
                    return Mono.error(nonTransientResult.exception);
                }

                return Mono.just(nonTransientResult.response);
            })
            .onErrorMap(throwable -> {
                Throwable exception = Exceptions.unwrap(throwable);

                if (exception instanceof NoSuchElementException) {

                    List<Throwable> innerThrowables = Exceptions
                        .unwrapMultiple(exception.getCause());

                    int index = 0;
                    for (Throwable innerThrowable : innerThrowables) {
                        Throwable innerException = Exceptions.unwrap(innerThrowable);

                        // collect latest CosmosException instance bubbling up for a region
                        if (innerException instanceof CosmosException) {
                            CosmosException cosmosException = Utils.as(innerException, CosmosException.class);
                            diagnosticsFactory.merge(nonNullRequestOptions);
                            return cosmosException;
                        } else if (innerException instanceof NoSuchElementException) {
                            logger.trace(
                                "Operation in {} completed with empty result because it was cancelled.",
                                orderedApplicableRegionsForSpeculation.get(index));
                        } else if (logger.isWarnEnabled()) {
                            String message = "Unexpected Non-CosmosException when processing operation in '"
                                + orderedApplicableRegionsForSpeculation.get(index)
                                + "'.";
                            logger.warn(
                                message,
                                innerException
                            );
                        }

                        index++;
                    }
                }

                diagnosticsFactory.merge(nonNullRequestOptions);

                return exception;
            })
            .doOnCancel(() -> diagnosticsFactory.merge(nonNullRequestOptions));
    }

    private static boolean isCosmosException(Throwable t) {
        final Throwable unwrappedException = Exceptions.unwrap(t);
        return unwrappedException instanceof CosmosException;
    }

    private static boolean isNonTransientCosmosException(Throwable t) {
        final Throwable unwrappedException = Exceptions.unwrap(t);
        if (!(unwrappedException instanceof CosmosException)) {
            return false;
        }
        CosmosException cosmosException = Utils.as(unwrappedException, CosmosException.class);
        return isNonTransientResultForHedging(
            cosmosException.getStatusCode(),
            cosmosException.getSubStatusCode());
    }

    private List<String> getEffectiveExcludedRegionsForHedging(
        List<String> initialExcludedRegions,
        List<String> applicableRegions,
        String currentRegion) {

        // For hedging operations execution should only happen in the targeted region - no cross-regional
        // fail-overs should happen
        List<String> effectiveExcludedRegions = new ArrayList<>();
        if (initialExcludedRegions != null) {
            effectiveExcludedRegions.addAll(initialExcludedRegions);
        }

        for (String applicableRegion: applicableRegions) {
            if (!applicableRegion.equals(currentRegion)) {
                effectiveExcludedRegions.add(applicableRegion);
            }
        }

        return effectiveExcludedRegions;
    }

    private static boolean isNonTransientResultForHedging(int statusCode, int subStatusCode) {
        // All 1xx, 2xx and 3xx status codes should be treated as final result
        if (statusCode < HttpConstants.StatusCodes.BADREQUEST) {
            return true;
        }

        // Treat OperationCancelledException as non-transient timeout
        if (statusCode == HttpConstants.StatusCodes.REQUEST_TIMEOUT &&
            subStatusCode == HttpConstants.SubStatusCodes.CLIENT_OPERATION_TIMEOUT) {
            return true;
        }

        // Status codes below indicate non-transient errors
        if (statusCode == HttpConstants.StatusCodes.BADREQUEST
            || statusCode == HttpConstants.StatusCodes.CONFLICT
            || statusCode == HttpConstants.StatusCodes.METHOD_NOT_ALLOWED
            || statusCode == HttpConstants.StatusCodes.PRECONDITION_FAILED
            || statusCode == HttpConstants.StatusCodes.REQUEST_ENTITY_TOO_LARGE
            || statusCode == HttpConstants.StatusCodes.UNAUTHORIZED) {

            return true;
        }

        // 404 - NotFound is also a final result - it means document was not yet available
        // after enforcing whatever the consistency model is
        if (statusCode == HttpConstants.StatusCodes.NOTFOUND
            && subStatusCode == HttpConstants.SubStatusCodes.UNKNOWN) {

            return true;
        }

        // All other errors should be treated as possibly transient
        return false;
    }

    private CosmosEndToEndOperationLatencyPolicyConfig evaluatePpafEnforcedE2eLatencyPolicyCfgForReads(
        GlobalPartitionEndpointManagerForPerPartitionAutomaticFailover globalPartitionEndpointManagerForPerPartitionAutomaticFailover,
        ConnectionPolicy connectionPolicy) {

        if (!globalPartitionEndpointManagerForPerPartitionAutomaticFailover.isPerPartitionAutomaticFailoverEnabled()) {
            return null;
        }

        if (Configs.isReadAvailabilityStrategyEnabledWithPpaf()) {

            logger.warn("Availability strategy for reads, queries, read all and read many" +
                " is enabled when PerPartitionAutomaticFailover is enabled.");

            if (connectionPolicy.getConnectionMode() == ConnectionMode.DIRECT) {
                Duration networkRequestTimeout = connectionPolicy.getTcpNetworkRequestTimeout();

                checkNotNull(networkRequestTimeout, "Argument 'networkRequestTimeout' cannot be null!");

                Duration overallE2eLatencyTimeout = networkRequestTimeout.plus(Utils.ONE_SECOND);
                Duration threshold = Utils.min(networkRequestTimeout.dividedBy(2), Utils.ONE_SECOND);
                Duration thresholdStep = Utils.min(threshold.dividedBy(2), Utils.HALF_SECOND);

                return new CosmosEndToEndOperationLatencyPolicyConfigBuilder(overallE2eLatencyTimeout)
                .availabilityStrategy(new ThresholdBasedAvailabilityStrategy(threshold, thresholdStep))
                .build();
            } else {

                Duration httpNetworkRequestTimeout = connectionPolicy.getHttpNetworkRequestTimeout();

                checkNotNull(httpNetworkRequestTimeout, "Argument 'httpNetworkRequestTimeout' cannot be null!");

                // 6s was chosen to accommodate for control-plane hot path read timeout retries (like QueryPlan / PartitionKeyRange)
                Duration overallE2eLatencyTimeout = Utils.min(Utils.SIX_SECONDS, httpNetworkRequestTimeout);

                Duration threshold = Utils.min(overallE2eLatencyTimeout.dividedBy(2), Utils.ONE_SECOND);
                Duration thresholdStep = Utils.min(threshold.dividedBy(2), Utils.HALF_SECOND);

                return new CosmosEndToEndOperationLatencyPolicyConfigBuilder(overallE2eLatencyTimeout)
                .availabilityStrategy(new ThresholdBasedAvailabilityStrategy(threshold, thresholdStep))
                .build();
            }
        }

        return null;
    }

    private DiagnosticsClientContext getEffectiveClientContext(DiagnosticsClientContext clientContextOverride) {
        if (clientContextOverride != null) {
            return clientContextOverride;
        }

        return this;
    }

    /**
     * Returns the applicable endpoints ordered by preference list if any
     * @param operationType - the operationT
     * @return the applicable endpoints ordered by preference list if any
     */
    private List<RegionalRoutingContext> getApplicableEndPoints(OperationType operationType, List<String> excludedRegions) {
        if (operationType.isReadOnlyOperation()) {
            return withoutNulls(this.globalEndpointManager.getApplicableReadRegionalRoutingContexts(excludedRegions));
        } else if (operationType.isWriteOperation()) {
            return withoutNulls(this.globalEndpointManager.getApplicableWriteRegionalRoutingContexts(excludedRegions));
        }

        return EMPTY_ENDPOINT_LIST;
    }

    private static List<RegionalRoutingContext> withoutNulls(List<RegionalRoutingContext> orderedEffectiveEndpointsList) {
        if (orderedEffectiveEndpointsList == null) {
            return EMPTY_ENDPOINT_LIST;
        }

        int i = 0;
        while (i < orderedEffectiveEndpointsList.size()) {
            if (orderedEffectiveEndpointsList.get(i) == null) {
                orderedEffectiveEndpointsList.remove(i);
            } else {
                i++;
            }
        }

        return orderedEffectiveEndpointsList;
    }

    private List<String> getApplicableRegionsForSpeculation(
        CosmosEndToEndOperationLatencyPolicyConfig endToEndPolicyConfig,
        ResourceType resourceType,
        OperationType operationType,
        boolean isIdempotentWriteRetriesEnabled,
        RequestOptions options) {

        return getApplicableRegionsForSpeculation(
            endToEndPolicyConfig,
            resourceType,
            operationType,
            isIdempotentWriteRetriesEnabled,
            options.getExcludedRegions());
    }

    private List<String> getApplicableRegionsForSpeculation(
        CosmosEndToEndOperationLatencyPolicyConfig endToEndPolicyConfig,
        ResourceType resourceType,
        OperationType operationType,
        boolean isIdempotentWriteRetriesEnabled,
        List<String> excludedRegions) {

        if (endToEndPolicyConfig == null || !endToEndPolicyConfig.isEnabled()) {
            return EMPTY_REGION_LIST;
        }

        if (resourceType != ResourceType.Document) {
            return EMPTY_REGION_LIST;
        }

        if (operationType.isWriteOperation() && !isIdempotentWriteRetriesEnabled) {
            return EMPTY_REGION_LIST;
        }

        if (operationType.isWriteOperation() && !this.globalEndpointManager.canUseMultipleWriteLocations()) {
            return EMPTY_REGION_LIST;
        }

        if (!(endToEndPolicyConfig.getAvailabilityStrategy() instanceof ThresholdBasedAvailabilityStrategy)) {
            return EMPTY_REGION_LIST;
        }

        List<RegionalRoutingContext> regionalRoutingContextList = getApplicableEndPoints(operationType, excludedRegions);

        HashSet<String> normalizedExcludedRegions = new HashSet<>();
        if (excludedRegions != null) {
            excludedRegions.forEach(r -> normalizedExcludedRegions.add(r.toLowerCase(Locale.ROOT)));
        }

        List<String> orderedRegionsForSpeculation = new ArrayList<>();
        regionalRoutingContextList.forEach(consolidatedLocationEndpoints -> {
            String regionName = this.globalEndpointManager.getRegionName(consolidatedLocationEndpoints.getGatewayRegionalEndpoint(), operationType);
            if (!normalizedExcludedRegions.contains(regionName.toLowerCase(Locale.ROOT))) {
                orderedRegionsForSpeculation.add(regionName);
            }
        });

        return orderedRegionsForSpeculation;
    }

    private <T> Mono<T> executeFeedOperationWithAvailabilityStrategy(
        final ResourceType resourceType,
        final OperationType operationType,
        final Supplier<DocumentClientRetryPolicy> retryPolicyFactory,
        final RxDocumentServiceRequest req,
        final BiFunction<Supplier<DocumentClientRetryPolicy>, RxDocumentServiceRequest, Mono<T>> feedOperation,
        final String collectionLink) {

        checkNotNull(retryPolicyFactory, "Argument 'retryPolicyFactory' must not be null.");
        checkNotNull(req, "Argument 'req' must not be null.");
        assert(resourceType == ResourceType.Document);

        CosmosEndToEndOperationLatencyPolicyConfig endToEndPolicyConfig =
            this.getEffectiveEndToEndOperationLatencyPolicyConfig(
                req.requestContext.getEndToEndOperationLatencyPolicyConfig(), resourceType, operationType);

        req.requestContext.setEndToEndOperationLatencyPolicyConfig(endToEndPolicyConfig);

        List<String> initialExcludedRegions = req.requestContext.getExcludeRegions();
        List<String> orderedApplicableRegionsForSpeculation = this.getApplicableRegionsForSpeculation(
            endToEndPolicyConfig,
            resourceType,
            operationType,
            false,
            initialExcludedRegions);

        Map<PartitionKeyRangeWrapper, PartitionKeyRangeWrapper> partitionKeyRangesWithSuccess = new ConcurrentHashMap<>();

        if (orderedApplicableRegionsForSpeculation.size() < 2) {
            FeedOperationContextForCircuitBreaker feedOperationContextForCircuitBreakerForRequestOutsideOfAvailabilityStrategyFlow
                = new FeedOperationContextForCircuitBreaker(
                partitionKeyRangesWithSuccess,
                false,
                collectionLink);

            feedOperationContextForCircuitBreakerForRequestOutsideOfAvailabilityStrategyFlow.setIsRequestHedged(false);

            AvailabilityStrategyContext availabilityStrategyContext = new AvailabilityStrategyContext(false, false);

            CrossRegionAvailabilityContextForRxDocumentServiceRequest crossRegionAvailabilityContextForRequest
                = new CrossRegionAvailabilityContextForRxDocumentServiceRequest(
                    feedOperationContextForCircuitBreakerForRequestOutsideOfAvailabilityStrategyFlow,
                null,
                availabilityStrategyContext);

            req.requestContext.setCrossRegionAvailabilityContext(crossRegionAvailabilityContextForRequest);

            // There is at most one applicable region - no hedging possible
            return feedOperation.apply(retryPolicyFactory, req);
        }

        FeedOperationContextForCircuitBreaker feedOperationContextForCircuitBreakerForParentRequestInAvailabilityStrategyFlow
            = new FeedOperationContextForCircuitBreaker(
            partitionKeyRangesWithSuccess,
            true,
            collectionLink);

        feedOperationContextForCircuitBreakerForParentRequestInAvailabilityStrategyFlow.setIsRequestHedged(false);

        AvailabilityStrategyContext availabilityStrategyContext = new AvailabilityStrategyContext(true, false);

        CrossRegionAvailabilityContextForRxDocumentServiceRequest crossRegionAvailabilityContextForRequest = new CrossRegionAvailabilityContextForRxDocumentServiceRequest(
            feedOperationContextForCircuitBreakerForParentRequestInAvailabilityStrategyFlow,
            null,
            availabilityStrategyContext);

        req.requestContext.setCrossRegionAvailabilityContext(crossRegionAvailabilityContextForRequest);

        ThresholdBasedAvailabilityStrategy availabilityStrategy =
            (ThresholdBasedAvailabilityStrategy)endToEndPolicyConfig.getAvailabilityStrategy();
        List<Mono<NonTransientFeedOperationResult<T>>> monoList = new ArrayList<>();

        orderedApplicableRegionsForSpeculation
            .forEach(region -> {
                RxDocumentServiceRequest clonedRequest = req.clone();

                if (monoList.isEmpty()) {
                    // no special error handling for transient errors to suppress them here
                    // because any cross-regional retries are expected to be processed
                    // by the ClientRetryPolicy for the initial request - so, any outcome of the
                    // initial Mono should be treated as non-transient error - even when
                    // the error would otherwise be treated as transient
                    FeedOperationContextForCircuitBreaker feedOperationContextForCircuitBreakerForNonHedgedRequest
                        = new FeedOperationContextForCircuitBreaker(
                        partitionKeyRangesWithSuccess,
                        true,
                        collectionLink);

                    feedOperationContextForCircuitBreakerForNonHedgedRequest.setIsRequestHedged(false);

                    AvailabilityStrategyContext availabilityStrategyContextForNonHedgedRequest = new AvailabilityStrategyContext(true, false);

                    CrossRegionAvailabilityContextForRxDocumentServiceRequest crossRegionAvailabilityContextForRequestForNonHedgedRequest = new CrossRegionAvailabilityContextForRxDocumentServiceRequest(
                        feedOperationContextForCircuitBreakerForNonHedgedRequest,
                        null,
                        availabilityStrategyContextForNonHedgedRequest);

                    clonedRequest.requestContext.setCrossRegionAvailabilityContext(crossRegionAvailabilityContextForRequestForNonHedgedRequest);

                    Mono<NonTransientFeedOperationResult<T>> initialMonoAcrossAllRegions =
                        handleCircuitBreakingFeedbackForFeedOperationWithAvailabilityStrategy(feedOperation.apply(retryPolicyFactory, clonedRequest)
                            .map(NonTransientFeedOperationResult::new)
                            .onErrorResume(
                                RxDocumentClientImpl::isCosmosException,
                                t -> Mono.just(
                                    new NonTransientFeedOperationResult<>(
                                        Utils.as(Exceptions.unwrap(t), CosmosException.class)))), clonedRequest);

                    if (logger.isDebugEnabled()) {
                        monoList.add(initialMonoAcrossAllRegions.doOnSubscribe(c -> logger.debug(
                            "STARTING to process {} operation in region '{}'",
                            operationType,
                            region)));
                    } else {
                        monoList.add(initialMonoAcrossAllRegions);
                    }
                } else {
                    clonedRequest.requestContext.setExcludeRegions(
                        getEffectiveExcludedRegionsForHedging(
                            initialExcludedRegions,
                            orderedApplicableRegionsForSpeculation,
                            region)
                    );

                    FeedOperationContextForCircuitBreaker feedOperationContextForCircuitBreakerForHedgedRequest
                        = new FeedOperationContextForCircuitBreaker(
                        partitionKeyRangesWithSuccess,
                        true,
                        collectionLink);

                    feedOperationContextForCircuitBreakerForHedgedRequest.setIsRequestHedged(true);

                    AvailabilityStrategyContext availabilityStrategyContextForHedgedRequest = new AvailabilityStrategyContext(true, true);

                    CrossRegionAvailabilityContextForRxDocumentServiceRequest crossRegionAvailabilityContextForRequestForHedgedRequest
                        = new CrossRegionAvailabilityContextForRxDocumentServiceRequest(
                            feedOperationContextForCircuitBreakerForHedgedRequest,
                        null,
                        availabilityStrategyContextForHedgedRequest
                    );

                    clonedRequest.requestContext.setCrossRegionAvailabilityContext(crossRegionAvailabilityContextForRequestForHedgedRequest);

                    clonedRequest.requestContext.setKeywordIdentifiers(req.requestContext.getKeywordIdentifiers());

                    // Non-Transient errors are mapped to a value - this ensures the firstWithValue
                    // operator below will complete the composite Mono for both successful values
                    // and non-transient errors
                    Mono<NonTransientFeedOperationResult<T>> regionalCrossRegionRetryMono =
                        handleCircuitBreakingFeedbackForFeedOperationWithAvailabilityStrategy(feedOperation.apply(retryPolicyFactory, clonedRequest)
                            .map(NonTransientFeedOperationResult::new)
                            .onErrorResume(
                                RxDocumentClientImpl::isNonTransientCosmosException,
                                t -> Mono.just(
                                    new NonTransientFeedOperationResult<>(
                                        Utils.as(Exceptions.unwrap(t), CosmosException.class)))), clonedRequest);

                    Duration delayForCrossRegionalRetry = (availabilityStrategy)
                        .getThreshold()
                        .plus((availabilityStrategy)
                            .getThresholdStep()
                            .multipliedBy(monoList.size() - 1));

                    if (logger.isDebugEnabled()) {
                        monoList.add(
                            regionalCrossRegionRetryMono
                                .doOnSubscribe(c -> logger.debug("STARTING to process {} operation in region '{}'", operationType, region))
                                .delaySubscription(delayForCrossRegionalRetry));
                    } else {
                        monoList.add(
                            regionalCrossRegionRetryMono
                                .delaySubscription(delayForCrossRegionalRetry));
                    }
                }
            });

        // NOTE - merging diagnosticsFactory cannot only happen in
        // doFinally operator because the doFinally operator is a side effect method -
        // meaning it executes concurrently with firing the onComplete/onError signal
        // doFinally is also triggered by cancellation
        // So, to make sure merging the Context happens synchronously in line we
        // have to ensure merging is happening on error/completion
        // and also in doOnCancel.
        return Mono
            .firstWithValue(monoList)
            .flatMap(nonTransientResult -> {
                if (nonTransientResult.isError()) {
                    return Mono.error(nonTransientResult.exception);
                }

                return Mono.just(nonTransientResult.response);
            })
            .onErrorMap(throwable -> {
                Throwable exception = Exceptions.unwrap(throwable);

                if (exception instanceof NoSuchElementException) {

                    List<Throwable> innerThrowables = Exceptions
                        .unwrapMultiple(exception.getCause());

                    int index = 0;
                    for (Throwable innerThrowable : innerThrowables) {
                        Throwable innerException = Exceptions.unwrap(innerThrowable);

                        // collect latest CosmosException instance bubbling up for a region
                        if (innerException instanceof CosmosException) {
                            return Utils.as(innerException, CosmosException.class);
                        } else if (innerException instanceof NoSuchElementException) {
                            logger.trace(
                                "Operation in {} completed with empty result because it was cancelled.",
                                orderedApplicableRegionsForSpeculation.get(index));
                        } else if (logger.isWarnEnabled()) {
                            String message = "Unexpected Non-CosmosException when processing operation in '"
                                + orderedApplicableRegionsForSpeculation.get(index)
                                + "'.";
                            logger.warn(
                                message,
                                innerException
                            );
                        }

                        index++;
                    }
                }

                return exception;
            });
    }

    private void handleLocationCancellationExceptionForPartitionKeyRange(RxDocumentServiceRequest failedRequest) {

        RegionalRoutingContext firstContactedLocationEndpoint = diagnosticsAccessor
            .getFirstContactedLocationEndpoint(failedRequest.requestContext.cosmosDiagnostics);

        if (firstContactedLocationEndpoint != null) {
            this.globalPartitionEndpointManagerForPerPartitionCircuitBreaker
                .handleLocationExceptionForPartitionKeyRange(failedRequest, firstContactedLocationEndpoint);
        } else {
            this.globalPartitionEndpointManagerForPerPartitionCircuitBreaker
                .handleLocationExceptionForPartitionKeyRange(failedRequest, failedRequest.requestContext.regionalRoutingContextToRoute);
        }
    }

    private void addCancelledGatewayModeDiagnosticsIntoCosmosException(CosmosException cosmosException, RxDocumentServiceRequest request) {
        if (request == null) {
            return;
        }

        if (request.requestContext == null) {
            return;
        }

        if (request.requestContext.cosmosDiagnostics == null) {
            return;
        }

        if (cosmosException == null) {
            return;
        }

        if (!(cosmosException instanceof OperationCancelledException)) {
            return;
        }

        List<GatewayRequestTimelineContext> cancelledGatewayRequestTimelineContexts
            = request.requestContext.cancelledGatewayRequestTimelineContexts;

        for (GatewayRequestTimelineContext cancelledGatewayRequestTimelineContext : cancelledGatewayRequestTimelineContexts) {

            RequestTimeline requestTimeline = cancelledGatewayRequestTimelineContext.getRequestTimeline();
            long transportRequestId = cancelledGatewayRequestTimelineContext.getTransportRequestId();

            BridgeInternal.setRequestTimeline(cosmosException, requestTimeline);

            ImplementationBridgeHelpers
                .CosmosExceptionHelper
                .getCosmosExceptionAccessor()
                .setFaultInjectionRuleId(
                    cosmosException,
                    request.faultInjectionRequestContext
                        .getFaultInjectionRuleId(transportRequestId));

            ImplementationBridgeHelpers
                .CosmosExceptionHelper
                .getCosmosExceptionAccessor()
                .setFaultInjectionEvaluationResults(
                    cosmosException,
                    request.faultInjectionRequestContext
                        .getFaultInjectionRuleEvaluationResults(transportRequestId));

            BridgeInternal.recordGatewayResponse(request.requestContext.cosmosDiagnostics, request, cosmosException, globalEndpointManager);
        }
    }

    // this is a one time call, so we can afford to synchronize as the benefit is now all PPAF and PPCB related dependencies are visible
    // if initializePerPartitionFailover has been invoked prior
    private synchronized void initializePerPartitionFailover(DatabaseAccount databaseAccountSnapshot) {
        initializePerPartitionAutomaticFailover(databaseAccountSnapshot);
        initializePerPartitionCircuitBreaker();
        enableAvailabilityStrategyForReads();

        checkNotNull(this.globalPartitionEndpointManagerForPerPartitionAutomaticFailover, "Argument 'globalPartitionEndpointManagerForPerPartitionAutomaticFailover' cannot be null.");
        checkNotNull(this.globalPartitionEndpointManagerForPerPartitionCircuitBreaker, "Argument 'globalPartitionEndpointManagerForPerPartitionCircuitBreaker' cannot be null.");

        this.diagnosticsClientConfig.withPartitionLevelCircuitBreakerConfig(this.globalPartitionEndpointManagerForPerPartitionCircuitBreaker.getCircuitBreakerConfig());
    }

    private void initializePerPartitionAutomaticFailover(DatabaseAccount databaseAccountSnapshot) {

        Boolean isPerPartitionAutomaticFailoverEnabledAsMandatedByService
            = databaseAccountSnapshot.isPerPartitionFailoverBehaviorEnabled();

        if (isPerPartitionAutomaticFailoverEnabledAsMandatedByService != null) {
            this.globalPartitionEndpointManagerForPerPartitionAutomaticFailover.resetPerPartitionAutomaticFailoverEnabled(isPerPartitionAutomaticFailoverEnabledAsMandatedByService);
        } else {
            boolean isPerPartitionAutomaticFailoverOptedIntoByClient
                = Configs.isPerPartitionAutomaticFailoverEnabled().equalsIgnoreCase("true");
            this.globalPartitionEndpointManagerForPerPartitionAutomaticFailover.resetPerPartitionAutomaticFailoverEnabled(isPerPartitionAutomaticFailoverOptedIntoByClient);
        }
    }

    private void initializePerPartitionCircuitBreaker() {
        if (this.globalPartitionEndpointManagerForPerPartitionAutomaticFailover.isPerPartitionAutomaticFailoverEnabled()) {

            PartitionLevelCircuitBreakerConfig partitionLevelCircuitBreakerConfig = Configs.getPartitionLevelCircuitBreakerConfig();

            if (partitionLevelCircuitBreakerConfig != null && !partitionLevelCircuitBreakerConfig.isPartitionLevelCircuitBreakerEnabled()) {
                logger.warn("Per-Partition Circuit Breaker is enabled by default when Per-Partition Automatic Failover is enabled.");
                System.setProperty("COSMOS.PARTITION_LEVEL_CIRCUIT_BREAKER_CONFIG", "{\"isPartitionLevelCircuitBreakerEnabled\": true}");
            }
        }

        this.globalPartitionEndpointManagerForPerPartitionCircuitBreaker.resetCircuitBreakerConfig();
        this.globalPartitionEndpointManagerForPerPartitionCircuitBreaker.init();
    }

    private void enableAvailabilityStrategyForReads() {
        if (this.globalPartitionEndpointManagerForPerPartitionAutomaticFailover.isPerPartitionAutomaticFailoverEnabled()) {
            this.ppafEnforcedE2ELatencyPolicyConfigForReads = this.evaluatePpafEnforcedE2eLatencyPolicyCfgForReads(
                this.globalPartitionEndpointManagerForPerPartitionAutomaticFailover,
                this.connectionPolicy
            );
        }
    }

    private boolean useThinClient() {
        return Configs.isThinClientEnabled() && this.connectionPolicy.getConnectionMode() == ConnectionMode.GATEWAY;
    }

    private boolean useThinClientStoreModel(RxDocumentServiceRequest request) {
        return useThinClient()
<<<<<<< HEAD
            && this.globalEndpointManager.hasTinClientReadLocations()
=======
            && this.globalEndpointManager.hasThinClientReadLocations()
>>>>>>> dbe0b071
            && request.getResourceType() == ResourceType.Document
            && request.getOperationType().isPointOperation();
    }

    @FunctionalInterface
    private interface DocumentPointOperation {
        Mono<ResourceResponse<Document>> apply(
            RequestOptions requestOptions,
            CosmosEndToEndOperationLatencyPolicyConfig endToEndOperationLatencyPolicyConfig,
            DiagnosticsClientContext clientContextOverride,
            CrossRegionAvailabilityContextForRxDocumentServiceRequest crossRegionAvailabilityContext);
    }

    private static class NonTransientPointOperationResult {
        private final ResourceResponse<Document> response;
        private final CosmosException exception;

        public NonTransientPointOperationResult(CosmosException exception) {
            checkNotNull(exception, "Argument 'exception' must not be null.");
            this.exception = exception;
            this.response = null;
        }

        public NonTransientPointOperationResult(ResourceResponse<Document> response) {
            checkNotNull(response, "Argument 'response' must not be null.");
            this.exception = null;
            this.response = response;
        }

        public boolean isError() {
            return this.exception != null;
        }

        public CosmosException getException() {
            return this.exception;
        }

        public ResourceResponse<Document> getResponse() {
            return this.response;
        }
    }

    private static class NonTransientFeedOperationResult<T> {
        private final T response;
        private final CosmosException exception;

        public NonTransientFeedOperationResult(CosmosException exception) {
            checkNotNull(exception, "Argument 'exception' must not be null.");
            this.exception = exception;
            this.response = null;
        }

        public NonTransientFeedOperationResult(T response) {
            checkNotNull(response, "Argument 'response' must not be null.");
            this.exception = null;
            this.response = response;
        }

        public boolean isError() {
            return this.exception != null;
        }

        public CosmosException getException() {
            return this.exception;
        }

        public T getResponse() {
            return this.response;
        }
    }

    private static class ScopedDiagnosticsFactory implements DiagnosticsClientContext {

        private final AtomicBoolean isMerged = new AtomicBoolean(false);
        private final DiagnosticsClientContext inner;
        private final ConcurrentLinkedQueue<CosmosDiagnostics> createdDiagnostics;
        private final boolean shouldCaptureAllFeedDiagnostics;
        private final AtomicReference<CosmosDiagnostics> mostRecentlyCreatedDiagnostics = new AtomicReference<>(null);
        private final AtomicReference<Consumer<CosmosException>> gatewayCancelledDiagnosticsHandler
            = new AtomicReference<>(null);

        public ScopedDiagnosticsFactory(DiagnosticsClientContext inner, boolean shouldCaptureAllFeedDiagnostics) {
            checkNotNull(inner, "Argument 'inner' must not be null.");
            this.inner = inner;
            this.createdDiagnostics = new ConcurrentLinkedQueue<>();
            this.shouldCaptureAllFeedDiagnostics = shouldCaptureAllFeedDiagnostics;
        }

        @Override
        public DiagnosticsClientConfig getConfig() {
            return inner.getConfig();
        }

        @Override
        public CosmosDiagnostics createDiagnostics() {
            CosmosDiagnostics diagnostics = inner.createDiagnostics();
            createdDiagnostics.add(diagnostics);
            mostRecentlyCreatedDiagnostics.set(diagnostics);
            return diagnostics;
        }

        @Override
        public String getUserAgent() {
            return inner.getUserAgent();
        }

        @Override
        public CosmosDiagnostics getMostRecentlyCreatedDiagnostics() {
            return this.mostRecentlyCreatedDiagnostics.get();
        }

        public void merge(RequestOptions requestOptions) {
            CosmosDiagnosticsContext knownCtx = null;

            if (requestOptions != null) {
                CosmosDiagnosticsContext ctxSnapshot = requestOptions.getDiagnosticsContextSnapshot();
                if (ctxSnapshot != null) {
                    knownCtx = requestOptions.getDiagnosticsContextSnapshot();
                }
            }

            merge(knownCtx);
        }

        public void merge(CosmosDiagnosticsContext knownCtx) {
            if (!isMerged.compareAndSet(false, true)) {
                return;
            }

            CosmosDiagnosticsContext ctx = null;

            if (knownCtx != null) {
                ctx = knownCtx;
            } else {
                for (CosmosDiagnostics diagnostics : this.createdDiagnostics) {
                    if (diagnostics.getDiagnosticsContext() != null) {
                        ctx = diagnostics.getDiagnosticsContext();
                        break;
                    }
                }
            }

            if (ctx == null) {
                return;
            }

            for (CosmosDiagnostics diagnostics : this.createdDiagnostics) {
                if (diagnostics.getDiagnosticsContext() == null && diagnosticsAccessor.isNotEmpty(diagnostics)) {
                    if (this.shouldCaptureAllFeedDiagnostics &&
                        diagnosticsAccessor.getFeedResponseDiagnostics(diagnostics) != null) {

                        AtomicBoolean isCaptured = diagnosticsAccessor.isDiagnosticsCapturedInPagedFlux(diagnostics);
                        if (isCaptured != null) {
                            // Diagnostics captured in the ScopedDiagnosticsFactory should always be kept
                            isCaptured.set(true);
                        }
                    }
                    ctxAccessor.addDiagnostics(ctx, diagnostics);
                }
            }
        }

        public void reset() {
            this.createdDiagnostics.clear();
            this.isMerged.set(false);
        }

        public void setGwModeE2ETimeoutDiagnosticsHandler(Consumer<CosmosException> gwModeE2ETimeoutDiagnosticsHandler) {
            this.gatewayCancelledDiagnosticsHandler.set(gwModeE2ETimeoutDiagnosticsHandler);
        }

        public Consumer<CosmosException> getGwModeE2ETimeoutDiagnosticsHandler() {
            return this.gatewayCancelledDiagnosticsHandler.get();
        }
    }
}<|MERGE_RESOLUTION|>--- conflicted
+++ resolved
@@ -7669,11 +7669,7 @@
 
     private boolean useThinClientStoreModel(RxDocumentServiceRequest request) {
         return useThinClient()
-<<<<<<< HEAD
-            && this.globalEndpointManager.hasTinClientReadLocations()
-=======
             && this.globalEndpointManager.hasThinClientReadLocations()
->>>>>>> dbe0b071
             && request.getResourceType() == ResourceType.Document
             && request.getOperationType().isPointOperation();
     }
