// Copyright (c) Microsoft Corporation. All rights reserved.
// Licensed under the MIT License.
package com.azure.cosmos.implementation;

import com.azure.core.credential.AzureKeyCredential;
import com.azure.core.credential.SimpleTokenCache;
import com.azure.core.credential.TokenCredential;
import com.azure.core.credential.TokenRequestContext;
import com.azure.cosmos.BridgeInternal;
import com.azure.cosmos.ConnectionMode;
import com.azure.cosmos.ConsistencyLevel;
import com.azure.cosmos.CosmosAsyncClient;
import com.azure.cosmos.CosmosContainerProactiveInitConfig;
import com.azure.cosmos.CosmosDiagnostics;
import com.azure.cosmos.CosmosDiagnosticsContext;
import com.azure.cosmos.CosmosEndToEndOperationLatencyPolicyConfig;
import com.azure.cosmos.CosmosEndToEndOperationLatencyPolicyConfigBuilder;
import com.azure.cosmos.CosmosException;
import com.azure.cosmos.CosmosItemSerializer;
import com.azure.cosmos.CosmosOperationPolicy;
import com.azure.cosmos.DirectConnectionConfig;
import com.azure.cosmos.Http2ConnectionConfig;
import com.azure.cosmos.ReadConsistencyStrategy;
import com.azure.cosmos.SessionRetryOptions;
import com.azure.cosmos.ThresholdBasedAvailabilityStrategy;
import com.azure.cosmos.implementation.apachecommons.lang.StringUtils;
import com.azure.cosmos.implementation.apachecommons.lang.tuple.ImmutablePair;
import com.azure.cosmos.implementation.batch.BatchResponseParser;
import com.azure.cosmos.implementation.batch.PartitionKeyRangeServerBatchRequest;
import com.azure.cosmos.implementation.batch.ServerBatchRequest;
import com.azure.cosmos.implementation.batch.SinglePartitionKeyServerBatchRequest;
import com.azure.cosmos.implementation.caches.RxClientCollectionCache;
import com.azure.cosmos.implementation.caches.RxCollectionCache;
import com.azure.cosmos.implementation.caches.RxPartitionKeyRangeCache;
import com.azure.cosmos.implementation.clienttelemetry.ClientTelemetry;
import com.azure.cosmos.implementation.cpu.CpuMemoryListener;
import com.azure.cosmos.implementation.cpu.CpuMemoryMonitor;
import com.azure.cosmos.implementation.directconnectivity.AddressSelector;
import com.azure.cosmos.implementation.directconnectivity.GatewayServiceConfigurationReader;
import com.azure.cosmos.implementation.directconnectivity.GlobalAddressResolver;
import com.azure.cosmos.implementation.directconnectivity.ServerStoreModel;
import com.azure.cosmos.implementation.directconnectivity.StoreClient;
import com.azure.cosmos.implementation.directconnectivity.StoreClientFactory;
import com.azure.cosmos.implementation.faultinjection.IFaultInjectorProvider;
import com.azure.cosmos.implementation.feedranges.FeedRangeEpkImpl;
import com.azure.cosmos.implementation.http.HttpClient;
import com.azure.cosmos.implementation.http.HttpClientConfig;
import com.azure.cosmos.implementation.http.HttpHeaders;
import com.azure.cosmos.implementation.http.SharedGatewayHttpClient;
import com.azure.cosmos.implementation.interceptor.ITransportClientInterceptor;
import com.azure.cosmos.implementation.patch.PatchUtil;
import com.azure.cosmos.implementation.perPartitionAutomaticFailover.GlobalPartitionEndpointManagerForPerPartitionAutomaticFailover;
import com.azure.cosmos.implementation.perPartitionCircuitBreaker.GlobalPartitionEndpointManagerForPerPartitionCircuitBreaker;
import com.azure.cosmos.implementation.perPartitionCircuitBreaker.PartitionLevelCircuitBreakerConfig;
import com.azure.cosmos.implementation.query.DocumentQueryExecutionContextFactory;
import com.azure.cosmos.implementation.query.IDocumentQueryClient;
import com.azure.cosmos.implementation.query.IDocumentQueryExecutionContext;
import com.azure.cosmos.implementation.query.Paginator;
import com.azure.cosmos.implementation.query.PartitionedQueryExecutionInfo;
import com.azure.cosmos.implementation.query.PipelinedQueryExecutionContextBase;
import com.azure.cosmos.implementation.query.QueryInfo;
import com.azure.cosmos.implementation.routing.CollectionRoutingMap;
import com.azure.cosmos.implementation.routing.PartitionKeyAndResourceTokenPair;
import com.azure.cosmos.implementation.routing.PartitionKeyInternal;
import com.azure.cosmos.implementation.routing.PartitionKeyInternalHelper;
import com.azure.cosmos.implementation.routing.PartitionKeyRangeIdentity;
import com.azure.cosmos.implementation.routing.Range;
import com.azure.cosmos.implementation.routing.RegionNameToRegionIdMap;
import com.azure.cosmos.implementation.routing.RegionalRoutingContext;
import com.azure.cosmos.implementation.spark.OperationContext;
import com.azure.cosmos.implementation.spark.OperationContextAndListenerTuple;
import com.azure.cosmos.implementation.spark.OperationListener;
import com.azure.cosmos.implementation.throughputControl.ThroughputControlStore;
import com.azure.cosmos.implementation.throughputControl.sdk.config.SDKThroughputControlGroupInternal;
import com.azure.cosmos.implementation.throughputControl.server.config.ServerThroughputControlGroup;
import com.azure.cosmos.models.CosmosAuthorizationTokenResolver;
import com.azure.cosmos.models.CosmosBatchResponse;
import com.azure.cosmos.models.CosmosChangeFeedRequestOptions;
import com.azure.cosmos.models.CosmosClientTelemetryConfig;
import com.azure.cosmos.models.CosmosContainerIdentity;
import com.azure.cosmos.models.CosmosItemIdentity;
import com.azure.cosmos.models.CosmosItemRequestOptions;
import com.azure.cosmos.models.CosmosItemResponse;
import com.azure.cosmos.models.CosmosOperationDetails;
import com.azure.cosmos.models.CosmosPatchOperations;
import com.azure.cosmos.models.CosmosQueryRequestOptions;
import com.azure.cosmos.models.FeedRange;
import com.azure.cosmos.models.FeedResponse;
import com.azure.cosmos.models.ModelBridgeInternal;
import com.azure.cosmos.models.PartitionKey;
import com.azure.cosmos.models.PartitionKeyDefinition;
import com.azure.cosmos.models.PartitionKind;
import com.azure.cosmos.models.SqlParameter;
import com.azure.cosmos.models.SqlQuerySpec;
import com.fasterxml.jackson.databind.ObjectMapper;
import com.fasterxml.jackson.databind.node.ObjectNode;
import org.slf4j.Logger;
import org.slf4j.LoggerFactory;
import reactor.core.Exceptions;
import reactor.core.publisher.Flux;
import reactor.core.publisher.Mono;
import reactor.core.publisher.SignalType;
import reactor.util.concurrent.Queues;
import reactor.util.function.Tuple2;

import java.io.IOException;
import java.io.UnsupportedEncodingException;
import java.lang.management.ManagementFactory;
import java.net.URI;
import java.net.URLEncoder;
import java.nio.ByteBuffer;
import java.time.Duration;
import java.time.Instant;
import java.util.ArrayList;
import java.util.Arrays;
import java.util.Collection;
import java.util.Collections;
import java.util.EnumSet;
import java.util.HashMap;
import java.util.HashSet;
import java.util.Iterator;
import java.util.List;
import java.util.Locale;
import java.util.Map;
import java.util.NoSuchElementException;
import java.util.Set;
import java.util.UUID;
import java.util.concurrent.ConcurrentHashMap;
import java.util.concurrent.ConcurrentLinkedQueue;
import java.util.concurrent.ConcurrentMap;
import java.util.concurrent.TimeoutException;
import java.util.concurrent.atomic.AtomicBoolean;
import java.util.concurrent.atomic.AtomicInteger;
import java.util.concurrent.atomic.AtomicReference;
import java.util.function.BiFunction;
import java.util.function.Consumer;
import java.util.function.Function;
import java.util.function.Supplier;
import java.util.stream.Collectors;

import static com.azure.cosmos.BridgeInternal.getAltLink;
import static com.azure.cosmos.BridgeInternal.toResourceResponse;
import static com.azure.cosmos.BridgeInternal.toStoredProcedureResponse;
import static com.azure.cosmos.implementation.guava25.base.Preconditions.checkArgument;
import static com.azure.cosmos.implementation.guava25.base.Preconditions.checkNotNull;

/**
 * While this class is public, it is not part of our published public APIs.
 * This is meant to be internally used only by our sdk.
 */
public class RxDocumentClientImpl implements AsyncDocumentClient, IAuthorizationTokenProvider, CpuMemoryListener,
    DiagnosticsClientContext {

    private final static List<String> EMPTY_REGION_LIST = Collections.emptyList();

    private final static List<RegionalRoutingContext> EMPTY_ENDPOINT_LIST = Collections.emptyList();

    private final static
    ImplementationBridgeHelpers.CosmosDiagnosticsHelper.CosmosDiagnosticsAccessor diagnosticsAccessor =
        ImplementationBridgeHelpers.CosmosDiagnosticsHelper.getCosmosDiagnosticsAccessor();

    private final static
    ImplementationBridgeHelpers.FeedResponseHelper.FeedResponseAccessor feedResponseAccessor =
        ImplementationBridgeHelpers.FeedResponseHelper.getFeedResponseAccessor();

    private final static
    ImplementationBridgeHelpers.CosmosClientTelemetryConfigHelper.CosmosClientTelemetryConfigAccessor telemetryCfgAccessor =
        ImplementationBridgeHelpers.CosmosClientTelemetryConfigHelper.getCosmosClientTelemetryConfigAccessor();

    private final static
    ImplementationBridgeHelpers.CosmosDiagnosticsContextHelper.CosmosDiagnosticsContextAccessor ctxAccessor =
        ImplementationBridgeHelpers.CosmosDiagnosticsContextHelper.getCosmosDiagnosticsContextAccessor();

    private final static
    ImplementationBridgeHelpers.CosmosQueryRequestOptionsHelper.CosmosQueryRequestOptionsAccessor qryOptAccessor =
        ImplementationBridgeHelpers.CosmosQueryRequestOptionsHelper.getCosmosQueryRequestOptionsAccessor();

    private final static
    ImplementationBridgeHelpers.CosmosItemResponseHelper.CosmosItemResponseBuilderAccessor itemResponseAccessor =
        ImplementationBridgeHelpers.CosmosItemResponseHelper.getCosmosItemResponseBuilderAccessor();

    private static final ImplementationBridgeHelpers.CosmosChangeFeedRequestOptionsHelper.CosmosChangeFeedRequestOptionsAccessor changeFeedOptionsAccessor =
        ImplementationBridgeHelpers.CosmosChangeFeedRequestOptionsHelper.getCosmosChangeFeedRequestOptionsAccessor();

    private static final ImplementationBridgeHelpers.CosmosOperationDetailsHelper.CosmosOperationDetailsAccessor operationDetailsAccessor =
        ImplementationBridgeHelpers.CosmosOperationDetailsHelper.getCosmosOperationDetailsAccessor();

    private static final ImplementationBridgeHelpers.ReadConsistencyStrategyHelper.ReadConsistencyStrategyAccessor readConsistencyStrategyAccessor =
        ImplementationBridgeHelpers.ReadConsistencyStrategyHelper.getReadConsistencyStrategyAccessor();

    private static final ImplementationBridgeHelpers.CosmosBulkExecutionOptionsHelper.CosmosBulkExecutionOptionsAccessor bulkExecutionOptionsAccessor =
        ImplementationBridgeHelpers.CosmosBulkExecutionOptionsHelper.getCosmosBulkExecutionOptionsAccessor();

    private static final String tempMachineId = "uuid:" + UUIDs.nonBlockingRandomUUID();
    private static final AtomicInteger activeClientsCnt = new AtomicInteger(0);
    private static final Map<String, Integer> clientMap = new ConcurrentHashMap<>();
    private static final AtomicInteger clientIdGenerator = new AtomicInteger(0);
    private static final Range<String> RANGE_INCLUDING_ALL_PARTITION_KEY_RANGES = new Range<>(
        PartitionKeyInternalHelper.MinimumInclusiveEffectivePartitionKey,
        PartitionKeyInternalHelper.MaximumExclusiveEffectivePartitionKey, true, false);

    private static final String DUMMY_SQL_QUERY = "this is dummy and only used in creating " +
        "ParallelDocumentQueryExecutioncontext, but not used";

    private static final Object staticLock = new Object();

    // A map containing the clientId with the callstack from where the Client was initialized.
    // this can help to identify where clients leak.
    // The leak detection via System property "COSMOS.CLIENT_LEAK_DETECTION_ENABLED" is disabled by
    // default - CI pipeline tests will enable it.
    private final static Map<Integer, String> activeClients = new HashMap<>();

    private final static ObjectMapper mapper = Utils.getSimpleObjectMapper();
    private final CosmosItemSerializer defaultCustomSerializer;
    private final static Logger logger = LoggerFactory.getLogger(RxDocumentClientImpl.class);
    private final String masterKeyOrResourceToken;
    private final URI serviceEndpoint;
    private final ConnectionPolicy connectionPolicy;
    private final ConsistencyLevel consistencyLevel;
    private final ReadConsistencyStrategy readConsistencyStrategy;
    private final BaseAuthorizationTokenProvider authorizationTokenProvider;
    private final UserAgentContainer userAgentContainer;
    private final boolean hasAuthKeyResourceToken;
    private final Configs configs;
    private final boolean connectionSharingAcrossClientsEnabled;
    private AzureKeyCredential credential;
    private final TokenCredential tokenCredential;
    private String[] tokenCredentialScopes;
    private SimpleTokenCache tokenCredentialCache;
    private CosmosAuthorizationTokenResolver cosmosAuthorizationTokenResolver;
    AuthorizationTokenType authorizationTokenType;
    private ISessionContainer sessionContainer;
    private String firstResourceTokenFromPermissionFeed = StringUtils.EMPTY;
    private RxClientCollectionCache collectionCache;
    private RxGatewayStoreModel gatewayProxy;
    private RxGatewayStoreModel thinProxy;
    private RxStoreModel storeModel;
    private GlobalAddressResolver addressResolver;
    private RxPartitionKeyRangeCache partitionKeyRangeCache;
    private Map<String, List<PartitionKeyAndResourceTokenPair>> resourceTokensMap;
    private final boolean contentResponseOnWriteEnabled;
    private final Map<String, PartitionedQueryExecutionInfo> queryPlanCache;

    private final AtomicBoolean closed = new AtomicBoolean(false);
    private final int clientId;
    private ClientTelemetry clientTelemetry;
    private final ApiType apiType;
    private final CosmosEndToEndOperationLatencyPolicyConfig cosmosEndToEndOperationLatencyPolicyConfig;

    private final AtomicReference<CosmosDiagnostics> mostRecentlyCreatedDiagnostics = new AtomicReference<>(null);

    // RetryPolicy retries a request when it encounters session unavailable (see ClientRetryPolicy).
    // Once it exhausts all write regions it clears the session container, then it uses RxClientCollectionCache
    // to resolves the request's collection name. If it differs from the session container's resource id it
    // explains the session unavailable exception: somebody removed and recreated the collection. In this
    // case we retry once again (with empty session token) otherwise we return the error to the client
    // (see RenameCollectionAwareClientRetryPolicy)
    private IRetryPolicyFactory resetSessionTokenRetryPolicy;
    /**
     * Compatibility mode: Allows to specify compatibility mode used by client when
     * making query requests. Should be removed when application/sql is no longer
     * supported.
     */
    private final QueryCompatibilityMode queryCompatibilityMode = QueryCompatibilityMode.Default;
    private final GlobalEndpointManager globalEndpointManager;
    private final GlobalPartitionEndpointManagerForPerPartitionCircuitBreaker globalPartitionEndpointManagerForPerPartitionCircuitBreaker;
    private final GlobalPartitionEndpointManagerForPerPartitionAutomaticFailover globalPartitionEndpointManagerForPerPartitionAutomaticFailover;
    private final RetryPolicy retryPolicy;
    private HttpClient reactorHttpClient;
    private Function<HttpClient, HttpClient> httpClientInterceptor;
    private volatile boolean useMultipleWriteLocations;

    // creator of TransportClient is responsible for disposing it.
    private StoreClientFactory storeClientFactory;

    private GatewayServiceConfigurationReader gatewayConfigurationReader;
    private final DiagnosticsClientConfig diagnosticsClientConfig;
    private final AtomicBoolean throughputControlEnabled;
    private ThroughputControlStore throughputControlStore;
    private final CosmosClientTelemetryConfig clientTelemetryConfig;
    private final String clientCorrelationId;
    private final SessionRetryOptions sessionRetryOptions;
    private final boolean sessionCapturingOverrideEnabled;
    private final boolean sessionCapturingDisabled;
    private final boolean isRegionScopedSessionCapturingEnabledOnClientOrSystemConfig;
    private final boolean useThinClient;
    private List<CosmosOperationPolicy> operationPolicies;
    private final AtomicReference<CosmosAsyncClient> cachedCosmosAsyncClientSnapshot;
    private CosmosEndToEndOperationLatencyPolicyConfig ppafEnforcedE2ELatencyPolicyConfigForReads;
    private Consumer<DatabaseAccount> perPartitionFailoverConfigModifier;

    public RxDocumentClientImpl(URI serviceEndpoint,
                                String masterKeyOrResourceToken,
                                List<Permission> permissionFeed,
                                ConnectionPolicy connectionPolicy,
                                ConsistencyLevel consistencyLevel,
                                ReadConsistencyStrategy readConsistencyStrategy,
                                Configs configs,
                                CosmosAuthorizationTokenResolver cosmosAuthorizationTokenResolver,
                                AzureKeyCredential credential,
                                boolean sessionCapturingOverride,
                                boolean connectionSharingAcrossClientsEnabled,
                                boolean contentResponseOnWriteEnabled,
                                CosmosClientMetadataCachesSnapshot metadataCachesSnapshot,
                                ApiType apiType,
                                CosmosClientTelemetryConfig clientTelemetryConfig,
                                String clientCorrelationId,
                                CosmosEndToEndOperationLatencyPolicyConfig cosmosEndToEndOperationLatencyPolicyConfig,
                                SessionRetryOptions sessionRetryOptions,
                                CosmosContainerProactiveInitConfig containerProactiveInitConfig,
                                CosmosItemSerializer defaultCustomSerializer,
                                boolean isRegionScopedSessionCapturingEnabled) {
        this(
                serviceEndpoint,
                masterKeyOrResourceToken,
                permissionFeed,
                connectionPolicy,
                consistencyLevel,
                readConsistencyStrategy,
                configs,
                credential,
                null,
                sessionCapturingOverride,
                connectionSharingAcrossClientsEnabled,
                contentResponseOnWriteEnabled,
                metadataCachesSnapshot,
                apiType,
                clientTelemetryConfig,
                clientCorrelationId,
                cosmosEndToEndOperationLatencyPolicyConfig,
                sessionRetryOptions,
                containerProactiveInitConfig,
                defaultCustomSerializer,
                isRegionScopedSessionCapturingEnabled
        );

        this.cosmosAuthorizationTokenResolver = cosmosAuthorizationTokenResolver;
    }

    public RxDocumentClientImpl(URI serviceEndpoint,
                                String masterKeyOrResourceToken,
                                List<Permission> permissionFeed,
                                ConnectionPolicy connectionPolicy,
                                ConsistencyLevel consistencyLevel,
                                ReadConsistencyStrategy readConsistencyStrategy,
                                Configs configs,
                                CosmosAuthorizationTokenResolver cosmosAuthorizationTokenResolver,
                                AzureKeyCredential credential,
                                TokenCredential tokenCredential,
                                boolean sessionCapturingOverride,
                                boolean connectionSharingAcrossClientsEnabled,
                                boolean contentResponseOnWriteEnabled,
                                CosmosClientMetadataCachesSnapshot metadataCachesSnapshot,
                                ApiType apiType,
                                CosmosClientTelemetryConfig clientTelemetryConfig,
                                String clientCorrelationId,
                                CosmosEndToEndOperationLatencyPolicyConfig cosmosEndToEndOperationLatencyPolicyConfig,
                                SessionRetryOptions sessionRetryOptions,
                                CosmosContainerProactiveInitConfig containerProactiveInitConfig,
                                CosmosItemSerializer defaultCustomSerializer,
                                boolean isRegionScopedSessionCapturingEnabled,
                                List<CosmosOperationPolicy> operationPolicies,
                                boolean isPerPartitionAutomaticFailoverEnabled) {
        this(
                serviceEndpoint,
                masterKeyOrResourceToken,
                permissionFeed,
                connectionPolicy,
                consistencyLevel,
                readConsistencyStrategy,
                configs,
                credential,
                tokenCredential,
                sessionCapturingOverride,
                connectionSharingAcrossClientsEnabled,
                contentResponseOnWriteEnabled,
                metadataCachesSnapshot,
                apiType,
                clientTelemetryConfig,
                clientCorrelationId,
                cosmosEndToEndOperationLatencyPolicyConfig,
                sessionRetryOptions,
                containerProactiveInitConfig,
                defaultCustomSerializer,
                isRegionScopedSessionCapturingEnabled
        );

        this.cosmosAuthorizationTokenResolver = cosmosAuthorizationTokenResolver;
        this.operationPolicies = operationPolicies;
    }

    private RxDocumentClientImpl(URI serviceEndpoint,
                                String masterKeyOrResourceToken,
                                List<Permission> permissionFeed,
                                ConnectionPolicy connectionPolicy,
                                ConsistencyLevel consistencyLevel,
                                ReadConsistencyStrategy readConsistencyStrategy,
                                Configs configs,
                                AzureKeyCredential credential,
                                TokenCredential tokenCredential,
                                boolean sessionCapturingOverrideEnabled,
                                boolean connectionSharingAcrossClientsEnabled,
                                boolean contentResponseOnWriteEnabled,
                                CosmosClientMetadataCachesSnapshot metadataCachesSnapshot,
                                ApiType apiType,
                                CosmosClientTelemetryConfig clientTelemetryConfig,
                                String clientCorrelationId,
                                CosmosEndToEndOperationLatencyPolicyConfig cosmosEndToEndOperationLatencyPolicyConfig,
                                SessionRetryOptions sessionRetryOptions,
                                CosmosContainerProactiveInitConfig containerProactiveInitConfig,
                                CosmosItemSerializer defaultCustomSerializer,
                                boolean isRegionScopedSessionCapturingEnabled) {
        this(
                serviceEndpoint,
                masterKeyOrResourceToken,
                connectionPolicy,
                consistencyLevel,
                readConsistencyStrategy,
                configs,
                credential,
                tokenCredential,
                sessionCapturingOverrideEnabled,
                connectionSharingAcrossClientsEnabled,
                contentResponseOnWriteEnabled,
                metadataCachesSnapshot,
                apiType,
                clientTelemetryConfig,
                clientCorrelationId,
                cosmosEndToEndOperationLatencyPolicyConfig,
                sessionRetryOptions,
                containerProactiveInitConfig,
                defaultCustomSerializer,
                isRegionScopedSessionCapturingEnabled
        );

        if (permissionFeed != null && permissionFeed.size() > 0) {
            this.resourceTokensMap = new HashMap<>();
            for (Permission permission : permissionFeed) {
                String[] segments = StringUtils.split(permission.getResourceLink(),
                        Constants.Properties.PATH_SEPARATOR.charAt(0));

                if (segments.length == 0) {
                    throw new IllegalArgumentException("resourceLink");
                }

                List<PartitionKeyAndResourceTokenPair> partitionKeyAndResourceTokenPairs = null;
                PathInfo pathInfo = new PathInfo(false, StringUtils.EMPTY, StringUtils.EMPTY, false);
                if (!PathsHelper.tryParsePathSegments(permission.getResourceLink(), pathInfo, null)) {
                    throw new IllegalArgumentException(permission.getResourceLink());
                }

                partitionKeyAndResourceTokenPairs = resourceTokensMap.get(pathInfo.resourceIdOrFullName);
                if (partitionKeyAndResourceTokenPairs == null) {
                    partitionKeyAndResourceTokenPairs = new ArrayList<>();
                    this.resourceTokensMap.put(pathInfo.resourceIdOrFullName, partitionKeyAndResourceTokenPairs);
                }

                PartitionKey partitionKey = permission.getResourcePartitionKey();
                partitionKeyAndResourceTokenPairs.add(new PartitionKeyAndResourceTokenPair(
                        partitionKey != null ? BridgeInternal.getPartitionKeyInternal(partitionKey) : PartitionKeyInternal.Empty,
                        permission.getToken()));
                logger.debug("Initializing resource token map  , with map key [{}] , partition key [{}] and resource token [{}]",
                        pathInfo.resourceIdOrFullName, partitionKey != null ? partitionKey.toString() : null, permission.getToken());

            }

            if(this.resourceTokensMap.isEmpty()) {
                throw new IllegalArgumentException("permissionFeed");
            }

            String firstToken = permissionFeed.get(0).getToken();
            if(ResourceTokenAuthorizationHelper.isResourceToken(firstToken)) {
                this.firstResourceTokenFromPermissionFeed = firstToken;
            }
        }
    }

    RxDocumentClientImpl(URI serviceEndpoint,
                         String masterKeyOrResourceToken,
                         ConnectionPolicy connectionPolicy,
                         ConsistencyLevel consistencyLevel,
                         ReadConsistencyStrategy readConsistencyStrategy,
                         Configs configs,
                         AzureKeyCredential credential,
                         TokenCredential tokenCredential,
                         boolean sessionCapturingOverrideEnabled,
                         boolean connectionSharingAcrossClientsEnabled,
                         boolean contentResponseOnWriteEnabled,
                         CosmosClientMetadataCachesSnapshot metadataCachesSnapshot,
                         ApiType apiType,
                         CosmosClientTelemetryConfig clientTelemetryConfig,
                         String clientCorrelationId,
                         CosmosEndToEndOperationLatencyPolicyConfig cosmosEndToEndOperationLatencyPolicyConfig,
                         SessionRetryOptions sessionRetryOptions,
                         CosmosContainerProactiveInitConfig containerProactiveInitConfig,
                         CosmosItemSerializer defaultCustomSerializer,
                         boolean isRegionScopedSessionCapturingEnabled) {

        assert(clientTelemetryConfig != null);
        activeClientsCnt.incrementAndGet();
        this.clientId = clientIdGenerator.incrementAndGet();
        this.clientCorrelationId = Strings.isNullOrWhiteSpace(clientCorrelationId) ?
            String.format("%05d",this.clientId): clientCorrelationId;
        clientMap.put(serviceEndpoint.toString(), clientMap.getOrDefault(serviceEndpoint.toString(), 0) + 1);
        this.diagnosticsClientConfig = new DiagnosticsClientConfig();
        this.diagnosticsClientConfig.withClientId(this.clientId);
        this.diagnosticsClientConfig.withActiveClientCounter(activeClientsCnt);
        this.diagnosticsClientConfig.withClientMap(clientMap);

        this.diagnosticsClientConfig.withConnectionSharingAcrossClientsEnabled(connectionSharingAcrossClientsEnabled);
        this.diagnosticsClientConfig.withConsistency(consistencyLevel).withReadConsistencyStrategy(readConsistencyStrategy);
        this.throughputControlEnabled = new AtomicBoolean(false);
        this.cosmosEndToEndOperationLatencyPolicyConfig = cosmosEndToEndOperationLatencyPolicyConfig;
        this.diagnosticsClientConfig.withEndToEndOperationLatencyPolicy(cosmosEndToEndOperationLatencyPolicyConfig);
        this.sessionRetryOptions = sessionRetryOptions;
        this.defaultCustomSerializer = defaultCustomSerializer;

        this.addToActiveClients();
        logger.info(
            "Initializing DocumentClient [{}] with"
                + " serviceEndpoint [{}], connectionPolicy [{}], consistencyLevel [{}], readConsistencyStrategy [{}]",
            this.clientId, serviceEndpoint, connectionPolicy, consistencyLevel, readConsistencyStrategy);

        try {
            this.connectionSharingAcrossClientsEnabled = connectionSharingAcrossClientsEnabled;
            this.configs = configs;
            this.masterKeyOrResourceToken = masterKeyOrResourceToken;
            this.serviceEndpoint = serviceEndpoint;
            this.credential = credential;
            this.tokenCredential = tokenCredential;
            this.contentResponseOnWriteEnabled = contentResponseOnWriteEnabled;
            this.authorizationTokenType = AuthorizationTokenType.Invalid;

            if (this.credential != null) {
                hasAuthKeyResourceToken = false;
                this.authorizationTokenType = AuthorizationTokenType.PrimaryMasterKey;
                this.authorizationTokenProvider = new BaseAuthorizationTokenProvider(this.credential);
            } else if (masterKeyOrResourceToken != null && ResourceTokenAuthorizationHelper.isResourceToken(masterKeyOrResourceToken)) {
                this.authorizationTokenProvider = null;
                hasAuthKeyResourceToken = true;
                this.authorizationTokenType = AuthorizationTokenType.ResourceToken;
            } else if(masterKeyOrResourceToken != null && !ResourceTokenAuthorizationHelper.isResourceToken(masterKeyOrResourceToken)) {
                this.credential = new AzureKeyCredential(this.masterKeyOrResourceToken);
                hasAuthKeyResourceToken = false;
                this.authorizationTokenType = AuthorizationTokenType.PrimaryMasterKey;
                this.authorizationTokenProvider = new BaseAuthorizationTokenProvider(this.credential);
            }else {
                hasAuthKeyResourceToken = false;
                this.authorizationTokenProvider = null;
                if (tokenCredential != null) {
                    String scopeOverride = Configs.getAadScopeOverride();
                    String accountScope = serviceEndpoint.getScheme() + "://" + serviceEndpoint.getHost() + "/.default";

                    if (scopeOverride != null && !scopeOverride.isEmpty()) {
                        // Use only the override scope; no fallback.
                        this.tokenCredentialScopes = new String[] { scopeOverride };

                        this.tokenCredentialCache = new SimpleTokenCache(() -> {
                            final String primaryScope = this.tokenCredentialScopes[0];
                            final TokenRequestContext ctx = new TokenRequestContext().addScopes(primaryScope);
                            return this.tokenCredential.getToken(ctx)
                                .doOnNext(t -> {
                                    if (logger.isInfoEnabled()) {
                                        logger.info("AAD token: acquired using override scope: {}", primaryScope);
                                    }
                                });
                        });
                    } else {
                        // Account scope with fallback to default scope on AADSTS500011 error
                        this.tokenCredentialScopes = new String[] { accountScope, Constants.AAD_DEFAULT_SCOPE };

                        this.tokenCredentialCache = new SimpleTokenCache(() -> {
                            final String primaryScope  = this.tokenCredentialScopes[0];
                            final String fallbackScope = this.tokenCredentialScopes[1];

                            final TokenRequestContext primaryCtx = new TokenRequestContext().addScopes(primaryScope);

                            return this.tokenCredential.getToken(primaryCtx)
                                .doOnNext(t -> {
                                    if (logger.isInfoEnabled()) {
                                        logger.info("AAD token: acquired using account scope: {}", primaryScope);
                                    }
                                })
                                .onErrorResume(error -> {
                                    final Throwable root = reactor.core.Exceptions.unwrap(error);
                                    final String messageText = (root.getMessage() != null) ? root.getMessage() : "";
                                    final boolean isAadAppNotFound = messageText.contains("AADSTS500011");

                                    if (!isAadAppNotFound) {
                                        return Mono.error(error);
                                    }

                                    if (logger.isWarnEnabled()) {
                                        logger.warn(
                                            "AAD token: account scope failed with AADSTS500011; retrying with fallback scope: {}",
                                            fallbackScope);
                                    }

                                    final TokenRequestContext fallbackCtx = new TokenRequestContext().addScopes(fallbackScope);
                                    return this.tokenCredential.getToken(fallbackCtx)
                                        .doOnNext(t -> {
                                            if (logger.isInfoEnabled()) {
                                                logger.info("AAD token: acquired using fallback scope: {}", fallbackScope);
                                            }
                                        });
                                });
                        });
                    }
                    this.authorizationTokenType = AuthorizationTokenType.AadToken;
                }
            }

            if (connectionPolicy != null) {
                this.connectionPolicy = connectionPolicy;
            } else {
                this.connectionPolicy = new ConnectionPolicy(DirectConnectionConfig.getDefaultConfig());
            }

            this.diagnosticsClientConfig.withConnectionMode(this.getConnectionPolicy().getConnectionMode());
            this.diagnosticsClientConfig.withConnectionPolicy(this.connectionPolicy);
            this.diagnosticsClientConfig.withMultipleWriteRegionsEnabled(this.connectionPolicy.isMultipleWriteRegionsEnabled());
            this.diagnosticsClientConfig.withEndpointDiscoveryEnabled(this.connectionPolicy.isEndpointDiscoveryEnabled());
            this.diagnosticsClientConfig.withPreferredRegions(this.connectionPolicy.getPreferredRegions());
            this.diagnosticsClientConfig.withMachineId(tempMachineId);
            this.diagnosticsClientConfig.withProactiveContainerInitConfig(containerProactiveInitConfig);
            this.diagnosticsClientConfig.withSessionRetryOptions(sessionRetryOptions);

            this.sessionCapturingOverrideEnabled = sessionCapturingOverrideEnabled;
            boolean disableSessionCapturing = (ConsistencyLevel.SESSION != consistencyLevel
                && ReadConsistencyStrategy.SESSION != readConsistencyStrategy
                && !sessionCapturingOverrideEnabled);
            this.sessionCapturingDisabled = disableSessionCapturing;

            this.consistencyLevel = consistencyLevel;
            this.readConsistencyStrategy = readConsistencyStrategy;

            this.userAgentContainer = new UserAgentContainer();

            String userAgentSuffix = this.connectionPolicy.getUserAgentSuffix();

            if (userAgentSuffix != null && !userAgentSuffix.isEmpty()) {
                userAgentContainer.setSuffix(userAgentSuffix);
            }

            this.httpClientInterceptor = null;
            this.reactorHttpClient = httpClient();

            this.globalEndpointManager = new GlobalEndpointManager(asDatabaseAccountManagerInternal(), this.connectionPolicy, configs);
            this.isRegionScopedSessionCapturingEnabledOnClientOrSystemConfig = isRegionScopedSessionCapturingEnabled;

            this.sessionContainer = new SessionContainer(this.serviceEndpoint.getHost(), disableSessionCapturing);

            this.globalPartitionEndpointManagerForPerPartitionCircuitBreaker
                = new GlobalPartitionEndpointManagerForPerPartitionCircuitBreaker(this.globalEndpointManager);

            // enablement of PPAF is reevaluated in RxDocumentClientImpl#init
            this.globalPartitionEndpointManagerForPerPartitionAutomaticFailover
                = new GlobalPartitionEndpointManagerForPerPartitionAutomaticFailover(this.globalEndpointManager, false);

            this.cachedCosmosAsyncClientSnapshot = new AtomicReference<>();

            this.retryPolicy = new RetryPolicy(
                this,
                this.globalEndpointManager,
                this.connectionPolicy,
                this.globalPartitionEndpointManagerForPerPartitionCircuitBreaker,
                this.globalPartitionEndpointManagerForPerPartitionAutomaticFailover);
            this.resetSessionTokenRetryPolicy = retryPolicy;
            CpuMemoryMonitor.register(this);
            this.queryPlanCache = new ConcurrentHashMap<>();
            this.apiType = apiType;
            this.clientTelemetryConfig = clientTelemetryConfig;
            this.useThinClient = Configs.isThinClientEnabled()
                && this.connectionPolicy.getConnectionMode() == ConnectionMode.GATEWAY
                && this.connectionPolicy.getHttp2ConnectionConfig() != null
                && ImplementationBridgeHelpers
                    .Http2ConnectionConfigHelper
                    .getHttp2ConnectionConfigAccessor()
                    .isEffectivelyEnabled(
                        this.connectionPolicy.getHttp2ConnectionConfig()
                    );
        } catch (RuntimeException e) {
            logger.error("unexpected failure in initializing client.", e);
            close();
            throw e;
        }
    }

    @Override
    public DiagnosticsClientConfig getConfig() {
        return diagnosticsClientConfig;
    }

    @Override
    public CosmosDiagnostics createDiagnostics() {
       CosmosDiagnostics diagnostics =
           diagnosticsAccessor.create(this, telemetryCfgAccessor.getSamplingRate(this.clientTelemetryConfig));

       this.mostRecentlyCreatedDiagnostics.set(diagnostics);

       return diagnostics;
    }
    private DatabaseAccount initializeGatewayConfigurationReader() {
        this.gatewayConfigurationReader = new GatewayServiceConfigurationReader(this.globalEndpointManager);
        DatabaseAccount databaseAccount = this.globalEndpointManager.getLatestDatabaseAccount();
        //Database account should not be null here,
        // this.globalEndpointManager.init() must have been already called
        // hence asserting it
        if (databaseAccount == null) {
            Throwable databaseRefreshErrorSnapshot = this.globalEndpointManager.getLatestDatabaseRefreshError();
            if (databaseRefreshErrorSnapshot != null) {
                logger.error("Client initialization failed. Check if the endpoint is reachable and if your auth token "
                        + "is valid. More info: https://aka.ms/cosmosdb-tsg-service-unavailable-java. More details: "+ databaseRefreshErrorSnapshot.getMessage(),
                    databaseRefreshErrorSnapshot
                );

                throw new RuntimeException("Client initialization failed. Check if the endpoint is reachable and if your auth token "
                    + "is valid. More info: https://aka.ms/cosmosdb-tsg-service-unavailable-java. More details: "+ databaseRefreshErrorSnapshot.getMessage(),
                    databaseRefreshErrorSnapshot);
            } else {
                logger.error("Client initialization failed."
                    + " Check if the endpoint is reachable and if your auth token is valid. More info: https://aka.ms/cosmosdb-tsg-service-unavailable-java");

                throw new RuntimeException("Client initialization failed. Check if the endpoint is reachable and if your auth token "
                    + "is valid. More info: https://aka.ms/cosmosdb-tsg-service-unavailable-java.");
            }
        }

        this.useMultipleWriteLocations = this.connectionPolicy.isMultipleWriteRegionsEnabled() && BridgeInternal.isEnableMultipleWriteLocations(databaseAccount);
        return databaseAccount;
    }

    private void resetSessionContainerIfNeeded(DatabaseAccount databaseAccount) {
        boolean isRegionScopingOfSessionTokensPossible = this.isRegionScopingOfSessionTokensPossible(databaseAccount, this.useMultipleWriteLocations, this.isRegionScopedSessionCapturingEnabledOnClientOrSystemConfig);

        if (isRegionScopingOfSessionTokensPossible) {
            this.sessionContainer = new RegionScopedSessionContainer(this.serviceEndpoint.getHost(), this.sessionCapturingDisabled, this.globalEndpointManager);
            this.diagnosticsClientConfig.withRegionScopedSessionContainerOptions((RegionScopedSessionContainer) this.sessionContainer);
        }
    }

    private boolean isRegionScopingOfSessionTokensPossible(DatabaseAccount databaseAccount, boolean useMultipleWriteLocations, boolean isRegionScopedSessionCapturingEnabled) {

        if (!isRegionScopedSessionCapturingEnabled) {
            return false;
        }

        if (!useMultipleWriteLocations) {
            return false;
        }

        Iterable<DatabaseAccountLocation> readableLocationsIterable = databaseAccount.getReadableLocations();
        Iterator<DatabaseAccountLocation> readableLocationsIterator = readableLocationsIterable.iterator();

        while (readableLocationsIterator.hasNext()) {
            DatabaseAccountLocation readableLocation = readableLocationsIterator.next();

            String normalizedReadableRegion = readableLocation.getName().toLowerCase(Locale.ROOT).trim().replace(" ", "");

            if (RegionNameToRegionIdMap.getRegionId(normalizedReadableRegion) == -1) {
                return false;
            }
        }

        return true;
    }

    private void updateGatewayProxy() {
        (this.gatewayProxy).setGatewayServiceConfigurationReader(this.gatewayConfigurationReader);
        (this.gatewayProxy).setCollectionCache(this.collectionCache);
        (this.gatewayProxy).setPartitionKeyRangeCache(this.partitionKeyRangeCache);
        (this.gatewayProxy).setUseMultipleWriteLocations(this.useMultipleWriteLocations);
        (this.gatewayProxy).setSessionContainer(this.sessionContainer);
    }

    private void updateThinProxy() {
        (this.thinProxy).setGatewayServiceConfigurationReader(this.gatewayConfigurationReader);
        (this.thinProxy).setCollectionCache(this.collectionCache);
        (this.thinProxy).setPartitionKeyRangeCache(this.partitionKeyRangeCache);
        (this.thinProxy).setUseMultipleWriteLocations(this.useMultipleWriteLocations);
        (this.thinProxy).setSessionContainer(this.sessionContainer);
    }

    public void init(CosmosClientMetadataCachesSnapshot metadataCachesSnapshot, Function<HttpClient, HttpClient> httpClientInterceptor) {
        try {

            this.httpClientInterceptor = httpClientInterceptor;
            if (httpClientInterceptor != null) {
                this.reactorHttpClient = httpClientInterceptor.apply(httpClient());
            }

            this.gatewayProxy = createRxGatewayProxy(this.sessionContainer,
                this.consistencyLevel,
                this.queryCompatibilityMode,
                this.userAgentContainer,
                this.globalEndpointManager,
                this.reactorHttpClient,
                this.apiType);

            this.thinProxy = createThinProxy(this.sessionContainer,
                this.consistencyLevel,
                this.userAgentContainer,
                this.globalEndpointManager,
                this.reactorHttpClient);

            this.perPartitionFailoverConfigModifier
                = (databaseAccount -> {
                this.initializePerPartitionFailover(databaseAccount);
                this.addUserAgentSuffix(this.userAgentContainer, EnumSet.allOf(UserAgentFeatureFlags.class));
            });

            this.globalEndpointManager.setPerPartitionAutomaticFailoverConfigModifier(this.perPartitionFailoverConfigModifier);
            this.globalEndpointManager.init();
            this.initializePerPartitionCircuitBreaker();

            DatabaseAccount databaseAccountSnapshot = this.initializeGatewayConfigurationReader();
            this.resetSessionContainerIfNeeded(databaseAccountSnapshot);

            if (metadataCachesSnapshot != null) {
                this.collectionCache = new RxClientCollectionCache(this,
                    this.sessionContainer,
                    this.gatewayProxy,
                    this,
                    this.retryPolicy,
                    metadataCachesSnapshot.getCollectionInfoByNameCache(),
                    metadataCachesSnapshot.getCollectionInfoByIdCache()
                );
            } else {
                this.collectionCache = new RxClientCollectionCache(this,
                    this.sessionContainer,
                    this.gatewayProxy,
                    this,
                    this.retryPolicy);
            }
            this.resetSessionTokenRetryPolicy = new ResetSessionTokenRetryPolicyFactory(this.sessionContainer, this.collectionCache, this.retryPolicy);

            this.partitionKeyRangeCache = new RxPartitionKeyRangeCache(RxDocumentClientImpl.this,
                collectionCache);

            updateGatewayProxy();
            updateThinProxy();
            clientTelemetry = new ClientTelemetry(
                    this,
                    null,
                    UUIDs.nonBlockingRandomUUID().toString(),
                    ManagementFactory.getRuntimeMXBean().getName(),
                    connectionPolicy.getConnectionMode(),
                    globalEndpointManager.getLatestDatabaseAccount().getId(),
                    null,
                    null,
                    this.configs,
                    this.clientTelemetryConfig,
                    this.connectionPolicy.getPreferredRegions());
            clientTelemetry.init().thenEmpty((publisher) -> {
                logger.warn(
                    "Initialized DocumentClient [{}] with machineId[{}]"
                        + " serviceEndpoint [{}], connectionPolicy [{}], consistencyLevel [{}], readConsistencyStrategy [{}]",
                    clientId,
                    ClientTelemetry.getMachineId(diagnosticsClientConfig),
                    serviceEndpoint,
                    connectionPolicy,
                    consistencyLevel,
                    readConsistencyStrategy);
            }).subscribe();
            if (this.connectionPolicy.getConnectionMode() == ConnectionMode.GATEWAY) {
                this.storeModel = this.gatewayProxy;
            } else {
                this.initializeDirectConnectivity();
            }
            this.retryPolicy.setRxCollectionCache(this.collectionCache);
            ConsistencyLevel effectiveConsistencyLevel = consistencyLevel != null
                ? consistencyLevel
                : this.getDefaultConsistencyLevelOfAccount();
            boolean updatedDisableSessionCapturing =
                (ConsistencyLevel.SESSION != effectiveConsistencyLevel
                    && readConsistencyStrategy != ReadConsistencyStrategy.SESSION
                    && !sessionCapturingOverrideEnabled);
            this.sessionContainer.setDisableSessionCapturing(updatedDisableSessionCapturing);
            this.addUserAgentSuffix(this.userAgentContainer, EnumSet.allOf(UserAgentFeatureFlags.class));
        } catch (Exception e) {
            logger.error("unexpected failure in initializing client.", e);
            close();
            throw e;
        }
    }

    public void serialize(CosmosClientMetadataCachesSnapshot state) {
        RxCollectionCache.serialize(state, this.collectionCache);
    }

    private void initializeDirectConnectivity() {
        this.addressResolver = new GlobalAddressResolver(this,
            this.reactorHttpClient,
            this.globalEndpointManager,
            this.configs.getProtocol(),
            this,
            this.collectionCache,
            this.partitionKeyRangeCache,
            userAgentContainer,
            // TODO: GATEWAY Configuration Reader
            //     this.gatewayConfigurationReader,
            null,
            this.connectionPolicy,
            this.apiType);

        this.storeClientFactory = new StoreClientFactory(
            this.addressResolver,
            this.diagnosticsClientConfig,
            this.configs,
            this.connectionPolicy,
            // this.maxConcurrentConnectionOpenRequests,
            this.userAgentContainer,
            this.connectionSharingAcrossClientsEnabled,
            this.clientTelemetry,
            this.globalEndpointManager);

        this.globalPartitionEndpointManagerForPerPartitionCircuitBreaker.setGlobalAddressResolver(this.addressResolver);
        this.createStoreModel(true);
    }

    DatabaseAccountManagerInternal asDatabaseAccountManagerInternal() {
        return new DatabaseAccountManagerInternal() {

            @Override
            public URI getServiceEndpoint() {
                return RxDocumentClientImpl.this.getServiceEndpoint();
            }

            @Override
            public Flux<DatabaseAccount> getDatabaseAccountFromEndpoint(URI endpoint) {
                logger.info("Getting database account endpoint from {} - useThinClient: {}", endpoint, useThinClient);
                return RxDocumentClientImpl.this.getDatabaseAccountFromEndpoint(endpoint);
            }

            @Override
            public ConnectionPolicy getConnectionPolicy() {
                return RxDocumentClientImpl.this.getConnectionPolicy();
            }
        };
    }

    RxGatewayStoreModel createRxGatewayProxy(ISessionContainer sessionContainer,
                                             ConsistencyLevel consistencyLevel,
                                             QueryCompatibilityMode queryCompatibilityMode,
                                             UserAgentContainer userAgentContainer,
                                             GlobalEndpointManager globalEndpointManager,
                                             HttpClient httpClient,
                                             ApiType apiType) {
        return new RxGatewayStoreModel(
                this,
                sessionContainer,
                consistencyLevel,
                queryCompatibilityMode,
                userAgentContainer,
                globalEndpointManager,
                httpClient,
                apiType);
    }

    ThinClientStoreModel createThinProxy(ISessionContainer sessionContainer,
                                         ConsistencyLevel consistencyLevel,
                                         UserAgentContainer userAgentContainer,
                                         GlobalEndpointManager globalEndpointManager,
                                         HttpClient httpClient) {
        return new ThinClientStoreModel(
            this,
            sessionContainer,
            consistencyLevel,
            userAgentContainer,
            globalEndpointManager,
            httpClient);
    }

    private HttpClient httpClient() {
        HttpClientConfig httpClientConfig = new HttpClientConfig(this.configs)
            .withMaxIdleConnectionTimeout(this.connectionPolicy.getIdleHttpConnectionTimeout())
            .withPoolSize(this.connectionPolicy.getMaxConnectionPoolSize())
            .withProxy(this.connectionPolicy.getProxy())
            .withNetworkRequestTimeout(this.connectionPolicy.getHttpNetworkRequestTimeout())
            .withServerCertValidationDisabled(this.connectionPolicy.isServerCertValidationDisabled())
            .withHttp2ConnectionConfig(this.connectionPolicy.getHttp2ConnectionConfig());

        if (connectionSharingAcrossClientsEnabled) {
            return SharedGatewayHttpClient.getOrCreateInstance(httpClientConfig, diagnosticsClientConfig);
        } else {
            diagnosticsClientConfig.withGatewayHttpClientConfig(httpClientConfig.toDiagnosticsString());
            return HttpClient.createFixed(httpClientConfig);
        }
    }

    private void createStoreModel(boolean subscribeRntbdStatus) {
        // EnableReadRequestsFallback, if not explicitly set on the connection policy,
        // is false if the account's consistency is bounded staleness,
        // and true otherwise.

        StoreClient storeClient = this.storeClientFactory.createStoreClient(this,
                this.addressResolver,
                this.sessionContainer,
                this.gatewayConfigurationReader,
                this,
                this.useMultipleWriteLocations,
                this.sessionRetryOptions);

        this.storeModel = new ServerStoreModel(storeClient);
    }


    @Override
    public URI getServiceEndpoint() {
        return this.serviceEndpoint;
    }

    @Override
    public ConnectionPolicy getConnectionPolicy() {
        return this.connectionPolicy;
    }

    @Override
    public boolean isContentResponseOnWriteEnabled() {
        return contentResponseOnWriteEnabled;
    }

    @Override
    public ConsistencyLevel getConsistencyLevel() {
        return consistencyLevel;
    }

    @Override
    public ReadConsistencyStrategy getReadConsistencyStrategy() {
        return readConsistencyStrategy;
    }

    @Override
    public ClientTelemetry getClientTelemetry() {
        return this.clientTelemetry;
    }

    @Override
    public String getClientCorrelationId() {
        return this.clientCorrelationId;
    }

    @Override
    public String getMachineId() {
        if (this.diagnosticsClientConfig == null) {
            return null;
        }

        return ClientTelemetry.getMachineId(diagnosticsClientConfig);
    }

    @Override
    public String getUserAgent() {
        return this.userAgentContainer.getUserAgent();
    }

    @Override
    public CosmosDiagnostics getMostRecentlyCreatedDiagnostics() {
        return mostRecentlyCreatedDiagnostics.get();
    }

    @Override
    public Mono<ResourceResponse<Database>> createDatabase(Database database, RequestOptions options) {
        DocumentClientRetryPolicy retryPolicyInstance = this.resetSessionTokenRetryPolicy.getRequestPolicy(null);
        return ObservableHelper.inlineIfPossibleAsObs(() -> createDatabaseInternal(database, options, retryPolicyInstance), retryPolicyInstance);
    }

    private Mono<ResourceResponse<Database>> createDatabaseInternal(Database database, RequestOptions options, DocumentClientRetryPolicy retryPolicyInstance) {
        try {

            if (database == null) {
                throw new IllegalArgumentException("Database");
            }

            logger.debug("Creating a Database. id: [{}]", database.getId());
            validateResource(database);

            Map<String, String> requestHeaders = this.getRequestHeaders(options, ResourceType.Database, OperationType.Create);
            Instant serializationStartTimeUTC = Instant.now();
            ByteBuffer byteBuffer = database.serializeJsonToByteBuffer(
                DefaultCosmosItemSerializer.INTERNAL_DEFAULT_SERIALIZER,
                null,
                false);
            Instant serializationEndTimeUTC = Instant.now();
            SerializationDiagnosticsContext.SerializationDiagnostics serializationDiagnostics = new SerializationDiagnosticsContext.SerializationDiagnostics(
                serializationStartTimeUTC,
                serializationEndTimeUTC,
                SerializationDiagnosticsContext.SerializationType.DATABASE_SERIALIZATION);
            RxDocumentServiceRequest request = RxDocumentServiceRequest.create(this,
                OperationType.Create, ResourceType.Database, Paths.DATABASES_ROOT, byteBuffer, requestHeaders, options);

            if (retryPolicyInstance != null) {
                retryPolicyInstance.onBeforeSendRequest(request);
            }

            SerializationDiagnosticsContext serializationDiagnosticsContext = BridgeInternal.getSerializationDiagnosticsContext(request.requestContext.cosmosDiagnostics);
            if (serializationDiagnosticsContext != null) {
                serializationDiagnosticsContext.addSerializationDiagnostics(serializationDiagnostics);
            }

            return this.create(request, retryPolicyInstance, getOperationContextAndListenerTuple(options))
                       .map(response -> toResourceResponse(response, Database.class));
        } catch (Exception e) {
            logger.debug("Failure in creating a database. due to [{}]", e.getMessage(), e);
            return Mono.error(e);
        }
    }

    @Override
    public Mono<ResourceResponse<Database>> deleteDatabase(String databaseLink, RequestOptions options) {
        DocumentClientRetryPolicy retryPolicyInstance = this.resetSessionTokenRetryPolicy.getRequestPolicy(null);
        return ObservableHelper.inlineIfPossibleAsObs(() -> deleteDatabaseInternal(databaseLink, options, retryPolicyInstance), retryPolicyInstance);
    }

    private Mono<ResourceResponse<Database>> deleteDatabaseInternal(String databaseLink, RequestOptions options,
                                                                    DocumentClientRetryPolicy retryPolicyInstance) {
        try {
            if (StringUtils.isEmpty(databaseLink)) {
                throw new IllegalArgumentException("databaseLink");
            }

            logger.debug("Deleting a Database. databaseLink: [{}]", databaseLink);
            String path = Utils.joinPath(databaseLink, null);
            Map<String, String> requestHeaders = this.getRequestHeaders(options, ResourceType.Database, OperationType.Delete);
            RxDocumentServiceRequest request = RxDocumentServiceRequest.create(this,
                OperationType.Delete, ResourceType.Database, path, requestHeaders, options);

            if (retryPolicyInstance != null) {
                retryPolicyInstance.onBeforeSendRequest(request);
            }

            return this.delete(request, retryPolicyInstance, getOperationContextAndListenerTuple(options)).map(response -> toResourceResponse(response, Database.class));
        } catch (Exception e) {
            logger.debug("Failure in deleting a database. due to [{}]", e.getMessage(), e);
            return Mono.error(e);
        }
    }

    @Override
    public Mono<ResourceResponse<Database>> readDatabase(String databaseLink, RequestOptions options) {
        DocumentClientRetryPolicy retryPolicyInstance = this.resetSessionTokenRetryPolicy.getRequestPolicy(null);
        return ObservableHelper.inlineIfPossibleAsObs(() -> readDatabaseInternal(databaseLink, options, retryPolicyInstance), retryPolicyInstance);
    }

    private Mono<ResourceResponse<Database>> readDatabaseInternal(String databaseLink, RequestOptions options, DocumentClientRetryPolicy retryPolicyInstance) {
        try {
            if (StringUtils.isEmpty(databaseLink)) {
                throw new IllegalArgumentException("databaseLink");
            }

            logger.debug("Reading a Database. databaseLink: [{}]", databaseLink);
            String path = Utils.joinPath(databaseLink, null);
            Map<String, String> requestHeaders = this.getRequestHeaders(options, ResourceType.Database, OperationType.Read);
            RxDocumentServiceRequest request = RxDocumentServiceRequest.create(this,
                OperationType.Read, ResourceType.Database, path, requestHeaders, options);

            if (retryPolicyInstance != null) {
                retryPolicyInstance.onBeforeSendRequest(request);
            }
            return this.read(request, retryPolicyInstance).map(response -> toResourceResponse(response, Database.class));
        } catch (Exception e) {
            logger.debug("Failure in reading a database. due to [{}]", e.getMessage(), e);
            return Mono.error(e);
        }
    }

    @Override
    public Flux<FeedResponse<Database>> readDatabases(QueryFeedOperationState state) {
        return nonDocumentReadFeed(state, ResourceType.Database, Database.class, Paths.DATABASES_ROOT);
    }

    private String parentResourceLinkToQueryLink(String parentResourceLink, ResourceType resourceTypeEnum) {
        switch (resourceTypeEnum) {
            case Database:
                return Paths.DATABASES_ROOT;

            case DocumentCollection:
                return Utils.joinPath(parentResourceLink, Paths.COLLECTIONS_PATH_SEGMENT);

            case Document:
                return Utils.joinPath(parentResourceLink, Paths.DOCUMENTS_PATH_SEGMENT);

            case Offer:
                return Paths.OFFERS_ROOT;

            case User:
                return Utils.joinPath(parentResourceLink, Paths.USERS_PATH_SEGMENT);

            case ClientEncryptionKey:
                return Utils.joinPath(parentResourceLink, Paths.CLIENT_ENCRYPTION_KEY_PATH_SEGMENT);

            case Permission:
                return Utils.joinPath(parentResourceLink, Paths.PERMISSIONS_PATH_SEGMENT);

            case Attachment:
                return Utils.joinPath(parentResourceLink, Paths.ATTACHMENTS_PATH_SEGMENT);

            case StoredProcedure:
                return Utils.joinPath(parentResourceLink, Paths.STORED_PROCEDURES_PATH_SEGMENT);

            case Trigger:
                return Utils.joinPath(parentResourceLink, Paths.TRIGGERS_PATH_SEGMENT);

            case UserDefinedFunction:
                return Utils.joinPath(parentResourceLink, Paths.USER_DEFINED_FUNCTIONS_PATH_SEGMENT);

            case Conflict:
                return Utils.joinPath(parentResourceLink, Paths.CONFLICTS_PATH_SEGMENT);

            default:
                throw new IllegalArgumentException("resource type not supported");
        }
    }

    private OperationContextAndListenerTuple getOperationContextAndListenerTuple(CosmosQueryRequestOptions options) {
        if (options == null) {
            return null;
        }
        return qryOptAccessor.getImpl(options).getOperationContextAndListenerTuple();
    }

    private OperationContextAndListenerTuple getOperationContextAndListenerTuple(RequestOptions options) {
        if (options == null) {
            return null;
        }
        return options.getOperationContextAndListenerTuple();
    }

    private <T> Flux<FeedResponse<T>> createQuery(
        String parentResourceLink,
        SqlQuerySpec sqlQuery,
        QueryFeedOperationState state,
        Class<T> klass,
        ResourceType resourceTypeEnum) {

        return createQuery(parentResourceLink, sqlQuery, state, klass, resourceTypeEnum, this);
    }

    private <T> Flux<FeedResponse<T>> createQuery(
        String parentResourceLink,
        SqlQuerySpec sqlQuery,
        QueryFeedOperationState state,
        Class<T> klass,
        ResourceType resourceTypeEnum,
        DiagnosticsClientContext innerDiagnosticsFactory) {

        String resourceLink = parentResourceLinkToQueryLink(parentResourceLink, resourceTypeEnum);

        CosmosQueryRequestOptions nonNullQueryOptions = state.getQueryOptions();

        UUID correlationActivityIdOfRequestOptions = qryOptAccessor
            .getImpl(nonNullQueryOptions)
            .getCorrelationActivityId();
        UUID correlationActivityId = correlationActivityIdOfRequestOptions != null ?
            correlationActivityIdOfRequestOptions : UUIDs.nonBlockingRandomUUID();

        final AtomicBoolean isQueryCancelledOnTimeout = new AtomicBoolean(false);

        IDocumentQueryClient queryClient = documentQueryClientImpl(RxDocumentClientImpl.this, getOperationContextAndListenerTuple(nonNullQueryOptions));

        final ScopedDiagnosticsFactory diagnosticsFactory = new ScopedDiagnosticsFactory(innerDiagnosticsFactory, false);
        state.registerDiagnosticsFactory(
            diagnosticsFactory::reset,
            diagnosticsFactory::merge);

        // Trying to put this logic as low as the query pipeline
        // Since for parallelQuery, each partition will have its own request, so at this point, there will be no request associate with this retry policy.
        StaleResourceRetryPolicy staleResourceRetryPolicy = new StaleResourceRetryPolicy(
            this.collectionCache,
            null,
            resourceLink,
            qryOptAccessor.getProperties(nonNullQueryOptions),
            qryOptAccessor.getHeaders(nonNullQueryOptions),
            this.sessionContainer,
            diagnosticsFactory);

        return
            ObservableHelper.fluxInlineIfPossibleAsObs(
                                () -> createQueryInternal(
                                    diagnosticsFactory,
                                    resourceLink,
                                    sqlQuery,
                                    state.getQueryOptions(),
                                    klass,
                                    resourceTypeEnum,
                                    queryClient,
                                    correlationActivityId,
                                    isQueryCancelledOnTimeout),
                    staleResourceRetryPolicy
                            ).flatMap(result -> {
                                diagnosticsFactory.merge(state.getDiagnosticsContextSnapshot());
                                return Mono.just(result);
                            })
                            .onErrorMap(throwable -> {
                                diagnosticsFactory.merge(state.getDiagnosticsContextSnapshot());
                                return throwable;
                            })
                            .doOnCancel(() -> diagnosticsFactory.merge(state.getDiagnosticsContextSnapshot()));
    }

    private <T> Flux<FeedResponse<T>> createQueryInternal(
            DiagnosticsClientContext diagnosticsClientContext,
            String resourceLink,
            SqlQuerySpec sqlQuery,
            CosmosQueryRequestOptions options,
            Class<T> klass,
            ResourceType resourceTypeEnum,
            IDocumentQueryClient queryClient,
            UUID activityId,
            final AtomicBoolean isQueryCancelledOnTimeout) {

        // reevaluate e2e policy config on cosmosQueryRequestOptions
        if (options != null) {
            CosmosEndToEndOperationLatencyPolicyConfig endToEndPolicyConfigFromRequestOptions =
                getEndToEndOperationLatencyPolicyConfig(
                    ImplementationBridgeHelpers
                        .CosmosQueryRequestOptionsHelper
                        .getCosmosQueryRequestOptionsAccessor()
                        .toRequestOptions(options),
                    resourceTypeEnum,
                    OperationType.Query);

            if (endToEndPolicyConfigFromRequestOptions != null) {
                options.setCosmosEndToEndOperationLatencyPolicyConfig(endToEndPolicyConfigFromRequestOptions);
            }
        }

        Flux<? extends IDocumentQueryExecutionContext<T>> executionContext =
            DocumentQueryExecutionContextFactory
                .createDocumentQueryExecutionContextAsync(diagnosticsClientContext, queryClient, resourceTypeEnum, klass, sqlQuery,
                                                          options, resourceLink, false, activityId,
                                                          Configs.isQueryPlanCachingEnabled(), queryPlanCache, isQueryCancelledOnTimeout);

        AtomicBoolean isFirstResponse = new AtomicBoolean(true);
        return executionContext.flatMap(iDocumentQueryExecutionContext -> {
            QueryInfo queryInfo = null;
            if (iDocumentQueryExecutionContext instanceof PipelinedQueryExecutionContextBase) {
                queryInfo = ((PipelinedQueryExecutionContextBase<T>) iDocumentQueryExecutionContext).getQueryInfo();
            }

            QueryInfo finalQueryInfo = queryInfo;
            Flux<FeedResponse<T>> feedResponseFlux = iDocumentQueryExecutionContext.executeAsync()
                .map(tFeedResponse -> {
                    if (finalQueryInfo != null) {
                        if (finalQueryInfo.hasSelectValue()) {
                            ModelBridgeInternal
                                .addQueryInfoToFeedResponse(tFeedResponse, finalQueryInfo);
                        }

                        if (isFirstResponse.compareAndSet(true, false)) {
                            ModelBridgeInternal.addQueryPlanDiagnosticsContextToFeedResponse(tFeedResponse,
                                finalQueryInfo.getQueryPlanDiagnosticsContext());
                        }
                    }
                    return tFeedResponse;
                });

            RequestOptions requestOptions = options == null? null : ImplementationBridgeHelpers
                .CosmosQueryRequestOptionsHelper
                .getCosmosQueryRequestOptionsAccessor()
                .toRequestOptions(options);

            CosmosEndToEndOperationLatencyPolicyConfig endToEndPolicyConfig =
                getEndToEndOperationLatencyPolicyConfig(requestOptions, resourceTypeEnum, OperationType.Query);

            if (endToEndPolicyConfig != null && endToEndPolicyConfig.isEnabled()) {
                return getFeedResponseFluxWithTimeout(
                    feedResponseFlux,
                    endToEndPolicyConfig,
                    options,
                    isQueryCancelledOnTimeout,
                    diagnosticsClientContext);
            }

            return feedResponseFlux;
            // concurrency is set to Queues.SMALL_BUFFER_SIZE to
            // maximize the IDocumentQueryExecutionContext publisher instances to subscribe to concurrently
            // prefetch is set to 1 to minimize the no. prefetched pages (result of merged executeAsync invocations)
        }, Queues.SMALL_BUFFER_SIZE, 1);
    }

    private void addToActiveClients() {
        if (Configs.isClientLeakDetectionEnabled()) {
            logger.warn(
                "Cosmos Client leak detection is enabled - "
                + "this will impact performance negatively - disable it in production scenarios.");
            synchronized (staticLock) {
                activeClients.put(this.clientId, StackTraceUtil.currentCallStack());
            }
        }
    }

    private void removeFromActiveClients() {
        if (Configs.isClientLeakDetectionEnabled()) {
            synchronized (staticLock) {
                activeClients.remove(this.clientId);
            }
        }
    }

    /**
     * Returns a snapshot of the active clients. The key is the clientId, the value is the callstack showing
     * where the client was created.
     * @return a snapshot of the active clients.
     */
    public static Map<Integer, String> getActiveClientsSnapshot() {
        synchronized (staticLock) {
            return new HashMap<>(activeClients);
        }
    }

    private static void applyExceptionToMergedDiagnosticsForQuery(
        CosmosQueryRequestOptions requestOptions,
        CosmosException exception,
        DiagnosticsClientContext diagnosticsClientContext) {

         CosmosDiagnostics mostRecentlyCreatedDiagnostics =
            diagnosticsClientContext.getMostRecentlyCreatedDiagnostics();

        if (mostRecentlyCreatedDiagnostics != null) {
            // When reaching here, it means the query(s) has timed out based on the e2e timeout config policy
            // Since all the underlying ongoing query requests will all timed out
            // We just use the last cosmosDiagnostics in the scoped diagnostics factory to populate the exception
            BridgeInternal.setCosmosDiagnostics(
                exception,
                mostRecentlyCreatedDiagnostics);
        } else {
            List<CosmosDiagnostics> cancelledRequestDiagnostics =
                qryOptAccessor
                    .getCancelledRequestDiagnosticsTracker(requestOptions);
            // if there is any cancelled requests, collect cosmos diagnostics
            if (cancelledRequestDiagnostics != null && !cancelledRequestDiagnostics.isEmpty()) {
                // combine all the cosmos diagnostics
                CosmosDiagnostics aggregratedCosmosDiagnostics =
                    cancelledRequestDiagnostics
                        .stream()
                        .reduce((first, toBeMerged) -> {
                            ClientSideRequestStatistics clientSideRequestStatistics =
                                ImplementationBridgeHelpers
                                    .CosmosDiagnosticsHelper
                                    .getCosmosDiagnosticsAccessor()
                                    .getClientSideRequestStatisticsRaw(first);

                            ClientSideRequestStatistics toBeMergedClientSideRequestStatistics =
                                ImplementationBridgeHelpers
                                    .CosmosDiagnosticsHelper
                                    .getCosmosDiagnosticsAccessor()
                                    .getClientSideRequestStatisticsRaw(first);

                            if (clientSideRequestStatistics == null) {
                                return toBeMerged;
                            } else {
                                clientSideRequestStatistics.mergeClientSideRequestStatistics(toBeMergedClientSideRequestStatistics);
                                return first;
                            }
                        })
                        .get();

                BridgeInternal.setCosmosDiagnostics(exception, aggregratedCosmosDiagnostics);
            }
        }
    }

    private static <T> Flux<FeedResponse<T>> getFeedResponseFluxWithTimeout(
        Flux<FeedResponse<T>> feedResponseFlux,
        CosmosEndToEndOperationLatencyPolicyConfig endToEndPolicyConfig,
        CosmosQueryRequestOptions requestOptions,
        final AtomicBoolean isQueryCancelledOnTimeout,
        DiagnosticsClientContext diagnosticsClientContext) {

        Duration endToEndTimeout = endToEndPolicyConfig.getEndToEndOperationTimeout();

        if (endToEndTimeout.isNegative()) {
            return feedResponseFlux
                .timeout(endToEndTimeout)
                .onErrorMap(throwable -> {
                    if (throwable instanceof TimeoutException) {
                        CosmosException cancellationException = getNegativeTimeoutException(null, endToEndTimeout);
                        cancellationException.setStackTrace(throwable.getStackTrace());

                        isQueryCancelledOnTimeout.set(true);

                        applyExceptionToMergedDiagnosticsForQuery(
                            requestOptions, cancellationException, diagnosticsClientContext);

                        return cancellationException;
                    }
                    return throwable;
                });
        }

        return feedResponseFlux
            .timeout(endToEndTimeout)
            .onErrorMap(throwable -> {
                if (throwable instanceof TimeoutException) {
                    CosmosException exception = new OperationCancelledException();
                    exception.setStackTrace(throwable.getStackTrace());

                    isQueryCancelledOnTimeout.set(true);

                    applyExceptionToMergedDiagnosticsForQuery(requestOptions, exception, diagnosticsClientContext);

                    return exception;
                }
                return throwable;
            });
    }

    private void addUserAgentSuffix(UserAgentContainer userAgentContainer, Set<UserAgentFeatureFlags> userAgentFeatureFlags) {

        if (!this.globalPartitionEndpointManagerForPerPartitionAutomaticFailover.isPerPartitionAutomaticFailoverEnabled()) {
            userAgentFeatureFlags.remove(UserAgentFeatureFlags.PerPartitionAutomaticFailover);
        }

        if (!this.globalPartitionEndpointManagerForPerPartitionCircuitBreaker.getCircuitBreakerConfig().isPartitionLevelCircuitBreakerEnabled()) {
            userAgentFeatureFlags.remove(UserAgentFeatureFlags.PerPartitionCircuitBreaker);
        }

<<<<<<< HEAD
        if (!(this.sessionContainer instanceof RegionScopedSessionContainer)) {
            userAgentFeatureFlags.remove(UserAgentFeatureFlags.RegionScopedSessionCapturing);
=======
        if (!Configs.isThinClientEnabled()) {
            userAgentFeatureFlags.remove(UserAgentFeatureFlags.ThinClient);
        }

        if (!Configs.isHttp2Enabled()) {
            userAgentFeatureFlags.remove(UserAgentFeatureFlags.Http2);
        }

        if (this.connectionPolicy.getHttp2ConnectionConfig() != null) {
            Http2ConnectionConfig http2ConnectionConfig = this.connectionPolicy.getHttp2ConnectionConfig();
            if (http2ConnectionConfig.isEnabled() != null) {
                if (http2ConnectionConfig.isEnabled()) {
                    userAgentFeatureFlags.add(UserAgentFeatureFlags.Http2);
                } else {
                    userAgentFeatureFlags.remove(UserAgentFeatureFlags.Http2);
                }
            }
>>>>>>> c54a7793
        }

        userAgentContainer.setFeatureEnabledFlagsAsSuffix(userAgentFeatureFlags);
    }

    @Override
    public Flux<FeedResponse<Database>> queryDatabases(String query, QueryFeedOperationState state) {
        return queryDatabases(new SqlQuerySpec(query), state);
    }


    @Override
    public Flux<FeedResponse<Database>> queryDatabases(SqlQuerySpec querySpec, QueryFeedOperationState state) {
        return createQuery(Paths.DATABASES_ROOT, querySpec, state, Database.class, ResourceType.Database);
    }

    @Override
    public Mono<ResourceResponse<DocumentCollection>> createCollection(String databaseLink,
                                                                       DocumentCollection collection, RequestOptions options) {
        DocumentClientRetryPolicy retryPolicyInstance = this.resetSessionTokenRetryPolicy.getRequestPolicy(null);
        return ObservableHelper.inlineIfPossibleAsObs(() -> this.createCollectionInternal(databaseLink, collection, options, retryPolicyInstance), retryPolicyInstance);
    }

    private Mono<ResourceResponse<DocumentCollection>> createCollectionInternal(String databaseLink,
                                                                                DocumentCollection collection, RequestOptions options, DocumentClientRetryPolicy retryPolicyInstance) {
        try {
            if (StringUtils.isEmpty(databaseLink)) {
                throw new IllegalArgumentException("databaseLink");
            }
            if (collection == null) {
                throw new IllegalArgumentException("collection");
            }

            logger.debug("Creating a Collection. databaseLink: [{}], Collection id: [{}]", databaseLink,
                collection.getId());
            validateResource(collection);

            String path = Utils.joinPath(databaseLink, Paths.COLLECTIONS_PATH_SEGMENT);
            Map<String, String> requestHeaders = this.getRequestHeaders(options, ResourceType.DocumentCollection, OperationType.Create);

            Instant serializationStartTimeUTC = Instant.now();
            ByteBuffer byteBuffer = collection.serializeJsonToByteBuffer(
                DefaultCosmosItemSerializer.INTERNAL_DEFAULT_SERIALIZER,
                null,
                false);
            Instant serializationEndTimeUTC = Instant.now();
            SerializationDiagnosticsContext.SerializationDiagnostics serializationDiagnostics = new SerializationDiagnosticsContext.SerializationDiagnostics(
                serializationStartTimeUTC,
                serializationEndTimeUTC,
                SerializationDiagnosticsContext.SerializationType.CONTAINER_SERIALIZATION);
            RxDocumentServiceRequest request = RxDocumentServiceRequest.create(this,
                OperationType.Create, ResourceType.DocumentCollection, path, byteBuffer, requestHeaders, options);

            if (retryPolicyInstance != null){
                retryPolicyInstance.onBeforeSendRequest(request);
            }

            SerializationDiagnosticsContext serializationDiagnosticsContext = BridgeInternal.getSerializationDiagnosticsContext(request.requestContext.cosmosDiagnostics);
            if (serializationDiagnosticsContext != null) {
                serializationDiagnosticsContext.addSerializationDiagnostics(serializationDiagnostics);
            }

            return this.create(request, retryPolicyInstance, getOperationContextAndListenerTuple(options)).map(response -> toResourceResponse(response, DocumentCollection.class))
                       .doOnNext(resourceResponse -> {
                    // set the session token
                    this.sessionContainer.setSessionToken(
                        request,
                        resourceResponse.getResource().getResourceId(),
                        getAltLink(resourceResponse.getResource()),
                        resourceResponse.getResponseHeaders());
                });
        } catch (Exception e) {
            logger.debug("Failure in creating a collection. due to [{}]", e.getMessage(), e);
            return Mono.error(e);
        }
    }

    @Override
    public Mono<ResourceResponse<DocumentCollection>> replaceCollection(DocumentCollection collection,
                                                                        RequestOptions options) {
        DocumentClientRetryPolicy retryPolicyInstance = this.resetSessionTokenRetryPolicy.getRequestPolicy(null);
        return ObservableHelper.inlineIfPossibleAsObs(() -> replaceCollectionInternal(collection, options, retryPolicyInstance), retryPolicyInstance);
    }

    private Mono<ResourceResponse<DocumentCollection>> replaceCollectionInternal(DocumentCollection collection,
                                                                                 RequestOptions options, DocumentClientRetryPolicy retryPolicyInstance) {
        try {
            if (collection == null) {
                throw new IllegalArgumentException("collection");
            }

            logger.debug("Replacing a Collection. id: [{}]", collection.getId());
            validateResource(collection);

            String path = Utils.joinPath(collection.getSelfLink(), null);
            Map<String, String> requestHeaders = this.getRequestHeaders(options, ResourceType.DocumentCollection, OperationType.Replace);
            Instant serializationStartTimeUTC = Instant.now();
            ByteBuffer byteBuffer = collection.serializeJsonToByteBuffer(
                DefaultCosmosItemSerializer.INTERNAL_DEFAULT_SERIALIZER,
                null,
                false);
            Instant serializationEndTimeUTC = Instant.now();
            SerializationDiagnosticsContext.SerializationDiagnostics serializationDiagnostics = new SerializationDiagnosticsContext.SerializationDiagnostics(
                serializationStartTimeUTC,
                serializationEndTimeUTC,
                SerializationDiagnosticsContext.SerializationType.CONTAINER_SERIALIZATION);
            RxDocumentServiceRequest request = RxDocumentServiceRequest.create(this,
                OperationType.Replace, ResourceType.DocumentCollection, path, byteBuffer, requestHeaders, options);

            // TODO: .Net has some logic for updating session token which we don't
            // have here
            if (retryPolicyInstance != null){
                retryPolicyInstance.onBeforeSendRequest(request);
            }

            SerializationDiagnosticsContext serializationDiagnosticsContext = BridgeInternal.getSerializationDiagnosticsContext(request.requestContext.cosmosDiagnostics);
            if (serializationDiagnosticsContext != null) {
                serializationDiagnosticsContext.addSerializationDiagnostics(serializationDiagnostics);
            }

            return this.replace(request, retryPolicyInstance).map(response -> toResourceResponse(response, DocumentCollection.class))
                .doOnNext(resourceResponse -> {
                    if (resourceResponse.getResource() != null) {
                        // set the session token
                        this.sessionContainer.setSessionToken(
                            request,
                            resourceResponse.getResource().getResourceId(),
                            getAltLink(resourceResponse.getResource()),
                            resourceResponse.getResponseHeaders());
                    }
                });

        } catch (Exception e) {
            logger.debug("Failure in replacing a collection. due to [{}]", e.getMessage(), e);
            return Mono.error(e);
        }
    }

    @Override
    public Mono<ResourceResponse<DocumentCollection>> deleteCollection(String collectionLink,
                                                                       RequestOptions options) {
        DocumentClientRetryPolicy retryPolicyInstance = this.resetSessionTokenRetryPolicy.getRequestPolicy(null);
        return ObservableHelper.inlineIfPossibleAsObs(() -> deleteCollectionInternal(collectionLink, options, retryPolicyInstance), retryPolicyInstance);
    }

    private Mono<ResourceResponse<DocumentCollection>> deleteCollectionInternal(String collectionLink,
                                                                                RequestOptions options, DocumentClientRetryPolicy retryPolicyInstance) {
        try {
            if (StringUtils.isEmpty(collectionLink)) {
                throw new IllegalArgumentException("collectionLink");
            }

            logger.debug("Deleting a Collection. collectionLink: [{}]", collectionLink);
            String path = Utils.joinPath(collectionLink, null);
            Map<String, String> requestHeaders = this.getRequestHeaders(options, ResourceType.DocumentCollection, OperationType.Delete);
            RxDocumentServiceRequest request = RxDocumentServiceRequest.create(this,
                OperationType.Delete, ResourceType.DocumentCollection, path, requestHeaders, options);

            if (retryPolicyInstance != null){
                retryPolicyInstance.onBeforeSendRequest(request);
            }

            return this.delete(request, retryPolicyInstance, getOperationContextAndListenerTuple(options)).map(response -> toResourceResponse(response, DocumentCollection.class));

        } catch (Exception e) {
            logger.debug("Failure in deleting a collection, due to [{}]", e.getMessage(), e);
            return Mono.error(e);
        }
    }

    private Mono<RxDocumentServiceResponse> delete(RxDocumentServiceRequest request, DocumentClientRetryPolicy documentClientRetryPolicy, OperationContextAndListenerTuple operationContextAndListenerTuple) {
        return populateHeadersAsync(request, RequestVerb.DELETE)
            .flatMap(requestPopulated -> {
                if (documentClientRetryPolicy.getRetryContext() != null && documentClientRetryPolicy.getRetryContext().getRetryCount() > 0) {
                    documentClientRetryPolicy.getRetryContext().updateEndTime();
                }

                return getStoreProxy(requestPopulated).processMessage(requestPopulated, operationContextAndListenerTuple);
            });
    }

    private Mono<RxDocumentServiceResponse> deleteAllItemsByPartitionKey(RxDocumentServiceRequest request, DocumentClientRetryPolicy documentClientRetryPolicy, OperationContextAndListenerTuple operationContextAndListenerTuple) {
        return populateHeadersAsync(request, RequestVerb.POST)
            .flatMap(requestPopulated -> {
                RxStoreModel storeProxy = this.getStoreProxy(requestPopulated);
                if (documentClientRetryPolicy.getRetryContext() != null && documentClientRetryPolicy.getRetryContext().getRetryCount() > 0) {
                    documentClientRetryPolicy.getRetryContext().updateEndTime();
                }

                return storeProxy.processMessage(requestPopulated, operationContextAndListenerTuple);
            });
    }

    private Mono<RxDocumentServiceResponse> read(RxDocumentServiceRequest request, DocumentClientRetryPolicy documentClientRetryPolicy) {
        return populateHeadersAsync(request, RequestVerb.GET)
            .flatMap(requestPopulated -> {
                if (documentClientRetryPolicy.getRetryContext() != null && documentClientRetryPolicy.getRetryContext().getRetryCount() > 0) {
                    documentClientRetryPolicy.getRetryContext().updateEndTime();
                }

                return getStoreProxy(requestPopulated).processMessage(requestPopulated);
                });
    }

    Mono<RxDocumentServiceResponse> readFeed(RxDocumentServiceRequest request) {
        return populateHeadersAsync(request, RequestVerb.GET)
            .flatMap(requestPopulated -> getStoreProxy(requestPopulated).processMessage(requestPopulated));
    }

    private Mono<RxDocumentServiceResponse> query(RxDocumentServiceRequest request) {
        // If endToEndOperationLatencyPolicy is set in the query request options,
        // then it should have been populated into request context already
        // otherwise set them here with the client level policy

        return populateHeadersAsync(request, RequestVerb.POST)
            .flatMap(requestPopulated ->
                this.getStoreProxy(requestPopulated).processMessage(requestPopulated)
                    .map(response -> {
                            this.captureSessionToken(requestPopulated, response);
                            return response;
                        }
                    ));
    }

    @Override
    public Mono<ResourceResponse<DocumentCollection>> readCollection(String collectionLink,
                                                                     RequestOptions options) {
        DocumentClientRetryPolicy retryPolicyInstance = this.resetSessionTokenRetryPolicy.getRequestPolicy(null);
        return ObservableHelper.inlineIfPossibleAsObs(() -> readCollectionInternal(collectionLink, options, retryPolicyInstance), retryPolicyInstance);
    }

    private Mono<ResourceResponse<DocumentCollection>> readCollectionInternal(String collectionLink,
                                                                              RequestOptions options, DocumentClientRetryPolicy retryPolicyInstance) {

        // we are using an observable factory here
        // observable will be created fresh upon subscription
        // this is to ensure we capture most up to date information (e.g.,
        // session)
        try {
            if (StringUtils.isEmpty(collectionLink)) {
                throw new IllegalArgumentException("collectionLink");
            }

            logger.debug("Reading a Collection. collectionLink: [{}]", collectionLink);
            String path = Utils.joinPath(collectionLink, null);
            Map<String, String> requestHeaders = this.getRequestHeaders(options, ResourceType.DocumentCollection, OperationType.Read);
            RxDocumentServiceRequest request = RxDocumentServiceRequest.create(this,
                OperationType.Read, ResourceType.DocumentCollection, path, requestHeaders, options);

            if (retryPolicyInstance != null){
                retryPolicyInstance.onBeforeSendRequest(request);
            }
            return this.read(request, retryPolicyInstance).map(response -> toResourceResponse(response, DocumentCollection.class));
        } catch (Exception e) {
            // this is only in trace level to capture what's going on
            logger.debug("Failure in reading a collection, due to [{}]", e.getMessage(), e);
            return Mono.error(e);
        }
    }

    @Override
    public Flux<FeedResponse<DocumentCollection>> readCollections(String databaseLink, QueryFeedOperationState state) {

        if (StringUtils.isEmpty(databaseLink)) {
            throw new IllegalArgumentException("databaseLink");
        }

        return nonDocumentReadFeed(state, ResourceType.DocumentCollection, DocumentCollection.class,
                Utils.joinPath(databaseLink, Paths.COLLECTIONS_PATH_SEGMENT));
    }

    @Override
    public Flux<FeedResponse<DocumentCollection>> queryCollections(String databaseLink, String query,
                                                                   QueryFeedOperationState state) {
        return createQuery(databaseLink, new SqlQuerySpec(query), state, DocumentCollection.class, ResourceType.DocumentCollection);
    }

    @Override
    public Flux<FeedResponse<DocumentCollection>> queryCollections(String databaseLink,
                                                                         SqlQuerySpec querySpec, QueryFeedOperationState state) {
        return createQuery(databaseLink, querySpec, state, DocumentCollection.class, ResourceType.DocumentCollection);
    }

    private static String serializeProcedureParams(List<Object> objectArray) {
        String[] stringArray = new String[objectArray.size()];

        for (int i = 0; i < objectArray.size(); ++i) {
            Object object = objectArray.get(i);
            if (object instanceof JsonSerializable) {
                stringArray[i] = ((JsonSerializable) object).toJson();
            } else {

                // POJO, ObjectNode, number, STRING or Boolean
                try {
                    stringArray[i] = mapper.writeValueAsString(object);
                } catch (IOException e) {
                    throw new IllegalArgumentException("Can't serialize the object into the json string", e);
                }
            }
        }

        return String.format("[%s]", StringUtils.join(stringArray, ","));
    }

    private static void validateResource(Resource resource) {
        if (!StringUtils.isEmpty(resource.getId())) {
            if (resource.getId().indexOf('/') != -1 || resource.getId().indexOf('\\') != -1 ||
                    resource.getId().indexOf('?') != -1 || resource.getId().indexOf('#') != -1) {
                throw new IllegalArgumentException("Id contains illegal chars.");
            }

            if (resource.getId().endsWith(" ")) {
                throw new IllegalArgumentException("Id ends with a space.");
            }
        }
    }

    public void validateAndLogNonDefaultReadConsistencyStrategy(String readConsistencyStrategyName) {
        if (this.connectionPolicy.getConnectionMode() != ConnectionMode.DIRECT
            && readConsistencyStrategyName != null
            && ! readConsistencyStrategyName.equalsIgnoreCase(ReadConsistencyStrategy.DEFAULT.toString())) {

            logger.warn(
                "ReadConsistencyStrategy {} defined in Gateway mode. "
                    + "This version of the SDK only supports ReadConsistencyStrategy in DIRECT mode. "
                    + "This setting will be ignored.",
                readConsistencyStrategyName);
        }
    }

    private Map<String, String> getRequestHeaders(RequestOptions options, ResourceType resourceType, OperationType operationType) {
        Map<String, String> headers = new HashMap<>();

        if (this.useMultipleWriteLocations) {
            headers.put(HttpConstants.HttpHeaders.ALLOW_TENTATIVE_WRITES, Boolean.TRUE.toString());
        }

        if (consistencyLevel != null) {
            // adding the "x-ms-consistency-level" header with consistency level stricter than the
            // account's default consistency level in Compute Gateway will result in a 400 Bad Request
            // even when it is done for resource types / operations where this header should simply be ignored
            // making the change here to restrict adding the header to when it is relevant.
            if ((operationType.isReadOnlyOperation() || operationType == OperationType.Batch) && (resourceType.isMasterResource() || resourceType == ResourceType.Document)) {
                headers.put(HttpConstants.HttpHeaders.CONSISTENCY_LEVEL, consistencyLevel.toString());
            }
        }

        if (readConsistencyStrategy != null
            && readConsistencyStrategy != ReadConsistencyStrategy.DEFAULT
            && resourceType == ResourceType.Document
            && operationType.isReadOnlyOperation()) {

            String readConsistencyStrategyName = readConsistencyStrategy.toString();
            this.validateAndLogNonDefaultReadConsistencyStrategy(readConsistencyStrategyName);
            headers.put(HttpConstants.HttpHeaders.READ_CONSISTENCY_STRATEGY, readConsistencyStrategyName);
        }

        if (options == null) {
            //  Corner case, if options are null, then just check this flag from CosmosClientBuilder
            //  If content response on write is not enabled, and operation is document write - then add minimal prefer header
            //  Otherwise, don't add this header, which means return the full response
            if (!this.contentResponseOnWriteEnabled && resourceType.equals(ResourceType.Document) && operationType.isWriteOperation()) {
                headers.put(HttpConstants.HttpHeaders.PREFER, HttpConstants.HeaderValues.PREFER_RETURN_MINIMAL);
            }
            return headers;
        }

        Map<String, String> customOptions = options.getHeaders();
        if (customOptions != null) {
            headers.putAll(customOptions);
        }

        boolean contentResponseOnWriteEnabled = this.contentResponseOnWriteEnabled;
        //  If options has contentResponseOnWriteEnabled set to true / false, override the value from CosmosClientBuilder
        if (options.isContentResponseOnWriteEnabled() != null) {
            contentResponseOnWriteEnabled = options.isContentResponseOnWriteEnabled();
        }

        //  If content response on write is not enabled, and operation is document write - then add minimal prefer header
        //  Otherwise, don't add this header, which means return the full response
        if (!contentResponseOnWriteEnabled && resourceType.equals(ResourceType.Document) && operationType.isWriteOperation()) {
            headers.put(HttpConstants.HttpHeaders.PREFER, HttpConstants.HeaderValues.PREFER_RETURN_MINIMAL);
        }

        if (options.getIfMatchETag() != null) {
            headers.put(HttpConstants.HttpHeaders.IF_MATCH, options.getIfMatchETag());
        }

        if (options.getIfNoneMatchETag() != null) {
            headers.put(HttpConstants.HttpHeaders.IF_NONE_MATCH, options.getIfNoneMatchETag());
        }

        if (options.getReadConsistencyStrategy() != null
            && options.getReadConsistencyStrategy() != ReadConsistencyStrategy.DEFAULT
            && resourceType == ResourceType.Document
            && operationType.isReadOnlyOperation()) {

            String readConsistencyStrategyName = options.getReadConsistencyStrategy().toString();
            this.validateAndLogNonDefaultReadConsistencyStrategy(readConsistencyStrategyName);
            headers.put(
                HttpConstants.HttpHeaders.READ_CONSISTENCY_STRATEGY,
                readConsistencyStrategyName);
        }

        if (options.getConsistencyLevel() != null) {
            headers.put(HttpConstants.HttpHeaders.CONSISTENCY_LEVEL, options.getConsistencyLevel().toString());
        }

        if (options.getIndexingDirective() != null) {
            headers.put(HttpConstants.HttpHeaders.INDEXING_DIRECTIVE, options.getIndexingDirective().toString());
        }

        if (options.getPostTriggerInclude() != null && options.getPostTriggerInclude().size() > 0) {
            String postTriggerInclude = StringUtils.join(options.getPostTriggerInclude(), ",");
            headers.put(HttpConstants.HttpHeaders.POST_TRIGGER_INCLUDE, postTriggerInclude);
        }

        if (options.getPreTriggerInclude() != null && options.getPreTriggerInclude().size() > 0) {
            String preTriggerInclude = StringUtils.join(options.getPreTriggerInclude(), ",");
            headers.put(HttpConstants.HttpHeaders.PRE_TRIGGER_INCLUDE, preTriggerInclude);
        }

        if (!Strings.isNullOrEmpty(options.getSessionToken())) {
            headers.put(HttpConstants.HttpHeaders.SESSION_TOKEN, options.getSessionToken());
        }

        if (options.getResourceTokenExpirySeconds() != null) {
            headers.put(HttpConstants.HttpHeaders.RESOURCE_TOKEN_EXPIRY,
                String.valueOf(options.getResourceTokenExpirySeconds()));
        }

        if (options.getOfferThroughput() != null && options.getOfferThroughput() >= 0) {
            headers.put(HttpConstants.HttpHeaders.OFFER_THROUGHPUT, options.getOfferThroughput().toString());
        } else if (options.getOfferType() != null) {
            headers.put(HttpConstants.HttpHeaders.OFFER_TYPE, options.getOfferType());
        }

        if (options.getOfferThroughput() == null) {
            if (options.getThroughputProperties() != null) {
                Offer offer = ModelBridgeInternal.getOfferFromThroughputProperties(options.getThroughputProperties());
                final OfferAutoscaleSettings offerAutoscaleSettings = offer.getOfferAutoScaleSettings();
                OfferAutoscaleAutoUpgradeProperties autoscaleAutoUpgradeProperties = null;
                if (offerAutoscaleSettings != null) {
                    autoscaleAutoUpgradeProperties
                        = offer.getOfferAutoScaleSettings().getAutoscaleAutoUpgradeProperties();
                }
                if (offer.hasOfferThroughput() &&
                    (offerAutoscaleSettings != null && offerAutoscaleSettings.getMaxThroughput() >= 0 ||
                        autoscaleAutoUpgradeProperties != null &&
                            autoscaleAutoUpgradeProperties
                                .getAutoscaleThroughputProperties()
                                .getIncrementPercent() >= 0)) {
                    throw new IllegalArgumentException("Autoscale provisioned throughput can not be configured with "
                        + "fixed offer");
                }

                if (offer.hasOfferThroughput()) {
                    headers.put(HttpConstants.HttpHeaders.OFFER_THROUGHPUT, String.valueOf(offer.getThroughput()));
                } else if (offer.getOfferAutoScaleSettings() != null) {
                    headers.put(HttpConstants.HttpHeaders.OFFER_AUTOPILOT_SETTINGS,
                        offer.getOfferAutoScaleSettings().toJson());
                }
            }
        }

        if (options.isQuotaInfoEnabled()) {
            headers.put(HttpConstants.HttpHeaders.POPULATE_QUOTA_INFO, String.valueOf(true));
        }

        if (options.isScriptLoggingEnabled()) {
            headers.put(HttpConstants.HttpHeaders.SCRIPT_ENABLE_LOGGING, String.valueOf(true));
        }

        if (options.getDedicatedGatewayRequestOptions() != null) {
            if (options.getDedicatedGatewayRequestOptions().getMaxIntegratedCacheStaleness() != null) {
                headers.put(HttpConstants.HttpHeaders.DEDICATED_GATEWAY_PER_REQUEST_CACHE_STALENESS,
                    String.valueOf(Utils.getMaxIntegratedCacheStalenessInMillis(options.getDedicatedGatewayRequestOptions())));
            }
            if (options.getDedicatedGatewayRequestOptions().isIntegratedCacheBypassed()) {
                headers.put(HttpConstants.HttpHeaders.DEDICATED_GATEWAY_PER_REQUEST_BYPASS_CACHE,
                    String.valueOf(options.getDedicatedGatewayRequestOptions().isIntegratedCacheBypassed()));
            }
        }

        return headers;
    }

    public IRetryPolicyFactory getResetSessionTokenRetryPolicy() {
        return this.resetSessionTokenRetryPolicy;
    }

    private Mono<RxDocumentServiceRequest> addPartitionKeyInformation(RxDocumentServiceRequest request,
                                                                      ByteBuffer contentAsByteBuffer,
                                                                      Document document,
                                                                      RequestOptions options) {

        Mono<Utils.ValueHolder<DocumentCollection>> collectionObs = this.collectionCache.resolveCollectionAsync(BridgeInternal.getMetaDataDiagnosticContext(request.requestContext.cosmosDiagnostics), request);
        return collectionObs
                .map(collectionValueHolder -> {
                    addPartitionKeyInformation(request, contentAsByteBuffer, document, options, collectionValueHolder.v, null);
                    return request;
                });
    }

    private Mono<RxDocumentServiceRequest> addPartitionKeyInformation(RxDocumentServiceRequest request,
                                                                      ByteBuffer contentAsByteBuffer,
                                                                      Object document,
                                                                      RequestOptions options,
                                                                      Mono<Utils.ValueHolder<DocumentCollection>> collectionObs,
                                                                      CrossRegionAvailabilityContextForRxDocumentServiceRequest crossRegionContextForRequest) {

        return collectionObs.map(collectionValueHolder -> {
            addPartitionKeyInformation(request, contentAsByteBuffer, document, options, collectionValueHolder.v, crossRegionContextForRequest);
            return request;
        });
    }

    private void addPartitionKeyInformation(RxDocumentServiceRequest request,
                                            ByteBuffer contentAsByteBuffer,
                                            Object objectDoc, RequestOptions options,
                                            DocumentCollection collection,
                                            CrossRegionAvailabilityContextForRxDocumentServiceRequest crossRegionAvailabilityContextForRequest) {

        PartitionKeyDefinition partitionKeyDefinition = collection.getPartitionKey();

        PartitionKeyInternal partitionKeyInternal = null;
        if (options != null && options.getPartitionKey() != null && options.getPartitionKey().equals(PartitionKey.NONE)){
            partitionKeyInternal = ModelBridgeInternal.getNonePartitionKey(partitionKeyDefinition);
        } else if (options != null && options.getPartitionKey() != null) {
            partitionKeyInternal = BridgeInternal.getPartitionKeyInternal(options.getPartitionKey());
        } else if (partitionKeyDefinition == null || partitionKeyDefinition.getPaths().size() == 0) {
            // For backward compatibility, if collection doesn't have partition key defined, we assume all documents
            // have empty value for it and user doesn't need to specify it explicitly.
            partitionKeyInternal = PartitionKeyInternal.getEmpty();
        } else if (contentAsByteBuffer != null || objectDoc != null) {
            InternalObjectNode internalObjectNode;
            if (objectDoc instanceof InternalObjectNode) {
                internalObjectNode = (InternalObjectNode) objectDoc;
            } else if (objectDoc instanceof ObjectNode) {
                internalObjectNode = new InternalObjectNode((ObjectNode)objectDoc);
            } else if (contentAsByteBuffer != null) {
                contentAsByteBuffer.rewind();
                internalObjectNode = new InternalObjectNode(contentAsByteBuffer);
            } else {
                //  This is a safety check, this should not happen ever.
                //  If it does, it is a SDK bug
                throw new IllegalStateException("ContentAsByteBuffer and objectDoc are null");
            }

            Instant serializationStartTime = Instant.now();
            partitionKeyInternal =  PartitionKeyHelper.extractPartitionKeyValueFromDocument(internalObjectNode, partitionKeyDefinition);
            Instant serializationEndTime = Instant.now();
            SerializationDiagnosticsContext.SerializationDiagnostics serializationDiagnostics = new SerializationDiagnosticsContext.SerializationDiagnostics(
                serializationStartTime,
                serializationEndTime,
                SerializationDiagnosticsContext.SerializationType.PARTITION_KEY_FETCH_SERIALIZATION
            );

            SerializationDiagnosticsContext serializationDiagnosticsContext = BridgeInternal.getSerializationDiagnosticsContext(request.requestContext.cosmosDiagnostics);
            if (serializationDiagnosticsContext != null) {
                serializationDiagnosticsContext.addSerializationDiagnostics(serializationDiagnostics);
            } else if (crossRegionAvailabilityContextForRequest != null) {

                PointOperationContextForCircuitBreaker pointOperationContextForCircuitBreaker
                    = crossRegionAvailabilityContextForRequest.getPointOperationContextForCircuitBreaker();

                if (pointOperationContextForCircuitBreaker != null) {
                    serializationDiagnosticsContext = pointOperationContextForCircuitBreaker.getSerializationDiagnosticsContext();

                    if (serializationDiagnosticsContext != null) {
                        serializationDiagnosticsContext.addSerializationDiagnostics(serializationDiagnostics);
                    }
                }
            }

        } else {
            throw new UnsupportedOperationException("PartitionKey value must be supplied for this operation.");
        }

        request.setPartitionKeyInternal(partitionKeyInternal);
        request.setPartitionKeyDefinition(partitionKeyDefinition);
        request.getHeaders().put(HttpConstants.HttpHeaders.PARTITION_KEY, Utils.escapeNonAscii(partitionKeyInternal.toJson()));
    }

    private Mono<Tuple2<RxDocumentServiceRequest, Utils.ValueHolder<DocumentCollection>>> getCreateDocumentRequest(DocumentClientRetryPolicy requestRetryPolicy,
                                                                           String documentCollectionLink,
                                                                           Object document,
                                                                           RequestOptions options,
                                                                           boolean disableAutomaticIdGeneration,
                                                                           OperationType operationType,
                                                                           DiagnosticsClientContext clientContextOverride,
                                                                           CrossRegionAvailabilityContextForRxDocumentServiceRequest crossRegionContextForRequest) {

        if (StringUtils.isEmpty(documentCollectionLink)) {
            throw new IllegalArgumentException("documentCollectionLink");
        }
        if (document == null) {
            throw new IllegalArgumentException("document");
        }

        Instant serializationStartTimeUTC = Instant.now();
        String trackingId = null;
        if (options != null) {
            trackingId = options.getTrackingId();
        }
        ByteBuffer content = InternalObjectNode.serializeJsonToByteBuffer(document, options.getEffectiveItemSerializer(), trackingId, true);
        Instant serializationEndTimeUTC = Instant.now();

        SerializationDiagnosticsContext.SerializationDiagnostics serializationDiagnostics = new SerializationDiagnosticsContext.SerializationDiagnostics(
            serializationStartTimeUTC,
            serializationEndTimeUTC,
            SerializationDiagnosticsContext.SerializationType.ITEM_SERIALIZATION);

        String path = Utils.joinPath(documentCollectionLink, Paths.DOCUMENTS_PATH_SEGMENT);
        Map<String, String> requestHeaders = this.getRequestHeaders(options, ResourceType.Document, operationType);

        RxDocumentServiceRequest request = RxDocumentServiceRequest.create(
            getEffectiveClientContext(clientContextOverride),
            operationType, ResourceType.Document, path, requestHeaders, options, content);

        if (operationType.isWriteOperation() &&  options != null && options.getNonIdempotentWriteRetriesEnabled() != null && options.getNonIdempotentWriteRetriesEnabled()) {
            request.setNonIdempotentWriteRetriesEnabled(true);
        }

        if( options != null) {

            DocumentServiceRequestContext requestContext = request.requestContext;

            options.getMarkE2ETimeoutInRequestContextCallbackHook().set(
                () -> requestContext.setIsRequestCancelledOnTimeout(new AtomicBoolean(true)));
            requestContext.setExcludeRegions(options.getExcludedRegions());
            requestContext.setKeywordIdentifiers(options.getKeywordIdentifiers());
        }

        SerializationDiagnosticsContext serializationDiagnosticsContext = BridgeInternal.getSerializationDiagnosticsContext(request.requestContext.cosmosDiagnostics);
        if (serializationDiagnosticsContext != null) {
            serializationDiagnosticsContext.addSerializationDiagnostics(serializationDiagnostics);
        }

        if (requestRetryPolicy != null) {
            requestRetryPolicy.onBeforeSendRequest(request);
        }

        Mono<Utils.ValueHolder<DocumentCollection>> collectionObs = this.collectionCache.resolveCollectionAsync(BridgeInternal.getMetaDataDiagnosticContext(request.requestContext.cosmosDiagnostics), request);
        return addPartitionKeyInformation(request, content, document, options, collectionObs, crossRegionContextForRequest)
            .zipWith(collectionObs);
    }

    private Mono<RxDocumentServiceRequest> getBatchDocumentRequest(DocumentClientRetryPolicy requestRetryPolicy,
                                                                   String documentCollectionLink,
                                                                   ServerBatchRequest serverBatchRequest,
                                                                   RequestOptions options,
                                                                   boolean disableAutomaticIdGeneration) {

        checkArgument(StringUtils.isNotEmpty(documentCollectionLink), "expected non empty documentCollectionLink");
        checkNotNull(serverBatchRequest, "expected non null serverBatchRequest");

        Instant serializationStartTimeUTC = Instant.now();
        ByteBuffer content = ByteBuffer.wrap(Utils.getUTF8Bytes(serverBatchRequest.getRequestBody()));
        Instant serializationEndTimeUTC = Instant.now();

        SerializationDiagnosticsContext.SerializationDiagnostics serializationDiagnostics = new SerializationDiagnosticsContext.SerializationDiagnostics(
            serializationStartTimeUTC,
            serializationEndTimeUTC,
            SerializationDiagnosticsContext.SerializationType.ITEM_SERIALIZATION);

        String path = Utils.joinPath(documentCollectionLink, Paths.DOCUMENTS_PATH_SEGMENT);
        Map<String, String> requestHeaders = this.getRequestHeaders(options, ResourceType.Document, OperationType.Batch);

        RxDocumentServiceRequest request = RxDocumentServiceRequest.create(
            this,
            OperationType.Batch,
            ResourceType.Document,
            path,
            requestHeaders,
            options,
            content);

        if (options != null) {

            DocumentServiceRequestContext requestContext = request.requestContext;

            options.getMarkE2ETimeoutInRequestContextCallbackHook().set(
                () -> requestContext.setIsRequestCancelledOnTimeout(new AtomicBoolean(true)));
            requestContext.setExcludeRegions(options.getExcludedRegions());
            requestContext.setKeywordIdentifiers(options.getKeywordIdentifiers());
        }

        SerializationDiagnosticsContext serializationDiagnosticsContext = BridgeInternal.getSerializationDiagnosticsContext(request.requestContext.cosmosDiagnostics);

        if (serializationDiagnosticsContext != null) {
            serializationDiagnosticsContext.addSerializationDiagnostics(serializationDiagnostics);
        }

        if (options != null) {
            request.requestContext.setExcludeRegions(options.getExcludedRegions());
            request.requestContext.setKeywordIdentifiers(options.getKeywordIdentifiers());
        }

        // note: calling onBeforeSendRequest is a cheap operation which injects a CosmosDiagnostics
        // instance into 'request' amongst other things - this way metadataDiagnosticsContext is not
        // null and can be used for metadata-related telemetry (partition key range, container and server address lookups)
        if (requestRetryPolicy != null) {
            requestRetryPolicy.onBeforeSendRequest(request);
        }

        MetadataDiagnosticsContext metadataDiagnosticsContext = BridgeInternal.getMetaDataDiagnosticContext(request.requestContext.cosmosDiagnostics);

        request.requestContext.setCrossRegionAvailabilityContext(

            new CrossRegionAvailabilityContextForRxDocumentServiceRequest(
                null,
                new PointOperationContextForCircuitBreaker(
                    new AtomicBoolean(false),
                    false,
                    documentCollectionLink,
                    serializationDiagnosticsContext),
                null));

        return this.collectionCache.resolveCollectionAsync(metadataDiagnosticsContext, request)
            .flatMap(documentCollectionValueHolder -> {

                if (documentCollectionValueHolder == null || documentCollectionValueHolder.v == null) {
                    return Mono.error(new IllegalStateException("documentCollectionValueHolder or documentCollectionValueHolder.v cannot be null"));
                }

                return this.partitionKeyRangeCache.tryLookupAsync(metadataDiagnosticsContext, documentCollectionValueHolder.v.getResourceId(), null, null)
                    .flatMap(collectionRoutingMapValueHolder -> {

                        if (collectionRoutingMapValueHolder == null || collectionRoutingMapValueHolder.v == null) {
                            return Mono.error(new IllegalStateException("collectionRoutingMapValueHolder or collectionRoutingMapValueHolder.v cannot be null"));
                        }

                        addBatchHeaders(request, serverBatchRequest, documentCollectionValueHolder.v);

                        checkNotNull(options, "Argument 'options' cannot be null!");

                        options.setPartitionKeyDefinition(documentCollectionValueHolder.v.getPartitionKey());

                        PartitionKeyRange preResolvePartitionKeyRangeIfAny
                            = setPartitionKeyRangeForPointOperationRequestForPerPartitionAutomaticFailover(
                            request,
                            options,
                            collectionRoutingMapValueHolder.v,
                            requestRetryPolicy,
                            true,
                            null);

                        addPartitionLevelUnavailableRegionsForPointOperationRequestForPerPartitionCircuitBreaker(
                            request,
                            options,
                            collectionRoutingMapValueHolder.v,
                            requestRetryPolicy,
                            preResolvePartitionKeyRangeIfAny);

                        return Mono.just(request);
                    });
            });
    }

    private RxDocumentServiceRequest addBatchHeaders(RxDocumentServiceRequest request,
                                                     ServerBatchRequest serverBatchRequest,
                                                     DocumentCollection collection) {

        if(serverBatchRequest instanceof SinglePartitionKeyServerBatchRequest) {

            PartitionKey partitionKey = ((SinglePartitionKeyServerBatchRequest) serverBatchRequest).getPartitionKeyValue();
            PartitionKeyInternal partitionKeyInternal;

            if (partitionKey.equals(PartitionKey.NONE)) {
                PartitionKeyDefinition partitionKeyDefinition = collection.getPartitionKey();
                partitionKeyInternal = ModelBridgeInternal.getNonePartitionKey(partitionKeyDefinition);
            } else {
                // Partition key is always non-null
                partitionKeyInternal = BridgeInternal.getPartitionKeyInternal(partitionKey);
            }

            request.setPartitionKeyInternal(partitionKeyInternal);
            request.getHeaders().put(HttpConstants.HttpHeaders.PARTITION_KEY, Utils.escapeNonAscii(partitionKeyInternal.toJson()));
        } else if(serverBatchRequest instanceof PartitionKeyRangeServerBatchRequest) {
            request.setPartitionKeyRangeIdentity(new PartitionKeyRangeIdentity(((PartitionKeyRangeServerBatchRequest) serverBatchRequest).getPartitionKeyRangeId()));
        } else {
            throw new UnsupportedOperationException("Unknown Server request.");
        }

        request.getHeaders().put(HttpConstants.HttpHeaders.IS_BATCH_REQUEST, Boolean.TRUE.toString());
        request.getHeaders().put(HttpConstants.HttpHeaders.IS_BATCH_ATOMIC, String.valueOf(serverBatchRequest.isAtomicBatch()));
        request.getHeaders().put(HttpConstants.HttpHeaders.SHOULD_BATCH_CONTINUE_ON_ERROR, String.valueOf(serverBatchRequest.isShouldContinueOnError()));

        request.setPartitionKeyDefinition(collection.getPartitionKey());
        request.setNumberOfItemsInBatchRequest(serverBatchRequest.getOperations().size());

        return request;
    }

    /**
     * NOTE: Caller needs to consume it by subscribing to this Mono in order for the request to populate headers
     * @param request request to populate headers to
     * @param httpMethod http method
     * @return Mono, which on subscription will populate the headers in the request passed in the argument.
     */
    public Mono<RxDocumentServiceRequest> populateHeadersAsync(RxDocumentServiceRequest request, RequestVerb httpMethod) {
        request.getHeaders().put(HttpConstants.HttpHeaders.X_DATE, Utils.nowAsRFC1123());
        if (this.masterKeyOrResourceToken != null || this.resourceTokensMap != null
            || this.cosmosAuthorizationTokenResolver != null || this.credential != null) {
            String resourceName = request.getResourceAddress();

            String authorization = this.getUserAuthorizationToken(
                resourceName, request.getResourceType(), httpMethod, request.getHeaders(),
                    AuthorizationTokenType.PrimaryMasterKey, request.properties);
            try {
                authorization = URLEncoder.encode(authorization, "UTF-8");
            } catch (UnsupportedEncodingException e) {
                throw new IllegalStateException("Failed to encode authtoken.", e);
            }
            request.getHeaders().put(HttpConstants.HttpHeaders.AUTHORIZATION, authorization);
        }

        if (this.apiType != null)   {
            request.getHeaders().put(HttpConstants.HttpHeaders.API_TYPE, this.apiType.toString());
        }

        this.populateCapabilitiesHeader(request);

        if ((RequestVerb.POST.equals(httpMethod) || RequestVerb.PUT.equals(httpMethod))
                && !request.getHeaders().containsKey(HttpConstants.HttpHeaders.CONTENT_TYPE)) {
            request.getHeaders().put(HttpConstants.HttpHeaders.CONTENT_TYPE, RuntimeConstants.MediaTypes.JSON);
        }

        if (RequestVerb.PATCH.equals(httpMethod) &&
            !request.getHeaders().containsKey(HttpConstants.HttpHeaders.CONTENT_TYPE)) {
            request.getHeaders().put(HttpConstants.HttpHeaders.CONTENT_TYPE, RuntimeConstants.MediaTypes.JSON_PATCH);
        }

        if (!request.getHeaders().containsKey(HttpConstants.HttpHeaders.ACCEPT)) {
            request.getHeaders().put(HttpConstants.HttpHeaders.ACCEPT, RuntimeConstants.MediaTypes.JSON);
        }

        MetadataDiagnosticsContext metadataDiagnosticsCtx =
            BridgeInternal.getMetaDataDiagnosticContext(request.requestContext.cosmosDiagnostics);

        if (this.requiresFeedRangeFiltering(request)) {
            return request.getFeedRange()
                          .populateFeedRangeFilteringHeaders(
                              this.getPartitionKeyRangeCache(),
                              request,
                              this.collectionCache
                                  .resolveCollectionAsync(metadataDiagnosticsCtx, request)
                                  .flatMap(documentCollectionValueHolder -> {

                                      if (documentCollectionValueHolder.v != null) {
                                          request.setPartitionKeyDefinition(documentCollectionValueHolder.v.getPartitionKey());
                                      }

                                      return Mono.just(documentCollectionValueHolder);
                                  })
                          )
                          .flatMap(this::populateAuthorizationHeader);
        }

        return this.populateAuthorizationHeader(request);
    }

    private void populateCapabilitiesHeader(RxDocumentServiceRequest request) {
        if (!request.getHeaders().containsKey(HttpConstants.HttpHeaders.SDK_SUPPORTED_CAPABILITIES)) {
            request
                .getHeaders()
                .put(HttpConstants.HttpHeaders.SDK_SUPPORTED_CAPABILITIES, HttpConstants.SDKSupportedCapabilities.SUPPORTED_CAPABILITIES);
        }
    }

    private boolean requiresFeedRangeFiltering(RxDocumentServiceRequest request) {
        if (request.getResourceType() != ResourceType.Document &&
                request.getResourceType() != ResourceType.Conflict) {
            return false;
        }

        if (request.hasFeedRangeFilteringBeenApplied()) {
            return false;
        }

        switch (request.getOperationType()) {
            case ReadFeed:
            case Query:
            case SqlQuery:
                return request.getFeedRange() != null;
            default:
                return false;
        }
    }

    @Override
    public Mono<RxDocumentServiceRequest> populateAuthorizationHeader(RxDocumentServiceRequest request) {
        if (request == null) {
            throw new IllegalArgumentException("request");
        }

        if (this.authorizationTokenType == AuthorizationTokenType.AadToken) {
            return AadTokenAuthorizationHelper.getAuthorizationToken(this.tokenCredentialCache)
                .map(authorization -> {
                    request.getHeaders().put(HttpConstants.HttpHeaders.AUTHORIZATION, authorization);
                    return request;
                });
        } else {
            return Mono.just(request);
        }
    }

    @Override
    public Mono<HttpHeaders> populateAuthorizationHeader(HttpHeaders httpHeaders) {
        if (httpHeaders == null) {
            throw new IllegalArgumentException("httpHeaders");
        }

        if (this.authorizationTokenType == AuthorizationTokenType.AadToken) {
            return AadTokenAuthorizationHelper.getAuthorizationToken(this.tokenCredentialCache)
                .map(authorization -> {
                    httpHeaders.set(HttpConstants.HttpHeaders.AUTHORIZATION, authorization);
                    return httpHeaders;
                });
        }

        return Mono.just(httpHeaders);
    }

    @Override
    public AuthorizationTokenType getAuthorizationTokenType() {
        return this.authorizationTokenType;
    }

    @Override
    public String getUserAuthorizationToken(String resourceName,
                                            ResourceType resourceType,
                                            RequestVerb requestVerb,
                                            Map<String, String> headers,
                                            AuthorizationTokenType tokenType,
                                            Map<String, Object> properties) {

        if (this.cosmosAuthorizationTokenResolver != null) {
            return this.cosmosAuthorizationTokenResolver.getAuthorizationToken(requestVerb.toUpperCase(), resourceName, this.resolveCosmosResourceType(resourceType).toString(),
                    properties != null ? Collections.unmodifiableMap(properties) : null);
        } else if (credential != null) {
            return this.authorizationTokenProvider.generateKeyAuthorizationSignature(requestVerb, resourceName,
                    resourceType, headers);
        } else if (masterKeyOrResourceToken != null && hasAuthKeyResourceToken && resourceTokensMap == null) {
            return masterKeyOrResourceToken;
        } else {
            assert resourceTokensMap != null;
            if(resourceType.equals(ResourceType.DatabaseAccount)) {
                return this.firstResourceTokenFromPermissionFeed;
            }

            return ResourceTokenAuthorizationHelper.getAuthorizationTokenUsingResourceTokens(resourceTokensMap, requestVerb, resourceName, headers);
        }
    }

    private CosmosResourceType resolveCosmosResourceType(ResourceType resourceType) {
        CosmosResourceType cosmosResourceType =
            ModelBridgeInternal.fromServiceSerializedFormat(resourceType.toString());
        if (cosmosResourceType == null) {
            return CosmosResourceType.SYSTEM;
        }
        return cosmosResourceType;
    }

    void captureSessionToken(RxDocumentServiceRequest request, RxDocumentServiceResponse response) {
        this.sessionContainer.setSessionToken(request, response.getResponseHeaders());
    }

    private Mono<RxDocumentServiceResponse> create(RxDocumentServiceRequest request,
                                                   DocumentClientRetryPolicy documentClientRetryPolicy,
                                                   OperationContextAndListenerTuple operationContextAndListenerTuple) {
        return populateHeadersAsync(request, RequestVerb.POST)
            .flatMap(requestPopulated -> {
                RxStoreModel storeProxy = this.getStoreProxy(requestPopulated);
                if (documentClientRetryPolicy.getRetryContext() != null && documentClientRetryPolicy.getRetryContext().getRetryCount() > 0) {
                    documentClientRetryPolicy.getRetryContext().updateEndTime();
                }

                return storeProxy.processMessage(requestPopulated, operationContextAndListenerTuple);
            });
    }

    private Mono<RxDocumentServiceResponse> upsert(RxDocumentServiceRequest request,
                                                   DocumentClientRetryPolicy documentClientRetryPolicy,
                                                   OperationContextAndListenerTuple operationContextAndListenerTuple) {

        return populateHeadersAsync(request, RequestVerb.POST)
            .flatMap(requestPopulated -> {
                Map<String, String> headers = requestPopulated.getHeaders();
                // headers can never be null, since it will be initialized even when no
                // request options are specified,
                // hence using assertion here instead of exception, being in the private
                // method
                assert (headers != null);
                headers.put(HttpConstants.HttpHeaders.IS_UPSERT, "true");
                if (documentClientRetryPolicy.getRetryContext() != null && documentClientRetryPolicy.getRetryContext().getRetryCount() > 0) {
                    documentClientRetryPolicy.getRetryContext().updateEndTime();
                }

                return getStoreProxy(requestPopulated).processMessage(requestPopulated, operationContextAndListenerTuple)
                    .map(response -> {
                            this.captureSessionToken(requestPopulated, response);
                            return response;
                        }
                    );
            });
    }

    private Mono<RxDocumentServiceResponse> replace(RxDocumentServiceRequest request, DocumentClientRetryPolicy documentClientRetryPolicy) {
        return populateHeadersAsync(request, RequestVerb.PUT)
            .flatMap(requestPopulated -> {
                if (documentClientRetryPolicy.getRetryContext() != null && documentClientRetryPolicy.getRetryContext().getRetryCount() > 0) {
                    documentClientRetryPolicy.getRetryContext().updateEndTime();
                }

                return getStoreProxy(requestPopulated).processMessage(requestPopulated);
            });
    }

    private Mono<RxDocumentServiceResponse> patch(RxDocumentServiceRequest request, DocumentClientRetryPolicy documentClientRetryPolicy) {
        return populateHeadersAsync(request, RequestVerb.PATCH)
            .flatMap(requestPopulated -> {
                if (documentClientRetryPolicy.getRetryContext() != null && documentClientRetryPolicy.getRetryContext().getRetryCount() > 0) {
                    documentClientRetryPolicy.getRetryContext().updateEndTime();
                }
                return getStoreProxy(requestPopulated).processMessage(requestPopulated);
        });
    }

    @Override
    public Mono<ResourceResponse<Document>> createDocument(
        String collectionLink,
        Object document,
        RequestOptions options,
        boolean disableAutomaticIdGeneration) {

        return wrapPointOperationWithAvailabilityStrategy(
            ResourceType.Document,
            OperationType.Create,
            (opt, e2ecfg, clientCtxOverride, crossRegionAvailabilityContextForRequest) -> createDocumentCore(
                collectionLink,
                document,
                opt,
                disableAutomaticIdGeneration,
                e2ecfg,
                clientCtxOverride,
                crossRegionAvailabilityContextForRequest
            ),
            options,
            options != null && options.getNonIdempotentWriteRetriesEnabled() != null && options.getNonIdempotentWriteRetriesEnabled(),
            collectionLink
        );
    }

    private Mono<ResourceResponse<Document>> createDocumentCore(
        String collectionLink,
        Object document,
        RequestOptions options,
        boolean disableAutomaticIdGeneration,
        CosmosEndToEndOperationLatencyPolicyConfig endToEndPolicyConfig,
        DiagnosticsClientContext clientContextOverride,
        CrossRegionAvailabilityContextForRxDocumentServiceRequest crossRegionAvailabilityContextForRxDocumentServiceRequest) {

        ScopedDiagnosticsFactory scopedDiagnosticsFactory = new ScopedDiagnosticsFactory(clientContextOverride, false);

        RequestOptions nonNullRequestOptions = options != null ? options : new RequestOptions();

        DocumentClientRetryPolicy finalRetryPolicyInstance =
            this.getRetryPolicyForPointOperation(
                scopedDiagnosticsFactory,
                nonNullRequestOptions,
                collectionLink);

        AtomicReference<RxDocumentServiceRequest> requestReference = new AtomicReference<>();

        Consumer<CosmosException> gwModeE2ETimeoutDiagnosticHandler
            = (operationCancelledException) -> {

            RxDocumentServiceRequest request = requestReference.get();
            this.addCancelledGatewayModeDiagnosticsIntoCosmosException(operationCancelledException, request);
        };

        scopedDiagnosticsFactory.setGwModeE2ETimeoutDiagnosticsHandler(gwModeE2ETimeoutDiagnosticHandler);

        return handleCircuitBreakingFeedbackForPointOperation(getPointOperationResponseMonoWithE2ETimeout(
            nonNullRequestOptions,
            endToEndPolicyConfig,
            ObservableHelper.inlineIfPossibleAsObs(() ->
                    createDocumentInternal(
                        collectionLink,
                        document,
                        nonNullRequestOptions,
                        disableAutomaticIdGeneration,
                        finalRetryPolicyInstance,
                        scopedDiagnosticsFactory,
                        requestReference,
                        crossRegionAvailabilityContextForRxDocumentServiceRequest),
                finalRetryPolicyInstance),
            scopedDiagnosticsFactory
        ), requestReference, endToEndPolicyConfig);
    }

    private Mono<ResourceResponse<Document>> createDocumentInternal(
        String collectionLink,
        Object document,
        RequestOptions options,
        boolean disableAutomaticIdGeneration,
        DocumentClientRetryPolicy requestRetryPolicy,
        DiagnosticsClientContext clientContextOverride,
        AtomicReference<RxDocumentServiceRequest> documentServiceRequestReference,
        CrossRegionAvailabilityContextForRxDocumentServiceRequest crossRegionAvailabilityContextForRequest) {

        try {
            logger.debug("Creating a Document. collectionLink: [{}]", collectionLink);

            Mono<Tuple2<RxDocumentServiceRequest, Utils.ValueHolder<DocumentCollection>>> requestToDocumentCollectionObs = getCreateDocumentRequest(
                requestRetryPolicy,
                collectionLink,
                document,
                options,
                disableAutomaticIdGeneration,
                OperationType.Create,
                clientContextOverride,
                crossRegionAvailabilityContextForRequest);

            return requestToDocumentCollectionObs
                .flatMap(requestToDocumentCollection -> {

                    RxDocumentServiceRequest request = requestToDocumentCollection.getT1();
                    Utils.ValueHolder<DocumentCollection> documentCollectionValueHolder = requestToDocumentCollection.getT2();

                    if (documentCollectionValueHolder == null || documentCollectionValueHolder.v == null) {
                        return Mono.error(new IllegalStateException("documentCollectionValueHolder or documentCollectionValueHolder.v cannot be null"));
                    }

                    return this.partitionKeyRangeCache.tryLookupAsync(BridgeInternal.getMetaDataDiagnosticContext(request.requestContext.cosmosDiagnostics), documentCollectionValueHolder.v.getResourceId(), null, null)
                        .flatMap(collectionRoutingMapValueHolder -> {

                            if (collectionRoutingMapValueHolder == null || collectionRoutingMapValueHolder.v == null) {
                                return Mono.error(new IllegalStateException("collectionRoutingMapValueHolder or collectionRoutingMapValueHolder.v cannot be null"));
                            }

                            options.setPartitionKeyDefinition(documentCollectionValueHolder.v.getPartitionKey());

                            request.requestContext.setCrossRegionAvailabilityContext(crossRegionAvailabilityContextForRequest);

                            PartitionKeyRange preResolvedPartitionKeyRangeIfAny = setPartitionKeyRangeForPointOperationRequestForPerPartitionAutomaticFailover(
                                request,
                                options,
                                collectionRoutingMapValueHolder.v,
                                requestRetryPolicy,
                                true,
                                null);

                            addPartitionLevelUnavailableRegionsForPointOperationRequestForPerPartitionCircuitBreaker(
                                request,
                                options,
                                collectionRoutingMapValueHolder.v,
                                requestRetryPolicy,
                                preResolvedPartitionKeyRangeIfAny);

                            documentServiceRequestReference.set(request);

                            // needs to be after onBeforeSendRequest since CosmosDiagnostics instance needs to be wired
                            // to the RxDocumentServiceRequest instance
                            mergeContextInformationIntoDiagnosticsForPointRequest(request, crossRegionAvailabilityContextForRequest);

                            return create(request, requestRetryPolicy, getOperationContextAndListenerTuple(options));

                        })
                        .map(serviceResponse -> toResourceResponse(serviceResponse, Document.class));
                });
        } catch (Exception e) {
            logger.debug("Failure in creating a document due to [{}]", e.getMessage(), e);
            return Mono.error(e);
        }
    }

    private static <T> Mono<T> getPointOperationResponseMonoWithE2ETimeout(
        RequestOptions requestOptions,
        CosmosEndToEndOperationLatencyPolicyConfig endToEndPolicyConfig,
        Mono<T> rxDocumentServiceResponseMono,
        ScopedDiagnosticsFactory scopedDiagnosticsFactory) {

        requestOptions.setCosmosEndToEndLatencyPolicyConfig(endToEndPolicyConfig);

        if (endToEndPolicyConfig != null && endToEndPolicyConfig.isEnabled()) {

            Duration endToEndTimeout = endToEndPolicyConfig.getEndToEndOperationTimeout();
            if (endToEndTimeout.isNegative()) {
                CosmosDiagnostics latestCosmosDiagnosticsSnapshot = scopedDiagnosticsFactory.getMostRecentlyCreatedDiagnostics();
                if (latestCosmosDiagnosticsSnapshot == null) {
                    scopedDiagnosticsFactory.createDiagnostics();
                }
                return Mono.error(getNegativeTimeoutException(scopedDiagnosticsFactory.getMostRecentlyCreatedDiagnostics(), endToEndTimeout));
            }

            return rxDocumentServiceResponseMono
                .timeout(endToEndTimeout)
                .onErrorMap(throwable -> getCancellationExceptionForPointOperations(
                    scopedDiagnosticsFactory,
                    throwable,
                    requestOptions.getMarkE2ETimeoutInRequestContextCallbackHook()));
        }
        return rxDocumentServiceResponseMono;
    }

    private <T> Mono<T> handleCircuitBreakingFeedbackForPointOperation(
        Mono<T> response,
        AtomicReference<RxDocumentServiceRequest> requestReference,
        CosmosEndToEndOperationLatencyPolicyConfig effectiveEndToEndPolicyConfig) {

        applyEndToEndLatencyPolicyCfgToRequestContext(requestReference.get(), effectiveEndToEndPolicyConfig);

        return response
            .doOnSuccess(ignore -> {

                RxDocumentServiceRequest succeededRequest = requestReference.get();

                if (this.globalPartitionEndpointManagerForPerPartitionCircuitBreaker.isPerPartitionLevelCircuitBreakingApplicable(requestReference.get())) {

                    checkNotNull(succeededRequest.requestContext, "Argument 'succeededRequest.requestContext' must not be null!");

                    CrossRegionAvailabilityContextForRxDocumentServiceRequest crossRegionAvailabilityContext = succeededRequest.requestContext.getCrossRegionAvailabilityContext();

                    checkNotNull(crossRegionAvailabilityContext, "Argument 'crossRegionAvailabilityContext' cannot be null!");

                    PointOperationContextForCircuitBreaker pointOperationContextForCircuitBreaker = crossRegionAvailabilityContext.getPointOperationContextForCircuitBreaker();

                    checkNotNull(pointOperationContextForCircuitBreaker, "Argument 'pointOperationContextForCircuitBreaker' must not be null!");
                    pointOperationContextForCircuitBreaker.setHasOperationSeenSuccess();

                    this.globalPartitionEndpointManagerForPerPartitionCircuitBreaker.handleLocationSuccessForPartitionKeyRange(succeededRequest);
                }

                this.globalPartitionEndpointManagerForPerPartitionAutomaticFailover.resetEndToEndTimeoutErrorCountIfPossible(succeededRequest);
            })
            .doOnError(throwable -> {
                if (throwable instanceof OperationCancelledException) {

                    RxDocumentServiceRequest failedRequest = requestReference.get();

                    if (this.globalPartitionEndpointManagerForPerPartitionCircuitBreaker.isPerPartitionLevelCircuitBreakingApplicable(requestReference.get())) {

                        checkNotNull(failedRequest.requestContext, "Argument 'failedRequest.requestContext' must not be null!");

                        CrossRegionAvailabilityContextForRxDocumentServiceRequest crossRegionAvailabilityContext = failedRequest.requestContext.getCrossRegionAvailabilityContext();

                        PointOperationContextForCircuitBreaker pointOperationContextForCircuitBreaker = crossRegionAvailabilityContext.getPointOperationContextForCircuitBreaker();

                        checkNotNull(pointOperationContextForCircuitBreaker, "Argument 'pointOperationContextForCircuitBreaker' must not be null!");

                        if (pointOperationContextForCircuitBreaker.isThresholdBasedAvailabilityStrategyEnabled()) {

                            if (!pointOperationContextForCircuitBreaker.isRequestHedged() && pointOperationContextForCircuitBreaker.getHasOperationSeenSuccess()) {
                                this.handleLocationCancellationExceptionForPartitionKeyRange(failedRequest);
                            }
                        } else {
                            this.handleLocationCancellationExceptionForPartitionKeyRange(failedRequest);
                        }
                    }

                    // Trigger PPAF flow iff an OperationCanceledException is intercepted here
                    this.globalPartitionEndpointManagerForPerPartitionAutomaticFailover
                        .tryMarkEndpointAsUnavailableForPartitionKeyRange(failedRequest, true);
                }
            })
            .doFinally(signalType -> {
                if (signalType != SignalType.CANCEL) {
                    return;
                }

                if (this.globalPartitionEndpointManagerForPerPartitionCircuitBreaker.isPerPartitionLevelCircuitBreakingApplicable(requestReference.get())) {
                    RxDocumentServiceRequest failedRequest = requestReference.get();
                    checkNotNull(failedRequest.requestContext, "Argument 'failedRequest.requestContext' must not be null!");

                    CrossRegionAvailabilityContextForRxDocumentServiceRequest crossRegionAvailabilityContext = failedRequest.requestContext.getCrossRegionAvailabilityContext();

                    checkNotNull(crossRegionAvailabilityContext, "Argument 'crossRegionAvailabilityContext' must not be null!");

                    PointOperationContextForCircuitBreaker pointOperationContextForCircuitBreaker = crossRegionAvailabilityContext.getPointOperationContextForCircuitBreaker();

                    checkNotNull(pointOperationContextForCircuitBreaker, "Argument 'pointOperationContextForCircuitBreaker' must not be null!");

                    // scoping the handling of CANCEL signal handling for reasons outside of end-to-end operation timeout
                    // to purely operations which have end-to-end operation timeout enabled
                    if (pointOperationContextForCircuitBreaker.isThresholdBasedAvailabilityStrategyEnabled()) {

                        if (!pointOperationContextForCircuitBreaker.isRequestHedged() && pointOperationContextForCircuitBreaker.getHasOperationSeenSuccess()) {
                            this.handleLocationCancellationExceptionForPartitionKeyRange(failedRequest);
                        }
                    }
                }
            });
    }

    private <T> Mono<NonTransientFeedOperationResult<T>> handleCircuitBreakingFeedbackForFeedOperationWithAvailabilityStrategy(Mono<NonTransientFeedOperationResult<T>> response, RxDocumentServiceRequest request) {

        return response
            .doOnSuccess(nonTransientFeedOperationResult -> {

                if (this.globalPartitionEndpointManagerForPerPartitionCircuitBreaker.isPerPartitionLevelCircuitBreakingApplicable(request)) {
                    if (!nonTransientFeedOperationResult.isError()) {
                        checkNotNull(request, "Argument 'request' cannot be null!");
                        checkNotNull(request.requestContext, "Argument 'request.requestContext' cannot be null!");

                        CrossRegionAvailabilityContextForRxDocumentServiceRequest crossRegionAvailabilityContext
                            = request.requestContext.getCrossRegionAvailabilityContext();

                        checkNotNull(crossRegionAvailabilityContext, "Argument 'crossRegionAvailabilityContext' cannot be null!");

                        FeedOperationContextForCircuitBreaker feedOperationContextForCircuitBreaker
                            = crossRegionAvailabilityContext.getFeedOperationContextForCircuitBreaker();

                        checkNotNull(feedOperationContextForCircuitBreaker, "Argument 'feedOperationContextForCircuitBreaker' cannot be null!");

                        feedOperationContextForCircuitBreaker.addPartitionKeyRangeWithSuccess(request.requestContext.resolvedPartitionKeyRangeForCircuitBreaker, request.getResourceId());
                        this.globalPartitionEndpointManagerForPerPartitionCircuitBreaker.handleLocationSuccessForPartitionKeyRange(request);
                    }
                }
            })
            .doFinally(signalType -> {
                if (signalType != SignalType.CANCEL) {
                    return;
                }

                if (this.globalPartitionEndpointManagerForPerPartitionCircuitBreaker.isPerPartitionLevelCircuitBreakingApplicable(request)) {
                    checkNotNull(request, "Argument 'request' cannot be null!");
                    checkNotNull(request.requestContext, "Argument 'request.requestContext' cannot be null!");

                    CrossRegionAvailabilityContextForRxDocumentServiceRequest crossRegionAvailabilityContext
                        = request.requestContext.getCrossRegionAvailabilityContext();

                    checkNotNull(crossRegionAvailabilityContext, "Argument 'crossRegionAvailabilityContext' cannot be null!");

                    FeedOperationContextForCircuitBreaker feedOperationContextForCircuitBreaker
                        = crossRegionAvailabilityContext.getFeedOperationContextForCircuitBreaker();

                    checkNotNull(feedOperationContextForCircuitBreaker, "Argument 'feedOperationContextForCircuitBreaker' cannot be null!");

                    if (!feedOperationContextForCircuitBreaker.getIsRequestHedged()
                        && feedOperationContextForCircuitBreaker.isThresholdBasedAvailabilityStrategyEnabled()
                        && feedOperationContextForCircuitBreaker.hasPartitionKeyRangeSeenSuccess(request.requestContext.resolvedPartitionKeyRange, request.getResourceId())) {
                        this.handleLocationCancellationExceptionForPartitionKeyRange(request);
                    }
                }
            });
    }

    private static Throwable getCancellationExceptionForPointOperations(
        ScopedDiagnosticsFactory scopedDiagnosticsFactory,
        Throwable throwable,
        AtomicReference<Runnable> markE2ETimeoutInRequestContextCallbackHook) {
        Throwable unwrappedException = reactor.core.Exceptions.unwrap(throwable);
        if (unwrappedException instanceof TimeoutException) {

            CosmosException exception = new OperationCancelledException();
            exception.setStackTrace(throwable.getStackTrace());

            Runnable actualCallback = markE2ETimeoutInRequestContextCallbackHook.get();
            if (actualCallback != null) {
                logger.trace("Calling actual Mark E2E timeout callback");
                actualCallback.run();
            }

            Consumer<CosmosException> gatewayCancelledDiagnosticsHandler
                = scopedDiagnosticsFactory.getGwModeE2ETimeoutDiagnosticsHandler();

            if (gatewayCancelledDiagnosticsHandler != null) {
                gatewayCancelledDiagnosticsHandler.accept(exception);
            }

            // For point operations
            // availabilityStrategy sits on top of e2eTimeoutPolicy
            // e2eTimeoutPolicy sits on top of client retry policy
            // for each e2eTimeoutPolicy wrap, we are going to create one distinct ScopedDiagnosticsFactory
            // so for each scopedDiagnosticsFactory being used here, there will only be max one CosmosDiagnostics being tracked
            CosmosDiagnostics lastDiagnosticsSnapshot = scopedDiagnosticsFactory.getMostRecentlyCreatedDiagnostics();
            if (lastDiagnosticsSnapshot == null) {
                scopedDiagnosticsFactory.createDiagnostics();
            }
            BridgeInternal.setCosmosDiagnostics(exception, scopedDiagnosticsFactory.getMostRecentlyCreatedDiagnostics());

            return exception;
        }
        return throwable;
    }

    private static CosmosException getNegativeTimeoutException(CosmosDiagnostics cosmosDiagnostics, Duration negativeTimeout) {
        checkNotNull(negativeTimeout, "Argument 'negativeTimeout' must not be null");
        checkArgument(
            negativeTimeout.isNegative(),
            "This exception should only be used for negative timeouts");

        String message = String.format("Negative timeout '%s' provided.",  negativeTimeout);
        CosmosException exception = new OperationCancelledException(message, null);
        BridgeInternal.setSubStatusCode(exception, HttpConstants.SubStatusCodes.NEGATIVE_TIMEOUT_PROVIDED);

        if (cosmosDiagnostics != null) {
            BridgeInternal.setCosmosDiagnostics(exception, cosmosDiagnostics);
        }

        return exception;
    }

    private static void applyEndToEndLatencyPolicyCfgToRequestContext(RxDocumentServiceRequest rxDocumentServiceRequest, CosmosEndToEndOperationLatencyPolicyConfig effectiveEndToEndPolicyConfig) {

        if (rxDocumentServiceRequest == null) {
            return;
        }

        if (rxDocumentServiceRequest.requestContext == null) {
            return;
        }

        if (effectiveEndToEndPolicyConfig == null) {
            return;
        }

        rxDocumentServiceRequest.requestContext.setEndToEndOperationLatencyPolicyConfig(effectiveEndToEndPolicyConfig);
    }

    @Override
    public Mono<ResourceResponse<Document>> upsertDocument(String collectionLink, Object document,
                                                                 RequestOptions options, boolean disableAutomaticIdGeneration) {
        return wrapPointOperationWithAvailabilityStrategy(
            ResourceType.Document,
            OperationType.Upsert,
            (opt, e2ecfg, clientCtxOverride, crossRegionAvailabilityContextForRequest) -> upsertDocumentCore(
                collectionLink,
                document,
                opt,
                disableAutomaticIdGeneration,
                e2ecfg,
                clientCtxOverride,
                crossRegionAvailabilityContextForRequest),
            options,
            options != null && options.getNonIdempotentWriteRetriesEnabled() != null && options.getNonIdempotentWriteRetriesEnabled(),
            collectionLink
        );
    }

    private Mono<ResourceResponse<Document>> upsertDocumentCore(
        String collectionLink,
        Object document,
        RequestOptions options,
        boolean disableAutomaticIdGeneration,
        CosmosEndToEndOperationLatencyPolicyConfig endToEndPolicyConfig,
        DiagnosticsClientContext clientContextOverride,
        CrossRegionAvailabilityContextForRxDocumentServiceRequest crossRegionAvailabilityContextForRequest) {

        RequestOptions nonNullRequestOptions = options != null ? options : new RequestOptions();
        ScopedDiagnosticsFactory scopedDiagnosticsFactory = new ScopedDiagnosticsFactory(clientContextOverride, false);

        DocumentClientRetryPolicy finalRetryPolicyInstance =
            this.getRetryPolicyForPointOperation(
                scopedDiagnosticsFactory,
                nonNullRequestOptions,
                collectionLink);;
        AtomicReference<RxDocumentServiceRequest> requestReference = new AtomicReference<>();

        Consumer<CosmosException> gwModeE2ETimeoutDiagnosticHandler
            = (operationCancelledException) -> {

            RxDocumentServiceRequest request = requestReference.get();
            this.addCancelledGatewayModeDiagnosticsIntoCosmosException(operationCancelledException, request);
        };

        scopedDiagnosticsFactory.setGwModeE2ETimeoutDiagnosticsHandler(gwModeE2ETimeoutDiagnosticHandler);

        return handleCircuitBreakingFeedbackForPointOperation(getPointOperationResponseMonoWithE2ETimeout(
                nonNullRequestOptions,
                endToEndPolicyConfig,
                ObservableHelper.inlineIfPossibleAsObs(
                    () -> upsertDocumentInternal(
                        collectionLink,
                        document,
                        nonNullRequestOptions,
                        disableAutomaticIdGeneration,
                        finalRetryPolicyInstance,
                        scopedDiagnosticsFactory,
                        requestReference,
                        crossRegionAvailabilityContextForRequest),
                    finalRetryPolicyInstance),
                scopedDiagnosticsFactory), requestReference, endToEndPolicyConfig);
    }

    private Mono<ResourceResponse<Document>> upsertDocumentInternal(
        String collectionLink,
        Object document,
        RequestOptions options,
        boolean disableAutomaticIdGeneration,
        DocumentClientRetryPolicy retryPolicyInstance,
        DiagnosticsClientContext clientContextOverride,
        AtomicReference<RxDocumentServiceRequest> requestReference,
        CrossRegionAvailabilityContextForRxDocumentServiceRequest crossRegionAvailabilityContextForRequest) {

        try {
            logger.debug("Upserting a Document. collectionLink: [{}]", collectionLink);

            Mono<Tuple2<RxDocumentServiceRequest, Utils.ValueHolder<DocumentCollection>>> requestToDocumentCollectionObs =
                getCreateDocumentRequest(
                    retryPolicyInstance,
                    collectionLink,
                    document,
                    options,
                    disableAutomaticIdGeneration,
                    OperationType.Upsert,
                    clientContextOverride,
                    crossRegionAvailabilityContextForRequest);

            return requestToDocumentCollectionObs
                .flatMap(requestToDocumentCollection -> {
                    RxDocumentServiceRequest request = requestToDocumentCollection.getT1();
                    Utils.ValueHolder<DocumentCollection> documentCollectionValueHolder = requestToDocumentCollection.getT2();

                    if (documentCollectionValueHolder == null || documentCollectionValueHolder.v == null) {
                        return Mono.error(new IllegalStateException("documentCollectionValueHolder or documentCollectionValueHolder.v cannot be null"));
                    }

                    return this.partitionKeyRangeCache.tryLookupAsync(BridgeInternal.getMetaDataDiagnosticContext(request.requestContext.cosmosDiagnostics), documentCollectionValueHolder.v.getResourceId(), null, null)
                        .flatMap(collectionRoutingMapValueHolder -> {

                            if (collectionRoutingMapValueHolder == null || collectionRoutingMapValueHolder.v == null) {
                                return Mono.error(new IllegalStateException("collectionRoutingMapValueHolder or collectionRoutingMapValueHolder.v cannot be null"));
                            }

                            options.setPartitionKeyDefinition(documentCollectionValueHolder.v.getPartitionKey());
                            request.requestContext.setCrossRegionAvailabilityContext(crossRegionAvailabilityContextForRequest);

                            PartitionKeyRange preResolvedPartitionKeyRangeIfAny = setPartitionKeyRangeForPointOperationRequestForPerPartitionAutomaticFailover(
                                request,
                                options,
                                collectionRoutingMapValueHolder.v,
                                retryPolicyInstance,
                                true,
                                null);

                            addPartitionLevelUnavailableRegionsForPointOperationRequestForPerPartitionCircuitBreaker(
                                request,
                                options,
                                collectionRoutingMapValueHolder.v,
                                retryPolicyInstance,
                                preResolvedPartitionKeyRangeIfAny);

                            requestReference.set(request);

                            // needs to be after onBeforeSendRequest since CosmosDiagnostics instance needs to be wired
                            // to the RxDocumentServiceRequest instance
                            mergeContextInformationIntoDiagnosticsForPointRequest(request, crossRegionAvailabilityContextForRequest);

                            return upsert(request, retryPolicyInstance, getOperationContextAndListenerTuple(options));
                        })
                        .map(serviceResponse -> toResourceResponse(serviceResponse, Document.class));

                });

        } catch (Exception e) {
            logger.debug("Failure in upserting a document due to [{}]", e.getMessage(), e);
            return Mono.error(e);
        }
    }

    @Override
    public Mono<ResourceResponse<Document>> replaceDocument(String documentLink, Object document,
                                                            RequestOptions options) {

        String collectionLink = Utils.getCollectionName(documentLink);

        return wrapPointOperationWithAvailabilityStrategy(
            ResourceType.Document,
            OperationType.Replace,
            (opt, e2ecfg, clientCtxOverride, crossRegionAvailabilityContextForRequest) -> replaceDocumentCore(
                documentLink,
                document,
                opt,
                e2ecfg,
                clientCtxOverride,
                crossRegionAvailabilityContextForRequest),
            options,
            options != null && options.getNonIdempotentWriteRetriesEnabled() != null && options.getNonIdempotentWriteRetriesEnabled(),
            collectionLink
        );
    }

    private Mono<ResourceResponse<Document>> replaceDocumentCore(
        String documentLink,
        Object document,
        RequestOptions options,
        CosmosEndToEndOperationLatencyPolicyConfig endToEndPolicyConfig,
        DiagnosticsClientContext clientContextOverride,
        CrossRegionAvailabilityContextForRxDocumentServiceRequest crossRegionAvailabilityContextForRequest) {

        RequestOptions nonNullRequestOptions = options != null ? options : new RequestOptions();
        ScopedDiagnosticsFactory scopedDiagnosticsFactory = new ScopedDiagnosticsFactory(clientContextOverride, false);

        DocumentClientRetryPolicy finalRequestRetryPolicy =
            this.getRetryPolicyForPointOperation(
                scopedDiagnosticsFactory,
                nonNullRequestOptions,
                Utils.getCollectionName(documentLink));
        AtomicReference<RxDocumentServiceRequest> requestReference = new AtomicReference<>();

        Consumer<CosmosException> gwModeE2ETimeoutDiagnosticHandler
            = (operationCancelledException) -> {

            RxDocumentServiceRequest request = requestReference.get();
            this.addCancelledGatewayModeDiagnosticsIntoCosmosException(operationCancelledException, request);
        };

        scopedDiagnosticsFactory.setGwModeE2ETimeoutDiagnosticsHandler(gwModeE2ETimeoutDiagnosticHandler);

        return handleCircuitBreakingFeedbackForPointOperation(getPointOperationResponseMonoWithE2ETimeout(
                nonNullRequestOptions,
                endToEndPolicyConfig,
                ObservableHelper.inlineIfPossibleAsObs(
                    () -> replaceDocumentInternal(
                        documentLink,
                        document,
                        nonNullRequestOptions,
                        finalRequestRetryPolicy,
                        scopedDiagnosticsFactory,
                        requestReference,
                        crossRegionAvailabilityContextForRequest),
                    finalRequestRetryPolicy),
                scopedDiagnosticsFactory), requestReference, endToEndPolicyConfig);
    }

    private Mono<ResourceResponse<Document>> replaceDocumentInternal(
        String documentLink,
        Object document,
        RequestOptions options,
        DocumentClientRetryPolicy retryPolicyInstance,
        DiagnosticsClientContext clientContextOverride,
        AtomicReference<RxDocumentServiceRequest> requestReference,
        CrossRegionAvailabilityContextForRxDocumentServiceRequest crossRegionAvailabilityContextForRequest) {

        try {
            if (StringUtils.isEmpty(documentLink)) {
                throw new IllegalArgumentException("documentLink");
            }

            if (document == null) {
                throw new IllegalArgumentException("document");
            }

            Document typedDocument = Document.fromObject(document, options.getEffectiveItemSerializer());

            return this.replaceDocumentInternal(
                documentLink,
                typedDocument,
                options,
                retryPolicyInstance,
                clientContextOverride,
                requestReference,
                crossRegionAvailabilityContextForRequest);

        } catch (Exception e) {
            logger.debug("Failure in replacing a document due to [{}]", e.getMessage());
            return Mono.error(e);
        }
    }

    @Override
    public Mono<ResourceResponse<Document>> replaceDocument(Document document, RequestOptions options) {

        String collectionLink = Utils.getCollectionName(document.getSelfLink());

        return wrapPointOperationWithAvailabilityStrategy(
            ResourceType.Document,
            OperationType.Replace,
            (opt, e2ecfg, clientCtxOverride, pointOperationContextForCircuitBreaker) -> replaceDocumentCore(
                document,
                opt,
                clientCtxOverride,
                pointOperationContextForCircuitBreaker
            ),
            options,
            options != null && options.getNonIdempotentWriteRetriesEnabled() != null && options.getNonIdempotentWriteRetriesEnabled(),
            collectionLink
        );
    }

    private Mono<ResourceResponse<Document>> replaceDocumentCore(
        Document document,
        RequestOptions options,
        DiagnosticsClientContext clientContextOverride,
        CrossRegionAvailabilityContextForRxDocumentServiceRequest crossRegionAvailabilityContextForRequest) {

        DocumentClientRetryPolicy requestRetryPolicy =
            this.resetSessionTokenRetryPolicy.getRequestPolicy(clientContextOverride);
        if (options == null || options.getPartitionKey() == null) {
            String collectionLink = document.getSelfLink();
            requestRetryPolicy = new PartitionKeyMismatchRetryPolicy(
                collectionCache, requestRetryPolicy, collectionLink, options);
        }
        DocumentClientRetryPolicy finalRequestRetryPolicy = requestRetryPolicy;
        AtomicReference<RxDocumentServiceRequest> requestReference = new AtomicReference<>();

        return handleCircuitBreakingFeedbackForPointOperation(ObservableHelper.inlineIfPossibleAsObs(
            () -> replaceDocumentInternal(
                document,
                options,
                finalRequestRetryPolicy,
                clientContextOverride,
                requestReference,
                crossRegionAvailabilityContextForRequest),
            requestRetryPolicy), requestReference, cosmosEndToEndOperationLatencyPolicyConfig);
    }

    private Mono<ResourceResponse<Document>> replaceDocumentInternal(
        Document document,
        RequestOptions options,
        DocumentClientRetryPolicy retryPolicyInstance,
        DiagnosticsClientContext clientContextOverride,
        AtomicReference<RxDocumentServiceRequest> requestReference,
        CrossRegionAvailabilityContextForRxDocumentServiceRequest crossRegionAvailabilityContextForRequest) {

        try {
            if (document == null) {
                throw new IllegalArgumentException("document");
            }

            return this.replaceDocumentInternal(
                document.getSelfLink(),
                document,
                options,
                retryPolicyInstance,
                clientContextOverride,
                requestReference,
                crossRegionAvailabilityContextForRequest);

        } catch (Exception e) {
            logger.debug("Failure in replacing a database due to [{}]", e.getMessage());
            return Mono.error(e);
        }
    }

    private Mono<ResourceResponse<Document>> replaceDocumentInternal(
        String documentLink,
        Document document,
        RequestOptions options,
        DocumentClientRetryPolicy retryPolicyInstance,
        DiagnosticsClientContext clientContextOverride,
        AtomicReference<RxDocumentServiceRequest> requestReference,
        CrossRegionAvailabilityContextForRxDocumentServiceRequest crossRegionAvailabilityContextForRequest) {

        if (document == null) {
            throw new IllegalArgumentException("document");
        }

        logger.debug("Replacing a Document. documentLink: [{}]", documentLink);
        final String path = Utils.joinPath(documentLink, null);
        final Map<String, String> requestHeaders =
            getRequestHeaders(options, ResourceType.Document, OperationType.Replace);
        Instant serializationStartTimeUTC = Instant.now();
        Consumer<Map<String, Object>> onAfterSerialization = null;
        if (options != null) {
            String trackingId = options.getTrackingId();

            if (trackingId != null && !trackingId.isEmpty()) {
                onAfterSerialization = (node) -> node.put(Constants.Properties.TRACKING_ID, trackingId);
            }
        }

        ByteBuffer content = document.serializeJsonToByteBuffer(options.getEffectiveItemSerializer(), onAfterSerialization, false);
        Instant serializationEndTime = Instant.now();
        SerializationDiagnosticsContext.SerializationDiagnostics serializationDiagnostics =
            new SerializationDiagnosticsContext.SerializationDiagnostics(
                serializationStartTimeUTC,
                serializationEndTime,
                SerializationDiagnosticsContext.SerializationType.ITEM_SERIALIZATION);

        final RxDocumentServiceRequest request = RxDocumentServiceRequest.create(
            getEffectiveClientContext(clientContextOverride),
            OperationType.Replace, ResourceType.Document, path, requestHeaders, options, content);

        if (options != null && options.getNonIdempotentWriteRetriesEnabled() != null && options.getNonIdempotentWriteRetriesEnabled()) {
            request.setNonIdempotentWriteRetriesEnabled(true);
        }

        if (options != null) {

            DocumentServiceRequestContext requestContext = request.requestContext;

            options.getMarkE2ETimeoutInRequestContextCallbackHook().set(
                () -> requestContext.setIsRequestCancelledOnTimeout(new AtomicBoolean(true)));
            requestContext.setExcludeRegions(options.getExcludedRegions());
            requestContext.setKeywordIdentifiers(options.getKeywordIdentifiers());
        }

        SerializationDiagnosticsContext serializationDiagnosticsContext =
            BridgeInternal.getSerializationDiagnosticsContext(request.requestContext.cosmosDiagnostics);

        if (serializationDiagnosticsContext != null) {
            serializationDiagnosticsContext.addSerializationDiagnostics(serializationDiagnostics);
        }

        if (retryPolicyInstance != null) {
            retryPolicyInstance.onBeforeSendRequest(request);
        }

        Mono<Utils.ValueHolder<DocumentCollection>> collectionObs =
            collectionCache.resolveCollectionAsync(
                BridgeInternal.getMetaDataDiagnosticContext(request.requestContext.cosmosDiagnostics),
                request);
        Mono<RxDocumentServiceRequest> requestObs =
            addPartitionKeyInformation(request, content, document, options, collectionObs, crossRegionAvailabilityContextForRequest);

        return collectionObs
            .flatMap(documentCollectionValueHolder -> {

                if (documentCollectionValueHolder == null || documentCollectionValueHolder.v == null) {
                    return Mono.error(new IllegalStateException("documentCollectionValueHolder or documentCollectionValueHolder.v cannot be null"));
                }

                return this.partitionKeyRangeCache.tryLookupAsync(BridgeInternal.getMetaDataDiagnosticContext(request.requestContext.cosmosDiagnostics), documentCollectionValueHolder.v.getResourceId(), null, null)
                    .flatMap(collectionRoutingMapValueHolder -> {

                        if (collectionRoutingMapValueHolder == null || collectionRoutingMapValueHolder.v == null) {
                            return Mono.error(new IllegalStateException("collectionRoutingMapValueHolder or collectionRoutingMapValueHolder.v cannot be null"));
                        }

                        return requestObs.flatMap(req -> {

                                options.setPartitionKeyDefinition(documentCollectionValueHolder.v.getPartitionKey());

                                req.requestContext.setCrossRegionAvailabilityContext(crossRegionAvailabilityContextForRequest);

                                PartitionKeyRange preResolvedPartitionKeyRangeIfAny = setPartitionKeyRangeForPointOperationRequestForPerPartitionAutomaticFailover(
                                    req,
                                    options,
                                    collectionRoutingMapValueHolder.v,
                                    retryPolicyInstance,
                                    true,
                                    null);

                                addPartitionLevelUnavailableRegionsForPointOperationRequestForPerPartitionCircuitBreaker(
                                    req,
                                    options,
                                    collectionRoutingMapValueHolder.v,
                                    retryPolicyInstance,
                                    preResolvedPartitionKeyRangeIfAny);

                                requestReference.set(req);

                                // needs to be after onBeforeSendRequest since CosmosDiagnostics instance needs to be wired
                                // to the RxDocumentServiceRequest instance
                                mergeContextInformationIntoDiagnosticsForPointRequest(request, crossRegionAvailabilityContextForRequest);

                                return replace(request, retryPolicyInstance);
                            })
                            .map(resp -> toResourceResponse(resp, Document.class));
                    });
            });
    }

    private CosmosEndToEndOperationLatencyPolicyConfig getEndToEndOperationLatencyPolicyConfig(
        RequestOptions options,
        ResourceType resourceType,
        OperationType operationType) {
        return this.getEffectiveEndToEndOperationLatencyPolicyConfig(
            options != null ? options.getCosmosEndToEndLatencyPolicyConfig() : null,
            resourceType,
            operationType);
    }

    private CosmosEndToEndOperationLatencyPolicyConfig getEffectiveEndToEndOperationLatencyPolicyConfig(
        CosmosEndToEndOperationLatencyPolicyConfig policyConfig,
        ResourceType resourceType,
        OperationType operationType) {
        if (policyConfig != null) {
            return policyConfig;
        }

        if (resourceType != ResourceType.Document) {
            return null;
        }

        if (!operationType.isPointOperation() && Configs.isDefaultE2ETimeoutDisabledForNonPointOperations()) {
            return null;
        }

        if (this.cosmosEndToEndOperationLatencyPolicyConfig != null) {
            return this.cosmosEndToEndOperationLatencyPolicyConfig;
        }

        // If request options level and client-level e2e latency policy config,
        // rely on PPAF enforced defaults
        if (operationType.isReadOnlyOperation()) {
            return this.ppafEnforcedE2ELatencyPolicyConfigForReads;
        }

        return null;
    }

    @Override
    public Mono<ResourceResponse<Document>> patchDocument(String documentLink,
                                                          CosmosPatchOperations cosmosPatchOperations,
                                                          RequestOptions options) {

        String collectionLink = Utils.getCollectionName(documentLink);

        return wrapPointOperationWithAvailabilityStrategy(
            ResourceType.Document,
            OperationType.Patch,
            (opt, e2ecfg, clientCtxOverride, crossRegionAvailabilityContextForRequest) -> patchDocumentCore(
                documentLink,
                cosmosPatchOperations,
                opt,
                e2ecfg,
                clientCtxOverride,
                crossRegionAvailabilityContextForRequest),
            options,
            options != null && options.getNonIdempotentWriteRetriesEnabled() != null && options.getNonIdempotentWriteRetriesEnabled(),
            collectionLink
        );
    }

    private Mono<ResourceResponse<Document>> patchDocumentCore(
        String documentLink,
        CosmosPatchOperations cosmosPatchOperations,
        RequestOptions options,
        CosmosEndToEndOperationLatencyPolicyConfig endToEndPolicyConfig,
        DiagnosticsClientContext clientContextOverride,
        CrossRegionAvailabilityContextForRxDocumentServiceRequest crossRegionAvailabilityContextForRequest) {

        RequestOptions nonNullRequestOptions = options != null ? options : new RequestOptions();
        ScopedDiagnosticsFactory scopedDiagnosticsFactory = new ScopedDiagnosticsFactory(clientContextOverride, false);
        DocumentClientRetryPolicy documentClientRetryPolicy =
            this.getRetryPolicyForPointOperation(
                scopedDiagnosticsFactory,
                nonNullRequestOptions,
                Utils.getCollectionName(documentLink));

        AtomicReference<RxDocumentServiceRequest> requestReference = new AtomicReference<>();

        Consumer<CosmosException> gwModeE2ETimeoutDiagnosticHandler
            = (operationCancelledException) -> {

            RxDocumentServiceRequest request = requestReference.get();
            this.addCancelledGatewayModeDiagnosticsIntoCosmosException(operationCancelledException, request);
        };

        scopedDiagnosticsFactory.setGwModeE2ETimeoutDiagnosticsHandler(gwModeE2ETimeoutDiagnosticHandler);

        return handleCircuitBreakingFeedbackForPointOperation(
            getPointOperationResponseMonoWithE2ETimeout(
                nonNullRequestOptions,
                endToEndPolicyConfig,
                ObservableHelper.inlineIfPossibleAsObs(
                    () -> patchDocumentInternal(
                        documentLink,
                        cosmosPatchOperations,
                        nonNullRequestOptions,
                        documentClientRetryPolicy,
                        scopedDiagnosticsFactory,
                        requestReference,
                        crossRegionAvailabilityContextForRequest),
                    documentClientRetryPolicy),
                scopedDiagnosticsFactory), requestReference, cosmosEndToEndOperationLatencyPolicyConfig);
    }

    private Mono<ResourceResponse<Document>> patchDocumentInternal(
        String documentLink,
        CosmosPatchOperations cosmosPatchOperations,
        RequestOptions options,
        DocumentClientRetryPolicy retryPolicyInstance,
        DiagnosticsClientContext clientContextOverride,
        AtomicReference<RxDocumentServiceRequest> requestReference,
        CrossRegionAvailabilityContextForRxDocumentServiceRequest crossRegionAvailabilityContextForRequest) {

        checkArgument(StringUtils.isNotEmpty(documentLink), "expected non empty documentLink");
        checkNotNull(cosmosPatchOperations, "expected non null cosmosPatchOperations");

        logger.debug("Running patch operations on Document. documentLink: [{}]", documentLink);

        final String path = Utils.joinPath(documentLink, null);

        final Map<String, String> requestHeaders =
            getRequestHeaders(options, ResourceType.Document, OperationType.Patch);
        Instant serializationStartTimeUTC = Instant.now();

        ByteBuffer content = ByteBuffer.wrap(
            PatchUtil.serializeCosmosPatchToByteArray(cosmosPatchOperations, options));

        Instant serializationEndTime = Instant.now();
        SerializationDiagnosticsContext.SerializationDiagnostics serializationDiagnostics =
            new SerializationDiagnosticsContext.SerializationDiagnostics(
                serializationStartTimeUTC,
                serializationEndTime,
                SerializationDiagnosticsContext.SerializationType.ITEM_SERIALIZATION);

        final RxDocumentServiceRequest request = RxDocumentServiceRequest.create(
            clientContextOverride,
            OperationType.Patch,
            ResourceType.Document,
            path,
            requestHeaders,
            options,
            content);

        if (options != null && options.getNonIdempotentWriteRetriesEnabled() != null && options.getNonIdempotentWriteRetriesEnabled()) {
            request.setNonIdempotentWriteRetriesEnabled(true);
        }
        if (options != null) {

            DocumentServiceRequestContext requestContext = request.requestContext;

            options.getMarkE2ETimeoutInRequestContextCallbackHook().set(
                () -> requestContext.setIsRequestCancelledOnTimeout(new AtomicBoolean(true)));
            requestContext.setExcludeRegions(options.getExcludedRegions());
            requestContext.setKeywordIdentifiers(options.getKeywordIdentifiers());
        }

        if (retryPolicyInstance != null) {
            retryPolicyInstance.onBeforeSendRequest(request);
        }

        SerializationDiagnosticsContext serializationDiagnosticsContext =
            BridgeInternal.getSerializationDiagnosticsContext(request.requestContext.cosmosDiagnostics);

        if (serializationDiagnosticsContext != null) {
            serializationDiagnosticsContext.addSerializationDiagnostics(serializationDiagnostics);
        }

        Mono<Utils.ValueHolder<DocumentCollection>> collectionObs = collectionCache.resolveCollectionAsync(
            BridgeInternal.getMetaDataDiagnosticContext(request.requestContext.cosmosDiagnostics), request);

        // options will always have partition key info, so contentAsByteBuffer can be null and is not needed.
        Mono<RxDocumentServiceRequest> requestObs = addPartitionKeyInformation(
            request,
            null,
            null,
            options,
            collectionObs,
            crossRegionAvailabilityContextForRequest);

        return collectionObs
            .flatMap(documentCollectionValueHolder -> {

                if (documentCollectionValueHolder == null || documentCollectionValueHolder.v == null) {
                    return Mono.error(new IllegalStateException("documentCollectionValueHolder or documentCollectionValueHolder.v cannot be null"));
                }

                return this.partitionKeyRangeCache.tryLookupAsync(BridgeInternal.getMetaDataDiagnosticContext(request.requestContext.cosmosDiagnostics), documentCollectionValueHolder.v.getResourceId(), null, null)
                    .flatMap(collectionRoutingMapValueHolder -> {

                        if (collectionRoutingMapValueHolder == null || collectionRoutingMapValueHolder.v == null) {
                            return Mono.error(new IllegalStateException("collectionRoutingMapValueHolder or collectionRoutingMapValueHolder.v cannot be null"));
                        }

                        return requestObs
                            .flatMap(req -> {

                                checkNotNull(options, "Argument 'options' cannot be null!");

                                options.setPartitionKeyDefinition(documentCollectionValueHolder.v.getPartitionKey());

                                req.requestContext.setCrossRegionAvailabilityContext(crossRegionAvailabilityContextForRequest);

                                PartitionKeyRange preResolvedPartitionKeyRangeIfAny = setPartitionKeyRangeForPointOperationRequestForPerPartitionAutomaticFailover(
                                    req,
                                    options,
                                    collectionRoutingMapValueHolder.v,
                                    retryPolicyInstance,
                                    true,
                                    null);

                                addPartitionLevelUnavailableRegionsForPointOperationRequestForPerPartitionCircuitBreaker(
                                    req,
                                    options,
                                    collectionRoutingMapValueHolder.v,
                                    retryPolicyInstance,
                                    preResolvedPartitionKeyRangeIfAny);

                                requestReference.set(req);

                                // needs to be after onBeforeSendRequest since CosmosDiagnostics instance needs to be wired
                                // to the RxDocumentServiceRequest instance
                                mergeContextInformationIntoDiagnosticsForPointRequest(request, crossRegionAvailabilityContextForRequest);

                                return patch(request, retryPolicyInstance);
                            })
                            .map(resp -> toResourceResponse(resp, Document.class));
                    });
            });
    }

    @Override
    public Mono<ResourceResponse<Document>> deleteDocument(String documentLink, RequestOptions options) {

        String collectionLink = Utils.getCollectionName(documentLink);

        return wrapPointOperationWithAvailabilityStrategy(
            ResourceType.Document,
            OperationType.Delete,
            (opt, e2ecfg, clientCtxOverride, crossRegionAvailabilityContextForRequest) -> deleteDocumentCore(
                documentLink,
                null,
                opt,
                e2ecfg,
                clientCtxOverride,
                crossRegionAvailabilityContextForRequest
            ),
            options,
            options != null && options.getNonIdempotentWriteRetriesEnabled() != null && options.getNonIdempotentWriteRetriesEnabled(),
            collectionLink
        );
    }

    @Override
    public Mono<ResourceResponse<Document>> deleteDocument(String documentLink, InternalObjectNode internalObjectNode, RequestOptions options) {

        String collectionLink = Utils.getCollectionName(documentLink);

        return wrapPointOperationWithAvailabilityStrategy(
            ResourceType.Document,
            OperationType.Delete,
            (opt, e2ecfg, clientCtxOverride, pointOperationContextForCircuitBreaker) -> deleteDocumentCore(
                documentLink,
                internalObjectNode,
                opt,
                e2ecfg,
                clientCtxOverride,
                pointOperationContextForCircuitBreaker),
            options,
            options != null && options.getNonIdempotentWriteRetriesEnabled() != null && options.getNonIdempotentWriteRetriesEnabled(),
            collectionLink
        );
    }

    private Mono<ResourceResponse<Document>> deleteDocumentCore(
        String documentLink,
        InternalObjectNode internalObjectNode,
        RequestOptions options,
        CosmosEndToEndOperationLatencyPolicyConfig endToEndPolicyConfig,
        DiagnosticsClientContext clientContextOverride,
        CrossRegionAvailabilityContextForRxDocumentServiceRequest crossRegionAvailabilityContextForRequest) {

        RequestOptions nonNullRequestOptions = options != null ? options : new RequestOptions();
        ScopedDiagnosticsFactory scopedDiagnosticsFactory = new ScopedDiagnosticsFactory(clientContextOverride, false);
        DocumentClientRetryPolicy requestRetryPolicy =
            this.getRetryPolicyForPointOperation(
                scopedDiagnosticsFactory,
                nonNullRequestOptions,
                Utils.getCollectionName(documentLink));

        AtomicReference<RxDocumentServiceRequest> requestReference = new AtomicReference<>();

        Consumer<CosmosException> gwModeE2ETimeoutDiagnosticHandler
            = (operationCancelledException) -> {

            RxDocumentServiceRequest request = requestReference.get();
            this.addCancelledGatewayModeDiagnosticsIntoCosmosException(operationCancelledException, request);
        };

        scopedDiagnosticsFactory.setGwModeE2ETimeoutDiagnosticsHandler(gwModeE2ETimeoutDiagnosticHandler);

        return handleCircuitBreakingFeedbackForPointOperation(getPointOperationResponseMonoWithE2ETimeout(
                nonNullRequestOptions,
                endToEndPolicyConfig,
                ObservableHelper.inlineIfPossibleAsObs(
                    () -> deleteDocumentInternal(
                        documentLink,
                        internalObjectNode,
                        nonNullRequestOptions,
                        requestRetryPolicy,
                        scopedDiagnosticsFactory,
                        requestReference,
                        crossRegionAvailabilityContextForRequest),
                    requestRetryPolicy),
                scopedDiagnosticsFactory), requestReference, endToEndPolicyConfig);
    }

    private Mono<ResourceResponse<Document>> deleteDocumentInternal(
        String documentLink,
        InternalObjectNode internalObjectNode,
        RequestOptions options,
        DocumentClientRetryPolicy retryPolicyInstance,
        DiagnosticsClientContext clientContextOverride,
        AtomicReference<RxDocumentServiceRequest> requestReference,
        CrossRegionAvailabilityContextForRxDocumentServiceRequest crossRegionAvailabilityContextForRequest) {

        try {
            if (StringUtils.isEmpty(documentLink)) {
                throw new IllegalArgumentException("documentLink");
            }

            logger.debug("Deleting a Document. documentLink: [{}]", documentLink);
            String path = Utils.joinPath(documentLink, null);
            Map<String, String> requestHeaders = this.getRequestHeaders(options, ResourceType.Document, OperationType.Delete);
            RxDocumentServiceRequest request = RxDocumentServiceRequest.create(
                getEffectiveClientContext(clientContextOverride),
                OperationType.Delete, ResourceType.Document, path, requestHeaders, options);

            if (options != null && options.getNonIdempotentWriteRetriesEnabled() != null && options.getNonIdempotentWriteRetriesEnabled()) {
                request.setNonIdempotentWriteRetriesEnabled(true);
            }

            if (options != null) {

                DocumentServiceRequestContext requestContext = request.requestContext;

                options.getMarkE2ETimeoutInRequestContextCallbackHook().set(
                    () -> requestContext.setIsRequestCancelledOnTimeout(new AtomicBoolean(true)));
                requestContext.setExcludeRegions(options.getExcludedRegions());
                requestContext.setKeywordIdentifiers(options.getKeywordIdentifiers());
            }

            if (retryPolicyInstance != null) {
                retryPolicyInstance.onBeforeSendRequest(request);
            }

            Mono<Utils.ValueHolder<DocumentCollection>> collectionObs = collectionCache.resolveCollectionAsync(
                BridgeInternal.getMetaDataDiagnosticContext(request.requestContext.cosmosDiagnostics),
                request);

            Mono<RxDocumentServiceRequest> requestObs = addPartitionKeyInformation(
                request, null, internalObjectNode, options, collectionObs, crossRegionAvailabilityContextForRequest);

            return collectionObs
                .flatMap(documentCollectionValueHolder -> this.partitionKeyRangeCache.tryLookupAsync(BridgeInternal.getMetaDataDiagnosticContext(request.requestContext.cosmosDiagnostics), documentCollectionValueHolder.v.getResourceId(), null, null)
                    .flatMap(collectionRoutingMapValueHolder -> {
                        return requestObs
                            .flatMap(req -> {

                                checkNotNull(options, "Argument 'options' cannot be null!");

                                options.setPartitionKeyDefinition(documentCollectionValueHolder.v.getPartitionKey());

                                req.requestContext.setCrossRegionAvailabilityContext(crossRegionAvailabilityContextForRequest);

                                PartitionKeyRange preResolvedPartitionKeyRangeIfAny = setPartitionKeyRangeForPointOperationRequestForPerPartitionAutomaticFailover(
                                    req,
                                    options,
                                    collectionRoutingMapValueHolder.v,
                                    retryPolicyInstance,
                                    true,
                                    null);

                                addPartitionLevelUnavailableRegionsForPointOperationRequestForPerPartitionCircuitBreaker(
                                    req,
                                    options,
                                    collectionRoutingMapValueHolder.v,
                                    retryPolicyInstance,
                                    preResolvedPartitionKeyRangeIfAny);

                                requestReference.set(req);

                                // needs to be after onBeforeSendRequest since CosmosDiagnostics instance needs to be wired
                                // to the RxDocumentServiceRequest instance
                                mergeContextInformationIntoDiagnosticsForPointRequest(req, crossRegionAvailabilityContextForRequest);

                                return this.delete(req, retryPolicyInstance, getOperationContextAndListenerTuple(options));
                            })
                            .map(serviceResponse -> toResourceResponse(serviceResponse, Document.class));

                    }));
        } catch (Exception e) {
            logger.debug("Failure in deleting a document due to [{}]", e.getMessage());
            return Mono.error(e);
        }
    }

    @Override
    public Mono<ResourceResponse<Document>> deleteAllDocumentsByPartitionKey(String collectionLink, PartitionKey partitionKey, RequestOptions options) {
        // No ned-to-end policy / availability strategy applicable because PK Delete is a Gateway/Control-Plane operation
        DocumentClientRetryPolicy requestRetryPolicy = this.resetSessionTokenRetryPolicy.getRequestPolicy(null);
        return ObservableHelper.inlineIfPossibleAsObs(() -> deleteAllDocumentsByPartitionKeyInternal(collectionLink, options, requestRetryPolicy),
            requestRetryPolicy);
    }

    private Mono<ResourceResponse<Document>> deleteAllDocumentsByPartitionKeyInternal(String collectionLink, RequestOptions options,
                                                                                  DocumentClientRetryPolicy retryPolicyInstance) {
        try {
            if (StringUtils.isEmpty(collectionLink)) {
                throw new IllegalArgumentException("collectionLink");
            }

            logger.debug("Deleting all items by Partition Key. collectionLink: [{}]", collectionLink);
            String path = Utils.joinPath(collectionLink, null);
            Map<String, String> requestHeaders = this.getRequestHeaders(options, ResourceType.PartitionKey, OperationType.Delete);
            RxDocumentServiceRequest request = RxDocumentServiceRequest.create(this,
                OperationType.Delete, ResourceType.PartitionKey, path, requestHeaders, options);
            if (retryPolicyInstance != null) {
                retryPolicyInstance.onBeforeSendRequest(request);
            }

            Mono<Utils.ValueHolder<DocumentCollection>> collectionObs = collectionCache.resolveCollectionAsync(BridgeInternal.getMetaDataDiagnosticContext(request.requestContext.cosmosDiagnostics), request);

            Mono<RxDocumentServiceRequest> requestObs = addPartitionKeyInformation(request, null, null, options, collectionObs, null);

            return requestObs.flatMap(req -> this
                .deleteAllItemsByPartitionKey(req, retryPolicyInstance, getOperationContextAndListenerTuple(options))
                .map(serviceResponse -> toResourceResponse(serviceResponse, Document.class)));
        } catch (Exception e) {
            logger.debug("Failure in deleting documents due to [{}]", e.getMessage());
            return Mono.error(e);
        }
    }

    @Override
    public Mono<ResourceResponse<Document>> readDocument(String documentLink, RequestOptions options) {
        return readDocument(documentLink, options, this);
    }

    private Mono<ResourceResponse<Document>> readDocument(
        String documentLink,
        RequestOptions options,
        DiagnosticsClientContext innerDiagnosticsFactory) {

        String collectionLink = Utils.getCollectionName(documentLink);

        return wrapPointOperationWithAvailabilityStrategy(
            ResourceType.Document,
            OperationType.Read,
            (opt, e2ecfg, clientCtxOverride, crossRegionAvailabilityContextForRequest) -> readDocumentCore(documentLink, opt, e2ecfg, clientCtxOverride, crossRegionAvailabilityContextForRequest),
            options,
            false,
            innerDiagnosticsFactory,
            collectionLink
        );
    }

    private Mono<ResourceResponse<Document>> readDocumentCore(
        String documentLink,
        RequestOptions options,
        CosmosEndToEndOperationLatencyPolicyConfig endToEndPolicyConfig,
        DiagnosticsClientContext clientContextOverride,
        CrossRegionAvailabilityContextForRxDocumentServiceRequest crossRegionAvailabilityContextForRequest) {

        RequestOptions nonNullRequestOptions = options != null ? options : new RequestOptions();
        ScopedDiagnosticsFactory scopedDiagnosticsFactory = new ScopedDiagnosticsFactory(clientContextOverride, false);
        DocumentClientRetryPolicy retryPolicyInstance =
            this.getRetryPolicyForPointOperation(
                scopedDiagnosticsFactory,
                nonNullRequestOptions,
                Utils.getCollectionName(documentLink));

        AtomicReference<RxDocumentServiceRequest> requestReference = new AtomicReference<>();

        Consumer<CosmosException> gwModeE2ETimeoutDiagnosticHandler
            = (operationCancelledException) -> {

            RxDocumentServiceRequest request = requestReference.get();
            this.addCancelledGatewayModeDiagnosticsIntoCosmosException(operationCancelledException, request);
        };

        scopedDiagnosticsFactory.setGwModeE2ETimeoutDiagnosticsHandler(gwModeE2ETimeoutDiagnosticHandler);

        return handleCircuitBreakingFeedbackForPointOperation(getPointOperationResponseMonoWithE2ETimeout(
            nonNullRequestOptions,
            endToEndPolicyConfig,
            ObservableHelper.inlineIfPossibleAsObs(
                () -> readDocumentInternal(
                    documentLink,
                    nonNullRequestOptions,
                    retryPolicyInstance,
                    scopedDiagnosticsFactory,
                    requestReference,
                    crossRegionAvailabilityContextForRequest),
                retryPolicyInstance),
            scopedDiagnosticsFactory
        ), requestReference, endToEndPolicyConfig);
    }

    private Mono<ResourceResponse<Document>> readDocumentInternal(
        String documentLink,
        RequestOptions options,
        DocumentClientRetryPolicy retryPolicyInstance,
        DiagnosticsClientContext clientContextOverride,
        AtomicReference<RxDocumentServiceRequest> requestReference,
        CrossRegionAvailabilityContextForRxDocumentServiceRequest crossRegionAvailabilityContextForRequest) {

        try {
            if (StringUtils.isEmpty(documentLink)) {
                throw new IllegalArgumentException("documentLink");
            }

            logger.debug("Reading a Document. documentLink: [{}]", documentLink);
            String path = Utils.joinPath(documentLink, null);
            Map<String, String> requestHeaders = this.getRequestHeaders(options, ResourceType.Document, OperationType.Read);

            RxDocumentServiceRequest request = RxDocumentServiceRequest.create(
                getEffectiveClientContext(clientContextOverride),
                OperationType.Read, ResourceType.Document, path, requestHeaders, options);

            DocumentServiceRequestContext requestContext = request.requestContext;

            options.getMarkE2ETimeoutInRequestContextCallbackHook().set(
                () -> requestContext.setIsRequestCancelledOnTimeout(new AtomicBoolean(true)));
            requestContext.setExcludeRegions(options.getExcludedRegions());
            requestContext.setKeywordIdentifiers(options.getKeywordIdentifiers());

            if (retryPolicyInstance != null) {
                retryPolicyInstance.onBeforeSendRequest(request);
            }

            Mono<Utils.ValueHolder<DocumentCollection>> collectionObs = this.collectionCache.resolveCollectionAsync(BridgeInternal.getMetaDataDiagnosticContext(request.requestContext.cosmosDiagnostics), request);
            return collectionObs.flatMap(documentCollectionValueHolder -> {

                    if (documentCollectionValueHolder == null || documentCollectionValueHolder.v == null) {
                        return Mono.error(new IllegalStateException("documentCollectionValueHolder or documentCollectionValueHolder.v cannot be null"));
                    }

                    DocumentCollection documentCollection = documentCollectionValueHolder.v;
                    return this.partitionKeyRangeCache.tryLookupAsync(BridgeInternal.getMetaDataDiagnosticContext(request.requestContext.cosmosDiagnostics), documentCollection.getResourceId(), null, null)
                        .flatMap(collectionRoutingMapValueHolder -> {

                            if (collectionRoutingMapValueHolder == null || collectionRoutingMapValueHolder.v == null) {
                                return Mono.error(new IllegalStateException("collectionRoutingMapValueHolder or collectionRoutingMapValueHolder.v cannot be null"));
                            }

                            Mono<RxDocumentServiceRequest> requestObs = addPartitionKeyInformation(request, null, null, options, collectionObs, crossRegionAvailabilityContextForRequest);

                            return requestObs.flatMap(req -> {

                                options.setPartitionKeyDefinition(documentCollection.getPartitionKey());
                                req.requestContext.setCrossRegionAvailabilityContext(crossRegionAvailabilityContextForRequest);

                                PartitionKeyRange preResolvedPartionKeyRangeIfAny = setPartitionKeyRangeForPointOperationRequestForPerPartitionAutomaticFailover(
                                    req,
                                    options,
                                    collectionRoutingMapValueHolder.v,
                                    retryPolicyInstance,
                                    false,
                                    null);

                                addPartitionLevelUnavailableRegionsForPointOperationRequestForPerPartitionCircuitBreaker(
                                    req,
                                    options,
                                    collectionRoutingMapValueHolder.v,
                                    retryPolicyInstance,
                                    preResolvedPartionKeyRangeIfAny);

                                requestReference.set(req);

                                // needs to be after onBeforeSendRequest since CosmosDiagnostics instance needs to be wired
                                // to the RxDocumentServiceRequest instance
                                mergeContextInformationIntoDiagnosticsForPointRequest(req, crossRegionAvailabilityContextForRequest);

                                return this.read(req, retryPolicyInstance)
                                    .map(serviceResponse -> toResourceResponse(serviceResponse, Document.class));
                            });

                        });

                }
            );
        } catch (Exception e) {
            logger.debug("Failure in reading a document due to [{}]", e.getMessage());
            return Mono.error(e);
        }
    }

    @Override
    public <T> Flux<FeedResponse<T>>  readDocuments(
        String collectionLink, QueryFeedOperationState state, Class<T> classOfT) {

        if (StringUtils.isEmpty(collectionLink)) {
            throw new IllegalArgumentException("collectionLink");
        }

        return queryDocuments(collectionLink, "SELECT * FROM r", state, classOfT);
    }

    @Override
    public <T> Mono<FeedResponse<T>> readMany(
        List<CosmosItemIdentity> itemIdentityList,
        String collectionLink,
        QueryFeedOperationState state,
        Class<T> klass) {

        final ScopedDiagnosticsFactory diagnosticsFactory = new ScopedDiagnosticsFactory(this, true);
        state.registerDiagnosticsFactory(
            () -> {}, // we never want to reset in readMany
            (ctx) -> diagnosticsFactory.merge(ctx)
        );

        StaleResourceRetryPolicy staleResourceRetryPolicy = new StaleResourceRetryPolicy(
            this.collectionCache,
            null,
            collectionLink,
            qryOptAccessor.getProperties(state.getQueryOptions()),
            qryOptAccessor.getHeaders(state.getQueryOptions()),
            this.sessionContainer,
            diagnosticsFactory);

        return ObservableHelper
            .inlineIfPossibleAsObs(
                () -> readMany(itemIdentityList, collectionLink, state, diagnosticsFactory, klass),
                staleResourceRetryPolicy
            )
            .map(feedList -> {
                // aggregating the result to construct a FeedResponse and aggregate RUs.
                List<T> finalList = new ArrayList<>();
                HashMap<String, String> headers = new HashMap<>();
                ConcurrentMap<String, QueryMetrics> aggregatedQueryMetrics = new ConcurrentHashMap<>();
                Collection<ClientSideRequestStatistics> aggregateRequestStatistics = new DistinctClientSideRequestStatisticsCollection();
                double requestCharge = 0;
                for (FeedResponse<T> page : feedList) {
                    ConcurrentMap<String, QueryMetrics> pageQueryMetrics =
                        ModelBridgeInternal.queryMetrics(page);
                    if (pageQueryMetrics != null) {
                        pageQueryMetrics.forEach(
                            aggregatedQueryMetrics::putIfAbsent);
                    }

                    requestCharge += page.getRequestCharge();
                    finalList.addAll(page.getResults());
                    aggregateRequestStatistics.addAll(diagnosticsAccessor.getClientSideRequestStatistics(page.getCosmosDiagnostics()));
                }

                // NOTE: This CosmosDiagnostics instance intentionally isn't captured in the
                // ScopedDiagnosticsFactory - and a such won't be included in the diagnostics of the
                // CosmosDiagnosticsContext - which is fine, because the CosmosDiagnosticsContext
                // contains the "real" CosmosDiagnostics instances (which will also be used
                // for diagnostics purposes - like metrics, logging etc.
                // this artificial CosmosDiagnostics with the aggregated RU/s etc. is simply
                // to maintain the API contract that a FeedResponse returns one CosmosDiagnostics
                CosmosDiagnostics aggregatedDiagnostics = BridgeInternal.createCosmosDiagnostics(aggregatedQueryMetrics);
                diagnosticsAccessor.addClientSideDiagnosticsToFeed(
                    aggregatedDiagnostics, aggregateRequestStatistics);

                state.mergeDiagnosticsContext();
                CosmosDiagnosticsContext ctx = state.getDiagnosticsContextSnapshot();
                if (ctx != null) {
                    ctxAccessor.recordOperation(
                        ctx,
                        200,
                        0,
                        finalList.size(),
                        requestCharge,
                        aggregatedDiagnostics,
                        null
                    );
                    diagnosticsAccessor
                        .setDiagnosticsContext(
                            aggregatedDiagnostics,
                            ctx);
                }

                headers.put(HttpConstants.HttpHeaders.REQUEST_CHARGE, Double
                    .toString(requestCharge));
                FeedResponse<T> frp = BridgeInternal
                    .createFeedResponseWithQueryMetrics(
                        finalList,
                        headers,
                        aggregatedQueryMetrics,
                        null,
                        false,
                        false,
                        aggregatedDiagnostics);
                return frp;
            })
            .onErrorMap(throwable -> {
                if (throwable instanceof CosmosException) {
                    CosmosException cosmosException = (CosmosException)throwable;
                    CosmosDiagnostics diagnostics = cosmosException.getDiagnostics();
                    if (diagnostics != null) {
                        state.mergeDiagnosticsContext();
                        CosmosDiagnosticsContext ctx = state.getDiagnosticsContextSnapshot();
                        if (ctx != null) {
                            ctxAccessor.recordOperation(
                                ctx,
                                cosmosException.getStatusCode(),
                                cosmosException.getSubStatusCode(),
                                0,
                                cosmosException.getRequestCharge(),
                                diagnostics,
                                throwable
                            );
                            diagnosticsAccessor
                                .setDiagnosticsContext(
                                    diagnostics,
                                    state.getDiagnosticsContextSnapshot());
                        }
                    }

                    return cosmosException;
                }

                return throwable;
            });
    }


    private <T> Mono<List<FeedResponse<T>>> readMany(
        List<CosmosItemIdentity> itemIdentityList,
        String collectionLink,
        QueryFeedOperationState state,
        ScopedDiagnosticsFactory diagnosticsFactory,
        Class<T> klass) {

        String resourceLink = parentResourceLinkToQueryLink(collectionLink, ResourceType.Document);
        RxDocumentServiceRequest request = RxDocumentServiceRequest.create(diagnosticsFactory,
            OperationType.Query,
            ResourceType.Document,
            collectionLink, null
        );

        // This should not get to backend
        Mono<Utils.ValueHolder<DocumentCollection>> collectionObs =
            collectionCache.resolveCollectionAsync(null, request);

        return collectionObs
            .flatMap(documentCollectionResourceResponse -> {
                    final DocumentCollection collection = documentCollectionResourceResponse.v;
                    if (collection == null) {
                        return Mono.error(new IllegalStateException("Collection cannot be null"));
                    }

                    final PartitionKeyDefinition pkDefinition = collection.getPartitionKey();

                    Mono<Utils.ValueHolder<CollectionRoutingMap>> valueHolderMono = partitionKeyRangeCache
                        .tryLookupAsync(BridgeInternal.getMetaDataDiagnosticContext(request.requestContext.cosmosDiagnostics),
                            collection.getResourceId(),
                            null,
                            null);

                    return valueHolderMono
                        .flatMap(collectionRoutingMapValueHolder -> {
                            Map<PartitionKeyRange, List<CosmosItemIdentity>> partitionRangeItemKeyMap = new HashMap<>();
                            CollectionRoutingMap routingMap = collectionRoutingMapValueHolder.v;
                            if (routingMap == null) {
                                return Mono.error(new IllegalStateException("Failed to get routing map."));
                            }
                            itemIdentityList
                                .forEach(itemIdentity -> {
                                    //Check no partial partition keys are being used
                                    if (pkDefinition.getKind().equals(PartitionKind.MULTI_HASH) &&
                                        ModelBridgeInternal.getPartitionKeyInternal(itemIdentity.getPartitionKey())
                                                           .getComponents().size() != pkDefinition.getPaths().size()) {
                                        throw new IllegalArgumentException(RMResources.PartitionKeyMismatch);
                                    }
                                    String effectivePartitionKeyString = PartitionKeyInternalHelper
                                        .getEffectivePartitionKeyString(
                                            BridgeInternal.getPartitionKeyInternal(
                                                itemIdentity.getPartitionKey()),
                                            pkDefinition);

                                    //use routing map to find the partitionKeyRangeId of each
                                    // effectivePartitionKey
                                    PartitionKeyRange range =
                                        routingMap.getRangeByEffectivePartitionKey(effectivePartitionKeyString);

                                    //group the itemKeyList based on partitionKeyRangeId
                                    if (partitionRangeItemKeyMap.get(range) == null) {
                                        List<CosmosItemIdentity> list = new ArrayList<>();
                                        list.add(itemIdentity);
                                        partitionRangeItemKeyMap.put(range, list);
                                    } else {
                                        List<CosmosItemIdentity> pairs =
                                            partitionRangeItemKeyMap.get(range);
                                        pairs.add(itemIdentity);
                                        partitionRangeItemKeyMap.put(range, pairs);
                                    }

                                });

                            //Create the range query map that contains the query to be run for that
                            // partitionkeyrange
                            Map<PartitionKeyRange, SqlQuerySpec> rangeQueryMap = getRangeQueryMap(partitionRangeItemKeyMap, collection.getPartitionKey());

                            // create point reads
                            Flux<FeedResponse<T>> pointReads = pointReadsForReadMany(
                                diagnosticsFactory,
                                partitionRangeItemKeyMap,
                                resourceLink,
                                state.getQueryOptions(),
                                klass);

                            // create the executable query
                            Flux<FeedResponse<T>> queries = queryForReadMany(
                                diagnosticsFactory,
                                resourceLink,
                                new SqlQuerySpec(DUMMY_SQL_QUERY),
                                state.getQueryOptions(),
                                klass,
                                ResourceType.Document,
                                collection,
                                Collections.unmodifiableMap(rangeQueryMap));

                            // merge results from point reads and queries
                            return Flux.merge(pointReads, queries).collectList();
                        });
                }
            );
    }

    private Map<PartitionKeyRange, SqlQuerySpec> getRangeQueryMap(
        Map<PartitionKeyRange, List<CosmosItemIdentity>> partitionRangeItemKeyMap,
        PartitionKeyDefinition partitionKeyDefinition) {
        //TODO: Optimise this to include all types of partitionkeydefinitions. ex: c["prop1./ab"]["key1"]

        Map<PartitionKeyRange, SqlQuerySpec> rangeQueryMap = new HashMap<>();
        List<String> partitionKeySelectors = createPkSelectors(partitionKeyDefinition);

        for(Map.Entry<PartitionKeyRange, List<CosmosItemIdentity>> entry: partitionRangeItemKeyMap.entrySet()) {
            SqlQuerySpec sqlQuerySpec;
            List<CosmosItemIdentity> cosmosItemIdentityList = entry.getValue();
            if (cosmosItemIdentityList.size() > 1) {
                if (partitionKeySelectors.size() == 1 && partitionKeySelectors.get(0).equals("[\"id\"]")) {
                    sqlQuerySpec = createReadManyQuerySpecPartitionKeyIdSame(cosmosItemIdentityList);
                } else {
                    sqlQuerySpec = createReadManyQuerySpec(entry.getValue(), partitionKeySelectors);
                }
                // Add query for this partition to rangeQueryMap
                rangeQueryMap.put(entry.getKey(), sqlQuerySpec);
            }
        }

        return rangeQueryMap;
    }

    private SqlQuerySpec createReadManyQuerySpecPartitionKeyIdSame(List<CosmosItemIdentity> idPartitionKeyPairList) {

        StringBuilder queryStringBuilder = new StringBuilder();
        List<SqlParameter> parameters = new ArrayList<>();

        queryStringBuilder.append("SELECT * FROM c WHERE c.id IN ( ");
        for (int i = 0; i < idPartitionKeyPairList.size(); i++) {
            CosmosItemIdentity itemIdentity = idPartitionKeyPairList.get(i);

            String idValue = itemIdentity.getId();
            String idParamName = "@param" + i;

            parameters.add(new SqlParameter(idParamName, idValue));
            queryStringBuilder.append(idParamName);

            if (i < idPartitionKeyPairList.size() - 1) {
                queryStringBuilder.append(", ");
            }
        }
        queryStringBuilder.append(" )");

        return new SqlQuerySpec(queryStringBuilder.toString(), parameters);
    }

    private SqlQuerySpec createReadManyQuerySpec(
        List<CosmosItemIdentity> itemIdentities,
        List<String> partitionKeySelectors) {
        StringBuilder queryStringBuilder = new StringBuilder();
        List<SqlParameter> parameters = new ArrayList<>();

        queryStringBuilder.append("SELECT * FROM c WHERE ( ");
        int paramCount = 0;
        for (int i = 0; i < itemIdentities.size(); i++) {
            CosmosItemIdentity itemIdentity = itemIdentities.get(i);

            PartitionKey pkValueAsPartitionKey = itemIdentity.getPartitionKey();
            Object[] pkValues = ModelBridgeInternal.getPartitionKeyInternal(pkValueAsPartitionKey).toObjectArray();
            List<List<String>> partitionKeyParams = new ArrayList<>();
            int pathCount = 0;
            for (Object pkComponentValue : pkValues) {
                String pkParamName = "@param" + paramCount;
                partitionKeyParams.add(Arrays.asList(partitionKeySelectors.get(pathCount), pkParamName));
                parameters.add(new SqlParameter(pkParamName, pkComponentValue));
                paramCount++;
                pathCount++;
            }

            String idValue = itemIdentity.getId();
            String idParamName = "@param" + paramCount;
            paramCount++;
            parameters.add(new SqlParameter(idParamName, idValue));

            queryStringBuilder.append("(");
            queryStringBuilder.append("c.id = ");
            queryStringBuilder.append(idParamName);

            // partition key def
            for (List<String> pkParam: partitionKeyParams) {
                queryStringBuilder.append(" AND ");
                queryStringBuilder.append(" c");
                queryStringBuilder.append(pkParam.get(0));
                queryStringBuilder.append((" = "));
                queryStringBuilder.append(pkParam.get(1));
            }
            queryStringBuilder.append(" )");

            if (i < itemIdentities.size() - 1) {
                queryStringBuilder.append(" OR ");
            }
        }
        queryStringBuilder.append(" )");

        return new SqlQuerySpec(queryStringBuilder.toString(), parameters);
    }

    private List<String> createPkSelectors(PartitionKeyDefinition partitionKeyDefinition) {
        return partitionKeyDefinition.getPaths()
            .stream()
            .map(pathPart -> StringUtils.substring(pathPart, 1)) // skip starting /
            .map(pathPart -> StringUtils.replace(pathPart, "\"", "\\")) // escape quote
            .map(part -> "[\"" + part + "\"]")
            .collect(Collectors.toList());
    }

    private <T> Flux<FeedResponse<T>> queryForReadMany(
        ScopedDiagnosticsFactory diagnosticsFactory,
        String parentResourceLink,
        SqlQuerySpec sqlQuery,
        CosmosQueryRequestOptions options,
        Class<T> klass,
        ResourceType resourceTypeEnum,
        DocumentCollection collection,
        Map<PartitionKeyRange, SqlQuerySpec> rangeQueryMap) {

        if (rangeQueryMap.isEmpty()) {
            return Flux.empty();
        }

        UUID activityId = UUIDs.nonBlockingRandomUUID();

        final AtomicBoolean isQueryCancelledOnTimeout = new AtomicBoolean(false);

        IDocumentQueryClient queryClient = documentQueryClientImpl(RxDocumentClientImpl.this, getOperationContextAndListenerTuple(options));
        Flux<? extends IDocumentQueryExecutionContext<T>> executionContext =
            DocumentQueryExecutionContextFactory.createReadManyQueryAsync(
                diagnosticsFactory,
                queryClient,
                collection.getResourceId(),
                sqlQuery,
                rangeQueryMap,
                options,
                collection,
                parentResourceLink,
                activityId,
                klass,
                resourceTypeEnum,
                isQueryCancelledOnTimeout);

        Flux<FeedResponse<T>> feedResponseFlux = executionContext.flatMap(IDocumentQueryExecutionContext<T>::executeAsync);

        RequestOptions requestOptions = options == null? null : ImplementationBridgeHelpers
            .CosmosQueryRequestOptionsHelper
            .getCosmosQueryRequestOptionsAccessor()
            .toRequestOptions(options);

        CosmosEndToEndOperationLatencyPolicyConfig endToEndPolicyConfig =
            getEndToEndOperationLatencyPolicyConfig(requestOptions, ResourceType.Document, OperationType.Query);

        if (endToEndPolicyConfig != null && endToEndPolicyConfig.isEnabled()) {
            return getFeedResponseFluxWithTimeout(
                feedResponseFlux,
                endToEndPolicyConfig,
                options,
                isQueryCancelledOnTimeout,
                diagnosticsFactory);
        }

        return feedResponseFlux;
    }

    private <T> Flux<FeedResponse<T>> pointReadsForReadMany(
        ScopedDiagnosticsFactory diagnosticsFactory,
        Map<PartitionKeyRange,
        List<CosmosItemIdentity>> singleItemPartitionRequestMap,
        String resourceLink,
        CosmosQueryRequestOptions queryRequestOptions,
        Class<T> klass) {

        // if there is any factory method being passed in, use the factory method to deserializ the object
        // else fallback to use the original way
        // typically used by spark trying to convert into SparkRowItem
        CosmosItemSerializer effectiveItemSerializer = getEffectiveItemSerializer(queryRequestOptions);

        return Flux.fromIterable(singleItemPartitionRequestMap.values())
            .flatMap(cosmosItemIdentityList -> {
                if (cosmosItemIdentityList.size() == 1) {
                    CosmosItemIdentity firstIdentity = cosmosItemIdentityList.get(0);
                    RequestOptions requestOptions = ImplementationBridgeHelpers
                        .CosmosQueryRequestOptionsHelper
                        .getCosmosQueryRequestOptionsAccessor()
                        .toRequestOptions(queryRequestOptions);
                    requestOptions.setPartitionKey(firstIdentity.getPartitionKey());
                    return this.readDocument((resourceLink + firstIdentity.getId()), requestOptions, diagnosticsFactory)
                        .flatMap(resourceResponse -> Mono.just(
                            new ImmutablePair<ResourceResponse<Document>, CosmosException>(resourceResponse, null)
                        ))
                        .onErrorResume(throwable -> {
                            Throwable unwrappedThrowable = Exceptions.unwrap(throwable);

                            if (unwrappedThrowable instanceof CosmosException) {

                                CosmosException cosmosException = (CosmosException) unwrappedThrowable;

                                int statusCode = cosmosException.getStatusCode();
                                int subStatusCode = cosmosException.getSubStatusCode();

                                if (statusCode == HttpConstants.StatusCodes.NOTFOUND && subStatusCode == HttpConstants.SubStatusCodes.UNKNOWN) {
                                    return Mono.just(new ImmutablePair<ResourceResponse<Document>, CosmosException>(null, cosmosException));
                                }
                            }

                            return Mono.error(unwrappedThrowable);
                        });
                }
                return Mono.empty();
            })
            .flatMap(resourceResponseToExceptionPair -> {

                ResourceResponse<Document> resourceResponse = resourceResponseToExceptionPair.getLeft();
                CosmosException cosmosException = resourceResponseToExceptionPair.getRight();
                FeedResponse<T> feedResponse;

                if (cosmosException != null) {
                    feedResponse = ModelBridgeInternal.createFeedResponse(new ArrayList<>(), cosmosException.getResponseHeaders());
                    diagnosticsAccessor.addClientSideDiagnosticsToFeed(
                        feedResponse.getCosmosDiagnostics(),
                        Collections.singleton(
                            BridgeInternal.getClientSideRequestStatics(cosmosException.getDiagnostics())));
                } else {
                    CosmosItemResponse<T> cosmosItemResponse =
                        itemResponseAccessor.createCosmosItemResponse(resourceResponse, klass, effectiveItemSerializer);

                    feedResponse = ModelBridgeInternal.createFeedResponse(
                            Arrays.asList(cosmosItemResponse.getItem()),
                            cosmosItemResponse.getResponseHeaders());

                    diagnosticsAccessor.addClientSideDiagnosticsToFeed(
                        feedResponse.getCosmosDiagnostics(),
                        Collections.singleton(
                            BridgeInternal.getClientSideRequestStatics(cosmosItemResponse.getDiagnostics())));
                }

                return Mono.just(feedResponse);
            });
    }

    @Override
    public <T> Flux<FeedResponse<T>> queryDocuments(
        String collectionLink, String query, QueryFeedOperationState state, Class<T> classOfT) {

        return queryDocuments(collectionLink, new SqlQuerySpec(query), state, classOfT);
    }

    @Override
    public CosmosItemSerializer getEffectiveItemSerializer(CosmosItemSerializer requestOptionsItemSerializer) {
        if (requestOptionsItemSerializer != null) {
            return requestOptionsItemSerializer;
        }

        if (this.defaultCustomSerializer != null) {
            return this.defaultCustomSerializer;
        }

        return CosmosItemSerializer.DEFAULT_SERIALIZER;
    }

    private <T> CosmosItemSerializer getEffectiveItemSerializer(CosmosQueryRequestOptions queryRequestOptions) {

        CosmosItemSerializer requestOptionsItemSerializer =
            queryRequestOptions != null ? queryRequestOptions.getCustomItemSerializer() :  null;

        return this.getEffectiveItemSerializer(requestOptionsItemSerializer);
    }

    private <T> CosmosItemSerializer getEffectiveItemSerializer(CosmosItemRequestOptions itemRequestOptions) {

        CosmosItemSerializer requestOptionsItemSerializer =
            itemRequestOptions != null ? itemRequestOptions.getCustomItemSerializer() :  null;

        return this.getEffectiveItemSerializer(requestOptionsItemSerializer);
    }

    private IDocumentQueryClient documentQueryClientImpl(RxDocumentClientImpl rxDocumentClientImpl, OperationContextAndListenerTuple operationContextAndListenerTuple) {

        return new IDocumentQueryClient () {

            @Override
            public RxCollectionCache getCollectionCache() {
                return RxDocumentClientImpl.this.collectionCache;
            }

            @Override
            public RxPartitionKeyRangeCache getPartitionKeyRangeCache() {
                return RxDocumentClientImpl.this.partitionKeyRangeCache;
            }

            @Override
            public IRetryPolicyFactory getResetSessionTokenRetryPolicy() {
                return RxDocumentClientImpl.this.resetSessionTokenRetryPolicy;
            }

            @Override
            public ConsistencyLevel getDefaultConsistencyLevelAsync() {
                return RxDocumentClientImpl.this.gatewayConfigurationReader.getDefaultConsistencyLevel();
            }

            @Override
            public ConsistencyLevel getDesiredConsistencyLevelAsync() {
                // TODO Auto-generated method stub
                return RxDocumentClientImpl.this.consistencyLevel;
            }

            @Override
            public Mono<RxDocumentServiceResponse> executeQueryAsync(RxDocumentServiceRequest request) {
                if (operationContextAndListenerTuple == null) {
                    return RxDocumentClientImpl.this.query(request).single();
                } else {
                    final OperationListener listener =
                        operationContextAndListenerTuple.getOperationListener();
                    final OperationContext operationContext = operationContextAndListenerTuple.getOperationContext();
                    request.getHeaders().put(HttpConstants.HttpHeaders.CORRELATED_ACTIVITY_ID, operationContext.getCorrelationActivityId());
                    listener.requestListener(operationContext, request);

                    return RxDocumentClientImpl.this.query(request).single().doOnNext(
                        response -> listener.responseListener(operationContext, response)
                    ).doOnError(
                        ex -> listener.exceptionListener(operationContext, ex)
                    );
                }
            }

            @Override
            public QueryCompatibilityMode getQueryCompatibilityMode() {
                // TODO Auto-generated method stub
                return QueryCompatibilityMode.Default;
            }

            @Override
            public <T> Mono<T> executeFeedOperationWithAvailabilityStrategy(
                ResourceType resourceType,
                OperationType operationType,
                Supplier<DocumentClientRetryPolicy> retryPolicyFactory,
                RxDocumentServiceRequest req,
                BiFunction<Supplier<DocumentClientRetryPolicy>, RxDocumentServiceRequest, Mono<T>> feedOperation,
                String collectionLink) {

                return RxDocumentClientImpl.this.executeFeedOperationWithAvailabilityStrategy(
                    resourceType,
                    operationType,
                    retryPolicyFactory,
                    req,
                    feedOperation,
                    collectionLink);
            }

            @Override
            public <T> CosmosItemSerializer getEffectiveItemSerializer(CosmosQueryRequestOptions queryRequestOptions) {
                return RxDocumentClientImpl.this.getEffectiveItemSerializer(queryRequestOptions);
            }

            @Override
            public ReadConsistencyStrategy getReadConsistencyStrategy() {
                return RxDocumentClientImpl.this.getReadConsistencyStrategy();
            }

            @Override
            public ConsistencyLevel getConsistencyLevel() {
                return RxDocumentClientImpl.this.getConsistencyLevel();
            }

            @Override
            public void validateAndLogNonDefaultReadConsistencyStrategy(String readConsistencyStrategyName) {
                RxDocumentClientImpl.this.validateAndLogNonDefaultReadConsistencyStrategy(readConsistencyStrategyName);
            }

            @Override
            public Mono<RxDocumentServiceResponse> readFeedAsync(RxDocumentServiceRequest request) {
                // TODO Auto-generated method stub
                return null;
            }

            @Override
            public Mono<RxDocumentServiceRequest> populateFeedRangeHeader(RxDocumentServiceRequest request) {

                if (RxDocumentClientImpl.this.requiresFeedRangeFiltering(request)) {
                    return request
                        .getFeedRange()
                        .populateFeedRangeFilteringHeaders(RxDocumentClientImpl.this.partitionKeyRangeCache, request, RxDocumentClientImpl.this.collectionCache.resolveCollectionAsync(BridgeInternal.getMetaDataDiagnosticContext(request.requestContext.cosmosDiagnostics), request))
                        .flatMap(ignore -> Mono.just(request));
                } else {
                    return Mono.just(request);
                }
            }

            @Override
            public Mono<RxDocumentServiceRequest> addPartitionLevelUnavailableRegionsOnRequest(RxDocumentServiceRequest request, CosmosQueryRequestOptions queryRequestOptions, DocumentClientRetryPolicy documentClientRetryPolicy) {

                if (RxDocumentClientImpl.this.globalPartitionEndpointManagerForPerPartitionCircuitBreaker.isPerPartitionLevelCircuitBreakingApplicable(request) || RxDocumentClientImpl.this.globalPartitionEndpointManagerForPerPartitionAutomaticFailover.isPerPartitionAutomaticFailoverApplicable(request)) {

                    String collectionRid = RxDocumentClientImpl.qryOptAccessor.getCollectionRid(queryRequestOptions);

                    checkNotNull(collectionRid, "Argument 'collectionRid' cannot be null!");

                    return RxDocumentClientImpl.this.partitionKeyRangeCache.tryLookupAsync(BridgeInternal.getMetaDataDiagnosticContext(request.requestContext.cosmosDiagnostics), collectionRid, null, null)
                        .flatMap(collectionRoutingMapValueHolder -> {

                            if (collectionRoutingMapValueHolder.v == null) {
                                return Mono.error(new CollectionRoutingMapNotFoundException("Argument 'collectionRoutingMapValueHolder.v' cannot be null!"));
                            }

                            PartitionKeyRange preResolvedPartitionKeyRangeIfAny
                                = RxDocumentClientImpl.this.setPartitionKeyRangeForFeedRequestForPerPartitionAutomaticFailover(
                                request,
                                queryRequestOptions,
                                collectionRoutingMapValueHolder.v,
                                null);

                            RxDocumentClientImpl.this.addPartitionLevelUnavailableRegionsForFeedRequestForPerPartitionCircuitBreaker(
                                request,
                                queryRequestOptions,
                                collectionRoutingMapValueHolder.v,
                                preResolvedPartitionKeyRangeIfAny);

                            // onBeforeSendRequest uses excluded regions to know the next location endpoint
                            // to route the request to unavailable regions are effectively excluded regions for this request
                            if (documentClientRetryPolicy != null) {
                                documentClientRetryPolicy.onBeforeSendRequest(request);
                            }

                            return Mono.just(request);
                        });
                } else {
                    return Mono.just(request);
                }
            }

            @Override
            public GlobalEndpointManager getGlobalEndpointManager() {
                return RxDocumentClientImpl.this.getGlobalEndpointManager();
            }

            @Override
            public GlobalPartitionEndpointManagerForPerPartitionCircuitBreaker getGlobalPartitionEndpointManagerForCircuitBreaker() {
                return RxDocumentClientImpl.this.globalPartitionEndpointManagerForPerPartitionCircuitBreaker;
            }
        };
    }

    @Override
    public <T> Flux<FeedResponse<T>> queryDocuments(
        String collectionLink,
        SqlQuerySpec querySpec,
        QueryFeedOperationState state,
        Class<T> classOfT) {
        SqlQuerySpecLogger.getInstance().logQuery(querySpec);
        return createQuery(collectionLink, querySpec, state, classOfT, ResourceType.Document);
    }

    @Override
    public <T> Flux<FeedResponse<T>> queryDocumentChangeFeed(
        final DocumentCollection collection,
        final CosmosChangeFeedRequestOptions requestOptions,
        Class<T> classOfT,
        DiagnosticsClientContext diagnosticsClientContext) {

        checkNotNull(collection, "Argument 'collection' must not be null.");


        ChangeFeedQueryImpl<T> changeFeedQueryImpl = new ChangeFeedQueryImpl<>(
            this,
            ResourceType.Document,
            classOfT,
            collection.getAltLink(),
            collection.getResourceId(),
            requestOptions,
            diagnosticsClientContext);

        return changeFeedQueryImpl.executeAsync();
    }

    @Override
    public <T> Flux<FeedResponse<T>> queryDocumentChangeFeedFromPagedFlux(
        String collectionLink,
        ChangeFeedOperationState state,
        Class<T> classOfT) {

        final ScopedDiagnosticsFactory diagnosticsFactory = new ScopedDiagnosticsFactory(this, false);
        state.registerDiagnosticsFactory(
            diagnosticsFactory::reset,
            diagnosticsFactory::merge);

        StaleResourceRetryPolicy staleResourceRetryPolicy = new StaleResourceRetryPolicy(
            this.collectionCache,
            null,
            collectionLink,
            changeFeedOptionsAccessor.getProperties(state.getChangeFeedOptions()),
            changeFeedOptionsAccessor.getHeaders(state.getChangeFeedOptions()),
            this.sessionContainer,
            diagnosticsFactory);

        return ObservableHelper
            .fluxInlineIfPossibleAsObs(
                () -> this.queryDocumentChangeFeedFromPagedFluxInternal(collectionLink, state, classOfT, diagnosticsFactory),
                staleResourceRetryPolicy)
            .flatMap(result -> {
                diagnosticsFactory.merge(state.getDiagnosticsContextSnapshot());
                return Mono.just(result);
            })
            .onErrorMap(throwable -> {
                diagnosticsFactory.merge(state.getDiagnosticsContextSnapshot());
                return throwable;
            })
            .doOnCancel(() -> diagnosticsFactory.merge(state.getDiagnosticsContextSnapshot()));
    }

    private <T> Flux<FeedResponse<T>> queryDocumentChangeFeedFromPagedFluxInternal(
        String collectionLink,
        ChangeFeedOperationState state,
        Class<T> classOfT,
        DiagnosticsClientContext diagnosticsClientContext) {

        return this.getCollectionCache()
            .resolveByNameAsync(null, collectionLink, null)
            .flatMapMany(collection -> {
                if (collection == null) {
                    throw new IllegalStateException("Collection can not be null");
                }

                CosmosChangeFeedRequestOptions clonedOptions = changeFeedOptionsAccessor.clone(state.getChangeFeedOptions());

                CosmosChangeFeedRequestOptionsImpl optionsImpl = changeFeedOptionsAccessor.getImpl(clonedOptions);

                CosmosOperationDetails operationDetails = operationDetailsAccessor.create(optionsImpl, state.getDiagnosticsContextSnapshot());
                this.operationPolicies.forEach(policy -> {
                    try {
                        policy.process(operationDetails);
                    } catch (RuntimeException exception) {
                        logger.info("The following exception was thrown by a custom policy on changeFeed operation" + exception.getMessage());
                        throw(exception);
                    }
                });

                ReadConsistencyStrategy requestLevelReadConsistencyStrategy = optionsImpl != null
                    ? optionsImpl.getReadConsistencyStrategy()
                    : null;

                ReadConsistencyStrategy effectiveReadConsistencyStrategy = readConsistencyStrategyAccessor
                    .getEffectiveReadConsistencyStrategy(
                        ResourceType.Document,
                        OperationType.ReadFeed,
                        requestLevelReadConsistencyStrategy,
                        this.readConsistencyStrategy);

                ctxAccessor.setRequestOptions(
                    state.getDiagnosticsContextSnapshot(),
                    optionsImpl,
                    effectiveReadConsistencyStrategy);

                return queryDocumentChangeFeed(collection, clonedOptions, classOfT, diagnosticsClientContext);
            });
    }

    @Override
    public <T> Flux<FeedResponse<T>> readAllDocuments(
        String collectionLink,
        PartitionKey partitionKey,
        QueryFeedOperationState state,
        Class<T> classOfT) {

        if (StringUtils.isEmpty(collectionLink)) {
            throw new IllegalArgumentException("collectionLink");
        }

        if (partitionKey == null) {
            throw new IllegalArgumentException("partitionKey");
        }

        final CosmosQueryRequestOptions effectiveOptions =
            qryOptAccessor.clone(state.getQueryOptions());

        RequestOptions nonNullRequestOptions = qryOptAccessor.toRequestOptions(effectiveOptions);

        CosmosEndToEndOperationLatencyPolicyConfig endToEndPolicyConfig =
            nonNullRequestOptions.getCosmosEndToEndLatencyPolicyConfig();

        List<String> orderedApplicableRegionsForSpeculation = getApplicableRegionsForSpeculation(
            endToEndPolicyConfig,
            ResourceType.Document,
            OperationType.Query,
            false,
            nonNullRequestOptions);

        ScopedDiagnosticsFactory diagnosticsFactory = new ScopedDiagnosticsFactory(this, false);

        if (orderedApplicableRegionsForSpeculation.size() < 2) {
            state.registerDiagnosticsFactory(
                () -> {},
                (ctx) -> diagnosticsFactory.merge(ctx));
        } else {
            state.registerDiagnosticsFactory(
                () -> diagnosticsFactory.reset(),
                (ctx) -> diagnosticsFactory.merge(ctx));
        }

        RxDocumentServiceRequest request = RxDocumentServiceRequest.create(
            diagnosticsFactory,
            OperationType.Query,
            ResourceType.Document,
            collectionLink,
            null
        );

        // This should not get to backend
        Flux<Utils.ValueHolder<DocumentCollection>> collectionObs =
            collectionCache.resolveCollectionAsync(null, request).flux();

        return collectionObs.flatMap(documentCollectionResourceResponse -> {

            DocumentCollection collection = documentCollectionResourceResponse.v;
            if (collection == null) {
                return Mono.error(new IllegalStateException("Collection cannot be null"));
            }

            PartitionKeyDefinition pkDefinition = collection.getPartitionKey();
            List<String> partitionKeySelectors = createPkSelectors(pkDefinition);
            SqlQuerySpec querySpec = createLogicalPartitionScanQuerySpec(partitionKey, partitionKeySelectors);

            String resourceLink = parentResourceLinkToQueryLink(collectionLink, ResourceType.Document);
            UUID activityId = UUIDs.nonBlockingRandomUUID();

            final AtomicBoolean isQueryCancelledOnTimeout = new AtomicBoolean(false);

            IDocumentQueryClient queryClient = documentQueryClientImpl(RxDocumentClientImpl.this, getOperationContextAndListenerTuple(state.getQueryOptions()));

            // Trying to put this logic as low as the query pipeline
            // Since for parallelQuery, each partition will have its own request, so at this point, there will be no request associate with this retry policy.
            StaleResourceRetryPolicy staleResourceRetryPolicy = new StaleResourceRetryPolicy(
                this.collectionCache,
                null,
                resourceLink,
                qryOptAccessor.getProperties(effectiveOptions),
                qryOptAccessor.getHeaders(effectiveOptions),
                this.sessionContainer,
                diagnosticsFactory);

            Flux<FeedResponse<T>> innerFlux = ObservableHelper.fluxInlineIfPossibleAsObs(
                () -> {
                    Flux<Utils.ValueHolder<CollectionRoutingMap>> valueHolderMono = this.partitionKeyRangeCache
                        .tryLookupAsync(
                            BridgeInternal.getMetaDataDiagnosticContext(request.requestContext.cosmosDiagnostics),
                            collection.getResourceId(),
                            null,
                            null).flux();

                    return valueHolderMono.flatMap(collectionRoutingMapValueHolder -> {

                        CollectionRoutingMap routingMap = collectionRoutingMapValueHolder.v;
                        if (routingMap == null) {
                            return Mono.error(new IllegalStateException("Failed to get routing map."));
                        }

                        String effectivePartitionKeyString = PartitionKeyInternalHelper
                            .getEffectivePartitionKeyString(
                                BridgeInternal.getPartitionKeyInternal(partitionKey),
                                pkDefinition);

                        //use routing map to find the partitionKeyRangeId of each
                        // effectivePartitionKey
                        PartitionKeyRange range =
                            routingMap.getRangeByEffectivePartitionKey(effectivePartitionKeyString);

                        return createQueryInternal(
                            diagnosticsFactory,
                            resourceLink,
                            querySpec,
                            ModelBridgeInternal.setPartitionKeyRangeIdInternal(effectiveOptions, range.getId()),
                            classOfT, //Document.class
                            ResourceType.Document,
                            queryClient,
                            activityId,
                            isQueryCancelledOnTimeout);
                    });
                },
                staleResourceRetryPolicy);

            if (orderedApplicableRegionsForSpeculation.size() < 2) {
                return innerFlux;
            }

            return innerFlux
                .flatMap(result -> {
                    diagnosticsFactory.merge(nonNullRequestOptions);
                    return Mono.just(result);
                })
                .onErrorMap(throwable -> {
                    diagnosticsFactory.merge(nonNullRequestOptions);
                    return throwable;
                })
                .doOnCancel(() -> diagnosticsFactory.merge(nonNullRequestOptions));
        });
    }

    @Override
    public Map<String, PartitionedQueryExecutionInfo> getQueryPlanCache() {
        return queryPlanCache;
    }

    @Override
    public Flux<FeedResponse<PartitionKeyRange>> readPartitionKeyRanges(final String collectionLink,
                                                                        QueryFeedOperationState state) {

        if (StringUtils.isEmpty(collectionLink)) {
            throw new IllegalArgumentException("collectionLink");
        }

        return nonDocumentReadFeed(state, ResourceType.PartitionKeyRange, PartitionKeyRange.class,
                Utils.joinPath(collectionLink, Paths.PARTITION_KEY_RANGES_PATH_SEGMENT));
    }

    @Override
    public Flux<FeedResponse<PartitionKeyRange>> readPartitionKeyRanges(String collectionLink, CosmosQueryRequestOptions options) {
        if (StringUtils.isEmpty(collectionLink)) {
            throw new IllegalArgumentException("collectionLink");
        }

        return nonDocumentReadFeedInternal(
            options,
            ResourceType.PartitionKeyRange,
            PartitionKeyRange.class,
            Utils.joinPath(collectionLink, Paths.PARTITION_KEY_RANGES_PATH_SEGMENT),
            true);
    }

    private RxDocumentServiceRequest getStoredProcedureRequest(String collectionLink, StoredProcedure storedProcedure,
                                                               RequestOptions options, OperationType operationType) {
        if (StringUtils.isEmpty(collectionLink)) {
            throw new IllegalArgumentException("collectionLink");
        }
        if (storedProcedure == null) {
            throw new IllegalArgumentException("storedProcedure");
        }

        validateResource(storedProcedure);

        String path = Utils.joinPath(collectionLink, Paths.STORED_PROCEDURES_PATH_SEGMENT);
        Map<String, String> requestHeaders = this.getRequestHeaders(options, ResourceType.StoredProcedure, operationType);
        return RxDocumentServiceRequest.create(this, operationType,
            ResourceType.StoredProcedure, path, storedProcedure, requestHeaders, options);
    }

    private RxDocumentServiceRequest getUserDefinedFunctionRequest(String collectionLink, UserDefinedFunction udf,
                                                                   RequestOptions options, OperationType operationType) {
        if (StringUtils.isEmpty(collectionLink)) {
            throw new IllegalArgumentException("collectionLink");
        }
        if (udf == null) {
            throw new IllegalArgumentException("udf");
        }

        validateResource(udf);

        String path = Utils.joinPath(collectionLink, Paths.USER_DEFINED_FUNCTIONS_PATH_SEGMENT);
        Map<String, String> requestHeaders = this.getRequestHeaders(options, ResourceType.UserDefinedFunction, operationType);
        return RxDocumentServiceRequest.create(this,
            operationType, ResourceType.UserDefinedFunction, path, udf, requestHeaders, options);
    }

    @Override
    public Mono<ResourceResponse<StoredProcedure>> createStoredProcedure(String collectionLink,
                                                                               StoredProcedure storedProcedure, RequestOptions options) {
        DocumentClientRetryPolicy requestRetryPolicy = this.resetSessionTokenRetryPolicy.getRequestPolicy(null);
        return ObservableHelper.inlineIfPossibleAsObs(() -> createStoredProcedureInternal(collectionLink, storedProcedure, options, requestRetryPolicy), requestRetryPolicy);
    }

    private Mono<ResourceResponse<StoredProcedure>> createStoredProcedureInternal(String collectionLink,
                                                                                        StoredProcedure storedProcedure, RequestOptions options, DocumentClientRetryPolicy retryPolicyInstance) {
        // we are using an observable factory here
        // observable will be created fresh upon subscription
        // this is to ensure we capture most up to date information (e.g.,
        // session)
        try {

            logger.debug("Creating a StoredProcedure. collectionLink: [{}], storedProcedure id [{}]",
                    collectionLink, storedProcedure.getId());
            RxDocumentServiceRequest request = getStoredProcedureRequest(collectionLink, storedProcedure, options,
                    OperationType.Create);
            if (retryPolicyInstance != null) {
                retryPolicyInstance.onBeforeSendRequest(request);
            }

            return this.create(request, retryPolicyInstance, getOperationContextAndListenerTuple(options)).map(response -> toResourceResponse(response, StoredProcedure.class));

        } catch (Exception e) {
            // this is only in trace level to capture what's going on
            logger.debug("Failure in creating a StoredProcedure due to [{}]", e.getMessage(), e);
            return Mono.error(e);
        }
    }

    @Override
    public Mono<ResourceResponse<StoredProcedure>> replaceStoredProcedure(StoredProcedure storedProcedure,
                                                                                RequestOptions options) {
        DocumentClientRetryPolicy requestRetryPolicy = this.resetSessionTokenRetryPolicy.getRequestPolicy(null);
        return ObservableHelper.inlineIfPossibleAsObs(() -> replaceStoredProcedureInternal(storedProcedure, options, requestRetryPolicy), requestRetryPolicy);
    }

    private Mono<ResourceResponse<StoredProcedure>> replaceStoredProcedureInternal(StoredProcedure storedProcedure,
                                                                                         RequestOptions options, DocumentClientRetryPolicy retryPolicyInstance) {
        try {

            if (storedProcedure == null) {
                throw new IllegalArgumentException("storedProcedure");
            }
            logger.debug("Replacing a StoredProcedure. storedProcedure id [{}]", storedProcedure.getId());

            RxDocumentClientImpl.validateResource(storedProcedure);

            String path = Utils.joinPath(storedProcedure.getSelfLink(), null);
            Map<String, String> requestHeaders = getRequestHeaders(options, ResourceType.StoredProcedure, OperationType.Replace);
            RxDocumentServiceRequest request = RxDocumentServiceRequest.create(this,
                OperationType.Replace, ResourceType.StoredProcedure, path, storedProcedure, requestHeaders, options);

            if (retryPolicyInstance != null) {
                retryPolicyInstance.onBeforeSendRequest(request);
            }

            return this.replace(request, retryPolicyInstance).map(response -> toResourceResponse(response, StoredProcedure.class));

        } catch (Exception e) {
            logger.debug("Failure in replacing a StoredProcedure due to [{}]", e.getMessage(), e);
            return Mono.error(e);
        }
    }

    @Override
    public Mono<ResourceResponse<StoredProcedure>> deleteStoredProcedure(String storedProcedureLink,
                                                                               RequestOptions options) {
        DocumentClientRetryPolicy requestRetryPolicy = this.resetSessionTokenRetryPolicy.getRequestPolicy(null);
        return ObservableHelper.inlineIfPossibleAsObs(() -> deleteStoredProcedureInternal(storedProcedureLink, options, requestRetryPolicy), requestRetryPolicy);
    }

    private Mono<ResourceResponse<StoredProcedure>> deleteStoredProcedureInternal(String storedProcedureLink,
                                                                                        RequestOptions options, DocumentClientRetryPolicy retryPolicyInstance) {
        // we are using an observable factory here
        // observable will be created fresh upon subscription
        // this is to ensure we capture most up to date information (e.g.,
        // session)
        try {

            if (StringUtils.isEmpty(storedProcedureLink)) {
                throw new IllegalArgumentException("storedProcedureLink");
            }

            logger.debug("Deleting a StoredProcedure. storedProcedureLink [{}]", storedProcedureLink);
            String path = Utils.joinPath(storedProcedureLink, null);
            Map<String, String> requestHeaders = this.getRequestHeaders(options, ResourceType.StoredProcedure, OperationType.Delete);
            RxDocumentServiceRequest request = RxDocumentServiceRequest.create(this,
                OperationType.Delete, ResourceType.StoredProcedure, path, requestHeaders, options);

            if (retryPolicyInstance != null) {
                retryPolicyInstance.onBeforeSendRequest(request);
            }

            return this.delete(request, retryPolicyInstance, getOperationContextAndListenerTuple(options)).map(response -> toResourceResponse(response, StoredProcedure.class));

        } catch (Exception e) {
            // this is only in trace level to capture what's going on
            logger.debug("Failure in deleting a StoredProcedure due to [{}]", e.getMessage(), e);
            return Mono.error(e);
        }
    }

    @Override
    public Mono<ResourceResponse<StoredProcedure>> readStoredProcedure(String storedProcedureLink,
                                                                             RequestOptions options) {
        DocumentClientRetryPolicy retryPolicyInstance = this.resetSessionTokenRetryPolicy.getRequestPolicy(null);
        return ObservableHelper.inlineIfPossibleAsObs(() -> readStoredProcedureInternal(storedProcedureLink, options, retryPolicyInstance), retryPolicyInstance);
    }

    private Mono<ResourceResponse<StoredProcedure>> readStoredProcedureInternal(String storedProcedureLink,
                                                                                      RequestOptions options, DocumentClientRetryPolicy retryPolicyInstance) {

        // we are using an observable factory here
        // observable will be created fresh upon subscription
        // this is to ensure we capture most up to date information (e.g.,
        // session)
        try {

            if (StringUtils.isEmpty(storedProcedureLink)) {
                throw new IllegalArgumentException("storedProcedureLink");
            }

            logger.debug("Reading a StoredProcedure. storedProcedureLink [{}]", storedProcedureLink);
            String path = Utils.joinPath(storedProcedureLink, null);
            Map<String, String> requestHeaders = this.getRequestHeaders(options, ResourceType.StoredProcedure, OperationType.Read);
            RxDocumentServiceRequest request = RxDocumentServiceRequest.create(this,
                OperationType.Read, ResourceType.StoredProcedure, path, requestHeaders, options);

            if (retryPolicyInstance != null){
                retryPolicyInstance.onBeforeSendRequest(request);
            }

            return this.read(request, retryPolicyInstance).map(response -> toResourceResponse(response, StoredProcedure.class));

        } catch (Exception e) {
            // this is only in trace level to capture what's going on
            logger.debug("Failure in reading a StoredProcedure due to [{}]", e.getMessage(), e);
            return Mono.error(e);
        }
    }

    @Override
    public Flux<FeedResponse<StoredProcedure>> readStoredProcedures(String collectionLink,
                                                                    QueryFeedOperationState state) {

        if (StringUtils.isEmpty(collectionLink)) {
            throw new IllegalArgumentException("collectionLink");
        }

        return nonDocumentReadFeed(state, ResourceType.StoredProcedure, StoredProcedure.class,
                Utils.joinPath(collectionLink, Paths.STORED_PROCEDURES_PATH_SEGMENT));
    }

    @Override
    public Flux<FeedResponse<StoredProcedure>> queryStoredProcedures(String collectionLink, String query,
                                                                     QueryFeedOperationState state) {
        return queryStoredProcedures(collectionLink, new SqlQuerySpec(query), state);
    }

    @Override
    public Flux<FeedResponse<StoredProcedure>> queryStoredProcedures(String collectionLink,
                                                                           SqlQuerySpec querySpec, QueryFeedOperationState state) {
        return createQuery(collectionLink, querySpec, state, StoredProcedure.class, ResourceType.StoredProcedure);
    }

    @Override
    public Mono<StoredProcedureResponse> executeStoredProcedure(String storedProcedureLink,
                                                                      RequestOptions options, List<Object> procedureParams) {
        DocumentClientRetryPolicy documentClientRetryPolicy = this.resetSessionTokenRetryPolicy.getRequestPolicy(null);
        return ObservableHelper.inlineIfPossibleAsObs(() -> executeStoredProcedureInternal(storedProcedureLink, options, procedureParams, documentClientRetryPolicy), documentClientRetryPolicy);
    }

    @Override
    public Mono<CosmosBatchResponse> executeBatchRequest(String collectionLink,
                                                         ServerBatchRequest serverBatchRequest,
                                                         RequestOptions options,
                                                         boolean disableAutomaticIdGeneration,
                                                         boolean disableStaledResourceExceptionHandling) {
        AtomicReference<RxDocumentServiceRequest> requestReference = new AtomicReference<>();

        Consumer<CosmosException> gwModeE2ETimeoutDiagnosticHandler
            = (operationCancelledException) -> {

            RxDocumentServiceRequest request = requestReference.get();
            this.addCancelledGatewayModeDiagnosticsIntoCosmosException(operationCancelledException, request);
        };

        RequestOptions nonNullRequestOptions = options != null ? options : new RequestOptions();
        CosmosEndToEndOperationLatencyPolicyConfig endToEndPolicyConfig =
            getEndToEndOperationLatencyPolicyConfig(nonNullRequestOptions, ResourceType.Document, OperationType.Batch);
        ScopedDiagnosticsFactory scopedDiagnosticsFactory = new ScopedDiagnosticsFactory(this, false);
        scopedDiagnosticsFactory.setGwModeE2ETimeoutDiagnosticsHandler(gwModeE2ETimeoutDiagnosticHandler);

        DocumentClientRetryPolicy documentClientRetryPolicy = this.resetSessionTokenRetryPolicy.getRequestPolicy(scopedDiagnosticsFactory);
        if (!disableStaledResourceExceptionHandling) {
            documentClientRetryPolicy = new StaleResourceRetryPolicy(
                this.collectionCache,
                documentClientRetryPolicy,
                collectionLink,
                nonNullRequestOptions.getProperties(),
                nonNullRequestOptions.getHeaders(),
                this.sessionContainer,
                scopedDiagnosticsFactory);
        }

        final DocumentClientRetryPolicy finalRetryPolicy = documentClientRetryPolicy;

        return handleCircuitBreakingFeedbackForPointOperation(
            getPointOperationResponseMonoWithE2ETimeout(
                nonNullRequestOptions,
                endToEndPolicyConfig,
                ObservableHelper
                    .inlineIfPossibleAsObs(() -> executeBatchRequestInternal(
                        collectionLink,
                        serverBatchRequest,
                        options,
                        finalRetryPolicy,
                        disableAutomaticIdGeneration,
                        requestReference), documentClientRetryPolicy),
                scopedDiagnosticsFactory
            ),
            requestReference, endToEndPolicyConfig);
    }

    private Mono<StoredProcedureResponse> executeStoredProcedureInternal(String storedProcedureLink,
                                                                               RequestOptions options, List<Object> procedureParams, DocumentClientRetryPolicy retryPolicy) {

        try {
            logger.debug("Executing a StoredProcedure. storedProcedureLink [{}]", storedProcedureLink);
            String path = Utils.joinPath(storedProcedureLink, null);

            Map<String, String> requestHeaders = getRequestHeaders(options, ResourceType.StoredProcedure, OperationType.ExecuteJavaScript);
            requestHeaders.put(HttpConstants.HttpHeaders.ACCEPT, RuntimeConstants.MediaTypes.JSON);

            RxDocumentServiceRequest request = RxDocumentServiceRequest.create(this,
                    OperationType.ExecuteJavaScript,
                    ResourceType.StoredProcedure, path,
                    procedureParams != null && !procedureParams.isEmpty() ? RxDocumentClientImpl.serializeProcedureParams(procedureParams) : "",
                    requestHeaders, options);

            if (options != null) {
                request.requestContext.setExcludeRegions(options.getExcludedRegions());
                request.requestContext.setKeywordIdentifiers(options.getKeywordIdentifiers());
            }

            if (retryPolicy != null) {
                retryPolicy.onBeforeSendRequest(request);
            }

            Mono<RxDocumentServiceRequest> reqObs = addPartitionKeyInformation(request, null, null, options);
            return reqObs.flatMap(req -> create(request, retryPolicy, getOperationContextAndListenerTuple(options))
                    .map(response -> {
                        this.captureSessionToken(request, response);
                        return toStoredProcedureResponse(response);
                    }));

        } catch (Exception e) {
            logger.debug("Failure in executing a StoredProcedure due to [{}]", e.getMessage(), e);
            return Mono.error(e);
        }
    }

    private Mono<CosmosBatchResponse> executeBatchRequestInternal(String collectionLink,
                                                                         ServerBatchRequest serverBatchRequest,
                                                                         RequestOptions options,
                                                                         DocumentClientRetryPolicy requestRetryPolicy,
                                                                         boolean disableAutomaticIdGeneration,
                                                                         AtomicReference<RxDocumentServiceRequest> requestReference) {

        try {
            logger.debug("Executing a Batch request with number of operations {}", serverBatchRequest.getOperations().size());

            Mono<RxDocumentServiceRequest> requestObs = getBatchDocumentRequest(requestRetryPolicy, collectionLink, serverBatchRequest, options, disableAutomaticIdGeneration);

            Mono<RxDocumentServiceResponse> responseObservable =
                requestObs.flatMap(request -> {
                    requestReference.set(request);
                    return create(request, requestRetryPolicy, getOperationContextAndListenerTuple(options));
                });

            return responseObservable
                .map(serviceResponse -> BatchResponseParser.fromDocumentServiceResponse(serviceResponse, serverBatchRequest, true));

        } catch (Exception ex) {
            logger.debug("Failure in executing a batch due to [{}]", ex.getMessage(), ex);
            return Mono.error(ex);
        }
    }

    @Override
    public Mono<ResourceResponse<Trigger>> createTrigger(String collectionLink, Trigger trigger,
                                                               RequestOptions options) {
        DocumentClientRetryPolicy retryPolicyInstance = this.resetSessionTokenRetryPolicy.getRequestPolicy(null);
        return ObservableHelper.inlineIfPossibleAsObs(() -> createTriggerInternal(collectionLink, trigger, options, retryPolicyInstance), retryPolicyInstance);
    }

    private Mono<ResourceResponse<Trigger>> createTriggerInternal(String collectionLink, Trigger trigger,
                                                                        RequestOptions options, DocumentClientRetryPolicy retryPolicyInstance) {
        try {

            logger.debug("Creating a Trigger. collectionLink [{}], trigger id [{}]", collectionLink,
                    trigger.getId());
            RxDocumentServiceRequest request = getTriggerRequest(collectionLink, trigger, options,
                    OperationType.Create);
            if (retryPolicyInstance != null){
                retryPolicyInstance.onBeforeSendRequest(request);
            }

            return this.create(request, retryPolicyInstance, getOperationContextAndListenerTuple(options)).map(response -> toResourceResponse(response, Trigger.class));

        } catch (Exception e) {
            logger.debug("Failure in creating a Trigger due to [{}]", e.getMessage(), e);
            return Mono.error(e);
        }
    }

    private RxDocumentServiceRequest getTriggerRequest(String collectionLink, Trigger trigger, RequestOptions options,
                                                       OperationType operationType) {
        if (StringUtils.isEmpty(collectionLink)) {
            throw new IllegalArgumentException("collectionLink");
        }
        if (trigger == null) {
            throw new IllegalArgumentException("trigger");
        }

        RxDocumentClientImpl.validateResource(trigger);

        String path = Utils.joinPath(collectionLink, Paths.TRIGGERS_PATH_SEGMENT);
        Map<String, String> requestHeaders = getRequestHeaders(options, ResourceType.Trigger, operationType);
        return RxDocumentServiceRequest.create(this, operationType, ResourceType.Trigger, path,
                trigger, requestHeaders, options);
    }

    @Override
    public Mono<ResourceResponse<Trigger>> replaceTrigger(Trigger trigger, RequestOptions options) {
        DocumentClientRetryPolicy retryPolicyInstance = this.resetSessionTokenRetryPolicy.getRequestPolicy(null);
        return ObservableHelper.inlineIfPossibleAsObs(() -> replaceTriggerInternal(trigger, options, retryPolicyInstance), retryPolicyInstance);
    }

    private Mono<ResourceResponse<Trigger>> replaceTriggerInternal(Trigger trigger, RequestOptions options,
                                                                         DocumentClientRetryPolicy retryPolicyInstance) {

        try {
            if (trigger == null) {
                throw new IllegalArgumentException("trigger");
            }

            logger.debug("Replacing a Trigger. trigger id [{}]", trigger.getId());
            RxDocumentClientImpl.validateResource(trigger);

            String path = Utils.joinPath(trigger.getSelfLink(), null);
            Map<String, String> requestHeaders = getRequestHeaders(options, ResourceType.Trigger, OperationType.Replace);
            RxDocumentServiceRequest request = RxDocumentServiceRequest.create(this,
                OperationType.Replace, ResourceType.Trigger, path, trigger, requestHeaders, options);

            if (retryPolicyInstance != null){
                retryPolicyInstance.onBeforeSendRequest(request);
            }

            return this.replace(request, retryPolicyInstance).map(response -> toResourceResponse(response, Trigger.class));

        } catch (Exception e) {
            logger.debug("Failure in replacing a Trigger due to [{}]", e.getMessage(), e);
            return Mono.error(e);
        }
    }

    @Override
    public Mono<ResourceResponse<Trigger>> deleteTrigger(String triggerLink, RequestOptions options) {
        DocumentClientRetryPolicy retryPolicyInstance = this.resetSessionTokenRetryPolicy.getRequestPolicy(null);
        return ObservableHelper.inlineIfPossibleAsObs(() -> deleteTriggerInternal(triggerLink, options, retryPolicyInstance), retryPolicyInstance);
    }

    private Mono<ResourceResponse<Trigger>> deleteTriggerInternal(String triggerLink, RequestOptions options, DocumentClientRetryPolicy retryPolicyInstance) {
        try {
            if (StringUtils.isEmpty(triggerLink)) {
                throw new IllegalArgumentException("triggerLink");
            }

            logger.debug("Deleting a Trigger. triggerLink [{}]", triggerLink);
            String path = Utils.joinPath(triggerLink, null);
            Map<String, String> requestHeaders = getRequestHeaders(options, ResourceType.Trigger, OperationType.Delete);
            RxDocumentServiceRequest request = RxDocumentServiceRequest.create(this,
                OperationType.Delete, ResourceType.Trigger, path, requestHeaders, options);

            if (retryPolicyInstance != null){
                retryPolicyInstance.onBeforeSendRequest(request);
            }

            return this.delete(request, retryPolicyInstance, getOperationContextAndListenerTuple(options)).map(response -> toResourceResponse(response, Trigger.class));

        } catch (Exception e) {
            logger.debug("Failure in deleting a Trigger due to [{}]", e.getMessage(), e);
            return Mono.error(e);
        }
    }

    @Override
    public Mono<ResourceResponse<Trigger>> readTrigger(String triggerLink, RequestOptions options) {
        DocumentClientRetryPolicy retryPolicyInstance = this.resetSessionTokenRetryPolicy.getRequestPolicy(null);
        return ObservableHelper.inlineIfPossibleAsObs(() -> readTriggerInternal(triggerLink, options, retryPolicyInstance), retryPolicyInstance);
    }

    private Mono<ResourceResponse<Trigger>> readTriggerInternal(String triggerLink, RequestOptions options,
                                                                      DocumentClientRetryPolicy retryPolicyInstance) {
        try {
            if (StringUtils.isEmpty(triggerLink)) {
                throw new IllegalArgumentException("triggerLink");
            }

            logger.debug("Reading a Trigger. triggerLink [{}]", triggerLink);
            String path = Utils.joinPath(triggerLink, null);
            Map<String, String> requestHeaders = getRequestHeaders(options, ResourceType.Trigger, OperationType.Read);
            RxDocumentServiceRequest request = RxDocumentServiceRequest.create(this,
                OperationType.Read, ResourceType.Trigger, path, requestHeaders, options);

            if (retryPolicyInstance != null){
                retryPolicyInstance.onBeforeSendRequest(request);
            }

            return this.read(request, retryPolicyInstance).map(response -> toResourceResponse(response, Trigger.class));

        } catch (Exception e) {
            logger.debug("Failure in reading a Trigger due to [{}]", e.getMessage(), e);
            return Mono.error(e);
        }
    }

    @Override
    public Flux<FeedResponse<Trigger>> readTriggers(String collectionLink, QueryFeedOperationState state) {

        if (StringUtils.isEmpty(collectionLink)) {
            throw new IllegalArgumentException("collectionLink");
        }

        return nonDocumentReadFeed(state, ResourceType.Trigger, Trigger.class,
                Utils.joinPath(collectionLink, Paths.TRIGGERS_PATH_SEGMENT));
    }

    @Override
    public Flux<FeedResponse<Trigger>> queryTriggers(String collectionLink, String query,
                                                     QueryFeedOperationState state) {
        return queryTriggers(collectionLink, new SqlQuerySpec(query), state);
    }

    @Override
    public Flux<FeedResponse<Trigger>> queryTriggers(String collectionLink, SqlQuerySpec querySpec,
                                                     QueryFeedOperationState state) {
        return createQuery(collectionLink, querySpec, state, Trigger.class, ResourceType.Trigger);
    }

    @Override
    public Mono<ResourceResponse<UserDefinedFunction>> createUserDefinedFunction(String collectionLink,
                                                                                       UserDefinedFunction udf, RequestOptions options) {
        DocumentClientRetryPolicy retryPolicyInstance = this.resetSessionTokenRetryPolicy.getRequestPolicy(null);
        return ObservableHelper.inlineIfPossibleAsObs(() -> createUserDefinedFunctionInternal(collectionLink, udf, options, retryPolicyInstance), retryPolicyInstance);
    }

    private Mono<ResourceResponse<UserDefinedFunction>> createUserDefinedFunctionInternal(String collectionLink,
                                                                                                UserDefinedFunction udf, RequestOptions options, DocumentClientRetryPolicy retryPolicyInstance) {
        // we are using an observable factory here
        // observable will be created fresh upon subscription
        // this is to ensure we capture most up to date information (e.g.,
        // session)
        try {
            logger.debug("Creating a UserDefinedFunction. collectionLink [{}], udf id [{}]", collectionLink,
                    udf.getId());
            RxDocumentServiceRequest request = getUserDefinedFunctionRequest(collectionLink, udf, options,
                    OperationType.Create);
            if (retryPolicyInstance != null){
                retryPolicyInstance.onBeforeSendRequest(request);
            }

            return this.create(request, retryPolicyInstance, getOperationContextAndListenerTuple(options)).map(response -> toResourceResponse(response, UserDefinedFunction.class));

        } catch (Exception e) {
            // this is only in trace level to capture what's going on
            logger.debug("Failure in creating a UserDefinedFunction due to [{}]", e.getMessage(), e);
            return Mono.error(e);
        }
    }

    @Override
    public Mono<ResourceResponse<UserDefinedFunction>> replaceUserDefinedFunction(UserDefinedFunction udf,
                                                                                        RequestOptions options) {
        DocumentClientRetryPolicy retryPolicyInstance = this.resetSessionTokenRetryPolicy.getRequestPolicy(null);
        return ObservableHelper.inlineIfPossibleAsObs(() -> replaceUserDefinedFunctionInternal(udf, options, retryPolicyInstance), retryPolicyInstance);
    }

    private Mono<ResourceResponse<UserDefinedFunction>> replaceUserDefinedFunctionInternal(UserDefinedFunction udf,
                                                                                                 RequestOptions options, DocumentClientRetryPolicy retryPolicyInstance) {
        // we are using an observable factory here
        // observable will be created fresh upon subscription
        // this is to ensure we capture most up to date information (e.g.,
        // session)
        try {
            if (udf == null) {
                throw new IllegalArgumentException("udf");
            }

            logger.debug("Replacing a UserDefinedFunction. udf id [{}]", udf.getId());
            validateResource(udf);

            String path = Utils.joinPath(udf.getSelfLink(), null);
            Map<String, String> requestHeaders = this.getRequestHeaders(options, ResourceType.UserDefinedFunction, OperationType.Replace);
            RxDocumentServiceRequest request = RxDocumentServiceRequest.create(this,
                OperationType.Replace, ResourceType.UserDefinedFunction, path, udf, requestHeaders, options);

            if (retryPolicyInstance != null){
                retryPolicyInstance.onBeforeSendRequest(request);
            }

            return this.replace(request, retryPolicyInstance).map(response -> toResourceResponse(response, UserDefinedFunction.class));

        } catch (Exception e) {
            // this is only in trace level to capture what's going on
            logger.debug("Failure in replacing a UserDefinedFunction due to [{}]", e.getMessage(), e);
            return Mono.error(e);
        }
    }

    @Override
    public Mono<ResourceResponse<UserDefinedFunction>> deleteUserDefinedFunction(String udfLink,
                                                                                       RequestOptions options) {
        DocumentClientRetryPolicy retryPolicyInstance = this.resetSessionTokenRetryPolicy.getRequestPolicy(null);
        return ObservableHelper.inlineIfPossibleAsObs(() -> deleteUserDefinedFunctionInternal(udfLink, options, retryPolicyInstance), retryPolicyInstance);
    }

    private Mono<ResourceResponse<UserDefinedFunction>> deleteUserDefinedFunctionInternal(String udfLink,
                                                                                                RequestOptions options, DocumentClientRetryPolicy retryPolicyInstance) {
        // we are using an observable factory here
        // observable will be created fresh upon subscription
        // this is to ensure we capture most up to date information (e.g.,
        // session)
        try {
            if (StringUtils.isEmpty(udfLink)) {
                throw new IllegalArgumentException("udfLink");
            }

            logger.debug("Deleting a UserDefinedFunction. udfLink [{}]", udfLink);
            String path = Utils.joinPath(udfLink, null);
            Map<String, String> requestHeaders = this.getRequestHeaders(options, ResourceType.UserDefinedFunction, OperationType.Delete);
            RxDocumentServiceRequest request = RxDocumentServiceRequest.create(this,
                OperationType.Delete, ResourceType.UserDefinedFunction, path, requestHeaders, options);

            if (retryPolicyInstance != null){
                retryPolicyInstance.onBeforeSendRequest(request);
            }

            return this.delete(request, retryPolicyInstance, getOperationContextAndListenerTuple(options)).map(response -> toResourceResponse(response, UserDefinedFunction.class));

        } catch (Exception e) {
            // this is only in trace level to capture what's going on
            logger.debug("Failure in deleting a UserDefinedFunction due to [{}]", e.getMessage(), e);
            return Mono.error(e);
        }
    }

    @Override
    public Mono<ResourceResponse<UserDefinedFunction>> readUserDefinedFunction(String udfLink,
                                                                                     RequestOptions options) {
        DocumentClientRetryPolicy retryPolicyInstance = this.resetSessionTokenRetryPolicy.getRequestPolicy(null);
        return ObservableHelper.inlineIfPossibleAsObs(() -> readUserDefinedFunctionInternal(udfLink, options, retryPolicyInstance), retryPolicyInstance);
    }

    private Mono<ResourceResponse<UserDefinedFunction>> readUserDefinedFunctionInternal(String udfLink,
                                                                                              RequestOptions options, DocumentClientRetryPolicy retryPolicyInstance) {
        // we are using an observable factory here
        // observable will be created fresh upon subscription
        // this is to ensure we capture most up to date information (e.g.,
        // session)
        try {
            if (StringUtils.isEmpty(udfLink)) {
                throw new IllegalArgumentException("udfLink");
            }

            logger.debug("Reading a UserDefinedFunction. udfLink [{}]", udfLink);
            String path = Utils.joinPath(udfLink, null);
            Map<String, String> requestHeaders = this.getRequestHeaders(options, ResourceType.UserDefinedFunction, OperationType.Read);
            RxDocumentServiceRequest request = RxDocumentServiceRequest.create(this,
                OperationType.Read, ResourceType.UserDefinedFunction, path, requestHeaders, options);

            if (retryPolicyInstance != null) {
                retryPolicyInstance.onBeforeSendRequest(request);
            }

            return this.read(request, retryPolicyInstance).map(response -> toResourceResponse(response, UserDefinedFunction.class));

        } catch (Exception e) {
            // this is only in trace level to capture what's going on
            logger.debug("Failure in reading a UserDefinedFunction due to [{}]", e.getMessage(), e);
            return Mono.error(e);
        }
    }

    @Override
    public Flux<FeedResponse<UserDefinedFunction>> readUserDefinedFunctions(String collectionLink,
                                                                                  QueryFeedOperationState state) {

        if (StringUtils.isEmpty(collectionLink)) {
            throw new IllegalArgumentException("collectionLink");
        }

        return nonDocumentReadFeed(state, ResourceType.UserDefinedFunction, UserDefinedFunction.class,
                Utils.joinPath(collectionLink, Paths.USER_DEFINED_FUNCTIONS_PATH_SEGMENT));
    }

    @Override
    public Flux<FeedResponse<UserDefinedFunction>> queryUserDefinedFunctions(
        String collectionLink,
        String query,
        QueryFeedOperationState state) {

        return queryUserDefinedFunctions(collectionLink, new SqlQuerySpec(query), state);
    }

    @Override
    public Flux<FeedResponse<UserDefinedFunction>> queryUserDefinedFunctions(
        String collectionLink,
        SqlQuerySpec querySpec,
        QueryFeedOperationState state) {

        return createQuery(collectionLink, querySpec, state, UserDefinedFunction.class, ResourceType.UserDefinedFunction);
    }

    @Override
    public Mono<ResourceResponse<Conflict>> readConflict(String conflictLink, RequestOptions options) {
        DocumentClientRetryPolicy retryPolicyInstance = this.resetSessionTokenRetryPolicy.getRequestPolicy(null);
        return ObservableHelper.inlineIfPossibleAsObs(() -> readConflictInternal(conflictLink, options, retryPolicyInstance), retryPolicyInstance);
    }

    private Mono<ResourceResponse<Conflict>> readConflictInternal(String conflictLink, RequestOptions options, DocumentClientRetryPolicy retryPolicyInstance) {

        try {
            if (StringUtils.isEmpty(conflictLink)) {
                throw new IllegalArgumentException("conflictLink");
            }

            logger.debug("Reading a Conflict. conflictLink [{}]", conflictLink);
            String path = Utils.joinPath(conflictLink, null);
            Map<String, String> requestHeaders = getRequestHeaders(options, ResourceType.Conflict, OperationType.Read);
            RxDocumentServiceRequest request = RxDocumentServiceRequest.create(this,
                OperationType.Read, ResourceType.Conflict, path, requestHeaders, options);

            Mono<RxDocumentServiceRequest> reqObs = addPartitionKeyInformation(request, null, null, options);

            return reqObs.flatMap(req -> {
                if (retryPolicyInstance != null) {
                    retryPolicyInstance.onBeforeSendRequest(request);
                }
                return this.read(request, retryPolicyInstance).map(response -> toResourceResponse(response, Conflict.class));
            });

        } catch (Exception e) {
            logger.debug("Failure in reading a Conflict due to [{}]", e.getMessage(), e);
            return Mono.error(e);
        }
    }

    @Override
    public Flux<FeedResponse<Conflict>> readConflicts(String collectionLink, QueryFeedOperationState state) {

        if (StringUtils.isEmpty(collectionLink)) {
            throw new IllegalArgumentException("collectionLink");
        }

        return nonDocumentReadFeed(state, ResourceType.Conflict, Conflict.class,
                Utils.joinPath(collectionLink, Paths.CONFLICTS_PATH_SEGMENT));
    }

    @Override
    public Flux<FeedResponse<Conflict>> queryConflicts(String collectionLink, String query,
                                                       QueryFeedOperationState state) {
        return queryConflicts(collectionLink, new SqlQuerySpec(query), state);
    }

    @Override
    public Flux<FeedResponse<Conflict>> queryConflicts(String collectionLink, SqlQuerySpec querySpec,
                                                       QueryFeedOperationState state) {
        return createQuery(collectionLink, querySpec, state, Conflict.class, ResourceType.Conflict);
    }

    @Override
    public Mono<ResourceResponse<Conflict>> deleteConflict(String conflictLink, RequestOptions options) {
        DocumentClientRetryPolicy retryPolicyInstance = this.resetSessionTokenRetryPolicy.getRequestPolicy(null);
        return ObservableHelper.inlineIfPossibleAsObs(() -> deleteConflictInternal(conflictLink, options, retryPolicyInstance), retryPolicyInstance);
    }

    private Mono<ResourceResponse<Conflict>> deleteConflictInternal(String conflictLink, RequestOptions options,
                                                                          DocumentClientRetryPolicy retryPolicyInstance) {

        try {
            if (StringUtils.isEmpty(conflictLink)) {
                throw new IllegalArgumentException("conflictLink");
            }

            logger.debug("Deleting a Conflict. conflictLink [{}]", conflictLink);
            String path = Utils.joinPath(conflictLink, null);
            Map<String, String> requestHeaders = getRequestHeaders(options, ResourceType.Conflict, OperationType.Delete);
            RxDocumentServiceRequest request = RxDocumentServiceRequest.create(this,
                OperationType.Delete, ResourceType.Conflict, path, requestHeaders, options);

            Mono<RxDocumentServiceRequest> reqObs = addPartitionKeyInformation(request, null, null, options);
            return reqObs.flatMap(req -> {
                if (retryPolicyInstance != null) {
                    retryPolicyInstance.onBeforeSendRequest(request);
                }

                return this.delete(request, retryPolicyInstance, getOperationContextAndListenerTuple(options)).map(response -> toResourceResponse(response, Conflict.class));
            });

        } catch (Exception e) {
            logger.debug("Failure in deleting a Conflict due to [{}]", e.getMessage(), e);
            return Mono.error(e);
        }
    }

    @Override
    public Mono<ResourceResponse<User>> createUser(String databaseLink, User user, RequestOptions options) {
        DocumentClientRetryPolicy documentClientRetryPolicy = this.resetSessionTokenRetryPolicy.getRequestPolicy(null);
        return ObservableHelper.inlineIfPossibleAsObs(() -> createUserInternal(databaseLink, user, options, documentClientRetryPolicy), documentClientRetryPolicy);
    }

    private Mono<ResourceResponse<User>> createUserInternal(String databaseLink, User user, RequestOptions options, DocumentClientRetryPolicy documentClientRetryPolicy) {
        try {
            logger.debug("Creating a User. databaseLink [{}], user id [{}]", databaseLink, user.getId());
            RxDocumentServiceRequest request = getUserRequest(databaseLink, user, options, OperationType.Create);
            return this.create(request, documentClientRetryPolicy, getOperationContextAndListenerTuple(options)).map(response -> toResourceResponse(response, User.class));

        } catch (Exception e) {
            logger.debug("Failure in creating a User due to [{}]", e.getMessage(), e);
            return Mono.error(e);
        }
    }

    @Override
    public Mono<ResourceResponse<User>> upsertUser(String databaseLink, User user, RequestOptions options) {
        DocumentClientRetryPolicy retryPolicyInstance = this.resetSessionTokenRetryPolicy.getRequestPolicy(null);
        return ObservableHelper.inlineIfPossibleAsObs(() -> upsertUserInternal(databaseLink, user, options, retryPolicyInstance), retryPolicyInstance);
    }

    private Mono<ResourceResponse<User>> upsertUserInternal(String databaseLink, User user, RequestOptions options,
                                                                  DocumentClientRetryPolicy retryPolicyInstance) {
        try {
            logger.debug("Upserting a User. databaseLink [{}], user id [{}]", databaseLink, user.getId());
            RxDocumentServiceRequest request = getUserRequest(databaseLink, user, options, OperationType.Upsert);
            if (retryPolicyInstance != null) {
                retryPolicyInstance.onBeforeSendRequest(request);
            }

            return this.upsert(request, retryPolicyInstance, getOperationContextAndListenerTuple(options)).map(response -> toResourceResponse(response, User.class));

        } catch (Exception e) {
            logger.debug("Failure in upserting a User due to [{}]", e.getMessage(), e);
            return Mono.error(e);
        }
    }

    private RxDocumentServiceRequest getUserRequest(String databaseLink, User user, RequestOptions options,
                                                    OperationType operationType) {
        if (StringUtils.isEmpty(databaseLink)) {
            throw new IllegalArgumentException("databaseLink");
        }
        if (user == null) {
            throw new IllegalArgumentException("user");
        }

        RxDocumentClientImpl.validateResource(user);

        String path = Utils.joinPath(databaseLink, Paths.USERS_PATH_SEGMENT);
        Map<String, String> requestHeaders = getRequestHeaders(options, ResourceType.User, operationType);
        return RxDocumentServiceRequest.create(this,
            operationType, ResourceType.User, path, user, requestHeaders, options);
    }

    @Override
    public Mono<ResourceResponse<User>> replaceUser(User user, RequestOptions options) {
        DocumentClientRetryPolicy retryPolicyInstance = this.resetSessionTokenRetryPolicy.getRequestPolicy(null);
        return ObservableHelper.inlineIfPossibleAsObs(() -> replaceUserInternal(user, options, retryPolicyInstance), retryPolicyInstance);
    }

    private Mono<ResourceResponse<User>> replaceUserInternal(User user, RequestOptions options, DocumentClientRetryPolicy retryPolicyInstance) {
        try {
            if (user == null) {
                throw new IllegalArgumentException("user");
            }
            logger.debug("Replacing a User. user id [{}]", user.getId());
            RxDocumentClientImpl.validateResource(user);

            String path = Utils.joinPath(user.getSelfLink(), null);
            Map<String, String> requestHeaders = getRequestHeaders(options, ResourceType.User, OperationType.Replace);
            RxDocumentServiceRequest request = RxDocumentServiceRequest.create(this,
                OperationType.Replace, ResourceType.User, path, user, requestHeaders, options);
            if (retryPolicyInstance != null) {
                retryPolicyInstance.onBeforeSendRequest(request);
            }

            return this.replace(request, retryPolicyInstance).map(response -> toResourceResponse(response, User.class));

        } catch (Exception e) {
            logger.debug("Failure in replacing a User due to [{}]", e.getMessage(), e);
            return Mono.error(e);
        }
    }


    public Mono<ResourceResponse<User>> deleteUser(String userLink, RequestOptions options) {
        DocumentClientRetryPolicy retryPolicyInstance =  this.resetSessionTokenRetryPolicy.getRequestPolicy(null);
        return ObservableHelper.inlineIfPossibleAsObs(() -> deleteUserInternal(userLink, options, retryPolicyInstance), retryPolicyInstance);
    }

    private Mono<ResourceResponse<User>> deleteUserInternal(String userLink, RequestOptions options,
                                                                  DocumentClientRetryPolicy retryPolicyInstance) {

        try {
            if (StringUtils.isEmpty(userLink)) {
                throw new IllegalArgumentException("userLink");
            }
            logger.debug("Deleting a User. userLink [{}]", userLink);
            String path = Utils.joinPath(userLink, null);
            Map<String, String> requestHeaders = getRequestHeaders(options, ResourceType.User, OperationType.Delete);
            RxDocumentServiceRequest request = RxDocumentServiceRequest.create(this,
                OperationType.Delete, ResourceType.User, path, requestHeaders, options);

            if (retryPolicyInstance != null) {
                retryPolicyInstance.onBeforeSendRequest(request);
            }

            return this.delete(request, retryPolicyInstance, getOperationContextAndListenerTuple(options)).map(response -> toResourceResponse(response, User.class));

        } catch (Exception e) {
            logger.debug("Failure in deleting a User due to [{}]", e.getMessage(), e);
            return Mono.error(e);
        }
    }
    @Override
    public Mono<ResourceResponse<User>> readUser(String userLink, RequestOptions options) {
        DocumentClientRetryPolicy retryPolicyInstance = this.resetSessionTokenRetryPolicy.getRequestPolicy(null);
        return ObservableHelper.inlineIfPossibleAsObs(() -> readUserInternal(userLink, options, retryPolicyInstance), retryPolicyInstance);
    }

    private Mono<ResourceResponse<User>> readUserInternal(String userLink, RequestOptions options, DocumentClientRetryPolicy retryPolicyInstance) {
        try {
            if (StringUtils.isEmpty(userLink)) {
                throw new IllegalArgumentException("userLink");
            }
            logger.debug("Reading a User. userLink [{}]", userLink);
            String path = Utils.joinPath(userLink, null);
            Map<String, String> requestHeaders = getRequestHeaders(options, ResourceType.User, OperationType.Read);
            RxDocumentServiceRequest request = RxDocumentServiceRequest.create(this,
                OperationType.Read, ResourceType.User, path, requestHeaders, options);

            if (retryPolicyInstance != null) {
                retryPolicyInstance.onBeforeSendRequest(request);
            }
            return this.read(request, retryPolicyInstance).map(response -> toResourceResponse(response, User.class));

        } catch (Exception e) {
            logger.debug("Failure in reading a User due to [{}]", e.getMessage(), e);
            return Mono.error(e);
        }
    }

    @Override
    public Flux<FeedResponse<User>> readUsers(String databaseLink, QueryFeedOperationState state) {

        if (StringUtils.isEmpty(databaseLink)) {
            throw new IllegalArgumentException("databaseLink");
        }

        return nonDocumentReadFeed(state, ResourceType.User, User.class,
                Utils.joinPath(databaseLink, Paths.USERS_PATH_SEGMENT));
    }

    @Override
    public Flux<FeedResponse<User>> queryUsers(String databaseLink, String query, QueryFeedOperationState state) {
        return queryUsers(databaseLink, new SqlQuerySpec(query), state);
    }

    @Override
    public Flux<FeedResponse<User>> queryUsers(String databaseLink, SqlQuerySpec querySpec,
                                               QueryFeedOperationState state) {
        return createQuery(databaseLink, querySpec, state, User.class, ResourceType.User);
    }

    @Override
    public Mono<ResourceResponse<ClientEncryptionKey>> readClientEncryptionKey(String clientEncryptionKeyLink,
                                                                RequestOptions options) {
        DocumentClientRetryPolicy retryPolicyInstance = this.resetSessionTokenRetryPolicy.getRequestPolicy(null);
        return ObservableHelper.inlineIfPossibleAsObs(() -> readClientEncryptionKeyInternal(clientEncryptionKeyLink, options, retryPolicyInstance), retryPolicyInstance);
    }

    private Mono<ResourceResponse<ClientEncryptionKey>> readClientEncryptionKeyInternal(String clientEncryptionKeyLink, RequestOptions options, DocumentClientRetryPolicy retryPolicyInstance) {
        try {
            if (StringUtils.isEmpty(clientEncryptionKeyLink)) {
                throw new IllegalArgumentException("clientEncryptionKeyLink");
            }
            logger.debug("Reading a client encryption key. clientEncryptionKeyLink [{}]", clientEncryptionKeyLink);
            String path = Utils.joinPath(clientEncryptionKeyLink, null);
            Map<String, String> requestHeaders = getRequestHeaders(options, ResourceType.ClientEncryptionKey, OperationType.Read);
            RxDocumentServiceRequest request = RxDocumentServiceRequest.create(this,
                OperationType.Read, ResourceType.ClientEncryptionKey, path, requestHeaders, options);

            if (retryPolicyInstance != null) {
                retryPolicyInstance.onBeforeSendRequest(request);
            }
            return this.read(request, retryPolicyInstance).map(response -> toResourceResponse(response, ClientEncryptionKey.class));

        } catch (Exception e) {
            logger.debug("Failure in reading a client encryption key due to [{}]", e.getMessage(), e);
            return Mono.error(e);
        }
    }

    @Override
    public Mono<ResourceResponse<ClientEncryptionKey>> createClientEncryptionKey(String databaseLink,
     ClientEncryptionKey clientEncryptionKey, RequestOptions options) {
        DocumentClientRetryPolicy retryPolicyInstance = this.resetSessionTokenRetryPolicy.getRequestPolicy(null);
        return ObservableHelper.inlineIfPossibleAsObs(() -> createClientEncryptionKeyInternal(databaseLink, clientEncryptionKey, options, retryPolicyInstance), retryPolicyInstance);

    }

    private Mono<ResourceResponse<ClientEncryptionKey>> createClientEncryptionKeyInternal(String databaseLink, ClientEncryptionKey clientEncryptionKey, RequestOptions options, DocumentClientRetryPolicy documentClientRetryPolicy) {
        try {
            logger.debug("Creating a client encryption key. databaseLink [{}], clientEncryptionKey id [{}]", databaseLink, clientEncryptionKey.getId());
            RxDocumentServiceRequest request = getClientEncryptionKeyRequest(databaseLink, clientEncryptionKey, options, OperationType.Create);
            return this.create(request, documentClientRetryPolicy, getOperationContextAndListenerTuple(options)).map(response -> toResourceResponse(response, ClientEncryptionKey.class));

        } catch (Exception e) {
            logger.debug("Failure in creating a client encryption key due to [{}]", e.getMessage(), e);
            return Mono.error(e);
        }
    }

    private RxDocumentServiceRequest getClientEncryptionKeyRequest(String databaseLink, ClientEncryptionKey clientEncryptionKey, RequestOptions options,
                                                    OperationType operationType) {
        if (StringUtils.isEmpty(databaseLink)) {
            throw new IllegalArgumentException("databaseLink");
        }
        if (clientEncryptionKey == null) {
            throw new IllegalArgumentException("clientEncryptionKey");
        }

        RxDocumentClientImpl.validateResource(clientEncryptionKey);

        String path = Utils.joinPath(databaseLink, Paths.CLIENT_ENCRYPTION_KEY_PATH_SEGMENT);
        Map<String, String> requestHeaders = getRequestHeaders(options, ResourceType.ClientEncryptionKey, operationType);
        return RxDocumentServiceRequest.create(this,
            operationType, ResourceType.ClientEncryptionKey, path, clientEncryptionKey, requestHeaders, options);
    }

    @Override
    public Mono<ResourceResponse<ClientEncryptionKey>> replaceClientEncryptionKey(ClientEncryptionKey clientEncryptionKey,
                                                                                  String nameBasedLink,
                                                                                  RequestOptions options) {
        DocumentClientRetryPolicy retryPolicyInstance = this.resetSessionTokenRetryPolicy.getRequestPolicy(null);
        return ObservableHelper.inlineIfPossibleAsObs(() -> replaceClientEncryptionKeyInternal(clientEncryptionKey,
            nameBasedLink, options, retryPolicyInstance), retryPolicyInstance);
    }

    private Mono<ResourceResponse<ClientEncryptionKey>> replaceClientEncryptionKeyInternal(ClientEncryptionKey clientEncryptionKey, String nameBasedLink, RequestOptions options, DocumentClientRetryPolicy retryPolicyInstance) {
        try {
            if (clientEncryptionKey == null) {
                throw new IllegalArgumentException("clientEncryptionKey");
            }
            logger.debug("Replacing a clientEncryptionKey. clientEncryptionKey id [{}]", clientEncryptionKey.getId());
            RxDocumentClientImpl.validateResource(clientEncryptionKey);

            String path = Utils.joinPath(nameBasedLink, null);
            //String path = Utils.joinPath(clientEncryptionKey.getSelfLink(), null); TODO need to check with BE service
            Map<String, String> requestHeaders = getRequestHeaders(options, ResourceType.ClientEncryptionKey,
             OperationType.Replace);
            RxDocumentServiceRequest request = RxDocumentServiceRequest.create(this,
                OperationType.Replace, ResourceType.ClientEncryptionKey, path, clientEncryptionKey, requestHeaders,
                 options);
            if (retryPolicyInstance != null) {
                retryPolicyInstance.onBeforeSendRequest(request);
            }

            return this.replace(request, retryPolicyInstance).map(response -> toResourceResponse(response, ClientEncryptionKey.class));

        } catch (Exception e) {
            logger.debug("Failure in replacing a clientEncryptionKey due to [{}]", e.getMessage(), e);
            return Mono.error(e);
        }
    }

    @Override
    public Flux<FeedResponse<ClientEncryptionKey>> readClientEncryptionKeys(
        String databaseLink,
        QueryFeedOperationState state) {
        if (StringUtils.isEmpty(databaseLink)) {
            throw new IllegalArgumentException("databaseLink");
        }

        return nonDocumentReadFeed(state, ResourceType.ClientEncryptionKey, ClientEncryptionKey.class,
            Utils.joinPath(databaseLink, Paths.CLIENT_ENCRYPTION_KEY_PATH_SEGMENT));
    }

    @Override
    public Flux<FeedResponse<ClientEncryptionKey>> queryClientEncryptionKeys(
        String databaseLink,
        SqlQuerySpec querySpec,
        QueryFeedOperationState state) {
        return createQuery(databaseLink, querySpec, state, ClientEncryptionKey.class, ResourceType.ClientEncryptionKey);
    }

    @Override
    public Mono<ResourceResponse<Permission>> createPermission(String userLink, Permission permission,
                                                                     RequestOptions options) {
        DocumentClientRetryPolicy documentClientRetryPolicy = this.resetSessionTokenRetryPolicy.getRequestPolicy(null);
        return ObservableHelper.inlineIfPossibleAsObs(() -> createPermissionInternal(userLink, permission, options, documentClientRetryPolicy), this.resetSessionTokenRetryPolicy.getRequestPolicy(null));
    }

    private Mono<ResourceResponse<Permission>> createPermissionInternal(String userLink, Permission permission,
                                                                              RequestOptions options, DocumentClientRetryPolicy documentClientRetryPolicy) {

        try {
            logger.debug("Creating a Permission. userLink [{}], permission id [{}]", userLink, permission.getId());
            RxDocumentServiceRequest request = getPermissionRequest(userLink, permission, options,
                    OperationType.Create);
            return this.create(request, documentClientRetryPolicy, getOperationContextAndListenerTuple(options)).map(response -> toResourceResponse(response, Permission.class));

        } catch (Exception e) {
            logger.debug("Failure in creating a Permission due to [{}]", e.getMessage(), e);
            return Mono.error(e);
        }
    }

    @Override
    public Mono<ResourceResponse<Permission>> upsertPermission(String userLink, Permission permission,
                                                                     RequestOptions options) {
        DocumentClientRetryPolicy retryPolicyInstance = this.resetSessionTokenRetryPolicy.getRequestPolicy(null);
        return ObservableHelper.inlineIfPossibleAsObs(() -> upsertPermissionInternal(userLink, permission, options, retryPolicyInstance), retryPolicyInstance);
    }

    private Mono<ResourceResponse<Permission>> upsertPermissionInternal(String userLink, Permission permission,
                                                                              RequestOptions options, DocumentClientRetryPolicy retryPolicyInstance) {

        try {
            logger.debug("Upserting a Permission. userLink [{}], permission id [{}]", userLink, permission.getId());
            RxDocumentServiceRequest request = getPermissionRequest(userLink, permission, options,
                    OperationType.Upsert);
            if (retryPolicyInstance != null) {
                retryPolicyInstance.onBeforeSendRequest(request);
            }

            return this.upsert(request, retryPolicyInstance, getOperationContextAndListenerTuple(options)).map(response -> toResourceResponse(response, Permission.class));

        } catch (Exception e) {
            logger.debug("Failure in upserting a Permission due to [{}]", e.getMessage(), e);
            return Mono.error(e);
        }
    }

    private RxDocumentServiceRequest getPermissionRequest(String userLink, Permission permission,
                                                          RequestOptions options, OperationType operationType) {
        if (StringUtils.isEmpty(userLink)) {
            throw new IllegalArgumentException("userLink");
        }
        if (permission == null) {
            throw new IllegalArgumentException("permission");
        }

        RxDocumentClientImpl.validateResource(permission);

        String path = Utils.joinPath(userLink, Paths.PERMISSIONS_PATH_SEGMENT);
        Map<String, String> requestHeaders = getRequestHeaders(options, ResourceType.Permission, operationType);
        return RxDocumentServiceRequest.create(this,
            operationType, ResourceType.Permission, path, permission, requestHeaders, options);
    }

    @Override
    public Mono<ResourceResponse<Permission>> replacePermission(Permission permission, RequestOptions options) {
        DocumentClientRetryPolicy retryPolicyInstance = this.resetSessionTokenRetryPolicy.getRequestPolicy(null);
        return ObservableHelper.inlineIfPossibleAsObs(() -> replacePermissionInternal(permission, options, retryPolicyInstance), retryPolicyInstance);
    }

    private Mono<ResourceResponse<Permission>> replacePermissionInternal(Permission permission, RequestOptions options, DocumentClientRetryPolicy retryPolicyInstance) {
        try {
            if (permission == null) {
                throw new IllegalArgumentException("permission");
            }
            logger.debug("Replacing a Permission. permission id [{}]", permission.getId());
            RxDocumentClientImpl.validateResource(permission);

            String path = Utils.joinPath(permission.getSelfLink(), null);
            Map<String, String> requestHeaders = getRequestHeaders(options, ResourceType.Permission, OperationType.Replace);
            RxDocumentServiceRequest request = RxDocumentServiceRequest.create(this,
                OperationType.Replace, ResourceType.Permission, path, permission, requestHeaders, options);

            if (retryPolicyInstance != null) {
                retryPolicyInstance.onBeforeSendRequest(request);
            }

            return this.replace(request, retryPolicyInstance).map(response -> toResourceResponse(response, Permission.class));

        } catch (Exception e) {
            logger.debug("Failure in replacing a Permission due to [{}]", e.getMessage(), e);
            return Mono.error(e);
        }
    }

    @Override
    public Mono<ResourceResponse<Permission>> deletePermission(String permissionLink, RequestOptions options) {
        DocumentClientRetryPolicy retryPolicyInstance = this.resetSessionTokenRetryPolicy.getRequestPolicy(null);
        return ObservableHelper.inlineIfPossibleAsObs(() -> deletePermissionInternal(permissionLink, options, retryPolicyInstance), retryPolicyInstance);
    }

    private Mono<ResourceResponse<Permission>> deletePermissionInternal(String permissionLink, RequestOptions options,
                                                                              DocumentClientRetryPolicy retryPolicyInstance) {

        try {
            if (StringUtils.isEmpty(permissionLink)) {
                throw new IllegalArgumentException("permissionLink");
            }
            logger.debug("Deleting a Permission. permissionLink [{}]", permissionLink);
            String path = Utils.joinPath(permissionLink, null);
            Map<String, String> requestHeaders = getRequestHeaders(options, ResourceType.Permission, OperationType.Delete);
            RxDocumentServiceRequest request = RxDocumentServiceRequest.create(this,
                OperationType.Delete, ResourceType.Permission, path, requestHeaders, options);

            if (retryPolicyInstance != null) {
                retryPolicyInstance.onBeforeSendRequest(request);
            }

            return this.delete(request, retryPolicyInstance, getOperationContextAndListenerTuple(options)).map(response -> toResourceResponse(response, Permission.class));

        } catch (Exception e) {
            logger.debug("Failure in deleting a Permission due to [{}]", e.getMessage(), e);
            return Mono.error(e);
        }
    }

    @Override
    public Mono<ResourceResponse<Permission>> readPermission(String permissionLink, RequestOptions options) {
        DocumentClientRetryPolicy retryPolicyInstance = this.resetSessionTokenRetryPolicy.getRequestPolicy(null);
        return ObservableHelper.inlineIfPossibleAsObs(() -> readPermissionInternal(permissionLink, options, retryPolicyInstance), retryPolicyInstance);
    }

    private Mono<ResourceResponse<Permission>> readPermissionInternal(String permissionLink, RequestOptions options, DocumentClientRetryPolicy retryPolicyInstance ) {
        try {
            if (StringUtils.isEmpty(permissionLink)) {
                throw new IllegalArgumentException("permissionLink");
            }
            logger.debug("Reading a Permission. permissionLink [{}]", permissionLink);
            String path = Utils.joinPath(permissionLink, null);
            Map<String, String> requestHeaders = getRequestHeaders(options, ResourceType.Permission, OperationType.Read);
            RxDocumentServiceRequest request = RxDocumentServiceRequest.create(this,
                OperationType.Read, ResourceType.Permission, path, requestHeaders, options);

            if (retryPolicyInstance != null) {
                retryPolicyInstance.onBeforeSendRequest(request);
            }
            return this.read(request, retryPolicyInstance).map(response -> toResourceResponse(response, Permission.class));

        } catch (Exception e) {
            logger.debug("Failure in reading a Permission due to [{}]", e.getMessage(), e);
            return Mono.error(e);
        }
    }

    @Override
    public Flux<FeedResponse<Permission>> readPermissions(String userLink, QueryFeedOperationState state) {

        if (StringUtils.isEmpty(userLink)) {
            throw new IllegalArgumentException("userLink");
        }

        return nonDocumentReadFeed(state, ResourceType.Permission, Permission.class,
                Utils.joinPath(userLink, Paths.PERMISSIONS_PATH_SEGMENT));
    }

    @Override
    public Flux<FeedResponse<Permission>> queryPermissions(String userLink, String query,
                                                           QueryFeedOperationState state) {
        return queryPermissions(userLink, new SqlQuerySpec(query), state);
    }

    @Override
    public Flux<FeedResponse<Permission>> queryPermissions(String userLink, SqlQuerySpec querySpec,
                                                           QueryFeedOperationState state) {
        return createQuery(userLink, querySpec, state, Permission.class, ResourceType.Permission);
    }

    @Override
    public Mono<ResourceResponse<Offer>> replaceOffer(Offer offer) {
        DocumentClientRetryPolicy documentClientRetryPolicy = this.resetSessionTokenRetryPolicy.getRequestPolicy(null);
        return ObservableHelper.inlineIfPossibleAsObs(() -> replaceOfferInternal(offer, documentClientRetryPolicy), documentClientRetryPolicy);
    }

    private Mono<ResourceResponse<Offer>> replaceOfferInternal(Offer offer, DocumentClientRetryPolicy documentClientRetryPolicy) {
        try {
            if (offer == null) {
                throw new IllegalArgumentException("offer");
            }
            logger.debug("Replacing an Offer. offer id [{}]", offer.getId());
            RxDocumentClientImpl.validateResource(offer);

            String path = Utils.joinPath(offer.getSelfLink(), null);
            RxDocumentServiceRequest request = RxDocumentServiceRequest.create(this, OperationType.Replace,
                    ResourceType.Offer, path, offer, null, null);
            return this.replace(request, documentClientRetryPolicy).map(response -> toResourceResponse(response, Offer.class));

        } catch (Exception e) {
            logger.debug("Failure in replacing an Offer due to [{}]", e.getMessage(), e);
            return Mono.error(e);
        }
    }

    @Override
    public Mono<ResourceResponse<Offer>> readOffer(String offerLink) {
        DocumentClientRetryPolicy retryPolicyInstance = this.resetSessionTokenRetryPolicy.getRequestPolicy(null);
        return ObservableHelper.inlineIfPossibleAsObs(() -> readOfferInternal(offerLink, retryPolicyInstance), retryPolicyInstance);
    }

    private Mono<ResourceResponse<Offer>> readOfferInternal(String offerLink, DocumentClientRetryPolicy retryPolicyInstance) {
        try {
            if (StringUtils.isEmpty(offerLink)) {
                throw new IllegalArgumentException("offerLink");
            }
            logger.debug("Reading an Offer. offerLink [{}]", offerLink);
            String path = Utils.joinPath(offerLink, null);
            RxDocumentServiceRequest request = RxDocumentServiceRequest.create(this,
                OperationType.Read, ResourceType.Offer, path, (HashMap<String, String>)null, null);

            if (retryPolicyInstance != null) {
                retryPolicyInstance.onBeforeSendRequest(request);
            }

            return this.read(request, retryPolicyInstance).map(response -> toResourceResponse(response, Offer.class));

        } catch (Exception e) {
            logger.debug("Failure in reading an Offer due to [{}]", e.getMessage(), e);
            return Mono.error(e);
        }
    }

    @Override
    public Flux<FeedResponse<Offer>> readOffers(QueryFeedOperationState state) {
        return nonDocumentReadFeed(state, ResourceType.Offer, Offer.class,
                Utils.joinPath(Paths.OFFERS_PATH_SEGMENT, null));
    }

    private <T> Flux<FeedResponse<T>> nonDocumentReadFeed(
        QueryFeedOperationState state,
        ResourceType resourceType,
        Class<T> klass,
        String resourceLink) {
        return nonDocumentReadFeedInternal(state.getQueryOptions(), resourceType, klass, resourceLink, false);
    }

    private <T> Flux<FeedResponse<T>> nonDocumentReadFeedInternal(
        CosmosQueryRequestOptions options,
        ResourceType resourceType,
        Class<T> klass,
        String resourceLink,
        boolean isChangeFeed) {

        final CosmosQueryRequestOptions nonNullOptions = options != null ? options : new CosmosQueryRequestOptions();
        Integer maxItemCount = ModelBridgeInternal.getMaxItemCountFromQueryRequestOptions(nonNullOptions);
        int maxPageSize = maxItemCount != null ? maxItemCount : -1;

        assert(resourceType != ResourceType.Document);
        // readFeed is only used for non-document operations - no need to wire up hedging
        BiFunction<String, Integer, RxDocumentServiceRequest> createRequestFunc = (continuationToken, pageSize) -> {
            Map<String, String> requestHeaders = new HashMap<>();
            requestHeaders.put(HttpConstants.HttpHeaders.PAGE_SIZE, Integer.toString(pageSize));
            if (isChangeFeed) {
                requestHeaders.put(HttpConstants.HttpHeaders.A_IM, HttpConstants.A_IMHeaderValues.INCREMENTAL_FEED);
            }

            if (StringUtils.isNotEmpty(continuationToken)) {
                requestHeaders.put(
                    isChangeFeed ? HttpConstants.HttpHeaders.IF_NONE_MATCH : HttpConstants.HttpHeaders.CONTINUATION,
                    continuationToken);
            }

            RxDocumentServiceRequest request =  RxDocumentServiceRequest.create(this,
                OperationType.ReadFeed, resourceType, resourceLink, requestHeaders, nonNullOptions);
            return request;
        };

        Function<RxDocumentServiceRequest, Mono<FeedResponse<T>>> executeFunc =
            request -> {
                return readFeed(request)
                    .map(response -> {
                        if (isChangeFeed) {
                            return feedResponseAccessor.createChangeFeedResponse(
                                response,
                                DefaultCosmosItemSerializer.INTERNAL_DEFAULT_SERIALIZER,
                                klass);
                        } else {
                            return feedResponseAccessor.createFeedResponse(
                                response,
                                DefaultCosmosItemSerializer.INTERNAL_DEFAULT_SERIALIZER,
                                klass);
                        }
                    });
            };

        return Paginator
            .getPaginatedNonDocumentReadFeedResultAsObservable(
                this,
                nonNullOptions,
                createRequestFunc,
                executeFunc,
                maxPageSize,
                this.globalEndpointManager,
                this.globalPartitionEndpointManagerForPerPartitionCircuitBreaker,
                isChangeFeed);
    }

    @Override
    public Flux<FeedResponse<Offer>> queryOffers(String query, QueryFeedOperationState state) {
        return queryOffers(new SqlQuerySpec(query), state);
    }

    @Override
    public Flux<FeedResponse<Offer>> queryOffers(SqlQuerySpec querySpec, QueryFeedOperationState state) {
        return createQuery(null, querySpec, state, Offer.class, ResourceType.Offer);
    }

    @Override
    public Mono<DatabaseAccount> getDatabaseAccount() {
        DocumentClientRetryPolicy documentClientRetryPolicy = this.resetSessionTokenRetryPolicy.getRequestPolicy(null);
        return ObservableHelper.inlineIfPossibleAsObs(() -> getDatabaseAccountInternal(documentClientRetryPolicy),
         documentClientRetryPolicy);
    }

    private Mono<DatabaseAccount> getDatabaseAccountInternal(DocumentClientRetryPolicy documentClientRetryPolicy) {
        try {
            logger.debug("Getting Database Account");
            RxDocumentServiceRequest request = RxDocumentServiceRequest.create(this,
                    OperationType.Read,
                    ResourceType.DatabaseAccount, "", // path
                    (HashMap<String, String>) null,
                    null);
            return this.read(request, documentClientRetryPolicy).map(ModelBridgeInternal::toDatabaseAccount);

        } catch (Exception e) {
            logger.debug("Failure in getting Database Account due to [{}]", e.getMessage(), e);
            return Mono.error(e);
        }
    }

    public ISessionContainer getSession() {
        return this.sessionContainer;
    }

    public void setSession(ISessionContainer sessionContainer) {
        this.sessionContainer = sessionContainer;
    }

    public CosmosAsyncClient getCachedCosmosAsyncClientSnapshot() {
        return cachedCosmosAsyncClientSnapshot.get();
    }

    @Override
    public RxClientCollectionCache getCollectionCache() {
        return this.collectionCache;
    }

    @Override
    public RxPartitionKeyRangeCache getPartitionKeyRangeCache() {
        return partitionKeyRangeCache;
    }

    @Override
    public GlobalEndpointManager getGlobalEndpointManager() {
        return this.globalEndpointManager;
    }

    @Override
    public GlobalPartitionEndpointManagerForPerPartitionCircuitBreaker getGlobalPartitionEndpointManagerForCircuitBreaker() {
        return this.globalPartitionEndpointManagerForPerPartitionCircuitBreaker;
    }

    @Override
    public GlobalPartitionEndpointManagerForPerPartitionAutomaticFailover getGlobalPartitionEndpointManagerForPerPartitionAutomaticFailover() {
        return this.globalPartitionEndpointManagerForPerPartitionAutomaticFailover;
    }

    @Override
    public AddressSelector getAddressSelector() {
        return new AddressSelector(this.addressResolver, this.configs.getProtocol());
    }

    public Flux<DatabaseAccount> getDatabaseAccountFromEndpoint(URI endpoint) {
        return Flux.defer(() -> {
            RxDocumentServiceRequest request = RxDocumentServiceRequest.create(this,
                OperationType.Read, ResourceType.DatabaseAccount, "", null, (Object) null);
            // if thin client enabled, populate thin client header so we can get thin client read and writeable locations
            if (useThinClient) {
                request.getHeaders().put(HttpConstants.HttpHeaders.THINCLIENT_OPT_IN, "true");
            }
            return this.populateHeadersAsync(request, RequestVerb.GET)
                .flatMap(requestPopulated -> {

                    requestPopulated.setEndpointOverride(endpoint);
                    return this.gatewayProxy.processMessage(requestPopulated).doOnError(e -> {
                        String message = String.format("Failed to retrieve database account information. %s",
                            e.getCause() != null
                                ? e.getCause().toString()
                                : e.toString());
                        logger.warn(message);
                    }).map(rsp -> rsp.getResource(DatabaseAccount.class))
                        .doOnNext(databaseAccount ->
                            this.useMultipleWriteLocations = this.connectionPolicy.isMultipleWriteRegionsEnabled()
                            && BridgeInternal.isEnableMultipleWriteLocations(databaseAccount));
                });
        });
    }

    /**
     * Certain requests must be routed through gateway even when the client connectivity mode is direct.
     *
     * @param request
     * @return RxStoreModel
     */
    private RxStoreModel getStoreProxy(RxDocumentServiceRequest request) {
        // If a request is configured to always use GATEWAY mode(in some cases when targeting .NET Core)
        // we return the GATEWAY store model
        if (request.useGatewayMode) {
            return this.gatewayProxy;
        }

        if (useThinClientStoreModel(request)) {
            return this.thinProxy;
        }

        ResourceType resourceType = request.getResourceType();
        OperationType operationType = request.getOperationType();

        if (resourceType == ResourceType.Offer ||
            resourceType == ResourceType.ClientEncryptionKey ||
            resourceType.isScript() && operationType != OperationType.ExecuteJavaScript ||
            resourceType == ResourceType.PartitionKeyRange ||
            resourceType == ResourceType.PartitionKey && operationType == OperationType.Delete) {
            return this.gatewayProxy;
        }

        if (operationType == OperationType.Create
                || operationType == OperationType.Upsert) {
            if (resourceType == ResourceType.Database ||
                    resourceType == ResourceType.User ||
                    resourceType == ResourceType.DocumentCollection ||
                    resourceType == ResourceType.Permission) {
                return this.gatewayProxy;
            } else {
                return this.storeModel;
            }
        } else if (operationType == OperationType.Delete) {
            if (resourceType == ResourceType.Database ||
                    resourceType == ResourceType.User ||
                    resourceType == ResourceType.DocumentCollection) {
                return this.gatewayProxy;
            } else {
                return this.storeModel;
            }
        } else if (operationType == OperationType.Replace) {
            if (resourceType == ResourceType.DocumentCollection) {
                return this.gatewayProxy;
            } else {
                return this.storeModel;
            }
        } else if (operationType == OperationType.Read) {
            if (resourceType == ResourceType.DocumentCollection) {
                return this.gatewayProxy;
            } else {
                return this.storeModel;
            }
        } else {
            if ((operationType == OperationType.Query ||
                operationType == OperationType.SqlQuery ||
                operationType == OperationType.ReadFeed) &&
                    Utils.isCollectionChild(request.getResourceType())) {
                // Go to gateway only when partition key range and partition key are not set. This should be very rare
                if (request.getPartitionKeyRangeIdentity() == null &&
                        request.getHeaders().get(HttpConstants.HttpHeaders.PARTITION_KEY) == null) {
                    return this.gatewayProxy;
                }
            }

            return this.storeModel;
        }
    }

    @Override
    public void close() {
        logger.info("Attempting to close client {}", this.clientId);
        if (!closed.getAndSet(true)) {
            this.removeFromActiveClients();
            activeClientsCnt.decrementAndGet();
            logger.info("Shutting down ...");

            if (this.globalPartitionEndpointManagerForPerPartitionCircuitBreaker != null) {
                logger.info("Closing globalPartitionEndpointManagerForPerPartitionCircuitBreaker...");
                LifeCycleUtils.closeQuietly(this.globalPartitionEndpointManagerForPerPartitionCircuitBreaker);
            }

            logger.info("Closing Global Endpoint Manager ...");
            LifeCycleUtils.closeQuietly(this.globalEndpointManager);
            logger.info("Closing StoreClientFactory ...");
            LifeCycleUtils.closeQuietly(this.storeClientFactory);
            logger.info("Shutting down reactorHttpClient ...");
            LifeCycleUtils.closeQuietly(this.reactorHttpClient);
            logger.info("Shutting down CpuMonitor ...");
            CpuMemoryMonitor.unregister(this);

            if (this.throughputControlEnabled.get()) {
                logger.info("Closing ThroughputControlStore ...");
                this.throughputControlStore.close();
            }

            this.perPartitionFailoverConfigModifier = null;
            logger.info("Shutting down completed.");
        } else {
            logger.warn("Already shutdown!");
        }
    }
    @Override
    public void enableSDKThroughputControlGroup(SDKThroughputControlGroupInternal group, Mono<Integer> throughputQueryMono) {
        checkNotNull(group, "Throughput control group can not be null");

        this.enableThroughputControlStore();
        this.throughputControlStore.enableSDKThroughputControlGroup(group, throughputQueryMono);
    }

    @Override
    public void enableServerThroughputControlGroup(ServerThroughputControlGroup group) {
        checkNotNull(group, "Argument 'group' can not be null");

        this.enableThroughputControlStore();
        this.throughputControlStore.enableServerThroughputControlGroup(group);
    }

    private synchronized void enableThroughputControlStore() {
        if (this.throughputControlEnabled.compareAndSet(false, true)) {
            this.throughputControlStore =
                new ThroughputControlStore(
                    this.collectionCache,
                    this.connectionPolicy.getConnectionMode(),
                    this.partitionKeyRangeCache);

            if (ConnectionMode.DIRECT == this.connectionPolicy.getConnectionMode()) {
                this.storeModel.enableThroughputControl(throughputControlStore);
            } else {
                this.gatewayProxy.enableThroughputControl(throughputControlStore);
            }
        }
    }

    @Override
    public Flux<Void> submitOpenConnectionTasksAndInitCaches(CosmosContainerProactiveInitConfig proactiveContainerInitConfig) {
        return this.storeModel.submitOpenConnectionTasksAndInitCaches(proactiveContainerInitConfig);
    }

    @Override
    public ConsistencyLevel getDefaultConsistencyLevelOfAccount() {
        return this.gatewayConfigurationReader.getDefaultConsistencyLevel();
    }

    /***
     * Configure fault injector provider.
     *
     * @param injectorProvider the fault injector provider.
     */
    @Override
    public void configureFaultInjectorProvider(IFaultInjectorProvider injectorProvider) {
        checkNotNull(injectorProvider, "Argument 'injectorProvider' can not be null");

        if (this.connectionPolicy.getConnectionMode() == ConnectionMode.DIRECT) {
            this.storeModel.configureFaultInjectorProvider(injectorProvider, this.configs);
            this.addressResolver.configureFaultInjectorProvider(injectorProvider, this.configs);
        }

        this.gatewayProxy.configureFaultInjectorProvider(injectorProvider, this.configs);
        this.thinProxy.configureFaultInjectorProvider(injectorProvider, this.configs);
    }

    @Override
    public void recordOpenConnectionsAndInitCachesCompleted(List<CosmosContainerIdentity> cosmosContainerIdentities) {
        this.storeModel.recordOpenConnectionsAndInitCachesCompleted(cosmosContainerIdentities);
    }

    @Override
    public void recordOpenConnectionsAndInitCachesStarted(List<CosmosContainerIdentity> cosmosContainerIdentities) {
        this.storeModel.recordOpenConnectionsAndInitCachesStarted(cosmosContainerIdentities);
    }

    @Override
    public String getMasterKeyOrResourceToken() {
        return this.masterKeyOrResourceToken;
    }

    @Override
    public void registerTransportClientInterceptor(ITransportClientInterceptor transportClientInterceptor) {
        this.storeModel.registerTransportClientInterceptor(transportClientInterceptor);
    }

    private static SqlQuerySpec createLogicalPartitionScanQuerySpec(
        PartitionKey partitionKey,
        List<String> partitionKeySelectors) {

        StringBuilder queryStringBuilder = new StringBuilder();
        List<SqlParameter> parameters = new ArrayList<>();

        queryStringBuilder.append("SELECT * FROM c WHERE");
        Object[] pkValues = ModelBridgeInternal.getPartitionKeyInternal(partitionKey).toObjectArray();
        String pkParamNamePrefix = "@pkValue";
        for (int i = 0; i < pkValues.length; i++) {
            StringBuilder subQueryStringBuilder = new StringBuilder();
            String sqlParameterName = pkParamNamePrefix + i;

            if (i > 0) {
                subQueryStringBuilder.append(" AND ");
            }
            subQueryStringBuilder.append(" c");
            subQueryStringBuilder.append(partitionKeySelectors.get(i));
            subQueryStringBuilder.append((" = "));
            subQueryStringBuilder.append(sqlParameterName);

            parameters.add(new SqlParameter(sqlParameterName, pkValues[i]));
            queryStringBuilder.append(subQueryStringBuilder);
        }

        return new SqlQuerySpec(queryStringBuilder.toString(), parameters);
    }

    @Override
    public Mono<List<FeedRange>> getFeedRanges(String collectionLink, boolean forceRefresh) {
        StaleResourceRetryPolicy staleResourceRetryPolicy = new StaleResourceRetryPolicy(
            this.collectionCache,
            null,
            collectionLink,
            new HashMap<>(),
            new HashMap<>(),
            this.sessionContainer,
            null);

        RxDocumentServiceRequest request = RxDocumentServiceRequest.create(
            this,
            OperationType.Query,
            ResourceType.Document,
            collectionLink,
            null);

        staleResourceRetryPolicy.onBeforeSendRequest(request);

        return ObservableHelper.inlineIfPossibleAsObs(
            () -> getFeedRangesInternal(request, collectionLink, forceRefresh, staleResourceRetryPolicy),
            staleResourceRetryPolicy);
    }

    private Mono<List<FeedRange>> getFeedRangesInternal(
        RxDocumentServiceRequest request,
        String collectionLink,
        boolean forceRefresh,
        DocumentClientRetryPolicy retryPolicy) {

        logger.debug("getFeedRange collectionLink=[{}] - forceRefresh={}", collectionLink, forceRefresh);

        if (StringUtils.isEmpty(collectionLink)) {
            throw new IllegalArgumentException("collectionLink");
        }

        if (request != null) {
            retryPolicy.onBeforeSendRequest(request);
        }

        Mono<Utils.ValueHolder<DocumentCollection>> collectionObs = collectionCache.resolveCollectionAsync(null,
            request);

        return collectionObs.flatMap(documentCollectionResourceResponse -> {
            final DocumentCollection collection = documentCollectionResourceResponse.v;
            if (collection == null) {
                return Mono.error(new IllegalStateException("Collection cannot be null"));
            }

            Mono<Utils.ValueHolder<List<PartitionKeyRange>>> valueHolderMono = partitionKeyRangeCache
                .tryGetOverlappingRangesAsync(
                    BridgeInternal.getMetaDataDiagnosticContext(request.requestContext.cosmosDiagnostics),
                    collection.getResourceId(),
                    RANGE_INCLUDING_ALL_PARTITION_KEY_RANGES,
                    forceRefresh,
                    null);

            return valueHolderMono.map(partitionKeyRangeList -> toFeedRanges(partitionKeyRangeList, request));
        });
    }

    private static List<FeedRange> toFeedRanges(
        Utils.ValueHolder<List<PartitionKeyRange>> partitionKeyRangeListValueHolder, RxDocumentServiceRequest request) {
        final List<PartitionKeyRange> partitionKeyRangeList = partitionKeyRangeListValueHolder.v;
        if (partitionKeyRangeList == null) {
            request.forceNameCacheRefresh = true;
            throw new InvalidPartitionException();
        }

        List<FeedRange> feedRanges = new ArrayList<>();
        partitionKeyRangeList.forEach(pkRange -> feedRanges.add(toFeedRange(pkRange)));

        return feedRanges;
    }

    private static FeedRange toFeedRange(PartitionKeyRange pkRange) {
        return new FeedRangeEpkImpl(pkRange.toRange());
    }

    public PartitionKeyRange addPartitionLevelUnavailableRegionsForPointOperationRequestForPerPartitionCircuitBreaker(
        RxDocumentServiceRequest request,
        RequestOptions options,
        CollectionRoutingMap collectionRoutingMap,
        DocumentClientRetryPolicy documentClientRetryPolicy,
        PartitionKeyRange preResolvedPartitionKeyRangeIfAny) {

        checkNotNull(request, "Argument 'request' cannot be null!");
        checkNotNull(this.globalPartitionEndpointManagerForPerPartitionCircuitBreaker, "globalPartitionEndpointManagerForCircuitBreaker cannot be null!");

        if (this.globalPartitionEndpointManagerForPerPartitionCircuitBreaker.isPerPartitionLevelCircuitBreakingApplicable(request)) {

            if (preResolvedPartitionKeyRangeIfAny != null) {

                // setting it here in case request.requestContext.resolvedPartitionKeyRange
                // is not assigned in either GlobalAddressResolver / RxGatewayStoreModel (possible if there are Gateway timeouts)
                // and circuit breaker also kicks in to mark a failure resolvedPartitionKeyRange (will result in NullPointerException and will
                // help failover as well)
                // also resolvedPartitionKeyRange will be overridden in GlobalAddressResolver / RxGatewayStoreModel irrespective
                // so staleness is not an issue (after doing a validation of parent-child relationship b/w initial and new partitionKeyRange)
                request.requestContext.resolvedPartitionKeyRange = preResolvedPartitionKeyRangeIfAny;

                // maintaining a separate copy - request.requestContext.resolvedPartitionKeyRange can be set to null
                // when the CosmosClient instance has to "reset" the request.requestContext.resolvedPartitionKeyRange
                // in partition split / merge and invalid partition scenarios - the separate copy will help identify
                // such scenarios and circuit breaking in general
                request.requestContext.resolvedPartitionKeyRangeForCircuitBreaker = preResolvedPartitionKeyRangeIfAny;

                List<String> unavailableRegionsForPartition
                    = this.globalPartitionEndpointManagerForPerPartitionCircuitBreaker.getUnavailableRegionsForPartitionKeyRange(
                    request,
                    request.getResourceId(),
                    preResolvedPartitionKeyRangeIfAny
                );

                request.requestContext.setUnavailableRegionsForPerPartitionCircuitBreaker(unavailableRegionsForPartition);

                // onBeforeSendRequest uses excluded regions to know the next location endpoint
                // to route the request to unavailable regions are effectively excluded regions for this request
                if (documentClientRetryPolicy != null) {
                    documentClientRetryPolicy.onBeforeSendRequest(request);
                }

                return preResolvedPartitionKeyRangeIfAny;
            }
            else {
                checkNotNull(options, "Argument 'options' cannot be null!");
                checkNotNull(options.getPartitionKeyDefinition(), "Argument 'partitionKeyDefinition' within options cannot be null!");
                checkNotNull(collectionRoutingMap, "Argument 'collectionRoutingMap' cannot be null!");

                PartitionKeyRange resolvedPartitionKeyRange = null;

                PartitionKeyDefinition partitionKeyDefinition = options.getPartitionKeyDefinition();
                PartitionKeyInternal partitionKeyInternal = request.getPartitionKeyInternal();

                if (partitionKeyInternal != null) {
                    String effectivePartitionKeyString = PartitionKeyInternalHelper.getEffectivePartitionKeyString(partitionKeyInternal, partitionKeyDefinition);
                    resolvedPartitionKeyRange = collectionRoutingMap.getRangeByEffectivePartitionKey(effectivePartitionKeyString);

                    // cache the effective partition key if possible - can be a bottleneck,
                    // since it is also recomputed in AddressResolver
                    request.setEffectivePartitionKey(effectivePartitionKeyString);
                } else if (request.getPartitionKeyRangeIdentity() != null) {
                    resolvedPartitionKeyRange = collectionRoutingMap.getRangeByPartitionKeyRangeId(request.getPartitionKeyRangeIdentity().getPartitionKeyRangeId());
                }

                checkNotNull(resolvedPartitionKeyRange, "resolvedPartitionKeyRange cannot be null!");
                checkNotNull(this.globalPartitionEndpointManagerForPerPartitionCircuitBreaker, "globalPartitionEndpointManagerForCircuitBreaker cannot be null!");

                // setting it here in case request.requestContext.resolvedPartitionKeyRange
                // is not assigned in either GlobalAddressResolver / RxGatewayStoreModel (possible if there are Gateway timeouts)
                // and circuit breaker also kicks in to mark a failure resolvedPartitionKeyRange (will result in NullPointerException and will
                // help failover as well)
                // also resolvedPartitionKeyRange will be overridden in GlobalAddressResolver / RxGatewayStoreModel irrespective
                // so staleness is not an issue (after doing a validation of parent-child relationship b/w initial and new partitionKeyRange)
                request.requestContext.resolvedPartitionKeyRange = resolvedPartitionKeyRange;

                // maintaining a separate copy - request.requestContext.resolvedPartitionKeyRange can be set to null
                // when the CosmosClient instance has to "reset" the request.requestContext.resolvedPartitionKeyRange
                // in partition split / merge and invalid partition scenarios - the separate copy will help identify
                // such scenarios and circuit breaking in general
                request.requestContext.resolvedPartitionKeyRangeForCircuitBreaker = resolvedPartitionKeyRange;

                List<String> unavailableRegionsForPartition
                    = this.globalPartitionEndpointManagerForPerPartitionCircuitBreaker.getUnavailableRegionsForPartitionKeyRange(
                    request,
                    request.getResourceId(),
                    resolvedPartitionKeyRange
                );

                request.requestContext.setUnavailableRegionsForPerPartitionCircuitBreaker(unavailableRegionsForPartition);

                // onBeforeSendRequest uses excluded regions to know the next location endpoint
                // to route the request to unavailable regions are effectively excluded regions for this request
                if (documentClientRetryPolicy != null) {
                    documentClientRetryPolicy.onBeforeSendRequest(request);
                }

                return resolvedPartitionKeyRange;
            }
        }

        return null;
    }

    public PartitionKeyRange setPartitionKeyRangeForPointOperationRequestForPerPartitionAutomaticFailover(
        RxDocumentServiceRequest request,
        RequestOptions options,
        CollectionRoutingMap collectionRoutingMap,
        DocumentClientRetryPolicy documentClientRetryPolicy,
        boolean isWriteRequest,
        PartitionKeyRange preResolvedPartitionKeyRangeIfAny) {

        checkNotNull(request, "Argument 'request' cannot be null!");

        if (this.globalPartitionEndpointManagerForPerPartitionAutomaticFailover.isPerPartitionAutomaticFailoverApplicable(request)) {

            if (preResolvedPartitionKeyRangeIfAny != null) {

                checkNotNull(this.globalPartitionEndpointManagerForPerPartitionCircuitBreaker, "globalPartitionEndpointManagerForCircuitBreaker cannot be null!");

                // setting it here in case request.requestContext.resolvedPartitionKeyRange
                // is not assigned in either GlobalAddressResolver / RxGatewayStoreModel (possible if there are Gateway timeouts)
                // and circuit breaker also kicks in to mark a failure resolvedPartitionKeyRange (will result in NullPointerException and will
                // help failover as well)
                // also resolvedPartitionKeyRange will be overridden in GlobalAddressResolver / RxGatewayStoreModel irrespective
                // so staleness is not an issue (after doing a validation of parent-child relationship b/w initial and new partitionKeyRange)
                request.requestContext.resolvedPartitionKeyRange = preResolvedPartitionKeyRangeIfAny;

                // maintaining a separate copy - request.requestContext.resolvedPartitionKeyRange can be set to null
                // when the CosmosClient instance has to "reset" the request.requestContext.resolvedPartitionKeyRange
                // in partition split / merge and invalid partition scenarios - the separate copy will help identify
                // such scenarios and PPAF in general
                request.requestContext.resolvedPartitionKeyRangeForPerPartitionAutomaticFailover = preResolvedPartitionKeyRangeIfAny;

                request.isPerPartitionAutomaticFailoverEnabledAndWriteRequest
                    = isWriteRequest && this.globalPartitionEndpointManagerForPerPartitionAutomaticFailover.isPerPartitionAutomaticFailoverEnabled();

                // onBeforeSendRequest uses excluded regions to know the next location endpoint
                // to route the request to unavailable regions are effectively excluded regions for this request
                if (documentClientRetryPolicy != null) {
                    documentClientRetryPolicy.onBeforeSendRequest(request);
                }

                return preResolvedPartitionKeyRangeIfAny;
            } else {
                checkNotNull(options, "Argument 'options' cannot be null!");
                checkNotNull(options.getPartitionKeyDefinition(), "Argument 'partitionKeyDefinition' within options cannot be null!");
                checkNotNull(collectionRoutingMap, "Argument 'collectionRoutingMap' cannot be null!");

                PartitionKeyRange resolvedPartitionKeyRange = null;

                PartitionKeyDefinition partitionKeyDefinition = options.getPartitionKeyDefinition();
                PartitionKeyInternal partitionKeyInternal = request.getPartitionKeyInternal();

                if (partitionKeyInternal != null) {
                    String effectivePartitionKeyString = PartitionKeyInternalHelper.getEffectivePartitionKeyString(partitionKeyInternal, partitionKeyDefinition);
                    resolvedPartitionKeyRange = collectionRoutingMap.getRangeByEffectivePartitionKey(effectivePartitionKeyString);

                    // cache the effective partition key if possible - can be a bottleneck,
                    // since it is also recomputed in AddressResolver
                    request.setEffectivePartitionKey(effectivePartitionKeyString);
                } else if (request.getPartitionKeyRangeIdentity() != null) {
                    resolvedPartitionKeyRange = collectionRoutingMap.getRangeByPartitionKeyRangeId(request.getPartitionKeyRangeIdentity().getPartitionKeyRangeId());
                }

                checkNotNull(resolvedPartitionKeyRange, "resolvedPartitionKeyRange cannot be null!");
                checkNotNull(this.globalPartitionEndpointManagerForPerPartitionCircuitBreaker, "globalPartitionEndpointManagerForCircuitBreaker cannot be null!");

                // setting it here in case request.requestContext.resolvedPartitionKeyRange
                // is not assigned in either GlobalAddressResolver / RxGatewayStoreModel (possible if there are Gateway timeouts)
                // and circuit breaker also kicks in to mark a failure resolvedPartitionKeyRange (will result in NullPointerException and will
                // help failover as well)
                // also resolvedPartitionKeyRange will be overridden in GlobalAddressResolver / RxGatewayStoreModel irrespective
                // so staleness is not an issue (after doing a validation of parent-child relationship b/w initial and new partitionKeyRange)
                request.requestContext.resolvedPartitionKeyRange = resolvedPartitionKeyRange;

                // maintaining a separate copy - request.requestContext.resolvedPartitionKeyRange can be set to null
                // when the CosmosClient instance has to "reset" the request.requestContext.resolvedPartitionKeyRange
                // in partition split / merge and invalid partition scenarios - the separate copy will help identify
                // such scenarios and PPAF in general
                request.requestContext.resolvedPartitionKeyRangeForPerPartitionAutomaticFailover = resolvedPartitionKeyRange;

                request.isPerPartitionAutomaticFailoverEnabledAndWriteRequest
                    = isWriteRequest && this.globalPartitionEndpointManagerForPerPartitionAutomaticFailover.isPerPartitionAutomaticFailoverEnabled();

                // onBeforeSendRequest uses excluded regions to know the next location endpoint
                // to route the request to unavailable regions are effectively excluded regions for this request
                if (documentClientRetryPolicy != null) {
                    documentClientRetryPolicy.onBeforeSendRequest(request);
                }

                return resolvedPartitionKeyRange;
            }
        }

        return null;
    }

    public void mergeContextInformationIntoDiagnosticsForPointRequest(
        RxDocumentServiceRequest request,
        CrossRegionAvailabilityContextForRxDocumentServiceRequest crossRegionAvailabilityContextForRequest) {

        if (crossRegionAvailabilityContextForRequest != null) {
            PointOperationContextForCircuitBreaker pointOperationContextForCircuitBreaker
                = crossRegionAvailabilityContextForRequest.getPointOperationContextForCircuitBreaker();

            if (pointOperationContextForCircuitBreaker != null) {
                diagnosticsAccessor.mergeSerializationDiagnosticContext(request.requestContext.cosmosDiagnostics, pointOperationContextForCircuitBreaker.getSerializationDiagnosticsContext());
            }
        }
    }

    public PartitionKeyRange addPartitionLevelUnavailableRegionsForFeedRequestForPerPartitionCircuitBreaker(
        RxDocumentServiceRequest request,
        CosmosQueryRequestOptions options,
        CollectionRoutingMap collectionRoutingMap,
        PartitionKeyRange preResolvedPartitionKeyRangeIfAny) {

        if (this.globalPartitionEndpointManagerForPerPartitionCircuitBreaker.isPerPartitionLevelCircuitBreakingApplicable(request)) {

            checkNotNull(collectionRoutingMap, "collectionRoutingMap cannot be null!");

            if (preResolvedPartitionKeyRangeIfAny != null) {
                // setting it here in case request.requestContext.resolvedPartitionKeyRange
                // is not assigned in either GlobalAddressResolver / RxGatewayStoreModel (possible if there are Gateway timeouts)
                // and circuit breaker also kicks in to mark a failure resolvedPartitionKeyRange (will result in NullPointerException and will
                // help failover as well)
                // also resolvedPartitionKeyRange will be overridden in GlobalAddressResolver / RxGatewayStoreModel irrespective
                // so staleness is not an issue (after doing a validation of parent-child relationship b/w initial and new partitionKeyRange)
                request.requestContext.resolvedPartitionKeyRange = preResolvedPartitionKeyRangeIfAny;

                // maintaining a separate copy - request.requestContext.resolvedPartitionKeyRange can be set to null
                // when the GoneAndRetryWithRetryPolicy has to "reset" the request.requestContext.resolvedPartitionKeyRange
                // in partition split / merge and invalid partition scenarios - the separate copy will help identify
                // such scenarios and circuit breaking in general
                request.requestContext.resolvedPartitionKeyRangeForCircuitBreaker = preResolvedPartitionKeyRangeIfAny;

                checkNotNull(this.globalPartitionEndpointManagerForPerPartitionCircuitBreaker, "globalPartitionEndpointManagerForCircuitBreaker cannot be null!");

                List<String> unavailableRegionsForPartition
                    = this.globalPartitionEndpointManagerForPerPartitionCircuitBreaker.getUnavailableRegionsForPartitionKeyRange(
                    request,
                    request.getResourceId(),
                    preResolvedPartitionKeyRangeIfAny
                );

                request.requestContext.setUnavailableRegionsForPerPartitionCircuitBreaker(unavailableRegionsForPartition);

                return preResolvedPartitionKeyRangeIfAny;

            } else {

                PartitionKeyRange resolvedPartitionKeyRange = null;

                if (request.getPartitionKeyRangeIdentity() != null) {
                    resolvedPartitionKeyRange = collectionRoutingMap.getRangeByPartitionKeyRangeId(request.getPartitionKeyRangeIdentity().getPartitionKeyRangeId());
                } else if (request.getPartitionKeyInternal() != null) {
                    String effectivePartitionKeyString = PartitionKeyInternalHelper.getEffectivePartitionKeyString(request.getPartitionKeyInternal(), ImplementationBridgeHelpers.CosmosQueryRequestOptionsHelper.getCosmosQueryRequestOptionsAccessor().getPartitionKeyDefinition(options));
                    resolvedPartitionKeyRange = collectionRoutingMap.getRangeByEffectivePartitionKey(effectivePartitionKeyString);
                }

                checkNotNull(resolvedPartitionKeyRange, "resolvedPartitionKeyRange cannot be null!");

                // setting it here in case request.requestContext.resolvedPartitionKeyRange
                // is not assigned in either GlobalAddressResolver / RxGatewayStoreModel (possible if there are Gateway timeouts)
                // and circuit breaker also kicks in to mark a failure resolvedPartitionKeyRange (will result in NullPointerException and will
                // help failover as well)
                // also resolvedPartitionKeyRange will be overridden in GlobalAddressResolver / RxGatewayStoreModel irrespective
                // so staleness is not an issue (after doing a validation of parent-child relationship b/w initial and new partitionKeyRange)
                request.requestContext.resolvedPartitionKeyRange = resolvedPartitionKeyRange;

                // maintaining a separate copy - request.requestContext.resolvedPartitionKeyRange can be set to null
                // when the GoneAndRetryWithRetryPolicy has to "reset" the request.requestContext.resolvedPartitionKeyRange
                // in partition split / merge and invalid partition scenarios - the separate copy will help identify
                // such scenarios and circuit breaking in general
                request.requestContext.resolvedPartitionKeyRangeForCircuitBreaker = resolvedPartitionKeyRange;

                checkNotNull(this.globalPartitionEndpointManagerForPerPartitionCircuitBreaker, "globalPartitionEndpointManagerForCircuitBreaker cannot be null!");

                List<String> unavailableRegionsForPartition
                    = this.globalPartitionEndpointManagerForPerPartitionCircuitBreaker.getUnavailableRegionsForPartitionKeyRange(
                    request,
                    request.getResourceId(),
                    resolvedPartitionKeyRange
                );

                request.requestContext.setUnavailableRegionsForPerPartitionCircuitBreaker(unavailableRegionsForPartition);

                return resolvedPartitionKeyRange;
            }
        }

        return null;
    }

    public PartitionKeyRange setPartitionKeyRangeForFeedRequestForPerPartitionAutomaticFailover(
        RxDocumentServiceRequest request,
        CosmosQueryRequestOptions options,
        CollectionRoutingMap collectionRoutingMap,
        PartitionKeyRange preResolvedPartitionKeyRangeIfAny) {

        if (this.globalPartitionEndpointManagerForPerPartitionAutomaticFailover.isPerPartitionAutomaticFailoverApplicable(request)) {
            checkNotNull(collectionRoutingMap, "collectionRoutingMap cannot be null!");

            if (preResolvedPartitionKeyRangeIfAny != null) {

                request.requestContext.resolvedPartitionKeyRange = preResolvedPartitionKeyRangeIfAny;
                request.requestContext.resolvedPartitionKeyRangeForPerPartitionAutomaticFailover = preResolvedPartitionKeyRangeIfAny;

                return preResolvedPartitionKeyRangeIfAny;
            } else {
                PartitionKeyRange resolvedPartitionKeyRange = null;

                if (request.getPartitionKeyRangeIdentity() != null) {
                    resolvedPartitionKeyRange = collectionRoutingMap.getRangeByPartitionKeyRangeId(request.getPartitionKeyRangeIdentity().getPartitionKeyRangeId());
                } else if (request.getPartitionKeyInternal() != null) {
                    String effectivePartitionKeyString = PartitionKeyInternalHelper.getEffectivePartitionKeyString(request.getPartitionKeyInternal(), ImplementationBridgeHelpers.CosmosQueryRequestOptionsHelper.getCosmosQueryRequestOptionsAccessor().getPartitionKeyDefinition(options));
                    resolvedPartitionKeyRange = collectionRoutingMap.getRangeByEffectivePartitionKey(effectivePartitionKeyString);
                }

                checkNotNull(resolvedPartitionKeyRange, "resolvedPartitionKeyRange cannot be null!");

                // setting it here in case request.requestContext.resolvedPartitionKeyRange
                // is not assigned in either GlobalAddressResolver / RxGatewayStoreModel (possible if there are Gateway timeouts)
                // and circuit breaker also kicks in to mark a failure resolvedPartitionKeyRange (will result in NullPointerException and will
                // help failover as well)
                // also resolvedPartitionKeyRange will be overridden in GlobalAddressResolver / RxGatewayStoreModel irrespective
                // so staleness is not an issue (after doing a validation of parent-child relationship b/w initial and new partitionKeyRange)
                request.requestContext.resolvedPartitionKeyRange = resolvedPartitionKeyRange;

                // maintaining a separate copy - request.requestContext.resolvedPartitionKeyRange can be set to null
                // when the GoneAndRetryWithRetryPolicy has to "reset" the request.requestContext.resolvedPartitionKeyRange
                // in partition split / merge and invalid partition scenarios - the separate copy will help identify
                // such scenarios and circuit breaking in general
                request.requestContext.resolvedPartitionKeyRangeForPerPartitionAutomaticFailover = resolvedPartitionKeyRange;

                return resolvedPartitionKeyRange;
            }
        }

        return null;
    }

    public void addPartitionLevelUnavailableRegionsForChangeFeedOperationRequestForPerPartitionCircuitBreaker(
        RxDocumentServiceRequest request,
        CosmosChangeFeedRequestOptions options,
        CollectionRoutingMap collectionRoutingMap,
        PartitionKeyRange preResolvedPartitionKeyRangeIfAny) {

        if (this.globalPartitionEndpointManagerForPerPartitionCircuitBreaker.isPerPartitionLevelCircuitBreakingApplicable(request)) {

            if (preResolvedPartitionKeyRangeIfAny != null) {

                // setting it here in case request.requestContext.resolvedPartitionKeyRange
                // is not assigned in either GlobalAddressResolver / RxGatewayStoreModel (possible if there are Gateway timeouts)
                // and circuit breaker also kicks in to mark a failure resolvedPartitionKeyRange (will result in NullPointerException and will
                // help failover as well)
                // also resolvedPartitionKeyRange will be overridden in GlobalAddressResolver / RxGatewayStoreModel irrespective
                // so staleness is not an issue (after doing a validation of parent-child relationship b/w initial and new partitionKeyRange)
                request.requestContext.resolvedPartitionKeyRange = preResolvedPartitionKeyRangeIfAny;

                // maintaining a separate copy - request.requestContext.resolvedPartitionKeyRange can be set to null
                // when the GoneAndRetryWithRetryPolicy has to "reset" the request.requestContext.resolvedPartitionKeyRange
                // in partition split / merge and invalid partition scenarios - the separate copy will help identify
                // such scenarios and circuit breaking in general
                request.requestContext.resolvedPartitionKeyRangeForCircuitBreaker = preResolvedPartitionKeyRangeIfAny;

                List<String> unavailableRegionsForPartition
                    = this.globalPartitionEndpointManagerForPerPartitionCircuitBreaker.getUnavailableRegionsForPartitionKeyRange(
                    request,
                    request.getResourceId(),
                    preResolvedPartitionKeyRangeIfAny
                );

                request.requestContext.setUnavailableRegionsForPerPartitionCircuitBreaker(unavailableRegionsForPartition);
            } else {
                checkNotNull(collectionRoutingMap, "collectionRoutingMap cannot be null!");

                PartitionKeyRange resolvedPartitionKeyRange = null;

                if (request.getPartitionKeyRangeIdentity() != null) {
                    resolvedPartitionKeyRange = collectionRoutingMap.getRangeByPartitionKeyRangeId(request.getPartitionKeyRangeIdentity().getPartitionKeyRangeId());
                } else if (request.getPartitionKeyInternal() != null) {
                    String effectivePartitionKeyString = PartitionKeyInternalHelper.getEffectivePartitionKeyString(request.getPartitionKeyInternal(), ImplementationBridgeHelpers.CosmosChangeFeedRequestOptionsHelper.getCosmosChangeFeedRequestOptionsAccessor().getPartitionKeyDefinition(options));
                    resolvedPartitionKeyRange = collectionRoutingMap.getRangeByEffectivePartitionKey(effectivePartitionKeyString);
                }

                checkNotNull(resolvedPartitionKeyRange, "resolvedPartitionKeyRange cannot be null!");

                // setting it here in case request.requestContext.resolvedPartitionKeyRange
                // is not assigned in either GlobalAddressResolver / RxGatewayStoreModel (possible if there are Gateway timeouts)
                // and circuit breaker also kicks in to mark a failure resolvedPartitionKeyRange (will result in NullPointerException and will
                // help failover as well)
                // also resolvedPartitionKeyRange will be overridden in GlobalAddressResolver / RxGatewayStoreModel irrespective
                // so staleness is not an issue (after doing a validation of parent-child relationship b/w initial and new partitionKeyRange)
                request.requestContext.resolvedPartitionKeyRange = resolvedPartitionKeyRange;

                // maintaining a separate copy - request.requestContext.resolvedPartitionKeyRange can be set to null
                // when the GoneAndRetryWithRetryPolicy has to "reset" the request.requestContext.resolvedPartitionKeyRange
                // in partition split / merge and invalid partition scenarios - the separate copy will help identify
                // such scenarios and circuit breaking in general
                request.requestContext.resolvedPartitionKeyRangeForCircuitBreaker = resolvedPartitionKeyRange;

                List<String> unavailableRegionsForPartition
                    = this.globalPartitionEndpointManagerForPerPartitionCircuitBreaker.getUnavailableRegionsForPartitionKeyRange(
                    request,
                    request.getResourceId(),
                    resolvedPartitionKeyRange
                );

                request.requestContext.setUnavailableRegionsForPerPartitionCircuitBreaker(unavailableRegionsForPartition);
            }
        }
    }

    public PartitionKeyRange setPartitionKeyRangeForChangeFeedOperationRequestForPerPartitionAutomaticFailover(
        RxDocumentServiceRequest request,
        CosmosChangeFeedRequestOptions options,
        CollectionRoutingMap collectionRoutingMap,
        PartitionKeyRange preResolvedPartitionKeyRangeIfAny) {

        if (this.globalPartitionEndpointManagerForPerPartitionAutomaticFailover.isPerPartitionAutomaticFailoverApplicable(request)) {

            if (preResolvedPartitionKeyRangeIfAny != null) {

                // setting it here in case request.requestContext.resolvedPartitionKeyRange
                // is not assigned in either GlobalAddressResolver / RxGatewayStoreModel (possible if there are Gateway timeouts)
                // and circuit breaker also kicks in to mark a failure resolvedPartitionKeyRange (will result in NullPointerException and will
                // help failover as well)
                // also resolvedPartitionKeyRange will be overridden in GlobalAddressResolver / RxGatewayStoreModel irrespective
                // so staleness is not an issue (after doing a validation of parent-child relationship b/w initial and new partitionKeyRange)
                request.requestContext.resolvedPartitionKeyRange = preResolvedPartitionKeyRangeIfAny;

                // maintaining a separate copy - request.requestContext.resolvedPartitionKeyRange can be set to null
                // when the GoneAndRetryWithRetryPolicy has to "reset" the request.requestContext.resolvedPartitionKeyRange
                // in partition split / merge and invalid partition scenarios - the separate copy will help identify
                // such scenarios and PPAF in general
                request.requestContext.resolvedPartitionKeyRangeForPerPartitionAutomaticFailover = preResolvedPartitionKeyRangeIfAny;

                return preResolvedPartitionKeyRangeIfAny;
            } else {
                checkNotNull(collectionRoutingMap, "collectionRoutingMap cannot be null!");

                PartitionKeyRange resolvedPartitionKeyRange = null;

                if (request.getPartitionKeyRangeIdentity() != null) {
                    resolvedPartitionKeyRange = collectionRoutingMap.getRangeByPartitionKeyRangeId(request.getPartitionKeyRangeIdentity().getPartitionKeyRangeId());
                } else if (request.getPartitionKeyInternal() != null) {
                    String effectivePartitionKeyString = PartitionKeyInternalHelper.getEffectivePartitionKeyString(request.getPartitionKeyInternal(), ImplementationBridgeHelpers.CosmosChangeFeedRequestOptionsHelper.getCosmosChangeFeedRequestOptionsAccessor().getPartitionKeyDefinition(options));
                    resolvedPartitionKeyRange = collectionRoutingMap.getRangeByEffectivePartitionKey(effectivePartitionKeyString);
                }

                checkNotNull(resolvedPartitionKeyRange, "resolvedPartitionKeyRange cannot be null!");

                // setting it here in case request.requestContext.resolvedPartitionKeyRange
                // is not assigned in either GlobalAddressResolver / RxGatewayStoreModel (possible if there are Gateway timeouts)
                // and circuit breaker also kicks in to mark a failure resolvedPartitionKeyRange (will result in NullPointerException and will
                // help failover as well)
                // also resolvedPartitionKeyRange will be overridden in GlobalAddressResolver / RxGatewayStoreModel irrespective
                // so staleness is not an issue (after doing a validation of parent-child relationship b/w initial and new partitionKeyRange)
                request.requestContext.resolvedPartitionKeyRange = resolvedPartitionKeyRange;

                // maintaining a separate copy - request.requestContext.resolvedPartitionKeyRange can be set to null
                // when the GoneAndRetryWithRetryPolicy has to "reset" the request.requestContext.resolvedPartitionKeyRange
                // in partition split / merge and invalid partition scenarios - the separate copy will help identify
                // such scenarios and PPAF in general
                request.requestContext.resolvedPartitionKeyRangeForPerPartitionAutomaticFailover = resolvedPartitionKeyRange;

                return resolvedPartitionKeyRange;
            }
        }

        return null;
    }

    private Mono<ResourceResponse<Document>> wrapPointOperationWithAvailabilityStrategy(
        ResourceType resourceType,
        OperationType operationType,
        DocumentPointOperation callback,
        RequestOptions initialRequestOptions,
        boolean idempotentWriteRetriesEnabled,
        String collectionLink) {

        return wrapPointOperationWithAvailabilityStrategy(
            resourceType,
            operationType,
            callback,
            initialRequestOptions,
            idempotentWriteRetriesEnabled,
            this,
            collectionLink
        );
    }

    private Mono<ResourceResponse<Document>> wrapPointOperationWithAvailabilityStrategy(
        ResourceType resourceType,
        OperationType operationType,
        DocumentPointOperation callback,
        RequestOptions initialRequestOptions,
        boolean idempotentWriteRetriesEnabled,
        DiagnosticsClientContext innerDiagnosticsFactory,
        String collectionLink) {

        checkNotNull(resourceType, "Argument 'resourceType' must not be null.");
        checkNotNull(operationType, "Argument 'operationType' must not be null.");
        checkNotNull(callback, "Argument 'callback' must not be null.");

        final RequestOptions nonNullRequestOptions =
            initialRequestOptions != null ? initialRequestOptions : new RequestOptions();

        checkArgument(
            resourceType == ResourceType.Document,
            "This method can only be used for document point operations.");

        CosmosEndToEndOperationLatencyPolicyConfig endToEndPolicyConfig =
            getEndToEndOperationLatencyPolicyConfig(nonNullRequestOptions, resourceType, operationType);

        List<String> orderedApplicableRegionsForSpeculation = getApplicableRegionsForSpeculation(
            endToEndPolicyConfig,
            resourceType,
            operationType,
            idempotentWriteRetriesEnabled,
            nonNullRequestOptions);

        AtomicBoolean isOperationSuccessful = new AtomicBoolean(false);

        if (orderedApplicableRegionsForSpeculation.size() < 2) {
            // There is at most one applicable region - no hedging possible
            PointOperationContextForCircuitBreaker pointOperationContextForCircuitBreakerForMainRequest = new PointOperationContextForCircuitBreaker(
                isOperationSuccessful,
                false,
                collectionLink,
                new SerializationDiagnosticsContext());

            pointOperationContextForCircuitBreakerForMainRequest.setIsRequestHedged(false);

            AvailabilityStrategyContext availabilityStrategyContextForMainRequest = new AvailabilityStrategyContext(false, false);

            CrossRegionAvailabilityContextForRxDocumentServiceRequest crossRegionAvailabilityContextForMainRequest
                = new CrossRegionAvailabilityContextForRxDocumentServiceRequest(
                null,
                pointOperationContextForCircuitBreakerForMainRequest,
                availabilityStrategyContextForMainRequest);

            return callback.apply(nonNullRequestOptions, endToEndPolicyConfig, innerDiagnosticsFactory, crossRegionAvailabilityContextForMainRequest);
        }

        ThresholdBasedAvailabilityStrategy availabilityStrategy =
            (ThresholdBasedAvailabilityStrategy) endToEndPolicyConfig.getAvailabilityStrategy();
        List<Mono<NonTransientPointOperationResult>> monoList = new ArrayList<>();

        final ScopedDiagnosticsFactory diagnosticsFactory = new ScopedDiagnosticsFactory(innerDiagnosticsFactory, false);

        orderedApplicableRegionsForSpeculation
            .forEach(region -> {
                RequestOptions clonedOptions = new RequestOptions(nonNullRequestOptions);

                if (monoList.isEmpty()) {
                    // no special error handling for transient errors to suppress them here
                    // because any cross-regional retries are expected to be processed
                    // by the ClientRetryPolicy for the initial request - so, any outcome of the
                    // initial Mono should be treated as non-transient error - even when
                    // the error would otherwise be treated as transient
                    PointOperationContextForCircuitBreaker pointOperationContextForCircuitBreakerForMainRequest
                        = new PointOperationContextForCircuitBreaker(
                        isOperationSuccessful,
                        true,
                        collectionLink,
                        new SerializationDiagnosticsContext());

                    pointOperationContextForCircuitBreakerForMainRequest.setIsRequestHedged(false);

                    AvailabilityStrategyContext availabilityStrategyContextForMainRequest = new AvailabilityStrategyContext(true, false);

                    CrossRegionAvailabilityContextForRxDocumentServiceRequest crossRegionAvailabilityContextForMainRequest
                        = new CrossRegionAvailabilityContextForRxDocumentServiceRequest(
                        null,
                        pointOperationContextForCircuitBreakerForMainRequest,
                        availabilityStrategyContextForMainRequest);

                    Mono<NonTransientPointOperationResult> initialMonoAcrossAllRegions =
                        callback.apply(clonedOptions, endToEndPolicyConfig, diagnosticsFactory, crossRegionAvailabilityContextForMainRequest)
                            .map(NonTransientPointOperationResult::new)
                            .onErrorResume(
                                RxDocumentClientImpl::isCosmosException,
                                t -> Mono.just(
                                    new NonTransientPointOperationResult(
                                        Utils.as(Exceptions.unwrap(t), CosmosException.class))));

                    if (logger.isDebugEnabled()) {
                        monoList.add(initialMonoAcrossAllRegions.doOnSubscribe(c -> logger.debug(
                            "STARTING to process {} operation in region '{}'",
                            operationType,
                            region)));
                    } else {
                        monoList.add(initialMonoAcrossAllRegions);
                    }
                } else {
                    clonedOptions.setExcludedRegions(
                        getEffectiveExcludedRegionsForHedging(
                            nonNullRequestOptions.getExcludedRegions(),
                            orderedApplicableRegionsForSpeculation,
                            region)
                    );

                    // Non-Transient errors are mapped to a value - this ensures the firstWithValue
                    // operator below will complete the composite Mono for both successful values
                    // and non-transient errors
                    PointOperationContextForCircuitBreaker pointOperationContextForCircuitBreakerForHedgedRequest
                        = new PointOperationContextForCircuitBreaker(
                        isOperationSuccessful,
                        true,
                        collectionLink,
                        new SerializationDiagnosticsContext());

                    pointOperationContextForCircuitBreakerForHedgedRequest.setIsRequestHedged(true);

                    AvailabilityStrategyContext availabilityStrategyContextForHedgedRequest = new AvailabilityStrategyContext(true, true);

                    CrossRegionAvailabilityContextForRxDocumentServiceRequest crossRegionAvailabilityContextForHedgedRequest = new CrossRegionAvailabilityContextForRxDocumentServiceRequest(
                        null,
                        pointOperationContextForCircuitBreakerForHedgedRequest,
                        availabilityStrategyContextForHedgedRequest);

                    Mono<NonTransientPointOperationResult> regionalCrossRegionRetryMono =
                        callback.apply(clonedOptions, endToEndPolicyConfig, diagnosticsFactory, crossRegionAvailabilityContextForHedgedRequest)
                            .map(NonTransientPointOperationResult::new)
                            .onErrorResume(
                                RxDocumentClientImpl::isNonTransientCosmosException,
                                t -> Mono.just(
                                    new NonTransientPointOperationResult(
                                        Utils.as(Exceptions.unwrap(t), CosmosException.class))));

                    Duration delayForCrossRegionalRetry = (availabilityStrategy)
                        .getThreshold()
                        .plus((availabilityStrategy)
                            .getThresholdStep()
                            .multipliedBy(monoList.size() - 1));

                    if (logger.isDebugEnabled()) {
                        monoList.add(
                            regionalCrossRegionRetryMono
                                .doOnSubscribe(c -> logger.debug("STARTING to process {} operation in region '{}'", operationType, region))
                                .delaySubscription(delayForCrossRegionalRetry));
                    } else {
                        monoList.add(
                            regionalCrossRegionRetryMono
                                .delaySubscription(delayForCrossRegionalRetry));
                    }
                }
            });

        // NOTE - merging diagnosticsFactory cannot only happen in
        // doFinally operator because the doFinally operator is a side effect method -
        // meaning it executes concurrently with firing the onComplete/onError signal
        // doFinally is also triggered by cancellation
        // So, to make sure merging the Context happens synchronously in line we
        // have to ensure merging is happening on error/completion
        // and also in doOnCancel.
        return Mono
            .firstWithValue(monoList)
            .flatMap(nonTransientResult -> {
                diagnosticsFactory.merge(nonNullRequestOptions);
                if (nonTransientResult.isError()) {
                    return Mono.error(nonTransientResult.exception);
                }

                return Mono.just(nonTransientResult.response);
            })
            .onErrorMap(throwable -> {
                Throwable exception = Exceptions.unwrap(throwable);

                if (exception instanceof NoSuchElementException) {

                    List<Throwable> innerThrowables = Exceptions
                        .unwrapMultiple(exception.getCause());

                    int index = 0;
                    for (Throwable innerThrowable : innerThrowables) {
                        Throwable innerException = Exceptions.unwrap(innerThrowable);

                        // collect latest CosmosException instance bubbling up for a region
                        if (innerException instanceof CosmosException) {
                            CosmosException cosmosException = Utils.as(innerException, CosmosException.class);
                            diagnosticsFactory.merge(nonNullRequestOptions);
                            return cosmosException;
                        } else if (innerException instanceof NoSuchElementException) {
                            logger.trace(
                                "Operation in {} completed with empty result because it was cancelled.",
                                orderedApplicableRegionsForSpeculation.get(index));
                        } else if (logger.isWarnEnabled()) {
                            String message = "Unexpected Non-CosmosException when processing operation in '"
                                + orderedApplicableRegionsForSpeculation.get(index)
                                + "'.";
                            logger.warn(
                                message,
                                innerException
                            );
                        }

                        index++;
                    }
                }

                diagnosticsFactory.merge(nonNullRequestOptions);

                return exception;
            })
            .doOnCancel(() -> diagnosticsFactory.merge(nonNullRequestOptions));
    }

    private static boolean isCosmosException(Throwable t) {
        final Throwable unwrappedException = Exceptions.unwrap(t);
        return unwrappedException instanceof CosmosException;
    }

    private static boolean isNonTransientCosmosException(Throwable t) {
        final Throwable unwrappedException = Exceptions.unwrap(t);
        if (!(unwrappedException instanceof CosmosException)) {
            return false;
        }
        CosmosException cosmosException = Utils.as(unwrappedException, CosmosException.class);
        return isNonTransientResultForHedging(
            cosmosException.getStatusCode(),
            cosmosException.getSubStatusCode());
    }

    private List<String> getEffectiveExcludedRegionsForHedging(
        List<String> initialExcludedRegions,
        List<String> applicableRegions,
        String currentRegion) {

        // For hedging operations execution should only happen in the targeted region - no cross-regional
        // fail-overs should happen
        List<String> effectiveExcludedRegions = new ArrayList<>();
        if (initialExcludedRegions != null) {
            effectiveExcludedRegions.addAll(initialExcludedRegions);
        }

        for (String applicableRegion: applicableRegions) {
            if (!applicableRegion.equals(currentRegion)) {
                effectiveExcludedRegions.add(applicableRegion);
            }
        }

        return effectiveExcludedRegions;
    }

    private static boolean isNonTransientResultForHedging(int statusCode, int subStatusCode) {
        // All 1xx, 2xx and 3xx status codes should be treated as final result
        if (statusCode < HttpConstants.StatusCodes.BADREQUEST) {
            return true;
        }

        // Treat OperationCancelledException as non-transient timeout
        if (statusCode == HttpConstants.StatusCodes.REQUEST_TIMEOUT &&
            subStatusCode == HttpConstants.SubStatusCodes.CLIENT_OPERATION_TIMEOUT) {
            return true;
        }

        // Status codes below indicate non-transient errors
        if (statusCode == HttpConstants.StatusCodes.BADREQUEST
            || statusCode == HttpConstants.StatusCodes.CONFLICT
            || statusCode == HttpConstants.StatusCodes.METHOD_NOT_ALLOWED
            || statusCode == HttpConstants.StatusCodes.PRECONDITION_FAILED
            || statusCode == HttpConstants.StatusCodes.REQUEST_ENTITY_TOO_LARGE
            || statusCode == HttpConstants.StatusCodes.UNAUTHORIZED) {

            return true;
        }

        // 404 - NotFound is also a final result - it means document was not yet available
        // after enforcing whatever the consistency model is
        if (statusCode == HttpConstants.StatusCodes.NOTFOUND
            && subStatusCode == HttpConstants.SubStatusCodes.UNKNOWN) {

            return true;
        }

        // All other errors should be treated as possibly transient
        return false;
    }

    private CosmosEndToEndOperationLatencyPolicyConfig evaluatePpafEnforcedE2eLatencyPolicyCfgForReads(
        GlobalPartitionEndpointManagerForPerPartitionAutomaticFailover globalPartitionEndpointManagerForPerPartitionAutomaticFailover,
        ConnectionPolicy connectionPolicy) {

        if (!globalPartitionEndpointManagerForPerPartitionAutomaticFailover.isPerPartitionAutomaticFailoverEnabled()) {
            return null;
        }

        if (Configs.isReadAvailabilityStrategyEnabledWithPpaf()) {

            logger.info("ATTN: As Per-Partition Automatic Failover (PPAF) is enabled a default End-to-End Operation Latency Policy will be applied for read, query, readAll and readyMany operation types.");

            if (connectionPolicy.getConnectionMode() == ConnectionMode.DIRECT) {
                Duration networkRequestTimeout = connectionPolicy.getTcpNetworkRequestTimeout();

                checkNotNull(networkRequestTimeout, "Argument 'networkRequestTimeout' cannot be null!");

                Duration overallE2eLatencyTimeout = networkRequestTimeout.plus(Utils.ONE_SECOND);
                Duration threshold = Utils.min(networkRequestTimeout.dividedBy(2), Utils.ONE_SECOND);
                Duration thresholdStep = Utils.min(threshold.dividedBy(2), Utils.HALF_SECOND);

                return new CosmosEndToEndOperationLatencyPolicyConfigBuilder(overallE2eLatencyTimeout)
                .availabilityStrategy(new ThresholdBasedAvailabilityStrategy(threshold, thresholdStep))
                .build();
            } else {

                Duration httpNetworkRequestTimeout = connectionPolicy.getHttpNetworkRequestTimeout();

                checkNotNull(httpNetworkRequestTimeout, "Argument 'httpNetworkRequestTimeout' cannot be null!");

                // 6s was chosen to accommodate for control-plane hot path read timeout retries (like QueryPlan / PartitionKeyRange)
                Duration overallE2eLatencyTimeout = Utils.min(Utils.SIX_SECONDS, httpNetworkRequestTimeout);

                Duration threshold = Utils.min(overallE2eLatencyTimeout.dividedBy(2), Utils.ONE_SECOND);
                Duration thresholdStep = Utils.min(threshold.dividedBy(2), Utils.HALF_SECOND);

                return new CosmosEndToEndOperationLatencyPolicyConfigBuilder(overallE2eLatencyTimeout)
                .availabilityStrategy(new ThresholdBasedAvailabilityStrategy(threshold, thresholdStep))
                .build();
            }
        }

        return null;
    }

    private DiagnosticsClientContext getEffectiveClientContext(DiagnosticsClientContext clientContextOverride) {
        if (clientContextOverride != null) {
            return clientContextOverride;
        }

        return this;
    }

    /**
     * Returns the applicable endpoints ordered by preference list if any
     * @param operationType - the operationT
     * @return the applicable endpoints ordered by preference list if any
     */
    private List<RegionalRoutingContext> getApplicableEndPoints(OperationType operationType, List<String> excludedRegions) {
        if (operationType.isReadOnlyOperation()) {
            return withoutNulls(this.globalEndpointManager.getApplicableReadRegionalRoutingContexts(excludedRegions));
        } else if (operationType.isWriteOperation()) {
            return withoutNulls(this.globalEndpointManager.getApplicableWriteRegionalRoutingContexts(excludedRegions));
        }

        return EMPTY_ENDPOINT_LIST;
    }

    private static List<RegionalRoutingContext> withoutNulls(List<RegionalRoutingContext> orderedEffectiveEndpointsList) {
        if (orderedEffectiveEndpointsList == null) {
            return EMPTY_ENDPOINT_LIST;
        }

        int i = 0;
        while (i < orderedEffectiveEndpointsList.size()) {
            if (orderedEffectiveEndpointsList.get(i) == null) {
                orderedEffectiveEndpointsList.remove(i);
            } else {
                i++;
            }
        }

        return orderedEffectiveEndpointsList;
    }

    private List<String> getApplicableRegionsForSpeculation(
        CosmosEndToEndOperationLatencyPolicyConfig endToEndPolicyConfig,
        ResourceType resourceType,
        OperationType operationType,
        boolean isIdempotentWriteRetriesEnabled,
        RequestOptions options) {

        return getApplicableRegionsForSpeculation(
            endToEndPolicyConfig,
            resourceType,
            operationType,
            isIdempotentWriteRetriesEnabled,
            options.getExcludedRegions());
    }

    private List<String> getApplicableRegionsForSpeculation(
        CosmosEndToEndOperationLatencyPolicyConfig endToEndPolicyConfig,
        ResourceType resourceType,
        OperationType operationType,
        boolean isIdempotentWriteRetriesEnabled,
        List<String> excludedRegions) {

        if (endToEndPolicyConfig == null || !endToEndPolicyConfig.isEnabled()) {
            return EMPTY_REGION_LIST;
        }

        if (resourceType != ResourceType.Document) {
            return EMPTY_REGION_LIST;
        }

        if (operationType.isWriteOperation() && !isIdempotentWriteRetriesEnabled) {
            return EMPTY_REGION_LIST;
        }

        if (operationType.isWriteOperation() && !this.globalEndpointManager.canUseMultipleWriteLocations()) {
            return EMPTY_REGION_LIST;
        }

        if (!(endToEndPolicyConfig.getAvailabilityStrategy() instanceof ThresholdBasedAvailabilityStrategy)) {
            return EMPTY_REGION_LIST;
        }

        List<RegionalRoutingContext> regionalRoutingContextList = getApplicableEndPoints(operationType, excludedRegions);

        HashSet<String> normalizedExcludedRegions = new HashSet<>();
        if (excludedRegions != null) {
            excludedRegions.forEach(r -> normalizedExcludedRegions.add(r.toLowerCase(Locale.ROOT)));
        }

        List<String> orderedRegionsForSpeculation = new ArrayList<>();
        regionalRoutingContextList.forEach(consolidatedLocationEndpoints -> {
            String regionName = this.globalEndpointManager.getRegionName(consolidatedLocationEndpoints.getGatewayRegionalEndpoint(), operationType);
            if (!normalizedExcludedRegions.contains(regionName.toLowerCase(Locale.ROOT))) {
                orderedRegionsForSpeculation.add(regionName);
            }
        });

        return orderedRegionsForSpeculation;
    }

    private <T> Mono<T> executeFeedOperationWithAvailabilityStrategy(
        final ResourceType resourceType,
        final OperationType operationType,
        final Supplier<DocumentClientRetryPolicy> retryPolicyFactory,
        final RxDocumentServiceRequest req,
        final BiFunction<Supplier<DocumentClientRetryPolicy>, RxDocumentServiceRequest, Mono<T>> feedOperation,
        final String collectionLink) {

        checkNotNull(retryPolicyFactory, "Argument 'retryPolicyFactory' must not be null.");
        checkNotNull(req, "Argument 'req' must not be null.");
        assert(resourceType == ResourceType.Document);

        CosmosEndToEndOperationLatencyPolicyConfig endToEndPolicyConfig =
            this.getEffectiveEndToEndOperationLatencyPolicyConfig(
                req.requestContext.getEndToEndOperationLatencyPolicyConfig(), resourceType, operationType);

        req.requestContext.setEndToEndOperationLatencyPolicyConfig(endToEndPolicyConfig);

        List<String> initialExcludedRegions = req.requestContext.getExcludeRegions();
        List<String> orderedApplicableRegionsForSpeculation = this.getApplicableRegionsForSpeculation(
            endToEndPolicyConfig,
            resourceType,
            operationType,
            false,
            initialExcludedRegions);

        Map<PartitionKeyRangeWrapper, PartitionKeyRangeWrapper> partitionKeyRangesWithSuccess = new ConcurrentHashMap<>();

        if (orderedApplicableRegionsForSpeculation.size() < 2) {
            FeedOperationContextForCircuitBreaker feedOperationContextForCircuitBreakerForRequestOutsideOfAvailabilityStrategyFlow
                = new FeedOperationContextForCircuitBreaker(
                partitionKeyRangesWithSuccess,
                false,
                collectionLink);

            feedOperationContextForCircuitBreakerForRequestOutsideOfAvailabilityStrategyFlow.setIsRequestHedged(false);

            AvailabilityStrategyContext availabilityStrategyContext = new AvailabilityStrategyContext(false, false);

            CrossRegionAvailabilityContextForRxDocumentServiceRequest crossRegionAvailabilityContextForRequest
                = new CrossRegionAvailabilityContextForRxDocumentServiceRequest(
                    feedOperationContextForCircuitBreakerForRequestOutsideOfAvailabilityStrategyFlow,
                null,
                availabilityStrategyContext);

            req.requestContext.setCrossRegionAvailabilityContext(crossRegionAvailabilityContextForRequest);

            // There is at most one applicable region - no hedging possible
            return feedOperation.apply(retryPolicyFactory, req);
        }

        FeedOperationContextForCircuitBreaker feedOperationContextForCircuitBreakerForParentRequestInAvailabilityStrategyFlow
            = new FeedOperationContextForCircuitBreaker(
            partitionKeyRangesWithSuccess,
            true,
            collectionLink);

        feedOperationContextForCircuitBreakerForParentRequestInAvailabilityStrategyFlow.setIsRequestHedged(false);

        AvailabilityStrategyContext availabilityStrategyContext = new AvailabilityStrategyContext(true, false);

        CrossRegionAvailabilityContextForRxDocumentServiceRequest crossRegionAvailabilityContextForRequest = new CrossRegionAvailabilityContextForRxDocumentServiceRequest(
            feedOperationContextForCircuitBreakerForParentRequestInAvailabilityStrategyFlow,
            null,
            availabilityStrategyContext);

        req.requestContext.setCrossRegionAvailabilityContext(crossRegionAvailabilityContextForRequest);

        ThresholdBasedAvailabilityStrategy availabilityStrategy =
            (ThresholdBasedAvailabilityStrategy)endToEndPolicyConfig.getAvailabilityStrategy();
        List<Mono<NonTransientFeedOperationResult<T>>> monoList = new ArrayList<>();

        orderedApplicableRegionsForSpeculation
            .forEach(region -> {
                RxDocumentServiceRequest clonedRequest = req.clone();

                if (monoList.isEmpty()) {
                    // no special error handling for transient errors to suppress them here
                    // because any cross-regional retries are expected to be processed
                    // by the ClientRetryPolicy for the initial request - so, any outcome of the
                    // initial Mono should be treated as non-transient error - even when
                    // the error would otherwise be treated as transient
                    FeedOperationContextForCircuitBreaker feedOperationContextForCircuitBreakerForNonHedgedRequest
                        = new FeedOperationContextForCircuitBreaker(
                        partitionKeyRangesWithSuccess,
                        true,
                        collectionLink);

                    feedOperationContextForCircuitBreakerForNonHedgedRequest.setIsRequestHedged(false);

                    AvailabilityStrategyContext availabilityStrategyContextForNonHedgedRequest = new AvailabilityStrategyContext(true, false);

                    CrossRegionAvailabilityContextForRxDocumentServiceRequest crossRegionAvailabilityContextForRequestForNonHedgedRequest = new CrossRegionAvailabilityContextForRxDocumentServiceRequest(
                        feedOperationContextForCircuitBreakerForNonHedgedRequest,
                        null,
                        availabilityStrategyContextForNonHedgedRequest);

                    clonedRequest.requestContext.setCrossRegionAvailabilityContext(crossRegionAvailabilityContextForRequestForNonHedgedRequest);

                    Mono<NonTransientFeedOperationResult<T>> initialMonoAcrossAllRegions =
                        handleCircuitBreakingFeedbackForFeedOperationWithAvailabilityStrategy(feedOperation.apply(retryPolicyFactory, clonedRequest)
                            .map(NonTransientFeedOperationResult::new)
                            .onErrorResume(
                                RxDocumentClientImpl::isCosmosException,
                                t -> Mono.just(
                                    new NonTransientFeedOperationResult<>(
                                        Utils.as(Exceptions.unwrap(t), CosmosException.class)))), clonedRequest);

                    if (logger.isDebugEnabled()) {
                        monoList.add(initialMonoAcrossAllRegions.doOnSubscribe(c -> logger.debug(
                            "STARTING to process {} operation in region '{}'",
                            operationType,
                            region)));
                    } else {
                        monoList.add(initialMonoAcrossAllRegions);
                    }
                } else {
                    clonedRequest.requestContext.setExcludeRegions(
                        getEffectiveExcludedRegionsForHedging(
                            initialExcludedRegions,
                            orderedApplicableRegionsForSpeculation,
                            region)
                    );

                    FeedOperationContextForCircuitBreaker feedOperationContextForCircuitBreakerForHedgedRequest
                        = new FeedOperationContextForCircuitBreaker(
                        partitionKeyRangesWithSuccess,
                        true,
                        collectionLink);

                    feedOperationContextForCircuitBreakerForHedgedRequest.setIsRequestHedged(true);

                    AvailabilityStrategyContext availabilityStrategyContextForHedgedRequest = new AvailabilityStrategyContext(true, true);

                    CrossRegionAvailabilityContextForRxDocumentServiceRequest crossRegionAvailabilityContextForRequestForHedgedRequest
                        = new CrossRegionAvailabilityContextForRxDocumentServiceRequest(
                            feedOperationContextForCircuitBreakerForHedgedRequest,
                        null,
                        availabilityStrategyContextForHedgedRequest
                    );

                    clonedRequest.requestContext.setCrossRegionAvailabilityContext(crossRegionAvailabilityContextForRequestForHedgedRequest);

                    clonedRequest.requestContext.setKeywordIdentifiers(req.requestContext.getKeywordIdentifiers());

                    // Non-Transient errors are mapped to a value - this ensures the firstWithValue
                    // operator below will complete the composite Mono for both successful values
                    // and non-transient errors
                    Mono<NonTransientFeedOperationResult<T>> regionalCrossRegionRetryMono =
                        handleCircuitBreakingFeedbackForFeedOperationWithAvailabilityStrategy(feedOperation.apply(retryPolicyFactory, clonedRequest)
                            .map(NonTransientFeedOperationResult::new)
                            .onErrorResume(
                                RxDocumentClientImpl::isNonTransientCosmosException,
                                t -> Mono.just(
                                    new NonTransientFeedOperationResult<>(
                                        Utils.as(Exceptions.unwrap(t), CosmosException.class)))), clonedRequest);

                    Duration delayForCrossRegionalRetry = (availabilityStrategy)
                        .getThreshold()
                        .plus((availabilityStrategy)
                            .getThresholdStep()
                            .multipliedBy(monoList.size() - 1));

                    if (logger.isDebugEnabled()) {
                        monoList.add(
                            regionalCrossRegionRetryMono
                                .doOnSubscribe(c -> logger.debug("STARTING to process {} operation in region '{}'", operationType, region))
                                .delaySubscription(delayForCrossRegionalRetry));
                    } else {
                        monoList.add(
                            regionalCrossRegionRetryMono
                                .delaySubscription(delayForCrossRegionalRetry));
                    }
                }
            });

        // NOTE - merging diagnosticsFactory cannot only happen in
        // doFinally operator because the doFinally operator is a side effect method -
        // meaning it executes concurrently with firing the onComplete/onError signal
        // doFinally is also triggered by cancellation
        // So, to make sure merging the Context happens synchronously in line we
        // have to ensure merging is happening on error/completion
        // and also in doOnCancel.
        return Mono
            .firstWithValue(monoList)
            .flatMap(nonTransientResult -> {
                if (nonTransientResult.isError()) {
                    return Mono.error(nonTransientResult.exception);
                }

                return Mono.just(nonTransientResult.response);
            })
            .onErrorMap(throwable -> {
                Throwable exception = Exceptions.unwrap(throwable);

                if (exception instanceof NoSuchElementException) {

                    List<Throwable> innerThrowables = Exceptions
                        .unwrapMultiple(exception.getCause());

                    int index = 0;
                    for (Throwable innerThrowable : innerThrowables) {
                        Throwable innerException = Exceptions.unwrap(innerThrowable);

                        // collect latest CosmosException instance bubbling up for a region
                        if (innerException instanceof CosmosException) {
                            return Utils.as(innerException, CosmosException.class);
                        } else if (innerException instanceof NoSuchElementException) {
                            logger.trace(
                                "Operation in {} completed with empty result because it was cancelled.",
                                orderedApplicableRegionsForSpeculation.get(index));
                        } else if (logger.isWarnEnabled()) {
                            String message = "Unexpected Non-CosmosException when processing operation in '"
                                + orderedApplicableRegionsForSpeculation.get(index)
                                + "'.";
                            logger.warn(
                                message,
                                innerException
                            );
                        }

                        index++;
                    }
                }

                return exception;
            });
    }

    private void handleLocationCancellationExceptionForPartitionKeyRange(RxDocumentServiceRequest failedRequest) {

        RegionalRoutingContext firstContactedLocationEndpoint = diagnosticsAccessor
            .getFirstContactedLocationEndpoint(failedRequest.requestContext.cosmosDiagnostics);

        if (firstContactedLocationEndpoint != null) {
            this.globalPartitionEndpointManagerForPerPartitionCircuitBreaker
                .handleLocationExceptionForPartitionKeyRange(failedRequest, firstContactedLocationEndpoint, true);
        } else {
            this.globalPartitionEndpointManagerForPerPartitionCircuitBreaker
                .handleLocationExceptionForPartitionKeyRange(failedRequest, failedRequest.requestContext.regionalRoutingContextToRoute, true);
        }
    }

    private void addCancelledGatewayModeDiagnosticsIntoCosmosException(CosmosException cosmosException, RxDocumentServiceRequest request) {
        if (request == null) {
            return;
        }

        if (request.requestContext == null) {
            return;
        }

        if (request.requestContext.cosmosDiagnostics == null) {
            return;
        }

        if (cosmosException == null) {
            return;
        }

        if (!(cosmosException instanceof OperationCancelledException)) {
            return;
        }

        List<GatewayRequestTimelineContext> cancelledGatewayRequestTimelineContexts
            = request.requestContext.cancelledGatewayRequestTimelineContexts;

        for (GatewayRequestTimelineContext cancelledGatewayRequestTimelineContext : cancelledGatewayRequestTimelineContexts) {

            RequestTimeline requestTimeline = cancelledGatewayRequestTimelineContext.getRequestTimeline();
            long transportRequestId = cancelledGatewayRequestTimelineContext.getTransportRequestId();

            BridgeInternal.setRequestTimeline(cosmosException, requestTimeline);

            ImplementationBridgeHelpers
                .CosmosExceptionHelper
                .getCosmosExceptionAccessor()
                .setFaultInjectionRuleId(
                    cosmosException,
                    request.faultInjectionRequestContext
                        .getFaultInjectionRuleId(transportRequestId));

            ImplementationBridgeHelpers
                .CosmosExceptionHelper
                .getCosmosExceptionAccessor()
                .setFaultInjectionEvaluationResults(
                    cosmosException,
                    request.faultInjectionRequestContext
                        .getFaultInjectionRuleEvaluationResults(transportRequestId));

            BridgeInternal.recordGatewayResponse(request.requestContext.cosmosDiagnostics, request, cosmosException, globalEndpointManager);
        }
    }

    // this is a one time call, so we can afford to synchronize as the benefit is now all PPAF and PPCB related dependencies are visible
    // if initializePerPartitionFailover has been invoked prior
    private synchronized void initializePerPartitionFailover(DatabaseAccount databaseAccountSnapshot) {
        initializePerPartitionAutomaticFailover(databaseAccountSnapshot);
        initializePerPartitionCircuitBreaker();
        enableAvailabilityStrategyForReads();

        checkNotNull(this.globalPartitionEndpointManagerForPerPartitionAutomaticFailover, "Argument 'globalPartitionEndpointManagerForPerPartitionAutomaticFailover' cannot be null.");
        checkNotNull(this.globalPartitionEndpointManagerForPerPartitionCircuitBreaker, "Argument 'globalPartitionEndpointManagerForPerPartitionCircuitBreaker' cannot be null.");

        this.diagnosticsClientConfig.withPartitionLevelCircuitBreakerConfig(this.globalPartitionEndpointManagerForPerPartitionCircuitBreaker.getCircuitBreakerConfig());
        this.diagnosticsClientConfig.withIsPerPartitionAutomaticFailoverEnabled(this.globalPartitionEndpointManagerForPerPartitionAutomaticFailover.isPerPartitionAutomaticFailoverEnabled());
    }

    private void initializePerPartitionAutomaticFailover(DatabaseAccount databaseAccountSnapshot) {

        Boolean isPerPartitionAutomaticFailoverEnabledAsMandatedByService
            = databaseAccountSnapshot.isPerPartitionFailoverBehaviorEnabled();

        if (isPerPartitionAutomaticFailoverEnabledAsMandatedByService != null) {
            this.globalPartitionEndpointManagerForPerPartitionAutomaticFailover.resetPerPartitionAutomaticFailoverEnabled(isPerPartitionAutomaticFailoverEnabledAsMandatedByService);
        }
    }

    private void initializePerPartitionCircuitBreaker() {

        PartitionLevelCircuitBreakerConfig partitionLevelCircuitBreakerConfig;

        if (this.globalPartitionEndpointManagerForPerPartitionAutomaticFailover.isPerPartitionAutomaticFailoverEnabled()) {
            // Override custom config to enabled if PPAF is enabled
            logger.info("ATTN: Per-Partition Circuit Breaker is enabled because Per-Partition Automatic Failover is enabled.");
            partitionLevelCircuitBreakerConfig = PartitionLevelCircuitBreakerConfig.fromExplicitArgs(Boolean.TRUE);
        } else {
            logger.info("ATTN: As Per-Partition Automatic Failover is disabled, Per-Partition Circuit Breaker will be enabled or disabled based on client configuration.");
            partitionLevelCircuitBreakerConfig = Configs.getPartitionLevelCircuitBreakerConfig();
        }

        this.globalPartitionEndpointManagerForPerPartitionCircuitBreaker.resetCircuitBreakerConfig(partitionLevelCircuitBreakerConfig);
        this.globalPartitionEndpointManagerForPerPartitionCircuitBreaker.init();
    }

    private void enableAvailabilityStrategyForReads() {
        this.ppafEnforcedE2ELatencyPolicyConfigForReads = this.evaluatePpafEnforcedE2eLatencyPolicyCfgForReads(
            this.globalPartitionEndpointManagerForPerPartitionAutomaticFailover,
            this.connectionPolicy
        );

        if (this.ppafEnforcedE2ELatencyPolicyConfigForReads != null) {
            logger.info("ATTN: Per-Partition Automatic Failover (PPAF) enforced E2E Latency Policy for reads is enabled.");
        } else {
            logger.info("ATTN: Per-Partition Automatic Failover (PPAF) enforced E2E Latency Policy for reads is disabled.");
        }
    }

    public boolean useThinClient() {
        return useThinClient;
    }

    private boolean useThinClientStoreModel(RxDocumentServiceRequest request) {
        if (!useThinClient
            || !this.globalEndpointManager.hasThinClientReadLocations()
            || request.getResourceType() != ResourceType.Document) {

            return false;
        }

        OperationType operationType = request.getOperationType();

        return operationType.isPointOperation()
                    || operationType == OperationType.Query
                    || operationType == OperationType.Batch
                    || request.isChangeFeedRequest() && !request.isAllVersionsAndDeletesChangeFeedMode();
    }

    private DocumentClientRetryPolicy getRetryPolicyForPointOperation(
        DiagnosticsClientContext diagnosticsClientContext,
        RequestOptions requestOptions,
        String collectionLink) {

        checkNotNull(requestOptions, "Argument 'requestOptions' can not be null");

        DocumentClientRetryPolicy requestRetryPolicy = this.resetSessionTokenRetryPolicy.getRequestPolicy(diagnosticsClientContext);
        if (requestOptions.getPartitionKey() == null) {
            requestRetryPolicy = new PartitionKeyMismatchRetryPolicy(collectionCache, requestRetryPolicy, collectionLink, requestOptions);
        }

        requestRetryPolicy = new StaleResourceRetryPolicy(
            this.collectionCache,
            requestRetryPolicy,
            collectionLink,
            requestOptions.getProperties(),
            requestOptions.getHeaders(),
            this.sessionContainer,
            diagnosticsClientContext);

        return requestRetryPolicy;
    }

    @FunctionalInterface
    private interface DocumentPointOperation {
        Mono<ResourceResponse<Document>> apply(
            RequestOptions requestOptions,
            CosmosEndToEndOperationLatencyPolicyConfig endToEndOperationLatencyPolicyConfig,
            DiagnosticsClientContext clientContextOverride,
            CrossRegionAvailabilityContextForRxDocumentServiceRequest crossRegionAvailabilityContext);
    }

    public boolean isClosed() {
        return this.closed.get();
    }

    private static class NonTransientPointOperationResult {
        private final ResourceResponse<Document> response;
        private final CosmosException exception;

        public NonTransientPointOperationResult(CosmosException exception) {
            checkNotNull(exception, "Argument 'exception' must not be null.");
            this.exception = exception;
            this.response = null;
        }

        public NonTransientPointOperationResult(ResourceResponse<Document> response) {
            checkNotNull(response, "Argument 'response' must not be null.");
            this.exception = null;
            this.response = response;
        }

        public boolean isError() {
            return this.exception != null;
        }

        public CosmosException getException() {
            return this.exception;
        }

        public ResourceResponse<Document> getResponse() {
            return this.response;
        }
    }

    private static class NonTransientFeedOperationResult<T> {
        private final T response;
        private final CosmosException exception;

        public NonTransientFeedOperationResult(CosmosException exception) {
            checkNotNull(exception, "Argument 'exception' must not be null.");
            this.exception = exception;
            this.response = null;
        }

        public NonTransientFeedOperationResult(T response) {
            checkNotNull(response, "Argument 'response' must not be null.");
            this.exception = null;
            this.response = response;
        }

        public boolean isError() {
            return this.exception != null;
        }

        public CosmosException getException() {
            return this.exception;
        }

        public T getResponse() {
            return this.response;
        }
    }

    private static class ScopedDiagnosticsFactory implements DiagnosticsClientContext {

        private final AtomicBoolean isMerged = new AtomicBoolean(false);
        private final DiagnosticsClientContext inner;
        private final ConcurrentLinkedQueue<CosmosDiagnostics> createdDiagnostics;
        private final boolean shouldCaptureAllFeedDiagnostics;
        private final AtomicReference<CosmosDiagnostics> mostRecentlyCreatedDiagnostics = new AtomicReference<>(null);
        private final AtomicReference<Consumer<CosmosException>> gatewayCancelledDiagnosticsHandler
            = new AtomicReference<>(null);

        public ScopedDiagnosticsFactory(DiagnosticsClientContext inner, boolean shouldCaptureAllFeedDiagnostics) {
            checkNotNull(inner, "Argument 'inner' must not be null.");
            this.inner = inner;
            this.createdDiagnostics = new ConcurrentLinkedQueue<>();
            this.shouldCaptureAllFeedDiagnostics = shouldCaptureAllFeedDiagnostics;
        }

        @Override
        public DiagnosticsClientConfig getConfig() {
            return inner.getConfig();
        }

        @Override
        public CosmosDiagnostics createDiagnostics() {
            CosmosDiagnostics diagnostics = inner.createDiagnostics();
            createdDiagnostics.add(diagnostics);
            mostRecentlyCreatedDiagnostics.set(diagnostics);
            return diagnostics;
        }

        @Override
        public String getUserAgent() {
            return inner.getUserAgent();
        }

        @Override
        public CosmosDiagnostics getMostRecentlyCreatedDiagnostics() {
            return this.mostRecentlyCreatedDiagnostics.get();
        }

        public void merge(RequestOptions requestOptions) {
            CosmosDiagnosticsContext knownCtx = null;

            if (requestOptions != null) {
                CosmosDiagnosticsContext ctxSnapshot = requestOptions.getDiagnosticsContextSnapshot();
                if (ctxSnapshot != null) {
                    knownCtx = requestOptions.getDiagnosticsContextSnapshot();
                }
            }

            merge(knownCtx);
        }

        public void merge(CosmosDiagnosticsContext knownCtx) {
            if (!isMerged.compareAndSet(false, true)) {
                return;
            }

            CosmosDiagnosticsContext ctx = null;

            if (knownCtx != null) {
                ctx = knownCtx;
            } else {
                for (CosmosDiagnostics diagnostics : this.createdDiagnostics) {
                    if (diagnostics.getDiagnosticsContext() != null) {
                        ctx = diagnostics.getDiagnosticsContext();
                        break;
                    }
                }
            }

            if (ctx == null) {
                return;
            }

            for (CosmosDiagnostics diagnostics : this.createdDiagnostics) {
                if (diagnostics.getDiagnosticsContext() == null && diagnosticsAccessor.isNotEmpty(diagnostics)) {
                    if (this.shouldCaptureAllFeedDiagnostics &&
                        diagnosticsAccessor.getFeedResponseDiagnostics(diagnostics) != null) {

                        AtomicBoolean isCaptured = diagnosticsAccessor.isDiagnosticsCapturedInPagedFlux(diagnostics);
                        if (isCaptured != null) {
                            // Diagnostics captured in the ScopedDiagnosticsFactory should always be kept
                            isCaptured.set(true);
                        }
                    }
                    ctxAccessor.addDiagnostics(ctx, diagnostics);
                }
            }
        }

        public void reset() {
            this.createdDiagnostics.clear();
            this.isMerged.set(false);
        }

        public void setGwModeE2ETimeoutDiagnosticsHandler(Consumer<CosmosException> gwModeE2ETimeoutDiagnosticsHandler) {
            this.gatewayCancelledDiagnosticsHandler.set(gwModeE2ETimeoutDiagnosticsHandler);
        }

        public Consumer<CosmosException> getGwModeE2ETimeoutDiagnosticsHandler() {
            return this.gatewayCancelledDiagnosticsHandler.get();
        }
    }
}<|MERGE_RESOLUTION|>--- conflicted
+++ resolved
@@ -1516,10 +1516,6 @@
             userAgentFeatureFlags.remove(UserAgentFeatureFlags.PerPartitionCircuitBreaker);
         }
 
-<<<<<<< HEAD
-        if (!(this.sessionContainer instanceof RegionScopedSessionContainer)) {
-            userAgentFeatureFlags.remove(UserAgentFeatureFlags.RegionScopedSessionCapturing);
-=======
         if (!Configs.isThinClientEnabled()) {
             userAgentFeatureFlags.remove(UserAgentFeatureFlags.ThinClient);
         }
@@ -1537,7 +1533,10 @@
                     userAgentFeatureFlags.remove(UserAgentFeatureFlags.Http2);
                 }
             }
->>>>>>> c54a7793
+        }
+
+        if (!(this.sessionContainer instanceof RegionScopedSessionContainer)) {
+            userAgentFeatureFlags.remove(UserAgentFeatureFlags.RegionScopedSessionCapturing);
         }
 
         userAgentContainer.setFeatureEnabledFlagsAsSuffix(userAgentFeatureFlags);
@@ -4950,12 +4949,8 @@
             throw new IllegalArgumentException("collectionLink");
         }
 
-        return nonDocumentReadFeedInternal(
-            options,
-            ResourceType.PartitionKeyRange,
-            PartitionKeyRange.class,
-            Utils.joinPath(collectionLink, Paths.PARTITION_KEY_RANGES_PATH_SEGMENT),
-            true);
+        return nonDocumentReadFeed(options, ResourceType.PartitionKeyRange, PartitionKeyRange.class,
+            Utils.joinPath(collectionLink, Paths.PARTITION_KEY_RANGES_PATH_SEGMENT));
     }
 
     private RxDocumentServiceRequest getStoredProcedureRequest(String collectionLink, StoredProcedure storedProcedure,
@@ -6244,7 +6239,19 @@
         ResourceType resourceType,
         Class<T> klass,
         String resourceLink) {
-        return nonDocumentReadFeedInternal(state.getQueryOptions(), resourceType, klass, resourceLink, false);
+
+        return nonDocumentReadFeed(state.getQueryOptions(), resourceType, klass, resourceLink);
+    }
+
+    private <T> Flux<FeedResponse<T>> nonDocumentReadFeed(
+        CosmosQueryRequestOptions options,
+        ResourceType resourceType,
+        Class<T> klass,
+        String resourceLink) {
+        DocumentClientRetryPolicy retryPolicy = this.resetSessionTokenRetryPolicy.getRequestPolicy(null);
+        return ObservableHelper.fluxInlineIfPossibleAsObs(
+            () -> nonDocumentReadFeedInternal(options, resourceType, klass, resourceLink, retryPolicy),
+            retryPolicy);
     }
 
     private <T> Flux<FeedResponse<T>> nonDocumentReadFeedInternal(
@@ -6252,7 +6259,7 @@
         ResourceType resourceType,
         Class<T> klass,
         String resourceLink,
-        boolean isChangeFeed) {
+        DocumentClientRetryPolicy retryPolicy) {
 
         final CosmosQueryRequestOptions nonNullOptions = options != null ? options : new CosmosQueryRequestOptions();
         Integer maxItemCount = ModelBridgeInternal.getMaxItemCountFromQueryRequestOptions(nonNullOptions);
@@ -6262,50 +6269,31 @@
         // readFeed is only used for non-document operations - no need to wire up hedging
         BiFunction<String, Integer, RxDocumentServiceRequest> createRequestFunc = (continuationToken, pageSize) -> {
             Map<String, String> requestHeaders = new HashMap<>();
+            if (continuationToken != null) {
+                requestHeaders.put(HttpConstants.HttpHeaders.CONTINUATION, continuationToken);
+            }
             requestHeaders.put(HttpConstants.HttpHeaders.PAGE_SIZE, Integer.toString(pageSize));
-            if (isChangeFeed) {
-                requestHeaders.put(HttpConstants.HttpHeaders.A_IM, HttpConstants.A_IMHeaderValues.INCREMENTAL_FEED);
-            }
-
-            if (StringUtils.isNotEmpty(continuationToken)) {
-                requestHeaders.put(
-                    isChangeFeed ? HttpConstants.HttpHeaders.IF_NONE_MATCH : HttpConstants.HttpHeaders.CONTINUATION,
-                    continuationToken);
-            }
-
             RxDocumentServiceRequest request =  RxDocumentServiceRequest.create(this,
                 OperationType.ReadFeed, resourceType, resourceLink, requestHeaders, nonNullOptions);
+            retryPolicy.onBeforeSendRequest(request);
             return request;
         };
 
         Function<RxDocumentServiceRequest, Mono<FeedResponse<T>>> executeFunc =
-            request -> {
-                return readFeed(request)
-                    .map(response -> {
-                        if (isChangeFeed) {
-                            return feedResponseAccessor.createChangeFeedResponse(
-                                response,
-                                DefaultCosmosItemSerializer.INTERNAL_DEFAULT_SERIALIZER,
-                                klass);
-                        } else {
-                            return feedResponseAccessor.createFeedResponse(
-                                response,
-                                DefaultCosmosItemSerializer.INTERNAL_DEFAULT_SERIALIZER,
-                                klass);
-                        }
-                    });
-            };
+            request -> readFeed(request)
+                .map(response -> feedResponseAccessor.createFeedResponse(
+                                    response,
+                                    DefaultCosmosItemSerializer.INTERNAL_DEFAULT_SERIALIZER,
+                                    klass));
 
         return Paginator
-            .getPaginatedNonDocumentReadFeedResultAsObservable(
-                this,
+            .getPaginatedQueryResultAsObservable(
                 nonNullOptions,
                 createRequestFunc,
                 executeFunc,
                 maxPageSize,
                 this.globalEndpointManager,
-                this.globalPartitionEndpointManagerForPerPartitionCircuitBreaker,
-                isChangeFeed);
+                this.globalPartitionEndpointManagerForPerPartitionCircuitBreaker);
     }
 
     @Override
@@ -6487,7 +6475,6 @@
     public void close() {
         logger.info("Attempting to close client {}", this.clientId);
         if (!closed.getAndSet(true)) {
-            this.removeFromActiveClients();
             activeClientsCnt.decrementAndGet();
             logger.info("Shutting down ...");
 
@@ -6510,7 +6497,6 @@
                 this.throughputControlStore.close();
             }
 
-            this.perPartitionFailoverConfigModifier = null;
             logger.info("Shutting down completed.");
         } else {
             logger.warn("Already shutdown!");
@@ -6589,11 +6575,6 @@
     @Override
     public String getMasterKeyOrResourceToken() {
         return this.masterKeyOrResourceToken;
-    }
-
-    @Override
-    public void registerTransportClientInterceptor(ITransportClientInterceptor transportClientInterceptor) {
-        this.storeModel.registerTransportClientInterceptor(transportClientInterceptor);
     }
 
     private static SqlQuerySpec createLogicalPartitionScanQuerySpec(
@@ -7499,7 +7480,8 @@
 
         if (Configs.isReadAvailabilityStrategyEnabledWithPpaf()) {
 
-            logger.info("ATTN: As Per-Partition Automatic Failover (PPAF) is enabled a default End-to-End Operation Latency Policy will be applied for read, query, readAll and readyMany operation types.");
+            logger.warn("Availability strategy for reads, queries, read all and read many" +
+                " is enabled when PerPartitionAutomaticFailover is enabled.");
 
             if (connectionPolicy.getConnectionMode() == ConnectionMode.DIRECT) {
                 Duration networkRequestTimeout = connectionPolicy.getTcpNetworkRequestTimeout();
@@ -7870,10 +7852,10 @@
 
         if (firstContactedLocationEndpoint != null) {
             this.globalPartitionEndpointManagerForPerPartitionCircuitBreaker
-                .handleLocationExceptionForPartitionKeyRange(failedRequest, firstContactedLocationEndpoint, true);
+                .handleLocationExceptionForPartitionKeyRange(failedRequest, firstContactedLocationEndpoint);
         } else {
             this.globalPartitionEndpointManagerForPerPartitionCircuitBreaker
-                .handleLocationExceptionForPartitionKeyRange(failedRequest, failedRequest.requestContext.regionalRoutingContextToRoute, true);
+                .handleLocationExceptionForPartitionKeyRange(failedRequest, failedRequest.requestContext.regionalRoutingContextToRoute);
         }
     }
 
@@ -7939,7 +7921,6 @@
         checkNotNull(this.globalPartitionEndpointManagerForPerPartitionCircuitBreaker, "Argument 'globalPartitionEndpointManagerForPerPartitionCircuitBreaker' cannot be null.");
 
         this.diagnosticsClientConfig.withPartitionLevelCircuitBreakerConfig(this.globalPartitionEndpointManagerForPerPartitionCircuitBreaker.getCircuitBreakerConfig());
-        this.diagnosticsClientConfig.withIsPerPartitionAutomaticFailoverEnabled(this.globalPartitionEndpointManagerForPerPartitionAutomaticFailover.isPerPartitionAutomaticFailoverEnabled());
     }
 
     private void initializePerPartitionAutomaticFailover(DatabaseAccount databaseAccountSnapshot) {
@@ -7949,36 +7930,34 @@
 
         if (isPerPartitionAutomaticFailoverEnabledAsMandatedByService != null) {
             this.globalPartitionEndpointManagerForPerPartitionAutomaticFailover.resetPerPartitionAutomaticFailoverEnabled(isPerPartitionAutomaticFailoverEnabledAsMandatedByService);
+        } else {
+            boolean isPerPartitionAutomaticFailoverOptedIntoByClient
+                = Configs.isPerPartitionAutomaticFailoverEnabled().equalsIgnoreCase("true");
+            this.globalPartitionEndpointManagerForPerPartitionAutomaticFailover.resetPerPartitionAutomaticFailoverEnabled(isPerPartitionAutomaticFailoverOptedIntoByClient);
         }
     }
 
     private void initializePerPartitionCircuitBreaker() {
-
-        PartitionLevelCircuitBreakerConfig partitionLevelCircuitBreakerConfig;
-
         if (this.globalPartitionEndpointManagerForPerPartitionAutomaticFailover.isPerPartitionAutomaticFailoverEnabled()) {
-            // Override custom config to enabled if PPAF is enabled
-            logger.info("ATTN: Per-Partition Circuit Breaker is enabled because Per-Partition Automatic Failover is enabled.");
-            partitionLevelCircuitBreakerConfig = PartitionLevelCircuitBreakerConfig.fromExplicitArgs(Boolean.TRUE);
-        } else {
-            logger.info("ATTN: As Per-Partition Automatic Failover is disabled, Per-Partition Circuit Breaker will be enabled or disabled based on client configuration.");
-            partitionLevelCircuitBreakerConfig = Configs.getPartitionLevelCircuitBreakerConfig();
-        }
-
-        this.globalPartitionEndpointManagerForPerPartitionCircuitBreaker.resetCircuitBreakerConfig(partitionLevelCircuitBreakerConfig);
+
+            PartitionLevelCircuitBreakerConfig partitionLevelCircuitBreakerConfig = Configs.getPartitionLevelCircuitBreakerConfig();
+
+            if (partitionLevelCircuitBreakerConfig != null && !partitionLevelCircuitBreakerConfig.isPartitionLevelCircuitBreakerEnabled()) {
+                logger.warn("Per-Partition Circuit Breaker is enabled by default when Per-Partition Automatic Failover is enabled.");
+                System.setProperty("COSMOS.PARTITION_LEVEL_CIRCUIT_BREAKER_CONFIG", "{\"isPartitionLevelCircuitBreakerEnabled\": true}");
+            }
+        }
+
+        this.globalPartitionEndpointManagerForPerPartitionCircuitBreaker.resetCircuitBreakerConfig();
         this.globalPartitionEndpointManagerForPerPartitionCircuitBreaker.init();
     }
 
     private void enableAvailabilityStrategyForReads() {
-        this.ppafEnforcedE2ELatencyPolicyConfigForReads = this.evaluatePpafEnforcedE2eLatencyPolicyCfgForReads(
-            this.globalPartitionEndpointManagerForPerPartitionAutomaticFailover,
-            this.connectionPolicy
-        );
-
-        if (this.ppafEnforcedE2ELatencyPolicyConfigForReads != null) {
-            logger.info("ATTN: Per-Partition Automatic Failover (PPAF) enforced E2E Latency Policy for reads is enabled.");
-        } else {
-            logger.info("ATTN: Per-Partition Automatic Failover (PPAF) enforced E2E Latency Policy for reads is disabled.");
+        if (this.globalPartitionEndpointManagerForPerPartitionAutomaticFailover.isPerPartitionAutomaticFailoverEnabled()) {
+            this.ppafEnforcedE2ELatencyPolicyConfigForReads = this.evaluatePpafEnforcedE2eLatencyPolicyCfgForReads(
+                this.globalPartitionEndpointManagerForPerPartitionAutomaticFailover,
+                this.connectionPolicy
+            );
         }
     }
 
