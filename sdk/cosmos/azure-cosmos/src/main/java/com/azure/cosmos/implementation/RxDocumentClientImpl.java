--- conflicted
+++ resolved
@@ -533,7 +533,7 @@
                 hasAuthKeyResourceToken = false;
                 this.authorizationTokenType = AuthorizationTokenType.PrimaryMasterKey;
                 this.authorizationTokenProvider = new BaseAuthorizationTokenProvider(this.credential);
-            }else {
+            } else {
                 hasAuthKeyResourceToken = false;
                 this.authorizationTokenProvider = null;
                 if (tokenCredential != null) {
@@ -4882,9 +4882,7 @@
     }
 
     @Override
-    public Flux<FeedResponse<PartitionKeyRange>> readPartitionKeyRanges(
-        String collectionLink,
-        CosmosQueryRequestOptions options) {
+    public Flux<FeedResponse<PartitionKeyRange>> readPartitionKeyRanges(String collectionLink, CosmosQueryRequestOptions options) {
         if (StringUtils.isEmpty(collectionLink)) {
             throw new IllegalArgumentException("collectionLink");
         }
@@ -6195,10 +6193,6 @@
         Integer maxItemCount = ModelBridgeInternal.getMaxItemCountFromQueryRequestOptions(nonNullOptions);
         int maxPageSize = maxItemCount != null ? maxItemCount : -1;
 
-        if (ResourceType.PartitionKeyRange.equals(resourceType)) {
-            maxPageSize = Configs.getPartitionKeyRangesReadFeedPageSize();
-        }
-
         assert(resourceType != ResourceType.Document);
         // readFeed is only used for non-document operations - no need to wire up hedging
         BiFunction<String, Integer, RxDocumentServiceRequest> createRequestFunc = (continuationToken, pageSize) -> {
@@ -6207,18 +6201,14 @@
                 requestHeaders.put(HttpConstants.HttpHeaders.CONTINUATION, continuationToken);
             }
 
+            if (ResourceType.PartitionKeyRange.equals(resourceType)) {
+                logger.warn("ReadFeed call made for ResourceType : [{}] and ResourceLink : [{}] with pageSize : [{}] for UserAgent : [{}] and CallIdentifier : [{}]", resourceType, resourceLink, pageSize, this.userAgentContainer.getUserAgent(), qryOptAccessor.getOperationId(nonNullOptions));
+            }
+
+
             requestHeaders.put(HttpConstants.HttpHeaders.PAGE_SIZE, Integer.toString(pageSize));
             RxDocumentServiceRequest request =  RxDocumentServiceRequest.create(this,
                 OperationType.ReadFeed, resourceType, resourceLink, requestHeaders, nonNullOptions);
-<<<<<<< HEAD
-=======
-
-            if (ResourceType.PartitionKeyRange.equals(resourceType)) {
-                logger.warn("ReadFeed call made for ResourceType : [{}] and ResourceLink : [{}] with pageSize : [{}] for UserAgent : [{}] and CallIdentifier : [{}]", resourceType, resourceLink, pageSize, this.userAgentContainer.getUserAgent(), qryOptAccessor.getOperationId(nonNullOptions));
-            }
-
-            retryPolicy.onBeforeSendRequest(request);
->>>>>>> 66d0bd49
             return request;
         };
 
