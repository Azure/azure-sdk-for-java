// Copyright (c) Microsoft Corporation. All rights reserved.
// Licensed under the MIT License.
package com.azure.cosmos.implementation;

import com.azure.core.credential.AzureKeyCredential;
import com.azure.core.credential.SimpleTokenCache;
import com.azure.core.credential.TokenCredential;
import com.azure.core.credential.TokenRequestContext;
import com.azure.cosmos.BridgeInternal;
import com.azure.cosmos.ConnectionMode;
import com.azure.cosmos.ConsistencyLevel;
import com.azure.cosmos.CosmosDiagnostics;
import com.azure.cosmos.DirectConnectionConfig;
import com.azure.cosmos.CosmosContainerProactiveInitConfig;
import com.azure.cosmos.implementation.apachecommons.lang.StringUtils;
import com.azure.cosmos.implementation.batch.BatchResponseParser;
import com.azure.cosmos.implementation.batch.PartitionKeyRangeServerBatchRequest;
import com.azure.cosmos.implementation.batch.ServerBatchRequest;
import com.azure.cosmos.implementation.batch.SinglePartitionKeyServerBatchRequest;
import com.azure.cosmos.implementation.caches.RxClientCollectionCache;
import com.azure.cosmos.implementation.caches.RxCollectionCache;
import com.azure.cosmos.implementation.caches.RxPartitionKeyRangeCache;
import com.azure.cosmos.implementation.clienttelemetry.ClientTelemetry;
import com.azure.cosmos.implementation.cpu.CpuMemoryListener;
import com.azure.cosmos.implementation.cpu.CpuMemoryMonitor;
import com.azure.cosmos.implementation.directconnectivity.AddressSelector;
import com.azure.cosmos.implementation.directconnectivity.GatewayServiceConfigurationReader;
import com.azure.cosmos.implementation.directconnectivity.GlobalAddressResolver;
import com.azure.cosmos.implementation.directconnectivity.ServerStoreModel;
import com.azure.cosmos.implementation.directconnectivity.StoreClient;
import com.azure.cosmos.implementation.directconnectivity.StoreClientFactory;
import com.azure.cosmos.implementation.faultinjection.FaultInjectionRulesProcessor;
import com.azure.cosmos.implementation.feedranges.FeedRangeEpkImpl;
import com.azure.cosmos.implementation.http.HttpClient;
import com.azure.cosmos.implementation.http.HttpClientConfig;
import com.azure.cosmos.implementation.http.HttpHeaders;
import com.azure.cosmos.implementation.http.SharedGatewayHttpClient;
import com.azure.cosmos.implementation.patch.PatchUtil;
import com.azure.cosmos.implementation.query.DocumentQueryExecutionContextFactory;
import com.azure.cosmos.implementation.query.IDocumentQueryClient;
import com.azure.cosmos.implementation.query.IDocumentQueryExecutionContext;
import com.azure.cosmos.implementation.query.Paginator;
import com.azure.cosmos.implementation.query.PartitionedQueryExecutionInfo;
import com.azure.cosmos.implementation.query.PipelinedQueryExecutionContextBase;
import com.azure.cosmos.implementation.query.QueryInfo;
import com.azure.cosmos.implementation.routing.CollectionRoutingMap;
import com.azure.cosmos.implementation.routing.PartitionKeyAndResourceTokenPair;
import com.azure.cosmos.implementation.routing.PartitionKeyInternal;
import com.azure.cosmos.implementation.routing.PartitionKeyInternalHelper;
import com.azure.cosmos.implementation.routing.PartitionKeyRangeIdentity;
import com.azure.cosmos.implementation.routing.Range;
import com.azure.cosmos.implementation.spark.OperationContext;
import com.azure.cosmos.implementation.spark.OperationContextAndListenerTuple;
import com.azure.cosmos.implementation.spark.OperationListener;
import com.azure.cosmos.implementation.throughputControl.ThroughputControlStore;
import com.azure.cosmos.implementation.throughputControl.config.ThroughputControlGroupInternal;
import com.azure.cosmos.models.CosmosAuthorizationTokenResolver;
import com.azure.cosmos.models.CosmosBatchResponse;
import com.azure.cosmos.models.CosmosChangeFeedRequestOptions;
import com.azure.cosmos.models.CosmosClientTelemetryConfig;
import com.azure.cosmos.models.CosmosItemIdentity;
import com.azure.cosmos.models.CosmosItemResponse;
import com.azure.cosmos.models.CosmosPatchOperations;
import com.azure.cosmos.models.CosmosQueryRequestOptions;
import com.azure.cosmos.models.FaultInjectionConnectionType;
import com.azure.cosmos.models.FaultInjectionRule;
import com.azure.cosmos.models.FeedRange;
import com.azure.cosmos.models.FeedResponse;
import com.azure.cosmos.models.ModelBridgeInternal;
import com.azure.cosmos.models.PartitionKey;
import com.azure.cosmos.models.PartitionKeyDefinition;
import com.azure.cosmos.models.SqlParameter;
import com.azure.cosmos.models.SqlQuerySpec;
import com.fasterxml.jackson.databind.ObjectMapper;
import com.fasterxml.jackson.databind.node.ObjectNode;
import org.slf4j.Logger;
import org.slf4j.LoggerFactory;
import reactor.core.publisher.Flux;
import reactor.core.publisher.Mono;
import reactor.util.concurrent.Queues;

import java.io.IOException;
import java.io.UnsupportedEncodingException;
import java.lang.management.ManagementFactory;
import java.net.URI;
import java.net.URLEncoder;
import java.nio.ByteBuffer;
import java.time.Instant;
import java.util.ArrayList;
import java.util.Arrays;
import java.util.Collections;
import java.util.HashMap;
import java.util.List;
import java.util.Map;
import java.util.Objects;
import java.util.UUID;
import java.util.concurrent.ConcurrentHashMap;
import java.util.concurrent.ConcurrentMap;
import java.util.concurrent.atomic.AtomicBoolean;
import java.util.concurrent.atomic.AtomicInteger;
import java.util.function.BiFunction;
import java.util.function.Function;
import java.util.stream.Collectors;

import static com.azure.cosmos.BridgeInternal.documentFromObject;
import static com.azure.cosmos.BridgeInternal.getAltLink;
import static com.azure.cosmos.BridgeInternal.toFeedResponsePage;
import static com.azure.cosmos.BridgeInternal.toResourceResponse;
import static com.azure.cosmos.BridgeInternal.toStoredProcedureResponse;
import static com.azure.cosmos.implementation.guava25.base.Preconditions.checkArgument;
import static com.azure.cosmos.implementation.guava25.base.Preconditions.checkNotNull;
import static com.azure.cosmos.models.ModelBridgeInternal.serializeJsonToByteBuffer;

/**
 * While this class is public, it is not part of our published public APIs.
 * This is meant to be internally used only by our sdk.
 */
public class RxDocumentClientImpl implements AsyncDocumentClient, IAuthorizationTokenProvider, CpuMemoryListener,
    DiagnosticsClientContext {
    private static final String tempMachineId = "uuid:" + UUID.randomUUID();
    private static final AtomicInteger activeClientsCnt = new AtomicInteger(0);
    private static final Map<String, Integer> clientMap = new ConcurrentHashMap<>();
    private static final AtomicInteger clientIdGenerator = new AtomicInteger(0);
    private static final Range<String> RANGE_INCLUDING_ALL_PARTITION_KEY_RANGES = new Range<>(
        PartitionKeyInternalHelper.MinimumInclusiveEffectivePartitionKey,
        PartitionKeyInternalHelper.MaximumExclusiveEffectivePartitionKey, true, false);

    private static final String DUMMY_SQL_QUERY = "this is dummy and only used in creating " +
        "ParallelDocumentQueryExecutioncontext, but not used";
    private final static ObjectMapper mapper = Utils.getSimpleObjectMapper();
    private final ItemDeserializer itemDeserializer = new ItemDeserializer.JsonDeserializer();
    private final static Logger logger = LoggerFactory.getLogger(RxDocumentClientImpl.class);
    private final String masterKeyOrResourceToken;
    private final URI serviceEndpoint;
    private final ConnectionPolicy connectionPolicy;
    private final ConsistencyLevel consistencyLevel;
    private final BaseAuthorizationTokenProvider authorizationTokenProvider;
    private final UserAgentContainer userAgentContainer;
    private final boolean hasAuthKeyResourceToken;
    private final Configs configs;
    private final boolean connectionSharingAcrossClientsEnabled;
    private AzureKeyCredential credential;
    private final TokenCredential tokenCredential;
    private String[] tokenCredentialScopes;
    private SimpleTokenCache tokenCredentialCache;
    private CosmosAuthorizationTokenResolver cosmosAuthorizationTokenResolver;
    AuthorizationTokenType authorizationTokenType;
    private SessionContainer sessionContainer;
    private String firstResourceTokenFromPermissionFeed = StringUtils.EMPTY;
    private RxClientCollectionCache collectionCache;
    private RxGatewayStoreModel gatewayProxy;
    private RxStoreModel storeModel;
    private GlobalAddressResolver addressResolver;
    private RxPartitionKeyRangeCache partitionKeyRangeCache;
    private Map<String, List<PartitionKeyAndResourceTokenPair>> resourceTokensMap;
    private final boolean contentResponseOnWriteEnabled;
    private Map<String, PartitionedQueryExecutionInfo> queryPlanCache;

    private final AtomicBoolean closed = new AtomicBoolean(false);
    private final int clientId;
    private ClientTelemetry clientTelemetry;
    private ApiType apiType;

    // RetryPolicy retries a request when it encounters session unavailable (see ClientRetryPolicy).
    // Once it exhausts all write regions it clears the session container, then it uses RxClientCollectionCache
    // to resolves the request's collection name. If it differs from the session container's resource id it
    // explains the session unavailable exception: somebody removed and recreated the collection. In this
    // case we retry once again (with empty session token) otherwise we return the error to the client
    // (see RenameCollectionAwareClientRetryPolicy)
    private IRetryPolicyFactory resetSessionTokenRetryPolicy;
    /**
     * Compatibility mode: Allows to specify compatibility mode used by client when
     * making query requests. Should be removed when application/sql is no longer
     * supported.
     */
    private final QueryCompatibilityMode queryCompatibilityMode = QueryCompatibilityMode.Default;
    private final GlobalEndpointManager globalEndpointManager;
    private final RetryPolicy retryPolicy;
    private HttpClient reactorHttpClient;
    private Function<HttpClient, HttpClient> httpClientInterceptor;
    private volatile boolean useMultipleWriteLocations;

    // creator of TransportClient is responsible for disposing it.
    private StoreClientFactory storeClientFactory;

    private GatewayServiceConfigurationReader gatewayConfigurationReader;
    private final DiagnosticsClientConfig diagnosticsClientConfig;

    private final AtomicBoolean throughputControlEnabled;
    private ThroughputControlStore throughputControlStore;
    private final CosmosClientTelemetryConfig clientTelemetryConfig;
    private final String clientCorrelationId;
<<<<<<< HEAD
    private final EnumSet<TagName> metricTagNames;
    private FaultInjectionRulesProcessor faultInjectionRulesProcessor;
=======
>>>>>>> 1f1752e9

    public RxDocumentClientImpl(URI serviceEndpoint,
                                String masterKeyOrResourceToken,
                                List<Permission> permissionFeed,
                                ConnectionPolicy connectionPolicy,
                                ConsistencyLevel consistencyLevel,
                                Configs configs,
                                CosmosAuthorizationTokenResolver cosmosAuthorizationTokenResolver,
                                AzureKeyCredential credential,
                                boolean sessionCapturingOverride,
                                boolean connectionSharingAcrossClientsEnabled,
                                boolean contentResponseOnWriteEnabled,
                                CosmosClientMetadataCachesSnapshot metadataCachesSnapshot,
                                ApiType apiType,
                                CosmosClientTelemetryConfig clientTelemetryConfig,
                                String clientCorrelationId) {
        this(
                serviceEndpoint,
                masterKeyOrResourceToken,
                permissionFeed,
                connectionPolicy,
                consistencyLevel,
                configs,
                credential,
                null,
                sessionCapturingOverride,
                connectionSharingAcrossClientsEnabled,
                contentResponseOnWriteEnabled,
                metadataCachesSnapshot,
                apiType,
                clientTelemetryConfig,
                clientCorrelationId);
        this.cosmosAuthorizationTokenResolver = cosmosAuthorizationTokenResolver;
    }

    public RxDocumentClientImpl(URI serviceEndpoint,
                                String masterKeyOrResourceToken,
                                List<Permission> permissionFeed,
                                ConnectionPolicy connectionPolicy,
                                ConsistencyLevel consistencyLevel,
                                Configs configs,
                                CosmosAuthorizationTokenResolver cosmosAuthorizationTokenResolver,
                                AzureKeyCredential credential,
                                TokenCredential tokenCredential,
                                boolean sessionCapturingOverride,
                                boolean connectionSharingAcrossClientsEnabled,
                                boolean contentResponseOnWriteEnabled,
                                CosmosClientMetadataCachesSnapshot metadataCachesSnapshot,
                                ApiType apiType,
                                CosmosClientTelemetryConfig clientTelemetryConfig,
                                String clientCorrelationId) {
        this(
                serviceEndpoint,
                masterKeyOrResourceToken,
                permissionFeed,
                connectionPolicy,
                consistencyLevel,
                configs,
                credential,
                tokenCredential,
                sessionCapturingOverride,
                connectionSharingAcrossClientsEnabled,
                contentResponseOnWriteEnabled,
                metadataCachesSnapshot,
                apiType,
                clientTelemetryConfig,
                clientCorrelationId);
        this.cosmosAuthorizationTokenResolver = cosmosAuthorizationTokenResolver;
    }

    private RxDocumentClientImpl(URI serviceEndpoint,
                                String masterKeyOrResourceToken,
                                List<Permission> permissionFeed,
                                ConnectionPolicy connectionPolicy,
                                ConsistencyLevel consistencyLevel,
                                Configs configs,
                                AzureKeyCredential credential,
                                TokenCredential tokenCredential,
                                boolean sessionCapturingOverrideEnabled,
                                boolean connectionSharingAcrossClientsEnabled,
                                boolean contentResponseOnWriteEnabled,
                                CosmosClientMetadataCachesSnapshot metadataCachesSnapshot,
                                ApiType apiType,
                                CosmosClientTelemetryConfig clientTelemetryConfig,
                                String clientCorrelationId) {
        this(
                serviceEndpoint,
                masterKeyOrResourceToken,
                connectionPolicy,
                consistencyLevel,
                configs,
                credential,
                tokenCredential,
                sessionCapturingOverrideEnabled,
                connectionSharingAcrossClientsEnabled,
                contentResponseOnWriteEnabled,
                metadataCachesSnapshot,
                apiType,
                clientTelemetryConfig,
                clientCorrelationId);

        if (permissionFeed != null && permissionFeed.size() > 0) {
            this.resourceTokensMap = new HashMap<>();
            for (Permission permission : permissionFeed) {
                String[] segments = StringUtils.split(permission.getResourceLink(),
                        Constants.Properties.PATH_SEPARATOR.charAt(0));

                if (segments.length <= 0) {
                    throw new IllegalArgumentException("resourceLink");
                }

                List<PartitionKeyAndResourceTokenPair> partitionKeyAndResourceTokenPairs = null;
                PathInfo pathInfo = new PathInfo(false, StringUtils.EMPTY, StringUtils.EMPTY, false);
                if (!PathsHelper.tryParsePathSegments(permission.getResourceLink(), pathInfo, null)) {
                    throw new IllegalArgumentException(permission.getResourceLink());
                }

                partitionKeyAndResourceTokenPairs = resourceTokensMap.get(pathInfo.resourceIdOrFullName);
                if (partitionKeyAndResourceTokenPairs == null) {
                    partitionKeyAndResourceTokenPairs = new ArrayList<>();
                    this.resourceTokensMap.put(pathInfo.resourceIdOrFullName, partitionKeyAndResourceTokenPairs);
                }

                PartitionKey partitionKey = permission.getResourcePartitionKey();
                partitionKeyAndResourceTokenPairs.add(new PartitionKeyAndResourceTokenPair(
                        partitionKey != null ? BridgeInternal.getPartitionKeyInternal(partitionKey) : PartitionKeyInternal.Empty,
                        permission.getToken()));
                logger.debug("Initializing resource token map  , with map key [{}] , partition key [{}] and resource token [{}]",
                        pathInfo.resourceIdOrFullName, partitionKey != null ? partitionKey.toString() : null, permission.getToken());

            }

            if(this.resourceTokensMap.isEmpty()) {
                throw new IllegalArgumentException("permissionFeed");
            }

            String firstToken = permissionFeed.get(0).getToken();
            if(ResourceTokenAuthorizationHelper.isResourceToken(firstToken)) {
                this.firstResourceTokenFromPermissionFeed = firstToken;
            }
        }
    }

    RxDocumentClientImpl(URI serviceEndpoint,
                         String masterKeyOrResourceToken,
                         ConnectionPolicy connectionPolicy,
                         ConsistencyLevel consistencyLevel,
                         Configs configs,
                         AzureKeyCredential credential,
                         TokenCredential tokenCredential,
                         boolean sessionCapturingOverrideEnabled,
                         boolean connectionSharingAcrossClientsEnabled,
                         boolean contentResponseOnWriteEnabled,
                         CosmosClientMetadataCachesSnapshot metadataCachesSnapshot,
                         ApiType apiType,
                         CosmosClientTelemetryConfig clientTelemetryConfig,
                         String clientCorrelationId) {

        assert(clientTelemetryConfig != null);
        Boolean clientTelemetryEnabled = ImplementationBridgeHelpers
            .CosmosClientTelemetryConfigHelper
            .getCosmosClientTelemetryConfigAccessor()
            .isSendClientTelemetryToServiceEnabled(clientTelemetryConfig);
        assert(clientTelemetryEnabled != null);
        activeClientsCnt.incrementAndGet();
        this.clientId = clientIdGenerator.incrementAndGet();
        this.clientCorrelationId = Strings.isNullOrWhiteSpace(clientCorrelationId) ?
            String.format("%05d",this.clientId): clientCorrelationId;
        clientMap.put(serviceEndpoint.toString(), clientMap.getOrDefault(serviceEndpoint.toString(), 0) + 1);
        this.diagnosticsClientConfig = new DiagnosticsClientConfig();
        this.diagnosticsClientConfig.withClientId(this.clientId);
        this.diagnosticsClientConfig.withActiveClientCounter(activeClientsCnt);
        this.diagnosticsClientConfig.withClientMap(clientMap);

        this.diagnosticsClientConfig.withConnectionSharingAcrossClientsEnabled(connectionSharingAcrossClientsEnabled);
        this.diagnosticsClientConfig.withConsistency(consistencyLevel);
        this.throughputControlEnabled = new AtomicBoolean(false);

        logger.info(
            "Initializing DocumentClient [{}] with"
                + " serviceEndpoint [{}], connectionPolicy [{}], consistencyLevel [{}], directModeProtocol [{}]",
            this.clientId, serviceEndpoint, connectionPolicy, consistencyLevel, configs.getProtocol());

        try {
            this.connectionSharingAcrossClientsEnabled = connectionSharingAcrossClientsEnabled;
            this.configs = configs;
            this.masterKeyOrResourceToken = masterKeyOrResourceToken;
            this.serviceEndpoint = serviceEndpoint;
            this.credential = credential;
            this.tokenCredential = tokenCredential;
            this.contentResponseOnWriteEnabled = contentResponseOnWriteEnabled;
            this.authorizationTokenType = AuthorizationTokenType.Invalid;

            if (this.credential != null) {
                hasAuthKeyResourceToken = false;
                this.authorizationTokenType = AuthorizationTokenType.PrimaryMasterKey;
                this.authorizationTokenProvider = new BaseAuthorizationTokenProvider(this.credential);
            } else if (masterKeyOrResourceToken != null && ResourceTokenAuthorizationHelper.isResourceToken(masterKeyOrResourceToken)) {
                this.authorizationTokenProvider = null;
                hasAuthKeyResourceToken = true;
                this.authorizationTokenType = AuthorizationTokenType.ResourceToken;
            } else if(masterKeyOrResourceToken != null && !ResourceTokenAuthorizationHelper.isResourceToken(masterKeyOrResourceToken)) {
                this.credential = new AzureKeyCredential(this.masterKeyOrResourceToken);
                hasAuthKeyResourceToken = false;
                this.authorizationTokenType = AuthorizationTokenType.PrimaryMasterKey;
                this.authorizationTokenProvider = new BaseAuthorizationTokenProvider(this.credential);
            } else {
                hasAuthKeyResourceToken = false;
                this.authorizationTokenProvider = null;
                if (tokenCredential != null) {
                    this.tokenCredentialScopes = new String[] {
//                    AadTokenAuthorizationHelper.AAD_AUTH_TOKEN_COSMOS_WINDOWS_SCOPE,
                        serviceEndpoint.getScheme() + "://" + serviceEndpoint.getHost() + "/.default"
                    };
                    this.tokenCredentialCache = new SimpleTokenCache(() -> this.tokenCredential
                        .getToken(new TokenRequestContext().addScopes(this.tokenCredentialScopes)));
                    this.authorizationTokenType = AuthorizationTokenType.AadToken;
                }
            }

            if (connectionPolicy != null) {
                this.connectionPolicy = connectionPolicy;
            } else {
                this.connectionPolicy = new ConnectionPolicy(DirectConnectionConfig.getDefaultConfig());
            }

            this.diagnosticsClientConfig.withConnectionMode(this.getConnectionPolicy().getConnectionMode());
            this.diagnosticsClientConfig.withMultipleWriteRegionsEnabled(this.connectionPolicy.isMultipleWriteRegionsEnabled());
            this.diagnosticsClientConfig.withEndpointDiscoveryEnabled(this.connectionPolicy.isEndpointDiscoveryEnabled());
            this.diagnosticsClientConfig.withPreferredRegions(this.connectionPolicy.getPreferredRegions());
            this.diagnosticsClientConfig.withMachineId(tempMachineId);

            boolean disableSessionCapturing = (ConsistencyLevel.SESSION != consistencyLevel && !sessionCapturingOverrideEnabled);

            this.sessionContainer = new SessionContainer(this.serviceEndpoint.getHost(), disableSessionCapturing);
            this.consistencyLevel = consistencyLevel;

            this.userAgentContainer = new UserAgentContainer();

            String userAgentSuffix = this.connectionPolicy.getUserAgentSuffix();
            if (userAgentSuffix != null && userAgentSuffix.length() > 0) {
                userAgentContainer.setSuffix(userAgentSuffix);
            }

            this.httpClientInterceptor = null;
            this.reactorHttpClient = httpClient();

            this.globalEndpointManager = new GlobalEndpointManager(asDatabaseAccountManagerInternal(), this.connectionPolicy, /**/configs);
            this.retryPolicy = new RetryPolicy(this, this.globalEndpointManager, this.connectionPolicy);
            this.resetSessionTokenRetryPolicy = retryPolicy;
            CpuMemoryMonitor.register(this);
            this.queryPlanCache = new ConcurrentHashMap<>();
            this.apiType = apiType;
            this.clientTelemetryConfig = clientTelemetryConfig;
        } catch (RuntimeException e) {
            logger.error("unexpected failure in initializing client.", e);
            close();
            throw e;
        }
    }

    @Override
    public DiagnosticsClientConfig getConfig() {
        return diagnosticsClientConfig;
    }

    @Override
    public CosmosDiagnostics createDiagnostics() {
       return BridgeInternal.createCosmosDiagnostics(this);
    }

    private void initializeGatewayConfigurationReader() {
        this.gatewayConfigurationReader = new GatewayServiceConfigurationReader(this.globalEndpointManager);
        DatabaseAccount databaseAccount = this.globalEndpointManager.getLatestDatabaseAccount();
        //Database account should not be null here,
        // this.globalEndpointManager.init() must have been already called
        // hence asserting it
        if (databaseAccount == null) {
            logger.error("Client initialization failed."
                + " Check if the endpoint is reachable and if your auth token is valid. More info: https://aka.ms/cosmosdb-tsg-service-unavailable-java");
            throw new RuntimeException("Client initialization failed."
                + " Check if the endpoint is reachable and if your auth token is valid. More info: https://aka.ms/cosmosdb-tsg-service-unavailable-java");
        }

        this.useMultipleWriteLocations = this.connectionPolicy.isMultipleWriteRegionsEnabled() && BridgeInternal.isEnableMultipleWriteLocations(databaseAccount);

        // TODO: add support for openAsync
        // https://msdata.visualstudio.com/CosmosDB/_workitems/edit/332589
    }

    private void updateGatewayProxy() {
        (this.gatewayProxy).setGatewayServiceConfigurationReader(this.gatewayConfigurationReader);
        (this.gatewayProxy).setCollectionCache(this.collectionCache);
        (this.gatewayProxy).setPartitionKeyRangeCache(this.partitionKeyRangeCache);
        (this.gatewayProxy).setUseMultipleWriteLocations(this.useMultipleWriteLocations);
    }

    public void init(CosmosClientMetadataCachesSnapshot metadataCachesSnapshot, Function<HttpClient, HttpClient> httpClientInterceptor) {
        try {
            // TODO: add support for openAsync
            // https://msdata.visualstudio.com/CosmosDB/_workitems/edit/332589

            this.httpClientInterceptor = httpClientInterceptor;
            if (httpClientInterceptor != null) {
                this.reactorHttpClient = httpClientInterceptor.apply(httpClient());
            }

            this.gatewayProxy = createRxGatewayProxy(this.sessionContainer,
                this.consistencyLevel,
                this.queryCompatibilityMode,
                this.userAgentContainer,
                this.globalEndpointManager,
                this.reactorHttpClient,
                this.apiType);
            this.globalEndpointManager.init();
            this.initializeGatewayConfigurationReader();

            if (metadataCachesSnapshot != null) {
                this.collectionCache = new RxClientCollectionCache(this,
                    this.sessionContainer,
                    this.gatewayProxy,
                    this,
                    this.retryPolicy,
                    metadataCachesSnapshot.getCollectionInfoByNameCache(),
                    metadataCachesSnapshot.getCollectionInfoByIdCache()
                );
            } else {
                this.collectionCache = new RxClientCollectionCache(this,
                    this.sessionContainer,
                    this.gatewayProxy,
                    this,
                    this.retryPolicy);
            }
            this.resetSessionTokenRetryPolicy = new ResetSessionTokenRetryPolicyFactory(this.sessionContainer, this.collectionCache, this.retryPolicy);

            this.partitionKeyRangeCache = new RxPartitionKeyRangeCache(RxDocumentClientImpl.this,
                collectionCache);

            updateGatewayProxy();
            clientTelemetry = new ClientTelemetry(
                    this,
                    null,
                    UUID.randomUUID().toString(),
                    ManagementFactory.getRuntimeMXBean().getName(),
                    userAgentContainer.getUserAgent(),
                    connectionPolicy.getConnectionMode(),
                    globalEndpointManager.getLatestDatabaseAccount().getId(),
                    null,
                    null,
                    this.configs,
                    this.clientTelemetryConfig,
                    this,
                    this.connectionPolicy.getPreferredRegions());
            clientTelemetry.init();
            if (this.connectionPolicy.getConnectionMode() == ConnectionMode.GATEWAY) {
                this.storeModel = this.gatewayProxy;
            } else {
                this.initializeDirectConnectivity();
            }
            this.retryPolicy.setRxCollectionCache(this.collectionCache);
            this.faultInjectionRulesProcessor = new FaultInjectionRulesProcessor(
                this.connectionPolicy.getConnectionMode(),
                this.storeModel,
                this.gatewayProxy,
                this.collectionCache,
                new AddressSelector(this.addressResolver, this.configs.getProtocol()));
        } catch (Exception e) {
            logger.error("unexpected failure in initializing client.", e);
            close();
            throw e;
        }
    }

    public void serialize(CosmosClientMetadataCachesSnapshot state) {
        RxCollectionCache.serialize(state, this.collectionCache);
    }

    private void initializeDirectConnectivity() {
        this.addressResolver = new GlobalAddressResolver(this,
            this.reactorHttpClient,
            this.globalEndpointManager,
            this.configs.getProtocol(),
            this,
            this.collectionCache,
            this.partitionKeyRangeCache,
            userAgentContainer,
            // TODO: GATEWAY Configuration Reader
            //     this.gatewayConfigurationReader,
            null,
            this.connectionPolicy,
            this.apiType);

        this.storeClientFactory = new StoreClientFactory(
            this.addressResolver,
            this.diagnosticsClientConfig,
            this.configs,
            this.connectionPolicy,
            // this.maxConcurrentConnectionOpenRequests,
            this.userAgentContainer,
            this.connectionSharingAcrossClientsEnabled,
            this.clientTelemetry,
            this.globalEndpointManager
        );

        this.createStoreModel(true);
    }

    DatabaseAccountManagerInternal asDatabaseAccountManagerInternal() {
        return new DatabaseAccountManagerInternal() {

            @Override
            public URI getServiceEndpoint() {
                return RxDocumentClientImpl.this.getServiceEndpoint();
            }

            @Override
            public Flux<DatabaseAccount> getDatabaseAccountFromEndpoint(URI endpoint) {
                logger.info("Getting database account endpoint from {}", endpoint);
                return RxDocumentClientImpl.this.getDatabaseAccountFromEndpoint(endpoint);
            }

            @Override
            public ConnectionPolicy getConnectionPolicy() {
                return RxDocumentClientImpl.this.getConnectionPolicy();
            }
        };
    }

    RxGatewayStoreModel createRxGatewayProxy(ISessionContainer sessionContainer,
                                             ConsistencyLevel consistencyLevel,
                                             QueryCompatibilityMode queryCompatibilityMode,
                                             UserAgentContainer userAgentContainer,
                                             GlobalEndpointManager globalEndpointManager,
                                             HttpClient httpClient,
                                             ApiType apiType) {
        return new RxGatewayStoreModel(
                this,
                sessionContainer,
                consistencyLevel,
                queryCompatibilityMode,
                userAgentContainer,
                globalEndpointManager,
                httpClient,
                apiType);
    }

    private HttpClient httpClient() {
        HttpClientConfig httpClientConfig = new HttpClientConfig(this.configs)
            .withMaxIdleConnectionTimeout(this.connectionPolicy.getIdleHttpConnectionTimeout())
            .withPoolSize(this.connectionPolicy.getMaxConnectionPoolSize())
            .withProxy(this.connectionPolicy.getProxy())
            .withNetworkRequestTimeout(this.connectionPolicy.getHttpNetworkRequestTimeout());

        if (connectionSharingAcrossClientsEnabled) {
            return SharedGatewayHttpClient.getOrCreateInstance(httpClientConfig, diagnosticsClientConfig);
        } else {
            diagnosticsClientConfig.withGatewayHttpClientConfig(httpClientConfig.toDiagnosticsString());
            return HttpClient.createFixed(httpClientConfig);
        }
    }

    private void createStoreModel(boolean subscribeRntbdStatus) {
        // EnableReadRequestsFallback, if not explicitly set on the connection policy,
        // is false if the account's consistency is bounded staleness,
        // and true otherwise.

        StoreClient storeClient = this.storeClientFactory.createStoreClient(this,
                this.addressResolver,
                this.sessionContainer,
                this.gatewayConfigurationReader,
                this,
                this.useMultipleWriteLocations
        );

        this.storeModel = new ServerStoreModel(storeClient);
    }


    @Override
    public URI getServiceEndpoint() {
        return this.serviceEndpoint;
    }

    @Override
    public URI getWriteEndpoint() {
        return globalEndpointManager.getWriteEndpoints().stream().findFirst().orElse(null);
    }

    @Override
    public URI getReadEndpoint() {
        return globalEndpointManager.getReadEndpoints().stream().findFirst().orElse(null);
    }

    @Override
    public ConnectionPolicy getConnectionPolicy() {
        return this.connectionPolicy;
    }

    @Override
    public boolean isContentResponseOnWriteEnabled() {
        return contentResponseOnWriteEnabled;
    }

    @Override
    public ConsistencyLevel getConsistencyLevel() {
        return consistencyLevel;
    }

    @Override
    public ClientTelemetry getClientTelemetry() {
        return this.clientTelemetry;
    }

    @Override
    public String getClientCorrelationId() {
        return this.clientCorrelationId;
    }

    @Override
    public String getMachineId() {
        if (this.diagnosticsClientConfig == null) {
            return null;
        }

        return this.diagnosticsClientConfig.getMachineId();
    }

    @Override
    public Mono<ResourceResponse<Database>> createDatabase(Database database, RequestOptions options) {
        DocumentClientRetryPolicy retryPolicyInstance = this.resetSessionTokenRetryPolicy.getRequestPolicy();
        return ObservableHelper.inlineIfPossibleAsObs(() -> createDatabaseInternal(database, options, retryPolicyInstance), retryPolicyInstance);
    }

    private Mono<ResourceResponse<Database>> createDatabaseInternal(Database database, RequestOptions options, DocumentClientRetryPolicy retryPolicyInstance) {
        try {

            if (database == null) {
                throw new IllegalArgumentException("Database");
            }

            logger.debug("Creating a Database. id: [{}]", database.getId());
            validateResource(database);

            Map<String, String> requestHeaders = this.getRequestHeaders(options, ResourceType.Database, OperationType.Create);
            Instant serializationStartTimeUTC = Instant.now();
            ByteBuffer byteBuffer = ModelBridgeInternal.serializeJsonToByteBuffer(database);
            Instant serializationEndTimeUTC = Instant.now();
            SerializationDiagnosticsContext.SerializationDiagnostics serializationDiagnostics = new SerializationDiagnosticsContext.SerializationDiagnostics(
                serializationStartTimeUTC,
                serializationEndTimeUTC,
                SerializationDiagnosticsContext.SerializationType.DATABASE_SERIALIZATION);
            RxDocumentServiceRequest request = RxDocumentServiceRequest.create(this,
                OperationType.Create, ResourceType.Database, Paths.DATABASES_ROOT, byteBuffer, requestHeaders, options);

            if (retryPolicyInstance != null) {
                retryPolicyInstance.onBeforeSendRequest(request);
            }

            SerializationDiagnosticsContext serializationDiagnosticsContext = BridgeInternal.getSerializationDiagnosticsContext(request.requestContext.cosmosDiagnostics);
            if (serializationDiagnosticsContext != null) {
                serializationDiagnosticsContext.addSerializationDiagnostics(serializationDiagnostics);
            }

            return this.create(request, retryPolicyInstance, getOperationContextAndListenerTuple(options))
                       .map(response -> toResourceResponse(response, Database.class));
        } catch (Exception e) {
            logger.debug("Failure in creating a database. due to [{}]", e.getMessage(), e);
            return Mono.error(e);
        }
    }

    @Override
    public Mono<ResourceResponse<Database>> deleteDatabase(String databaseLink, RequestOptions options) {
        DocumentClientRetryPolicy retryPolicyInstance = this.resetSessionTokenRetryPolicy.getRequestPolicy();
        return ObservableHelper.inlineIfPossibleAsObs(() -> deleteDatabaseInternal(databaseLink, options, retryPolicyInstance), retryPolicyInstance);
    }

    private Mono<ResourceResponse<Database>> deleteDatabaseInternal(String databaseLink, RequestOptions options,
                                                                    DocumentClientRetryPolicy retryPolicyInstance) {
        try {
            if (StringUtils.isEmpty(databaseLink)) {
                throw new IllegalArgumentException("databaseLink");
            }

            logger.debug("Deleting a Database. databaseLink: [{}]", databaseLink);
            String path = Utils.joinPath(databaseLink, null);
            Map<String, String> requestHeaders = this.getRequestHeaders(options, ResourceType.Database, OperationType.Delete);
            RxDocumentServiceRequest request = RxDocumentServiceRequest.create(this,
                OperationType.Delete, ResourceType.Database, path, requestHeaders, options);

            if (retryPolicyInstance != null) {
                retryPolicyInstance.onBeforeSendRequest(request);
            }

            return this.delete(request, retryPolicyInstance, getOperationContextAndListenerTuple(options)).map(response -> toResourceResponse(response, Database.class));
        } catch (Exception e) {
            logger.debug("Failure in deleting a database. due to [{}]", e.getMessage(), e);
            return Mono.error(e);
        }
    }

    @Override
    public Mono<ResourceResponse<Database>> readDatabase(String databaseLink, RequestOptions options) {
        DocumentClientRetryPolicy retryPolicyInstance = this.resetSessionTokenRetryPolicy.getRequestPolicy();
        return ObservableHelper.inlineIfPossibleAsObs(() -> readDatabaseInternal(databaseLink, options, retryPolicyInstance), retryPolicyInstance);
    }

    private Mono<ResourceResponse<Database>> readDatabaseInternal(String databaseLink, RequestOptions options, DocumentClientRetryPolicy retryPolicyInstance) {
        try {
            if (StringUtils.isEmpty(databaseLink)) {
                throw new IllegalArgumentException("databaseLink");
            }

            logger.debug("Reading a Database. databaseLink: [{}]", databaseLink);
            String path = Utils.joinPath(databaseLink, null);
            Map<String, String> requestHeaders = this.getRequestHeaders(options, ResourceType.Database, OperationType.Read);
            RxDocumentServiceRequest request = RxDocumentServiceRequest.create(this,
                OperationType.Read, ResourceType.Database, path, requestHeaders, options);

            if (retryPolicyInstance != null) {
                retryPolicyInstance.onBeforeSendRequest(request);
            }
            return this.read(request, retryPolicyInstance).map(response -> toResourceResponse(response, Database.class));
        } catch (Exception e) {
            logger.debug("Failure in reading a database. due to [{}]", e.getMessage(), e);
            return Mono.error(e);
        }
    }

    @Override
    public Flux<FeedResponse<Database>> readDatabases(CosmosQueryRequestOptions options) {
        return readFeed(options, ResourceType.Database, Database.class, Paths.DATABASES_ROOT);
    }

    private String parentResourceLinkToQueryLink(String parentResourceLink, ResourceType resourceTypeEnum) {
        switch (resourceTypeEnum) {
            case Database:
                return Paths.DATABASES_ROOT;

            case DocumentCollection:
                return Utils.joinPath(parentResourceLink, Paths.COLLECTIONS_PATH_SEGMENT);

            case Document:
                return Utils.joinPath(parentResourceLink, Paths.DOCUMENTS_PATH_SEGMENT);

            case Offer:
                return Paths.OFFERS_ROOT;

            case User:
                return Utils.joinPath(parentResourceLink, Paths.USERS_PATH_SEGMENT);

            case ClientEncryptionKey:
                return Utils.joinPath(parentResourceLink, Paths.CLIENT_ENCRYPTION_KEY_PATH_SEGMENT);

            case Permission:
                return Utils.joinPath(parentResourceLink, Paths.PERMISSIONS_PATH_SEGMENT);

            case Attachment:
                return Utils.joinPath(parentResourceLink, Paths.ATTACHMENTS_PATH_SEGMENT);

            case StoredProcedure:
                return Utils.joinPath(parentResourceLink, Paths.STORED_PROCEDURES_PATH_SEGMENT);

            case Trigger:
                return Utils.joinPath(parentResourceLink, Paths.TRIGGERS_PATH_SEGMENT);

            case UserDefinedFunction:
                return Utils.joinPath(parentResourceLink, Paths.USER_DEFINED_FUNCTIONS_PATH_SEGMENT);

            case Conflict:
                return Utils.joinPath(parentResourceLink, Paths.CONFLICTS_PATH_SEGMENT);

            default:
                throw new IllegalArgumentException("resource type not supported");
        }
    }

    private OperationContextAndListenerTuple getOperationContextAndListenerTuple(CosmosQueryRequestOptions options) {
        if (options == null) {
            return null;
        }
        return ImplementationBridgeHelpers.CosmosQueryRequestOptionsHelper.getCosmosQueryRequestOptionsAccessor().getOperationContext(options);
    }

    private OperationContextAndListenerTuple getOperationContextAndListenerTuple(RequestOptions options) {
        if (options == null) {
            return null;
        }
        return options.getOperationContextAndListenerTuple();
    }

    private <T> Flux<FeedResponse<T>> createQuery(
        String parentResourceLink,
        SqlQuerySpec sqlQuery,
        CosmosQueryRequestOptions options,
        Class<T> klass,
        ResourceType resourceTypeEnum) {

        String resourceLink = parentResourceLinkToQueryLink(parentResourceLink, resourceTypeEnum);

        UUID correlationActivityIdOfRequestOptions = ImplementationBridgeHelpers
            .CosmosQueryRequestOptionsHelper
            .getCosmosQueryRequestOptionsAccessor()
            .getCorrelationActivityId(options);
        UUID correlationActivityId = correlationActivityIdOfRequestOptions != null ?
            correlationActivityIdOfRequestOptions : Utils.randomUUID();

        IDocumentQueryClient queryClient = documentQueryClientImpl(RxDocumentClientImpl.this,
            getOperationContextAndListenerTuple(options));

        // Trying to put this logic as low as the query pipeline
        // Since for parallelQuery, each partition will have its own request, so at this point, there will be no request associate with this retry policy.
        // For default document context, it already wired up InvalidPartitionExceptionRetry, but there is no harm to wire it again here
        InvalidPartitionExceptionRetryPolicy invalidPartitionExceptionRetryPolicy = new InvalidPartitionExceptionRetryPolicy(
            this.collectionCache,
            null,
            resourceLink,
            ModelBridgeInternal.getPropertiesFromQueryRequestOptions(options));

        return ObservableHelper.fluxInlineIfPossibleAsObs(
            () -> createQueryInternal(
                resourceLink, sqlQuery, options, klass, resourceTypeEnum, queryClient, correlationActivityId),
            invalidPartitionExceptionRetryPolicy);
    }

    private <T> Flux<FeedResponse<T>> createQueryInternal(
            String resourceLink,
            SqlQuerySpec sqlQuery,
            CosmosQueryRequestOptions options,
            Class<T> klass,
            ResourceType resourceTypeEnum,
            IDocumentQueryClient queryClient,
            UUID activityId) {

        Flux<? extends IDocumentQueryExecutionContext<T>> executionContext =
            DocumentQueryExecutionContextFactory
                .createDocumentQueryExecutionContextAsync(this, queryClient, resourceTypeEnum, klass, sqlQuery,
                                                          options, resourceLink, false, activityId,
                                                          Configs.isQueryPlanCachingEnabled(), queryPlanCache);

        AtomicBoolean isFirstResponse = new AtomicBoolean(true);
        return executionContext.flatMap(iDocumentQueryExecutionContext -> {
            QueryInfo queryInfo = null;
            if (iDocumentQueryExecutionContext instanceof PipelinedQueryExecutionContextBase) {
                queryInfo = ((PipelinedQueryExecutionContextBase<T>) iDocumentQueryExecutionContext).getQueryInfo();
            }

            QueryInfo finalQueryInfo = queryInfo;
            return iDocumentQueryExecutionContext.executeAsync()
                .map(tFeedResponse -> {
                    if (finalQueryInfo != null) {
                        if (finalQueryInfo.hasSelectValue()) {
                            ModelBridgeInternal
                                .addQueryInfoToFeedResponse(tFeedResponse, finalQueryInfo);
                        }

                        if (isFirstResponse.compareAndSet(true, false)) {
                            ModelBridgeInternal.addQueryPlanDiagnosticsContextToFeedResponse(tFeedResponse,
                                finalQueryInfo.getQueryPlanDiagnosticsContext());
                        }
                    }
                    return tFeedResponse;
                });
            // concurrency is set to Queues.SMALL_BUFFER_SIZE to
            // maximize the IDocumentQueryExecutionContext publisher instances to subscribe to concurrently
            // prefetch is set to 1 to minimize the no. prefetched pages (result of merged executeAsync invocations)
        }, Queues.SMALL_BUFFER_SIZE, 1);
    }

    @Override
    public Flux<FeedResponse<Database>> queryDatabases(String query, CosmosQueryRequestOptions options) {
        return queryDatabases(new SqlQuerySpec(query), options);
    }


    @Override
    public Flux<FeedResponse<Database>> queryDatabases(SqlQuerySpec querySpec, CosmosQueryRequestOptions options) {
        return createQuery(Paths.DATABASES_ROOT, querySpec, options, Database.class, ResourceType.Database);
    }

    @Override
    public Mono<ResourceResponse<DocumentCollection>> createCollection(String databaseLink,
                                                                       DocumentCollection collection, RequestOptions options) {
        DocumentClientRetryPolicy retryPolicyInstance = this.resetSessionTokenRetryPolicy.getRequestPolicy();
        return ObservableHelper.inlineIfPossibleAsObs(() -> this.createCollectionInternal(databaseLink, collection, options, retryPolicyInstance), retryPolicyInstance);
    }

    private Mono<ResourceResponse<DocumentCollection>> createCollectionInternal(String databaseLink,
                                                                                DocumentCollection collection, RequestOptions options, DocumentClientRetryPolicy retryPolicyInstance) {
        try {
            if (StringUtils.isEmpty(databaseLink)) {
                throw new IllegalArgumentException("databaseLink");
            }
            if (collection == null) {
                throw new IllegalArgumentException("collection");
            }

            logger.debug("Creating a Collection. databaseLink: [{}], Collection id: [{}]", databaseLink,
                collection.getId());
            validateResource(collection);

            String path = Utils.joinPath(databaseLink, Paths.COLLECTIONS_PATH_SEGMENT);
            Map<String, String> requestHeaders = this.getRequestHeaders(options, ResourceType.DocumentCollection, OperationType.Create);

            Instant serializationStartTimeUTC = Instant.now();
            ByteBuffer byteBuffer = ModelBridgeInternal.serializeJsonToByteBuffer(collection);
            Instant serializationEndTimeUTC = Instant.now();
            SerializationDiagnosticsContext.SerializationDiagnostics serializationDiagnostics = new SerializationDiagnosticsContext.SerializationDiagnostics(
                serializationStartTimeUTC,
                serializationEndTimeUTC,
                SerializationDiagnosticsContext.SerializationType.CONTAINER_SERIALIZATION);
            RxDocumentServiceRequest request = RxDocumentServiceRequest.create(this,
                OperationType.Create, ResourceType.DocumentCollection, path, byteBuffer, requestHeaders, options);

            if (retryPolicyInstance != null){
                retryPolicyInstance.onBeforeSendRequest(request);
            }

            SerializationDiagnosticsContext serializationDiagnosticsContext = BridgeInternal.getSerializationDiagnosticsContext(request.requestContext.cosmosDiagnostics);
            if (serializationDiagnosticsContext != null) {
                serializationDiagnosticsContext.addSerializationDiagnostics(serializationDiagnostics);
            }

            return this.create(request, retryPolicyInstance, getOperationContextAndListenerTuple(options)).map(response -> toResourceResponse(response, DocumentCollection.class))
                       .doOnNext(resourceResponse -> {
                    // set the session token
                    this.sessionContainer.setSessionToken(resourceResponse.getResource().getResourceId(),
                        getAltLink(resourceResponse.getResource()),
                        resourceResponse.getResponseHeaders());
                });
        } catch (Exception e) {
            logger.debug("Failure in creating a collection. due to [{}]", e.getMessage(), e);
            return Mono.error(e);
        }
    }

    @Override
    public Mono<ResourceResponse<DocumentCollection>> replaceCollection(DocumentCollection collection,
                                                                        RequestOptions options) {
        DocumentClientRetryPolicy retryPolicyInstance = this.resetSessionTokenRetryPolicy.getRequestPolicy();
        return ObservableHelper.inlineIfPossibleAsObs(() -> replaceCollectionInternal(collection, options, retryPolicyInstance), retryPolicyInstance);
    }

    private Mono<ResourceResponse<DocumentCollection>> replaceCollectionInternal(DocumentCollection collection,
                                                                                 RequestOptions options, DocumentClientRetryPolicy retryPolicyInstance) {
        try {
            if (collection == null) {
                throw new IllegalArgumentException("collection");
            }

            logger.debug("Replacing a Collection. id: [{}]", collection.getId());
            validateResource(collection);

            String path = Utils.joinPath(collection.getSelfLink(), null);
            Map<String, String> requestHeaders = this.getRequestHeaders(options, ResourceType.DocumentCollection, OperationType.Replace);
            Instant serializationStartTimeUTC = Instant.now();
            ByteBuffer byteBuffer = ModelBridgeInternal.serializeJsonToByteBuffer(collection);
            Instant serializationEndTimeUTC = Instant.now();
            SerializationDiagnosticsContext.SerializationDiagnostics serializationDiagnostics = new SerializationDiagnosticsContext.SerializationDiagnostics(
                serializationStartTimeUTC,
                serializationEndTimeUTC,
                SerializationDiagnosticsContext.SerializationType.CONTAINER_SERIALIZATION);
            RxDocumentServiceRequest request = RxDocumentServiceRequest.create(this,
                OperationType.Replace, ResourceType.DocumentCollection, path, byteBuffer, requestHeaders, options);

            // TODO: .Net has some logic for updating session token which we don't
            // have here
            if (retryPolicyInstance != null){
                retryPolicyInstance.onBeforeSendRequest(request);
            }

            SerializationDiagnosticsContext serializationDiagnosticsContext = BridgeInternal.getSerializationDiagnosticsContext(request.requestContext.cosmosDiagnostics);
            if (serializationDiagnosticsContext != null) {
                serializationDiagnosticsContext.addSerializationDiagnostics(serializationDiagnostics);
            }

            return this.replace(request, retryPolicyInstance).map(response -> toResourceResponse(response, DocumentCollection.class))
                .doOnNext(resourceResponse -> {
                    if (resourceResponse.getResource() != null) {
                        // set the session token
                        this.sessionContainer.setSessionToken(resourceResponse.getResource().getResourceId(),
                            getAltLink(resourceResponse.getResource()),
                            resourceResponse.getResponseHeaders());
                    }
                });

        } catch (Exception e) {
            logger.debug("Failure in replacing a collection. due to [{}]", e.getMessage(), e);
            return Mono.error(e);
        }
    }

    @Override
    public Mono<ResourceResponse<DocumentCollection>> deleteCollection(String collectionLink,
                                                                       RequestOptions options) {
        DocumentClientRetryPolicy retryPolicyInstance = this.resetSessionTokenRetryPolicy.getRequestPolicy();
        return ObservableHelper.inlineIfPossibleAsObs(() -> deleteCollectionInternal(collectionLink, options, retryPolicyInstance), retryPolicyInstance);
    }

    private Mono<ResourceResponse<DocumentCollection>> deleteCollectionInternal(String collectionLink,
                                                                                RequestOptions options, DocumentClientRetryPolicy retryPolicyInstance) {
        try {
            if (StringUtils.isEmpty(collectionLink)) {
                throw new IllegalArgumentException("collectionLink");
            }

            logger.debug("Deleting a Collection. collectionLink: [{}]", collectionLink);
            String path = Utils.joinPath(collectionLink, null);
            Map<String, String> requestHeaders = this.getRequestHeaders(options, ResourceType.DocumentCollection, OperationType.Delete);
            RxDocumentServiceRequest request = RxDocumentServiceRequest.create(this,
                OperationType.Delete, ResourceType.DocumentCollection, path, requestHeaders, options);

            if (retryPolicyInstance != null){
                retryPolicyInstance.onBeforeSendRequest(request);
            }

            return this.delete(request, retryPolicyInstance, getOperationContextAndListenerTuple(options)).map(response -> toResourceResponse(response, DocumentCollection.class));

        } catch (Exception e) {
            logger.debug("Failure in deleting a collection, due to [{}]", e.getMessage(), e);
            return Mono.error(e);
        }
    }

    private Mono<RxDocumentServiceResponse> delete(RxDocumentServiceRequest request, DocumentClientRetryPolicy documentClientRetryPolicy, OperationContextAndListenerTuple operationContextAndListenerTuple) {
        return populateHeadersAsync(request, RequestVerb.DELETE)
            .flatMap(requestPopulated -> {
                if (documentClientRetryPolicy.getRetryContext() != null && documentClientRetryPolicy.getRetryContext().getRetryCount() > 0) {
                    documentClientRetryPolicy.getRetryContext().updateEndTime();
                }

                return getStoreProxy(requestPopulated).processMessage(requestPopulated, operationContextAndListenerTuple);
            });
    }

    private Mono<RxDocumentServiceResponse> deleteAllItemsByPartitionKey(RxDocumentServiceRequest request, DocumentClientRetryPolicy documentClientRetryPolicy, OperationContextAndListenerTuple operationContextAndListenerTuple) {
        return populateHeadersAsync(request, RequestVerb.POST)
            .flatMap(requestPopulated -> {
                RxStoreModel storeProxy = this.getStoreProxy(requestPopulated);
                if (documentClientRetryPolicy.getRetryContext() != null && documentClientRetryPolicy.getRetryContext().getRetryCount() > 0) {
                    documentClientRetryPolicy.getRetryContext().updateEndTime();
                }

                return storeProxy.processMessage(requestPopulated, operationContextAndListenerTuple);
            });
    }

    private Mono<RxDocumentServiceResponse> read(RxDocumentServiceRequest request, DocumentClientRetryPolicy documentClientRetryPolicy) {
        return populateHeadersAsync(request, RequestVerb.GET)
            .flatMap(requestPopulated -> {
                if (documentClientRetryPolicy.getRetryContext() != null && documentClientRetryPolicy.getRetryContext().getRetryCount() > 0) {
                    documentClientRetryPolicy.getRetryContext().updateEndTime();
                }

                return getStoreProxy(requestPopulated).processMessage(requestPopulated);
                });
    }

    Mono<RxDocumentServiceResponse> readFeed(RxDocumentServiceRequest request) {
        return populateHeadersAsync(request, RequestVerb.GET)
            .flatMap(requestPopulated -> getStoreProxy(requestPopulated).processMessage(requestPopulated));
    }

    private Mono<RxDocumentServiceResponse> query(RxDocumentServiceRequest request) {
        return populateHeadersAsync(request, RequestVerb.POST)
            .flatMap(requestPopulated ->
                this.getStoreProxy(requestPopulated).processMessage(requestPopulated)
                    .map(response -> {
                            this.captureSessionToken(requestPopulated, response);
                            return response;
                        }
                    ));
    }

    @Override
    public Mono<ResourceResponse<DocumentCollection>> readCollection(String collectionLink,
                                                                     RequestOptions options) {
        DocumentClientRetryPolicy retryPolicyInstance = this.resetSessionTokenRetryPolicy.getRequestPolicy();
        return ObservableHelper.inlineIfPossibleAsObs(() -> readCollectionInternal(collectionLink, options, retryPolicyInstance), retryPolicyInstance);
    }

    private Mono<ResourceResponse<DocumentCollection>> readCollectionInternal(String collectionLink,
                                                                              RequestOptions options, DocumentClientRetryPolicy retryPolicyInstance) {

        // we are using an observable factory here
        // observable will be created fresh upon subscription
        // this is to ensure we capture most up to date information (e.g.,
        // session)
        try {
            if (StringUtils.isEmpty(collectionLink)) {
                throw new IllegalArgumentException("collectionLink");
            }

            logger.debug("Reading a Collection. collectionLink: [{}]", collectionLink);
            String path = Utils.joinPath(collectionLink, null);
            Map<String, String> requestHeaders = this.getRequestHeaders(options, ResourceType.DocumentCollection, OperationType.Read);
            RxDocumentServiceRequest request = RxDocumentServiceRequest.create(this,
                OperationType.Read, ResourceType.DocumentCollection, path, requestHeaders, options);

            if (retryPolicyInstance != null){
                retryPolicyInstance.onBeforeSendRequest(request);
            }
            return this.read(request, retryPolicyInstance).map(response -> toResourceResponse(response, DocumentCollection.class));
        } catch (Exception e) {
            // this is only in trace level to capture what's going on
            logger.debug("Failure in reading a collection, due to [{}]", e.getMessage(), e);
            return Mono.error(e);
        }
    }

    @Override
    public Flux<FeedResponse<DocumentCollection>> readCollections(String databaseLink, CosmosQueryRequestOptions options) {

        if (StringUtils.isEmpty(databaseLink)) {
            throw new IllegalArgumentException("databaseLink");
        }

        return readFeed(options, ResourceType.DocumentCollection, DocumentCollection.class,
                Utils.joinPath(databaseLink, Paths.COLLECTIONS_PATH_SEGMENT));
    }

    @Override
    public Flux<FeedResponse<DocumentCollection>> queryCollections(String databaseLink, String query,
                                                                   CosmosQueryRequestOptions options) {
        return createQuery(databaseLink, new SqlQuerySpec(query), options, DocumentCollection.class, ResourceType.DocumentCollection);
    }

    @Override
    public Flux<FeedResponse<DocumentCollection>> queryCollections(String databaseLink,
                                                                         SqlQuerySpec querySpec, CosmosQueryRequestOptions options) {
        return createQuery(databaseLink, querySpec, options, DocumentCollection.class, ResourceType.DocumentCollection);
    }

    private static String serializeProcedureParams(List<Object> objectArray) {
        String[] stringArray = new String[objectArray.size()];

        for (int i = 0; i < objectArray.size(); ++i) {
            Object object = objectArray.get(i);
            if (object instanceof JsonSerializable) {
                stringArray[i] = ModelBridgeInternal.toJsonFromJsonSerializable((JsonSerializable) object);
            } else {

                // POJO, ObjectNode, number, STRING or Boolean
                try {
                    stringArray[i] = mapper.writeValueAsString(object);
                } catch (IOException e) {
                    throw new IllegalArgumentException("Can't serialize the object into the json string", e);
                }
            }
        }

        return String.format("[%s]", StringUtils.join(stringArray, ","));
    }

    private static void validateResource(Resource resource) {
        if (!StringUtils.isEmpty(resource.getId())) {
            if (resource.getId().indexOf('/') != -1 || resource.getId().indexOf('\\') != -1 ||
                    resource.getId().indexOf('?') != -1 || resource.getId().indexOf('#') != -1) {
                throw new IllegalArgumentException("Id contains illegal chars.");
            }

            if (resource.getId().endsWith(" ")) {
                throw new IllegalArgumentException("Id ends with a space.");
            }
        }
    }

    private Map<String, String> getRequestHeaders(RequestOptions options, ResourceType resourceType, OperationType operationType) {
        Map<String, String> headers = new HashMap<>();

        if (this.useMultipleWriteLocations) {
            headers.put(HttpConstants.HttpHeaders.ALLOW_TENTATIVE_WRITES, Boolean.TRUE.toString());
        }

        if (consistencyLevel != null) {
            headers.put(HttpConstants.HttpHeaders.CONSISTENCY_LEVEL, consistencyLevel.toString());
        }

        if (options == null) {
            //  Corner case, if options are null, then just check this flag from CosmosClientBuilder
            //  If content response on write is not enabled, and operation is document write - then add minimal prefer header
            //  Otherwise, don't add this header, which means return the full response
            if (!this.contentResponseOnWriteEnabled && resourceType.equals(ResourceType.Document) && operationType.isWriteOperation()) {
                headers.put(HttpConstants.HttpHeaders.PREFER, HttpConstants.HeaderValues.PREFER_RETURN_MINIMAL);
            }
            return headers;
        }

        Map<String, String> customOptions = options.getHeaders();
        if (customOptions != null) {
            headers.putAll(customOptions);
        }

        boolean contentResponseOnWriteEnabled = this.contentResponseOnWriteEnabled;
        //  If options has contentResponseOnWriteEnabled set to true / false, override the value from CosmosClientBuilder
        if (options.isContentResponseOnWriteEnabled() != null) {
            contentResponseOnWriteEnabled = options.isContentResponseOnWriteEnabled();
        }

        //  If content response on write is not enabled, and operation is document write - then add minimal prefer header
        //  Otherwise, don't add this header, which means return the full response
        if (!contentResponseOnWriteEnabled && resourceType.equals(ResourceType.Document) && operationType.isWriteOperation()) {
            headers.put(HttpConstants.HttpHeaders.PREFER, HttpConstants.HeaderValues.PREFER_RETURN_MINIMAL);
        }

        if (options.getIfMatchETag() != null) {
                headers.put(HttpConstants.HttpHeaders.IF_MATCH, options.getIfMatchETag());
        }

        if(options.getIfNoneMatchETag() != null) {
            headers.put(HttpConstants.HttpHeaders.IF_NONE_MATCH, options.getIfNoneMatchETag());
        }

        if (options.getConsistencyLevel() != null) {
            headers.put(HttpConstants.HttpHeaders.CONSISTENCY_LEVEL, options.getConsistencyLevel().toString());
        }

        if (options.getIndexingDirective() != null) {
            headers.put(HttpConstants.HttpHeaders.INDEXING_DIRECTIVE, options.getIndexingDirective().toString());
        }

        if (options.getPostTriggerInclude() != null && options.getPostTriggerInclude().size() > 0) {
            String postTriggerInclude = StringUtils.join(options.getPostTriggerInclude(), ",");
            headers.put(HttpConstants.HttpHeaders.POST_TRIGGER_INCLUDE, postTriggerInclude);
        }

        if (options.getPreTriggerInclude() != null && options.getPreTriggerInclude().size() > 0) {
            String preTriggerInclude = StringUtils.join(options.getPreTriggerInclude(), ",");
            headers.put(HttpConstants.HttpHeaders.PRE_TRIGGER_INCLUDE, preTriggerInclude);
        }

        if (!Strings.isNullOrEmpty(options.getSessionToken())) {
            headers.put(HttpConstants.HttpHeaders.SESSION_TOKEN, options.getSessionToken());
        }

        if (options.getResourceTokenExpirySeconds() != null) {
            headers.put(HttpConstants.HttpHeaders.RESOURCE_TOKEN_EXPIRY,
                    String.valueOf(options.getResourceTokenExpirySeconds()));
        }

        if (options.getOfferThroughput() != null && options.getOfferThroughput() >= 0) {
            headers.put(HttpConstants.HttpHeaders.OFFER_THROUGHPUT, options.getOfferThroughput().toString());
        } else if (options.getOfferType() != null) {
            headers.put(HttpConstants.HttpHeaders.OFFER_TYPE, options.getOfferType());
        }

        if (options.getOfferThroughput() == null) {
            if (options.getThroughputProperties() != null) {
                Offer offer = ModelBridgeInternal.getOfferFromThroughputProperties(options.getThroughputProperties());
                final OfferAutoscaleSettings offerAutoscaleSettings = offer.getOfferAutoScaleSettings();
                OfferAutoscaleAutoUpgradeProperties autoscaleAutoUpgradeProperties = null;
                if (offerAutoscaleSettings != null) {
                     autoscaleAutoUpgradeProperties
                        = offer.getOfferAutoScaleSettings().getAutoscaleAutoUpgradeProperties();
                }
                if (offer.hasOfferThroughput() &&
                        (offerAutoscaleSettings != null && offerAutoscaleSettings.getMaxThroughput() >= 0 ||
                             autoscaleAutoUpgradeProperties != null &&
                                 autoscaleAutoUpgradeProperties
                                     .getAutoscaleThroughputProperties()
                                     .getIncrementPercent() >= 0)) {
                    throw new IllegalArgumentException("Autoscale provisioned throughput can not be configured with "
                                                           + "fixed offer");
                }

                if (offer.hasOfferThroughput()) {
                    headers.put(HttpConstants.HttpHeaders.OFFER_THROUGHPUT, String.valueOf(offer.getThroughput()));
                } else if (offer.getOfferAutoScaleSettings() != null) {
                    headers.put(HttpConstants.HttpHeaders.OFFER_AUTOPILOT_SETTINGS,
                                ModelBridgeInternal.toJsonFromJsonSerializable(offer.getOfferAutoScaleSettings()));
                }
            }
        }

        if (options.isQuotaInfoEnabled()) {
            headers.put(HttpConstants.HttpHeaders.POPULATE_QUOTA_INFO, String.valueOf(true));
        }

        if (options.isScriptLoggingEnabled()) {
            headers.put(HttpConstants.HttpHeaders.SCRIPT_ENABLE_LOGGING, String.valueOf(true));
        }

        if (options.getDedicatedGatewayRequestOptions() != null &&
            options.getDedicatedGatewayRequestOptions().getMaxIntegratedCacheStaleness() != null) {
            headers.put(HttpConstants.HttpHeaders.DEDICATED_GATEWAY_PER_REQUEST_CACHE_STALENESS,
                String.valueOf(Utils.getMaxIntegratedCacheStalenessInMillis(options.getDedicatedGatewayRequestOptions())));
        }

        return headers;
    }

    public IRetryPolicyFactory getResetSessionTokenRetryPolicy() {
        return this.resetSessionTokenRetryPolicy;
    }

    private Mono<RxDocumentServiceRequest> addPartitionKeyInformation(RxDocumentServiceRequest request,
                                                                      ByteBuffer contentAsByteBuffer,
                                                                      Document document,
                                                                      RequestOptions options) {

        Mono<Utils.ValueHolder<DocumentCollection>> collectionObs = this.collectionCache.resolveCollectionAsync(BridgeInternal.getMetaDataDiagnosticContext(request.requestContext.cosmosDiagnostics), request);
        return collectionObs
                .map(collectionValueHolder -> {
                    addPartitionKeyInformation(request, contentAsByteBuffer, document, options, collectionValueHolder.v);
                    return request;
                });
    }

    private Mono<RxDocumentServiceRequest> addPartitionKeyInformation(RxDocumentServiceRequest request,
                                                                      ByteBuffer contentAsByteBuffer,
                                                                      Object document,
                                                                      RequestOptions options,
                                                                      Mono<Utils.ValueHolder<DocumentCollection>> collectionObs) {

        return collectionObs.map(collectionValueHolder -> {
            addPartitionKeyInformation(request, contentAsByteBuffer, document, options, collectionValueHolder.v);
            return request;
        });
    }

    private void addPartitionKeyInformation(RxDocumentServiceRequest request,
                                            ByteBuffer contentAsByteBuffer,
                                            Object objectDoc, RequestOptions options,
                                            DocumentCollection collection) {
        PartitionKeyDefinition partitionKeyDefinition = collection.getPartitionKey();

        PartitionKeyInternal partitionKeyInternal = null;
        if (options != null && options.getPartitionKey() != null && options.getPartitionKey().equals(PartitionKey.NONE)){
            partitionKeyInternal = ModelBridgeInternal.getNonePartitionKey(partitionKeyDefinition);
        } else if (options != null && options.getPartitionKey() != null) {
            partitionKeyInternal = BridgeInternal.getPartitionKeyInternal(options.getPartitionKey());
        } else if (partitionKeyDefinition == null || partitionKeyDefinition.getPaths().size() == 0) {
            // For backward compatibility, if collection doesn't have partition key defined, we assume all documents
            // have empty value for it and user doesn't need to specify it explicitly.
            partitionKeyInternal = PartitionKeyInternal.getEmpty();
        } else if (contentAsByteBuffer != null || objectDoc != null) {
            InternalObjectNode internalObjectNode;
            if (objectDoc instanceof InternalObjectNode) {
                internalObjectNode = (InternalObjectNode) objectDoc;
            } else if (objectDoc instanceof ObjectNode) {
                internalObjectNode = new InternalObjectNode((ObjectNode)objectDoc);
            } else if (contentAsByteBuffer != null) {
                contentAsByteBuffer.rewind();
                internalObjectNode = new InternalObjectNode(contentAsByteBuffer);
            } else {
                //  This is a safety check, this should not happen ever.
                //  If it does, it is a SDK bug
                throw new IllegalStateException("ContentAsByteBuffer and objectDoc are null");
            }

            Instant serializationStartTime = Instant.now();
            partitionKeyInternal =  extractPartitionKeyValueFromDocument(internalObjectNode, partitionKeyDefinition);
            Instant serializationEndTime = Instant.now();
            SerializationDiagnosticsContext.SerializationDiagnostics serializationDiagnostics = new SerializationDiagnosticsContext.SerializationDiagnostics(
                serializationStartTime,
                serializationEndTime,
                SerializationDiagnosticsContext.SerializationType.PARTITION_KEY_FETCH_SERIALIZATION
            );
            SerializationDiagnosticsContext serializationDiagnosticsContext = BridgeInternal.getSerializationDiagnosticsContext(request.requestContext.cosmosDiagnostics);
            if (serializationDiagnosticsContext != null) {
                serializationDiagnosticsContext.addSerializationDiagnostics(serializationDiagnostics);
            }

        } else {
            throw new UnsupportedOperationException("PartitionKey value must be supplied for this operation.");
        }

        request.setPartitionKeyInternal(partitionKeyInternal);
        request.getHeaders().put(HttpConstants.HttpHeaders.PARTITION_KEY, Utils.escapeNonAscii(partitionKeyInternal.toJson()));
    }

    public static PartitionKeyInternal extractPartitionKeyValueFromDocument(
            InternalObjectNode document,
            PartitionKeyDefinition partitionKeyDefinition) {
        if (partitionKeyDefinition != null) {
            switch (partitionKeyDefinition.getKind()) {
                case HASH:
                    String path = partitionKeyDefinition.getPaths().iterator().next();
                    List<String> parts = PathParser.getPathParts(path);
                    if (parts.size() >= 1) {
                        Object value = ModelBridgeInternal.getObjectByPathFromJsonSerializable(document, parts);
                        if (value == null || value.getClass() == ObjectNode.class) {
                            value = ModelBridgeInternal.getNonePartitionKey(partitionKeyDefinition);
                        }

                        if (value instanceof PartitionKeyInternal) {
                            return (PartitionKeyInternal) value;
                        } else {
                            return PartitionKeyInternal.fromObjectArray(Collections.singletonList(value), false);
                        }
                    }
                    break;
                case MULTI_HASH:
                    Object[] partitionKeyValues = new Object[partitionKeyDefinition.getPaths().size()];
                    for(int pathIter = 0 ; pathIter < partitionKeyDefinition.getPaths().size(); pathIter++){
                        String partitionPath = partitionKeyDefinition.getPaths().get(pathIter);
                        List<String> partitionPathParts = PathParser.getPathParts(partitionPath);
                        partitionKeyValues[pathIter] = ModelBridgeInternal.getObjectByPathFromJsonSerializable(document, partitionPathParts);
                    }
                    return PartitionKeyInternal.fromObjectArray(partitionKeyValues, false);

                default:
                    throw new IllegalArgumentException("Unrecognized Partition kind: " + partitionKeyDefinition.getKind());
                }
        }

        return null;
    }

    private Mono<RxDocumentServiceRequest> getCreateDocumentRequest(DocumentClientRetryPolicy requestRetryPolicy,
                                                                    String documentCollectionLink,
                                                                    Object document,
                                                                    RequestOptions options,
                                                                    boolean disableAutomaticIdGeneration,
                                                                    OperationType operationType) {

        if (StringUtils.isEmpty(documentCollectionLink)) {
            throw new IllegalArgumentException("documentCollectionLink");
        }
        if (document == null) {
            throw new IllegalArgumentException("document");
        }

        Instant serializationStartTimeUTC = Instant.now();
        ByteBuffer content = BridgeInternal.serializeJsonToByteBuffer(document, mapper);
        Instant serializationEndTimeUTC = Instant.now();

        SerializationDiagnosticsContext.SerializationDiagnostics serializationDiagnostics = new SerializationDiagnosticsContext.SerializationDiagnostics(
            serializationStartTimeUTC,
            serializationEndTimeUTC,
            SerializationDiagnosticsContext.SerializationType.ITEM_SERIALIZATION);

        String path = Utils.joinPath(documentCollectionLink, Paths.DOCUMENTS_PATH_SEGMENT);
        Map<String, String> requestHeaders = this.getRequestHeaders(options, ResourceType.Document, operationType);

        RxDocumentServiceRequest request = RxDocumentServiceRequest.create(this,
            operationType, ResourceType.Document, path, requestHeaders, options, content);
        if (requestRetryPolicy != null) {
            requestRetryPolicy.onBeforeSendRequest(request);
        }

        SerializationDiagnosticsContext serializationDiagnosticsContext = BridgeInternal.getSerializationDiagnosticsContext(request.requestContext.cosmosDiagnostics);
        if (serializationDiagnosticsContext != null) {
            serializationDiagnosticsContext.addSerializationDiagnostics(serializationDiagnostics);
        }

        Mono<Utils.ValueHolder<DocumentCollection>> collectionObs = this.collectionCache.resolveCollectionAsync(BridgeInternal.getMetaDataDiagnosticContext(request.requestContext.cosmosDiagnostics), request);
        return addPartitionKeyInformation(request, content, document, options, collectionObs);
    }

    private Mono<RxDocumentServiceRequest> getBatchDocumentRequest(DocumentClientRetryPolicy requestRetryPolicy,
                                                                   String documentCollectionLink,
                                                                   ServerBatchRequest serverBatchRequest,
                                                                   RequestOptions options,
                                                                   boolean disableAutomaticIdGeneration) {

        checkArgument(StringUtils.isNotEmpty(documentCollectionLink), "expected non empty documentCollectionLink");
        checkNotNull(serverBatchRequest, "expected non null serverBatchRequest");

        Instant serializationStartTimeUTC = Instant.now();
        ByteBuffer content = ByteBuffer.wrap(Utils.getUTF8Bytes(serverBatchRequest.getRequestBody()));
        Instant serializationEndTimeUTC = Instant.now();

        SerializationDiagnosticsContext.SerializationDiagnostics serializationDiagnostics = new SerializationDiagnosticsContext.SerializationDiagnostics(
            serializationStartTimeUTC,
            serializationEndTimeUTC,
            SerializationDiagnosticsContext.SerializationType.ITEM_SERIALIZATION);

        String path = Utils.joinPath(documentCollectionLink, Paths.DOCUMENTS_PATH_SEGMENT);
        Map<String, String> requestHeaders = this.getRequestHeaders(options, ResourceType.Document, OperationType.Batch);

        RxDocumentServiceRequest request = RxDocumentServiceRequest.create(
            this,
            OperationType.Batch,
            ResourceType.Document,
            path,
            requestHeaders,
            options,
            content);

        if (requestRetryPolicy != null) {
            requestRetryPolicy.onBeforeSendRequest(request);
        }

        SerializationDiagnosticsContext serializationDiagnosticsContext = BridgeInternal.getSerializationDiagnosticsContext(request.requestContext.cosmosDiagnostics);
        if (serializationDiagnosticsContext != null) {
            serializationDiagnosticsContext.addSerializationDiagnostics(serializationDiagnostics);
        }

        Mono<Utils.ValueHolder<DocumentCollection>> collectionObs =
            this.collectionCache.resolveCollectionAsync(BridgeInternal.getMetaDataDiagnosticContext(request.requestContext.cosmosDiagnostics), request);

        return collectionObs.map((Utils.ValueHolder<DocumentCollection> collectionValueHolder) -> {
            addBatchHeaders(request, serverBatchRequest, collectionValueHolder.v);
            return request;
        });
    }

    private RxDocumentServiceRequest addBatchHeaders(RxDocumentServiceRequest request,
                                                     ServerBatchRequest serverBatchRequest,
                                                     DocumentCollection collection) {

        if(serverBatchRequest instanceof SinglePartitionKeyServerBatchRequest) {

            PartitionKey partitionKey = ((SinglePartitionKeyServerBatchRequest) serverBatchRequest).getPartitionKeyValue();
            PartitionKeyInternal partitionKeyInternal;

            if (partitionKey.equals(PartitionKey.NONE)) {
                PartitionKeyDefinition partitionKeyDefinition = collection.getPartitionKey();
                partitionKeyInternal = ModelBridgeInternal.getNonePartitionKey(partitionKeyDefinition);
            } else {
                // Partition key is always non-null
                partitionKeyInternal = BridgeInternal.getPartitionKeyInternal(partitionKey);
            }

            request.setPartitionKeyInternal(partitionKeyInternal);
            request.getHeaders().put(HttpConstants.HttpHeaders.PARTITION_KEY, Utils.escapeNonAscii(partitionKeyInternal.toJson()));
        } else if(serverBatchRequest instanceof PartitionKeyRangeServerBatchRequest) {
            request.setPartitionKeyRangeIdentity(new PartitionKeyRangeIdentity(((PartitionKeyRangeServerBatchRequest) serverBatchRequest).getPartitionKeyRangeId()));
        } else {
            throw new UnsupportedOperationException("Unknown Server request.");
        }

        request.getHeaders().put(HttpConstants.HttpHeaders.IS_BATCH_REQUEST, Boolean.TRUE.toString());
        request.getHeaders().put(HttpConstants.HttpHeaders.IS_BATCH_ATOMIC, String.valueOf(serverBatchRequest.isAtomicBatch()));
        request.getHeaders().put(HttpConstants.HttpHeaders.SHOULD_BATCH_CONTINUE_ON_ERROR, String.valueOf(serverBatchRequest.isShouldContinueOnError()));

        request.setNumberOfItemsInBatchRequest(serverBatchRequest.getOperations().size());

        return request;
    }

    /**
     * NOTE: Caller needs to consume it by subscribing to this Mono in order for the request to populate headers
     * @param request request to populate headers to
     * @param httpMethod http method
     * @return Mono, which on subscription will populate the headers in the request passed in the argument.
     */
    private Mono<RxDocumentServiceRequest> populateHeadersAsync(RxDocumentServiceRequest request, RequestVerb httpMethod) {
        request.getHeaders().put(HttpConstants.HttpHeaders.X_DATE, Utils.nowAsRFC1123());
        if (this.masterKeyOrResourceToken != null || this.resourceTokensMap != null
            || this.cosmosAuthorizationTokenResolver != null || this.credential != null) {
            String resourceName = request.getResourceAddress();

            String authorization = this.getUserAuthorizationToken(
                resourceName, request.getResourceType(), httpMethod, request.getHeaders(),
                    AuthorizationTokenType.PrimaryMasterKey, request.properties);
            try {
                authorization = URLEncoder.encode(authorization, "UTF-8");
            } catch (UnsupportedEncodingException e) {
                throw new IllegalStateException("Failed to encode authtoken.", e);
            }
            request.getHeaders().put(HttpConstants.HttpHeaders.AUTHORIZATION, authorization);
        }

        if (this.apiType != null)   {
            request.getHeaders().put(HttpConstants.HttpHeaders.API_TYPE, this.apiType.toString());
        }

        this.populateCapabilitiesHeader(request);

        if ((RequestVerb.POST.equals(httpMethod) || RequestVerb.PUT.equals(httpMethod))
                && !request.getHeaders().containsKey(HttpConstants.HttpHeaders.CONTENT_TYPE)) {
            request.getHeaders().put(HttpConstants.HttpHeaders.CONTENT_TYPE, RuntimeConstants.MediaTypes.JSON);
        }

        if (RequestVerb.PATCH.equals(httpMethod) &&
            !request.getHeaders().containsKey(HttpConstants.HttpHeaders.CONTENT_TYPE)) {
            request.getHeaders().put(HttpConstants.HttpHeaders.CONTENT_TYPE, RuntimeConstants.MediaTypes.JSON_PATCH);
        }

        if (!request.getHeaders().containsKey(HttpConstants.HttpHeaders.ACCEPT)) {
            request.getHeaders().put(HttpConstants.HttpHeaders.ACCEPT, RuntimeConstants.MediaTypes.JSON);
        }

        MetadataDiagnosticsContext metadataDiagnosticsCtx =
            BridgeInternal.getMetaDataDiagnosticContext(request.requestContext.cosmosDiagnostics);

        if (this.requiresFeedRangeFiltering(request)) {
            return request.getFeedRange()
                          .populateFeedRangeFilteringHeaders(
                              this.getPartitionKeyRangeCache(),
                              request,
                              this.collectionCache.resolveCollectionAsync(metadataDiagnosticsCtx, request))
                          .flatMap(this::populateAuthorizationHeader);
        }

        return this.populateAuthorizationHeader(request);
    }

    private void populateCapabilitiesHeader(RxDocumentServiceRequest request) {
        if (!request.getHeaders().containsKey(HttpConstants.HttpHeaders.SDK_SUPPORTED_CAPABILITIES)) {
            request
                .getHeaders()
                .put(HttpConstants.HttpHeaders.SDK_SUPPORTED_CAPABILITIES, HttpConstants.SDKSupportedCapabilities.SUPPORTED_CAPABILITIES);
        }
    }

    private boolean requiresFeedRangeFiltering(RxDocumentServiceRequest request) {
        if (request.getResourceType() != ResourceType.Document &&
                request.getResourceType() != ResourceType.Conflict) {
            return false;
        }

        switch (request.getOperationType()) {
            case ReadFeed:
            case Query:
            case SqlQuery:
                return request.getFeedRange() != null;
            default:
                return false;
        }
    }

    @Override
    public Mono<RxDocumentServiceRequest> populateAuthorizationHeader(RxDocumentServiceRequest request) {
        if (request == null) {
            throw new IllegalArgumentException("request");
        }

        if (this.authorizationTokenType == AuthorizationTokenType.AadToken) {
            return AadTokenAuthorizationHelper.getAuthorizationToken(this.tokenCredentialCache)
                .map(authorization -> {
                    request.getHeaders().put(HttpConstants.HttpHeaders.AUTHORIZATION, authorization);
                    return request;
                });
        } else {
            return Mono.just(request);
        }
    }

    @Override
    public Mono<HttpHeaders> populateAuthorizationHeader(HttpHeaders httpHeaders) {
        if (httpHeaders == null) {
            throw new IllegalArgumentException("httpHeaders");
        }

        if (this.authorizationTokenType == AuthorizationTokenType.AadToken) {
            return AadTokenAuthorizationHelper.getAuthorizationToken(this.tokenCredentialCache)
                .map(authorization -> {
                    httpHeaders.set(HttpConstants.HttpHeaders.AUTHORIZATION, authorization);
                    return httpHeaders;
                });
        }

        return Mono.just(httpHeaders);
    }

    @Override
    public AuthorizationTokenType getAuthorizationTokenType() {
        return this.authorizationTokenType;
    }

    @Override
    public String getUserAuthorizationToken(String resourceName,
                                            ResourceType resourceType,
                                            RequestVerb requestVerb,
                                            Map<String, String> headers,
                                            AuthorizationTokenType tokenType,
                                            Map<String, Object> properties) {

        if (this.cosmosAuthorizationTokenResolver != null) {
            return this.cosmosAuthorizationTokenResolver.getAuthorizationToken(requestVerb.toUpperCase(), resourceName, this.resolveCosmosResourceType(resourceType).toString(),
                    properties != null ? Collections.unmodifiableMap(properties) : null);
        } else if (credential != null) {
            return this.authorizationTokenProvider.generateKeyAuthorizationSignature(requestVerb, resourceName,
                    resourceType, headers);
        } else if (masterKeyOrResourceToken != null && hasAuthKeyResourceToken && resourceTokensMap == null) {
            return masterKeyOrResourceToken;
        } else {
            assert resourceTokensMap != null;
            if(resourceType.equals(ResourceType.DatabaseAccount)) {
                return this.firstResourceTokenFromPermissionFeed;
            }

            return ResourceTokenAuthorizationHelper.getAuthorizationTokenUsingResourceTokens(resourceTokensMap, requestVerb, resourceName, headers);
        }
    }

    private CosmosResourceType resolveCosmosResourceType(ResourceType resourceType) {
        CosmosResourceType cosmosResourceType =
            ModelBridgeInternal.fromServiceSerializedFormat(resourceType.toString());
        if (cosmosResourceType == null) {
            return CosmosResourceType.SYSTEM;
        }
        return cosmosResourceType;
    }

    void captureSessionToken(RxDocumentServiceRequest request, RxDocumentServiceResponse response) {
        this.sessionContainer.setSessionToken(request, response.getResponseHeaders());
    }

    private Mono<RxDocumentServiceResponse> create(RxDocumentServiceRequest request,
                                                   DocumentClientRetryPolicy documentClientRetryPolicy,
                                                   OperationContextAndListenerTuple operationContextAndListenerTuple) {
        return populateHeadersAsync(request, RequestVerb.POST)
            .flatMap(requestPopulated -> {
                RxStoreModel storeProxy = this.getStoreProxy(requestPopulated);
                if (documentClientRetryPolicy.getRetryContext() != null && documentClientRetryPolicy.getRetryContext().getRetryCount() > 0) {
                    documentClientRetryPolicy.getRetryContext().updateEndTime();
                }

                return storeProxy.processMessage(requestPopulated, operationContextAndListenerTuple);
            });
    }

    private Mono<RxDocumentServiceResponse> upsert(RxDocumentServiceRequest request,
                                                   DocumentClientRetryPolicy documentClientRetryPolicy,
                                                   OperationContextAndListenerTuple operationContextAndListenerTuple) {

        return populateHeadersAsync(request, RequestVerb.POST)
            .flatMap(requestPopulated -> {
                Map<String, String> headers = requestPopulated.getHeaders();
                // headers can never be null, since it will be initialized even when no
                // request options are specified,
                // hence using assertion here instead of exception, being in the private
                // method
                assert (headers != null);
                headers.put(HttpConstants.HttpHeaders.IS_UPSERT, "true");
                if (documentClientRetryPolicy.getRetryContext() != null && documentClientRetryPolicy.getRetryContext().getRetryCount() > 0) {
                    documentClientRetryPolicy.getRetryContext().updateEndTime();
                }

                return getStoreProxy(requestPopulated).processMessage(requestPopulated, operationContextAndListenerTuple)
                    .map(response -> {
                            this.captureSessionToken(requestPopulated, response);
                            return response;
                        }
                    );
            });
    }

    private Mono<RxDocumentServiceResponse> replace(RxDocumentServiceRequest request, DocumentClientRetryPolicy documentClientRetryPolicy) {
        return populateHeadersAsync(request, RequestVerb.PUT)
            .flatMap(requestPopulated -> {
                if (documentClientRetryPolicy.getRetryContext() != null && documentClientRetryPolicy.getRetryContext().getRetryCount() > 0) {
                    documentClientRetryPolicy.getRetryContext().updateEndTime();
                }

                return getStoreProxy(requestPopulated).processMessage(requestPopulated);
            });
    }

    private Mono<RxDocumentServiceResponse> patch(RxDocumentServiceRequest request, DocumentClientRetryPolicy documentClientRetryPolicy) {
        return populateHeadersAsync(request, RequestVerb.PATCH)
            .flatMap(requestPopulated -> {
                if (documentClientRetryPolicy.getRetryContext() != null && documentClientRetryPolicy.getRetryContext().getRetryCount() > 0) {
                    documentClientRetryPolicy.getRetryContext().updateEndTime();
                }
                return getStoreProxy(requestPopulated).processMessage(requestPopulated);
        });
    }

    @Override
    public Mono<ResourceResponse<Document>> createDocument(String collectionLink, Object document,
                                                           RequestOptions options, boolean disableAutomaticIdGeneration) {
        DocumentClientRetryPolicy requestRetryPolicy = this.resetSessionTokenRetryPolicy.getRequestPolicy();
        if (options == null || options.getPartitionKey() == null) {
            requestRetryPolicy = new PartitionKeyMismatchRetryPolicy(collectionCache, requestRetryPolicy, collectionLink, options);
        }

        DocumentClientRetryPolicy finalRetryPolicyInstance = requestRetryPolicy;
        return ObservableHelper.inlineIfPossibleAsObs(() -> createDocumentInternal(collectionLink, document, options, disableAutomaticIdGeneration, finalRetryPolicyInstance), requestRetryPolicy);
    }

    private Mono<ResourceResponse<Document>> createDocumentInternal(String collectionLink, Object document,
                                                                    RequestOptions options, boolean disableAutomaticIdGeneration, DocumentClientRetryPolicy requestRetryPolicy) {
        try {
            logger.debug("Creating a Document. collectionLink: [{}]", collectionLink);

            Mono<RxDocumentServiceRequest> requestObs = getCreateDocumentRequest(requestRetryPolicy, collectionLink, document,
                options, disableAutomaticIdGeneration, OperationType.Create);

            Mono<RxDocumentServiceResponse> responseObservable =
                requestObs.flatMap(request -> create(request, requestRetryPolicy, getOperationContextAndListenerTuple(options)));

            return responseObservable
                    .map(serviceResponse -> toResourceResponse(serviceResponse, Document.class));

        } catch (Exception e) {
            logger.debug("Failure in creating a document due to [{}]", e.getMessage(), e);
            return Mono.error(e);
        }
    }

    @Override
    public Mono<ResourceResponse<Document>> upsertDocument(String collectionLink, Object document,
                                                                 RequestOptions options, boolean disableAutomaticIdGeneration) {
        DocumentClientRetryPolicy requestRetryPolicy = this.resetSessionTokenRetryPolicy.getRequestPolicy();
        if (options == null || options.getPartitionKey() == null) {
            requestRetryPolicy = new PartitionKeyMismatchRetryPolicy(collectionCache, requestRetryPolicy, collectionLink, options);
        }
        DocumentClientRetryPolicy finalRetryPolicyInstance = requestRetryPolicy;
        return ObservableHelper.inlineIfPossibleAsObs(() -> upsertDocumentInternal(collectionLink, document, options, disableAutomaticIdGeneration, finalRetryPolicyInstance), finalRetryPolicyInstance);
    }

    private Mono<ResourceResponse<Document>> upsertDocumentInternal(String collectionLink, Object document,
                                                                    RequestOptions options, boolean disableAutomaticIdGeneration, DocumentClientRetryPolicy retryPolicyInstance) {
        try {
            logger.debug("Upserting a Document. collectionLink: [{}]", collectionLink);

            Mono<RxDocumentServiceRequest> reqObs = getCreateDocumentRequest(retryPolicyInstance, collectionLink, document,
                options, disableAutomaticIdGeneration, OperationType.Upsert);

            Mono<RxDocumentServiceResponse> responseObservable = reqObs.flatMap(request -> upsert(request, retryPolicyInstance, getOperationContextAndListenerTuple(options)));

            return responseObservable
                    .map(serviceResponse -> toResourceResponse(serviceResponse, Document.class));
        } catch (Exception e) {
            logger.debug("Failure in upserting a document due to [{}]", e.getMessage(), e);
            return Mono.error(e);
        }
    }

    @Override
    public Mono<ResourceResponse<Document>> replaceDocument(String documentLink, Object document,
                                                            RequestOptions options) {

        DocumentClientRetryPolicy requestRetryPolicy = this.resetSessionTokenRetryPolicy.getRequestPolicy();
        if (options == null || options.getPartitionKey() == null) {
            String collectionLink = Utils.getCollectionName(documentLink);
            requestRetryPolicy = new PartitionKeyMismatchRetryPolicy(collectionCache, requestRetryPolicy, collectionLink, options);
        }
        DocumentClientRetryPolicy finalRequestRetryPolicy = requestRetryPolicy;
        return ObservableHelper.inlineIfPossibleAsObs(() -> replaceDocumentInternal(documentLink, document, options, finalRequestRetryPolicy), requestRetryPolicy);
    }

    private Mono<ResourceResponse<Document>> replaceDocumentInternal(String documentLink, Object document,
                                                                     RequestOptions options, DocumentClientRetryPolicy retryPolicyInstance) {
        try {
            if (StringUtils.isEmpty(documentLink)) {
                throw new IllegalArgumentException("documentLink");
            }

            if (document == null) {
                throw new IllegalArgumentException("document");
            }

            Document typedDocument = documentFromObject(document, mapper);

            return this.replaceDocumentInternal(documentLink, typedDocument, options, retryPolicyInstance);

        } catch (Exception e) {
            logger.debug("Failure in replacing a document due to [{}]", e.getMessage());
            return Mono.error(e);
        }
    }

    @Override
    public Mono<ResourceResponse<Document>> replaceDocument(Document document, RequestOptions options) {
        DocumentClientRetryPolicy requestRetryPolicy = this.resetSessionTokenRetryPolicy.getRequestPolicy();
        if (options == null || options.getPartitionKey() == null) {
            String collectionLink = document.getSelfLink();
            requestRetryPolicy = new PartitionKeyMismatchRetryPolicy(collectionCache, requestRetryPolicy, collectionLink, options);
        }
        DocumentClientRetryPolicy finalRequestRetryPolicy = requestRetryPolicy;
        return ObservableHelper.inlineIfPossibleAsObs(() -> replaceDocumentInternal(document, options, finalRequestRetryPolicy), requestRetryPolicy);
    }

    private Mono<ResourceResponse<Document>> replaceDocumentInternal(Document document, RequestOptions options, DocumentClientRetryPolicy retryPolicyInstance) {

        try {
            if (document == null) {
                throw new IllegalArgumentException("document");
            }

            return this.replaceDocumentInternal(document.getSelfLink(), document, options, retryPolicyInstance);

        } catch (Exception e) {
            logger.debug("Failure in replacing a database due to [{}]", e.getMessage());
            return Mono.error(e);
        }
    }

    private Mono<ResourceResponse<Document>> replaceDocumentInternal(String documentLink,
                                                                     Document document,
                                                                     RequestOptions options,
                                                                     DocumentClientRetryPolicy retryPolicyInstance) {

        if (document == null) {
            throw new IllegalArgumentException("document");
        }

        logger.debug("Replacing a Document. documentLink: [{}]", documentLink);
        final String path = Utils.joinPath(documentLink, null);
        final Map<String, String> requestHeaders = getRequestHeaders(options, ResourceType.Document, OperationType.Replace);
        Instant serializationStartTimeUTC = Instant.now();
        ByteBuffer content = serializeJsonToByteBuffer(document);
        Instant serializationEndTime = Instant.now();
        SerializationDiagnosticsContext.SerializationDiagnostics serializationDiagnostics = new SerializationDiagnosticsContext.SerializationDiagnostics(
            serializationStartTimeUTC,
            serializationEndTime,
            SerializationDiagnosticsContext.SerializationType.ITEM_SERIALIZATION);

        final RxDocumentServiceRequest request = RxDocumentServiceRequest.create(this,
            OperationType.Replace, ResourceType.Document, path, requestHeaders, options, content);
        if (retryPolicyInstance != null) {
            retryPolicyInstance.onBeforeSendRequest(request);
        }

        SerializationDiagnosticsContext serializationDiagnosticsContext = BridgeInternal.getSerializationDiagnosticsContext(request.requestContext.cosmosDiagnostics);
        if (serializationDiagnosticsContext != null) {
            serializationDiagnosticsContext.addSerializationDiagnostics(serializationDiagnostics);
        }

        Mono<Utils.ValueHolder<DocumentCollection>> collectionObs = collectionCache.resolveCollectionAsync(BridgeInternal.getMetaDataDiagnosticContext(request.requestContext.cosmosDiagnostics), request);
        Mono<RxDocumentServiceRequest> requestObs = addPartitionKeyInformation(request, content, document, options, collectionObs);

        return requestObs.flatMap(req -> replace(request, retryPolicyInstance)
            .map(resp -> toResourceResponse(resp, Document.class)));
    }

    @Override
    public Mono<ResourceResponse<Document>> patchDocument(String documentLink,
                                                          CosmosPatchOperations cosmosPatchOperations,
                                                          RequestOptions options) {
        DocumentClientRetryPolicy documentClientRetryPolicy = this.resetSessionTokenRetryPolicy.getRequestPolicy();
        return ObservableHelper.inlineIfPossibleAsObs(() -> patchDocumentInternal(documentLink, cosmosPatchOperations, options, documentClientRetryPolicy), documentClientRetryPolicy);
    }

    private Mono<ResourceResponse<Document>> patchDocumentInternal(String documentLink,
                                                                   CosmosPatchOperations cosmosPatchOperations,
                                                                   RequestOptions options,
                                                                   DocumentClientRetryPolicy retryPolicyInstance) {

        checkArgument(StringUtils.isNotEmpty(documentLink), "expected non empty documentLink");
        checkNotNull(cosmosPatchOperations, "expected non null cosmosPatchOperations");

        logger.debug("Running patch operations on Document. documentLink: [{}]", documentLink);

        final String path = Utils.joinPath(documentLink, null);

        final Map<String, String> requestHeaders = getRequestHeaders(options, ResourceType.Document, OperationType.Patch);
        Instant serializationStartTimeUTC = Instant.now();

        ByteBuffer content = ByteBuffer.wrap(PatchUtil.serializeCosmosPatchToByteArray(cosmosPatchOperations, options));

        Instant serializationEndTime = Instant.now();
        SerializationDiagnosticsContext.SerializationDiagnostics serializationDiagnostics = new SerializationDiagnosticsContext.SerializationDiagnostics(
            serializationStartTimeUTC,
            serializationEndTime,
            SerializationDiagnosticsContext.SerializationType.ITEM_SERIALIZATION);

        final RxDocumentServiceRequest request = RxDocumentServiceRequest.create(
            this,
            OperationType.Patch,
            ResourceType.Document,
            path,
            requestHeaders,
            options,
            content);

        if (retryPolicyInstance != null) {
            retryPolicyInstance.onBeforeSendRequest(request);
        }

        SerializationDiagnosticsContext serializationDiagnosticsContext = BridgeInternal.getSerializationDiagnosticsContext(request.requestContext.cosmosDiagnostics);
        if (serializationDiagnosticsContext != null) {
            serializationDiagnosticsContext.addSerializationDiagnostics(serializationDiagnostics);
        }

        Mono<Utils.ValueHolder<DocumentCollection>> collectionObs = collectionCache.resolveCollectionAsync(
            BridgeInternal.getMetaDataDiagnosticContext(request.requestContext.cosmosDiagnostics), request);

        // options will always have partition key info, so contentAsByteBuffer can be null and is not needed.
        Mono<RxDocumentServiceRequest> requestObs = addPartitionKeyInformation(
            request,
            null,
            null,
            options,
            collectionObs);

        return requestObs.flatMap(req -> patch(request, retryPolicyInstance)
            .map(resp -> toResourceResponse(resp, Document.class)));
    }

    @Override
    public Mono<ResourceResponse<Document>> deleteDocument(String documentLink, RequestOptions options) {
        DocumentClientRetryPolicy requestRetryPolicy = this.resetSessionTokenRetryPolicy.getRequestPolicy();
        return ObservableHelper.inlineIfPossibleAsObs(() -> deleteDocumentInternal(documentLink, null, options, requestRetryPolicy), requestRetryPolicy);
    }

    @Override
    public Mono<ResourceResponse<Document>> deleteDocument(String documentLink, InternalObjectNode internalObjectNode, RequestOptions options) {
        DocumentClientRetryPolicy requestRetryPolicy = this.resetSessionTokenRetryPolicy.getRequestPolicy();
        return ObservableHelper.inlineIfPossibleAsObs(() -> deleteDocumentInternal(documentLink, internalObjectNode, options, requestRetryPolicy),
            requestRetryPolicy);
    }

    private Mono<ResourceResponse<Document>> deleteDocumentInternal(String documentLink, InternalObjectNode internalObjectNode, RequestOptions options,
                                                                    DocumentClientRetryPolicy retryPolicyInstance) {
        try {
            if (StringUtils.isEmpty(documentLink)) {
                throw new IllegalArgumentException("documentLink");
            }

            logger.debug("Deleting a Document. documentLink: [{}]", documentLink);
            String path = Utils.joinPath(documentLink, null);
            Map<String, String> requestHeaders = this.getRequestHeaders(options, ResourceType.Document, OperationType.Delete);
            RxDocumentServiceRequest request = RxDocumentServiceRequest.create(this,
                OperationType.Delete, ResourceType.Document, path, requestHeaders, options);
            if (retryPolicyInstance != null) {
                retryPolicyInstance.onBeforeSendRequest(request);
            }

            Mono<Utils.ValueHolder<DocumentCollection>> collectionObs = collectionCache.resolveCollectionAsync(BridgeInternal.getMetaDataDiagnosticContext(request.requestContext.cosmosDiagnostics), request);

            Mono<RxDocumentServiceRequest> requestObs = addPartitionKeyInformation(request, null, internalObjectNode, options, collectionObs);

            return requestObs.flatMap(req -> this
                .delete(req, retryPolicyInstance, getOperationContextAndListenerTuple(options))
                .map(serviceResponse -> toResourceResponse(serviceResponse, Document.class)));

        } catch (Exception e) {
            logger.debug("Failure in deleting a document due to [{}]", e.getMessage());
            return Mono.error(e);
        }
    }

    @Override
    public Mono<ResourceResponse<Document>> deleteAllDocumentsByPartitionKey(String collectionLink, PartitionKey partitionKey, RequestOptions options) {
        DocumentClientRetryPolicy requestRetryPolicy = this.resetSessionTokenRetryPolicy.getRequestPolicy();
        return ObservableHelper.inlineIfPossibleAsObs(() -> deleteAllDocumentsByPartitionKeyInternal(collectionLink, options, requestRetryPolicy),
            requestRetryPolicy);
    }

    private Mono<ResourceResponse<Document>> deleteAllDocumentsByPartitionKeyInternal(String collectionLink, RequestOptions options,
                                                                                  DocumentClientRetryPolicy retryPolicyInstance) {
        try {
            if (StringUtils.isEmpty(collectionLink)) {
                throw new IllegalArgumentException("collectionLink");
            }

            logger.debug("Deleting all items by Partition Key. collectionLink: [{}]", collectionLink);
            String path = Utils.joinPath(collectionLink, null);
            Map<String, String> requestHeaders = this.getRequestHeaders(options, ResourceType.PartitionKey, OperationType.Delete);
            RxDocumentServiceRequest request = RxDocumentServiceRequest.create(this,
                OperationType.Delete, ResourceType.PartitionKey, path, requestHeaders, options);
            if (retryPolicyInstance != null) {
                retryPolicyInstance.onBeforeSendRequest(request);
            }

            Mono<Utils.ValueHolder<DocumentCollection>> collectionObs = collectionCache.resolveCollectionAsync(BridgeInternal.getMetaDataDiagnosticContext(request.requestContext.cosmosDiagnostics), request);

            Mono<RxDocumentServiceRequest> requestObs = addPartitionKeyInformation(request, null, null, options, collectionObs);

            return requestObs.flatMap(req -> this
                .deleteAllItemsByPartitionKey(req, retryPolicyInstance, getOperationContextAndListenerTuple(options))
                .map(serviceResponse -> toResourceResponse(serviceResponse, Document.class)));
        } catch (Exception e) {
            logger.debug("Failure in deleting documents due to [{}]", e.getMessage());
            return Mono.error(e);
        }
    }

    @Override
    public Mono<ResourceResponse<Document>> readDocument(String documentLink, RequestOptions options) {
        DocumentClientRetryPolicy retryPolicyInstance = this.resetSessionTokenRetryPolicy.getRequestPolicy();
        return ObservableHelper.inlineIfPossibleAsObs(() -> readDocumentInternal(documentLink, options, retryPolicyInstance), retryPolicyInstance);
    }

    private Mono<ResourceResponse<Document>> readDocumentInternal(String documentLink, RequestOptions options,
                                                                  DocumentClientRetryPolicy retryPolicyInstance) {
        try {
            if (StringUtils.isEmpty(documentLink)) {
                throw new IllegalArgumentException("documentLink");
            }

            logger.debug("Reading a Document. documentLink: [{}]", documentLink);
            String path = Utils.joinPath(documentLink, null);
            Map<String, String> requestHeaders = this.getRequestHeaders(options, ResourceType.Document, OperationType.Read);
            RxDocumentServiceRequest request = RxDocumentServiceRequest.create(this,
                OperationType.Read, ResourceType.Document, path, requestHeaders, options);
            if (retryPolicyInstance != null) {
                retryPolicyInstance.onBeforeSendRequest(request);
            }

            Mono<Utils.ValueHolder<DocumentCollection>> collectionObs = this.collectionCache.resolveCollectionAsync(BridgeInternal.getMetaDataDiagnosticContext(request.requestContext.cosmosDiagnostics), request);

            Mono<RxDocumentServiceRequest> requestObs = addPartitionKeyInformation(request, null, null, options, collectionObs);

            return requestObs.flatMap(req -> {
                return this.read(request, retryPolicyInstance).map(serviceResponse -> toResourceResponse(serviceResponse, Document.class));
            });

        } catch (Exception e) {
            logger.debug("Failure in reading a document due to [{}]", e.getMessage());
            return Mono.error(e);
        }
    }

    @Override
    public <T> Flux<FeedResponse<T>>  readDocuments(
        String collectionLink, CosmosQueryRequestOptions options, Class<T> classOfT) {

        if (StringUtils.isEmpty(collectionLink)) {
            throw new IllegalArgumentException("collectionLink");
        }

        return queryDocuments(collectionLink, "SELECT * FROM r", options, classOfT);
    }

    @Override
    public <T> Mono<FeedResponse<T>> readMany(
        List<CosmosItemIdentity> itemIdentityList,
        String collectionLink,
        CosmosQueryRequestOptions options,
        Class<T> klass) {

        String resourceLink = parentResourceLinkToQueryLink(collectionLink, ResourceType.Document);
        RxDocumentServiceRequest request = RxDocumentServiceRequest.create(this,
            OperationType.Query,
            ResourceType.Document,
            collectionLink, null
        );

        // This should not got to backend
        Mono<Utils.ValueHolder<DocumentCollection>> collectionObs =
            collectionCache.resolveCollectionAsync(null, request);

        return collectionObs
            .flatMap(documentCollectionResourceResponse -> {
                    final DocumentCollection collection = documentCollectionResourceResponse.v;
                    if (collection == null) {
                        throw new IllegalStateException("Collection cannot be null");
                    }

                    final PartitionKeyDefinition pkDefinition = collection.getPartitionKey();

                    Mono<Utils.ValueHolder<CollectionRoutingMap>> valueHolderMono = partitionKeyRangeCache
                        .tryLookupAsync(BridgeInternal.getMetaDataDiagnosticContext(request.requestContext.cosmosDiagnostics),
                            collection.getResourceId(),
                            null,
                            null);

                    return valueHolderMono.flatMap(collectionRoutingMapValueHolder -> {
                        Map<PartitionKeyRange, List<CosmosItemIdentity>> partitionRangeItemKeyMap = new HashMap<>();
                        CollectionRoutingMap routingMap = collectionRoutingMapValueHolder.v;
                        if (routingMap == null) {
                            throw new IllegalStateException("Failed to get routing map.");
                        }
                        itemIdentityList
                            .forEach(itemIdentity -> {

                                String effectivePartitionKeyString =  PartitionKeyInternalHelper
                                    .getEffectivePartitionKeyString(
                                        BridgeInternal.getPartitionKeyInternal(
                                            itemIdentity.getPartitionKey()),
                                        pkDefinition);

                                //use routing map to find the partitionKeyRangeId of each
                                // effectivePartitionKey
                                PartitionKeyRange range =
                                    routingMap.getRangeByEffectivePartitionKey(effectivePartitionKeyString);

                                //group the itemKeyList based on partitionKeyRangeId
                                if (partitionRangeItemKeyMap.get(range) == null) {
                                    List<CosmosItemIdentity> list = new ArrayList<>();
                                    list.add(itemIdentity);
                                    partitionRangeItemKeyMap.put(range, list);
                                } else {
                                    List<CosmosItemIdentity> pairs =
                                        partitionRangeItemKeyMap.get(range);
                                    pairs.add(itemIdentity);
                                    partitionRangeItemKeyMap.put(range, pairs);
                                }

                            });

                        //Create the range query map that contains the query to be run for that
                        // partitionkeyrange
                        Map<PartitionKeyRange, SqlQuerySpec> rangeQueryMap = getRangeQueryMap(partitionRangeItemKeyMap, collection.getPartitionKey());

                        // create point reads
                        Flux<FeedResponse<Document>> pointReads = createPointReadOperations(
                            partitionRangeItemKeyMap,
                            resourceLink,
                            options,
                            klass);

                        // create the executable query
                        Flux<FeedResponse<Document>> queries = createReadManyQuery(
                            resourceLink,
                            new SqlQuerySpec(DUMMY_SQL_QUERY),
                            options,
                            Document.class,
                            ResourceType.Document,
                            collection,
                            Collections.unmodifiableMap(rangeQueryMap));

                        // merge results from point reads and queries
                        return Flux.merge(pointReads, queries)
                            .collectList()
                            // aggregating the result to construct a FeedResponse and aggregate RUs.
                            .map(feedList -> {
                                List<T> finalList = new ArrayList<>();
                                HashMap<String, String> headers = new HashMap<>();
                                ConcurrentMap<String, QueryMetrics> aggregatedQueryMetrics = new ConcurrentHashMap<>();
                                List<ClientSideRequestStatistics> aggregateRequestStatistics = new ArrayList<>();
                                double requestCharge = 0;
                                for (FeedResponse<Document> page : feedList) {
                                    ConcurrentMap<String, QueryMetrics> pageQueryMetrics =
                                        ModelBridgeInternal.queryMetrics(page);
                                    if (pageQueryMetrics != null) {
                                        pageQueryMetrics.forEach(
                                            aggregatedQueryMetrics::putIfAbsent);
                                    }

                                    requestCharge += page.getRequestCharge();
                                    // TODO: this does double serialization: FIXME
                                    finalList.addAll(page.getResults().stream().map(document ->
                                        ModelBridgeInternal.toObjectFromJsonSerializable(document, klass)).collect(Collectors.toList()));
                                    aggregateRequestStatistics.addAll(BridgeInternal.getClientSideRequestStatisticsList(page.getCosmosDiagnostics()));
                                }
                                CosmosDiagnostics aggregatedDiagnostics = BridgeInternal.createCosmosDiagnostics(aggregatedQueryMetrics);
                                BridgeInternal.addClientSideDiagnosticsToFeed(aggregatedDiagnostics, aggregateRequestStatistics);
                                headers.put(HttpConstants.HttpHeaders.REQUEST_CHARGE, Double
                                    .toString(requestCharge));
                                FeedResponse<T> frp = BridgeInternal
                                    .createFeedResponseWithQueryMetrics(
                                        finalList,
                                        headers,
                                        aggregatedQueryMetrics,
                                        null,
                                        false,
                                        false,
                                        aggregatedDiagnostics);
                                return frp;
                            });
                    });
                }
            );

    }

    private Map<PartitionKeyRange, SqlQuerySpec> getRangeQueryMap(
        Map<PartitionKeyRange, List<CosmosItemIdentity>> partitionRangeItemKeyMap,
        PartitionKeyDefinition partitionKeyDefinition) {
        //TODO: Optimise this to include all types of partitionkeydefinitions. ex: c["prop1./ab"]["key1"]

        Map<PartitionKeyRange, SqlQuerySpec> rangeQueryMap = new HashMap<>();
        String partitionKeySelector = createPkSelector(partitionKeyDefinition);

        for(Map.Entry<PartitionKeyRange, List<CosmosItemIdentity>> entry: partitionRangeItemKeyMap.entrySet()) {

            SqlQuerySpec sqlQuerySpec;
            List<CosmosItemIdentity> cosmosItemIdentityList = entry.getValue();
            if (cosmosItemIdentityList.size() > 1) {
                if (partitionKeySelector.equals("[\"id\"]")) {
                    sqlQuerySpec = createReadManyQuerySpecPartitionKeyIdSame(cosmosItemIdentityList, partitionKeySelector);
                } else {
                    sqlQuerySpec = createReadManyQuerySpec(cosmosItemIdentityList, partitionKeySelector);
                }
                // Add query for this partition to rangeQueryMap
                rangeQueryMap.put(entry.getKey(), sqlQuerySpec);
            }
        }

        return rangeQueryMap;
    }

    private SqlQuerySpec createReadManyQuerySpecPartitionKeyIdSame(
        List<CosmosItemIdentity> idPartitionKeyPairList,
        String partitionKeySelector) {

        StringBuilder queryStringBuilder = new StringBuilder();
        List<SqlParameter> parameters = new ArrayList<>();

        queryStringBuilder.append("SELECT * FROM c WHERE c.id IN ( ");
        for (int i = 0; i < idPartitionKeyPairList.size(); i++) {
            CosmosItemIdentity itemIdentity = idPartitionKeyPairList.get(i);

            String idValue = itemIdentity.getId();
            String idParamName = "@param" + i;

            PartitionKey pkValueAsPartitionKey = itemIdentity.getPartitionKey();
            Object pkValue = ModelBridgeInternal.getPartitionKeyObject(pkValueAsPartitionKey);

            if (!Objects.equals(idValue, pkValue)) {
                // this is sanity check to ensure id and pk are the same
                continue;
            }

            parameters.add(new SqlParameter(idParamName, idValue));
            queryStringBuilder.append(idParamName);

            if (i < idPartitionKeyPairList.size() - 1) {
                queryStringBuilder.append(", ");
            }
        }
        queryStringBuilder.append(" )");

        return new SqlQuerySpec(queryStringBuilder.toString(), parameters);
    }

    private SqlQuerySpec createReadManyQuerySpec(List<CosmosItemIdentity> itemIdentities, String partitionKeySelector) {
        StringBuilder queryStringBuilder = new StringBuilder();
        List<SqlParameter> parameters = new ArrayList<>();

        queryStringBuilder.append("SELECT * FROM c WHERE ( ");
        for (int i = 0; i < itemIdentities.size(); i++) {
            CosmosItemIdentity itemIdentity = itemIdentities.get(i);

            PartitionKey pkValueAsPartitionKey = itemIdentity.getPartitionKey();
            Object pkValue = ModelBridgeInternal.getPartitionKeyObject(pkValueAsPartitionKey);
            String pkParamName = "@param" + (2 * i);
            parameters.add(new SqlParameter(pkParamName, pkValue));

            String idValue = itemIdentity.getId();
            String idParamName = "@param" + (2 * i + 1);
            parameters.add(new SqlParameter(idParamName, idValue));

            queryStringBuilder.append("(");
            queryStringBuilder.append("c.id = ");
            queryStringBuilder.append(idParamName);
            queryStringBuilder.append(" AND ");
            queryStringBuilder.append(" c");
            // partition key def
            queryStringBuilder.append(partitionKeySelector);
            queryStringBuilder.append((" = "));
            queryStringBuilder.append(pkParamName);
            queryStringBuilder.append(" )");

            if (i < itemIdentities.size() - 1) {
                queryStringBuilder.append(" OR ");
            }
        }
        queryStringBuilder.append(" )");

        return new SqlQuerySpec(queryStringBuilder.toString(), parameters);
    }

    private String createPkSelector(PartitionKeyDefinition partitionKeyDefinition) {
        return partitionKeyDefinition.getPaths()
            .stream()
            .map(pathPart -> StringUtils.substring(pathPart, 1)) // skip starting /
            .map(pathPart -> StringUtils.replace(pathPart, "\"", "\\")) // escape quote
            .map(part -> "[\"" + part + "\"]")
            .collect(Collectors.joining());
    }

    private <T extends Resource> Flux<FeedResponse<T>> createReadManyQuery(
        String parentResourceLink,
        SqlQuerySpec sqlQuery,
        CosmosQueryRequestOptions options,
        Class<T> klass,
        ResourceType resourceTypeEnum,
        DocumentCollection collection,
        Map<PartitionKeyRange, SqlQuerySpec> rangeQueryMap) {

        if (rangeQueryMap.isEmpty()) {
            return Flux.empty();
        }

        UUID activityId = Utils.randomUUID();
        IDocumentQueryClient queryClient = documentQueryClientImpl(RxDocumentClientImpl.this, getOperationContextAndListenerTuple(options));
        Flux<? extends IDocumentQueryExecutionContext<T>> executionContext =
            DocumentQueryExecutionContextFactory.createReadManyQueryAsync(this, queryClient, collection.getResourceId(),
                                                                          sqlQuery,
                                                                          rangeQueryMap,
                                                                          options,
                                                                          collection.getResourceId(),
                                                                          parentResourceLink,
                                                                          activityId,
                                                                          klass,
                                                                          resourceTypeEnum);
        return executionContext.flatMap(IDocumentQueryExecutionContext<T>::executeAsync);
    }

    private <T> Flux<FeedResponse<Document>> createPointReadOperations(
        Map<PartitionKeyRange, List<CosmosItemIdentity>> singleItemPartitionRequestMap,
        String resourceLink,
        CosmosQueryRequestOptions queryRequestOptions,
        Class<T> klass
    ) {
        return Flux.fromIterable(singleItemPartitionRequestMap.values())
            .flatMap(cosmosItemIdentityList -> {
                if (cosmosItemIdentityList.size() == 1) {
                    CosmosItemIdentity firstIdentity = cosmosItemIdentityList.get(0);
                    RequestOptions requestOptions = ImplementationBridgeHelpers
                        .CosmosQueryRequestOptionsHelper
                        .getCosmosQueryRequestOptionsAccessor()
                        .toRequestOptions(queryRequestOptions);
                    requestOptions.setPartitionKey(firstIdentity.getPartitionKey());
                    return this.readDocument((resourceLink + firstIdentity.getId()), requestOptions);
                }
                return Mono.empty();
            })
            .flatMap(resourceResponse -> {
                CosmosItemResponse<T> cosmosItemResponse =
                    ModelBridgeInternal.createCosmosAsyncItemResponse(resourceResponse, klass, getItemDeserializer());
                FeedResponse<Document> feedResponse = ModelBridgeInternal.createFeedResponse(Arrays.asList(InternalObjectNode.fromObject(cosmosItemResponse.getItem())), cosmosItemResponse.getResponseHeaders());
                BridgeInternal.addClientSideDiagnosticsToFeed(feedResponse.getCosmosDiagnostics(), Arrays.asList(BridgeInternal.getClientSideRequestStatics(cosmosItemResponse.getDiagnostics())));
                return Mono.just(feedResponse);
            });
    }

    @Override
    public <T> Flux<FeedResponse<T>> queryDocuments(
        String collectionLink, String query, CosmosQueryRequestOptions options, Class<T> classOfT) {

        return queryDocuments(collectionLink, new SqlQuerySpec(query), options, classOfT);
    }

    private IDocumentQueryClient documentQueryClientImpl(RxDocumentClientImpl rxDocumentClientImpl, OperationContextAndListenerTuple operationContextAndListenerTuple) {

        return new IDocumentQueryClient () {

            @Override
            public RxCollectionCache getCollectionCache() {
                return RxDocumentClientImpl.this.collectionCache;
            }

            @Override
            public RxPartitionKeyRangeCache getPartitionKeyRangeCache() {
                return RxDocumentClientImpl.this.partitionKeyRangeCache;
            }

            @Override
            public IRetryPolicyFactory getResetSessionTokenRetryPolicy() {
                return RxDocumentClientImpl.this.resetSessionTokenRetryPolicy;
            }

            @Override
            public ConsistencyLevel getDefaultConsistencyLevelAsync() {
                return RxDocumentClientImpl.this.gatewayConfigurationReader.getDefaultConsistencyLevel();
            }

            @Override
            public ConsistencyLevel getDesiredConsistencyLevelAsync() {
                // TODO Auto-generated method stub
                return RxDocumentClientImpl.this.consistencyLevel;
            }

            @Override
            public Mono<RxDocumentServiceResponse> executeQueryAsync(RxDocumentServiceRequest request) {
                if (operationContextAndListenerTuple == null) {
                    return RxDocumentClientImpl.this.query(request).single();
                } else {
                    final OperationListener listener =
                        operationContextAndListenerTuple.getOperationListener();
                    final OperationContext operationContext = operationContextAndListenerTuple.getOperationContext();
                    request.getHeaders().put(HttpConstants.HttpHeaders.CORRELATED_ACTIVITY_ID, operationContext.getCorrelationActivityId());
                    listener.requestListener(operationContext, request);

                    return RxDocumentClientImpl.this.query(request).single().doOnNext(
                        response -> listener.responseListener(operationContext, response)
                    ).doOnError(
                        ex -> listener.exceptionListener(operationContext, ex)
                    );
                }
            }

            @Override
            public QueryCompatibilityMode getQueryCompatibilityMode() {
                // TODO Auto-generated method stub
                return QueryCompatibilityMode.Default;
            }

            @Override
            public Mono<RxDocumentServiceResponse> readFeedAsync(RxDocumentServiceRequest request) {
                // TODO Auto-generated method stub
                return null;
            }
        };
    }

    @Override
    public <T> Flux<FeedResponse<T>> queryDocuments(
        String collectionLink,
        SqlQuerySpec querySpec,
        CosmosQueryRequestOptions options,
        Class<T> classOfT) {
        SqlQuerySpecLogger.getInstance().logQuery(querySpec);
        return createQuery(collectionLink, querySpec, options, classOfT, ResourceType.Document);
    }

    @Override
    public <T> Flux<FeedResponse<T>> queryDocumentChangeFeed(
        final DocumentCollection collection,
        final CosmosChangeFeedRequestOptions changeFeedOptions,
        Class<T> classOfT) {

        checkNotNull(collection, "Argument 'collection' must not be null.");

        ChangeFeedQueryImpl<T> changeFeedQueryImpl = new ChangeFeedQueryImpl<>(
            this,
            ResourceType.Document,
            classOfT,
            collection.getAltLink(),
            collection.getResourceId(),
            changeFeedOptions);

        return changeFeedQueryImpl.executeAsync();
    }

    @Override
    public <T> Flux<FeedResponse<T>> readAllDocuments(
        String collectionLink,
        PartitionKey partitionKey,
        CosmosQueryRequestOptions options,
        Class<T> classOfT) {

        if (StringUtils.isEmpty(collectionLink)) {
            throw new IllegalArgumentException("collectionLink");
        }

        if (partitionKey == null) {
            throw new IllegalArgumentException("partitionKey");
        }

        RxDocumentServiceRequest request = RxDocumentServiceRequest.create(this,
            OperationType.Query,
            ResourceType.Document,
            collectionLink,
            null
        );

        // This should not got to backend
        Flux<Utils.ValueHolder<DocumentCollection>> collectionObs =
            collectionCache.resolveCollectionAsync(null, request).flux();

        return collectionObs.flatMap(documentCollectionResourceResponse -> {

            DocumentCollection collection = documentCollectionResourceResponse.v;
            if (collection == null) {
                throw new IllegalStateException("Collection cannot be null");
            }

            PartitionKeyDefinition pkDefinition = collection.getPartitionKey();
            String pkSelector = createPkSelector(pkDefinition);
            SqlQuerySpec querySpec = createLogicalPartitionScanQuerySpec(partitionKey, pkSelector);

            String resourceLink = parentResourceLinkToQueryLink(collectionLink, ResourceType.Document);
            UUID activityId = Utils.randomUUID();
            IDocumentQueryClient queryClient = documentQueryClientImpl(RxDocumentClientImpl.this, getOperationContextAndListenerTuple(options));

            final CosmosQueryRequestOptions effectiveOptions =
                ModelBridgeInternal.createQueryRequestOptions(options);

            // Trying to put this logic as low as the query pipeline
            // Since for parallelQuery, each partition will have its own request, so at this point, there will be no request associate with this retry policy.
            // For default document context, it already wired up InvalidPartitionExceptionRetry, but there is no harm to wire it again here
            InvalidPartitionExceptionRetryPolicy invalidPartitionExceptionRetryPolicy = new InvalidPartitionExceptionRetryPolicy(
                this.collectionCache,
                null,
                resourceLink,
                ModelBridgeInternal.getPropertiesFromQueryRequestOptions(effectiveOptions));

            return ObservableHelper.fluxInlineIfPossibleAsObs(
                () -> {
                    Flux<Utils.ValueHolder<CollectionRoutingMap>> valueHolderMono = this.partitionKeyRangeCache
                        .tryLookupAsync(
                            BridgeInternal.getMetaDataDiagnosticContext(request.requestContext.cosmosDiagnostics),
                            collection.getResourceId(),
                            null,
                            null).flux();
                    return valueHolderMono.flatMap(collectionRoutingMapValueHolder -> {

                        CollectionRoutingMap routingMap = collectionRoutingMapValueHolder.v;
                        if (routingMap == null) {
                            throw new IllegalStateException("Failed to get routing map.");
                        }

                        String effectivePartitionKeyString = PartitionKeyInternalHelper
                            .getEffectivePartitionKeyString(
                                BridgeInternal.getPartitionKeyInternal(partitionKey),
                                pkDefinition);

                        //use routing map to find the partitionKeyRangeId of each
                        // effectivePartitionKey
                        PartitionKeyRange range =
                            routingMap.getRangeByEffectivePartitionKey(effectivePartitionKeyString);

                        return createQueryInternal(
                            resourceLink,
                            querySpec,
                            ModelBridgeInternal.setPartitionKeyRangeIdInternal(effectiveOptions, range.getId()),
                            classOfT, //Document.class
                            ResourceType.Document,
                            queryClient,
                            activityId);
                    });
                },
                invalidPartitionExceptionRetryPolicy);
        });
    }

    @Override
    public Map<String, PartitionedQueryExecutionInfo> getQueryPlanCache() {
        return queryPlanCache;
    }

    @Override
    public Flux<FeedResponse<PartitionKeyRange>> readPartitionKeyRanges(final String collectionLink,
                                                                              CosmosQueryRequestOptions options) {

        if (StringUtils.isEmpty(collectionLink)) {
            throw new IllegalArgumentException("collectionLink");
        }

        return readFeed(options, ResourceType.PartitionKeyRange, PartitionKeyRange.class,
                Utils.joinPath(collectionLink, Paths.PARTITION_KEY_RANGES_PATH_SEGMENT));
    }

    private RxDocumentServiceRequest getStoredProcedureRequest(String collectionLink, StoredProcedure storedProcedure,
                                                               RequestOptions options, OperationType operationType) {
        if (StringUtils.isEmpty(collectionLink)) {
            throw new IllegalArgumentException("collectionLink");
        }
        if (storedProcedure == null) {
            throw new IllegalArgumentException("storedProcedure");
        }

        validateResource(storedProcedure);

        String path = Utils.joinPath(collectionLink, Paths.STORED_PROCEDURES_PATH_SEGMENT);
        Map<String, String> requestHeaders = this.getRequestHeaders(options, ResourceType.StoredProcedure, operationType);
        RxDocumentServiceRequest request = RxDocumentServiceRequest.create(this, operationType,
            ResourceType.StoredProcedure, path, storedProcedure, requestHeaders, options);

        return request;
    }

    private RxDocumentServiceRequest getUserDefinedFunctionRequest(String collectionLink, UserDefinedFunction udf,
                                                                   RequestOptions options, OperationType operationType) {
        if (StringUtils.isEmpty(collectionLink)) {
            throw new IllegalArgumentException("collectionLink");
        }
        if (udf == null) {
            throw new IllegalArgumentException("udf");
        }

        validateResource(udf);

        String path = Utils.joinPath(collectionLink, Paths.USER_DEFINED_FUNCTIONS_PATH_SEGMENT);
        Map<String, String> requestHeaders = this.getRequestHeaders(options, ResourceType.UserDefinedFunction, operationType);
        RxDocumentServiceRequest request = RxDocumentServiceRequest.create(this,
            operationType, ResourceType.UserDefinedFunction, path, udf, requestHeaders, options);

        return request;
    }

    @Override
    public Mono<ResourceResponse<StoredProcedure>> createStoredProcedure(String collectionLink,
                                                                               StoredProcedure storedProcedure, RequestOptions options) {
        DocumentClientRetryPolicy requestRetryPolicy = this.resetSessionTokenRetryPolicy.getRequestPolicy();
        return ObservableHelper.inlineIfPossibleAsObs(() -> createStoredProcedureInternal(collectionLink, storedProcedure, options, requestRetryPolicy), requestRetryPolicy);
    }

    private Mono<ResourceResponse<StoredProcedure>> createStoredProcedureInternal(String collectionLink,
                                                                                        StoredProcedure storedProcedure, RequestOptions options, DocumentClientRetryPolicy retryPolicyInstance) {
        // we are using an observable factory here
        // observable will be created fresh upon subscription
        // this is to ensure we capture most up to date information (e.g.,
        // session)
        try {

            logger.debug("Creating a StoredProcedure. collectionLink: [{}], storedProcedure id [{}]",
                    collectionLink, storedProcedure.getId());
            RxDocumentServiceRequest request = getStoredProcedureRequest(collectionLink, storedProcedure, options,
                    OperationType.Create);
            if (retryPolicyInstance != null) {
                retryPolicyInstance.onBeforeSendRequest(request);
            }

            return this.create(request, retryPolicyInstance, getOperationContextAndListenerTuple(options)).map(response -> toResourceResponse(response, StoredProcedure.class));

        } catch (Exception e) {
            // this is only in trace level to capture what's going on
            logger.debug("Failure in creating a StoredProcedure due to [{}]", e.getMessage(), e);
            return Mono.error(e);
        }
    }

    @Override
    public Mono<ResourceResponse<StoredProcedure>> upsertStoredProcedure(String collectionLink,
                                                                               StoredProcedure storedProcedure, RequestOptions options) {
        DocumentClientRetryPolicy requestRetryPolicy = this.resetSessionTokenRetryPolicy.getRequestPolicy();
        return ObservableHelper.inlineIfPossibleAsObs(() -> upsertStoredProcedureInternal(collectionLink, storedProcedure, options, requestRetryPolicy), requestRetryPolicy);
    }

    private Mono<ResourceResponse<StoredProcedure>> upsertStoredProcedureInternal(String collectionLink,
                                                                                        StoredProcedure storedProcedure, RequestOptions options, DocumentClientRetryPolicy retryPolicyInstance) {
        // we are using an observable factory here
        // observable will be created fresh upon subscription
        // this is to ensure we capture most up to date information (e.g.,
        // session)
        try {

            logger.debug("Upserting a StoredProcedure. collectionLink: [{}], storedProcedure id [{}]",
                    collectionLink, storedProcedure.getId());
            RxDocumentServiceRequest request = getStoredProcedureRequest(collectionLink, storedProcedure, options,
                    OperationType.Upsert);
            if (retryPolicyInstance != null) {
                retryPolicyInstance.onBeforeSendRequest(request);
            }

            return this.upsert(request, retryPolicyInstance, getOperationContextAndListenerTuple(options)).map(response -> toResourceResponse(response, StoredProcedure.class));

        } catch (Exception e) {
            // this is only in trace level to capture what's going on
            logger.debug("Failure in upserting a StoredProcedure due to [{}]", e.getMessage(), e);
            return Mono.error(e);
        }
    }

    @Override
    public Mono<ResourceResponse<StoredProcedure>> replaceStoredProcedure(StoredProcedure storedProcedure,
                                                                                RequestOptions options) {
        DocumentClientRetryPolicy requestRetryPolicy = this.resetSessionTokenRetryPolicy.getRequestPolicy();
        return ObservableHelper.inlineIfPossibleAsObs(() -> replaceStoredProcedureInternal(storedProcedure, options, requestRetryPolicy), requestRetryPolicy);
    }

    private Mono<ResourceResponse<StoredProcedure>> replaceStoredProcedureInternal(StoredProcedure storedProcedure,
                                                                                         RequestOptions options, DocumentClientRetryPolicy retryPolicyInstance) {
        try {

            if (storedProcedure == null) {
                throw new IllegalArgumentException("storedProcedure");
            }
            logger.debug("Replacing a StoredProcedure. storedProcedure id [{}]", storedProcedure.getId());

            RxDocumentClientImpl.validateResource(storedProcedure);

            String path = Utils.joinPath(storedProcedure.getSelfLink(), null);
            Map<String, String> requestHeaders = getRequestHeaders(options, ResourceType.StoredProcedure, OperationType.Replace);
            RxDocumentServiceRequest request = RxDocumentServiceRequest.create(this,
                OperationType.Replace, ResourceType.StoredProcedure, path, storedProcedure, requestHeaders, options);

            if (retryPolicyInstance != null) {
                retryPolicyInstance.onBeforeSendRequest(request);
            }

            return this.replace(request, retryPolicyInstance).map(response -> toResourceResponse(response, StoredProcedure.class));

        } catch (Exception e) {
            logger.debug("Failure in replacing a StoredProcedure due to [{}]", e.getMessage(), e);
            return Mono.error(e);
        }
    }

    @Override
    public Mono<ResourceResponse<StoredProcedure>> deleteStoredProcedure(String storedProcedureLink,
                                                                               RequestOptions options) {
        DocumentClientRetryPolicy requestRetryPolicy = this.resetSessionTokenRetryPolicy.getRequestPolicy();
        return ObservableHelper.inlineIfPossibleAsObs(() -> deleteStoredProcedureInternal(storedProcedureLink, options, requestRetryPolicy), requestRetryPolicy);
    }

    private Mono<ResourceResponse<StoredProcedure>> deleteStoredProcedureInternal(String storedProcedureLink,
                                                                                        RequestOptions options, DocumentClientRetryPolicy retryPolicyInstance) {
        // we are using an observable factory here
        // observable will be created fresh upon subscription
        // this is to ensure we capture most up to date information (e.g.,
        // session)
        try {

            if (StringUtils.isEmpty(storedProcedureLink)) {
                throw new IllegalArgumentException("storedProcedureLink");
            }

            logger.debug("Deleting a StoredProcedure. storedProcedureLink [{}]", storedProcedureLink);
            String path = Utils.joinPath(storedProcedureLink, null);
            Map<String, String> requestHeaders = this.getRequestHeaders(options, ResourceType.StoredProcedure, OperationType.Delete);
            RxDocumentServiceRequest request = RxDocumentServiceRequest.create(this,
                OperationType.Delete, ResourceType.StoredProcedure, path, requestHeaders, options);

            if (retryPolicyInstance != null) {
                retryPolicyInstance.onBeforeSendRequest(request);
            }

            return this.delete(request, retryPolicyInstance, getOperationContextAndListenerTuple(options)).map(response -> toResourceResponse(response, StoredProcedure.class));

        } catch (Exception e) {
            // this is only in trace level to capture what's going on
            logger.debug("Failure in deleting a StoredProcedure due to [{}]", e.getMessage(), e);
            return Mono.error(e);
        }
    }

    @Override
    public Mono<ResourceResponse<StoredProcedure>> readStoredProcedure(String storedProcedureLink,
                                                                             RequestOptions options) {
        DocumentClientRetryPolicy retryPolicyInstance = this.resetSessionTokenRetryPolicy.getRequestPolicy();
        return ObservableHelper.inlineIfPossibleAsObs(() -> readStoredProcedureInternal(storedProcedureLink, options, retryPolicyInstance), retryPolicyInstance);
    }

    private Mono<ResourceResponse<StoredProcedure>> readStoredProcedureInternal(String storedProcedureLink,
                                                                                      RequestOptions options, DocumentClientRetryPolicy retryPolicyInstance) {

        // we are using an observable factory here
        // observable will be created fresh upon subscription
        // this is to ensure we capture most up to date information (e.g.,
        // session)
        try {

            if (StringUtils.isEmpty(storedProcedureLink)) {
                throw new IllegalArgumentException("storedProcedureLink");
            }

            logger.debug("Reading a StoredProcedure. storedProcedureLink [{}]", storedProcedureLink);
            String path = Utils.joinPath(storedProcedureLink, null);
            Map<String, String> requestHeaders = this.getRequestHeaders(options, ResourceType.StoredProcedure, OperationType.Read);
            RxDocumentServiceRequest request = RxDocumentServiceRequest.create(this,
                OperationType.Read, ResourceType.StoredProcedure, path, requestHeaders, options);

            if (retryPolicyInstance != null){
                retryPolicyInstance.onBeforeSendRequest(request);
            }

            return this.read(request, retryPolicyInstance).map(response -> toResourceResponse(response, StoredProcedure.class));

        } catch (Exception e) {
            // this is only in trace level to capture what's going on
            logger.debug("Failure in reading a StoredProcedure due to [{}]", e.getMessage(), e);
            return Mono.error(e);
        }
    }

    @Override
    public Flux<FeedResponse<StoredProcedure>> readStoredProcedures(String collectionLink,
                                                                          CosmosQueryRequestOptions options) {

        if (StringUtils.isEmpty(collectionLink)) {
            throw new IllegalArgumentException("collectionLink");
        }

        return readFeed(options, ResourceType.StoredProcedure, StoredProcedure.class,
                Utils.joinPath(collectionLink, Paths.STORED_PROCEDURES_PATH_SEGMENT));
    }

    @Override
    public Flux<FeedResponse<StoredProcedure>> queryStoredProcedures(String collectionLink, String query,
                                                                           CosmosQueryRequestOptions options) {
        return queryStoredProcedures(collectionLink, new SqlQuerySpec(query), options);
    }

    @Override
    public Flux<FeedResponse<StoredProcedure>> queryStoredProcedures(String collectionLink,
                                                                           SqlQuerySpec querySpec, CosmosQueryRequestOptions options) {
        return createQuery(collectionLink, querySpec, options, StoredProcedure.class, ResourceType.StoredProcedure);
    }

    @Override
    public Mono<StoredProcedureResponse> executeStoredProcedure(String storedProcedureLink,
                                                                      List<Object> procedureParams) {
        return this.executeStoredProcedure(storedProcedureLink, null, procedureParams);
    }

    @Override
    public Mono<StoredProcedureResponse> executeStoredProcedure(String storedProcedureLink,
                                                                      RequestOptions options, List<Object> procedureParams) {
        DocumentClientRetryPolicy documentClientRetryPolicy = this.resetSessionTokenRetryPolicy.getRequestPolicy();
        return ObservableHelper.inlineIfPossibleAsObs(() -> executeStoredProcedureInternal(storedProcedureLink, options, procedureParams, documentClientRetryPolicy), documentClientRetryPolicy);
    }

    @Override
    public Mono<CosmosBatchResponse> executeBatchRequest(String collectionLink,
                                                         ServerBatchRequest serverBatchRequest,
                                                         RequestOptions options,
                                                         boolean disableAutomaticIdGeneration) {
        DocumentClientRetryPolicy documentClientRetryPolicy = this.resetSessionTokenRetryPolicy.getRequestPolicy();
        return ObservableHelper.inlineIfPossibleAsObs(() -> executeBatchRequestInternal(collectionLink, serverBatchRequest, options, documentClientRetryPolicy, disableAutomaticIdGeneration), documentClientRetryPolicy);
    }

    private Mono<StoredProcedureResponse> executeStoredProcedureInternal(String storedProcedureLink,
                                                                               RequestOptions options, List<Object> procedureParams, DocumentClientRetryPolicy retryPolicy) {

        try {
            logger.debug("Executing a StoredProcedure. storedProcedureLink [{}]", storedProcedureLink);
            String path = Utils.joinPath(storedProcedureLink, null);

            Map<String, String> requestHeaders = getRequestHeaders(options, ResourceType.StoredProcedure, OperationType.ExecuteJavaScript);
            requestHeaders.put(HttpConstants.HttpHeaders.ACCEPT, RuntimeConstants.MediaTypes.JSON);

            RxDocumentServiceRequest request = RxDocumentServiceRequest.create(this,
                    OperationType.ExecuteJavaScript,
                    ResourceType.StoredProcedure, path,
                    procedureParams != null && !procedureParams.isEmpty() ? RxDocumentClientImpl.serializeProcedureParams(procedureParams) : "",
                    requestHeaders, options);

            if (retryPolicy != null) {
                retryPolicy.onBeforeSendRequest(request);
            }

            Mono<RxDocumentServiceRequest> reqObs = addPartitionKeyInformation(request, null, null, options);
            return reqObs.flatMap(req -> create(request, retryPolicy, getOperationContextAndListenerTuple(options))
                    .map(response -> {
                        this.captureSessionToken(request, response);
                        return toStoredProcedureResponse(response);
                    }));

        } catch (Exception e) {
            logger.debug("Failure in executing a StoredProcedure due to [{}]", e.getMessage(), e);
            return Mono.error(e);
        }
    }

    private Mono<CosmosBatchResponse> executeBatchRequestInternal(String collectionLink,
                                                                         ServerBatchRequest serverBatchRequest,
                                                                         RequestOptions options,
                                                                         DocumentClientRetryPolicy requestRetryPolicy,
                                                                         boolean disableAutomaticIdGeneration) {

        try {
            logger.debug("Executing a Batch request with number of operations {}", serverBatchRequest.getOperations().size());

            Mono<RxDocumentServiceRequest> requestObs = getBatchDocumentRequest(requestRetryPolicy, collectionLink, serverBatchRequest, options, disableAutomaticIdGeneration);
            Mono<RxDocumentServiceResponse> responseObservable =
                requestObs.flatMap(request -> create(request, requestRetryPolicy, getOperationContextAndListenerTuple(options)));

            return responseObservable
                .map(serviceResponse -> BatchResponseParser.fromDocumentServiceResponse(serviceResponse, serverBatchRequest, true));

        } catch (Exception ex) {
            logger.debug("Failure in executing a batch due to [{}]", ex.getMessage(), ex);
            return Mono.error(ex);
        }
    }

    @Override
    public Mono<ResourceResponse<Trigger>> createTrigger(String collectionLink, Trigger trigger,
                                                               RequestOptions options) {
        DocumentClientRetryPolicy retryPolicyInstance = this.resetSessionTokenRetryPolicy.getRequestPolicy();
        return ObservableHelper.inlineIfPossibleAsObs(() -> createTriggerInternal(collectionLink, trigger, options, retryPolicyInstance), retryPolicyInstance);
    }

    private Mono<ResourceResponse<Trigger>> createTriggerInternal(String collectionLink, Trigger trigger,
                                                                        RequestOptions options, DocumentClientRetryPolicy retryPolicyInstance) {
        try {

            logger.debug("Creating a Trigger. collectionLink [{}], trigger id [{}]", collectionLink,
                    trigger.getId());
            RxDocumentServiceRequest request = getTriggerRequest(collectionLink, trigger, options,
                    OperationType.Create);
            if (retryPolicyInstance != null){
                retryPolicyInstance.onBeforeSendRequest(request);
            }

            return this.create(request, retryPolicyInstance, getOperationContextAndListenerTuple(options)).map(response -> toResourceResponse(response, Trigger.class));

        } catch (Exception e) {
            logger.debug("Failure in creating a Trigger due to [{}]", e.getMessage(), e);
            return Mono.error(e);
        }
    }

    @Override
    public Mono<ResourceResponse<Trigger>> upsertTrigger(String collectionLink, Trigger trigger,
                                                               RequestOptions options) {
        DocumentClientRetryPolicy retryPolicyInstance = this.resetSessionTokenRetryPolicy.getRequestPolicy();
        return ObservableHelper.inlineIfPossibleAsObs(() -> upsertTriggerInternal(collectionLink, trigger, options, retryPolicyInstance), retryPolicyInstance);
    }

    private Mono<ResourceResponse<Trigger>> upsertTriggerInternal(String collectionLink, Trigger trigger,
                                                                        RequestOptions options, DocumentClientRetryPolicy retryPolicyInstance) {
        try {

            logger.debug("Upserting a Trigger. collectionLink [{}], trigger id [{}]", collectionLink,
                    trigger.getId());
            RxDocumentServiceRequest request = getTriggerRequest(collectionLink, trigger, options,
                    OperationType.Upsert);
            if (retryPolicyInstance != null){
                retryPolicyInstance.onBeforeSendRequest(request);
            }

            return this.upsert(request, retryPolicyInstance, getOperationContextAndListenerTuple(options)).map(response -> toResourceResponse(response, Trigger.class));

        } catch (Exception e) {
            logger.debug("Failure in upserting a Trigger due to [{}]", e.getMessage(), e);
            return Mono.error(e);
        }
    }

    private RxDocumentServiceRequest getTriggerRequest(String collectionLink, Trigger trigger, RequestOptions options,
                                                       OperationType operationType) {
        if (StringUtils.isEmpty(collectionLink)) {
            throw new IllegalArgumentException("collectionLink");
        }
        if (trigger == null) {
            throw new IllegalArgumentException("trigger");
        }

        RxDocumentClientImpl.validateResource(trigger);

        String path = Utils.joinPath(collectionLink, Paths.TRIGGERS_PATH_SEGMENT);
        Map<String, String> requestHeaders = getRequestHeaders(options, ResourceType.Trigger, operationType);
        RxDocumentServiceRequest request = RxDocumentServiceRequest.create(this, operationType, ResourceType.Trigger, path,
                trigger, requestHeaders, options);

        return request;
    }

    @Override
    public Mono<ResourceResponse<Trigger>> replaceTrigger(Trigger trigger, RequestOptions options) {
        DocumentClientRetryPolicy retryPolicyInstance = this.resetSessionTokenRetryPolicy.getRequestPolicy();
        return ObservableHelper.inlineIfPossibleAsObs(() -> replaceTriggerInternal(trigger, options, retryPolicyInstance), retryPolicyInstance);
    }

    private Mono<ResourceResponse<Trigger>> replaceTriggerInternal(Trigger trigger, RequestOptions options,
                                                                         DocumentClientRetryPolicy retryPolicyInstance) {

        try {
            if (trigger == null) {
                throw new IllegalArgumentException("trigger");
            }

            logger.debug("Replacing a Trigger. trigger id [{}]", trigger.getId());
            RxDocumentClientImpl.validateResource(trigger);

            String path = Utils.joinPath(trigger.getSelfLink(), null);
            Map<String, String> requestHeaders = getRequestHeaders(options, ResourceType.Trigger, OperationType.Replace);
            RxDocumentServiceRequest request = RxDocumentServiceRequest.create(this,
                OperationType.Replace, ResourceType.Trigger, path, trigger, requestHeaders, options);

            if (retryPolicyInstance != null){
                retryPolicyInstance.onBeforeSendRequest(request);
            }

            return this.replace(request, retryPolicyInstance).map(response -> toResourceResponse(response, Trigger.class));

        } catch (Exception e) {
            logger.debug("Failure in replacing a Trigger due to [{}]", e.getMessage(), e);
            return Mono.error(e);
        }
    }

    @Override
    public Mono<ResourceResponse<Trigger>> deleteTrigger(String triggerLink, RequestOptions options) {
        DocumentClientRetryPolicy retryPolicyInstance = this.resetSessionTokenRetryPolicy.getRequestPolicy();
        return ObservableHelper.inlineIfPossibleAsObs(() -> deleteTriggerInternal(triggerLink, options, retryPolicyInstance), retryPolicyInstance);
    }

    private Mono<ResourceResponse<Trigger>> deleteTriggerInternal(String triggerLink, RequestOptions options, DocumentClientRetryPolicy retryPolicyInstance) {
        try {
            if (StringUtils.isEmpty(triggerLink)) {
                throw new IllegalArgumentException("triggerLink");
            }

            logger.debug("Deleting a Trigger. triggerLink [{}]", triggerLink);
            String path = Utils.joinPath(triggerLink, null);
            Map<String, String> requestHeaders = getRequestHeaders(options, ResourceType.Trigger, OperationType.Delete);
            RxDocumentServiceRequest request = RxDocumentServiceRequest.create(this,
                OperationType.Delete, ResourceType.Trigger, path, requestHeaders, options);

            if (retryPolicyInstance != null){
                retryPolicyInstance.onBeforeSendRequest(request);
            }

            return this.delete(request, retryPolicyInstance, getOperationContextAndListenerTuple(options)).map(response -> toResourceResponse(response, Trigger.class));

        } catch (Exception e) {
            logger.debug("Failure in deleting a Trigger due to [{}]", e.getMessage(), e);
            return Mono.error(e);
        }
    }

    @Override
    public Mono<ResourceResponse<Trigger>> readTrigger(String triggerLink, RequestOptions options) {
        DocumentClientRetryPolicy retryPolicyInstance = this.resetSessionTokenRetryPolicy.getRequestPolicy();
        return ObservableHelper.inlineIfPossibleAsObs(() -> readTriggerInternal(triggerLink, options, retryPolicyInstance), retryPolicyInstance);
    }

    private Mono<ResourceResponse<Trigger>> readTriggerInternal(String triggerLink, RequestOptions options,
                                                                      DocumentClientRetryPolicy retryPolicyInstance) {
        try {
            if (StringUtils.isEmpty(triggerLink)) {
                throw new IllegalArgumentException("triggerLink");
            }

            logger.debug("Reading a Trigger. triggerLink [{}]", triggerLink);
            String path = Utils.joinPath(triggerLink, null);
            Map<String, String> requestHeaders = getRequestHeaders(options, ResourceType.Trigger, OperationType.Read);
            RxDocumentServiceRequest request = RxDocumentServiceRequest.create(this,
                OperationType.Read, ResourceType.Trigger, path, requestHeaders, options);

            if (retryPolicyInstance != null){
                retryPolicyInstance.onBeforeSendRequest(request);
            }

            return this.read(request, retryPolicyInstance).map(response -> toResourceResponse(response, Trigger.class));

        } catch (Exception e) {
            logger.debug("Failure in reading a Trigger due to [{}]", e.getMessage(), e);
            return Mono.error(e);
        }
    }

    @Override
    public Flux<FeedResponse<Trigger>> readTriggers(String collectionLink, CosmosQueryRequestOptions options) {

        if (StringUtils.isEmpty(collectionLink)) {
            throw new IllegalArgumentException("collectionLink");
        }

        return readFeed(options, ResourceType.Trigger, Trigger.class,
                Utils.joinPath(collectionLink, Paths.TRIGGERS_PATH_SEGMENT));
    }

    @Override
    public Flux<FeedResponse<Trigger>> queryTriggers(String collectionLink, String query,
                                                           CosmosQueryRequestOptions options) {
        return queryTriggers(collectionLink, new SqlQuerySpec(query), options);
    }

    @Override
    public Flux<FeedResponse<Trigger>> queryTriggers(String collectionLink, SqlQuerySpec querySpec,
                                                           CosmosQueryRequestOptions options) {
        return createQuery(collectionLink, querySpec, options, Trigger.class, ResourceType.Trigger);
    }

    @Override
    public Mono<ResourceResponse<UserDefinedFunction>> createUserDefinedFunction(String collectionLink,
                                                                                       UserDefinedFunction udf, RequestOptions options) {
        DocumentClientRetryPolicy retryPolicyInstance = this.resetSessionTokenRetryPolicy.getRequestPolicy();
        return ObservableHelper.inlineIfPossibleAsObs(() -> createUserDefinedFunctionInternal(collectionLink, udf, options, retryPolicyInstance), retryPolicyInstance);
    }

    private Mono<ResourceResponse<UserDefinedFunction>> createUserDefinedFunctionInternal(String collectionLink,
                                                                                                UserDefinedFunction udf, RequestOptions options, DocumentClientRetryPolicy retryPolicyInstance) {
        // we are using an observable factory here
        // observable will be created fresh upon subscription
        // this is to ensure we capture most up to date information (e.g.,
        // session)
        try {
            logger.debug("Creating a UserDefinedFunction. collectionLink [{}], udf id [{}]", collectionLink,
                    udf.getId());
            RxDocumentServiceRequest request = getUserDefinedFunctionRequest(collectionLink, udf, options,
                    OperationType.Create);
            if (retryPolicyInstance != null){
                retryPolicyInstance.onBeforeSendRequest(request);
            }

            return this.create(request, retryPolicyInstance, getOperationContextAndListenerTuple(options)).map(response -> toResourceResponse(response, UserDefinedFunction.class));

        } catch (Exception e) {
            // this is only in trace level to capture what's going on
            logger.debug("Failure in creating a UserDefinedFunction due to [{}]", e.getMessage(), e);
            return Mono.error(e);
        }
    }

    @Override
    public Mono<ResourceResponse<UserDefinedFunction>> upsertUserDefinedFunction(String collectionLink,
                                                                                       UserDefinedFunction udf, RequestOptions options) {
        DocumentClientRetryPolicy retryPolicyInstance = this.resetSessionTokenRetryPolicy.getRequestPolicy();
        return ObservableHelper.inlineIfPossibleAsObs(() -> upsertUserDefinedFunctionInternal(collectionLink, udf, options, retryPolicyInstance), retryPolicyInstance);
    }

    private Mono<ResourceResponse<UserDefinedFunction>> upsertUserDefinedFunctionInternal(String collectionLink,
                                                                                                UserDefinedFunction udf, RequestOptions options, DocumentClientRetryPolicy retryPolicyInstance) {
        // we are using an observable factory here
        // observable will be created fresh upon subscription
        // this is to ensure we capture most up to date information (e.g.,
        // session)
        try {
            logger.debug("Upserting a UserDefinedFunction. collectionLink [{}], udf id [{}]", collectionLink,
                    udf.getId());
            RxDocumentServiceRequest request = getUserDefinedFunctionRequest(collectionLink, udf, options,
                    OperationType.Upsert);
            if (retryPolicyInstance != null){
                retryPolicyInstance.onBeforeSendRequest(request);
            }

            return this.upsert(request, retryPolicyInstance, getOperationContextAndListenerTuple(options)).map(response -> toResourceResponse(response, UserDefinedFunction.class));

        } catch (Exception e) {
            // this is only in trace level to capture what's going on
            logger.debug("Failure in upserting a UserDefinedFunction due to [{}]", e.getMessage(), e);
            return Mono.error(e);
        }
    }

    @Override
    public Mono<ResourceResponse<UserDefinedFunction>> replaceUserDefinedFunction(UserDefinedFunction udf,
                                                                                        RequestOptions options) {
        DocumentClientRetryPolicy retryPolicyInstance = this.resetSessionTokenRetryPolicy.getRequestPolicy();
        return ObservableHelper.inlineIfPossibleAsObs(() -> replaceUserDefinedFunctionInternal(udf, options, retryPolicyInstance), retryPolicyInstance);
    }

    private Mono<ResourceResponse<UserDefinedFunction>> replaceUserDefinedFunctionInternal(UserDefinedFunction udf,
                                                                                                 RequestOptions options, DocumentClientRetryPolicy retryPolicyInstance) {
        // we are using an observable factory here
        // observable will be created fresh upon subscription
        // this is to ensure we capture most up to date information (e.g.,
        // session)
        try {
            if (udf == null) {
                throw new IllegalArgumentException("udf");
            }

            logger.debug("Replacing a UserDefinedFunction. udf id [{}]", udf.getId());
            validateResource(udf);

            String path = Utils.joinPath(udf.getSelfLink(), null);
            Map<String, String> requestHeaders = this.getRequestHeaders(options, ResourceType.UserDefinedFunction, OperationType.Replace);
            RxDocumentServiceRequest request = RxDocumentServiceRequest.create(this,
                OperationType.Replace, ResourceType.UserDefinedFunction, path, udf, requestHeaders, options);

            if (retryPolicyInstance != null){
                retryPolicyInstance.onBeforeSendRequest(request);
            }

            return this.replace(request, retryPolicyInstance).map(response -> toResourceResponse(response, UserDefinedFunction.class));

        } catch (Exception e) {
            // this is only in trace level to capture what's going on
            logger.debug("Failure in replacing a UserDefinedFunction due to [{}]", e.getMessage(), e);
            return Mono.error(e);
        }
    }

    @Override
    public Mono<ResourceResponse<UserDefinedFunction>> deleteUserDefinedFunction(String udfLink,
                                                                                       RequestOptions options) {
        DocumentClientRetryPolicy retryPolicyInstance = this.resetSessionTokenRetryPolicy.getRequestPolicy();
        return ObservableHelper.inlineIfPossibleAsObs(() -> deleteUserDefinedFunctionInternal(udfLink, options, retryPolicyInstance), retryPolicyInstance);
    }

    private Mono<ResourceResponse<UserDefinedFunction>> deleteUserDefinedFunctionInternal(String udfLink,
                                                                                                RequestOptions options, DocumentClientRetryPolicy retryPolicyInstance) {
        // we are using an observable factory here
        // observable will be created fresh upon subscription
        // this is to ensure we capture most up to date information (e.g.,
        // session)
        try {
            if (StringUtils.isEmpty(udfLink)) {
                throw new IllegalArgumentException("udfLink");
            }

            logger.debug("Deleting a UserDefinedFunction. udfLink [{}]", udfLink);
            String path = Utils.joinPath(udfLink, null);
            Map<String, String> requestHeaders = this.getRequestHeaders(options, ResourceType.UserDefinedFunction, OperationType.Delete);
            RxDocumentServiceRequest request = RxDocumentServiceRequest.create(this,
                OperationType.Delete, ResourceType.UserDefinedFunction, path, requestHeaders, options);

            if (retryPolicyInstance != null){
                retryPolicyInstance.onBeforeSendRequest(request);
            }

            return this.delete(request, retryPolicyInstance, getOperationContextAndListenerTuple(options)).map(response -> toResourceResponse(response, UserDefinedFunction.class));

        } catch (Exception e) {
            // this is only in trace level to capture what's going on
            logger.debug("Failure in deleting a UserDefinedFunction due to [{}]", e.getMessage(), e);
            return Mono.error(e);
        }
    }

    @Override
    public Mono<ResourceResponse<UserDefinedFunction>> readUserDefinedFunction(String udfLink,
                                                                                     RequestOptions options) {
        DocumentClientRetryPolicy retryPolicyInstance = this.resetSessionTokenRetryPolicy.getRequestPolicy();
        return ObservableHelper.inlineIfPossibleAsObs(() -> readUserDefinedFunctionInternal(udfLink, options, retryPolicyInstance), retryPolicyInstance);
    }

    private Mono<ResourceResponse<UserDefinedFunction>> readUserDefinedFunctionInternal(String udfLink,
                                                                                              RequestOptions options, DocumentClientRetryPolicy retryPolicyInstance) {
        // we are using an observable factory here
        // observable will be created fresh upon subscription
        // this is to ensure we capture most up to date information (e.g.,
        // session)
        try {
            if (StringUtils.isEmpty(udfLink)) {
                throw new IllegalArgumentException("udfLink");
            }

            logger.debug("Reading a UserDefinedFunction. udfLink [{}]", udfLink);
            String path = Utils.joinPath(udfLink, null);
            Map<String, String> requestHeaders = this.getRequestHeaders(options, ResourceType.UserDefinedFunction, OperationType.Read);
            RxDocumentServiceRequest request = RxDocumentServiceRequest.create(this,
                OperationType.Read, ResourceType.UserDefinedFunction, path, requestHeaders, options);

            if (retryPolicyInstance != null) {
                retryPolicyInstance.onBeforeSendRequest(request);
            }

            return this.read(request, retryPolicyInstance).map(response -> toResourceResponse(response, UserDefinedFunction.class));

        } catch (Exception e) {
            // this is only in trace level to capture what's going on
            logger.debug("Failure in reading a UserDefinedFunction due to [{}]", e.getMessage(), e);
            return Mono.error(e);
        }
    }

    @Override
    public Flux<FeedResponse<UserDefinedFunction>> readUserDefinedFunctions(String collectionLink,
                                                                                  CosmosQueryRequestOptions options) {

        if (StringUtils.isEmpty(collectionLink)) {
            throw new IllegalArgumentException("collectionLink");
        }

        return readFeed(options, ResourceType.UserDefinedFunction, UserDefinedFunction.class,
                Utils.joinPath(collectionLink, Paths.USER_DEFINED_FUNCTIONS_PATH_SEGMENT));
    }

    @Override
    public Flux<FeedResponse<UserDefinedFunction>> queryUserDefinedFunctions(String collectionLink,
                                                                                   String query, CosmosQueryRequestOptions options) {
        return queryUserDefinedFunctions(collectionLink, new SqlQuerySpec(query), options);
    }

    @Override
    public Flux<FeedResponse<UserDefinedFunction>> queryUserDefinedFunctions(String collectionLink,
                                                                                   SqlQuerySpec querySpec, CosmosQueryRequestOptions options) {
        return createQuery(collectionLink, querySpec, options, UserDefinedFunction.class, ResourceType.UserDefinedFunction);
    }

    @Override
    public Mono<ResourceResponse<Conflict>> readConflict(String conflictLink, RequestOptions options) {
        DocumentClientRetryPolicy retryPolicyInstance = this.resetSessionTokenRetryPolicy.getRequestPolicy();
        return ObservableHelper.inlineIfPossibleAsObs(() -> readConflictInternal(conflictLink, options, retryPolicyInstance), retryPolicyInstance);
    }

    private Mono<ResourceResponse<Conflict>> readConflictInternal(String conflictLink, RequestOptions options, DocumentClientRetryPolicy retryPolicyInstance) {

        try {
            if (StringUtils.isEmpty(conflictLink)) {
                throw new IllegalArgumentException("conflictLink");
            }

            logger.debug("Reading a Conflict. conflictLink [{}]", conflictLink);
            String path = Utils.joinPath(conflictLink, null);
            Map<String, String> requestHeaders = getRequestHeaders(options, ResourceType.Conflict, OperationType.Read);
            RxDocumentServiceRequest request = RxDocumentServiceRequest.create(this,
                OperationType.Read, ResourceType.Conflict, path, requestHeaders, options);

            Mono<RxDocumentServiceRequest> reqObs = addPartitionKeyInformation(request, null, null, options);

            return reqObs.flatMap(req -> {
                if (retryPolicyInstance != null) {
                    retryPolicyInstance.onBeforeSendRequest(request);
                }
                return this.read(request, retryPolicyInstance).map(response -> toResourceResponse(response, Conflict.class));
            });

        } catch (Exception e) {
            logger.debug("Failure in reading a Conflict due to [{}]", e.getMessage(), e);
            return Mono.error(e);
        }
    }

    @Override
    public Flux<FeedResponse<Conflict>> readConflicts(String collectionLink, CosmosQueryRequestOptions options) {

        if (StringUtils.isEmpty(collectionLink)) {
            throw new IllegalArgumentException("collectionLink");
        }

        return readFeed(options, ResourceType.Conflict, Conflict.class,
                Utils.joinPath(collectionLink, Paths.CONFLICTS_PATH_SEGMENT));
    }

    @Override
    public Flux<FeedResponse<Conflict>> queryConflicts(String collectionLink, String query,
                                                             CosmosQueryRequestOptions options) {
        return queryConflicts(collectionLink, new SqlQuerySpec(query), options);
    }

    @Override
    public Flux<FeedResponse<Conflict>> queryConflicts(String collectionLink, SqlQuerySpec querySpec,
                                                             CosmosQueryRequestOptions options) {
        return createQuery(collectionLink, querySpec, options, Conflict.class, ResourceType.Conflict);
    }

    @Override
    public Mono<ResourceResponse<Conflict>> deleteConflict(String conflictLink, RequestOptions options) {
        DocumentClientRetryPolicy retryPolicyInstance = this.resetSessionTokenRetryPolicy.getRequestPolicy();
        return ObservableHelper.inlineIfPossibleAsObs(() -> deleteConflictInternal(conflictLink, options, retryPolicyInstance), retryPolicyInstance);
    }

    private Mono<ResourceResponse<Conflict>> deleteConflictInternal(String conflictLink, RequestOptions options,
                                                                          DocumentClientRetryPolicy retryPolicyInstance) {

        try {
            if (StringUtils.isEmpty(conflictLink)) {
                throw new IllegalArgumentException("conflictLink");
            }

            logger.debug("Deleting a Conflict. conflictLink [{}]", conflictLink);
            String path = Utils.joinPath(conflictLink, null);
            Map<String, String> requestHeaders = getRequestHeaders(options, ResourceType.Conflict, OperationType.Delete);
            RxDocumentServiceRequest request = RxDocumentServiceRequest.create(this,
                OperationType.Delete, ResourceType.Conflict, path, requestHeaders, options);

            Mono<RxDocumentServiceRequest> reqObs = addPartitionKeyInformation(request, null, null, options);
            return reqObs.flatMap(req -> {
                if (retryPolicyInstance != null) {
                    retryPolicyInstance.onBeforeSendRequest(request);
                }

                return this.delete(request, retryPolicyInstance, getOperationContextAndListenerTuple(options)).map(response -> toResourceResponse(response, Conflict.class));
            });

        } catch (Exception e) {
            logger.debug("Failure in deleting a Conflict due to [{}]", e.getMessage(), e);
            return Mono.error(e);
        }
    }

    @Override
    public Mono<ResourceResponse<User>> createUser(String databaseLink, User user, RequestOptions options) {
        DocumentClientRetryPolicy documentClientRetryPolicy = this.resetSessionTokenRetryPolicy.getRequestPolicy();
        return ObservableHelper.inlineIfPossibleAsObs(() -> createUserInternal(databaseLink, user, options, documentClientRetryPolicy), documentClientRetryPolicy);
    }

    private Mono<ResourceResponse<User>> createUserInternal(String databaseLink, User user, RequestOptions options, DocumentClientRetryPolicy documentClientRetryPolicy) {
        try {
            logger.debug("Creating a User. databaseLink [{}], user id [{}]", databaseLink, user.getId());
            RxDocumentServiceRequest request = getUserRequest(databaseLink, user, options, OperationType.Create);
            return this.create(request, documentClientRetryPolicy, getOperationContextAndListenerTuple(options)).map(response -> toResourceResponse(response, User.class));

        } catch (Exception e) {
            logger.debug("Failure in creating a User due to [{}]", e.getMessage(), e);
            return Mono.error(e);
        }
    }

    @Override
    public Mono<ResourceResponse<User>> upsertUser(String databaseLink, User user, RequestOptions options) {
        DocumentClientRetryPolicy retryPolicyInstance = this.resetSessionTokenRetryPolicy.getRequestPolicy();
        return ObservableHelper.inlineIfPossibleAsObs(() -> upsertUserInternal(databaseLink, user, options, retryPolicyInstance), retryPolicyInstance);
    }

    private Mono<ResourceResponse<User>> upsertUserInternal(String databaseLink, User user, RequestOptions options,
                                                                  DocumentClientRetryPolicy retryPolicyInstance) {
        try {
            logger.debug("Upserting a User. databaseLink [{}], user id [{}]", databaseLink, user.getId());
            RxDocumentServiceRequest request = getUserRequest(databaseLink, user, options, OperationType.Upsert);
            if (retryPolicyInstance != null) {
                retryPolicyInstance.onBeforeSendRequest(request);
            }

            return this.upsert(request, retryPolicyInstance, getOperationContextAndListenerTuple(options)).map(response -> toResourceResponse(response, User.class));

        } catch (Exception e) {
            logger.debug("Failure in upserting a User due to [{}]", e.getMessage(), e);
            return Mono.error(e);
        }
    }

    private RxDocumentServiceRequest getUserRequest(String databaseLink, User user, RequestOptions options,
                                                    OperationType operationType) {
        if (StringUtils.isEmpty(databaseLink)) {
            throw new IllegalArgumentException("databaseLink");
        }
        if (user == null) {
            throw new IllegalArgumentException("user");
        }

        RxDocumentClientImpl.validateResource(user);

        String path = Utils.joinPath(databaseLink, Paths.USERS_PATH_SEGMENT);
        Map<String, String> requestHeaders = getRequestHeaders(options, ResourceType.User, operationType);
        RxDocumentServiceRequest request = RxDocumentServiceRequest.create(this,
            operationType, ResourceType.User, path, user, requestHeaders, options);

        return request;
    }

    @Override
    public Mono<ResourceResponse<User>> replaceUser(User user, RequestOptions options) {
        DocumentClientRetryPolicy retryPolicyInstance = this.resetSessionTokenRetryPolicy.getRequestPolicy();
        return ObservableHelper.inlineIfPossibleAsObs(() -> replaceUserInternal(user, options, retryPolicyInstance), retryPolicyInstance);
    }

    private Mono<ResourceResponse<User>> replaceUserInternal(User user, RequestOptions options, DocumentClientRetryPolicy retryPolicyInstance) {
        try {
            if (user == null) {
                throw new IllegalArgumentException("user");
            }
            logger.debug("Replacing a User. user id [{}]", user.getId());
            RxDocumentClientImpl.validateResource(user);

            String path = Utils.joinPath(user.getSelfLink(), null);
            Map<String, String> requestHeaders = getRequestHeaders(options, ResourceType.User, OperationType.Replace);
            RxDocumentServiceRequest request = RxDocumentServiceRequest.create(this,
                OperationType.Replace, ResourceType.User, path, user, requestHeaders, options);
            if (retryPolicyInstance != null) {
                retryPolicyInstance.onBeforeSendRequest(request);
            }

            return this.replace(request, retryPolicyInstance).map(response -> toResourceResponse(response, User.class));

        } catch (Exception e) {
            logger.debug("Failure in replacing a User due to [{}]", e.getMessage(), e);
            return Mono.error(e);
        }
    }


    public Mono<ResourceResponse<User>> deleteUser(String userLink, RequestOptions options) {
        DocumentClientRetryPolicy retryPolicyInstance =  this.resetSessionTokenRetryPolicy.getRequestPolicy();
        return ObservableHelper.inlineIfPossibleAsObs(() -> deleteUserInternal(userLink, options, retryPolicyInstance), retryPolicyInstance);
    }

    private Mono<ResourceResponse<User>> deleteUserInternal(String userLink, RequestOptions options,
                                                                  DocumentClientRetryPolicy retryPolicyInstance) {

        try {
            if (StringUtils.isEmpty(userLink)) {
                throw new IllegalArgumentException("userLink");
            }
            logger.debug("Deleting a User. userLink [{}]", userLink);
            String path = Utils.joinPath(userLink, null);
            Map<String, String> requestHeaders = getRequestHeaders(options, ResourceType.User, OperationType.Delete);
            RxDocumentServiceRequest request = RxDocumentServiceRequest.create(this,
                OperationType.Delete, ResourceType.User, path, requestHeaders, options);

            if (retryPolicyInstance != null) {
                retryPolicyInstance.onBeforeSendRequest(request);
            }

            return this.delete(request, retryPolicyInstance, getOperationContextAndListenerTuple(options)).map(response -> toResourceResponse(response, User.class));

        } catch (Exception e) {
            logger.debug("Failure in deleting a User due to [{}]", e.getMessage(), e);
            return Mono.error(e);
        }
    }
    @Override
    public Mono<ResourceResponse<User>> readUser(String userLink, RequestOptions options) {
        DocumentClientRetryPolicy retryPolicyInstance = this.resetSessionTokenRetryPolicy.getRequestPolicy();
        return ObservableHelper.inlineIfPossibleAsObs(() -> readUserInternal(userLink, options, retryPolicyInstance), retryPolicyInstance);
    }

    private Mono<ResourceResponse<User>> readUserInternal(String userLink, RequestOptions options, DocumentClientRetryPolicy retryPolicyInstance) {
        try {
            if (StringUtils.isEmpty(userLink)) {
                throw new IllegalArgumentException("userLink");
            }
            logger.debug("Reading a User. userLink [{}]", userLink);
            String path = Utils.joinPath(userLink, null);
            Map<String, String> requestHeaders = getRequestHeaders(options, ResourceType.User, OperationType.Read);
            RxDocumentServiceRequest request = RxDocumentServiceRequest.create(this,
                OperationType.Read, ResourceType.User, path, requestHeaders, options);

            if (retryPolicyInstance != null) {
                retryPolicyInstance.onBeforeSendRequest(request);
            }
            return this.read(request, retryPolicyInstance).map(response -> toResourceResponse(response, User.class));

        } catch (Exception e) {
            logger.debug("Failure in reading a User due to [{}]", e.getMessage(), e);
            return Mono.error(e);
        }
    }

    @Override
    public Flux<FeedResponse<User>> readUsers(String databaseLink, CosmosQueryRequestOptions options) {

        if (StringUtils.isEmpty(databaseLink)) {
            throw new IllegalArgumentException("databaseLink");
        }

        return readFeed(options, ResourceType.User, User.class,
                Utils.joinPath(databaseLink, Paths.USERS_PATH_SEGMENT));
    }

    @Override
    public Flux<FeedResponse<User>> queryUsers(String databaseLink, String query, CosmosQueryRequestOptions options) {
        return queryUsers(databaseLink, new SqlQuerySpec(query), options);
    }

    @Override
    public Flux<FeedResponse<User>> queryUsers(String databaseLink, SqlQuerySpec querySpec,
                                                     CosmosQueryRequestOptions options) {
        return createQuery(databaseLink, querySpec, options, User.class, ResourceType.User);
    }

    @Override
    public Mono<ResourceResponse<ClientEncryptionKey>> readClientEncryptionKey(String clientEncryptionKeyLink,
                                                                RequestOptions options) {
        DocumentClientRetryPolicy retryPolicyInstance = this.resetSessionTokenRetryPolicy.getRequestPolicy();
        return ObservableHelper.inlineIfPossibleAsObs(() -> readClientEncryptionKeyInternal(clientEncryptionKeyLink, options, retryPolicyInstance), retryPolicyInstance);
    }

    private Mono<ResourceResponse<ClientEncryptionKey>> readClientEncryptionKeyInternal(String clientEncryptionKeyLink, RequestOptions options, DocumentClientRetryPolicy retryPolicyInstance) {
        try {
            if (StringUtils.isEmpty(clientEncryptionKeyLink)) {
                throw new IllegalArgumentException("clientEncryptionKeyLink");
            }
            logger.debug("Reading a client encryption key. clientEncryptionKeyLink [{}]", clientEncryptionKeyLink);
            String path = Utils.joinPath(clientEncryptionKeyLink, null);
            Map<String, String> requestHeaders = getRequestHeaders(options, ResourceType.ClientEncryptionKey, OperationType.Read);
            RxDocumentServiceRequest request = RxDocumentServiceRequest.create(this,
                OperationType.Read, ResourceType.ClientEncryptionKey, path, requestHeaders, options);

            if (retryPolicyInstance != null) {
                retryPolicyInstance.onBeforeSendRequest(request);
            }
            return this.read(request, retryPolicyInstance).map(response -> toResourceResponse(response, ClientEncryptionKey.class));

        } catch (Exception e) {
            logger.debug("Failure in reading a client encryption key due to [{}]", e.getMessage(), e);
            return Mono.error(e);
        }
    }

    @Override
    public Mono<ResourceResponse<ClientEncryptionKey>> createClientEncryptionKey(String databaseLink,
     ClientEncryptionKey clientEncryptionKey, RequestOptions options) {
        DocumentClientRetryPolicy retryPolicyInstance = this.resetSessionTokenRetryPolicy.getRequestPolicy();
        return ObservableHelper.inlineIfPossibleAsObs(() -> createClientEncryptionKeyInternal(databaseLink, clientEncryptionKey, options, retryPolicyInstance), retryPolicyInstance);

    }

    private Mono<ResourceResponse<ClientEncryptionKey>> createClientEncryptionKeyInternal(String databaseLink, ClientEncryptionKey clientEncryptionKey, RequestOptions options, DocumentClientRetryPolicy documentClientRetryPolicy) {
        try {
            logger.debug("Creating a client encryption key. databaseLink [{}], clientEncryptionKey id [{}]", databaseLink, clientEncryptionKey.getId());
            RxDocumentServiceRequest request = getClientEncryptionKeyRequest(databaseLink, clientEncryptionKey, options, OperationType.Create);
            return this.create(request, documentClientRetryPolicy, getOperationContextAndListenerTuple(options)).map(response -> toResourceResponse(response, ClientEncryptionKey.class));

        } catch (Exception e) {
            logger.debug("Failure in creating a client encryption key due to [{}]", e.getMessage(), e);
            return Mono.error(e);
        }
    }

    private RxDocumentServiceRequest getClientEncryptionKeyRequest(String databaseLink, ClientEncryptionKey clientEncryptionKey, RequestOptions options,
                                                    OperationType operationType) {
        if (StringUtils.isEmpty(databaseLink)) {
            throw new IllegalArgumentException("databaseLink");
        }
        if (clientEncryptionKey == null) {
            throw new IllegalArgumentException("clientEncryptionKey");
        }

        RxDocumentClientImpl.validateResource(clientEncryptionKey);

        String path = Utils.joinPath(databaseLink, Paths.CLIENT_ENCRYPTION_KEY_PATH_SEGMENT);
        Map<String, String> requestHeaders = getRequestHeaders(options, ResourceType.ClientEncryptionKey, operationType);
        RxDocumentServiceRequest request = RxDocumentServiceRequest.create(this,
            operationType, ResourceType.ClientEncryptionKey, path, clientEncryptionKey, requestHeaders, options);

        return request;
    }

    @Override
    public Mono<ResourceResponse<ClientEncryptionKey>> replaceClientEncryptionKey(ClientEncryptionKey clientEncryptionKey,
                                                                                  String nameBasedLink,
                                                                                  RequestOptions options) {
        DocumentClientRetryPolicy retryPolicyInstance = this.resetSessionTokenRetryPolicy.getRequestPolicy();
        return ObservableHelper.inlineIfPossibleAsObs(() -> replaceClientEncryptionKeyInternal(clientEncryptionKey,
            nameBasedLink, options, retryPolicyInstance), retryPolicyInstance);
    }

    private Mono<ResourceResponse<ClientEncryptionKey>> replaceClientEncryptionKeyInternal(ClientEncryptionKey clientEncryptionKey, String nameBasedLink, RequestOptions options, DocumentClientRetryPolicy retryPolicyInstance) {
        try {
            if (clientEncryptionKey == null) {
                throw new IllegalArgumentException("clientEncryptionKey");
            }
            logger.debug("Replacing a clientEncryptionKey. clientEncryptionKey id [{}]", clientEncryptionKey.getId());
            RxDocumentClientImpl.validateResource(clientEncryptionKey);

            String path = Utils.joinPath(nameBasedLink, null);
            //String path = Utils.joinPath(clientEncryptionKey.getSelfLink(), null); TODO need to check with BE service
            Map<String, String> requestHeaders = getRequestHeaders(options, ResourceType.ClientEncryptionKey,
             OperationType.Replace);
            RxDocumentServiceRequest request = RxDocumentServiceRequest.create(this,
                OperationType.Replace, ResourceType.ClientEncryptionKey, path, clientEncryptionKey, requestHeaders,
                 options);
            if (retryPolicyInstance != null) {
                retryPolicyInstance.onBeforeSendRequest(request);
            }

            return this.replace(request, retryPolicyInstance).map(response -> toResourceResponse(response, ClientEncryptionKey.class));

        } catch (Exception e) {
            logger.debug("Failure in replacing a clientEncryptionKey due to [{}]", e.getMessage(), e);
            return Mono.error(e);
        }
    }

    @Override
    public Flux<FeedResponse<ClientEncryptionKey>> readClientEncryptionKeys(String databaseLink, CosmosQueryRequestOptions options) {
        if (StringUtils.isEmpty(databaseLink)) {
            throw new IllegalArgumentException("databaseLink");
        }

        return readFeed(options, ResourceType.ClientEncryptionKey, ClientEncryptionKey.class,
            Utils.joinPath(databaseLink, Paths.CLIENT_ENCRYPTION_KEY_PATH_SEGMENT));
    }

    @Override
    public Flux<FeedResponse<ClientEncryptionKey>> queryClientEncryptionKeys(String databaseLink, String query,
     CosmosQueryRequestOptions options) {
        return queryClientEncryptionKeys(databaseLink, new SqlQuerySpec(query), options);
    }

    @Override
    public Flux<FeedResponse<ClientEncryptionKey>> queryClientEncryptionKeys(String databaseLink, SqlQuerySpec querySpec, CosmosQueryRequestOptions options) {
        return createQuery(databaseLink, querySpec, options, ClientEncryptionKey.class, ResourceType.ClientEncryptionKey);
    }

    @Override
    public Mono<ResourceResponse<Permission>> createPermission(String userLink, Permission permission,
                                                                     RequestOptions options) {
        DocumentClientRetryPolicy documentClientRetryPolicy = this.resetSessionTokenRetryPolicy.getRequestPolicy();
        return ObservableHelper.inlineIfPossibleAsObs(() -> createPermissionInternal(userLink, permission, options, documentClientRetryPolicy), this.resetSessionTokenRetryPolicy.getRequestPolicy());
    }

    private Mono<ResourceResponse<Permission>> createPermissionInternal(String userLink, Permission permission,
                                                                              RequestOptions options, DocumentClientRetryPolicy documentClientRetryPolicy) {

        try {
            logger.debug("Creating a Permission. userLink [{}], permission id [{}]", userLink, permission.getId());
            RxDocumentServiceRequest request = getPermissionRequest(userLink, permission, options,
                    OperationType.Create);
            return this.create(request, documentClientRetryPolicy, getOperationContextAndListenerTuple(options)).map(response -> toResourceResponse(response, Permission.class));

        } catch (Exception e) {
            logger.debug("Failure in creating a Permission due to [{}]", e.getMessage(), e);
            return Mono.error(e);
        }
    }

    @Override
    public Mono<ResourceResponse<Permission>> upsertPermission(String userLink, Permission permission,
                                                                     RequestOptions options) {
        DocumentClientRetryPolicy retryPolicyInstance = this.resetSessionTokenRetryPolicy.getRequestPolicy();
        return ObservableHelper.inlineIfPossibleAsObs(() -> upsertPermissionInternal(userLink, permission, options, retryPolicyInstance), retryPolicyInstance);
    }

    private Mono<ResourceResponse<Permission>> upsertPermissionInternal(String userLink, Permission permission,
                                                                              RequestOptions options, DocumentClientRetryPolicy retryPolicyInstance) {

        try {
            logger.debug("Upserting a Permission. userLink [{}], permission id [{}]", userLink, permission.getId());
            RxDocumentServiceRequest request = getPermissionRequest(userLink, permission, options,
                    OperationType.Upsert);
            if (retryPolicyInstance != null) {
                retryPolicyInstance.onBeforeSendRequest(request);
            }

            return this.upsert(request, retryPolicyInstance, getOperationContextAndListenerTuple(options)).map(response -> toResourceResponse(response, Permission.class));

        } catch (Exception e) {
            logger.debug("Failure in upserting a Permission due to [{}]", e.getMessage(), e);
            return Mono.error(e);
        }
    }

    private RxDocumentServiceRequest getPermissionRequest(String userLink, Permission permission,
                                                          RequestOptions options, OperationType operationType) {
        if (StringUtils.isEmpty(userLink)) {
            throw new IllegalArgumentException("userLink");
        }
        if (permission == null) {
            throw new IllegalArgumentException("permission");
        }

        RxDocumentClientImpl.validateResource(permission);

        String path = Utils.joinPath(userLink, Paths.PERMISSIONS_PATH_SEGMENT);
        Map<String, String> requestHeaders = getRequestHeaders(options, ResourceType.Permission, operationType);
        RxDocumentServiceRequest request = RxDocumentServiceRequest.create(this,
            operationType, ResourceType.Permission, path, permission, requestHeaders, options);

        return request;
    }

    @Override
    public Mono<ResourceResponse<Permission>> replacePermission(Permission permission, RequestOptions options) {
        DocumentClientRetryPolicy retryPolicyInstance = this.resetSessionTokenRetryPolicy.getRequestPolicy();
        return ObservableHelper.inlineIfPossibleAsObs(() -> replacePermissionInternal(permission, options, retryPolicyInstance), retryPolicyInstance);
    }

    private Mono<ResourceResponse<Permission>> replacePermissionInternal(Permission permission, RequestOptions options, DocumentClientRetryPolicy retryPolicyInstance) {
        try {
            if (permission == null) {
                throw new IllegalArgumentException("permission");
            }
            logger.debug("Replacing a Permission. permission id [{}]", permission.getId());
            RxDocumentClientImpl.validateResource(permission);

            String path = Utils.joinPath(permission.getSelfLink(), null);
            Map<String, String> requestHeaders = getRequestHeaders(options, ResourceType.Permission, OperationType.Replace);
            RxDocumentServiceRequest request = RxDocumentServiceRequest.create(this,
                OperationType.Replace, ResourceType.Permission, path, permission, requestHeaders, options);

            if (retryPolicyInstance != null) {
                retryPolicyInstance.onBeforeSendRequest(request);
            }

            return this.replace(request, retryPolicyInstance).map(response -> toResourceResponse(response, Permission.class));

        } catch (Exception e) {
            logger.debug("Failure in replacing a Permission due to [{}]", e.getMessage(), e);
            return Mono.error(e);
        }
    }

    @Override
    public Mono<ResourceResponse<Permission>> deletePermission(String permissionLink, RequestOptions options) {
        DocumentClientRetryPolicy retryPolicyInstance = this.resetSessionTokenRetryPolicy.getRequestPolicy();
        return ObservableHelper.inlineIfPossibleAsObs(() -> deletePermissionInternal(permissionLink, options, retryPolicyInstance), retryPolicyInstance);
    }

    private Mono<ResourceResponse<Permission>> deletePermissionInternal(String permissionLink, RequestOptions options,
                                                                              DocumentClientRetryPolicy retryPolicyInstance) {

        try {
            if (StringUtils.isEmpty(permissionLink)) {
                throw new IllegalArgumentException("permissionLink");
            }
            logger.debug("Deleting a Permission. permissionLink [{}]", permissionLink);
            String path = Utils.joinPath(permissionLink, null);
            Map<String, String> requestHeaders = getRequestHeaders(options, ResourceType.Permission, OperationType.Delete);
            RxDocumentServiceRequest request = RxDocumentServiceRequest.create(this,
                OperationType.Delete, ResourceType.Permission, path, requestHeaders, options);

            if (retryPolicyInstance != null) {
                retryPolicyInstance.onBeforeSendRequest(request);
            }

            return this.delete(request, retryPolicyInstance, getOperationContextAndListenerTuple(options)).map(response -> toResourceResponse(response, Permission.class));

        } catch (Exception e) {
            logger.debug("Failure in deleting a Permission due to [{}]", e.getMessage(), e);
            return Mono.error(e);
        }
    }

    @Override
    public Mono<ResourceResponse<Permission>> readPermission(String permissionLink, RequestOptions options) {
        DocumentClientRetryPolicy retryPolicyInstance = this.resetSessionTokenRetryPolicy.getRequestPolicy();
        return ObservableHelper.inlineIfPossibleAsObs(() -> readPermissionInternal(permissionLink, options, retryPolicyInstance), retryPolicyInstance);
    }

    private Mono<ResourceResponse<Permission>> readPermissionInternal(String permissionLink, RequestOptions options, DocumentClientRetryPolicy retryPolicyInstance ) {
        try {
            if (StringUtils.isEmpty(permissionLink)) {
                throw new IllegalArgumentException("permissionLink");
            }
            logger.debug("Reading a Permission. permissionLink [{}]", permissionLink);
            String path = Utils.joinPath(permissionLink, null);
            Map<String, String> requestHeaders = getRequestHeaders(options, ResourceType.Permission, OperationType.Read);
            RxDocumentServiceRequest request = RxDocumentServiceRequest.create(this,
                OperationType.Read, ResourceType.Permission, path, requestHeaders, options);

            if (retryPolicyInstance != null) {
                retryPolicyInstance.onBeforeSendRequest(request);
            }
            return this.read(request, retryPolicyInstance).map(response -> toResourceResponse(response, Permission.class));

        } catch (Exception e) {
            logger.debug("Failure in reading a Permission due to [{}]", e.getMessage(), e);
            return Mono.error(e);
        }
    }

    @Override
    public Flux<FeedResponse<Permission>> readPermissions(String userLink, CosmosQueryRequestOptions options) {

        if (StringUtils.isEmpty(userLink)) {
            throw new IllegalArgumentException("userLink");
        }

        return readFeed(options, ResourceType.Permission, Permission.class,
                Utils.joinPath(userLink, Paths.PERMISSIONS_PATH_SEGMENT));
    }

    @Override
    public Flux<FeedResponse<Permission>> queryPermissions(String userLink, String query,
                                                                 CosmosQueryRequestOptions options) {
        return queryPermissions(userLink, new SqlQuerySpec(query), options);
    }

    @Override
    public Flux<FeedResponse<Permission>> queryPermissions(String userLink, SqlQuerySpec querySpec,
                                                                 CosmosQueryRequestOptions options) {
        return createQuery(userLink, querySpec, options, Permission.class, ResourceType.Permission);
    }

    @Override
    public Mono<ResourceResponse<Offer>> replaceOffer(Offer offer) {
        DocumentClientRetryPolicy documentClientRetryPolicy = this.resetSessionTokenRetryPolicy.getRequestPolicy();
        return ObservableHelper.inlineIfPossibleAsObs(() -> replaceOfferInternal(offer, documentClientRetryPolicy), documentClientRetryPolicy);
    }

    private Mono<ResourceResponse<Offer>> replaceOfferInternal(Offer offer, DocumentClientRetryPolicy documentClientRetryPolicy) {
        try {
            if (offer == null) {
                throw new IllegalArgumentException("offer");
            }
            logger.debug("Replacing an Offer. offer id [{}]", offer.getId());
            RxDocumentClientImpl.validateResource(offer);

            String path = Utils.joinPath(offer.getSelfLink(), null);
            RxDocumentServiceRequest request = RxDocumentServiceRequest.create(this, OperationType.Replace,
                    ResourceType.Offer, path, offer, null, null);
            return this.replace(request, documentClientRetryPolicy).map(response -> toResourceResponse(response, Offer.class));

        } catch (Exception e) {
            logger.debug("Failure in replacing an Offer due to [{}]", e.getMessage(), e);
            return Mono.error(e);
        }
    }

    @Override
    public Mono<ResourceResponse<Offer>> readOffer(String offerLink) {
        DocumentClientRetryPolicy retryPolicyInstance = this.resetSessionTokenRetryPolicy.getRequestPolicy();
        return ObservableHelper.inlineIfPossibleAsObs(() -> readOfferInternal(offerLink, retryPolicyInstance), retryPolicyInstance);
    }

    private Mono<ResourceResponse<Offer>> readOfferInternal(String offerLink, DocumentClientRetryPolicy retryPolicyInstance) {
        try {
            if (StringUtils.isEmpty(offerLink)) {
                throw new IllegalArgumentException("offerLink");
            }
            logger.debug("Reading an Offer. offerLink [{}]", offerLink);
            String path = Utils.joinPath(offerLink, null);
            RxDocumentServiceRequest request = RxDocumentServiceRequest.create(this,
                OperationType.Read, ResourceType.Offer, path, (HashMap<String, String>)null, null);

            if (retryPolicyInstance != null) {
                retryPolicyInstance.onBeforeSendRequest(request);
            }

            return this.read(request, retryPolicyInstance).map(response -> toResourceResponse(response, Offer.class));

        } catch (Exception e) {
            logger.debug("Failure in reading an Offer due to [{}]", e.getMessage(), e);
            return Mono.error(e);
        }
    }

    @Override
    public Flux<FeedResponse<Offer>> readOffers(CosmosQueryRequestOptions options) {
        return readFeed(options, ResourceType.Offer, Offer.class,
                Utils.joinPath(Paths.OFFERS_PATH_SEGMENT, null));
    }

//    private <T extends Resource> Flux<FeedResponse<T>> readFeedCollectionChild(FeedOptions options, ResourceType resourceType,
//                                                                               Class<T> klass, String resourceLink) {
//        if (options == null) {
//            options = new FeedOptions();
//        }
//
//        int maxPageSize = options.getMaxItemCount() != null ? options.getMaxItemCount() : -1;
//
//        final FeedOptions finalFeedOptions = options;
//        RequestOptions requestOptions = new RequestOptions();
//        requestOptions.setPartitionKey(options.getPartitionKey());
//        BiFunction<String, Integer, RxDocumentServiceRequest> createRequestFunc = (continuationToken, pageSize) -> {
//            Map<String, String> requestHeaders = new HashMap<>();
//            if (continuationToken != null) {
//                requestHeaders.put(HttpConstants.HttpHeaders.CONTINUATION, continuationToken);
//            }
//            requestHeaders.put(HttpConstants.HttpHeaders.PAGE_SIZE, Integer.toString(pageSize));
//            RxDocumentServiceRequest request = RxDocumentServiceRequest.create(OperationType.ReadFeed,
//                resourceType, resourceLink, requestHeaders, finalFeedOptions);
//            return request;
//        };
//
//        Function<RxDocumentServiceRequest, Mono<FeedResponse<T>>> executeFunc = request -> {
//            return ObservableHelper.inlineIfPossibleAsObs(() -> {
//                Mono<Utils.ValueHolder<DocumentCollection>> collectionObs = this.collectionCache.resolveCollectionAsync(request);
//                Mono<RxDocumentServiceRequest> requestObs = this.addPartitionKeyInformation(request, null, null, requestOptions, collectionObs);
//
//                return requestObs.flatMap(req -> this.readFeed(req)
//                    .map(response -> toFeedResponsePage(response, klass)));
//            }, this.resetSessionTokenRetryPolicy.getRequestPolicy());
//        };
//
//        return Paginator.getPaginatedQueryResultAsObservable(options, createRequestFunc, executeFunc, klass, maxPageSize);
//    }
    private <T> Flux<FeedResponse<T>> readFeed(
        CosmosQueryRequestOptions options,
        ResourceType resourceType,
        Class<T> klass,
        String resourceLink) {

        if (options == null) {
            options = new CosmosQueryRequestOptions();
        }

        Integer maxItemCount = ModelBridgeInternal.getMaxItemCountFromQueryRequestOptions(options);
        int maxPageSize = maxItemCount != null ? maxItemCount : -1;
        final CosmosQueryRequestOptions finalCosmosQueryRequestOptions = options;
        DocumentClientRetryPolicy retryPolicy = this.resetSessionTokenRetryPolicy.getRequestPolicy();
        BiFunction<String, Integer, RxDocumentServiceRequest> createRequestFunc = (continuationToken, pageSize) -> {
            Map<String, String> requestHeaders = new HashMap<>();
            if (continuationToken != null) {
                requestHeaders.put(HttpConstants.HttpHeaders.CONTINUATION, continuationToken);
            }
            requestHeaders.put(HttpConstants.HttpHeaders.PAGE_SIZE, Integer.toString(pageSize));
            RxDocumentServiceRequest request =  RxDocumentServiceRequest.create(this,
                OperationType.ReadFeed, resourceType, resourceLink, requestHeaders, finalCosmosQueryRequestOptions);
            retryPolicy.onBeforeSendRequest(request);
            return request;
        };

        Function<RxDocumentServiceRequest, Mono<FeedResponse<T>>> executeFunc = request -> ObservableHelper
            .inlineIfPossibleAsObs(() -> readFeed(request).map(response -> toFeedResponsePage(
                response,
                ImplementationBridgeHelpers
                    .CosmosQueryRequestOptionsHelper
                    .getCosmosQueryRequestOptionsAccessor()
                    .getItemFactoryMethod(finalCosmosQueryRequestOptions, klass),
                    klass)),
                retryPolicy);

        return Paginator.getPaginatedQueryResultAsObservable(
            options, createRequestFunc, executeFunc, maxPageSize);
    }

    @Override
    public Flux<FeedResponse<Offer>> queryOffers(String query, CosmosQueryRequestOptions options) {
        return queryOffers(new SqlQuerySpec(query), options);
    }

    @Override
    public Flux<FeedResponse<Offer>> queryOffers(SqlQuerySpec querySpec, CosmosQueryRequestOptions options) {
        return createQuery(null, querySpec, options, Offer.class, ResourceType.Offer);
    }

    @Override
    public Mono<DatabaseAccount> getDatabaseAccount() {
        DocumentClientRetryPolicy documentClientRetryPolicy = this.resetSessionTokenRetryPolicy.getRequestPolicy();
        return ObservableHelper.inlineIfPossibleAsObs(() -> getDatabaseAccountInternal(documentClientRetryPolicy),
         documentClientRetryPolicy);
    }

    @Override
    public DatabaseAccount getLatestDatabaseAccount() {
        return this.globalEndpointManager.getLatestDatabaseAccount();
    }

    private Mono<DatabaseAccount> getDatabaseAccountInternal(DocumentClientRetryPolicy documentClientRetryPolicy) {
        try {
            logger.debug("Getting Database Account");
            RxDocumentServiceRequest request = RxDocumentServiceRequest.create(this,
                    OperationType.Read,
                    ResourceType.DatabaseAccount, "", // path
                    (HashMap<String, String>) null,
                    null);
            return this.read(request, documentClientRetryPolicy).map(ModelBridgeInternal::toDatabaseAccount);

        } catch (Exception e) {
            logger.debug("Failure in getting Database Account due to [{}]", e.getMessage(), e);
            return Mono.error(e);
        }
    }

    public Object getSession() {
        return this.sessionContainer;
    }

    public void setSession(Object sessionContainer) {
        this.sessionContainer = (SessionContainer) sessionContainer;
    }

    @Override
    public RxClientCollectionCache getCollectionCache() {
        return this.collectionCache;
    }

    @Override
    public RxPartitionKeyRangeCache getPartitionKeyRangeCache() {
        return partitionKeyRangeCache;
    }

    public Flux<DatabaseAccount> getDatabaseAccountFromEndpoint(URI endpoint) {
        return Flux.defer(() -> {
            RxDocumentServiceRequest request = RxDocumentServiceRequest.create(this,
                OperationType.Read, ResourceType.DatabaseAccount, "", null, (Object) null);
            return this.populateHeadersAsync(request, RequestVerb.GET)
                .flatMap(requestPopulated -> {

                    requestPopulated.setEndpointOverride(endpoint);
                    return this.gatewayProxy.processMessage(requestPopulated).doOnError(e -> {
                        String message = String.format("Failed to retrieve database account information. %s",
                            e.getCause() != null
                                ? e.getCause().toString()
                                : e.toString());
                        logger.warn(message);
                    }).map(rsp -> rsp.getResource(DatabaseAccount.class))
                        .doOnNext(databaseAccount ->
                            this.useMultipleWriteLocations = this.connectionPolicy.isMultipleWriteRegionsEnabled()
                            && BridgeInternal.isEnableMultipleWriteLocations(databaseAccount));
                });
        });
    }

    /**
     * Certain requests must be routed through gateway even when the client connectivity mode is direct.
     *
     * @param request
     * @return RxStoreModel
     */
    private RxStoreModel getStoreProxy(RxDocumentServiceRequest request) {
        // If a request is configured to always use GATEWAY mode(in some cases when targeting .NET Core)
        // we return the GATEWAY store model
        if (request.useGatewayMode) {
            return this.gatewayProxy;
        }

        ResourceType resourceType = request.getResourceType();
        OperationType operationType = request.getOperationType();

        if (resourceType == ResourceType.Offer ||
            resourceType == ResourceType.ClientEncryptionKey ||
            resourceType.isScript() && operationType != OperationType.ExecuteJavaScript ||
            resourceType == ResourceType.PartitionKeyRange ||
            resourceType == ResourceType.PartitionKey && operationType == OperationType.Delete) {
            return this.gatewayProxy;
        }

        if (operationType == OperationType.Create
                || operationType == OperationType.Upsert) {
            if (resourceType == ResourceType.Database ||
                    resourceType == ResourceType.User ||
                    resourceType == ResourceType.DocumentCollection ||
                    resourceType == ResourceType.Permission) {
                return this.gatewayProxy;
            } else {
                return this.storeModel;
            }
        } else if (operationType == OperationType.Delete) {
            if (resourceType == ResourceType.Database ||
                    resourceType == ResourceType.User ||
                    resourceType == ResourceType.DocumentCollection) {
                return this.gatewayProxy;
            } else {
                return this.storeModel;
            }
        } else if (operationType == OperationType.Replace) {
            if (resourceType == ResourceType.DocumentCollection) {
                return this.gatewayProxy;
            } else {
                return this.storeModel;
            }
        } else if (operationType == OperationType.Read) {
            if (resourceType == ResourceType.DocumentCollection) {
                return this.gatewayProxy;
            } else {
                return this.storeModel;
            }
        } else {
            if ((operationType == OperationType.Query ||
                operationType == OperationType.SqlQuery ||
                operationType == OperationType.ReadFeed) &&
                    Utils.isCollectionChild(request.getResourceType())) {
                // Go to gateway only when partition key range and partition key are not set. This should be very rare
                if (request.getPartitionKeyRangeIdentity() == null &&
                        request.getHeaders().get(HttpConstants.HttpHeaders.PARTITION_KEY) == null) {
                    return this.gatewayProxy;
                }
            }

            return this.storeModel;
        }
    }

    @Override
    public void close() {
        logger.info("Attempting to close client {}", this.clientId);
        if (!closed.getAndSet(true)) {
            activeClientsCnt.decrementAndGet();
            logger.info("Shutting down ...");
            logger.info("Closing Global Endpoint Manager ...");
            LifeCycleUtils.closeQuietly(this.globalEndpointManager);
            logger.info("Closing StoreClientFactory ...");
            LifeCycleUtils.closeQuietly(this.storeClientFactory);
            logger.info("Shutting down reactorHttpClient ...");
            LifeCycleUtils.closeQuietly(this.reactorHttpClient);
            logger.info("Shutting down CpuMonitor ...");
            CpuMemoryMonitor.unregister(this);

            if (this.throughputControlEnabled.get()) {
                logger.info("Closing ThroughputControlStore ...");
                this.throughputControlStore.close();
            }

            logger.info("Shutting down completed.");
        } else {
            logger.warn("Already shutdown!");
        }
    }

    @Override
    public ItemDeserializer getItemDeserializer() {
        return this.itemDeserializer;
    }

    @Override
    public synchronized void enableThroughputControlGroup(ThroughputControlGroupInternal group, Mono<Integer> throughputQueryMono) {
        checkNotNull(group, "Throughput control group can not be null");

        if (this.throughputControlEnabled.compareAndSet(false, true)) {
            this.throughputControlStore =
                new ThroughputControlStore(
                    this.collectionCache,
                    this.connectionPolicy.getConnectionMode(),
                    this.partitionKeyRangeCache);

            this.storeModel.enableThroughputControl(throughputControlStore);
        }

        this.throughputControlStore.enableThroughputControlGroup(group, throughputQueryMono);
    }

    @Override
    public Flux<OpenConnectionResponse> openConnectionsAndInitCaches(CosmosContainerProactiveInitConfig proactiveContainerInitConfig) {
        return this.storeModel.openConnectionsAndInitCaches(proactiveContainerInitConfig);
    }

    @Override
    public Mono<Void> configFaultInjectionRules(List<FaultInjectionRule> rules, String containerNameLink) {
        checkNotNull(rules, "Argument 'rules' can not be null");
        return this.faultInjectionRulesProcessor.processFaultInjectionRule(rules, containerNameLink);
    }

    private static SqlQuerySpec createLogicalPartitionScanQuerySpec(
        PartitionKey partitionKey,
        String partitionKeySelector) {

        StringBuilder queryStringBuilder = new StringBuilder();
        List<SqlParameter> parameters = new ArrayList<>();

        queryStringBuilder.append("SELECT * FROM c WHERE");
        Object pkValue = ModelBridgeInternal.getPartitionKeyObject(partitionKey);
        String pkParamName = "@pkValue";
        parameters.add(new SqlParameter(pkParamName, pkValue));

        queryStringBuilder.append(" c");
        // partition key def
        queryStringBuilder.append(partitionKeySelector);
        queryStringBuilder.append((" = "));
        queryStringBuilder.append(pkParamName);

        return new SqlQuerySpec(queryStringBuilder.toString(), parameters);
    }

    @Override
    public Mono<List<FeedRange>> getFeedRanges(String collectionLink) {
        InvalidPartitionExceptionRetryPolicy invalidPartitionExceptionRetryPolicy = new InvalidPartitionExceptionRetryPolicy(
            this.collectionCache,
            null,
            collectionLink,
            new HashMap<>());

        RxDocumentServiceRequest request = RxDocumentServiceRequest.create(
            this,
            OperationType.Query,
            ResourceType.Document,
            collectionLink,
            null);

        invalidPartitionExceptionRetryPolicy.onBeforeSendRequest(request);

        return ObservableHelper.inlineIfPossibleAsObs(
            () -> getFeedRangesInternal(request, collectionLink),
            invalidPartitionExceptionRetryPolicy);
    }

    private Mono<List<FeedRange>> getFeedRangesInternal(RxDocumentServiceRequest request, String collectionLink) {
        logger.debug("getFeedRange collectionLink=[{}]", collectionLink);

        if (StringUtils.isEmpty(collectionLink)) {
            throw new IllegalArgumentException("collectionLink");
        }

        Mono<Utils.ValueHolder<DocumentCollection>> collectionObs = collectionCache.resolveCollectionAsync(null,
            request);

        return collectionObs.flatMap(documentCollectionResourceResponse -> {
            final DocumentCollection collection = documentCollectionResourceResponse.v;
            if (collection == null) {
                throw new IllegalStateException("Collection cannot be null");
            }

            Mono<Utils.ValueHolder<List<PartitionKeyRange>>> valueHolderMono = partitionKeyRangeCache
                .tryGetOverlappingRangesAsync(
                    BridgeInternal.getMetaDataDiagnosticContext(request.requestContext.cosmosDiagnostics),
                    collection.getResourceId(), RANGE_INCLUDING_ALL_PARTITION_KEY_RANGES, true, null);

            return valueHolderMono.map(partitionKeyRangeList -> toFeedRanges(partitionKeyRangeList, request));
        });
    }

    private static List<FeedRange> toFeedRanges(
        Utils.ValueHolder<List<PartitionKeyRange>> partitionKeyRangeListValueHolder, RxDocumentServiceRequest request) {
        final List<PartitionKeyRange> partitionKeyRangeList = partitionKeyRangeListValueHolder.v;
        if (partitionKeyRangeList == null) {
            request.forceNameCacheRefresh = true;
            throw new InvalidPartitionException();
        }

        List<FeedRange> feedRanges = new ArrayList<>();
        partitionKeyRangeList.forEach(pkRange -> feedRanges.add(toFeedRange(pkRange)));

        return feedRanges;
    }

    private static FeedRange toFeedRange(PartitionKeyRange pkRange) {
        return new FeedRangeEpkImpl(pkRange.toRange());
    }
}<|MERGE_RESOLUTION|>--- conflicted
+++ resolved
@@ -190,11 +190,7 @@
     private ThroughputControlStore throughputControlStore;
     private final CosmosClientTelemetryConfig clientTelemetryConfig;
     private final String clientCorrelationId;
-<<<<<<< HEAD
-    private final EnumSet<TagName> metricTagNames;
     private FaultInjectionRulesProcessor faultInjectionRulesProcessor;
-=======
->>>>>>> 1f1752e9
 
     public RxDocumentClientImpl(URI serviceEndpoint,
                                 String masterKeyOrResourceToken,
