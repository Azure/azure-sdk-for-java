// Copyright (c) Microsoft Corporation. All rights reserved.
// Licensed under the MIT License.
package com.azure.cosmos.implementation;

import com.azure.core.credential.AzureKeyCredential;
import com.azure.core.credential.SimpleTokenCache;
import com.azure.core.credential.TokenCredential;
import com.azure.core.credential.TokenRequestContext;
import com.azure.cosmos.BridgeInternal;
import com.azure.cosmos.ConnectionMode;
import com.azure.cosmos.ConsistencyLevel;
import com.azure.cosmos.CosmosDiagnostics;
import com.azure.cosmos.CosmosPatchOperations;
import com.azure.cosmos.DirectConnectionConfig;
import com.azure.cosmos.ThroughputControlGroup;
import com.azure.cosmos.TransactionalBatchResponse;
import com.azure.cosmos.implementation.apachecommons.lang.StringUtils;
import com.azure.cosmos.implementation.batch.BatchResponseParser;
import com.azure.cosmos.implementation.batch.PartitionKeyRangeServerBatchRequest;
import com.azure.cosmos.implementation.batch.ServerBatchRequest;
import com.azure.cosmos.implementation.batch.SinglePartitionKeyServerBatchRequest;
import com.azure.cosmos.implementation.caches.RxClientCollectionCache;
import com.azure.cosmos.implementation.caches.RxCollectionCache;
import com.azure.cosmos.implementation.caches.RxPartitionKeyRangeCache;
import com.azure.cosmos.implementation.clientTelemetry.ClientTelemetry;
import com.azure.cosmos.implementation.cpu.CpuMemoryListener;
import com.azure.cosmos.implementation.cpu.CpuMemoryMonitor;
import com.azure.cosmos.implementation.directconnectivity.GatewayServiceConfigurationReader;
import com.azure.cosmos.implementation.directconnectivity.GlobalAddressResolver;
import com.azure.cosmos.implementation.directconnectivity.ServerStoreModel;
import com.azure.cosmos.implementation.directconnectivity.StoreClient;
import com.azure.cosmos.implementation.directconnectivity.StoreClientFactory;
import com.azure.cosmos.implementation.feedranges.FeedRangePartitionKeyRangeImpl;
import com.azure.cosmos.implementation.http.HttpClient;
import com.azure.cosmos.implementation.http.HttpClientConfig;
import com.azure.cosmos.implementation.http.HttpHeaders;
import com.azure.cosmos.implementation.http.SharedGatewayHttpClient;
import com.azure.cosmos.implementation.patch.PatchUtil;
import com.azure.cosmos.implementation.query.DocumentQueryExecutionContextFactory;
import com.azure.cosmos.implementation.query.IDocumentQueryClient;
import com.azure.cosmos.implementation.query.IDocumentQueryExecutionContext;
import com.azure.cosmos.implementation.query.Paginator;
import com.azure.cosmos.implementation.query.PartitionedQueryExecutionInfo;
import com.azure.cosmos.implementation.query.PipelinedDocumentQueryExecutionContext;
import com.azure.cosmos.implementation.query.QueryInfo;
import com.azure.cosmos.implementation.routing.CollectionRoutingMap;
import com.azure.cosmos.implementation.routing.PartitionKeyAndResourceTokenPair;
import com.azure.cosmos.implementation.routing.PartitionKeyInternal;
import com.azure.cosmos.implementation.routing.PartitionKeyInternalHelper;
import com.azure.cosmos.implementation.routing.PartitionKeyRangeIdentity;
import com.azure.cosmos.implementation.routing.Range;
import com.azure.cosmos.implementation.throughputControl.ThroughputControlStore;
import com.azure.cosmos.models.CosmosItemIdentity;
import com.azure.cosmos.models.CosmosQueryRequestOptions;
import com.azure.cosmos.models.FeedRange;
import com.azure.cosmos.models.FeedResponse;
import com.azure.cosmos.models.ModelBridgeInternal;
import com.azure.cosmos.models.PartitionKey;
import com.azure.cosmos.models.PartitionKeyDefinition;
import com.azure.cosmos.models.SqlParameter;
import com.azure.cosmos.models.SqlQuerySpec;
import com.fasterxml.jackson.databind.ObjectMapper;
import com.fasterxml.jackson.databind.node.ObjectNode;
import org.slf4j.Logger;
import org.slf4j.LoggerFactory;
import reactor.core.publisher.Flux;
import reactor.core.publisher.Mono;
import reactor.core.scheduler.Schedulers;

import java.io.IOException;
import java.io.UnsupportedEncodingException;
import java.lang.management.ManagementFactory;
import java.net.URI;
import java.net.URLEncoder;
import java.nio.ByteBuffer;
import java.time.Instant;
import java.util.ArrayList;
import java.util.Collections;
import java.util.HashMap;
import java.util.List;
import java.util.Map;
import java.util.Objects;
import java.util.Set;
import java.util.UUID;
import java.util.concurrent.ConcurrentHashMap;
import java.util.concurrent.ConcurrentMap;
import java.util.concurrent.atomic.AtomicBoolean;
import java.util.concurrent.atomic.AtomicInteger;
import java.util.function.BiFunction;
import java.util.function.Function;
import java.util.stream.Collectors;

import static com.azure.cosmos.BridgeInternal.documentFromObject;
import static com.azure.cosmos.BridgeInternal.getAltLink;
import static com.azure.cosmos.BridgeInternal.toFeedResponsePage;
import static com.azure.cosmos.BridgeInternal.toResourceResponse;
import static com.azure.cosmos.BridgeInternal.toStoredProcedureResponse;
import static com.azure.cosmos.implementation.guava25.base.Preconditions.checkArgument;
import static com.azure.cosmos.implementation.guava25.base.Preconditions.checkNotNull;
import static com.azure.cosmos.models.ModelBridgeInternal.serializeJsonToByteBuffer;
import static com.azure.cosmos.models.ModelBridgeInternal.toDatabaseAccount;

/**
 * While this class is public, it is not part of our published public APIs.
 * This is meant to be internally used only by our sdk.
 */
public class RxDocumentClientImpl implements AsyncDocumentClient, IAuthorizationTokenProvider, CpuMemoryListener,
    DiagnosticsClientContext {
    private static final AtomicInteger activeClientsCnt = new AtomicInteger(0);
    private static final AtomicInteger clientIdGenerator = new AtomicInteger(0);
    private static final Range<String> RANGE_INCLUDING_ALL_PARTITION_KEY_RANGES = new Range<String>(
        PartitionKeyInternalHelper.MinimumInclusiveEffectivePartitionKey,
        PartitionKeyInternalHelper.MaximumExclusiveEffectivePartitionKey, true, false);

    private static final String DUMMY_SQL_QUERY = "this is dummy and only used in creating " +
        "ParallelDocumentQueryExecutioncontext, but not used";
    private final static ObjectMapper mapper = Utils.getSimpleObjectMapper();
    private final ItemDeserializer itemDeserializer = new ItemDeserializer.JsonDeserializer();
    private final Logger logger = LoggerFactory.getLogger(RxDocumentClientImpl.class);
    private final String masterKeyOrResourceToken;
    private final URI serviceEndpoint;
    private final ConnectionPolicy connectionPolicy;
    private final ConsistencyLevel consistencyLevel;
    private final BaseAuthorizationTokenProvider authorizationTokenProvider;
    private final UserAgentContainer userAgentContainer;
    private final boolean hasAuthKeyResourceToken;
    private final Configs configs;
    private final boolean connectionSharingAcrossClientsEnabled;
    private AzureKeyCredential credential;
    private TokenCredential tokenCredential;
    private String[] tokenCredentialScopes;
    private SimpleTokenCache tokenCredentialCache;
    private CosmosAuthorizationTokenResolver cosmosAuthorizationTokenResolver;
    AuthorizationTokenType authorizationTokenType;
    private SessionContainer sessionContainer;
    private String firstResourceTokenFromPermissionFeed = StringUtils.EMPTY;
    private RxClientCollectionCache collectionCache;
    private RxStoreModel gatewayProxy;
    private RxStoreModel storeModel;
    private GlobalAddressResolver addressResolver;
    private RxPartitionKeyRangeCache partitionKeyRangeCache;
    private Map<String, List<PartitionKeyAndResourceTokenPair>> resourceTokensMap;
    private final boolean contentResponseOnWriteEnabled;
    private ConcurrentMap<String, PartitionedQueryExecutionInfo> queryPlanCache;

    private final AtomicBoolean closed = new AtomicBoolean(false);
    private final int clientId;
    private ClientTelemetry clientTelemetry;

    // RetryPolicy retries a request when it encounters session unavailable (see ClientRetryPolicy).
    // Once it exhausts all write regions it clears the session container, then it uses RxClientCollectionCache
    // to resolves the request's collection name. If it differs from the session container's resource id it
    // explains the session unavailable exception: somebody removed and recreated the collection. In this
    // case we retry once again (with empty session token) otherwise we return the error to the client
    // (see RenameCollectionAwareClientRetryPolicy)
    private IRetryPolicyFactory resetSessionTokenRetryPolicy;
    /**
     * Compatibility mode: Allows to specify compatibility mode used by client when
     * making query requests. Should be removed when application/sql is no longer
     * supported.
     */
    private final QueryCompatibilityMode queryCompatibilityMode = QueryCompatibilityMode.Default;
    private final HttpClient reactorHttpClient;
    private final GlobalEndpointManager globalEndpointManager;
    private final RetryPolicy retryPolicy;
    private volatile boolean useMultipleWriteLocations;

    // creator of TransportClient is responsible for disposing it.
    private StoreClientFactory storeClientFactory;

    private GatewayServiceConfigurationReader gatewayConfigurationReader;
    private DiagnosticsClientConfig diagnosticsClientConfig;
    private final AtomicBoolean throughputControlEnabled;

    public RxDocumentClientImpl(URI serviceEndpoint,
                                String masterKeyOrResourceToken,
                                List<Permission> permissionFeed,
                                ConnectionPolicy connectionPolicy,
                                ConsistencyLevel consistencyLevel,
                                Configs configs,
                                CosmosAuthorizationTokenResolver cosmosAuthorizationTokenResolver,
                                AzureKeyCredential credential,
                                boolean sessionCapturingOverride,
                                boolean connectionSharingAcrossClientsEnabled,
                                boolean contentResponseOnWriteEnabled) {
        this(serviceEndpoint, masterKeyOrResourceToken, permissionFeed, connectionPolicy, consistencyLevel, configs,
            credential, null, sessionCapturingOverride, connectionSharingAcrossClientsEnabled, contentResponseOnWriteEnabled);
        this.cosmosAuthorizationTokenResolver = cosmosAuthorizationTokenResolver;
    }

    public RxDocumentClientImpl(URI serviceEndpoint,
                                String masterKeyOrResourceToken,
                                List<Permission> permissionFeed,
                                ConnectionPolicy connectionPolicy,
                                ConsistencyLevel consistencyLevel,
                                Configs configs,
                                CosmosAuthorizationTokenResolver cosmosAuthorizationTokenResolver,
                                AzureKeyCredential credential,
                                TokenCredential tokenCredential,
                                boolean sessionCapturingOverride,
                                boolean connectionSharingAcrossClientsEnabled,
                                boolean contentResponseOnWriteEnabled) {
        this(serviceEndpoint, masterKeyOrResourceToken, permissionFeed, connectionPolicy, consistencyLevel, configs,
            credential, tokenCredential, sessionCapturingOverride, connectionSharingAcrossClientsEnabled, contentResponseOnWriteEnabled);
        this.cosmosAuthorizationTokenResolver = cosmosAuthorizationTokenResolver;
    }

    private RxDocumentClientImpl(URI serviceEndpoint,
                                String masterKeyOrResourceToken,
                                List<Permission> permissionFeed,
                                ConnectionPolicy connectionPolicy,
                                ConsistencyLevel consistencyLevel,
                                Configs configs,
                                AzureKeyCredential credential,
                                TokenCredential tokenCredential,
                                boolean sessionCapturingOverrideEnabled,
                                boolean connectionSharingAcrossClientsEnabled,
                                boolean contentResponseOnWriteEnabled) {
        this(serviceEndpoint, masterKeyOrResourceToken, connectionPolicy, consistencyLevel, configs,
            credential, tokenCredential, sessionCapturingOverrideEnabled, connectionSharingAcrossClientsEnabled, contentResponseOnWriteEnabled);
        if (permissionFeed != null && permissionFeed.size() > 0) {
            this.resourceTokensMap = new HashMap<>();
            for (Permission permission : permissionFeed) {
                String[] segments = StringUtils.split(permission.getResourceLink(),
                        Constants.Properties.PATH_SEPARATOR.charAt(0));

                if (segments.length <= 0) {
                    throw new IllegalArgumentException("resourceLink");
                }

                List<PartitionKeyAndResourceTokenPair> partitionKeyAndResourceTokenPairs = null;
                PathInfo pathInfo = new PathInfo(false, StringUtils.EMPTY, StringUtils.EMPTY, false);
                if (!PathsHelper.tryParsePathSegments(permission.getResourceLink(), pathInfo, null)) {
                    throw new IllegalArgumentException(permission.getResourceLink());
                }

                partitionKeyAndResourceTokenPairs = resourceTokensMap.get(pathInfo.resourceIdOrFullName);
                if (partitionKeyAndResourceTokenPairs == null) {
                    partitionKeyAndResourceTokenPairs = new ArrayList<>();
                    this.resourceTokensMap.put(pathInfo.resourceIdOrFullName, partitionKeyAndResourceTokenPairs);
                }

                PartitionKey partitionKey = permission.getResourcePartitionKey();
                partitionKeyAndResourceTokenPairs.add(new PartitionKeyAndResourceTokenPair(
                        partitionKey != null ? BridgeInternal.getPartitionKeyInternal(partitionKey) : PartitionKeyInternal.Empty,
                        permission.getToken()));
                logger.debug("Initializing resource token map  , with map key [{}] , partition key [{}] and resource token",
                        pathInfo.resourceIdOrFullName, partitionKey != null ? partitionKey.toString() : null, permission.getToken());

            }

            if(this.resourceTokensMap.isEmpty()) {
                throw new IllegalArgumentException("permissionFeed");
            }

            String firstToken = permissionFeed.get(0).getToken();
            if(ResourceTokenAuthorizationHelper.isResourceToken(firstToken)) {
                this.firstResourceTokenFromPermissionFeed = firstToken;
            }
        }
    }

    RxDocumentClientImpl(URI serviceEndpoint,
                         String masterKeyOrResourceToken,
                         ConnectionPolicy connectionPolicy,
                         ConsistencyLevel consistencyLevel,
                         Configs configs,
                         AzureKeyCredential credential,
                         TokenCredential tokenCredential,
                         boolean sessionCapturingOverrideEnabled,
                         boolean connectionSharingAcrossClientsEnabled,
                         boolean contentResponseOnWriteEnabled) {

        activeClientsCnt.incrementAndGet();
        this.clientId = clientIdGenerator.getAndDecrement();
        this.diagnosticsClientConfig = new DiagnosticsClientConfig();
        this.diagnosticsClientConfig.withClientId(this.clientId);
        this.diagnosticsClientConfig.withActiveClientCounter(activeClientsCnt);

        this.diagnosticsClientConfig.withConnectionSharingAcrossClientsEnabled(connectionSharingAcrossClientsEnabled);
        this.diagnosticsClientConfig.withConsistency(consistencyLevel);

        logger.info(
            "Initializing DocumentClient [{}] with"
                + " serviceEndpoint [{}], connectionPolicy [{}], consistencyLevel [{}], directModeProtocol [{}]",
            this.clientId, serviceEndpoint, connectionPolicy, consistencyLevel, configs.getProtocol());

        try {
            this.connectionSharingAcrossClientsEnabled = connectionSharingAcrossClientsEnabled;
            this.configs = configs;
            this.masterKeyOrResourceToken = masterKeyOrResourceToken;
            this.serviceEndpoint = serviceEndpoint;
            this.credential = credential;
            this.tokenCredential = tokenCredential;
            this.contentResponseOnWriteEnabled = contentResponseOnWriteEnabled;
            this.authorizationTokenType = AuthorizationTokenType.Invalid;

            if (this.credential != null) {
                hasAuthKeyResourceToken = false;
                this.authorizationTokenProvider = new BaseAuthorizationTokenProvider(this.credential);
            } else if (masterKeyOrResourceToken != null && ResourceTokenAuthorizationHelper.isResourceToken(masterKeyOrResourceToken)) {
                this.authorizationTokenProvider = null;
                hasAuthKeyResourceToken = true;
                this.authorizationTokenType = AuthorizationTokenType.ResourceToken;
            } else if(masterKeyOrResourceToken != null && !ResourceTokenAuthorizationHelper.isResourceToken(masterKeyOrResourceToken)) {
                this.credential = new AzureKeyCredential(this.masterKeyOrResourceToken);
                hasAuthKeyResourceToken = false;
                this.authorizationTokenType = AuthorizationTokenType.PrimaryMasterKey;
                this.authorizationTokenProvider = new BaseAuthorizationTokenProvider(this.credential);
            } else {
                hasAuthKeyResourceToken = false;
                this.authorizationTokenProvider = null;
                if (tokenCredential != null) {
                    this.tokenCredentialScopes = new String[] {
//                    AadTokenAuthorizationHelper.AAD_AUTH_TOKEN_COSMOS_WINDOWS_SCOPE,
                        serviceEndpoint.getScheme() + "://" + serviceEndpoint.getHost() + "/.default"
                    };
                    this.tokenCredentialCache = new SimpleTokenCache(() -> this.tokenCredential
                        .getToken(new TokenRequestContext().addScopes(this.tokenCredentialScopes)));
                    this.authorizationTokenType = AuthorizationTokenType.AadToken;
                }
            }

            if (connectionPolicy != null) {
                this.connectionPolicy = connectionPolicy;
            } else {
                this.connectionPolicy = new ConnectionPolicy(DirectConnectionConfig.getDefaultConfig());
            }

            this.diagnosticsClientConfig.withMultipleWriteRegionsEnabled(this.connectionPolicy.isMultipleWriteRegionsEnabled());
            this.diagnosticsClientConfig.withEndpointDiscoveryEnabled(this.connectionPolicy.isEndpointDiscoveryEnabled());
            this.diagnosticsClientConfig.withPreferredRegions(this.connectionPolicy.getPreferredRegions());

            boolean disableSessionCapturing = (ConsistencyLevel.SESSION != consistencyLevel && !sessionCapturingOverrideEnabled);

            this.sessionContainer = new SessionContainer(this.serviceEndpoint.getHost(), disableSessionCapturing);
            this.consistencyLevel = consistencyLevel;

            this.userAgentContainer = new UserAgentContainer();

            String userAgentSuffix = this.connectionPolicy.getUserAgentSuffix();
            if (userAgentSuffix != null && userAgentSuffix.length() > 0) {
                userAgentContainer.setSuffix(userAgentSuffix);
            }

            this.reactorHttpClient = httpClient();
            this.globalEndpointManager = new GlobalEndpointManager(asDatabaseAccountManagerInternal(), this.connectionPolicy, /**/configs);
            this.retryPolicy = new RetryPolicy(this, this.globalEndpointManager, this.connectionPolicy);
            this.resetSessionTokenRetryPolicy = retryPolicy;
            CpuMemoryMonitor.register(this);
<<<<<<< HEAD
            this.throughputControlEnabled = new AtomicBoolean(false);

=======
            this.queryPlanCache = new ConcurrentHashMap<>();
>>>>>>> 4fcc2094
        } catch (RuntimeException e) {
            logger.error("unexpected failure in initializing client.", e);
            close();
            throw e;
        }
    }

    @Override
    public DiagnosticsClientConfig getConfig() {
        return diagnosticsClientConfig;
    }

    @Override
    public CosmosDiagnostics createDiagnostics() {
       return BridgeInternal.createCosmosDiagnostics(this);
    }

    private void initializeGatewayConfigurationReader() {
        this.gatewayConfigurationReader = new GatewayServiceConfigurationReader(this.globalEndpointManager);
        DatabaseAccount databaseAccount = this.globalEndpointManager.getLatestDatabaseAccount();
        //Database account should not be null here,
        // this.globalEndpointManager.init() must have been already called
        // hence asserting it
        if (databaseAccount == null) {
            logger.error("Client initialization failed."
                + " Check if the endpoint is reachable and if your auth token is valid");
            throw new RuntimeException("Client initialization failed."
                + " Check if the endpoint is reachable and if your auth token is valid");
        }

        this.useMultipleWriteLocations = this.connectionPolicy.isMultipleWriteRegionsEnabled() && BridgeInternal.isEnableMultipleWriteLocations(databaseAccount);

        // TODO: add support for openAsync
        // https://msdata.visualstudio.com/CosmosDB/_workitems/edit/332589
    }

    public void init() {
        try {
            // TODO: add support for openAsync
            // https://msdata.visualstudio.com/CosmosDB/_workitems/edit/332589
            this.gatewayProxy = createRxGatewayProxy(this.sessionContainer,
                this.consistencyLevel,
                this.queryCompatibilityMode,
                this.userAgentContainer,
                this.globalEndpointManager,
                this.reactorHttpClient);
            this.globalEndpointManager.init();
            this.initializeGatewayConfigurationReader();

            this.collectionCache = new RxClientCollectionCache(this, this.sessionContainer, this.gatewayProxy, this, this.retryPolicy);
            this.resetSessionTokenRetryPolicy = new ResetSessionTokenRetryPolicyFactory(this.sessionContainer, this.collectionCache, this.retryPolicy);

            this.partitionKeyRangeCache = new RxPartitionKeyRangeCache(RxDocumentClientImpl.this,
                collectionCache);

            if (this.connectionPolicy.getConnectionMode() == ConnectionMode.GATEWAY) {
                this.storeModel = this.gatewayProxy;
            } else {
                this.initializeDirectConnectivity();
            }
            clientTelemetry = new ClientTelemetry(null, UUID.randomUUID().toString(),
                ManagementFactory.getRuntimeMXBean().getName(), userAgentContainer.getUserAgent(),
                connectionPolicy.getConnectionMode(), globalEndpointManager.getLatestDatabaseAccount().getId(),
                null, null, httpClient(), connectionPolicy.isClientTelemetryEnabled());
            clientTelemetry.init();
            this.queryPlanCache = new ConcurrentHashMap<>();
        } catch (Exception e) {
            logger.error("unexpected failure in initializing client.", e);
            close();
            throw e;
        }
    }

    private void initializeDirectConnectivity() {

        this.addressResolver = new GlobalAddressResolver(this,
            this.reactorHttpClient,
            this.globalEndpointManager,
            this.configs.getProtocol(),
            this,
            this.collectionCache,
            this.partitionKeyRangeCache,
            userAgentContainer,
            // TODO: GATEWAY Configuration Reader
            //     this.gatewayConfigurationReader,
            null,
            this.connectionPolicy);

        this.storeClientFactory = new StoreClientFactory(
            this.addressResolver,
            this.diagnosticsClientConfig,
            this.configs,
            this.connectionPolicy,
            // this.maxConcurrentConnectionOpenRequests,
            this.userAgentContainer,
            this.connectionSharingAcrossClientsEnabled
        );

        this.createStoreModel(true);
    }

    DatabaseAccountManagerInternal asDatabaseAccountManagerInternal() {
        return new DatabaseAccountManagerInternal() {

            @Override
            public URI getServiceEndpoint() {
                return RxDocumentClientImpl.this.getServiceEndpoint();
            }

            @Override
            public Flux<DatabaseAccount> getDatabaseAccountFromEndpoint(URI endpoint) {
                logger.info("Getting database account endpoint from {}", endpoint);
                return RxDocumentClientImpl.this.getDatabaseAccountFromEndpoint(endpoint);
            }

            @Override
            public ConnectionPolicy getConnectionPolicy() {
                return RxDocumentClientImpl.this.getConnectionPolicy();
            }
        };
    }

    RxGatewayStoreModel createRxGatewayProxy(ISessionContainer sessionContainer,
                                             ConsistencyLevel consistencyLevel,
                                             QueryCompatibilityMode queryCompatibilityMode,
                                             UserAgentContainer userAgentContainer,
                                             GlobalEndpointManager globalEndpointManager,
                                             HttpClient httpClient) {
        return new RxGatewayStoreModel(
                this,
                sessionContainer,
                consistencyLevel,
                queryCompatibilityMode,
                userAgentContainer,
                globalEndpointManager,
                httpClient);
    }

    private HttpClient httpClient() {

        HttpClientConfig httpClientConfig = new HttpClientConfig(this.configs)
                .withMaxIdleConnectionTimeout(this.connectionPolicy.getIdleHttpConnectionTimeout())
                .withPoolSize(this.connectionPolicy.getMaxConnectionPoolSize())
                .withProxy(this.connectionPolicy.getProxy())
                .withRequestTimeout(this.connectionPolicy.getRequestTimeout());

        if (connectionSharingAcrossClientsEnabled) {
            return SharedGatewayHttpClient.getOrCreateInstance(httpClientConfig, diagnosticsClientConfig);
        } else {
            diagnosticsClientConfig.withGatewayHttpClientConfig(httpClientConfig);
            return HttpClient.createFixed(httpClientConfig);
        }
    }

    private void createStoreModel(boolean subscribeRntbdStatus) {
        // EnableReadRequestsFallback, if not explicitly set on the connection policy,
        // is false if the account's consistency is bounded staleness,
        // and true otherwise.

        StoreClient storeClient = this.storeClientFactory.createStoreClient(this,
                this.addressResolver,
                this.sessionContainer,
                this.gatewayConfigurationReader,
                this,
                false
        );

        this.storeModel = new ServerStoreModel(storeClient);
    }


    @Override
    public URI getServiceEndpoint() {
        return this.serviceEndpoint;
    }

    @Override
    public URI getWriteEndpoint() {
        return globalEndpointManager.getWriteEndpoints().stream().findFirst().orElse(null);
    }

    @Override
    public URI getReadEndpoint() {
        return globalEndpointManager.getReadEndpoints().stream().findFirst().orElse(null);
    }

    @Override
    public ConnectionPolicy getConnectionPolicy() {
        return this.connectionPolicy;
    }

    @Override
    public boolean isContentResponseOnWriteEnabled() {
        return contentResponseOnWriteEnabled;
    }

    @Override
    public ConsistencyLevel getConsistencyLevel() {
        return consistencyLevel;
    }

    @Override
    public ClientTelemetry getClientTelemetry() {
        return this.clientTelemetry;
    }

    @Override
    public Mono<ResourceResponse<Database>> createDatabase(Database database, RequestOptions options) {
        DocumentClientRetryPolicy retryPolicyInstance = this.resetSessionTokenRetryPolicy.getRequestPolicy();
        return ObservableHelper.inlineIfPossibleAsObs(() -> createDatabaseInternal(database, options, retryPolicyInstance), retryPolicyInstance);
    }

    private Mono<ResourceResponse<Database>> createDatabaseInternal(Database database, RequestOptions options, DocumentClientRetryPolicy retryPolicyInstance) {
        try {

            if (database == null) {
                throw new IllegalArgumentException("Database");
            }

            logger.debug("Creating a Database. id: [{}]", database.getId());
            validateResource(database);

            Map<String, String> requestHeaders = this.getRequestHeaders(options, ResourceType.Database, OperationType.Create);
            Instant serializationStartTimeUTC = Instant.now();
            ByteBuffer byteBuffer = ModelBridgeInternal.serializeJsonToByteBuffer(database);
            Instant serializationEndTimeUTC = Instant.now();
            SerializationDiagnosticsContext.SerializationDiagnostics serializationDiagnostics = new SerializationDiagnosticsContext.SerializationDiagnostics(
                serializationStartTimeUTC,
                serializationEndTimeUTC,
                SerializationDiagnosticsContext.SerializationType.DATABASE_SERIALIZATION);
            RxDocumentServiceRequest request = RxDocumentServiceRequest.create(this,
                OperationType.Create, ResourceType.Database, Paths.DATABASES_ROOT, byteBuffer, requestHeaders, options);

            if (retryPolicyInstance != null) {
                retryPolicyInstance.onBeforeSendRequest(request);
            }

            SerializationDiagnosticsContext serializationDiagnosticsContext = BridgeInternal.getSerializationDiagnosticsContext(request.requestContext.cosmosDiagnostics);
            if (serializationDiagnosticsContext != null) {
                serializationDiagnosticsContext.addSerializationDiagnostics(serializationDiagnostics);
            }

            return this.create(request, retryPolicyInstance).map(response -> toResourceResponse(response, Database.class));
        } catch (Exception e) {
            logger.debug("Failure in creating a database. due to [{}]", e.getMessage(), e);
            return Mono.error(e);
        }
    }

    @Override
    public Mono<ResourceResponse<Database>> deleteDatabase(String databaseLink, RequestOptions options) {
        DocumentClientRetryPolicy retryPolicyInstance = this.resetSessionTokenRetryPolicy.getRequestPolicy();
        return ObservableHelper.inlineIfPossibleAsObs(() -> deleteDatabaseInternal(databaseLink, options, retryPolicyInstance), retryPolicyInstance);
    }

    private Mono<ResourceResponse<Database>> deleteDatabaseInternal(String databaseLink, RequestOptions options,
                                                                    DocumentClientRetryPolicy retryPolicyInstance) {
        try {
            if (StringUtils.isEmpty(databaseLink)) {
                throw new IllegalArgumentException("databaseLink");
            }

            logger.debug("Deleting a Database. databaseLink: [{}]", databaseLink);
            String path = Utils.joinPath(databaseLink, null);
            Map<String, String> requestHeaders = this.getRequestHeaders(options, ResourceType.Database, OperationType.Delete);
            RxDocumentServiceRequest request = RxDocumentServiceRequest.create(this,
                OperationType.Delete, ResourceType.Database, path, requestHeaders, options);

            if (retryPolicyInstance != null) {
                retryPolicyInstance.onBeforeSendRequest(request);
            }

            return this.delete(request, retryPolicyInstance).map(response -> toResourceResponse(response, Database.class));
        } catch (Exception e) {
            logger.debug("Failure in deleting a database. due to [{}]", e.getMessage(), e);
            return Mono.error(e);
        }
    }

    @Override
    public Mono<ResourceResponse<Database>> readDatabase(String databaseLink, RequestOptions options) {
        DocumentClientRetryPolicy retryPolicyInstance = this.resetSessionTokenRetryPolicy.getRequestPolicy();
        return ObservableHelper.inlineIfPossibleAsObs(() -> readDatabaseInternal(databaseLink, options, retryPolicyInstance), retryPolicyInstance);
    }

    private Mono<ResourceResponse<Database>> readDatabaseInternal(String databaseLink, RequestOptions options, DocumentClientRetryPolicy retryPolicyInstance) {
        try {
            if (StringUtils.isEmpty(databaseLink)) {
                throw new IllegalArgumentException("databaseLink");
            }

            logger.debug("Reading a Database. databaseLink: [{}]", databaseLink);
            String path = Utils.joinPath(databaseLink, null);
            Map<String, String> requestHeaders = this.getRequestHeaders(options, ResourceType.Database, OperationType.Read);
            RxDocumentServiceRequest request = RxDocumentServiceRequest.create(this,
                OperationType.Read, ResourceType.Database, path, requestHeaders, options);

            if (retryPolicyInstance != null) {
                retryPolicyInstance.onBeforeSendRequest(request);
            }
            return this.read(request, retryPolicyInstance).map(response -> toResourceResponse(response, Database.class));
        } catch (Exception e) {
            logger.debug("Failure in reading a database. due to [{}]", e.getMessage(), e);
            return Mono.error(e);
        }
    }

    @Override
    public Flux<FeedResponse<Database>> readDatabases(CosmosQueryRequestOptions options) {
        return readFeed(options, ResourceType.Database, Database.class, Paths.DATABASES_ROOT);
    }

    private String parentResourceLinkToQueryLink(String parentResourceLink, ResourceType resourceTypeEnum) {
        switch (resourceTypeEnum) {
            case Database:
                return Paths.DATABASES_ROOT;

            case DocumentCollection:
                return Utils.joinPath(parentResourceLink, Paths.COLLECTIONS_PATH_SEGMENT);

            case Document:
                return Utils.joinPath(parentResourceLink, Paths.DOCUMENTS_PATH_SEGMENT);

            case Offer:
                return Paths.OFFERS_ROOT;

            case User:
                return Utils.joinPath(parentResourceLink, Paths.USERS_PATH_SEGMENT);

            case Permission:
                return Utils.joinPath(parentResourceLink, Paths.PERMISSIONS_PATH_SEGMENT);

            case Attachment:
                return Utils.joinPath(parentResourceLink, Paths.ATTACHMENTS_PATH_SEGMENT);

            case StoredProcedure:
                return Utils.joinPath(parentResourceLink, Paths.STORED_PROCEDURES_PATH_SEGMENT);

            case Trigger:
                return Utils.joinPath(parentResourceLink, Paths.TRIGGERS_PATH_SEGMENT);

            case UserDefinedFunction:
                return Utils.joinPath(parentResourceLink, Paths.USER_DEFINED_FUNCTIONS_PATH_SEGMENT);

            case Conflict:
                return Utils.joinPath(parentResourceLink, Paths.CONFLICTS_PATH_SEGMENT);

            default:
                throw new IllegalArgumentException("resource type not supported");
        }
    }

    private <T extends Resource> Flux<FeedResponse<T>> createQuery(
        String parentResourceLink,
        SqlQuerySpec sqlQuery,
        CosmosQueryRequestOptions options,
        Class<T> klass,
        ResourceType resourceTypeEnum) {

        String resourceLink = parentResourceLinkToQueryLink(parentResourceLink, resourceTypeEnum);
        UUID activityId = Utils.randomUUID();
        IDocumentQueryClient queryClient = documentQueryClientImpl(RxDocumentClientImpl.this);

        // Trying to put this logic as low as the query pipeline
        // Since for parallelQuery, each partition will have its own request, so at this point, there will be no request associate with this retry policy.
        // For default document context, it already wired up InvalidPartitionExceptionRetry, but there is no harm to wire it again here
        InvalidPartitionExceptionRetryPolicy invalidPartitionExceptionRetryPolicy = new InvalidPartitionExceptionRetryPolicy(
            this.collectionCache,
            null,
            resourceLink,
            options);

        return ObservableHelper.fluxInlineIfPossibleAsObs(
            () -> createQueryInternal(resourceLink, sqlQuery, options, klass, resourceTypeEnum, queryClient, activityId),
            invalidPartitionExceptionRetryPolicy);
    }

    private <T extends Resource> Flux<FeedResponse<T>> createQueryInternal(
            String resourceLink,
            SqlQuerySpec sqlQuery,
            CosmosQueryRequestOptions options,
            Class<T> klass,
            ResourceType resourceTypeEnum,
            IDocumentQueryClient queryClient,
            UUID activityId) {

        Flux<? extends IDocumentQueryExecutionContext<T>> executionContext =
            DocumentQueryExecutionContextFactory
                .createDocumentQueryExecutionContextAsync(this, queryClient, resourceTypeEnum, klass, sqlQuery,
                                                          options, resourceLink, false, activityId,
                                                          Configs.isQueryPlanCachingEnabled(), queryPlanCache);

        AtomicBoolean isFirstResponse = new AtomicBoolean(true);
        return executionContext.flatMap(iDocumentQueryExecutionContext -> {
            QueryInfo queryInfo = null;
            if (iDocumentQueryExecutionContext instanceof PipelinedDocumentQueryExecutionContext) {
                queryInfo = ((PipelinedDocumentQueryExecutionContext<T>) iDocumentQueryExecutionContext).getQueryInfo();
            }

            QueryInfo finalQueryInfo = queryInfo;
            return iDocumentQueryExecutionContext.executeAsync()
                .map(tFeedResponse -> {
                    if (finalQueryInfo != null) {
                        if (finalQueryInfo.hasSelectValue()) {
                            ModelBridgeInternal
                                .addQueryInfoToFeedResponse(tFeedResponse, finalQueryInfo);
                        }

                        if (isFirstResponse.compareAndSet(true, false)) {
                            ModelBridgeInternal.addQueryPlanDiagnosticsContextToFeedResponse(tFeedResponse,
                                finalQueryInfo.getQueryPlanDiagnosticsContext());
                        }
                    }
                    return tFeedResponse;
                });
        });
    }

    @Override
    public Flux<FeedResponse<Database>> queryDatabases(String query, CosmosQueryRequestOptions options) {
        return queryDatabases(new SqlQuerySpec(query), options);
    }


    @Override
    public Flux<FeedResponse<Database>> queryDatabases(SqlQuerySpec querySpec, CosmosQueryRequestOptions options) {
        return createQuery(Paths.DATABASES_ROOT, querySpec, options, Database.class, ResourceType.Database);
    }

    @Override
    public Mono<ResourceResponse<DocumentCollection>> createCollection(String databaseLink,
                                                                       DocumentCollection collection, RequestOptions options) {
        DocumentClientRetryPolicy retryPolicyInstance = this.resetSessionTokenRetryPolicy.getRequestPolicy();
        return ObservableHelper.inlineIfPossibleAsObs(() -> this.createCollectionInternal(databaseLink, collection, options, retryPolicyInstance), retryPolicyInstance);
    }

    private Mono<ResourceResponse<DocumentCollection>> createCollectionInternal(String databaseLink,
                                                                                DocumentCollection collection, RequestOptions options, DocumentClientRetryPolicy retryPolicyInstance) {
        try {
            if (StringUtils.isEmpty(databaseLink)) {
                throw new IllegalArgumentException("databaseLink");
            }
            if (collection == null) {
                throw new IllegalArgumentException("collection");
            }

            logger.debug("Creating a Collection. databaseLink: [{}], Collection id: [{}]", databaseLink,
                collection.getId());
            validateResource(collection);

            String path = Utils.joinPath(databaseLink, Paths.COLLECTIONS_PATH_SEGMENT);
            Map<String, String> requestHeaders = this.getRequestHeaders(options, ResourceType.DocumentCollection, OperationType.Create);

            Instant serializationStartTimeUTC = Instant.now();
            ByteBuffer byteBuffer = ModelBridgeInternal.serializeJsonToByteBuffer(collection);
            Instant serializationEndTimeUTC = Instant.now();
            SerializationDiagnosticsContext.SerializationDiagnostics serializationDiagnostics = new SerializationDiagnosticsContext.SerializationDiagnostics(
                serializationStartTimeUTC,
                serializationEndTimeUTC,
                SerializationDiagnosticsContext.SerializationType.CONTAINER_SERIALIZATION);
            RxDocumentServiceRequest request = RxDocumentServiceRequest.create(this,
                OperationType.Create, ResourceType.DocumentCollection, path, byteBuffer, requestHeaders, options);

            if (retryPolicyInstance != null){
                retryPolicyInstance.onBeforeSendRequest(request);
            }

            SerializationDiagnosticsContext serializationDiagnosticsContext = BridgeInternal.getSerializationDiagnosticsContext(request.requestContext.cosmosDiagnostics);
            if (serializationDiagnosticsContext != null) {
                serializationDiagnosticsContext.addSerializationDiagnostics(serializationDiagnostics);
            }

            return this.create(request, retryPolicyInstance).map(response -> toResourceResponse(response, DocumentCollection.class))
                .doOnNext(resourceResponse -> {
                    // set the session token
                    this.sessionContainer.setSessionToken(resourceResponse.getResource().getResourceId(),
                        getAltLink(resourceResponse.getResource()),
                        resourceResponse.getResponseHeaders());
                });
        } catch (Exception e) {
            logger.debug("Failure in creating a collection. due to [{}]", e.getMessage(), e);
            return Mono.error(e);
        }
    }

    @Override
    public Mono<ResourceResponse<DocumentCollection>> replaceCollection(DocumentCollection collection,
                                                                        RequestOptions options) {
        DocumentClientRetryPolicy retryPolicyInstance = this.resetSessionTokenRetryPolicy.getRequestPolicy();
        return ObservableHelper.inlineIfPossibleAsObs(() -> replaceCollectionInternal(collection, options, retryPolicyInstance), retryPolicyInstance);
    }

    private Mono<ResourceResponse<DocumentCollection>> replaceCollectionInternal(DocumentCollection collection,
                                                                                 RequestOptions options, DocumentClientRetryPolicy retryPolicyInstance) {
        try {
            if (collection == null) {
                throw new IllegalArgumentException("collection");
            }

            logger.debug("Replacing a Collection. id: [{}]", collection.getId());
            validateResource(collection);

            String path = Utils.joinPath(collection.getSelfLink(), null);
            Map<String, String> requestHeaders = this.getRequestHeaders(options, ResourceType.DocumentCollection, OperationType.Replace);
            Instant serializationStartTimeUTC = Instant.now();
            ByteBuffer byteBuffer = ModelBridgeInternal.serializeJsonToByteBuffer(collection);
            Instant serializationEndTimeUTC = Instant.now();
            SerializationDiagnosticsContext.SerializationDiagnostics serializationDiagnostics = new SerializationDiagnosticsContext.SerializationDiagnostics(
                serializationStartTimeUTC,
                serializationEndTimeUTC,
                SerializationDiagnosticsContext.SerializationType.CONTAINER_SERIALIZATION);
            RxDocumentServiceRequest request = RxDocumentServiceRequest.create(this,
                OperationType.Replace, ResourceType.DocumentCollection, path, byteBuffer, requestHeaders, options);

            // TODO: .Net has some logic for updating session token which we don't
            // have here
            if (retryPolicyInstance != null){
                retryPolicyInstance.onBeforeSendRequest(request);
            }

            SerializationDiagnosticsContext serializationDiagnosticsContext = BridgeInternal.getSerializationDiagnosticsContext(request.requestContext.cosmosDiagnostics);
            if (serializationDiagnosticsContext != null) {
                serializationDiagnosticsContext.addSerializationDiagnostics(serializationDiagnostics);
            }

            return this.replace(request, retryPolicyInstance).map(response -> toResourceResponse(response, DocumentCollection.class))
                .doOnNext(resourceResponse -> {
                    if (resourceResponse.getResource() != null) {
                        // set the session token
                        this.sessionContainer.setSessionToken(resourceResponse.getResource().getResourceId(),
                            getAltLink(resourceResponse.getResource()),
                            resourceResponse.getResponseHeaders());
                    }
                });

        } catch (Exception e) {
            logger.debug("Failure in replacing a collection. due to [{}]", e.getMessage(), e);
            return Mono.error(e);
        }
    }

    @Override
    public Mono<ResourceResponse<DocumentCollection>> deleteCollection(String collectionLink,
                                                                       RequestOptions options) {
        DocumentClientRetryPolicy retryPolicyInstance = this.resetSessionTokenRetryPolicy.getRequestPolicy();
        return ObservableHelper.inlineIfPossibleAsObs(() -> deleteCollectionInternal(collectionLink, options, retryPolicyInstance), retryPolicyInstance);
    }

    private Mono<ResourceResponse<DocumentCollection>> deleteCollectionInternal(String collectionLink,
                                                                                RequestOptions options, DocumentClientRetryPolicy retryPolicyInstance) {
        try {
            if (StringUtils.isEmpty(collectionLink)) {
                throw new IllegalArgumentException("collectionLink");
            }

            logger.debug("Deleting a Collection. collectionLink: [{}]", collectionLink);
            String path = Utils.joinPath(collectionLink, null);
            Map<String, String> requestHeaders = this.getRequestHeaders(options, ResourceType.DocumentCollection, OperationType.Delete);
            RxDocumentServiceRequest request = RxDocumentServiceRequest.create(this,
                OperationType.Delete, ResourceType.DocumentCollection, path, requestHeaders, options);

            if (retryPolicyInstance != null){
                retryPolicyInstance.onBeforeSendRequest(request);
            }

            return this.delete(request, retryPolicyInstance).map(response -> toResourceResponse(response, DocumentCollection.class));

        } catch (Exception e) {
            logger.debug("Failure in deleting a collection, due to [{}]", e.getMessage(), e);
            return Mono.error(e);
        }
    }

    private Mono<RxDocumentServiceResponse> delete(RxDocumentServiceRequest request, DocumentClientRetryPolicy documentClientRetryPolicy) {
        return populateHeaders(request, RequestVerb.DELETE)
            .flatMap(requestPopulated -> {
                if (requestPopulated.requestContext != null && documentClientRetryPolicy.getRetryCount() > 0) {
                    documentClientRetryPolicy.updateEndTime();
                    requestPopulated.requestContext.updateRetryContext(documentClientRetryPolicy, true);
                }

                return getStoreProxy(requestPopulated).processMessage(requestPopulated);
            });
    }

    private Mono<RxDocumentServiceResponse> read(RxDocumentServiceRequest request, DocumentClientRetryPolicy documentClientRetryPolicy) {
        return populateHeaders(request, RequestVerb.GET)
            .flatMap(requestPopulated -> {
                    if (requestPopulated.requestContext != null && documentClientRetryPolicy.getRetryCount() > 0) {
                        documentClientRetryPolicy.updateEndTime();
                        requestPopulated.requestContext.updateRetryContext(documentClientRetryPolicy, true);
                    }
                return getStoreProxy(requestPopulated).processMessage(requestPopulated);
                });
    }

    Mono<RxDocumentServiceResponse> readFeed(RxDocumentServiceRequest request) {
        return populateHeaders(request, RequestVerb.GET)
            .flatMap(gatewayProxy::processMessage);
    }

    private Mono<RxDocumentServiceResponse> query(RxDocumentServiceRequest request) {
        return populateHeaders(request, RequestVerb.POST)
            .flatMap(requestPopulated ->
                this.getStoreProxy(requestPopulated).processMessage(requestPopulated)
                    .map(response -> {
                            this.captureSessionToken(requestPopulated, response);
                            return response;
                        }
                    ));
    }

    @Override
    public Mono<ResourceResponse<DocumentCollection>> readCollection(String collectionLink,
                                                                     RequestOptions options) {
        DocumentClientRetryPolicy retryPolicyInstance = this.resetSessionTokenRetryPolicy.getRequestPolicy();
        return ObservableHelper.inlineIfPossibleAsObs(() -> readCollectionInternal(collectionLink, options, retryPolicyInstance), retryPolicyInstance);
    }

    private Mono<ResourceResponse<DocumentCollection>> readCollectionInternal(String collectionLink,
                                                                              RequestOptions options, DocumentClientRetryPolicy retryPolicyInstance) {

        // we are using an observable factory here
        // observable will be created fresh upon subscription
        // this is to ensure we capture most up to date information (e.g.,
        // session)
        try {
            if (StringUtils.isEmpty(collectionLink)) {
                throw new IllegalArgumentException("collectionLink");
            }

            logger.debug("Reading a Collection. collectionLink: [{}]", collectionLink);
            String path = Utils.joinPath(collectionLink, null);
            Map<String, String> requestHeaders = this.getRequestHeaders(options, ResourceType.DocumentCollection, OperationType.Read);
            RxDocumentServiceRequest request = RxDocumentServiceRequest.create(this,
                OperationType.Read, ResourceType.DocumentCollection, path, requestHeaders, options);

            if (retryPolicyInstance != null){
                retryPolicyInstance.onBeforeSendRequest(request);
            }
            return this.read(request, retryPolicyInstance).map(response -> toResourceResponse(response, DocumentCollection.class));
        } catch (Exception e) {
            // this is only in trace level to capture what's going on
            logger.debug("Failure in reading a collection, due to [{}]", e.getMessage(), e);
            return Mono.error(e);
        }
    }

    @Override
    public Flux<FeedResponse<DocumentCollection>> readCollections(String databaseLink, CosmosQueryRequestOptions options) {

        if (StringUtils.isEmpty(databaseLink)) {
            throw new IllegalArgumentException("databaseLink");
        }

        return readFeed(options, ResourceType.DocumentCollection, DocumentCollection.class,
                Utils.joinPath(databaseLink, Paths.COLLECTIONS_PATH_SEGMENT));
    }

    @Override
    public Flux<FeedResponse<DocumentCollection>> queryCollections(String databaseLink, String query,
                                                                   CosmosQueryRequestOptions options) {
        return createQuery(databaseLink, new SqlQuerySpec(query), options, DocumentCollection.class, ResourceType.DocumentCollection);
    }

    @Override
    public Flux<FeedResponse<DocumentCollection>> queryCollections(String databaseLink,
                                                                         SqlQuerySpec querySpec, CosmosQueryRequestOptions options) {
        return createQuery(databaseLink, querySpec, options, DocumentCollection.class, ResourceType.DocumentCollection);
    }

    private static String serializeProcedureParams(List<Object> objectArray) {
        String[] stringArray = new String[objectArray.size()];

        for (int i = 0; i < objectArray.size(); ++i) {
            Object object = objectArray.get(i);
            if (object instanceof JsonSerializable) {
                stringArray[i] = ModelBridgeInternal.toJsonFromJsonSerializable((JsonSerializable) object);
            } else {

                // POJO, ObjectNode, number, STRING or Boolean
                try {
                    stringArray[i] = mapper.writeValueAsString(object);
                } catch (IOException e) {
                    throw new IllegalArgumentException("Can't serialize the object into the json string", e);
                }
            }
        }

        return String.format("[%s]", StringUtils.join(stringArray, ","));
    }

    private static void validateResource(Resource resource) {
        if (!StringUtils.isEmpty(resource.getId())) {
            if (resource.getId().indexOf('/') != -1 || resource.getId().indexOf('\\') != -1 ||
                    resource.getId().indexOf('?') != -1 || resource.getId().indexOf('#') != -1) {
                throw new IllegalArgumentException("Id contains illegal chars.");
            }

            if (resource.getId().endsWith(" ")) {
                throw new IllegalArgumentException("Id ends with a space.");
            }
        }
    }

    private Map<String, String> getRequestHeaders(RequestOptions options, ResourceType resourceType, OperationType operationType) {
        Map<String, String> headers = new HashMap<>();

        if (this.useMultipleWriteLocations) {
            headers.put(HttpConstants.HttpHeaders.ALLOW_TENTATIVE_WRITES, Boolean.TRUE.toString());
        }

        if (consistencyLevel != null) {
            headers.put(HttpConstants.HttpHeaders.CONSISTENCY_LEVEL, consistencyLevel.toString());
        }

        if (options == null) {
            //  Corner case, if options are null, then just check this flag from CosmosClientBuilder
            //  If content response on write is not enabled, and operation is document write - then add minimal prefer header
            //  Otherwise, don't add this header, which means return the full response
            if (!this.contentResponseOnWriteEnabled && resourceType.equals(ResourceType.Document) && operationType.isWriteOperation()) {
                headers.put(HttpConstants.HttpHeaders.PREFER, HttpConstants.HeaderValues.PREFER_RETURN_MINIMAL);
            }
            return headers;
        }

        Map<String, String> customOptions = options.getHeaders();
        if (customOptions != null) {
            headers.putAll(customOptions);
        }

        boolean contentResponseOnWriteEnabled = this.contentResponseOnWriteEnabled;
        //  If options has contentResponseOnWriteEnabled set to true / false, override the value from CosmosClientBuilder
        if (options.isContentResponseOnWriteEnabled() != null) {
            contentResponseOnWriteEnabled = options.isContentResponseOnWriteEnabled();
        }

        //  If content response on write is not enabled, and operation is document write - then add minimal prefer header
        //  Otherwise, don't add this header, which means return the full response
        if (!contentResponseOnWriteEnabled && resourceType.equals(ResourceType.Document) && operationType.isWriteOperation()) {
            headers.put(HttpConstants.HttpHeaders.PREFER, HttpConstants.HeaderValues.PREFER_RETURN_MINIMAL);
        }

        if (options.getIfMatchETag() != null) {
                headers.put(HttpConstants.HttpHeaders.IF_MATCH, options.getIfMatchETag());
        }

        if(options.getIfNoneMatchETag() != null) {
            headers.put(HttpConstants.HttpHeaders.IF_NONE_MATCH, options.getIfNoneMatchETag());
        }

        if (options.getConsistencyLevel() != null) {
            headers.put(HttpConstants.HttpHeaders.CONSISTENCY_LEVEL, options.getConsistencyLevel().toString());
        }

        if (options.getIndexingDirective() != null) {
            headers.put(HttpConstants.HttpHeaders.INDEXING_DIRECTIVE, options.getIndexingDirective().toString());
        }

        if (options.getPostTriggerInclude() != null && options.getPostTriggerInclude().size() > 0) {
            String postTriggerInclude = StringUtils.join(options.getPostTriggerInclude(), ",");
            headers.put(HttpConstants.HttpHeaders.POST_TRIGGER_INCLUDE, postTriggerInclude);
        }

        if (options.getPreTriggerInclude() != null && options.getPreTriggerInclude().size() > 0) {
            String preTriggerInclude = StringUtils.join(options.getPreTriggerInclude(), ",");
            headers.put(HttpConstants.HttpHeaders.PRE_TRIGGER_INCLUDE, preTriggerInclude);
        }

        if (!Strings.isNullOrEmpty(options.getSessionToken())) {
            headers.put(HttpConstants.HttpHeaders.SESSION_TOKEN, options.getSessionToken());
        }

        if (options.getResourceTokenExpirySeconds() != null) {
            headers.put(HttpConstants.HttpHeaders.RESOURCE_TOKEN_EXPIRY,
                    String.valueOf(options.getResourceTokenExpirySeconds()));
        }

        if (options.getOfferThroughput() != null && options.getOfferThroughput() >= 0) {
            headers.put(HttpConstants.HttpHeaders.OFFER_THROUGHPUT, options.getOfferThroughput().toString());
        } else if (options.getOfferType() != null) {
            headers.put(HttpConstants.HttpHeaders.OFFER_TYPE, options.getOfferType());
        }

        if (options.getOfferThroughput() == null) {
            if (options.getThroughputProperties() != null) {
                Offer offer = ModelBridgeInternal.getOfferFromThroughputProperties(options.getThroughputProperties());
                final OfferAutoscaleSettings offerAutoscaleSettings = offer.getOfferAutoScaleSettings();
                OfferAutoscaleAutoUpgradeProperties autoscaleAutoUpgradeProperties = null;
                if (offerAutoscaleSettings != null) {
                     autoscaleAutoUpgradeProperties
                        = offer.getOfferAutoScaleSettings().getAutoscaleAutoUpgradeProperties();
                }
                if (offer.hasOfferThroughput() &&
                        (offerAutoscaleSettings != null && offerAutoscaleSettings.getMaxThroughput() >= 0 ||
                             autoscaleAutoUpgradeProperties != null &&
                                 autoscaleAutoUpgradeProperties
                                     .getAutoscaleThroughputProperties()
                                     .getIncrementPercent() >= 0)) {
                    throw new IllegalArgumentException("Autoscale provisioned throughput can not be configured with "
                                                           + "fixed offer");
                }

                if (offer.hasOfferThroughput()) {
                    headers.put(HttpConstants.HttpHeaders.OFFER_THROUGHPUT, String.valueOf(offer.getThroughput()));
                } else if (offer.getOfferAutoScaleSettings() != null) {
                    headers.put(HttpConstants.HttpHeaders.OFFER_AUTOPILOT_SETTINGS,
                                ModelBridgeInternal.toJsonFromJsonSerializable(offer.getOfferAutoScaleSettings()));
                }
            }
        }

        if (options.isQuotaInfoEnabled()) {
            headers.put(HttpConstants.HttpHeaders.POPULATE_QUOTA_INFO, String.valueOf(true));
        }

        if (options.isScriptLoggingEnabled()) {
            headers.put(HttpConstants.HttpHeaders.SCRIPT_ENABLE_LOGGING, String.valueOf(true));
        }

        return headers;
    }

    private Mono<RxDocumentServiceRequest> addPartitionKeyInformation(RxDocumentServiceRequest request,
                                                                      ByteBuffer contentAsByteBuffer,
                                                                      Document document,
                                                                      RequestOptions options) {

        Mono<Utils.ValueHolder<DocumentCollection>> collectionObs = this.collectionCache.resolveCollectionAsync(BridgeInternal.getMetaDataDiagnosticContext(request.requestContext.cosmosDiagnostics), request);
        return collectionObs
                .map(collectionValueHolder -> {
                    addPartitionKeyInformation(request, contentAsByteBuffer, document, options, collectionValueHolder.v);
                    return request;
                });
    }

    private Mono<RxDocumentServiceRequest> addPartitionKeyInformation(RxDocumentServiceRequest request,
                                                                      ByteBuffer contentAsByteBuffer,
                                                                      Object document,
                                                                      RequestOptions options,
                                                                      Mono<Utils.ValueHolder<DocumentCollection>> collectionObs) {

        return collectionObs.map(collectionValueHolder -> {
            addPartitionKeyInformation(request, contentAsByteBuffer, document, options, collectionValueHolder.v);
            return request;
        });
    }

    private void addPartitionKeyInformation(RxDocumentServiceRequest request,
                                            ByteBuffer contentAsByteBuffer,
                                            Object objectDoc, RequestOptions options,
                                            DocumentCollection collection) {
        PartitionKeyDefinition partitionKeyDefinition = collection.getPartitionKey();

        PartitionKeyInternal partitionKeyInternal = null;
        if (options != null && options.getPartitionKey() != null && options.getPartitionKey().equals(PartitionKey.NONE)){
            partitionKeyInternal = ModelBridgeInternal.getNonePartitionKey(partitionKeyDefinition);
        } else if (options != null && options.getPartitionKey() != null) {
            partitionKeyInternal = BridgeInternal.getPartitionKeyInternal(options.getPartitionKey());
        } else if (partitionKeyDefinition == null || partitionKeyDefinition.getPaths().size() == 0) {
            // For backward compatibility, if collection doesn't have partition key defined, we assume all documents
            // have empty value for it and user doesn't need to specify it explicitly.
            partitionKeyInternal = PartitionKeyInternal.getEmpty();
        } else if (contentAsByteBuffer != null || objectDoc != null) {
            InternalObjectNode internalObjectNode;
            if (objectDoc instanceof InternalObjectNode) {
                internalObjectNode = (InternalObjectNode) objectDoc;
            } else if (contentAsByteBuffer != null) {
                contentAsByteBuffer.rewind();
                internalObjectNode = new InternalObjectNode(contentAsByteBuffer);
            } else {
                //  This is a safety check, this should not happen ever.
                //  If it does, it is a SDK bug
                throw new IllegalStateException("ContentAsByteBuffer and objectDoc are null");
            }

            Instant serializationStartTime = Instant.now();
            partitionKeyInternal =  extractPartitionKeyValueFromDocument(internalObjectNode, partitionKeyDefinition);
            Instant serializationEndTime = Instant.now();
            SerializationDiagnosticsContext.SerializationDiagnostics serializationDiagnostics = new SerializationDiagnosticsContext.SerializationDiagnostics(
                serializationStartTime,
                serializationEndTime,
                SerializationDiagnosticsContext.SerializationType.PARTITION_KEY_FETCH_SERIALIZATION
            );
            SerializationDiagnosticsContext serializationDiagnosticsContext = BridgeInternal.getSerializationDiagnosticsContext(request.requestContext.cosmosDiagnostics);
            if (serializationDiagnosticsContext != null) {
                serializationDiagnosticsContext.addSerializationDiagnostics(serializationDiagnostics);
            }

        } else {
            throw new UnsupportedOperationException("PartitionKey value must be supplied for this operation.");
        }

        request.setPartitionKeyInternal(partitionKeyInternal);
        request.getHeaders().put(HttpConstants.HttpHeaders.PARTITION_KEY, Utils.escapeNonAscii(partitionKeyInternal.toJson()));
    }

    private static PartitionKeyInternal extractPartitionKeyValueFromDocument(
            InternalObjectNode document,
            PartitionKeyDefinition partitionKeyDefinition) {
        if (partitionKeyDefinition != null) {
            String path = partitionKeyDefinition.getPaths().iterator().next();
            List<String> parts = PathParser.getPathParts(path);
            if (parts.size() >= 1) {
                Object value = ModelBridgeInternal.getObjectByPathFromJsonSerializable(document, parts);
                if (value == null || value.getClass() == ObjectNode.class) {
                    value = ModelBridgeInternal.getNonePartitionKey(partitionKeyDefinition);
                }

                if (value instanceof PartitionKeyInternal) {
                    return (PartitionKeyInternal) value;
                } else {
                    return PartitionKeyInternal.fromObjectArray(Collections.singletonList(value), false);
                }
            }
        }

        return null;
    }

    private Mono<RxDocumentServiceRequest> getCreateDocumentRequest(DocumentClientRetryPolicy requestRetryPolicy,
                                                                    String documentCollectionLink,
                                                                    Object document,
                                                                    RequestOptions options,
                                                                    boolean disableAutomaticIdGeneration,
                                                                    OperationType operationType) {

        if (StringUtils.isEmpty(documentCollectionLink)) {
            throw new IllegalArgumentException("documentCollectionLink");
        }
        if (document == null) {
            throw new IllegalArgumentException("document");
        }

        Instant serializationStartTimeUTC = Instant.now();
        ByteBuffer content = BridgeInternal.serializeJsonToByteBuffer(document, mapper);
        Instant serializationEndTimeUTC = Instant.now();

        SerializationDiagnosticsContext.SerializationDiagnostics serializationDiagnostics = new SerializationDiagnosticsContext.SerializationDiagnostics(
            serializationStartTimeUTC,
            serializationEndTimeUTC,
            SerializationDiagnosticsContext.SerializationType.ITEM_SERIALIZATION);

        String path = Utils.joinPath(documentCollectionLink, Paths.DOCUMENTS_PATH_SEGMENT);
        Map<String, String> requestHeaders = this.getRequestHeaders(options, ResourceType.Document, operationType);

        RxDocumentServiceRequest request = RxDocumentServiceRequest.create(this,
            operationType, ResourceType.Document, path, requestHeaders, options, content);
        if (requestRetryPolicy != null) {
            requestRetryPolicy.onBeforeSendRequest(request);
        }

        SerializationDiagnosticsContext serializationDiagnosticsContext = BridgeInternal.getSerializationDiagnosticsContext(request.requestContext.cosmosDiagnostics);
        if (serializationDiagnosticsContext != null) {
            serializationDiagnosticsContext.addSerializationDiagnostics(serializationDiagnostics);
        }

        Mono<Utils.ValueHolder<DocumentCollection>> collectionObs = this.collectionCache.resolveCollectionAsync(BridgeInternal.getMetaDataDiagnosticContext(request.requestContext.cosmosDiagnostics), request);
        return addPartitionKeyInformation(request, content, document, options, collectionObs);
    }

    private Mono<RxDocumentServiceRequest> getBatchDocumentRequest(DocumentClientRetryPolicy requestRetryPolicy,
                                                                   String documentCollectionLink,
                                                                   ServerBatchRequest serverBatchRequest,
                                                                   RequestOptions options,
                                                                   boolean disableAutomaticIdGeneration) {

        checkArgument(StringUtils.isNotEmpty(documentCollectionLink), "expected non empty documentCollectionLink");
        checkNotNull(serverBatchRequest, "expected non null serverBatchRequest");

        Instant serializationStartTimeUTC = Instant.now();
        ByteBuffer content = ByteBuffer.wrap(Utils.getUTF8Bytes(serverBatchRequest.getRequestBody()));
        Instant serializationEndTimeUTC = Instant.now();

        SerializationDiagnosticsContext.SerializationDiagnostics serializationDiagnostics = new SerializationDiagnosticsContext.SerializationDiagnostics(
            serializationStartTimeUTC,
            serializationEndTimeUTC,
            SerializationDiagnosticsContext.SerializationType.ITEM_SERIALIZATION);

        String path = Utils.joinPath(documentCollectionLink, Paths.DOCUMENTS_PATH_SEGMENT);
        Map<String, String> requestHeaders = this.getRequestHeaders(options, ResourceType.Document, OperationType.Batch);

        RxDocumentServiceRequest request = RxDocumentServiceRequest.create(
            this,
            OperationType.Batch,
            ResourceType.Document,
            path,
            requestHeaders,
            options,
            content);

        if (requestRetryPolicy != null) {
            requestRetryPolicy.onBeforeSendRequest(request);
        }

        SerializationDiagnosticsContext serializationDiagnosticsContext = BridgeInternal.getSerializationDiagnosticsContext(request.requestContext.cosmosDiagnostics);
        if (serializationDiagnosticsContext != null) {
            serializationDiagnosticsContext.addSerializationDiagnostics(serializationDiagnostics);
        }

        Mono<Utils.ValueHolder<DocumentCollection>> collectionObs =
            this.collectionCache.resolveCollectionAsync(BridgeInternal.getMetaDataDiagnosticContext(request.requestContext.cosmosDiagnostics), request);

        return collectionObs.map((Utils.ValueHolder<DocumentCollection> collectionValueHolder) -> {
            addBatchHeaders(request, serverBatchRequest, collectionValueHolder.v);
            return request;
        });
    }

    private RxDocumentServiceRequest addBatchHeaders(RxDocumentServiceRequest request,
                                                     ServerBatchRequest serverBatchRequest,
                                                     DocumentCollection collection) {

        if(serverBatchRequest instanceof SinglePartitionKeyServerBatchRequest) {

            PartitionKey partitionKey = ((SinglePartitionKeyServerBatchRequest) serverBatchRequest).getPartitionKeyValue();
            PartitionKeyInternal partitionKeyInternal;

            if (partitionKey.equals(PartitionKey.NONE)) {
                PartitionKeyDefinition partitionKeyDefinition = collection.getPartitionKey();
                partitionKeyInternal = ModelBridgeInternal.getNonePartitionKey(partitionKeyDefinition);
            } else {
                // Partition key is always non-null
                partitionKeyInternal = BridgeInternal.getPartitionKeyInternal(partitionKey);
            }

            request.setPartitionKeyInternal(partitionKeyInternal);
            request.getHeaders().put(HttpConstants.HttpHeaders.PARTITION_KEY, Utils.escapeNonAscii(partitionKeyInternal.toJson()));
        } else if(serverBatchRequest instanceof PartitionKeyRangeServerBatchRequest) {
            request.setPartitionKeyRangeIdentity(new PartitionKeyRangeIdentity(((PartitionKeyRangeServerBatchRequest) serverBatchRequest).getPartitionKeyRangeId()));
        } else {
            throw new UnsupportedOperationException("Unknown Server request.");
        }

        request.getHeaders().put(HttpConstants.HttpHeaders.IS_BATCH_REQUEST, Boolean.TRUE.toString());
        request.getHeaders().put(HttpConstants.HttpHeaders.IS_BATCH_ATOMIC, String.valueOf(serverBatchRequest.isAtomicBatch()));
        request.getHeaders().put(HttpConstants.HttpHeaders.SHOULD_BATCH_CONTINUE_ON_ERROR, String.valueOf(serverBatchRequest.isShouldContinueOnError()));

        return request;
    }

    private Mono<RxDocumentServiceRequest> populateHeaders(RxDocumentServiceRequest request, RequestVerb httpMethod) {
        request.getHeaders().put(HttpConstants.HttpHeaders.X_DATE, Utils.nowAsRFC1123());
        if (this.masterKeyOrResourceToken != null || this.resourceTokensMap != null
            || this.cosmosAuthorizationTokenResolver != null || this.credential != null) {
            String resourceName = request.getResourceAddress();

            String authorization = this.getUserAuthorizationToken(
                    resourceName, request.getResourceType(), httpMethod, request.getHeaders(),
                    AuthorizationTokenType.PrimaryMasterKey, request.properties);
            try {
                authorization = URLEncoder.encode(authorization, "UTF-8");
            } catch (UnsupportedEncodingException e) {
                throw new IllegalStateException("Failed to encode authtoken.", e);
            }
            request.getHeaders().put(HttpConstants.HttpHeaders.AUTHORIZATION, authorization);
        }

        if ((RequestVerb.POST.equals(httpMethod) || RequestVerb.PUT.equals(httpMethod))
                && !request.getHeaders().containsKey(HttpConstants.HttpHeaders.CONTENT_TYPE)) {
            request.getHeaders().put(HttpConstants.HttpHeaders.CONTENT_TYPE, RuntimeConstants.MediaTypes.JSON);
        }

        if (RequestVerb.PATCH.equals(httpMethod) &&
            !request.getHeaders().containsKey(HttpConstants.HttpHeaders.CONTENT_TYPE)) {
            request.getHeaders().put(HttpConstants.HttpHeaders.CONTENT_TYPE, RuntimeConstants.MediaTypes.JSON_PATCH);
        }

        if (!request.getHeaders().containsKey(HttpConstants.HttpHeaders.ACCEPT)) {
            request.getHeaders().put(HttpConstants.HttpHeaders.ACCEPT, RuntimeConstants.MediaTypes.JSON);
        }

        return populateAuthorizationHeader(request);
    }

    @Override
    public Mono<RxDocumentServiceRequest> populateAuthorizationHeader(RxDocumentServiceRequest request) {
        if (request == null) {
            throw new IllegalArgumentException("request");
        }

        if (this.authorizationTokenType == AuthorizationTokenType.AadToken) {
            return AadTokenAuthorizationHelper.getAuthorizationToken(this.tokenCredentialCache)
                .map(authorization -> {
                    request.getHeaders().put(HttpConstants.HttpHeaders.AUTHORIZATION, authorization);
                    return request;
                });
        } else {
            return Mono.just(request);
        }
    }

    @Override
    public Mono<HttpHeaders> populateAuthorizationHeader(HttpHeaders httpHeaders) {
        if (httpHeaders == null) {
            throw new IllegalArgumentException("httpHeaders");
        }

        if (this.authorizationTokenType == AuthorizationTokenType.AadToken) {
            return AadTokenAuthorizationHelper.getAuthorizationToken(this.tokenCredentialCache)
                .map(authorization -> {
                    httpHeaders.set(HttpConstants.HttpHeaders.AUTHORIZATION, authorization);
                    return httpHeaders;
                });
        }

        return Mono.just(httpHeaders);
    }

    @Override
    public AuthorizationTokenType getAuthorizationTokenType() {
        return this.authorizationTokenType;
    }

    @Override
    public String getUserAuthorizationToken(String resourceName,
                                            ResourceType resourceType,
                                            RequestVerb requestVerb,
                                            Map<String, String> headers,
                                            AuthorizationTokenType tokenType,
                                            Map<String, Object> properties) {

        if (this.cosmosAuthorizationTokenResolver != null) {
            return this.cosmosAuthorizationTokenResolver.getAuthorizationToken(requestVerb, resourceName, this.resolveCosmosResourceType(resourceType),
                    properties != null ? Collections.unmodifiableMap(properties) : null);
        } else if (credential != null) {
            return this.authorizationTokenProvider.generateKeyAuthorizationSignature(requestVerb, resourceName,
                    resourceType, headers);
        } else if (masterKeyOrResourceToken != null && hasAuthKeyResourceToken && resourceTokensMap == null) {
            return masterKeyOrResourceToken;
        } else {
            assert resourceTokensMap != null;
            if(resourceType.equals(ResourceType.DatabaseAccount)) {
                return this.firstResourceTokenFromPermissionFeed;
            }
            return ResourceTokenAuthorizationHelper.getAuthorizationTokenUsingResourceTokens(resourceTokensMap, requestVerb, resourceName, headers);
        }
    }

    private CosmosResourceType resolveCosmosResourceType(ResourceType resourceType) {
        CosmosResourceType cosmosResourceType =
            ModelBridgeInternal.fromServiceSerializedFormat(resourceType.toString());
        if (cosmosResourceType == null) {
            return CosmosResourceType.SYSTEM;
        }
        return cosmosResourceType;
    }

    void captureSessionToken(RxDocumentServiceRequest request, RxDocumentServiceResponse response) {
        this.sessionContainer.setSessionToken(request, response.getResponseHeaders());
    }

    private Mono<RxDocumentServiceResponse> create(RxDocumentServiceRequest request, DocumentClientRetryPolicy retryPolicy) {
        return populateHeaders(request, RequestVerb.POST)
            .flatMap(requestPopulated -> {
                RxStoreModel storeProxy = this.getStoreProxy(requestPopulated);
                if (requestPopulated.requestContext != null && retryPolicy.getRetryCount() > 0) {
                    retryPolicy.updateEndTime();
                    requestPopulated.requestContext.updateRetryContext(retryPolicy, true);
                }

                return storeProxy.processMessage(requestPopulated);
            });
    }

    private Mono<RxDocumentServiceResponse> upsert(RxDocumentServiceRequest request, DocumentClientRetryPolicy documentClientRetryPolicy) {

        return populateHeaders(request, RequestVerb.POST)
            .flatMap(requestPopulated -> {
                Map<String, String> headers = requestPopulated.getHeaders();
                // headers can never be null, since it will be initialized even when no
                // request options are specified,
                // hence using assertion here instead of exception, being in the private
                // method
                assert (headers != null);
                headers.put(HttpConstants.HttpHeaders.IS_UPSERT, "true");
                if (requestPopulated.requestContext != null && documentClientRetryPolicy.getRetryCount() > 0) {
                    documentClientRetryPolicy.updateEndTime();
                    requestPopulated.requestContext.updateRetryContext(documentClientRetryPolicy, true);
                }

                return getStoreProxy(requestPopulated).processMessage(requestPopulated)
                    .map(response -> {
                            this.captureSessionToken(requestPopulated, response);
                            return response;
                        }
                    );
            });
    }

    private Mono<RxDocumentServiceResponse> replace(RxDocumentServiceRequest request, DocumentClientRetryPolicy documentClientRetryPolicy) {
        return populateHeaders(request, RequestVerb.PUT)
            .flatMap(requestPopulated -> {
                if (requestPopulated.requestContext != null && documentClientRetryPolicy.getRetryCount() > 0) {
                    documentClientRetryPolicy.updateEndTime();
                    requestPopulated.requestContext.updateRetryContext(documentClientRetryPolicy, true);
                }

                return getStoreProxy(requestPopulated).processMessage(requestPopulated);
            });
    }

    private Mono<RxDocumentServiceResponse> patch(RxDocumentServiceRequest request, DocumentClientRetryPolicy documentClientRetryPolicy) {
        populateHeaders(request, RequestVerb.PATCH);
        if(request.requestContext != null && documentClientRetryPolicy.getRetryCount() > 0) {
            documentClientRetryPolicy.updateEndTime();
            request.requestContext.updateRetryContext(documentClientRetryPolicy, true);
        }

        return getStoreProxy(request).processMessage(request);
    }

    @Override
    public Mono<ResourceResponse<Document>> createDocument(String collectionLink, Object document,
                                                           RequestOptions options, boolean disableAutomaticIdGeneration) {
        DocumentClientRetryPolicy requestRetryPolicy = this.resetSessionTokenRetryPolicy.getRequestPolicy();
        if (options == null || options.getPartitionKey() == null) {
            requestRetryPolicy = new PartitionKeyMismatchRetryPolicy(collectionCache, requestRetryPolicy, collectionLink, options);
        }

        DocumentClientRetryPolicy finalRetryPolicyInstance = requestRetryPolicy;
        return ObservableHelper.inlineIfPossibleAsObs(() -> createDocumentInternal(collectionLink, document, options, disableAutomaticIdGeneration, finalRetryPolicyInstance), requestRetryPolicy);
    }

    private Mono<ResourceResponse<Document>> createDocumentInternal(String collectionLink, Object document,
                                                                    RequestOptions options, boolean disableAutomaticIdGeneration, DocumentClientRetryPolicy requestRetryPolicy) {
        try {
            logger.debug("Creating a Document. collectionLink: [{}]", collectionLink);

            Mono<RxDocumentServiceRequest> requestObs = getCreateDocumentRequest(requestRetryPolicy, collectionLink, document,
                options, disableAutomaticIdGeneration, OperationType.Create);

            Mono<RxDocumentServiceResponse> responseObservable = requestObs.flatMap(request -> {
                return create(request, requestRetryPolicy);
            });

            return responseObservable
                    .map(serviceResponse -> toResourceResponse(serviceResponse, Document.class));

        } catch (Exception e) {
            logger.debug("Failure in creating a document due to [{}]", e.getMessage(), e);
            return Mono.error(e);
        }
    }

    @Override
    public Mono<ResourceResponse<Document>> upsertDocument(String collectionLink, Object document,
                                                                 RequestOptions options, boolean disableAutomaticIdGeneration) {
        DocumentClientRetryPolicy requestRetryPolicy = this.resetSessionTokenRetryPolicy.getRequestPolicy();
        if (options == null || options.getPartitionKey() == null) {
            requestRetryPolicy = new PartitionKeyMismatchRetryPolicy(collectionCache, requestRetryPolicy, collectionLink, options);
        }
        DocumentClientRetryPolicy finalRetryPolicyInstance = requestRetryPolicy;
        return ObservableHelper.inlineIfPossibleAsObs(() -> upsertDocumentInternal(collectionLink, document, options, disableAutomaticIdGeneration, finalRetryPolicyInstance), finalRetryPolicyInstance);
    }

    private Mono<ResourceResponse<Document>> upsertDocumentInternal(String collectionLink, Object document,
                                                                    RequestOptions options, boolean disableAutomaticIdGeneration, DocumentClientRetryPolicy retryPolicyInstance) {
        try {
            logger.debug("Upserting a Document. collectionLink: [{}]", collectionLink);

            Mono<RxDocumentServiceRequest> reqObs = getCreateDocumentRequest(retryPolicyInstance, collectionLink, document,
                options, disableAutomaticIdGeneration, OperationType.Upsert);

            Mono<RxDocumentServiceResponse> responseObservable = reqObs.flatMap(request -> {
                return upsert(request, retryPolicyInstance);
            });

            return responseObservable
                    .map(serviceResponse -> toResourceResponse(serviceResponse, Document.class));
        } catch (Exception e) {
            logger.debug("Failure in upserting a document due to [{}]", e.getMessage(), e);
            return Mono.error(e);
        }
    }

    @Override
    public Mono<ResourceResponse<Document>> replaceDocument(String documentLink, Object document,
                                                            RequestOptions options) {

        DocumentClientRetryPolicy requestRetryPolicy = this.resetSessionTokenRetryPolicy.getRequestPolicy();
        if (options == null || options.getPartitionKey() == null) {
            String collectionLink = Utils.getCollectionName(documentLink);
            requestRetryPolicy = new PartitionKeyMismatchRetryPolicy(collectionCache, requestRetryPolicy, collectionLink, options);
        }
        DocumentClientRetryPolicy finalRequestRetryPolicy = requestRetryPolicy;
        return ObservableHelper.inlineIfPossibleAsObs(() -> replaceDocumentInternal(documentLink, document, options, finalRequestRetryPolicy), requestRetryPolicy);
    }

    private Mono<ResourceResponse<Document>> replaceDocumentInternal(String documentLink, Object document,
                                                                     RequestOptions options, DocumentClientRetryPolicy retryPolicyInstance) {
        try {
            if (StringUtils.isEmpty(documentLink)) {
                throw new IllegalArgumentException("documentLink");
            }

            if (document == null) {
                throw new IllegalArgumentException("document");
            }

            Document typedDocument = documentFromObject(document, mapper);

            return this.replaceDocumentInternal(documentLink, typedDocument, options, retryPolicyInstance);

        } catch (Exception e) {
            logger.debug("Failure in replacing a document due to [{}]", e.getMessage());
            return Mono.error(e);
        }
    }

    @Override
    public Mono<ResourceResponse<Document>> replaceDocument(Document document, RequestOptions options) {
        DocumentClientRetryPolicy requestRetryPolicy = this.resetSessionTokenRetryPolicy.getRequestPolicy();
        if (options == null || options.getPartitionKey() == null) {
            String collectionLink = document.getSelfLink();
            requestRetryPolicy = new PartitionKeyMismatchRetryPolicy(collectionCache, requestRetryPolicy, collectionLink, options);
        }
        DocumentClientRetryPolicy finalRequestRetryPolicy = requestRetryPolicy;
        return ObservableHelper.inlineIfPossibleAsObs(() -> replaceDocumentInternal(document, options, finalRequestRetryPolicy), requestRetryPolicy);
    }

    private Mono<ResourceResponse<Document>> replaceDocumentInternal(Document document, RequestOptions options, DocumentClientRetryPolicy retryPolicyInstance) {

        try {
            if (document == null) {
                throw new IllegalArgumentException("document");
            }

            return this.replaceDocumentInternal(document.getSelfLink(), document, options, retryPolicyInstance);

        } catch (Exception e) {
            logger.debug("Failure in replacing a database due to [{}]", e.getMessage());
            return Mono.error(e);
        }
    }

    private Mono<ResourceResponse<Document>> replaceDocumentInternal(String documentLink,
                                                                     Document document,
                                                                     RequestOptions options,
                                                                     DocumentClientRetryPolicy retryPolicyInstance) {

        if (document == null) {
            throw new IllegalArgumentException("document");
        }

        logger.debug("Replacing a Document. documentLink: [{}]", documentLink);
        final String path = Utils.joinPath(documentLink, null);
        final Map<String, String> requestHeaders = getRequestHeaders(options, ResourceType.Document, OperationType.Replace);
        Instant serializationStartTimeUTC = Instant.now();
        ByteBuffer content = serializeJsonToByteBuffer(document);
        Instant serializationEndTime = Instant.now();
        SerializationDiagnosticsContext.SerializationDiagnostics serializationDiagnostics = new SerializationDiagnosticsContext.SerializationDiagnostics(
            serializationStartTimeUTC,
            serializationEndTime,
            SerializationDiagnosticsContext.SerializationType.ITEM_SERIALIZATION);

        final RxDocumentServiceRequest request = RxDocumentServiceRequest.create(this,
            OperationType.Replace, ResourceType.Document, path, requestHeaders, options, content);
        if (retryPolicyInstance != null) {
            retryPolicyInstance.onBeforeSendRequest(request);
        }

        SerializationDiagnosticsContext serializationDiagnosticsContext = BridgeInternal.getSerializationDiagnosticsContext(request.requestContext.cosmosDiagnostics);
        if (serializationDiagnosticsContext != null) {
            serializationDiagnosticsContext.addSerializationDiagnostics(serializationDiagnostics);
        }

        Mono<Utils.ValueHolder<DocumentCollection>> collectionObs = collectionCache.resolveCollectionAsync(BridgeInternal.getMetaDataDiagnosticContext(request.requestContext.cosmosDiagnostics), request);
        Mono<RxDocumentServiceRequest> requestObs = addPartitionKeyInformation(request, content, document, options, collectionObs);

        return requestObs.flatMap(req -> {
            return replace(request, retryPolicyInstance)
                .map(resp -> toResourceResponse(resp, Document.class));} );
    }

    @Override
    public Mono<ResourceResponse<Document>> patchDocument(String documentLink,
                                                          CosmosPatchOperations cosmosPatchOperations,
                                                          RequestOptions options) {
        DocumentClientRetryPolicy documentClientRetryPolicy = this.resetSessionTokenRetryPolicy.getRequestPolicy();
        return ObservableHelper.inlineIfPossibleAsObs(() -> patchDocumentInternal(documentLink, cosmosPatchOperations, options, documentClientRetryPolicy), documentClientRetryPolicy);
    }

    private Mono<ResourceResponse<Document>> patchDocumentInternal(String documentLink,
                                                                   CosmosPatchOperations cosmosPatchOperations,
                                                                   RequestOptions options,
                                                                   DocumentClientRetryPolicy retryPolicyInstance) {

        checkArgument(StringUtils.isNotEmpty(documentLink), "expected non empty documentLink");
        checkNotNull(cosmosPatchOperations, "expected non null cosmosPatchOperations");

        logger.debug("Running patch operations on Document. documentLink: [{}]", documentLink);

        final String path = Utils.joinPath(documentLink, null);

        final Map<String, String> requestHeaders = getRequestHeaders(options, ResourceType.Document, OperationType.Patch);
        Instant serializationStartTimeUTC = Instant.now();

        ByteBuffer content = ByteBuffer.wrap(PatchUtil.serializeCosmosPatchToByteArray(cosmosPatchOperations));

        Instant serializationEndTime = Instant.now();
        SerializationDiagnosticsContext.SerializationDiagnostics serializationDiagnostics = new SerializationDiagnosticsContext.SerializationDiagnostics(
            serializationStartTimeUTC,
            serializationEndTime,
            SerializationDiagnosticsContext.SerializationType.ITEM_SERIALIZATION);

        final RxDocumentServiceRequest request = RxDocumentServiceRequest.create(
            this,
            OperationType.Patch,
            ResourceType.Document,
            path,
            requestHeaders,
            options,
            content);

        if (retryPolicyInstance != null) {
            retryPolicyInstance.onBeforeSendRequest(request);
        }

        SerializationDiagnosticsContext serializationDiagnosticsContext = BridgeInternal.getSerializationDiagnosticsContext(request.requestContext.cosmosDiagnostics);
        if (serializationDiagnosticsContext != null) {
            serializationDiagnosticsContext.addSerializationDiagnostics(serializationDiagnostics);
        }

        Mono<Utils.ValueHolder<DocumentCollection>> collectionObs = collectionCache.resolveCollectionAsync(
            BridgeInternal.getMetaDataDiagnosticContext(request.requestContext.cosmosDiagnostics), request);

        // options will always have partition key info, so contentAsByteBuffer can be null and is not needed.
        Mono<RxDocumentServiceRequest> requestObs = addPartitionKeyInformation(
            request,
            null,
            null,
            options,
            collectionObs);

        return requestObs.flatMap(req -> {
            return patch(request, retryPolicyInstance)
                .map(resp -> toResourceResponse(resp, Document.class));} );
    }

    @Override
    public Mono<ResourceResponse<Document>> deleteDocument(String documentLink, RequestOptions options) {
        DocumentClientRetryPolicy requestRetryPolicy = this.resetSessionTokenRetryPolicy.getRequestPolicy();
        return ObservableHelper.inlineIfPossibleAsObs(() -> deleteDocumentInternal(documentLink, null, options, requestRetryPolicy), requestRetryPolicy);
    }

    @Override
    public Mono<ResourceResponse<Document>> deleteDocument(String documentLink, InternalObjectNode internalObjectNode, RequestOptions options) {
        DocumentClientRetryPolicy requestRetryPolicy = this.resetSessionTokenRetryPolicy.getRequestPolicy();
        return ObservableHelper.inlineIfPossibleAsObs(() -> deleteDocumentInternal(documentLink, internalObjectNode, options, requestRetryPolicy),
            requestRetryPolicy);
    }

    private Mono<ResourceResponse<Document>> deleteDocumentInternal(String documentLink, InternalObjectNode internalObjectNode, RequestOptions options,
                                                                    DocumentClientRetryPolicy retryPolicyInstance) {
        try {
            if (StringUtils.isEmpty(documentLink)) {
                throw new IllegalArgumentException("documentLink");
            }

            logger.debug("Deleting a Document. documentLink: [{}]", documentLink);
            String path = Utils.joinPath(documentLink, null);
            Map<String, String> requestHeaders = this.getRequestHeaders(options, ResourceType.Document, OperationType.Delete);
            RxDocumentServiceRequest request = RxDocumentServiceRequest.create(this,
                OperationType.Delete, ResourceType.Document, path, requestHeaders, options);
            if (retryPolicyInstance != null) {
                retryPolicyInstance.onBeforeSendRequest(request);
            }

            Mono<Utils.ValueHolder<DocumentCollection>> collectionObs = collectionCache.resolveCollectionAsync(BridgeInternal.getMetaDataDiagnosticContext(request.requestContext.cosmosDiagnostics), request);

            Mono<RxDocumentServiceRequest> requestObs = addPartitionKeyInformation(request, null, internalObjectNode, options, collectionObs);

            return requestObs.flatMap(req -> {
                return this.delete(req, retryPolicyInstance)
                    .map(serviceResponse -> toResourceResponse(serviceResponse, Document.class));});

        } catch (Exception e) {
            logger.debug("Failure in deleting a document due to [{}]", e.getMessage());
            return Mono.error(e);
        }
    }

    @Override
    public Mono<ResourceResponse<Document>> readDocument(String documentLink, RequestOptions options) {
        DocumentClientRetryPolicy retryPolicyInstance = this.resetSessionTokenRetryPolicy.getRequestPolicy();
        return ObservableHelper.inlineIfPossibleAsObs(() -> readDocumentInternal(documentLink, options, retryPolicyInstance), retryPolicyInstance);
    }

    private Mono<ResourceResponse<Document>> readDocumentInternal(String documentLink, RequestOptions options,
                                                                  DocumentClientRetryPolicy retryPolicyInstance) {
        try {
            if (StringUtils.isEmpty(documentLink)) {
                throw new IllegalArgumentException("documentLink");
            }

            logger.debug("Reading a Document. documentLink: [{}]", documentLink);
            String path = Utils.joinPath(documentLink, null);
            Map<String, String> requestHeaders = this.getRequestHeaders(options, ResourceType.Document, OperationType.Read);
            RxDocumentServiceRequest request = RxDocumentServiceRequest.create(this,
                OperationType.Read, ResourceType.Document, path, requestHeaders, options);
            if (retryPolicyInstance != null) {
                retryPolicyInstance.onBeforeSendRequest(request);
            }

            Mono<Utils.ValueHolder<DocumentCollection>> collectionObs = this.collectionCache.resolveCollectionAsync(BridgeInternal.getMetaDataDiagnosticContext(request.requestContext.cosmosDiagnostics), request);

            Mono<RxDocumentServiceRequest> requestObs = addPartitionKeyInformation(request, null, null, options, collectionObs);

            return requestObs.flatMap(req -> {
                return this.read(request, retryPolicyInstance).map(serviceResponse -> toResourceResponse(serviceResponse, Document.class));
            });

        } catch (Exception e) {
            logger.debug("Failure in reading a document due to [{}]", e.getMessage());
            return Mono.error(e);
        }
    }

    @Override
    public Flux<FeedResponse<Document>> readDocuments(String collectionLink, CosmosQueryRequestOptions options) {

        if (StringUtils.isEmpty(collectionLink)) {
            throw new IllegalArgumentException("collectionLink");
        }

        return queryDocuments(collectionLink, "SELECT * FROM r", options);
    }

    @Override
    public <T> Mono<FeedResponse<T>> readMany(
        List<CosmosItemIdentity> itemIdentityList,
        String collectionLink,
        CosmosQueryRequestOptions options,
        Class<T> klass) {

        String resourceLink = parentResourceLinkToQueryLink(collectionLink, ResourceType.Document);
        RxDocumentServiceRequest request = RxDocumentServiceRequest.create(this,
            OperationType.Query,
            ResourceType.Document,
            collectionLink, null
        );

        // This should not got to backend
        Mono<Utils.ValueHolder<DocumentCollection>> collectionObs =
            collectionCache.resolveCollectionAsync(null, request);

        return collectionObs
            .flatMap(documentCollectionResourceResponse -> {
                    final DocumentCollection collection = documentCollectionResourceResponse.v;
                    if (collection == null) {
                        throw new IllegalStateException("Collection cannot be null");
                    }

                    final PartitionKeyDefinition pkDefinition = collection.getPartitionKey();

                    Mono<Utils.ValueHolder<CollectionRoutingMap>> valueHolderMono = partitionKeyRangeCache
                        .tryLookupAsync(BridgeInternal.getMetaDataDiagnosticContext(request.requestContext.cosmosDiagnostics),
                            collection.getResourceId(),
                            null,
                            null);
                    return valueHolderMono.flatMap(collectionRoutingMapValueHolder -> {
                        Map<PartitionKeyRange, List<CosmosItemIdentity>> partitionRangeItemKeyMap =
                            new HashMap<>();
                        CollectionRoutingMap routingMap = collectionRoutingMapValueHolder.v;
                        if (routingMap == null) {
                            throw new IllegalStateException("Failed to get routing map.");
                        }
                        itemIdentityList
                            .forEach(itemIdentity -> {

                                String effectivePartitionKeyString =  PartitionKeyInternalHelper
                                    .getEffectivePartitionKeyString(
                                        BridgeInternal.getPartitionKeyInternal(
                                            itemIdentity.getPartitionKey()),
                                        pkDefinition);

                                //use routing map to find the partitionKeyRangeId of each
                                // effectivePartitionKey
                                PartitionKeyRange range =
                                    routingMap.getRangeByEffectivePartitionKey(effectivePartitionKeyString);

                                //group the itemKeyList based on partitionKeyRangeId
                                if (partitionRangeItemKeyMap.get(range) == null) {
                                    List<CosmosItemIdentity> list = new ArrayList<>();
                                    list.add(itemIdentity);
                                    partitionRangeItemKeyMap.put(range, list);
                                } else {
                                    List<CosmosItemIdentity> pairs =
                                        partitionRangeItemKeyMap.get(range);
                                    pairs.add(itemIdentity);
                                    partitionRangeItemKeyMap.put(range, pairs);
                                }

                            });

                        Set<PartitionKeyRange> partitionKeyRanges = partitionRangeItemKeyMap.keySet();
                        List<PartitionKeyRange> ranges = new ArrayList<>();
                        ranges.addAll(partitionKeyRanges);

                        //Create the range query map that contains the query to be run for that
                        // partitionkeyrange
                        Map<PartitionKeyRange, SqlQuerySpec> rangeQueryMap;
                        rangeQueryMap = getRangeQueryMap(partitionRangeItemKeyMap,
                            collection.getPartitionKey());

                        // create the executable query
                        return createReadManyQuery(
                            resourceLink,
                            new SqlQuerySpec(DUMMY_SQL_QUERY),
                            options,
                            Document.class,
                            ResourceType.Document,
                            collection,
                            Collections.unmodifiableMap(rangeQueryMap))
                            .collectList() // aggregating the result construct a FeedResponse and
                            // aggregate RUs.
                            .map(feedList -> {
                                List<T> finalList = new ArrayList<T>();
                                HashMap<String, String> headers = new HashMap<>();
                                ConcurrentMap<String, QueryMetrics> aggregatedQueryMetrics =
                                    new ConcurrentHashMap<String, QueryMetrics>();
                                double requestCharge = 0;
                                for (FeedResponse<Document> page : feedList) {
                                    ConcurrentMap<String, QueryMetrics> pageQueryMetrics =
                                        ModelBridgeInternal.queryMetrics(page);
                                    if (pageQueryMetrics != null) {
                                        pageQueryMetrics.forEach(
                                            (key, value) -> aggregatedQueryMetrics.putIfAbsent(key, value));
                                    }

                                    requestCharge += page.getRequestCharge();
                                    // TODO: this does double serialization: FIXME
                                    finalList.addAll(page.getResults().stream().map(document ->
                                        ModelBridgeInternal.toObjectFromJsonSerializable(document, klass)).collect(Collectors.toList()));
                                }
                                headers.put(HttpConstants.HttpHeaders.REQUEST_CHARGE, Double
                                    .toString(requestCharge));
                                FeedResponse<T> frp = BridgeInternal
                                    .createFeedResponse(finalList, headers);
                                return frp;
                            });
                    });
                }
            );

    }

    private Map<PartitionKeyRange, SqlQuerySpec> getRangeQueryMap(
        Map<PartitionKeyRange, List<CosmosItemIdentity>> partitionRangeItemKeyMap,
        PartitionKeyDefinition partitionKeyDefinition) {
        //TODO: Optimise this to include all types of partitionkeydefinitions. ex: c["prop1./ab"]["key1"]

        Map<PartitionKeyRange, SqlQuerySpec> rangeQueryMap = new HashMap<>();
        String partitionKeySelector = createPkSelector(partitionKeyDefinition);

        for(Map.Entry<PartitionKeyRange, List<CosmosItemIdentity>> entry: partitionRangeItemKeyMap.entrySet()) {

            SqlQuerySpec sqlQuerySpec;
            if (partitionKeySelector.equals("[\"id\"]")) {
                sqlQuerySpec = createReadManyQuerySpecPartitionKeyIdSame(entry.getValue(), partitionKeySelector);
            } else {
                sqlQuerySpec = createReadManyQuerySpec(entry.getValue(), partitionKeySelector);
            }
            // Add query for this partition to rangeQueryMap
            rangeQueryMap.put(entry.getKey(), sqlQuerySpec);

        }

        return rangeQueryMap;
    }

    private SqlQuerySpec createReadManyQuerySpecPartitionKeyIdSame(
        List<CosmosItemIdentity> idPartitionKeyPairList,
        String partitionKeySelector) {

        StringBuilder queryStringBuilder = new StringBuilder();
        List<SqlParameter> parameters = new ArrayList<>();

        queryStringBuilder.append("SELECT * FROM c WHERE c.id IN ( ");
        for (int i = 0; i < idPartitionKeyPairList.size(); i++) {
            CosmosItemIdentity itemIdentity = idPartitionKeyPairList.get(i);

            String idValue = itemIdentity.getId();
            String idParamName = "@param" + i;

            PartitionKey pkValueAsPartitionKey = itemIdentity.getPartitionKey();
            Object pkValue = ModelBridgeInternal.getPartitionKeyObject(pkValueAsPartitionKey);

            if (!Objects.equals(idValue, pkValue)) {
                // this is sanity check to ensure id and pk are the same
                continue;
            }

            parameters.add(new SqlParameter(idParamName, idValue));
            queryStringBuilder.append(idParamName);

            if (i < idPartitionKeyPairList.size() - 1) {
                queryStringBuilder.append(", ");
            }
        }
        queryStringBuilder.append(" )");

        return new SqlQuerySpec(queryStringBuilder.toString(), parameters);
    }

    private SqlQuerySpec createReadManyQuerySpec(List<CosmosItemIdentity> itemIdentities, String partitionKeySelector) {
        StringBuilder queryStringBuilder = new StringBuilder();
        List<SqlParameter> parameters = new ArrayList<>();

        queryStringBuilder.append("SELECT * FROM c WHERE ( ");
        for (int i = 0; i < itemIdentities.size(); i++) {
            CosmosItemIdentity itemIdentity = itemIdentities.get(i);

            PartitionKey pkValueAsPartitionKey = itemIdentity.getPartitionKey();
            Object pkValue = ModelBridgeInternal.getPartitionKeyObject(pkValueAsPartitionKey);
            String pkParamName = "@param" + (2 * i);
            parameters.add(new SqlParameter(pkParamName, pkValue));

            String idValue = itemIdentity.getId();
            String idParamName = "@param" + (2 * i + 1);
            parameters.add(new SqlParameter(idParamName, idValue));

            queryStringBuilder.append("(");
            queryStringBuilder.append("c.id = ");
            queryStringBuilder.append(idParamName);
            queryStringBuilder.append(" AND ");
            queryStringBuilder.append(" c");
            // partition key def
            queryStringBuilder.append(partitionKeySelector);
            queryStringBuilder.append((" = "));
            queryStringBuilder.append(pkParamName);
            queryStringBuilder.append(" )");

            if (i < itemIdentities.size() - 1) {
                queryStringBuilder.append(" OR ");
            }
        }
        queryStringBuilder.append(" )");

        return new SqlQuerySpec(queryStringBuilder.toString(), parameters);
    }

    private String createPkSelector(PartitionKeyDefinition partitionKeyDefinition) {
        return partitionKeyDefinition.getPaths()
            .stream()
            .map(pathPart -> StringUtils.substring(pathPart, 1)) // skip starting /
            .map(pathPart -> StringUtils.replace(pathPart, "\"", "\\")) // escape quote
            .map(part -> "[\"" + part + "\"]")
            .collect(Collectors.joining());
    }

    private <T extends Resource> Flux<FeedResponse<T>> createReadManyQuery(
        String parentResourceLink,
        SqlQuerySpec sqlQuery,
        CosmosQueryRequestOptions options,
        Class<T> klass,
        ResourceType resourceTypeEnum,
        DocumentCollection collection,
        Map<PartitionKeyRange, SqlQuerySpec> rangeQueryMap) {

        UUID activityId = Utils.randomUUID();
        IDocumentQueryClient queryClient = documentQueryClientImpl(RxDocumentClientImpl.this);
        Flux<? extends IDocumentQueryExecutionContext<T>> executionContext =
            DocumentQueryExecutionContextFactory.createReadManyQueryAsync(this, queryClient, collection.getResourceId(),
                                                                          sqlQuery,
                                                                          rangeQueryMap,
                                                                          options,
                                                                          collection.getResourceId(),
                                                                          parentResourceLink,
                                                                          activityId,
                                                                          klass,
                                                                          resourceTypeEnum);
        return executionContext.flatMap(IDocumentQueryExecutionContext<T>::executeAsync);
    }

    @Override
    public Flux<FeedResponse<Document>> queryDocuments(String collectionLink, String query, CosmosQueryRequestOptions options) {
        return queryDocuments(collectionLink, new SqlQuerySpec(query), options);
    }

    private IDocumentQueryClient documentQueryClientImpl(RxDocumentClientImpl rxDocumentClientImpl) {

        return new IDocumentQueryClient () {

            @Override
            public RxCollectionCache getCollectionCache() {
                return RxDocumentClientImpl.this.collectionCache;
            }

            @Override
            public RxPartitionKeyRangeCache getPartitionKeyRangeCache() {
                return RxDocumentClientImpl.this.partitionKeyRangeCache;
            }

            @Override
            public IRetryPolicyFactory getResetSessionTokenRetryPolicy() {
                return RxDocumentClientImpl.this.resetSessionTokenRetryPolicy;
            }

            @Override
            public ConsistencyLevel getDefaultConsistencyLevelAsync() {
                return RxDocumentClientImpl.this.gatewayConfigurationReader.getDefaultConsistencyLevel();
            }

            @Override
            public ConsistencyLevel getDesiredConsistencyLevelAsync() {
                // TODO Auto-generated method stub
                return RxDocumentClientImpl.this.consistencyLevel;
            }

            @Override
            public Mono<RxDocumentServiceResponse> executeQueryAsync(RxDocumentServiceRequest request) {
                return RxDocumentClientImpl.this.query(request).single();
            }

            @Override
            public QueryCompatibilityMode getQueryCompatibilityMode() {
                // TODO Auto-generated method stub
                return QueryCompatibilityMode.Default;
            }

            @Override
            public Mono<RxDocumentServiceResponse> readFeedAsync(RxDocumentServiceRequest request) {
                // TODO Auto-generated method stub
                return null;
            }
        };
    }

    @Override
    public Flux<FeedResponse<Document>> queryDocuments(String collectionLink, SqlQuerySpec querySpec,
                                                             CosmosQueryRequestOptions options) {
        return createQuery(collectionLink, querySpec, options, Document.class, ResourceType.Document);
    }

    @Override
    public Flux<FeedResponse<Document>> queryDocumentChangeFeed(final String collectionLink,
                                                                      final ChangeFeedOptions changeFeedOptions) {

        if (StringUtils.isEmpty(collectionLink)) {
            throw new IllegalArgumentException("collectionLink");
        }

        ChangeFeedQueryImpl<Document> changeFeedQueryImpl = new ChangeFeedQueryImpl<Document>(this, ResourceType.Document,
                Document.class, collectionLink, changeFeedOptions);

        return changeFeedQueryImpl.executeAsync();
    }

    @Override
    public Flux<FeedResponse<Document>> readAllDocuments(
        String collectionLink,
        PartitionKey partitionKey,
        CosmosQueryRequestOptions options) {

        if (StringUtils.isEmpty(collectionLink)) {
            throw new IllegalArgumentException("collectionLink");
        }

        if (partitionKey == null) {
            throw new IllegalArgumentException("partitionKey");
        }

        RxDocumentServiceRequest request = RxDocumentServiceRequest.create(this,
            OperationType.Query,
            ResourceType.Document,
            collectionLink,
            null
        );

        // This should not got to backend
        Flux<Utils.ValueHolder<DocumentCollection>> collectionObs =
            collectionCache.resolveCollectionAsync(null, request).flux();

        return collectionObs.flatMap(documentCollectionResourceResponse -> {

            DocumentCollection collection = documentCollectionResourceResponse.v;
            if (collection == null) {
                throw new IllegalStateException("Collection cannot be null");
            }

            PartitionKeyDefinition pkDefinition = collection.getPartitionKey();
            String pkSelector = createPkSelector(pkDefinition);
            SqlQuerySpec querySpec = createLogicalPartitionScanQuerySpec(partitionKey, pkSelector);

            String resourceLink = parentResourceLinkToQueryLink(collectionLink, ResourceType.Document);
            UUID activityId = Utils.randomUUID();
            IDocumentQueryClient queryClient = documentQueryClientImpl(RxDocumentClientImpl.this);

            final CosmosQueryRequestOptions effectiveOptions =
                ModelBridgeInternal.createQueryRequestOptions(options);

            // Trying to put this logic as low as the query pipeline
            // Since for parallelQuery, each partition will have its own request, so at this point, there will be no request associate with this retry policy.
            // For default document context, it already wired up InvalidPartitionExceptionRetry, but there is no harm to wire it again here
            InvalidPartitionExceptionRetryPolicy invalidPartitionExceptionRetryPolicy = new InvalidPartitionExceptionRetryPolicy(
                this.collectionCache,
                null,
                resourceLink,
                effectiveOptions);

            return ObservableHelper.fluxInlineIfPossibleAsObs(
                () -> {
                    Flux<Utils.ValueHolder<CollectionRoutingMap>> valueHolderMono = this.partitionKeyRangeCache
                        .tryLookupAsync(
                            BridgeInternal.getMetaDataDiagnosticContext(request.requestContext.cosmosDiagnostics),
                            collection.getResourceId(),
                            null,
                            null).flux();
                    return valueHolderMono.flatMap(collectionRoutingMapValueHolder -> {

                        CollectionRoutingMap routingMap = collectionRoutingMapValueHolder.v;
                        if (routingMap == null) {
                            throw new IllegalStateException("Failed to get routing map.");
                        }

                        String effectivePartitionKeyString = PartitionKeyInternalHelper
                            .getEffectivePartitionKeyString(
                                BridgeInternal.getPartitionKeyInternal(partitionKey),
                                pkDefinition);

                        //use routing map to find the partitionKeyRangeId of each
                        // effectivePartitionKey
                        PartitionKeyRange range =
                            routingMap.getRangeByEffectivePartitionKey(effectivePartitionKeyString);

                        return createQueryInternal(
                            resourceLink,
                            querySpec,
                            ModelBridgeInternal.partitionKeyRangeIdInternal(effectiveOptions, range.getId()),
                            Document.class,
                            ResourceType.Document,
                            queryClient,
                            activityId);
                    });
                },
                invalidPartitionExceptionRetryPolicy);
        });
    }

    @Override
    public ConcurrentMap<String, PartitionedQueryExecutionInfo> getQueryPlanCache() {
        return queryPlanCache;
    }

    @Override
    public Flux<FeedResponse<PartitionKeyRange>> readPartitionKeyRanges(final String collectionLink,
                                                                              CosmosQueryRequestOptions options) {

        if (StringUtils.isEmpty(collectionLink)) {
            throw new IllegalArgumentException("collectionLink");
        }

        return readFeed(options, ResourceType.PartitionKeyRange, PartitionKeyRange.class,
                Utils.joinPath(collectionLink, Paths.PARTITION_KEY_RANGES_PATH_SEGMENT));
    }

    private RxDocumentServiceRequest getStoredProcedureRequest(String collectionLink, StoredProcedure storedProcedure,
                                                               RequestOptions options, OperationType operationType) {
        if (StringUtils.isEmpty(collectionLink)) {
            throw new IllegalArgumentException("collectionLink");
        }
        if (storedProcedure == null) {
            throw new IllegalArgumentException("storedProcedure");
        }

        validateResource(storedProcedure);

        String path = Utils.joinPath(collectionLink, Paths.STORED_PROCEDURES_PATH_SEGMENT);
        Map<String, String> requestHeaders = this.getRequestHeaders(options, ResourceType.StoredProcedure, operationType);
        RxDocumentServiceRequest request = RxDocumentServiceRequest.create(this, operationType,
            ResourceType.StoredProcedure, path, storedProcedure, requestHeaders, options);

        return request;
    }

    private RxDocumentServiceRequest getUserDefinedFunctionRequest(String collectionLink, UserDefinedFunction udf,
                                                                   RequestOptions options, OperationType operationType) {
        if (StringUtils.isEmpty(collectionLink)) {
            throw new IllegalArgumentException("collectionLink");
        }
        if (udf == null) {
            throw new IllegalArgumentException("udf");
        }

        validateResource(udf);

        String path = Utils.joinPath(collectionLink, Paths.USER_DEFINED_FUNCTIONS_PATH_SEGMENT);
        Map<String, String> requestHeaders = this.getRequestHeaders(options, ResourceType.UserDefinedFunction, operationType);
        RxDocumentServiceRequest request = RxDocumentServiceRequest.create(this,
            operationType, ResourceType.UserDefinedFunction, path, udf, requestHeaders, options);

        return request;
    }

    @Override
    public Mono<ResourceResponse<StoredProcedure>> createStoredProcedure(String collectionLink,
                                                                               StoredProcedure storedProcedure, RequestOptions options) {
        DocumentClientRetryPolicy requestRetryPolicy = this.resetSessionTokenRetryPolicy.getRequestPolicy();
        return ObservableHelper.inlineIfPossibleAsObs(() -> createStoredProcedureInternal(collectionLink, storedProcedure, options, requestRetryPolicy), requestRetryPolicy);
    }

    private Mono<ResourceResponse<StoredProcedure>> createStoredProcedureInternal(String collectionLink,
                                                                                        StoredProcedure storedProcedure, RequestOptions options, DocumentClientRetryPolicy retryPolicyInstance) {
        // we are using an observable factory here
        // observable will be created fresh upon subscription
        // this is to ensure we capture most up to date information (e.g.,
        // session)
        try {

            logger.debug("Creating a StoredProcedure. collectionLink: [{}], storedProcedure id [{}]",
                    collectionLink, storedProcedure.getId());
            RxDocumentServiceRequest request = getStoredProcedureRequest(collectionLink, storedProcedure, options,
                    OperationType.Create);
            if (retryPolicyInstance != null) {
                retryPolicyInstance.onBeforeSendRequest(request);
            }

            return this.create(request, retryPolicyInstance).map(response -> toResourceResponse(response, StoredProcedure.class));

        } catch (Exception e) {
            // this is only in trace level to capture what's going on
            logger.debug("Failure in creating a StoredProcedure due to [{}]", e.getMessage(), e);
            return Mono.error(e);
        }
    }

    @Override
    public Mono<ResourceResponse<StoredProcedure>> upsertStoredProcedure(String collectionLink,
                                                                               StoredProcedure storedProcedure, RequestOptions options) {
        DocumentClientRetryPolicy requestRetryPolicy = this.resetSessionTokenRetryPolicy.getRequestPolicy();
        return ObservableHelper.inlineIfPossibleAsObs(() -> upsertStoredProcedureInternal(collectionLink, storedProcedure, options, requestRetryPolicy), requestRetryPolicy);
    }

    private Mono<ResourceResponse<StoredProcedure>> upsertStoredProcedureInternal(String collectionLink,
                                                                                        StoredProcedure storedProcedure, RequestOptions options, DocumentClientRetryPolicy retryPolicyInstance) {
        // we are using an observable factory here
        // observable will be created fresh upon subscription
        // this is to ensure we capture most up to date information (e.g.,
        // session)
        try {

            logger.debug("Upserting a StoredProcedure. collectionLink: [{}], storedProcedure id [{}]",
                    collectionLink, storedProcedure.getId());
            RxDocumentServiceRequest request = getStoredProcedureRequest(collectionLink, storedProcedure, options,
                    OperationType.Upsert);
            if (retryPolicyInstance != null) {
                retryPolicyInstance.onBeforeSendRequest(request);
            }

            return this.upsert(request, retryPolicyInstance).map(response -> toResourceResponse(response, StoredProcedure.class));

        } catch (Exception e) {
            // this is only in trace level to capture what's going on
            logger.debug("Failure in upserting a StoredProcedure due to [{}]", e.getMessage(), e);
            return Mono.error(e);
        }
    }

    @Override
    public Mono<ResourceResponse<StoredProcedure>> replaceStoredProcedure(StoredProcedure storedProcedure,
                                                                                RequestOptions options) {
        DocumentClientRetryPolicy requestRetryPolicy = this.resetSessionTokenRetryPolicy.getRequestPolicy();
        return ObservableHelper.inlineIfPossibleAsObs(() -> replaceStoredProcedureInternal(storedProcedure, options, requestRetryPolicy), requestRetryPolicy);
    }

    private Mono<ResourceResponse<StoredProcedure>> replaceStoredProcedureInternal(StoredProcedure storedProcedure,
                                                                                         RequestOptions options, DocumentClientRetryPolicy retryPolicyInstance) {
        try {

            if (storedProcedure == null) {
                throw new IllegalArgumentException("storedProcedure");
            }
            logger.debug("Replacing a StoredProcedure. storedProcedure id [{}]", storedProcedure.getId());

            RxDocumentClientImpl.validateResource(storedProcedure);

            String path = Utils.joinPath(storedProcedure.getSelfLink(), null);
            Map<String, String> requestHeaders = getRequestHeaders(options, ResourceType.StoredProcedure, OperationType.Replace);
            RxDocumentServiceRequest request = RxDocumentServiceRequest.create(this,
                OperationType.Replace, ResourceType.StoredProcedure, path, storedProcedure, requestHeaders, options);

            if (retryPolicyInstance != null) {
                retryPolicyInstance.onBeforeSendRequest(request);
            }

            return this.replace(request, retryPolicyInstance).map(response -> toResourceResponse(response, StoredProcedure.class));

        } catch (Exception e) {
            logger.debug("Failure in replacing a StoredProcedure due to [{}]", e.getMessage(), e);
            return Mono.error(e);
        }
    }

    @Override
    public Mono<ResourceResponse<StoredProcedure>> deleteStoredProcedure(String storedProcedureLink,
                                                                               RequestOptions options) {
        DocumentClientRetryPolicy requestRetryPolicy = this.resetSessionTokenRetryPolicy.getRequestPolicy();
        return ObservableHelper.inlineIfPossibleAsObs(() -> deleteStoredProcedureInternal(storedProcedureLink, options, requestRetryPolicy), requestRetryPolicy);
    }

    private Mono<ResourceResponse<StoredProcedure>> deleteStoredProcedureInternal(String storedProcedureLink,
                                                                                        RequestOptions options, DocumentClientRetryPolicy retryPolicyInstance) {
        // we are using an observable factory here
        // observable will be created fresh upon subscription
        // this is to ensure we capture most up to date information (e.g.,
        // session)
        try {

            if (StringUtils.isEmpty(storedProcedureLink)) {
                throw new IllegalArgumentException("storedProcedureLink");
            }

            logger.debug("Deleting a StoredProcedure. storedProcedureLink [{}]", storedProcedureLink);
            String path = Utils.joinPath(storedProcedureLink, null);
            Map<String, String> requestHeaders = this.getRequestHeaders(options, ResourceType.StoredProcedure, OperationType.Delete);
            RxDocumentServiceRequest request = RxDocumentServiceRequest.create(this,
                OperationType.Delete, ResourceType.StoredProcedure, path, requestHeaders, options);

            if (retryPolicyInstance != null) {
                retryPolicyInstance.onBeforeSendRequest(request);
            }

            return this.delete(request, retryPolicyInstance).map(response -> toResourceResponse(response, StoredProcedure.class));

        } catch (Exception e) {
            // this is only in trace level to capture what's going on
            logger.debug("Failure in deleting a StoredProcedure due to [{}]", e.getMessage(), e);
            return Mono.error(e);
        }
    }

    @Override
    public Mono<ResourceResponse<StoredProcedure>> readStoredProcedure(String storedProcedureLink,
                                                                             RequestOptions options) {
        DocumentClientRetryPolicy retryPolicyInstance = this.resetSessionTokenRetryPolicy.getRequestPolicy();
        return ObservableHelper.inlineIfPossibleAsObs(() -> readStoredProcedureInternal(storedProcedureLink, options, retryPolicyInstance), retryPolicyInstance);
    }

    private Mono<ResourceResponse<StoredProcedure>> readStoredProcedureInternal(String storedProcedureLink,
                                                                                      RequestOptions options, DocumentClientRetryPolicy retryPolicyInstance) {

        // we are using an observable factory here
        // observable will be created fresh upon subscription
        // this is to ensure we capture most up to date information (e.g.,
        // session)
        try {

            if (StringUtils.isEmpty(storedProcedureLink)) {
                throw new IllegalArgumentException("storedProcedureLink");
            }

            logger.debug("Reading a StoredProcedure. storedProcedureLink [{}]", storedProcedureLink);
            String path = Utils.joinPath(storedProcedureLink, null);
            Map<String, String> requestHeaders = this.getRequestHeaders(options, ResourceType.StoredProcedure, OperationType.Read);
            RxDocumentServiceRequest request = RxDocumentServiceRequest.create(this,
                OperationType.Read, ResourceType.StoredProcedure, path, requestHeaders, options);

            if (retryPolicyInstance != null){
                retryPolicyInstance.onBeforeSendRequest(request);
            }

            return this.read(request, retryPolicyInstance).map(response -> toResourceResponse(response, StoredProcedure.class));

        } catch (Exception e) {
            // this is only in trace level to capture what's going on
            logger.debug("Failure in reading a StoredProcedure due to [{}]", e.getMessage(), e);
            return Mono.error(e);
        }
    }

    @Override
    public Flux<FeedResponse<StoredProcedure>> readStoredProcedures(String collectionLink,
                                                                          CosmosQueryRequestOptions options) {

        if (StringUtils.isEmpty(collectionLink)) {
            throw new IllegalArgumentException("collectionLink");
        }

        return readFeed(options, ResourceType.StoredProcedure, StoredProcedure.class,
                Utils.joinPath(collectionLink, Paths.STORED_PROCEDURES_PATH_SEGMENT));
    }

    @Override
    public Flux<FeedResponse<StoredProcedure>> queryStoredProcedures(String collectionLink, String query,
                                                                           CosmosQueryRequestOptions options) {
        return queryStoredProcedures(collectionLink, new SqlQuerySpec(query), options);
    }

    @Override
    public Flux<FeedResponse<StoredProcedure>> queryStoredProcedures(String collectionLink,
                                                                           SqlQuerySpec querySpec, CosmosQueryRequestOptions options) {
        return createQuery(collectionLink, querySpec, options, StoredProcedure.class, ResourceType.StoredProcedure);
    }

    @Override
    public Mono<StoredProcedureResponse> executeStoredProcedure(String storedProcedureLink,
                                                                      List<Object> procedureParams) {
        return this.executeStoredProcedure(storedProcedureLink, null, procedureParams);
    }

    @Override
    public Mono<StoredProcedureResponse> executeStoredProcedure(String storedProcedureLink,
                                                                      RequestOptions options, List<Object> procedureParams) {
        DocumentClientRetryPolicy documentClientRetryPolicy = this.resetSessionTokenRetryPolicy.getRequestPolicy();
        return ObservableHelper.inlineIfPossibleAsObs(() -> executeStoredProcedureInternal(storedProcedureLink, options, procedureParams, documentClientRetryPolicy), documentClientRetryPolicy);
    }

    @Override
    public Mono<TransactionalBatchResponse> executeBatchRequest(String collectionLink,
                                                                ServerBatchRequest serverBatchRequest,
                                                                RequestOptions options,
                                                                boolean disableAutomaticIdGeneration) {
        DocumentClientRetryPolicy documentClientRetryPolicy = this.resetSessionTokenRetryPolicy.getRequestPolicy();
        return ObservableHelper.inlineIfPossibleAsObs(() -> executeBatchRequestInternal(collectionLink, serverBatchRequest, options, documentClientRetryPolicy, disableAutomaticIdGeneration), documentClientRetryPolicy);
    }

    private Mono<StoredProcedureResponse> executeStoredProcedureInternal(String storedProcedureLink,
                                                                               RequestOptions options, List<Object> procedureParams, DocumentClientRetryPolicy retryPolicy) {

        try {
            logger.debug("Executing a StoredProcedure. storedProcedureLink [{}]", storedProcedureLink);
            String path = Utils.joinPath(storedProcedureLink, null);

            Map<String, String> requestHeaders = getRequestHeaders(options, ResourceType.StoredProcedure, OperationType.ExecuteJavaScript);
            requestHeaders.put(HttpConstants.HttpHeaders.ACCEPT, RuntimeConstants.MediaTypes.JSON);

            RxDocumentServiceRequest request = RxDocumentServiceRequest.create(this,
                    OperationType.ExecuteJavaScript,
                    ResourceType.StoredProcedure, path,
                    procedureParams != null && !procedureParams.isEmpty() ? RxDocumentClientImpl.serializeProcedureParams(procedureParams) : "",
                    requestHeaders, options);

            if (retryPolicy != null) {
                retryPolicy.onBeforeSendRequest(request);
            }

            Mono<RxDocumentServiceRequest> reqObs = addPartitionKeyInformation(request, null, null, options);
            return reqObs.flatMap(req -> create(request, retryPolicy)
                    .map(response -> {
                        this.captureSessionToken(request, response);
                        return toStoredProcedureResponse(response);
                    }));

        } catch (Exception e) {
            logger.debug("Failure in executing a StoredProcedure due to [{}]", e.getMessage(), e);
            return Mono.error(e);
        }
    }

    private Mono<TransactionalBatchResponse> executeBatchRequestInternal(String collectionLink,
                                                                         ServerBatchRequest serverBatchRequest,
                                                                         RequestOptions options,
                                                                         DocumentClientRetryPolicy requestRetryPolicy,
                                                                         boolean disableAutomaticIdGeneration) {

        try {
            logger.debug("Executing a Batch request with number of operations {}", serverBatchRequest.getOperations().size());

            Mono<RxDocumentServiceRequest> requestObs = getBatchDocumentRequest(requestRetryPolicy, collectionLink, serverBatchRequest, options, disableAutomaticIdGeneration);
            Mono<RxDocumentServiceResponse> responseObservable = requestObs.flatMap(request -> {
                return create(request, requestRetryPolicy);
            });

            return responseObservable
                .map(serviceResponse -> BatchResponseParser.fromDocumentServiceResponse(serviceResponse, serverBatchRequest, true));

        } catch (Exception ex) {
            logger.debug("Failure in executing a batch due to [{}]", ex.getMessage(), ex);
            return Mono.error(ex);
        }
    }

    @Override
    public Mono<ResourceResponse<Trigger>> createTrigger(String collectionLink, Trigger trigger,
                                                               RequestOptions options) {
        DocumentClientRetryPolicy retryPolicyInstance = this.resetSessionTokenRetryPolicy.getRequestPolicy();
        return ObservableHelper.inlineIfPossibleAsObs(() -> createTriggerInternal(collectionLink, trigger, options, retryPolicyInstance), retryPolicyInstance);
    }

    private Mono<ResourceResponse<Trigger>> createTriggerInternal(String collectionLink, Trigger trigger,
                                                                        RequestOptions options, DocumentClientRetryPolicy retryPolicyInstance) {
        try {

            logger.debug("Creating a Trigger. collectionLink [{}], trigger id [{}]", collectionLink,
                    trigger.getId());
            RxDocumentServiceRequest request = getTriggerRequest(collectionLink, trigger, options,
                    OperationType.Create);
            if (retryPolicyInstance != null){
                retryPolicyInstance.onBeforeSendRequest(request);
            }

            return this.create(request, retryPolicyInstance).map(response -> toResourceResponse(response, Trigger.class));

        } catch (Exception e) {
            logger.debug("Failure in creating a Trigger due to [{}]", e.getMessage(), e);
            return Mono.error(e);
        }
    }

    @Override
    public Mono<ResourceResponse<Trigger>> upsertTrigger(String collectionLink, Trigger trigger,
                                                               RequestOptions options) {
        DocumentClientRetryPolicy retryPolicyInstance = this.resetSessionTokenRetryPolicy.getRequestPolicy();
        return ObservableHelper.inlineIfPossibleAsObs(() -> upsertTriggerInternal(collectionLink, trigger, options, retryPolicyInstance), retryPolicyInstance);
    }

    private Mono<ResourceResponse<Trigger>> upsertTriggerInternal(String collectionLink, Trigger trigger,
                                                                        RequestOptions options, DocumentClientRetryPolicy retryPolicyInstance) {
        try {

            logger.debug("Upserting a Trigger. collectionLink [{}], trigger id [{}]", collectionLink,
                    trigger.getId());
            RxDocumentServiceRequest request = getTriggerRequest(collectionLink, trigger, options,
                    OperationType.Upsert);
            if (retryPolicyInstance != null){
                retryPolicyInstance.onBeforeSendRequest(request);
            }

            return this.upsert(request, retryPolicyInstance).map(response -> toResourceResponse(response, Trigger.class));

        } catch (Exception e) {
            logger.debug("Failure in upserting a Trigger due to [{}]", e.getMessage(), e);
            return Mono.error(e);
        }
    }

    private RxDocumentServiceRequest getTriggerRequest(String collectionLink, Trigger trigger, RequestOptions options,
                                                       OperationType operationType) {
        if (StringUtils.isEmpty(collectionLink)) {
            throw new IllegalArgumentException("collectionLink");
        }
        if (trigger == null) {
            throw new IllegalArgumentException("trigger");
        }

        RxDocumentClientImpl.validateResource(trigger);

        String path = Utils.joinPath(collectionLink, Paths.TRIGGERS_PATH_SEGMENT);
        Map<String, String> requestHeaders = getRequestHeaders(options, ResourceType.Trigger, operationType);
        RxDocumentServiceRequest request = RxDocumentServiceRequest.create(this, operationType, ResourceType.Trigger, path,
                trigger, requestHeaders, options);

        return request;
    }

    @Override
    public Mono<ResourceResponse<Trigger>> replaceTrigger(Trigger trigger, RequestOptions options) {
        DocumentClientRetryPolicy retryPolicyInstance = this.resetSessionTokenRetryPolicy.getRequestPolicy();
        return ObservableHelper.inlineIfPossibleAsObs(() -> replaceTriggerInternal(trigger, options, retryPolicyInstance), retryPolicyInstance);
    }

    private Mono<ResourceResponse<Trigger>> replaceTriggerInternal(Trigger trigger, RequestOptions options,
                                                                         DocumentClientRetryPolicy retryPolicyInstance) {

        try {
            if (trigger == null) {
                throw new IllegalArgumentException("trigger");
            }

            logger.debug("Replacing a Trigger. trigger id [{}]", trigger.getId());
            RxDocumentClientImpl.validateResource(trigger);

            String path = Utils.joinPath(trigger.getSelfLink(), null);
            Map<String, String> requestHeaders = getRequestHeaders(options, ResourceType.Trigger, OperationType.Replace);
            RxDocumentServiceRequest request = RxDocumentServiceRequest.create(this,
                OperationType.Replace, ResourceType.Trigger, path, trigger, requestHeaders, options);

            if (retryPolicyInstance != null){
                retryPolicyInstance.onBeforeSendRequest(request);
            }

            return this.replace(request, retryPolicyInstance).map(response -> toResourceResponse(response, Trigger.class));

        } catch (Exception e) {
            logger.debug("Failure in replacing a Trigger due to [{}]", e.getMessage(), e);
            return Mono.error(e);
        }
    }

    @Override
    public Mono<ResourceResponse<Trigger>> deleteTrigger(String triggerLink, RequestOptions options) {
        DocumentClientRetryPolicy retryPolicyInstance = this.resetSessionTokenRetryPolicy.getRequestPolicy();
        return ObservableHelper.inlineIfPossibleAsObs(() -> deleteTriggerInternal(triggerLink, options, retryPolicyInstance), retryPolicyInstance);
    }

    private Mono<ResourceResponse<Trigger>> deleteTriggerInternal(String triggerLink, RequestOptions options, DocumentClientRetryPolicy retryPolicyInstance) {
        try {
            if (StringUtils.isEmpty(triggerLink)) {
                throw new IllegalArgumentException("triggerLink");
            }

            logger.debug("Deleting a Trigger. triggerLink [{}]", triggerLink);
            String path = Utils.joinPath(triggerLink, null);
            Map<String, String> requestHeaders = getRequestHeaders(options, ResourceType.Trigger, OperationType.Delete);
            RxDocumentServiceRequest request = RxDocumentServiceRequest.create(this,
                OperationType.Delete, ResourceType.Trigger, path, requestHeaders, options);

            if (retryPolicyInstance != null){
                retryPolicyInstance.onBeforeSendRequest(request);
            }

            return this.delete(request, retryPolicyInstance).map(response -> toResourceResponse(response, Trigger.class));

        } catch (Exception e) {
            logger.debug("Failure in deleting a Trigger due to [{}]", e.getMessage(), e);
            return Mono.error(e);
        }
    }

    @Override
    public Mono<ResourceResponse<Trigger>> readTrigger(String triggerLink, RequestOptions options) {
        DocumentClientRetryPolicy retryPolicyInstance = this.resetSessionTokenRetryPolicy.getRequestPolicy();
        return ObservableHelper.inlineIfPossibleAsObs(() -> readTriggerInternal(triggerLink, options, retryPolicyInstance), retryPolicyInstance);
    }

    private Mono<ResourceResponse<Trigger>> readTriggerInternal(String triggerLink, RequestOptions options,
                                                                      DocumentClientRetryPolicy retryPolicyInstance) {
        try {
            if (StringUtils.isEmpty(triggerLink)) {
                throw new IllegalArgumentException("triggerLink");
            }

            logger.debug("Reading a Trigger. triggerLink [{}]", triggerLink);
            String path = Utils.joinPath(triggerLink, null);
            Map<String, String> requestHeaders = getRequestHeaders(options, ResourceType.Trigger, OperationType.Read);
            RxDocumentServiceRequest request = RxDocumentServiceRequest.create(this,
                OperationType.Read, ResourceType.Trigger, path, requestHeaders, options);

            if (retryPolicyInstance != null){
                retryPolicyInstance.onBeforeSendRequest(request);
            }

            return this.read(request, retryPolicyInstance).map(response -> toResourceResponse(response, Trigger.class));

        } catch (Exception e) {
            logger.debug("Failure in reading a Trigger due to [{}]", e.getMessage(), e);
            return Mono.error(e);
        }
    }

    @Override
    public Flux<FeedResponse<Trigger>> readTriggers(String collectionLink, CosmosQueryRequestOptions options) {

        if (StringUtils.isEmpty(collectionLink)) {
            throw new IllegalArgumentException("collectionLink");
        }

        return readFeed(options, ResourceType.Trigger, Trigger.class,
                Utils.joinPath(collectionLink, Paths.TRIGGERS_PATH_SEGMENT));
    }

    @Override
    public Flux<FeedResponse<Trigger>> queryTriggers(String collectionLink, String query,
                                                           CosmosQueryRequestOptions options) {
        return queryTriggers(collectionLink, new SqlQuerySpec(query), options);
    }

    @Override
    public Flux<FeedResponse<Trigger>> queryTriggers(String collectionLink, SqlQuerySpec querySpec,
                                                           CosmosQueryRequestOptions options) {
        return createQuery(collectionLink, querySpec, options, Trigger.class, ResourceType.Trigger);
    }

    @Override
    public Mono<ResourceResponse<UserDefinedFunction>> createUserDefinedFunction(String collectionLink,
                                                                                       UserDefinedFunction udf, RequestOptions options) {
        DocumentClientRetryPolicy retryPolicyInstance = this.resetSessionTokenRetryPolicy.getRequestPolicy();
        return ObservableHelper.inlineIfPossibleAsObs(() -> createUserDefinedFunctionInternal(collectionLink, udf, options, retryPolicyInstance), retryPolicyInstance);
    }

    private Mono<ResourceResponse<UserDefinedFunction>> createUserDefinedFunctionInternal(String collectionLink,
                                                                                                UserDefinedFunction udf, RequestOptions options, DocumentClientRetryPolicy retryPolicyInstance) {
        // we are using an observable factory here
        // observable will be created fresh upon subscription
        // this is to ensure we capture most up to date information (e.g.,
        // session)
        try {
            logger.debug("Creating a UserDefinedFunction. collectionLink [{}], udf id [{}]", collectionLink,
                    udf.getId());
            RxDocumentServiceRequest request = getUserDefinedFunctionRequest(collectionLink, udf, options,
                    OperationType.Create);
            if (retryPolicyInstance != null){
                retryPolicyInstance.onBeforeSendRequest(request);
            }

            return this.create(request, retryPolicyInstance).map(response -> toResourceResponse(response, UserDefinedFunction.class));

        } catch (Exception e) {
            // this is only in trace level to capture what's going on
            logger.debug("Failure in creating a UserDefinedFunction due to [{}]", e.getMessage(), e);
            return Mono.error(e);
        }
    }

    @Override
    public Mono<ResourceResponse<UserDefinedFunction>> upsertUserDefinedFunction(String collectionLink,
                                                                                       UserDefinedFunction udf, RequestOptions options) {
        DocumentClientRetryPolicy retryPolicyInstance = this.resetSessionTokenRetryPolicy.getRequestPolicy();
        return ObservableHelper.inlineIfPossibleAsObs(() -> upsertUserDefinedFunctionInternal(collectionLink, udf, options, retryPolicyInstance), retryPolicyInstance);
    }

    private Mono<ResourceResponse<UserDefinedFunction>> upsertUserDefinedFunctionInternal(String collectionLink,
                                                                                                UserDefinedFunction udf, RequestOptions options, DocumentClientRetryPolicy retryPolicyInstance) {
        // we are using an observable factory here
        // observable will be created fresh upon subscription
        // this is to ensure we capture most up to date information (e.g.,
        // session)
        try {
            logger.debug("Upserting a UserDefinedFunction. collectionLink [{}], udf id [{}]", collectionLink,
                    udf.getId());
            RxDocumentServiceRequest request = getUserDefinedFunctionRequest(collectionLink, udf, options,
                    OperationType.Upsert);
            if (retryPolicyInstance != null){
                retryPolicyInstance.onBeforeSendRequest(request);
            }

            return this.upsert(request, retryPolicyInstance).map(response -> toResourceResponse(response, UserDefinedFunction.class));

        } catch (Exception e) {
            // this is only in trace level to capture what's going on
            logger.debug("Failure in upserting a UserDefinedFunction due to [{}]", e.getMessage(), e);
            return Mono.error(e);
        }
    }

    @Override
    public Mono<ResourceResponse<UserDefinedFunction>> replaceUserDefinedFunction(UserDefinedFunction udf,
                                                                                        RequestOptions options) {
        DocumentClientRetryPolicy retryPolicyInstance = this.resetSessionTokenRetryPolicy.getRequestPolicy();
        return ObservableHelper.inlineIfPossibleAsObs(() -> replaceUserDefinedFunctionInternal(udf, options, retryPolicyInstance), retryPolicyInstance);
    }

    private Mono<ResourceResponse<UserDefinedFunction>> replaceUserDefinedFunctionInternal(UserDefinedFunction udf,
                                                                                                 RequestOptions options, DocumentClientRetryPolicy retryPolicyInstance) {
        // we are using an observable factory here
        // observable will be created fresh upon subscription
        // this is to ensure we capture most up to date information (e.g.,
        // session)
        try {
            if (udf == null) {
                throw new IllegalArgumentException("udf");
            }

            logger.debug("Replacing a UserDefinedFunction. udf id [{}]", udf.getId());
            validateResource(udf);

            String path = Utils.joinPath(udf.getSelfLink(), null);
            Map<String, String> requestHeaders = this.getRequestHeaders(options, ResourceType.UserDefinedFunction, OperationType.Replace);
            RxDocumentServiceRequest request = RxDocumentServiceRequest.create(this,
                OperationType.Replace, ResourceType.UserDefinedFunction, path, udf, requestHeaders, options);

            if (retryPolicyInstance != null){
                retryPolicyInstance.onBeforeSendRequest(request);
            }

            return this.replace(request, retryPolicyInstance).map(response -> toResourceResponse(response, UserDefinedFunction.class));

        } catch (Exception e) {
            // this is only in trace level to capture what's going on
            logger.debug("Failure in replacing a UserDefinedFunction due to [{}]", e.getMessage(), e);
            return Mono.error(e);
        }
    }

    @Override
    public Mono<ResourceResponse<UserDefinedFunction>> deleteUserDefinedFunction(String udfLink,
                                                                                       RequestOptions options) {
        DocumentClientRetryPolicy retryPolicyInstance = this.resetSessionTokenRetryPolicy.getRequestPolicy();
        return ObservableHelper.inlineIfPossibleAsObs(() -> deleteUserDefinedFunctionInternal(udfLink, options, retryPolicyInstance), retryPolicyInstance);
    }

    private Mono<ResourceResponse<UserDefinedFunction>> deleteUserDefinedFunctionInternal(String udfLink,
                                                                                                RequestOptions options, DocumentClientRetryPolicy retryPolicyInstance) {
        // we are using an observable factory here
        // observable will be created fresh upon subscription
        // this is to ensure we capture most up to date information (e.g.,
        // session)
        try {
            if (StringUtils.isEmpty(udfLink)) {
                throw new IllegalArgumentException("udfLink");
            }

            logger.debug("Deleting a UserDefinedFunction. udfLink [{}]", udfLink);
            String path = Utils.joinPath(udfLink, null);
            Map<String, String> requestHeaders = this.getRequestHeaders(options, ResourceType.UserDefinedFunction, OperationType.Delete);
            RxDocumentServiceRequest request = RxDocumentServiceRequest.create(this,
                OperationType.Delete, ResourceType.UserDefinedFunction, path, requestHeaders, options);

            if (retryPolicyInstance != null){
                retryPolicyInstance.onBeforeSendRequest(request);
            }

            return this.delete(request, retryPolicyInstance).map(response -> toResourceResponse(response, UserDefinedFunction.class));

        } catch (Exception e) {
            // this is only in trace level to capture what's going on
            logger.debug("Failure in deleting a UserDefinedFunction due to [{}]", e.getMessage(), e);
            return Mono.error(e);
        }
    }

    @Override
    public Mono<ResourceResponse<UserDefinedFunction>> readUserDefinedFunction(String udfLink,
                                                                                     RequestOptions options) {
        DocumentClientRetryPolicy retryPolicyInstance = this.resetSessionTokenRetryPolicy.getRequestPolicy();
        return ObservableHelper.inlineIfPossibleAsObs(() -> readUserDefinedFunctionInternal(udfLink, options, retryPolicyInstance), retryPolicyInstance);
    }

    private Mono<ResourceResponse<UserDefinedFunction>> readUserDefinedFunctionInternal(String udfLink,
                                                                                              RequestOptions options, DocumentClientRetryPolicy retryPolicyInstance) {
        // we are using an observable factory here
        // observable will be created fresh upon subscription
        // this is to ensure we capture most up to date information (e.g.,
        // session)
        try {
            if (StringUtils.isEmpty(udfLink)) {
                throw new IllegalArgumentException("udfLink");
            }

            logger.debug("Reading a UserDefinedFunction. udfLink [{}]", udfLink);
            String path = Utils.joinPath(udfLink, null);
            Map<String, String> requestHeaders = this.getRequestHeaders(options, ResourceType.UserDefinedFunction, OperationType.Read);
            RxDocumentServiceRequest request = RxDocumentServiceRequest.create(this,
                OperationType.Read, ResourceType.UserDefinedFunction, path, requestHeaders, options);

            if (retryPolicyInstance != null) {
                retryPolicyInstance.onBeforeSendRequest(request);
            }

            return this.read(request, retryPolicyInstance).map(response -> toResourceResponse(response, UserDefinedFunction.class));

        } catch (Exception e) {
            // this is only in trace level to capture what's going on
            logger.debug("Failure in reading a UserDefinedFunction due to [{}]", e.getMessage(), e);
            return Mono.error(e);
        }
    }

    @Override
    public Flux<FeedResponse<UserDefinedFunction>> readUserDefinedFunctions(String collectionLink,
                                                                                  CosmosQueryRequestOptions options) {

        if (StringUtils.isEmpty(collectionLink)) {
            throw new IllegalArgumentException("collectionLink");
        }

        return readFeed(options, ResourceType.UserDefinedFunction, UserDefinedFunction.class,
                Utils.joinPath(collectionLink, Paths.USER_DEFINED_FUNCTIONS_PATH_SEGMENT));
    }

    @Override
    public Flux<FeedResponse<UserDefinedFunction>> queryUserDefinedFunctions(String collectionLink,
                                                                                   String query, CosmosQueryRequestOptions options) {
        return queryUserDefinedFunctions(collectionLink, new SqlQuerySpec(query), options);
    }

    @Override
    public Flux<FeedResponse<UserDefinedFunction>> queryUserDefinedFunctions(String collectionLink,
                                                                                   SqlQuerySpec querySpec, CosmosQueryRequestOptions options) {
        return createQuery(collectionLink, querySpec, options, UserDefinedFunction.class, ResourceType.UserDefinedFunction);
    }

    @Override
    public Mono<ResourceResponse<Conflict>> readConflict(String conflictLink, RequestOptions options) {
        DocumentClientRetryPolicy retryPolicyInstance = this.resetSessionTokenRetryPolicy.getRequestPolicy();
        return ObservableHelper.inlineIfPossibleAsObs(() -> readConflictInternal(conflictLink, options, retryPolicyInstance), retryPolicyInstance);
    }

    private Mono<ResourceResponse<Conflict>> readConflictInternal(String conflictLink, RequestOptions options, DocumentClientRetryPolicy retryPolicyInstance) {

        try {
            if (StringUtils.isEmpty(conflictLink)) {
                throw new IllegalArgumentException("conflictLink");
            }

            logger.debug("Reading a Conflict. conflictLink [{}]", conflictLink);
            String path = Utils.joinPath(conflictLink, null);
            Map<String, String> requestHeaders = getRequestHeaders(options, ResourceType.Conflict, OperationType.Read);
            RxDocumentServiceRequest request = RxDocumentServiceRequest.create(this,
                OperationType.Read, ResourceType.Conflict, path, requestHeaders, options);

            Mono<RxDocumentServiceRequest> reqObs = addPartitionKeyInformation(request, null, null, options);

            return reqObs.flatMap(req -> {
                if (retryPolicyInstance != null) {
                    retryPolicyInstance.onBeforeSendRequest(request);
                }
                return this.read(request, retryPolicyInstance).map(response -> toResourceResponse(response, Conflict.class));
            });

        } catch (Exception e) {
            logger.debug("Failure in reading a Conflict due to [{}]", e.getMessage(), e);
            return Mono.error(e);
        }
    }

    @Override
    public Flux<FeedResponse<Conflict>> readConflicts(String collectionLink, CosmosQueryRequestOptions options) {

        if (StringUtils.isEmpty(collectionLink)) {
            throw new IllegalArgumentException("collectionLink");
        }

        return readFeed(options, ResourceType.Conflict, Conflict.class,
                Utils.joinPath(collectionLink, Paths.CONFLICTS_PATH_SEGMENT));
    }

    @Override
    public Flux<FeedResponse<Conflict>> queryConflicts(String collectionLink, String query,
                                                             CosmosQueryRequestOptions options) {
        return queryConflicts(collectionLink, new SqlQuerySpec(query), options);
    }

    @Override
    public Flux<FeedResponse<Conflict>> queryConflicts(String collectionLink, SqlQuerySpec querySpec,
                                                             CosmosQueryRequestOptions options) {
        return createQuery(collectionLink, querySpec, options, Conflict.class, ResourceType.Conflict);
    }

    @Override
    public Mono<ResourceResponse<Conflict>> deleteConflict(String conflictLink, RequestOptions options) {
        DocumentClientRetryPolicy retryPolicyInstance = this.resetSessionTokenRetryPolicy.getRequestPolicy();
        return ObservableHelper.inlineIfPossibleAsObs(() -> deleteConflictInternal(conflictLink, options, retryPolicyInstance), retryPolicyInstance);
    }

    private Mono<ResourceResponse<Conflict>> deleteConflictInternal(String conflictLink, RequestOptions options,
                                                                          DocumentClientRetryPolicy retryPolicyInstance) {

        try {
            if (StringUtils.isEmpty(conflictLink)) {
                throw new IllegalArgumentException("conflictLink");
            }

            logger.debug("Deleting a Conflict. conflictLink [{}]", conflictLink);
            String path = Utils.joinPath(conflictLink, null);
            Map<String, String> requestHeaders = getRequestHeaders(options, ResourceType.Conflict, OperationType.Delete);
            RxDocumentServiceRequest request = RxDocumentServiceRequest.create(this,
                OperationType.Delete, ResourceType.Conflict, path, requestHeaders, options);

            Mono<RxDocumentServiceRequest> reqObs = addPartitionKeyInformation(request, null, null, options);
            return reqObs.flatMap(req -> {
                if (retryPolicyInstance != null) {
                    retryPolicyInstance.onBeforeSendRequest(request);
                }

                return this.delete(request, retryPolicyInstance).map(response -> toResourceResponse(response, Conflict.class));
            });

        } catch (Exception e) {
            logger.debug("Failure in deleting a Conflict due to [{}]", e.getMessage(), e);
            return Mono.error(e);
        }
    }

    @Override
    public Mono<ResourceResponse<User>> createUser(String databaseLink, User user, RequestOptions options) {
        DocumentClientRetryPolicy documentClientRetryPolicy = this.resetSessionTokenRetryPolicy.getRequestPolicy();
        return ObservableHelper.inlineIfPossibleAsObs(() -> createUserInternal(databaseLink, user, options, documentClientRetryPolicy), documentClientRetryPolicy);
    }

    private Mono<ResourceResponse<User>> createUserInternal(String databaseLink, User user, RequestOptions options, DocumentClientRetryPolicy documentClientRetryPolicy) {
        try {
            logger.debug("Creating a User. databaseLink [{}], user id [{}]", databaseLink, user.getId());
            RxDocumentServiceRequest request = getUserRequest(databaseLink, user, options, OperationType.Create);
            return this.create(request, documentClientRetryPolicy).map(response -> toResourceResponse(response, User.class));

        } catch (Exception e) {
            logger.debug("Failure in creating a User due to [{}]", e.getMessage(), e);
            return Mono.error(e);
        }
    }

    @Override
    public Mono<ResourceResponse<User>> upsertUser(String databaseLink, User user, RequestOptions options) {
        DocumentClientRetryPolicy retryPolicyInstance = this.resetSessionTokenRetryPolicy.getRequestPolicy();
        return ObservableHelper.inlineIfPossibleAsObs(() -> upsertUserInternal(databaseLink, user, options, retryPolicyInstance), retryPolicyInstance);
    }

    private Mono<ResourceResponse<User>> upsertUserInternal(String databaseLink, User user, RequestOptions options,
                                                                  DocumentClientRetryPolicy retryPolicyInstance) {
        try {
            logger.debug("Upserting a User. databaseLink [{}], user id [{}]", databaseLink, user.getId());
            RxDocumentServiceRequest request = getUserRequest(databaseLink, user, options, OperationType.Upsert);
            if (retryPolicyInstance != null) {
                retryPolicyInstance.onBeforeSendRequest(request);
            }

            return this.upsert(request, retryPolicyInstance).map(response -> toResourceResponse(response, User.class));

        } catch (Exception e) {
            logger.debug("Failure in upserting a User due to [{}]", e.getMessage(), e);
            return Mono.error(e);
        }
    }

    private RxDocumentServiceRequest getUserRequest(String databaseLink, User user, RequestOptions options,
                                                    OperationType operationType) {
        if (StringUtils.isEmpty(databaseLink)) {
            throw new IllegalArgumentException("databaseLink");
        }
        if (user == null) {
            throw new IllegalArgumentException("user");
        }

        RxDocumentClientImpl.validateResource(user);

        String path = Utils.joinPath(databaseLink, Paths.USERS_PATH_SEGMENT);
        Map<String, String> requestHeaders = getRequestHeaders(options, ResourceType.User, operationType);
        RxDocumentServiceRequest request = RxDocumentServiceRequest.create(this,
            operationType, ResourceType.User, path, user, requestHeaders, options);

        return request;
    }

    @Override
    public Mono<ResourceResponse<User>> replaceUser(User user, RequestOptions options) {
        DocumentClientRetryPolicy retryPolicyInstance = this.resetSessionTokenRetryPolicy.getRequestPolicy();
        return ObservableHelper.inlineIfPossibleAsObs(() -> replaceUserInternal(user, options, retryPolicyInstance), retryPolicyInstance);
    }

    private Mono<ResourceResponse<User>> replaceUserInternal(User user, RequestOptions options, DocumentClientRetryPolicy retryPolicyInstance) {
        try {
            if (user == null) {
                throw new IllegalArgumentException("user");
            }
            logger.debug("Replacing a User. user id [{}]", user.getId());
            RxDocumentClientImpl.validateResource(user);

            String path = Utils.joinPath(user.getSelfLink(), null);
            Map<String, String> requestHeaders = getRequestHeaders(options, ResourceType.User, OperationType.Replace);
            RxDocumentServiceRequest request = RxDocumentServiceRequest.create(this,
                OperationType.Replace, ResourceType.User, path, user, requestHeaders, options);
            if (retryPolicyInstance != null) {
                retryPolicyInstance.onBeforeSendRequest(request);
            }

            return this.replace(request, retryPolicyInstance).map(response -> toResourceResponse(response, User.class));

        } catch (Exception e) {
            logger.debug("Failure in replacing a User due to [{}]", e.getMessage(), e);
            return Mono.error(e);
        }
    }


    public Mono<ResourceResponse<User>> deleteUser(String userLink, RequestOptions options) {
        DocumentClientRetryPolicy retryPolicyInstance =  this.resetSessionTokenRetryPolicy.getRequestPolicy();
        return ObservableHelper.inlineIfPossibleAsObs(() -> deleteUserInternal(userLink, options, retryPolicyInstance), retryPolicyInstance);
    }

    private Mono<ResourceResponse<User>> deleteUserInternal(String userLink, RequestOptions options,
                                                                  DocumentClientRetryPolicy retryPolicyInstance) {

        try {
            if (StringUtils.isEmpty(userLink)) {
                throw new IllegalArgumentException("userLink");
            }
            logger.debug("Deleting a User. userLink [{}]", userLink);
            String path = Utils.joinPath(userLink, null);
            Map<String, String> requestHeaders = getRequestHeaders(options, ResourceType.User, OperationType.Delete);
            RxDocumentServiceRequest request = RxDocumentServiceRequest.create(this,
                OperationType.Delete, ResourceType.User, path, requestHeaders, options);

            if (retryPolicyInstance != null) {
                retryPolicyInstance.onBeforeSendRequest(request);
            }

            return this.delete(request, retryPolicyInstance).map(response -> toResourceResponse(response, User.class));

        } catch (Exception e) {
            logger.debug("Failure in deleting a User due to [{}]", e.getMessage(), e);
            return Mono.error(e);
        }
    }
    @Override
    public Mono<ResourceResponse<User>> readUser(String userLink, RequestOptions options) {
        DocumentClientRetryPolicy retryPolicyInstance = this.resetSessionTokenRetryPolicy.getRequestPolicy();
        return ObservableHelper.inlineIfPossibleAsObs(() -> readUserInternal(userLink, options, retryPolicyInstance), retryPolicyInstance);
    }

    private Mono<ResourceResponse<User>> readUserInternal(String userLink, RequestOptions options, DocumentClientRetryPolicy retryPolicyInstance) {
        try {
            if (StringUtils.isEmpty(userLink)) {
                throw new IllegalArgumentException("userLink");
            }
            logger.debug("Reading a User. userLink [{}]", userLink);
            String path = Utils.joinPath(userLink, null);
            Map<String, String> requestHeaders = getRequestHeaders(options, ResourceType.User, OperationType.Read);
            RxDocumentServiceRequest request = RxDocumentServiceRequest.create(this,
                OperationType.Read, ResourceType.User, path, requestHeaders, options);

            if (retryPolicyInstance != null) {
                retryPolicyInstance.onBeforeSendRequest(request);
            }
            return this.read(request, retryPolicyInstance).map(response -> toResourceResponse(response, User.class));

        } catch (Exception e) {
            logger.debug("Failure in reading a User due to [{}]", e.getMessage(), e);
            return Mono.error(e);
        }
    }

    @Override
    public Flux<FeedResponse<User>> readUsers(String databaseLink, CosmosQueryRequestOptions options) {

        if (StringUtils.isEmpty(databaseLink)) {
            throw new IllegalArgumentException("databaseLink");
        }

        return readFeed(options, ResourceType.User, User.class,
                Utils.joinPath(databaseLink, Paths.USERS_PATH_SEGMENT));
    }

    @Override
    public Flux<FeedResponse<User>> queryUsers(String databaseLink, String query, CosmosQueryRequestOptions options) {
        return queryUsers(databaseLink, new SqlQuerySpec(query), options);
    }

    @Override
    public Flux<FeedResponse<User>> queryUsers(String databaseLink, SqlQuerySpec querySpec,
                                                     CosmosQueryRequestOptions options) {
        return createQuery(databaseLink, querySpec, options, User.class, ResourceType.User);
    }

    @Override
    public Mono<ResourceResponse<Permission>> createPermission(String userLink, Permission permission,
                                                                     RequestOptions options) {
        DocumentClientRetryPolicy documentClientRetryPolicy = this.resetSessionTokenRetryPolicy.getRequestPolicy();
        return ObservableHelper.inlineIfPossibleAsObs(() -> createPermissionInternal(userLink, permission, options, documentClientRetryPolicy), this.resetSessionTokenRetryPolicy.getRequestPolicy());
    }

    private Mono<ResourceResponse<Permission>> createPermissionInternal(String userLink, Permission permission,
                                                                              RequestOptions options, DocumentClientRetryPolicy documentClientRetryPolicy) {

        try {
            logger.debug("Creating a Permission. userLink [{}], permission id [{}]", userLink, permission.getId());
            RxDocumentServiceRequest request = getPermissionRequest(userLink, permission, options,
                    OperationType.Create);
            return this.create(request, documentClientRetryPolicy).map(response -> toResourceResponse(response, Permission.class));

        } catch (Exception e) {
            logger.debug("Failure in creating a Permission due to [{}]", e.getMessage(), e);
            return Mono.error(e);
        }
    }

    @Override
    public Mono<ResourceResponse<Permission>> upsertPermission(String userLink, Permission permission,
                                                                     RequestOptions options) {
        DocumentClientRetryPolicy retryPolicyInstance = this.resetSessionTokenRetryPolicy.getRequestPolicy();
        return ObservableHelper.inlineIfPossibleAsObs(() -> upsertPermissionInternal(userLink, permission, options, retryPolicyInstance), retryPolicyInstance);
    }

    private Mono<ResourceResponse<Permission>> upsertPermissionInternal(String userLink, Permission permission,
                                                                              RequestOptions options, DocumentClientRetryPolicy retryPolicyInstance) {

        try {
            logger.debug("Upserting a Permission. userLink [{}], permission id [{}]", userLink, permission.getId());
            RxDocumentServiceRequest request = getPermissionRequest(userLink, permission, options,
                    OperationType.Upsert);
            if (retryPolicyInstance != null) {
                retryPolicyInstance.onBeforeSendRequest(request);
            }

            return this.upsert(request, retryPolicyInstance).map(response -> toResourceResponse(response, Permission.class));

        } catch (Exception e) {
            logger.debug("Failure in upserting a Permission due to [{}]", e.getMessage(), e);
            return Mono.error(e);
        }
    }

    private RxDocumentServiceRequest getPermissionRequest(String userLink, Permission permission,
                                                          RequestOptions options, OperationType operationType) {
        if (StringUtils.isEmpty(userLink)) {
            throw new IllegalArgumentException("userLink");
        }
        if (permission == null) {
            throw new IllegalArgumentException("permission");
        }

        RxDocumentClientImpl.validateResource(permission);

        String path = Utils.joinPath(userLink, Paths.PERMISSIONS_PATH_SEGMENT);
        Map<String, String> requestHeaders = getRequestHeaders(options, ResourceType.Permission, operationType);
        RxDocumentServiceRequest request = RxDocumentServiceRequest.create(this,
            operationType, ResourceType.Permission, path, permission, requestHeaders, options);

        return request;
    }

    @Override
    public Mono<ResourceResponse<Permission>> replacePermission(Permission permission, RequestOptions options) {
        DocumentClientRetryPolicy retryPolicyInstance = this.resetSessionTokenRetryPolicy.getRequestPolicy();
        return ObservableHelper.inlineIfPossibleAsObs(() -> replacePermissionInternal(permission, options, retryPolicyInstance), retryPolicyInstance);
    }

    private Mono<ResourceResponse<Permission>> replacePermissionInternal(Permission permission, RequestOptions options, DocumentClientRetryPolicy retryPolicyInstance) {
        try {
            if (permission == null) {
                throw new IllegalArgumentException("permission");
            }
            logger.debug("Replacing a Permission. permission id [{}]", permission.getId());
            RxDocumentClientImpl.validateResource(permission);

            String path = Utils.joinPath(permission.getSelfLink(), null);
            Map<String, String> requestHeaders = getRequestHeaders(options, ResourceType.Permission, OperationType.Replace);
            RxDocumentServiceRequest request = RxDocumentServiceRequest.create(this,
                OperationType.Replace, ResourceType.Permission, path, permission, requestHeaders, options);

            if (retryPolicyInstance != null) {
                retryPolicyInstance.onBeforeSendRequest(request);
            }

            return this.replace(request, retryPolicyInstance).map(response -> toResourceResponse(response, Permission.class));

        } catch (Exception e) {
            logger.debug("Failure in replacing a Permission due to [{}]", e.getMessage(), e);
            return Mono.error(e);
        }
    }

    @Override
    public Mono<ResourceResponse<Permission>> deletePermission(String permissionLink, RequestOptions options) {
        DocumentClientRetryPolicy retryPolicyInstance = this.resetSessionTokenRetryPolicy.getRequestPolicy();
        return ObservableHelper.inlineIfPossibleAsObs(() -> deletePermissionInternal(permissionLink, options, retryPolicyInstance), retryPolicyInstance);
    }

    private Mono<ResourceResponse<Permission>> deletePermissionInternal(String permissionLink, RequestOptions options,
                                                                              DocumentClientRetryPolicy retryPolicyInstance) {

        try {
            if (StringUtils.isEmpty(permissionLink)) {
                throw new IllegalArgumentException("permissionLink");
            }
            logger.debug("Deleting a Permission. permissionLink [{}]", permissionLink);
            String path = Utils.joinPath(permissionLink, null);
            Map<String, String> requestHeaders = getRequestHeaders(options, ResourceType.Permission, OperationType.Delete);
            RxDocumentServiceRequest request = RxDocumentServiceRequest.create(this,
                OperationType.Delete, ResourceType.Permission, path, requestHeaders, options);

            if (retryPolicyInstance != null) {
                retryPolicyInstance.onBeforeSendRequest(request);
            }

            return this.delete(request, retryPolicyInstance).map(response -> toResourceResponse(response, Permission.class));

        } catch (Exception e) {
            logger.debug("Failure in deleting a Permission due to [{}]", e.getMessage(), e);
            return Mono.error(e);
        }
    }

    @Override
    public Mono<ResourceResponse<Permission>> readPermission(String permissionLink, RequestOptions options) {
        DocumentClientRetryPolicy retryPolicyInstance = this.resetSessionTokenRetryPolicy.getRequestPolicy();
        return ObservableHelper.inlineIfPossibleAsObs(() -> readPermissionInternal(permissionLink, options, retryPolicyInstance), retryPolicyInstance);
    }

    private Mono<ResourceResponse<Permission>> readPermissionInternal(String permissionLink, RequestOptions options, DocumentClientRetryPolicy retryPolicyInstance ) {
        try {
            if (StringUtils.isEmpty(permissionLink)) {
                throw new IllegalArgumentException("permissionLink");
            }
            logger.debug("Reading a Permission. permissionLink [{}]", permissionLink);
            String path = Utils.joinPath(permissionLink, null);
            Map<String, String> requestHeaders = getRequestHeaders(options, ResourceType.Permission, OperationType.Read);
            RxDocumentServiceRequest request = RxDocumentServiceRequest.create(this,
                OperationType.Read, ResourceType.Permission, path, requestHeaders, options);

            if (retryPolicyInstance != null) {
                retryPolicyInstance.onBeforeSendRequest(request);
            }
            return this.read(request, retryPolicyInstance).map(response -> toResourceResponse(response, Permission.class));

        } catch (Exception e) {
            logger.debug("Failure in reading a Permission due to [{}]", e.getMessage(), e);
            return Mono.error(e);
        }
    }

    @Override
    public Flux<FeedResponse<Permission>> readPermissions(String userLink, CosmosQueryRequestOptions options) {

        if (StringUtils.isEmpty(userLink)) {
            throw new IllegalArgumentException("userLink");
        }

        return readFeed(options, ResourceType.Permission, Permission.class,
                Utils.joinPath(userLink, Paths.PERMISSIONS_PATH_SEGMENT));
    }

    @Override
    public Flux<FeedResponse<Permission>> queryPermissions(String userLink, String query,
                                                                 CosmosQueryRequestOptions options) {
        return queryPermissions(userLink, new SqlQuerySpec(query), options);
    }

    @Override
    public Flux<FeedResponse<Permission>> queryPermissions(String userLink, SqlQuerySpec querySpec,
                                                                 CosmosQueryRequestOptions options) {
        return createQuery(userLink, querySpec, options, Permission.class, ResourceType.Permission);
    }

    @Override
    public Mono<ResourceResponse<Offer>> replaceOffer(Offer offer) {
        DocumentClientRetryPolicy documentClientRetryPolicy = this.resetSessionTokenRetryPolicy.getRequestPolicy();
        return ObservableHelper.inlineIfPossibleAsObs(() -> replaceOfferInternal(offer, documentClientRetryPolicy), documentClientRetryPolicy);
    }

    private Mono<ResourceResponse<Offer>> replaceOfferInternal(Offer offer, DocumentClientRetryPolicy documentClientRetryPolicy) {
        try {
            if (offer == null) {
                throw new IllegalArgumentException("offer");
            }
            logger.debug("Replacing an Offer. offer id [{}]", offer.getId());
            RxDocumentClientImpl.validateResource(offer);

            String path = Utils.joinPath(offer.getSelfLink(), null);
            RxDocumentServiceRequest request = RxDocumentServiceRequest.create(this, OperationType.Replace,
                    ResourceType.Offer, path, offer, null, null);
            return this.replace(request, documentClientRetryPolicy).map(response -> toResourceResponse(response, Offer.class));

        } catch (Exception e) {
            logger.debug("Failure in replacing an Offer due to [{}]", e.getMessage(), e);
            return Mono.error(e);
        }
    }

    @Override
    public Mono<ResourceResponse<Offer>> readOffer(String offerLink) {
        DocumentClientRetryPolicy retryPolicyInstance = this.resetSessionTokenRetryPolicy.getRequestPolicy();
        return ObservableHelper.inlineIfPossibleAsObs(() -> readOfferInternal(offerLink, retryPolicyInstance), retryPolicyInstance);
    }

    private Mono<ResourceResponse<Offer>> readOfferInternal(String offerLink, DocumentClientRetryPolicy retryPolicyInstance) {
        try {
            if (StringUtils.isEmpty(offerLink)) {
                throw new IllegalArgumentException("offerLink");
            }
            logger.debug("Reading an Offer. offerLink [{}]", offerLink);
            String path = Utils.joinPath(offerLink, null);
            RxDocumentServiceRequest request = RxDocumentServiceRequest.create(this,
                OperationType.Read, ResourceType.Offer, path, (HashMap<String, String>)null, null);

            if (retryPolicyInstance != null) {
                retryPolicyInstance.onBeforeSendRequest(request);
            }

            return this.read(request, retryPolicyInstance).map(response -> toResourceResponse(response, Offer.class));

        } catch (Exception e) {
            logger.debug("Failure in reading an Offer due to [{}]", e.getMessage(), e);
            return Mono.error(e);
        }
    }

    @Override
    public Flux<FeedResponse<Offer>> readOffers(CosmosQueryRequestOptions options) {
        return readFeed(options, ResourceType.Offer, Offer.class,
                Utils.joinPath(Paths.OFFERS_PATH_SEGMENT, null));
    }

//    private <T extends Resource> Flux<FeedResponse<T>> readFeedCollectionChild(FeedOptions options, ResourceType resourceType,
//                                                                               Class<T> klass, String resourceLink) {
//        if (options == null) {
//            options = new FeedOptions();
//        }
//
//        int maxPageSize = options.getMaxItemCount() != null ? options.getMaxItemCount() : -1;
//
//        final FeedOptions finalFeedOptions = options;
//        RequestOptions requestOptions = new RequestOptions();
//        requestOptions.setPartitionKey(options.getPartitionKey());
//        BiFunction<String, Integer, RxDocumentServiceRequest> createRequestFunc = (continuationToken, pageSize) -> {
//            Map<String, String> requestHeaders = new HashMap<>();
//            if (continuationToken != null) {
//                requestHeaders.put(HttpConstants.HttpHeaders.CONTINUATION, continuationToken);
//            }
//            requestHeaders.put(HttpConstants.HttpHeaders.PAGE_SIZE, Integer.toString(pageSize));
//            RxDocumentServiceRequest request = RxDocumentServiceRequest.create(OperationType.ReadFeed,
//                resourceType, resourceLink, requestHeaders, finalFeedOptions);
//            return request;
//        };
//
//        Function<RxDocumentServiceRequest, Mono<FeedResponse<T>>> executeFunc = request -> {
//            return ObservableHelper.inlineIfPossibleAsObs(() -> {
//                Mono<Utils.ValueHolder<DocumentCollection>> collectionObs = this.collectionCache.resolveCollectionAsync(request);
//                Mono<RxDocumentServiceRequest> requestObs = this.addPartitionKeyInformation(request, null, null, requestOptions, collectionObs);
//
//                return requestObs.flatMap(req -> this.readFeed(req)
//                    .map(response -> toFeedResponsePage(response, klass)));
//            }, this.resetSessionTokenRetryPolicy.getRequestPolicy());
//        };
//
//        return Paginator.getPaginatedQueryResultAsObservable(options, createRequestFunc, executeFunc, klass, maxPageSize);
//    }

    private <T extends Resource> Flux<FeedResponse<T>> readFeed(CosmosQueryRequestOptions options, ResourceType resourceType, Class<T> klass, String resourceLink) {
        if (options == null) {
            options = new CosmosQueryRequestOptions();
        }

        Integer maxItemCount = ModelBridgeInternal.getMaxItemCountFromQueryRequestOptions(options);
        int maxPageSize = maxItemCount != null ? maxItemCount : -1;
        final CosmosQueryRequestOptions finalCosmosQueryRequestOptions = options;
        BiFunction<String, Integer, RxDocumentServiceRequest> createRequestFunc = (continuationToken, pageSize) -> {
            Map<String, String> requestHeaders = new HashMap<>();
            if (continuationToken != null) {
                requestHeaders.put(HttpConstants.HttpHeaders.CONTINUATION, continuationToken);
            }
            requestHeaders.put(HttpConstants.HttpHeaders.PAGE_SIZE, Integer.toString(pageSize));
            RxDocumentServiceRequest request =  RxDocumentServiceRequest.create(this,
                OperationType.ReadFeed, resourceType, resourceLink, requestHeaders, finalCosmosQueryRequestOptions);
            return request;
        };

        Function<RxDocumentServiceRequest, Mono<FeedResponse<T>>> executeFunc = request -> {
            return ObservableHelper.inlineIfPossibleAsObs(() -> readFeed(request).map(response -> toFeedResponsePage(response, klass)),
                    this.resetSessionTokenRetryPolicy.getRequestPolicy());
        };

        return Paginator.getPaginatedQueryResultAsObservable(options, createRequestFunc, executeFunc, klass, maxPageSize);
    }

    @Override
    public Flux<FeedResponse<Offer>> queryOffers(String query, CosmosQueryRequestOptions options) {
        return queryOffers(new SqlQuerySpec(query), options);
    }

    @Override
    public Flux<FeedResponse<Offer>> queryOffers(SqlQuerySpec querySpec, CosmosQueryRequestOptions options) {
        return createQuery(null, querySpec, options, Offer.class, ResourceType.Offer);
    }

    @Override
    public Mono<DatabaseAccount> getDatabaseAccount() {
        DocumentClientRetryPolicy documentClientRetryPolicy = this.resetSessionTokenRetryPolicy.getRequestPolicy();
        return ObservableHelper.inlineIfPossibleAsObs(() -> getDatabaseAccountInternal(documentClientRetryPolicy),
         documentClientRetryPolicy);
    }

    @Override
    public DatabaseAccount getLatestDatabaseAccount() {
        return this.globalEndpointManager.getLatestDatabaseAccount();
    }

    private Mono<DatabaseAccount> getDatabaseAccountInternal(DocumentClientRetryPolicy documentClientRetryPolicy) {
        try {
            logger.debug("Getting Database Account");
            RxDocumentServiceRequest request = RxDocumentServiceRequest.create(this,
                    OperationType.Read,
                    ResourceType.DatabaseAccount, "", // path
                    (HashMap<String, String>) null,
                    null);
            return this.read(request, documentClientRetryPolicy).map(response -> toDatabaseAccount(response));

        } catch (Exception e) {
            logger.debug("Failure in getting Database Account due to [{}]", e.getMessage(), e);
            return Mono.error(e);
        }
    }

    public Object getSession() {
        return this.sessionContainer;
    }

    public void setSession(Object sessionContainer) {
        this.sessionContainer = (SessionContainer) sessionContainer;
    }

    @Override
    public RxClientCollectionCache getCollectionCache() {
        return this.collectionCache;
    }

    @Override
    public RxPartitionKeyRangeCache getPartitionKeyRangeCache() {
        return partitionKeyRangeCache;
    }

    public Flux<DatabaseAccount> getDatabaseAccountFromEndpoint(URI endpoint) {
        return Flux.defer(() -> {
            RxDocumentServiceRequest request = RxDocumentServiceRequest.create(this,
                OperationType.Read, ResourceType.DatabaseAccount, "", null, (Object) null);
            return this.populateHeaders(request, RequestVerb.GET)
                .flatMap(requestPopulated -> {

                    requestPopulated.setEndpointOverride(endpoint);
                    return this.gatewayProxy.processMessage(requestPopulated).doOnError(e -> {
                        String message = String.format("Failed to retrieve database account information. %s",
                            e.getCause() != null
                                ? e.getCause().toString()
                                : e.toString());
                        logger.warn(message);
                    }).map(rsp -> rsp.getResource(DatabaseAccount.class))
                        .doOnNext(databaseAccount -> {
                            this.useMultipleWriteLocations = this.connectionPolicy.isMultipleWriteRegionsEnabled()
                                && BridgeInternal.isEnableMultipleWriteLocations(databaseAccount);
                        });
                });
        });
    }

    /**
     * Certain requests must be routed through gateway even when the client connectivity mode is direct.
     *
     * @param request
     * @return RxStoreModel
     */
    private RxStoreModel getStoreProxy(RxDocumentServiceRequest request) {
        // If a request is configured to always use GATEWAY mode(in some cases when targeting .NET Core)
        // we return the GATEWAY store model
        if (request.UseGatewayMode) {
            return this.gatewayProxy;
        }

        ResourceType resourceType = request.getResourceType();
        OperationType operationType = request.getOperationType();

        if (resourceType == ResourceType.Offer ||
                resourceType.isScript() && operationType != OperationType.ExecuteJavaScript ||
                resourceType == ResourceType.PartitionKeyRange) {
            return this.gatewayProxy;
        }

        if (operationType == OperationType.Create
                || operationType == OperationType.Upsert) {
            if (resourceType == ResourceType.Database ||
                    resourceType == ResourceType.User ||
                    resourceType == ResourceType.DocumentCollection ||
                    resourceType == ResourceType.Permission) {
                return this.gatewayProxy;
            } else {
                return this.storeModel;
            }
        } else if (operationType == OperationType.Delete) {
            if (resourceType == ResourceType.Database ||
                    resourceType == ResourceType.User ||
                    resourceType == ResourceType.DocumentCollection) {
                return this.gatewayProxy;
            } else {
                return this.storeModel;
            }
        } else if (operationType == OperationType.Replace) {
            if (resourceType == ResourceType.DocumentCollection) {
                return this.gatewayProxy;
            } else {
                return this.storeModel;
            }
        } else if (operationType == OperationType.Read) {
            if (resourceType == ResourceType.DocumentCollection) {
                return this.gatewayProxy;
            } else {
                return this.storeModel;
            }
        } else {
            if ((request.getOperationType() == OperationType.Query || request.getOperationType() == OperationType.SqlQuery) &&
                    Utils.isCollectionChild(request.getResourceType())) {
                // Go to gateway only when partition key range and partition key are not set. This should be very rare
                if (request.getPartitionKeyRangeIdentity() == null &&
                        request.getHeaders().get(HttpConstants.HttpHeaders.PARTITION_KEY) == null) {
                    return this.gatewayProxy;
                }
            }

            return this.storeModel;
        }
    }

    @Override
    public void close() {
        logger.info("Attempting to close client {}", this.clientId);
        if (!closed.getAndSet(true)) {
            logger.info("Shutting down ...");
            logger.info("Closing Global Endpoint Manager ...");
            LifeCycleUtils.closeQuietly(this.globalEndpointManager);
            logger.info("Closing StoreClientFactory ...");
            LifeCycleUtils.closeQuietly(this.storeClientFactory);
            logger.info("Shutting down reactorHttpClient ...");
            LifeCycleUtils.closeQuietly(this.reactorHttpClient);
            logger.info("Shutting down CpuMonitor ...");
            CpuMemoryMonitor.unregister(this);
            logger.info("Shutting down completed.");
        } else {
            logger.warn("Already shutdown!");
        }
    }

    @Override
    public ItemDeserializer getItemDeserializer() {
        return this.itemDeserializer;
    }

    @Override
    public void enableThroughputControl(Set<ThroughputControlGroup> groups) {
        checkNotNull(groups, "Throughput control groups can not be null");

        if (this.throughputControlEnabled.compareAndSet(false, true)) {
            ThroughputControlStore throughputControlStore =
                new ThroughputControlStore(
                    this.collectionCache,
                    this.connectionPolicy.getConnectionMode(),
                    this.globalEndpointManager,
                    groups,
                    this.partitionKeyRangeCache);

            //Non-blocking
            throughputControlStore.init().subscribeOn(Schedulers.elastic());

            this.storeModel.enableThroughputControl(throughputControlStore);
        } else {
            throw new IllegalArgumentException("Throughput control already enabled");
        }
    }

    private static SqlQuerySpec createLogicalPartitionScanQuerySpec(
        PartitionKey partitionKey,
        String partitionKeySelector) {

        StringBuilder queryStringBuilder = new StringBuilder();
        List<SqlParameter> parameters = new ArrayList<>();

        queryStringBuilder.append("SELECT * FROM c WHERE");
        Object pkValue = ModelBridgeInternal.getPartitionKeyObject(partitionKey);
        String pkParamName = "@pkValue";
        parameters.add(new SqlParameter(pkParamName, pkValue));

        queryStringBuilder.append(" c");
        // partition key def
        queryStringBuilder.append(partitionKeySelector);
        queryStringBuilder.append((" = "));
        queryStringBuilder.append(pkParamName);

        return new SqlQuerySpec(queryStringBuilder.toString(), parameters);
    }

    @Override
    public Mono<List<FeedRange>> getFeedRanges(String collectionLink) {

        if (StringUtils.isEmpty(collectionLink)) {
            throw new IllegalArgumentException("collectionLink");
        }

        RxDocumentServiceRequest request = RxDocumentServiceRequest.create(
            this,
            OperationType.Query,
            ResourceType.Document,
            collectionLink,
            null); // This should not go to backend
        Mono<Utils.ValueHolder<DocumentCollection>> collectionObs = collectionCache.resolveCollectionAsync(null,
            request);

        return collectionObs.flatMap(documentCollectionResourceResponse -> {
            final DocumentCollection collection = documentCollectionResourceResponse.v;
            if (collection == null) {
                throw new IllegalStateException("Collection cannot be null");
            }

            Mono<Utils.ValueHolder<List<PartitionKeyRange>>> valueHolderMono = partitionKeyRangeCache
                .tryGetOverlappingRangesAsync(
                    BridgeInternal.getMetaDataDiagnosticContext(request.requestContext.cosmosDiagnostics),
                    collection.getResourceId(), RANGE_INCLUDING_ALL_PARTITION_KEY_RANGES, true, null);

            return valueHolderMono.map(partitionKeyRangeListResponse -> {
                return toFeedRanges(partitionKeyRangeListResponse);
            });
        });
    }

    private static List<FeedRange> toFeedRanges(
        Utils.ValueHolder<List<PartitionKeyRange>> partitionKeyRangeListValueHolder) {
        final List<PartitionKeyRange> partitionKeyRangeList = partitionKeyRangeListValueHolder.v;
        if (partitionKeyRangeList == null) {
            throw new IllegalStateException("PartitionKeyRange list cannot be null");
        }

        List<FeedRange> feedRanges = new ArrayList<FeedRange>(partitionKeyRangeList.size());
        partitionKeyRangeList.forEach(pkRange -> {
            feedRanges.add(toFeedRange(pkRange));
        });

        return feedRanges;
    }

    private static FeedRange toFeedRange(PartitionKeyRange pkRange) {
        return new FeedRangePartitionKeyRangeImpl(pkRange.getId());
    }
}<|MERGE_RESOLUTION|>--- conflicted
+++ resolved
@@ -348,12 +348,8 @@
             this.retryPolicy = new RetryPolicy(this, this.globalEndpointManager, this.connectionPolicy);
             this.resetSessionTokenRetryPolicy = retryPolicy;
             CpuMemoryMonitor.register(this);
-<<<<<<< HEAD
+            this.queryPlanCache = new ConcurrentHashMap<>();
             this.throughputControlEnabled = new AtomicBoolean(false);
-
-=======
-            this.queryPlanCache = new ConcurrentHashMap<>();
->>>>>>> 4fcc2094
         } catch (RuntimeException e) {
             logger.error("unexpected failure in initializing client.", e);
             close();
