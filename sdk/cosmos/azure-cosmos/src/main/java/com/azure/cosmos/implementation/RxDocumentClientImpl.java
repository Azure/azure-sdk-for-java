// Copyright (c) Microsoft Corporation. All rights reserved.
// Licensed under the MIT License.
package com.azure.cosmos.implementation;

<<<<<<< HEAD
import com.azure.core.util.serializer.JsonSerializer;
=======
import com.azure.core.credential.AzureKeyCredential;
>>>>>>> ab9eb786
import com.azure.cosmos.BridgeInternal;
import com.azure.cosmos.ConnectionMode;
import com.azure.cosmos.ConsistencyLevel;
import com.azure.cosmos.DirectConnectionConfig;
import com.azure.cosmos.implementation.apachecommons.lang.StringUtils;
import com.azure.cosmos.implementation.apachecommons.lang.tuple.Pair;
import com.azure.cosmos.implementation.caches.RxClientCollectionCache;
import com.azure.cosmos.implementation.caches.RxCollectionCache;
import com.azure.cosmos.implementation.caches.RxPartitionKeyRangeCache;
import com.azure.cosmos.implementation.directconnectivity.GatewayServiceConfigurationReader;
import com.azure.cosmos.implementation.directconnectivity.GlobalAddressResolver;
import com.azure.cosmos.implementation.directconnectivity.ServerStoreModel;
import com.azure.cosmos.implementation.directconnectivity.StoreClient;
import com.azure.cosmos.implementation.directconnectivity.StoreClientFactory;
import com.azure.cosmos.implementation.http.HttpClient;
import com.azure.cosmos.implementation.http.HttpClientConfig;
import com.azure.cosmos.implementation.http.SharedGatewayHttpClient;
import com.azure.cosmos.implementation.query.DocumentQueryExecutionContextFactory;
import com.azure.cosmos.implementation.query.IDocumentQueryClient;
import com.azure.cosmos.implementation.query.IDocumentQueryExecutionContext;
import com.azure.cosmos.implementation.query.Paginator;
import com.azure.cosmos.implementation.routing.CollectionRoutingMap;
import com.azure.cosmos.implementation.routing.PartitionKeyAndResourceTokenPair;
import com.azure.cosmos.implementation.routing.PartitionKeyInternal;
import com.azure.cosmos.implementation.routing.PartitionKeyInternalHelper;
<<<<<<< HEAD
import com.azure.cosmos.models.AccessConditionType;
import com.azure.cosmos.models.FeedOptions;
import com.azure.cosmos.models.FeedResponse;
import com.azure.cosmos.models.ModelBridgeInternal;
import com.azure.cosmos.models.PartitionKey;
import com.azure.cosmos.models.PartitionKeyDefinition;
import com.azure.cosmos.models.SqlParameter;
import com.azure.cosmos.models.SqlQuerySpec;
=======
>>>>>>> ab9eb786
import com.fasterxml.jackson.databind.ObjectMapper;
import com.fasterxml.jackson.databind.node.ObjectNode;
import org.slf4j.Logger;
import org.slf4j.LoggerFactory;
import reactor.core.publisher.Flux;
import reactor.core.publisher.Mono;

import java.io.IOException;
import java.io.UnsupportedEncodingException;
import java.net.URI;
import java.net.URLEncoder;
import java.nio.ByteBuffer;
import java.time.ZoneOffset;
import java.time.ZonedDateTime;
import java.util.ArrayList;
import java.util.Collections;
import java.util.HashMap;
import java.util.List;
import java.util.Map;
import java.util.Objects;
import java.util.Set;
import java.util.UUID;
import java.util.function.BiFunction;
import java.util.function.Function;
import java.util.stream.Collectors;

import static com.azure.cosmos.BridgeInternal.documentFromObject;
import static com.azure.cosmos.BridgeInternal.getAltLink;
import static com.azure.cosmos.BridgeInternal.toFeedResponsePage;
import static com.azure.cosmos.BridgeInternal.toResourceResponse;
import static com.azure.cosmos.BridgeInternal.toStoredProcedureResponse;
import static com.azure.cosmos.models.ModelBridgeInternal.serializeJsonToByteBuffer;
import static com.azure.cosmos.models.ModelBridgeInternal.toDatabaseAccount;

/**
 * While this class is public, but it is not part of our published public APIs.
 * This is meant to be internally used only by our sdk.
 */
public class RxDocumentClientImpl implements AsyncDocumentClient, IAuthorizationTokenProvider {

    private static final char PREFER_HEADER_SEPERATOR = ';';
    private final static ObjectMapper mapper = Utils.getSimpleObjectMapper();
    private final Logger logger = LoggerFactory.getLogger(RxDocumentClientImpl.class);
    private final String masterKeyOrResourceToken;
    private final URI serviceEndpoint;
    private final ConnectionPolicy connectionPolicy;
    private final ConsistencyLevel consistencyLevel;
    private final BaseAuthorizationTokenProvider authorizationTokenProvider;
    private final UserAgentContainer userAgentContainer;
    private final boolean hasAuthKeyResourceToken;
    private final Configs configs;
    private final boolean connectionSharingAcrossClientsEnabled;
<<<<<<< HEAD
    private final JsonSerializer jsonSerializer;
    private CosmosKeyCredential cosmosKeyCredential;
=======
    private AzureKeyCredential credential;
>>>>>>> ab9eb786
    private CosmosAuthorizationTokenResolver cosmosAuthorizationTokenResolver;
    private SessionContainer sessionContainer;
    private String firstResourceTokenFromPermissionFeed = StringUtils.EMPTY;
    private RxClientCollectionCache collectionCache;
    private RxStoreModel gatewayProxy;
    private RxStoreModel storeModel;
    private GlobalAddressResolver addressResolver;
    private RxPartitionKeyRangeCache partitionKeyRangeCache;
    private Map<String, List<PartitionKeyAndResourceTokenPair>> resourceTokensMap;
    private final boolean contentResponseOnWriteEnabled;

    // RetryPolicy retries a request when it encounters session unavailable (see ClientRetryPolicy).
    // Once it exhausts all write regions it clears the session container, then it uses RxClientCollectionCache
    // to resolves the request's collection name. If it differs from the session container's resource id it
    // explains the session unavailable exception: somebody removed and recreated the collection. In this
    // case we retry once again (with empty session token) otherwise we return the error to the client
    // (see RenameCollectionAwareClientRetryPolicy)
    private IRetryPolicyFactory resetSessionTokenRetryPolicy;
    /**
     * Compatibility mode: Allows to specify compatibility mode used by client when
     * making query requests. Should be removed when application/sql is no longer
     * supported.
     */
    private final QueryCompatibilityMode queryCompatibilityMode = QueryCompatibilityMode.Default;
    private final HttpClient reactorHttpClient;
    private final GlobalEndpointManager globalEndpointManager;
    private final RetryPolicy retryPolicy;
    private volatile boolean useMultipleWriteLocations;

    // creator of TransportClient is responsible for disposing it.
    private StoreClientFactory storeClientFactory;

    private GatewayServiceConfigurationReader gatewayConfigurationReader;

    public RxDocumentClientImpl(URI serviceEndpoint,
                                String masterKeyOrResourceToken,
                                List<Permission> permissionFeed,
                                ConnectionPolicy connectionPolicy,
                                ConsistencyLevel consistencyLevel,
                                Configs configs,
                                CosmosAuthorizationTokenResolver cosmosAuthorizationTokenResolver,
                                AzureKeyCredential credential,
                                boolean sessionCapturingOverride,
                                boolean connectionSharingAcrossClientsEnabled,
                                JsonSerializer jsonSerializer,
                                boolean contentResponseOnWriteEnabled) {
        this(serviceEndpoint, masterKeyOrResourceToken, permissionFeed, connectionPolicy, consistencyLevel, configs,
<<<<<<< HEAD
            cosmosKeyCredential, sessionCapturingOverride, connectionSharingAcrossClientsEnabled, jsonSerializer,
            contentResponseOnWriteEnabled);
=======
            credential, sessionCapturingOverride, connectionSharingAcrossClientsEnabled, contentResponseOnWriteEnabled);
>>>>>>> ab9eb786
        this.cosmosAuthorizationTokenResolver = cosmosAuthorizationTokenResolver;
    }

    private RxDocumentClientImpl(URI serviceEndpoint,
                                String masterKeyOrResourceToken,
                                List<Permission> permissionFeed,
                                ConnectionPolicy connectionPolicy,
                                ConsistencyLevel consistencyLevel,
                                Configs configs,
                                AzureKeyCredential credential,
                                boolean sessionCapturingOverrideEnabled,
                                boolean connectionSharingAcrossClientsEnabled,
                                JsonSerializer jsonSerializer,
                                boolean contentResponseOnWriteEnabled) {
        this(serviceEndpoint, masterKeyOrResourceToken, connectionPolicy, consistencyLevel, configs,
<<<<<<< HEAD
            cosmosKeyCredential, sessionCapturingOverrideEnabled, connectionSharingAcrossClientsEnabled,
            jsonSerializer, contentResponseOnWriteEnabled);
=======
            credential, sessionCapturingOverrideEnabled, connectionSharingAcrossClientsEnabled, contentResponseOnWriteEnabled);
>>>>>>> ab9eb786
        if (permissionFeed != null && permissionFeed.size() > 0) {
            this.resourceTokensMap = new HashMap<>();
            for (Permission permission : permissionFeed) {
                String[] segments = StringUtils.split(permission.getResourceLink(),
                        Constants.Properties.PATH_SEPARATOR.charAt(0));

                if (segments.length <= 0) {
                    throw new IllegalArgumentException("resourceLink");
                }

                List<PartitionKeyAndResourceTokenPair> partitionKeyAndResourceTokenPairs = null;
                PathInfo pathInfo = new PathInfo(false, StringUtils.EMPTY, StringUtils.EMPTY, false);
                if (!PathsHelper.tryParsePathSegments(permission.getResourceLink(), pathInfo, null)) {
                    throw new IllegalArgumentException(permission.getResourceLink());
                }

                partitionKeyAndResourceTokenPairs = resourceTokensMap.get(pathInfo.resourceIdOrFullName);
                if (partitionKeyAndResourceTokenPairs == null) {
                    partitionKeyAndResourceTokenPairs = new ArrayList<>();
                    this.resourceTokensMap.put(pathInfo.resourceIdOrFullName, partitionKeyAndResourceTokenPairs);
                }

                PartitionKey partitionKey = permission.getResourcePartitionKey();
                partitionKeyAndResourceTokenPairs.add(new PartitionKeyAndResourceTokenPair(
                        partitionKey != null ? BridgeInternal.getPartitionKeyInternal(partitionKey) : PartitionKeyInternal.Empty,
                        permission.getToken()));
                logger.debug("Initializing resource token map  , with map key [{}] , partition key [{}] and resource token",
                        pathInfo.resourceIdOrFullName, partitionKey != null ? partitionKey.toString() : null, permission.getToken());

            }

            if(this.resourceTokensMap.isEmpty()) {
                throw new IllegalArgumentException("permissionFeed");
            }

            String firstToken = permissionFeed.get(0).getToken();
            if(ResourceTokenAuthorizationHelper.isResourceToken(firstToken)) {
                this.firstResourceTokenFromPermissionFeed = firstToken;
            }
        }
    }

    RxDocumentClientImpl(URI serviceEndpoint,
                         String masterKeyOrResourceToken,
                         ConnectionPolicy connectionPolicy,
                         ConsistencyLevel consistencyLevel,
                         Configs configs,
                         AzureKeyCredential credential,
                         boolean sessionCapturingOverrideEnabled,
                         boolean connectionSharingAcrossClientsEnabled,
                         JsonSerializer jsonSerializer,
                         boolean contentResponseOnWriteEnabled) {

        logger.info(
            "Initializing DocumentClient with"
                + " serviceEndpoint [{}], connectionPolicy [{}], consistencyLevel [{}], directModeProtocol [{}]",
            serviceEndpoint, connectionPolicy, consistencyLevel, configs.getProtocol());

        this.connectionSharingAcrossClientsEnabled = connectionSharingAcrossClientsEnabled;
        this.configs = configs;
        this.masterKeyOrResourceToken = masterKeyOrResourceToken;
        this.serviceEndpoint = serviceEndpoint;
        this.credential = credential;
        this.contentResponseOnWriteEnabled = contentResponseOnWriteEnabled;

        if (this.credential != null) {
            hasAuthKeyResourceToken = false;
            this.authorizationTokenProvider = new BaseAuthorizationTokenProvider(this.credential);
        } else if (masterKeyOrResourceToken != null && ResourceTokenAuthorizationHelper.isResourceToken(masterKeyOrResourceToken)) {
            this.authorizationTokenProvider = null;
            hasAuthKeyResourceToken = true;
        } else if(masterKeyOrResourceToken != null && !ResourceTokenAuthorizationHelper.isResourceToken(masterKeyOrResourceToken)){
            this.credential = new AzureKeyCredential(this.masterKeyOrResourceToken);
            hasAuthKeyResourceToken = false;
            this.authorizationTokenProvider = new BaseAuthorizationTokenProvider(this.credential);
        } else {
            hasAuthKeyResourceToken = false;
            this.authorizationTokenProvider = null;
        }

        if (connectionPolicy != null) {
            this.connectionPolicy = connectionPolicy;
        } else {
            this.connectionPolicy = new ConnectionPolicy(DirectConnectionConfig.getDefaultConfig());
        }

        boolean disableSessionCapturing = (ConsistencyLevel.SESSION != consistencyLevel && !sessionCapturingOverrideEnabled);

        this.sessionContainer = new SessionContainer(this.serviceEndpoint.getHost(), disableSessionCapturing);
        this.consistencyLevel = consistencyLevel;

        this.userAgentContainer = new UserAgentContainer();

        String userAgentSuffix = this.connectionPolicy.getUserAgentSuffix();
        if (userAgentSuffix != null && userAgentSuffix.length() > 0) {
            userAgentContainer.setSuffix(userAgentSuffix);
        }

        this.reactorHttpClient = httpClient();
        this.globalEndpointManager = new GlobalEndpointManager(asDatabaseAccountManagerInternal(), this.connectionPolicy, /**/configs);
        this.retryPolicy = new RetryPolicy(this.globalEndpointManager, this.connectionPolicy);
        this.resetSessionTokenRetryPolicy = retryPolicy;
        this.jsonSerializer = jsonSerializer;
    }

    private void initializeGatewayConfigurationReader() {
        this.gatewayConfigurationReader = new GatewayServiceConfigurationReader(this.globalEndpointManager);
        DatabaseAccount databaseAccount = this.globalEndpointManager.getLatestDatabaseAccount();
        //Database account should not be null here,
        // this.globalEndpointManager.init() must have been already called
        // hence asserting it
        assert(databaseAccount != null);
        this.useMultipleWriteLocations = this.connectionPolicy.isMultipleWriteRegionsEnabled() && BridgeInternal.isEnableMultipleWriteLocations(databaseAccount);

        // TODO: add support for openAsync
        // https://msdata.visualstudio.com/CosmosDB/_workitems/edit/332589
    }

    public void init() {

        // TODO: add support for openAsync
        // https://msdata.visualstudio.com/CosmosDB/_workitems/edit/332589
        this.gatewayProxy = createRxGatewayProxy(this.sessionContainer,
                this.consistencyLevel,
                this.queryCompatibilityMode,
                this.userAgentContainer,
                this.globalEndpointManager,
                this.reactorHttpClient);
        this.globalEndpointManager.init();
        this.initializeGatewayConfigurationReader();

        this.collectionCache = new RxClientCollectionCache(this.sessionContainer, this.gatewayProxy, this, this.retryPolicy);
        this.resetSessionTokenRetryPolicy = new ResetSessionTokenRetryPolicyFactory(this.sessionContainer, this.collectionCache, this.retryPolicy);

        this.partitionKeyRangeCache = new RxPartitionKeyRangeCache(RxDocumentClientImpl.this,
                collectionCache);

        if (this.connectionPolicy.getConnectionMode() == ConnectionMode.GATEWAY) {
            this.storeModel = this.gatewayProxy;
        } else {
            this.initializeDirectConnectivity();
        }
    }

    private void initializeDirectConnectivity() {

        this.storeClientFactory = new StoreClientFactory(
            this.configs,
            this.connectionPolicy,
           // this.maxConcurrentConnectionOpenRequests,
            this.userAgentContainer,
            this.connectionSharingAcrossClientsEnabled
        );

        this.addressResolver = new GlobalAddressResolver(
            this.reactorHttpClient,
            this.globalEndpointManager,
            this.configs.getProtocol(),
            this,
            this.collectionCache,
            this.partitionKeyRangeCache,
            userAgentContainer,
            // TODO: GATEWAY Configuration Reader
            //     this.gatewayConfigurationReader,
            null,
            this.connectionPolicy);

        this.createStoreModel(true);
    }

    DatabaseAccountManagerInternal asDatabaseAccountManagerInternal() {
        return new DatabaseAccountManagerInternal() {

            @Override
            public URI getServiceEndpoint() {
                return RxDocumentClientImpl.this.getServiceEndpoint();
            }

            @Override
            public Flux<DatabaseAccount> getDatabaseAccountFromEndpoint(URI endpoint) {
                logger.info("Getting database account endpoint from {}", endpoint);
                return RxDocumentClientImpl.this.getDatabaseAccountFromEndpoint(endpoint);
            }

            @Override
            public ConnectionPolicy getConnectionPolicy() {
                return RxDocumentClientImpl.this.getConnectionPolicy();
            }
        };
    }

    RxGatewayStoreModel createRxGatewayProxy(ISessionContainer sessionContainer,
                                             ConsistencyLevel consistencyLevel,
                                             QueryCompatibilityMode queryCompatibilityMode,
                                             UserAgentContainer userAgentContainer,
                                             GlobalEndpointManager globalEndpointManager,
                                             HttpClient httpClient) {
        return new RxGatewayStoreModel(sessionContainer,
                consistencyLevel,
                queryCompatibilityMode,
                userAgentContainer,
                globalEndpointManager,
                httpClient);
    }

    private HttpClient httpClient() {

        HttpClientConfig httpClientConfig = new HttpClientConfig(this.configs)
                .withMaxIdleConnectionTimeout(this.connectionPolicy.getIdleConnectionTimeout())
                .withPoolSize(this.connectionPolicy.getMaxConnectionPoolSize())
                .withHttpProxy(this.connectionPolicy.getProxy())
                .withRequestTimeout(this.connectionPolicy.getRequestTimeout());

        if (connectionSharingAcrossClientsEnabled) {
            return SharedGatewayHttpClient.getOrCreateInstance(httpClientConfig);
        } else {
            return HttpClient.createFixed(httpClientConfig);
        }
    }

    private void createStoreModel(boolean subscribeRntbdStatus) {
        // EnableReadRequestsFallback, if not explicitly set on the connection policy,
        // is false if the account's consistency is bounded staleness,
        // and true otherwise.

        StoreClient storeClient = this.storeClientFactory.createStoreClient(
                this.addressResolver,
                this.sessionContainer,
                this.gatewayConfigurationReader,
                this,
                false
        );

        this.storeModel = new ServerStoreModel(storeClient);
    }


    @Override
    public URI getServiceEndpoint() {
        return this.serviceEndpoint;
    }

    @Override
    public URI getWriteEndpoint() {
        return globalEndpointManager.getWriteEndpoints().stream().findFirst().orElse(null);
    }

    @Override
    public URI getReadEndpoint() {
        return globalEndpointManager.getReadEndpoints().stream().findFirst().orElse(null);
    }

    @Override
    public ConnectionPolicy getConnectionPolicy() {
        return this.connectionPolicy;
    }

    @Override
    public Mono<ResourceResponse<Database>> createDatabase(Database database, RequestOptions options) {
        DocumentClientRetryPolicy retryPolicyInstance = this.resetSessionTokenRetryPolicy.getRequestPolicy();
        return ObservableHelper.inlineIfPossibleAsObs(() -> createDatabaseInternal(database, options, retryPolicyInstance), retryPolicyInstance);
    }

    private Mono<ResourceResponse<Database>> createDatabaseInternal(Database database, RequestOptions options, DocumentClientRetryPolicy retryPolicyInstance) {
        try {

            if (database == null) {
                throw new IllegalArgumentException("Database");
            }

            logger.debug("Creating a Database. id: [{}]", database.getId());
            validateResource(database);

            Map<String, String> requestHeaders = this.getRequestHeaders(options, ResourceType.Database, OperationType.Create);
            ZonedDateTime serializationStartTimeUTC = ZonedDateTime.now(ZoneOffset.UTC);
            ByteBuffer byteBuffer = ModelBridgeInternal.serializeJsonToByteBuffer(database);
            ZonedDateTime serializationEndTimeUTC = ZonedDateTime.now(ZoneOffset.UTC);
            SerializationDiagnosticsContext.SerializationDiagnostics serializationDiagnostics = new SerializationDiagnosticsContext.SerializationDiagnostics(
                serializationStartTimeUTC,
                serializationEndTimeUTC,
                SerializationDiagnosticsContext.SerializationType.DATABASE_SERIALIZATION);
            RxDocumentServiceRequest request = RxDocumentServiceRequest.create(OperationType.Create,
                ResourceType.Database, Paths.DATABASES_ROOT, byteBuffer, requestHeaders, options);

            if (retryPolicyInstance != null) {
                retryPolicyInstance.onBeforeSendRequest(request);
            }

            SerializationDiagnosticsContext serializationDiagnosticsContext = BridgeInternal.getSerializationDiagnosticsContext(request.requestContext.cosmosDiagnostics);
            if (serializationDiagnosticsContext != null) {
                serializationDiagnosticsContext.addSerializationDiagnostics(serializationDiagnostics);
            }

            return this.create(request, retryPolicyInstance).map(response -> toResourceResponse(response, Database.class));
        } catch (Exception e) {
            logger.debug("Failure in creating a database. due to [{}]", e.getMessage(), e);
            return Mono.error(e);
        }
    }

    @Override
    public Mono<ResourceResponse<Database>> deleteDatabase(String databaseLink, RequestOptions options) {
        DocumentClientRetryPolicy retryPolicyInstance = this.resetSessionTokenRetryPolicy.getRequestPolicy();
        return ObservableHelper.inlineIfPossibleAsObs(() -> deleteDatabaseInternal(databaseLink, options, retryPolicyInstance), retryPolicyInstance);
    }

    private Mono<ResourceResponse<Database>> deleteDatabaseInternal(String databaseLink, RequestOptions options,
                                                                    DocumentClientRetryPolicy retryPolicyInstance) {
        try {
            if (StringUtils.isEmpty(databaseLink)) {
                throw new IllegalArgumentException("databaseLink");
            }

            logger.debug("Deleting a Database. databaseLink: [{}]", databaseLink);
            String path = Utils.joinPath(databaseLink, null);
            Map<String, String> requestHeaders = this.getRequestHeaders(options, ResourceType.Database, OperationType.Delete);
            RxDocumentServiceRequest request = RxDocumentServiceRequest.create(OperationType.Delete,
                ResourceType.Database, path, requestHeaders, options);

            if (retryPolicyInstance != null) {
                retryPolicyInstance.onBeforeSendRequest(request);
            }

            return this.delete(request, retryPolicyInstance).map(response -> toResourceResponse(response, Database.class));
        } catch (Exception e) {
            logger.debug("Failure in deleting a database. due to [{}]", e.getMessage(), e);
            return Mono.error(e);
        }
    }

    @Override
    public Mono<ResourceResponse<Database>> readDatabase(String databaseLink, RequestOptions options) {
        DocumentClientRetryPolicy retryPolicyInstance = this.resetSessionTokenRetryPolicy.getRequestPolicy();
        return ObservableHelper.inlineIfPossibleAsObs(() -> readDatabaseInternal(databaseLink, options, retryPolicyInstance), retryPolicyInstance);
    }

    private Mono<ResourceResponse<Database>> readDatabaseInternal(String databaseLink, RequestOptions options, DocumentClientRetryPolicy retryPolicyInstance) {
        try {
            if (StringUtils.isEmpty(databaseLink)) {
                throw new IllegalArgumentException("databaseLink");
            }

            logger.debug("Reading a Database. databaseLink: [{}]", databaseLink);
            String path = Utils.joinPath(databaseLink, null);
            Map<String, String> requestHeaders = this.getRequestHeaders(options, ResourceType.Database, OperationType.Read);
            RxDocumentServiceRequest request = RxDocumentServiceRequest.create(OperationType.Read,
                ResourceType.Database, path, requestHeaders, options);

            if (retryPolicyInstance != null) {
                retryPolicyInstance.onBeforeSendRequest(request);
            }
            return this.read(request, retryPolicyInstance).map(response -> toResourceResponse(response, Database.class));
        } catch (Exception e) {
            logger.debug("Failure in reading a database. due to [{}]", e.getMessage(), e);
            return Mono.error(e);
        }
    }

    @Override
    public Flux<FeedResponse<Database>> readDatabases(FeedOptions options) {
        return readFeed(options, ResourceType.Database, Database.class, Paths.DATABASES_ROOT);
    }

    private String parentResourceLinkToQueryLink(String parentResouceLink, ResourceType resourceTypeEnum) {
        switch (resourceTypeEnum) {
            case Database:
                return Paths.DATABASES_ROOT;

            case DocumentCollection:
                return Utils.joinPath(parentResouceLink, Paths.COLLECTIONS_PATH_SEGMENT);

            case Document:
                return Utils.joinPath(parentResouceLink, Paths.DOCUMENTS_PATH_SEGMENT);

            case Offer:
                return Paths.OFFERS_ROOT;

            case User:
                return Utils.joinPath(parentResouceLink, Paths.USERS_PATH_SEGMENT);

            case Permission:
                return Utils.joinPath(parentResouceLink, Paths.PERMISSIONS_PATH_SEGMENT);

            case Attachment:
                return Utils.joinPath(parentResouceLink, Paths.ATTACHMENTS_PATH_SEGMENT);

            case StoredProcedure:
                return Utils.joinPath(parentResouceLink, Paths.STORED_PROCEDURES_PATH_SEGMENT);

            case Trigger:
                return Utils.joinPath(parentResouceLink, Paths.TRIGGERS_PATH_SEGMENT);

            case UserDefinedFunction:
                return Utils.joinPath(parentResouceLink, Paths.USER_DEFINED_FUNCTIONS_PATH_SEGMENT);

            default:
                throw new IllegalArgumentException("resource type not supported");
        }
    }

    private <T extends Resource> Flux<FeedResponse<T>> createQuery(
            String parentResourceLink,
            SqlQuerySpec sqlQuery,
            FeedOptions options,
            Class<T> klass,
            ResourceType resourceTypeEnum) {

        String queryResourceLink = parentResourceLinkToQueryLink(parentResourceLink, resourceTypeEnum);

        UUID activityId = Utils.randomUUID();
        IDocumentQueryClient queryClient = documentQueryClientImpl(RxDocumentClientImpl.this);
        Flux<? extends IDocumentQueryExecutionContext<T>> executionContext =
                DocumentQueryExecutionContextFactory.createDocumentQueryExecutionContextAsync(queryClient, resourceTypeEnum, klass, sqlQuery , options, queryResourceLink, false, activityId);
        return executionContext.flatMap(IDocumentQueryExecutionContext<T>::executeAsync);
    }


    @Override
    public Flux<FeedResponse<Database>> queryDatabases(String query, FeedOptions options) {
        return queryDatabases(new SqlQuerySpec(query), options);
    }


    @Override
    public Flux<FeedResponse<Database>> queryDatabases(SqlQuerySpec querySpec, FeedOptions options) {
        return createQuery(Paths.DATABASES_ROOT, querySpec, options, Database.class, ResourceType.Database);
    }

    @Override
    public Mono<ResourceResponse<DocumentCollection>> createCollection(String databaseLink,
                                                                       DocumentCollection collection, RequestOptions options) {
        DocumentClientRetryPolicy retryPolicyInstance = this.resetSessionTokenRetryPolicy.getRequestPolicy();
        return ObservableHelper.inlineIfPossibleAsObs(() -> this.createCollectionInternal(databaseLink, collection, options, retryPolicyInstance), retryPolicyInstance);
    }

    private Mono<ResourceResponse<DocumentCollection>> createCollectionInternal(String databaseLink,
                                                                                DocumentCollection collection, RequestOptions options, DocumentClientRetryPolicy retryPolicyInstance) {
        try {
            if (StringUtils.isEmpty(databaseLink)) {
                throw new IllegalArgumentException("databaseLink");
            }
            if (collection == null) {
                throw new IllegalArgumentException("collection");
            }

            logger.debug("Creating a Collection. databaseLink: [{}], Collection id: [{}]", databaseLink,
                collection.getId());
            validateResource(collection);

            String path = Utils.joinPath(databaseLink, Paths.COLLECTIONS_PATH_SEGMENT);
            Map<String, String> requestHeaders = this.getRequestHeaders(options, ResourceType.DocumentCollection, OperationType.Create);

            ZonedDateTime serializationStartTimeUTC = ZonedDateTime.now(ZoneOffset.UTC);
            ByteBuffer byteBuffer = ModelBridgeInternal.serializeJsonToByteBuffer(collection);
            ZonedDateTime serializationEndTimeUTC = ZonedDateTime.now(ZoneOffset.UTC);
            SerializationDiagnosticsContext.SerializationDiagnostics serializationDiagnostics = new SerializationDiagnosticsContext.SerializationDiagnostics(
                serializationStartTimeUTC,
                serializationEndTimeUTC,
                SerializationDiagnosticsContext.SerializationType.CONTAINER_SERIALIZATION);
            RxDocumentServiceRequest request = RxDocumentServiceRequest.create(OperationType.Create,
                ResourceType.DocumentCollection, path, byteBuffer, requestHeaders, options);

            if (retryPolicyInstance != null){
                retryPolicyInstance.onBeforeSendRequest(request);
            }

            SerializationDiagnosticsContext serializationDiagnosticsContext = BridgeInternal.getSerializationDiagnosticsContext(request.requestContext.cosmosDiagnostics);
            if (serializationDiagnosticsContext != null) {
                serializationDiagnosticsContext.addSerializationDiagnostics(serializationDiagnostics);
            }

            return this.create(request, retryPolicyInstance).map(response -> toResourceResponse(response, DocumentCollection.class))
                .doOnNext(resourceResponse -> {
                    // set the session token
                    this.sessionContainer.setSessionToken(resourceResponse.getResource().getResourceId(),
                        getAltLink(resourceResponse.getResource()),
                        resourceResponse.getResponseHeaders());
                });
        } catch (Exception e) {
            logger.debug("Failure in creating a collection. due to [{}]", e.getMessage(), e);
            return Mono.error(e);
        }
    }

    @Override
    public Mono<ResourceResponse<DocumentCollection>> replaceCollection(DocumentCollection collection,
                                                                        RequestOptions options) {
        DocumentClientRetryPolicy retryPolicyInstance = this.resetSessionTokenRetryPolicy.getRequestPolicy();
        return ObservableHelper.inlineIfPossibleAsObs(() -> replaceCollectionInternal(collection, options, retryPolicyInstance), retryPolicyInstance);
    }

    private Mono<ResourceResponse<DocumentCollection>> replaceCollectionInternal(DocumentCollection collection,
                                                                                 RequestOptions options, DocumentClientRetryPolicy retryPolicyInstance) {
        try {
            if (collection == null) {
                throw new IllegalArgumentException("collection");
            }

            logger.debug("Replacing a Collection. id: [{}]", collection.getId());
            validateResource(collection);

            String path = Utils.joinPath(collection.getSelfLink(), null);
            Map<String, String> requestHeaders = this.getRequestHeaders(options, ResourceType.DocumentCollection, OperationType.Replace);
            ZonedDateTime serializationStartTimeUTC = ZonedDateTime.now(ZoneOffset.UTC);
            ByteBuffer byteBuffer = ModelBridgeInternal.serializeJsonToByteBuffer(collection);
            ZonedDateTime serializationEndTimeUTC = ZonedDateTime.now(ZoneOffset.UTC);
            SerializationDiagnosticsContext.SerializationDiagnostics serializationDiagnostics = new SerializationDiagnosticsContext.SerializationDiagnostics(
                serializationStartTimeUTC,
                serializationEndTimeUTC,
                SerializationDiagnosticsContext.SerializationType.CONTAINER_SERIALIZATION);
            RxDocumentServiceRequest request = RxDocumentServiceRequest.create(OperationType.Replace,
                ResourceType.DocumentCollection, path, byteBuffer, requestHeaders, options);

            // TODO: .Net has some logic for updating session token which we don't
            // have here
            if (retryPolicyInstance != null){
                retryPolicyInstance.onBeforeSendRequest(request);
            }

            SerializationDiagnosticsContext serializationDiagnosticsContext = BridgeInternal.getSerializationDiagnosticsContext(request.requestContext.cosmosDiagnostics);
            if (serializationDiagnosticsContext != null) {
                serializationDiagnosticsContext.addSerializationDiagnostics(serializationDiagnostics);
            }

            return this.replace(request, retryPolicyInstance).map(response -> toResourceResponse(response, DocumentCollection.class))
                .doOnNext(resourceResponse -> {
                    if (resourceResponse.getResource() != null) {
                        // set the session token
                        this.sessionContainer.setSessionToken(resourceResponse.getResource().getResourceId(),
                            getAltLink(resourceResponse.getResource()),
                            resourceResponse.getResponseHeaders());
                    }
                });

        } catch (Exception e) {
            logger.debug("Failure in replacing a collection. due to [{}]", e.getMessage(), e);
            return Mono.error(e);
        }
    }

    @Override
    public Mono<ResourceResponse<DocumentCollection>> deleteCollection(String collectionLink,
                                                                       RequestOptions options) {
        DocumentClientRetryPolicy retryPolicyInstance = this.resetSessionTokenRetryPolicy.getRequestPolicy();
        return ObservableHelper.inlineIfPossibleAsObs(() -> deleteCollectionInternal(collectionLink, options, retryPolicyInstance), retryPolicyInstance);
    }

    private Mono<ResourceResponse<DocumentCollection>> deleteCollectionInternal(String collectionLink,
                                                                                RequestOptions options, DocumentClientRetryPolicy retryPolicyInstance) {
        try {
            if (StringUtils.isEmpty(collectionLink)) {
                throw new IllegalArgumentException("collectionLink");
            }

            logger.debug("Deleting a Collection. collectionLink: [{}]", collectionLink);
            String path = Utils.joinPath(collectionLink, null);
            Map<String, String> requestHeaders = this.getRequestHeaders(options, ResourceType.DocumentCollection, OperationType.Delete);
            RxDocumentServiceRequest request = RxDocumentServiceRequest.create(OperationType.Delete,
                ResourceType.DocumentCollection, path, requestHeaders, options);

            if (retryPolicyInstance != null){
                retryPolicyInstance.onBeforeSendRequest(request);
            }

            return this.delete(request, retryPolicyInstance).map(response -> toResourceResponse(response, DocumentCollection.class));

        } catch (Exception e) {
            logger.debug("Failure in deleting a collection, due to [{}]", e.getMessage(), e);
            return Mono.error(e);
        }
    }

    private Mono<RxDocumentServiceResponse> delete(RxDocumentServiceRequest request, DocumentClientRetryPolicy documentClientRetryPolicy) {
        populateHeaders(request, RequestVerb.DELETE);
        if(request.requestContext != null && documentClientRetryPolicy.getRetryCount() > 0) {
            documentClientRetryPolicy.updateEndTime();
            request.requestContext.updateRetryContext(documentClientRetryPolicy, true);
        }

        return getStoreProxy(request).processMessage(request);
    }

    private Mono<RxDocumentServiceResponse> read(RxDocumentServiceRequest request, DocumentClientRetryPolicy documentClientRetryPolicy) {
        populateHeaders(request, RequestVerb.GET);
        if(request.requestContext != null && documentClientRetryPolicy.getRetryCount() > 0) {
            documentClientRetryPolicy.updateEndTime();
            request.requestContext.updateRetryContext(documentClientRetryPolicy, true);
        }

        return getStoreProxy(request).processMessage(request);
    }

    Mono<RxDocumentServiceResponse> readFeed(RxDocumentServiceRequest request) {
        populateHeaders(request, RequestVerb.GET);
        return gatewayProxy.processMessage(request);
    }

    private Mono<RxDocumentServiceResponse> query(RxDocumentServiceRequest request) {
        populateHeaders(request, RequestVerb.POST);
        return this.getStoreProxy(request).processMessage(request)
                .map(response -> {
                            this.captureSessionToken(request, response);
                            return response;
                        }
                );
    }

    @Override
    public Mono<ResourceResponse<DocumentCollection>> readCollection(String collectionLink,
                                                                     RequestOptions options) {
        DocumentClientRetryPolicy retryPolicyInstance = this.resetSessionTokenRetryPolicy.getRequestPolicy();
        return ObservableHelper.inlineIfPossibleAsObs(() -> readCollectionInternal(collectionLink, options, retryPolicyInstance), retryPolicyInstance);
    }

    private Mono<ResourceResponse<DocumentCollection>> readCollectionInternal(String collectionLink,
                                                                              RequestOptions options, DocumentClientRetryPolicy retryPolicyInstance) {

        // we are using an observable factory here
        // observable will be created fresh upon subscription
        // this is to ensure we capture most up to date information (e.g.,
        // session)
        try {
            if (StringUtils.isEmpty(collectionLink)) {
                throw new IllegalArgumentException("collectionLink");
            }

            logger.debug("Reading a Collection. collectionLink: [{}]", collectionLink);
            String path = Utils.joinPath(collectionLink, null);
            Map<String, String> requestHeaders = this.getRequestHeaders(options, ResourceType.DocumentCollection, OperationType.Read);
            RxDocumentServiceRequest request = RxDocumentServiceRequest.create(OperationType.Read,
                ResourceType.DocumentCollection, path, requestHeaders, options);

            if (retryPolicyInstance != null){
                retryPolicyInstance.onBeforeSendRequest(request);
            }
            return this.read(request, retryPolicyInstance).map(response -> toResourceResponse(response, DocumentCollection.class));
        } catch (Exception e) {
            // this is only in trace level to capture what's going on
            logger.debug("Failure in reading a collection, due to [{}]", e.getMessage(), e);
            return Mono.error(e);
        }
    }

    @Override
    public Flux<FeedResponse<DocumentCollection>> readCollections(String databaseLink, FeedOptions options) {

        if (StringUtils.isEmpty(databaseLink)) {
            throw new IllegalArgumentException("databaseLink");
        }

        return readFeed(options, ResourceType.DocumentCollection, DocumentCollection.class,
                Utils.joinPath(databaseLink, Paths.COLLECTIONS_PATH_SEGMENT));
    }

    @Override
    public Flux<FeedResponse<DocumentCollection>> queryCollections(String databaseLink, String query,
                                                                         FeedOptions options) {
        return createQuery(databaseLink, new SqlQuerySpec(query), options, DocumentCollection.class, ResourceType.DocumentCollection);
    }

    @Override
    public Flux<FeedResponse<DocumentCollection>> queryCollections(String databaseLink,
                                                                         SqlQuerySpec querySpec, FeedOptions options) {
        return createQuery(databaseLink, querySpec, options, DocumentCollection.class, ResourceType.DocumentCollection);
    }

    private static String serializeProcedureParams(List<Object> objectArray) {
        String[] stringArray = new String[objectArray.size()];

        for (int i = 0; i < objectArray.size(); ++i) {
            Object object = objectArray.get(i);
            if (object instanceof JsonSerializable) {
                stringArray[i] = ModelBridgeInternal.toJsonFromJsonSerializable((JsonSerializable) object);
            } else {

                // POJO, ObjectNode, number, STRING or Boolean
                try {
                    stringArray[i] = mapper.writeValueAsString(object);
                } catch (IOException e) {
                    throw new IllegalArgumentException("Can't serialize the object into the json string", e);
                }
            }
        }

        return String.format("[%s]", StringUtils.join(stringArray, ","));
    }

    private static void validateResource(Resource resource) {
        if (!StringUtils.isEmpty(resource.getId())) {
            if (resource.getId().indexOf('/') != -1 || resource.getId().indexOf('\\') != -1 ||
                    resource.getId().indexOf('?') != -1 || resource.getId().indexOf('#') != -1) {
                throw new IllegalArgumentException("Id contains illegal chars.");
            }

            if (resource.getId().endsWith(" ")) {
                throw new IllegalArgumentException("Id ends with a space.");
            }
        }
    }

    private Map<String, String> getRequestHeaders(RequestOptions options, ResourceType resourceType, OperationType operationType) {
        Map<String, String> headers = new HashMap<>();

        if (this.useMultipleWriteLocations) {
            headers.put(HttpConstants.HttpHeaders.ALLOW_TENTATIVE_WRITES, Boolean.TRUE.toString());
        }

        if (consistencyLevel != null) {
            headers.put(HttpConstants.HttpHeaders.CONSISTENCY_LEVEL, consistencyLevel.toString());
        }

        //  If content response on write is not enabled, and operation is document write - then add minimal prefer header
        if (resourceType.equals(ResourceType.Document) && operationType.isWriteOperation() && !this.contentResponseOnWriteEnabled) {
            headers.put(HttpConstants.HttpHeaders.PREFER, HttpConstants.HeaderValues.PREFER_RETURN_MINIMAL);
        }

        if (options == null) {
            return headers;
        }

        Map<String, String> customOptions = options.getHeaders();
        if (customOptions != null) {
            headers.putAll(customOptions);
        }

        if (options.getIfMatchETag() != null) {
                headers.put(HttpConstants.HttpHeaders.IF_MATCH, options.getIfMatchETag());
        }

        if(options.getIfNoneMatchETag() != null) {
            headers.put(HttpConstants.HttpHeaders.IF_NONE_MATCH, options.getIfNoneMatchETag());
        }

        if (options.getConsistencyLevel() != null) {
            headers.put(HttpConstants.HttpHeaders.CONSISTENCY_LEVEL, options.getConsistencyLevel().toString());
        }

        if (options.getIndexingDirective() != null) {
            headers.put(HttpConstants.HttpHeaders.INDEXING_DIRECTIVE, options.getIndexingDirective().toString());
        }

        if (options.getPostTriggerInclude() != null && options.getPostTriggerInclude().size() > 0) {
            String postTriggerInclude = StringUtils.join(options.getPostTriggerInclude(), ",");
            headers.put(HttpConstants.HttpHeaders.POST_TRIGGER_INCLUDE, postTriggerInclude);
        }

        if (options.getPreTriggerInclude() != null && options.getPreTriggerInclude().size() > 0) {
            String preTriggerInclude = StringUtils.join(options.getPreTriggerInclude(), ",");
            headers.put(HttpConstants.HttpHeaders.PRE_TRIGGER_INCLUDE, preTriggerInclude);
        }

        if (!Strings.isNullOrEmpty(options.getSessionToken())) {
            headers.put(HttpConstants.HttpHeaders.SESSION_TOKEN, options.getSessionToken());
        }

        if (options.getResourceTokenExpirySeconds() != null) {
            headers.put(HttpConstants.HttpHeaders.RESOURCE_TOKEN_EXPIRY,
                    String.valueOf(options.getResourceTokenExpirySeconds()));
        }

        if (options.getOfferThroughput() != null && options.getOfferThroughput() >= 0) {
            headers.put(HttpConstants.HttpHeaders.OFFER_THROUGHPUT, options.getOfferThroughput().toString());
        } else if (options.getOfferType() != null) {
            headers.put(HttpConstants.HttpHeaders.OFFER_TYPE, options.getOfferType());
        }

        if (options.getOfferThroughput() == null) {
            if (options.getThroughputProperties() != null) {
                Offer offer = ModelBridgeInternal.getOfferFromThroughputProperties(options.getThroughputProperties());
                final OfferAutoscaleSettings offerAutoscaleSettings = offer.getOfferAutoScaleSettings();
                OfferAutoscaleAutoUpgradeProperties autoscaleAutoUpgradeProperties = null;
                if (offerAutoscaleSettings != null) {
                     autoscaleAutoUpgradeProperties
                        = offer.getOfferAutoScaleSettings().getAutoscaleAutoUpgradeProperties();
                }
                if (offer.hasOfferThroughput() &&
                        (offerAutoscaleSettings != null && offerAutoscaleSettings.getMaxThroughput() >= 0 ||
                             autoscaleAutoUpgradeProperties != null &&
                                 autoscaleAutoUpgradeProperties
                                     .getAutoscaleThroughputProperties()
                                     .getIncrementPercent() >= 0)) {
                    throw new IllegalArgumentException("Autoscale provisioned throughput can not be configured with "
                                                           + "fixed offer");
                }

                if (offer.hasOfferThroughput()) {
                    headers.put(HttpConstants.HttpHeaders.OFFER_THROUGHPUT, String.valueOf(offer.getThroughput()));
                } else if (offer.getOfferAutoScaleSettings() != null) {
                    headers.put(HttpConstants.HttpHeaders.OFFER_AUTOPILOT_SETTINGS,
                                ModelBridgeInternal.toJsonFromJsonSerializable(offer.getOfferAutoScaleSettings()));
                }
            }
        }

        if (options.isPopulateQuotaInfo()) {
            headers.put(HttpConstants.HttpHeaders.POPULATE_QUOTA_INFO, String.valueOf(true));
        }

        if (options.isScriptLoggingEnabled()) {
            headers.put(HttpConstants.HttpHeaders.SCRIPT_ENABLE_LOGGING, String.valueOf(true));
        }

        return headers;
    }

    private Mono<RxDocumentServiceRequest> addPartitionKeyInformation(RxDocumentServiceRequest request,
                                                                      ByteBuffer contentAsByteBuffer,
                                                                      Document document,
                                                                      RequestOptions options) {

        Mono<Utils.ValueHolder<DocumentCollection>> collectionObs = this.collectionCache.resolveCollectionAsync(BridgeInternal.getMetaDataDiagnosticContext(request.requestContext.cosmosDiagnostics), request);
        return collectionObs
                .map(collectionValueHolder -> {
                    addPartitionKeyInformation(request, contentAsByteBuffer, document, options, collectionValueHolder.v);
                    return request;
                });
    }

    private Mono<RxDocumentServiceRequest> addPartitionKeyInformation(RxDocumentServiceRequest request,
                                                                      ByteBuffer contentAsByteBuffer,
                                                                      Object document,
                                                                      RequestOptions options,
                                                                      Mono<Utils.ValueHolder<DocumentCollection>> collectionObs) {

        return collectionObs.map(collectionValueHolder -> {
            addPartitionKeyInformation(request, contentAsByteBuffer, document, options, collectionValueHolder.v);
            return request;
        });
    }

    private void addPartitionKeyInformation(RxDocumentServiceRequest request,
                                            ByteBuffer contentAsByteBuffer,
                                            Object objectDoc, RequestOptions options,
                                            DocumentCollection collection) {
        PartitionKeyDefinition partitionKeyDefinition = collection.getPartitionKey();

        PartitionKeyInternal partitionKeyInternal = null;
        if (options != null && options.getPartitionKey() != null && options.getPartitionKey().equals(PartitionKey.NONE)){
            partitionKeyInternal = ModelBridgeInternal.getNonePartitionKey(partitionKeyDefinition);
        } else if (options != null && options.getPartitionKey() != null) {
            partitionKeyInternal = BridgeInternal.getPartitionKeyInternal(options.getPartitionKey());
        } else if (partitionKeyDefinition == null || partitionKeyDefinition.getPaths().size() == 0) {
            // For backward compatibility, if collection doesn't have partition key defined, we assume all documents
            // have empty value for it and user doesn't need to specify it explicitly.
            partitionKeyInternal = PartitionKeyInternal.getEmpty();
        } else if (contentAsByteBuffer != null) {
            CosmosItemProperties cosmosItemProperties;
            if (objectDoc instanceof CosmosItemProperties) {
                cosmosItemProperties = (CosmosItemProperties) objectDoc;
            } else {
                contentAsByteBuffer.rewind();
                cosmosItemProperties = new CosmosItemProperties(contentAsByteBuffer);
            }

            ZonedDateTime serializationStartTime = ZonedDateTime.now(ZoneOffset.UTC);
            partitionKeyInternal =  extractPartitionKeyValueFromDocument(cosmosItemProperties, partitionKeyDefinition);
            ZonedDateTime serializationEndTime = ZonedDateTime.now(ZoneOffset.UTC);
            SerializationDiagnosticsContext.SerializationDiagnostics serializationDiagnostics = new SerializationDiagnosticsContext.SerializationDiagnostics(
                serializationStartTime,
                serializationEndTime,
                SerializationDiagnosticsContext.SerializationType.PARTITION_KEY_FETCH_SERIALIZATION
            );
            SerializationDiagnosticsContext serializationDiagnosticsContext = BridgeInternal.getSerializationDiagnosticsContext(request.requestContext.cosmosDiagnostics);
            if (serializationDiagnosticsContext != null) {
                serializationDiagnosticsContext.addSerializationDiagnostics(serializationDiagnostics);
            }

        } else {
            throw new UnsupportedOperationException("PartitionKey value must be supplied for this operation.");
        }

        request.setPartitionKeyInternal(partitionKeyInternal);
        request.getHeaders().put(HttpConstants.HttpHeaders.PARTITION_KEY, Utils.escapeNonAscii(partitionKeyInternal.toJson()));
    }

    private static PartitionKeyInternal extractPartitionKeyValueFromDocument(
            CosmosItemProperties document,
            PartitionKeyDefinition partitionKeyDefinition) {
        if (partitionKeyDefinition != null) {
            String path = partitionKeyDefinition.getPaths().iterator().next();
            List<String> parts = PathParser.getPathParts(path);
            if (parts.size() >= 1) {
                Object value = ModelBridgeInternal.getObjectByPathFromJsonSerializable(document, parts);
                if (value == null || value.getClass() == ObjectNode.class) {
                    value = ModelBridgeInternal.getNonePartitionKey(partitionKeyDefinition);
                }

                if (value instanceof PartitionKeyInternal) {
                    return (PartitionKeyInternal) value;
                } else {
                    return PartitionKeyInternal.fromObjectArray(Collections.singletonList(value), false);
                }
            }
        }

        return null;
    }

    private Mono<RxDocumentServiceRequest> getCreateDocumentRequest(DocumentClientRetryPolicy requestRetryPolicy,
                                                                    String documentCollectionLink,
                                                                    Object document,
                                                                    RequestOptions options,
                                                                    boolean disableAutomaticIdGeneration,
                                                                    OperationType operationType,
                                                                    JsonSerializer jsonSerializer) {

        if (StringUtils.isEmpty(documentCollectionLink)) {
            throw new IllegalArgumentException("documentCollectionLink");
        }
        if (document == null) {
            throw new IllegalArgumentException("document");
        }

        ZonedDateTime serializationStartTimeUTC = ZonedDateTime.now(ZoneOffset.UTC);
        ByteBuffer content = CosmosItemProperties.serializeJsonToByteBuffer(document, mapper, jsonSerializer);
        ZonedDateTime serializationEndTimeUTC = ZonedDateTime.now(ZoneOffset.UTC);
        SerializationDiagnosticsContext.SerializationDiagnostics serializationDiagnostics = new SerializationDiagnosticsContext.SerializationDiagnostics(
            serializationStartTimeUTC,
            serializationEndTimeUTC,
            SerializationDiagnosticsContext.SerializationType.ITEM_SERIALIZATION);

        String path = Utils.joinPath(documentCollectionLink, Paths.DOCUMENTS_PATH_SEGMENT);
        Map<String, String> requestHeaders = this.getRequestHeaders(options, ResourceType.Document, operationType);

        RxDocumentServiceRequest request = RxDocumentServiceRequest.create(operationType, ResourceType.Document, path,
                                                                           requestHeaders, options, content);
        if (requestRetryPolicy != null) {
            requestRetryPolicy.onBeforeSendRequest(request);
        }

        SerializationDiagnosticsContext serializationDiagnosticsContext = BridgeInternal.getSerializationDiagnosticsContext(request.requestContext.cosmosDiagnostics);
        if (serializationDiagnosticsContext != null) {
            serializationDiagnosticsContext.addSerializationDiagnostics(serializationDiagnostics);
        }

        Mono<Utils.ValueHolder<DocumentCollection>> collectionObs = this.collectionCache.resolveCollectionAsync(BridgeInternal.getMetaDataDiagnosticContext(request.requestContext.cosmosDiagnostics), request);
        return addPartitionKeyInformation(request, content, document, options, collectionObs);
    }

    private void populateHeaders(RxDocumentServiceRequest request, RequestVerb httpMethod) {
        request.getHeaders().put(HttpConstants.HttpHeaders.X_DATE, Utils.nowAsRFC1123());
        if (this.masterKeyOrResourceToken != null || this.resourceTokensMap != null
            || this.cosmosAuthorizationTokenResolver != null || this.credential != null) {
            String resourceName = request.getResourceAddress();

            String authorization = this.getUserAuthorizationToken(
                    resourceName, request.getResourceType(), httpMethod, request.getHeaders(),
                    AuthorizationTokenType.PrimaryMasterKey, request.properties);
            try {
                authorization = URLEncoder.encode(authorization, "UTF-8");
            } catch (UnsupportedEncodingException e) {
                throw new IllegalStateException("Failed to encode authtoken.", e);
            }
            request.getHeaders().put(HttpConstants.HttpHeaders.AUTHORIZATION, authorization);
        }

        if ((RequestVerb.POST.equals(httpMethod) || RequestVerb.PUT.equals(httpMethod))
                && !request.getHeaders().containsKey(HttpConstants.HttpHeaders.CONTENT_TYPE)) {
            request.getHeaders().put(HttpConstants.HttpHeaders.CONTENT_TYPE, RuntimeConstants.MediaTypes.JSON);
        }

        if (!request.getHeaders().containsKey(HttpConstants.HttpHeaders.ACCEPT)) {
            request.getHeaders().put(HttpConstants.HttpHeaders.ACCEPT, RuntimeConstants.MediaTypes.JSON);
        }
    }

    @Override
    public String getUserAuthorizationToken(String resourceName,
                                            ResourceType resourceType,
                                            RequestVerb requestVerb,
                                            Map<String, String> headers,
                                            AuthorizationTokenType tokenType,
                                            Map<String, Object> properties) {

        if (this.cosmosAuthorizationTokenResolver != null) {
            return this.cosmosAuthorizationTokenResolver.getAuthorizationToken(requestVerb, resourceName, this.resolveCosmosResourceType(resourceType),
                    properties != null ? Collections.unmodifiableMap(properties) : null);
        } else if (credential != null) {
            return this.authorizationTokenProvider.generateKeyAuthorizationSignature(requestVerb, resourceName,
                    resourceType, headers);
        } else if (masterKeyOrResourceToken != null && hasAuthKeyResourceToken && resourceTokensMap == null) {
            return masterKeyOrResourceToken;
        } else {
            assert resourceTokensMap != null;
            if(resourceType.equals(ResourceType.DatabaseAccount)) {
                return this.firstResourceTokenFromPermissionFeed;
            }
            return ResourceTokenAuthorizationHelper.getAuthorizationTokenUsingResourceTokens(resourceTokensMap, requestVerb, resourceName, headers);
        }
    }

    private CosmosResourceType resolveCosmosResourceType(ResourceType resourceType) {
        CosmosResourceType cosmosResourceType =
            ModelBridgeInternal.fromServiceSerializedFormat(resourceType.toString());
        if (cosmosResourceType == null) {
            return CosmosResourceType.SYSTEM;
        }
        return cosmosResourceType;
    }

    void captureSessionToken(RxDocumentServiceRequest request, RxDocumentServiceResponse response) {
        this.sessionContainer.setSessionToken(request, response.getResponseHeaders());
    }

    private Mono<RxDocumentServiceResponse> create(RxDocumentServiceRequest request, DocumentClientRetryPolicy retryPolicy) {
        populateHeaders(request, RequestVerb.POST);
        RxStoreModel storeProxy = this.getStoreProxy(request);
        if(request.requestContext != null && retryPolicy.getRetryCount() > 0) {
            retryPolicy.updateEndTime();
            request.requestContext.updateRetryContext(retryPolicy, true);
        }

        return storeProxy.processMessage(request);
    }

    private Mono<RxDocumentServiceResponse> upsert(RxDocumentServiceRequest request, DocumentClientRetryPolicy documentClientRetryPolicy) {

        populateHeaders(request, RequestVerb.POST);
        Map<String, String> headers = request.getHeaders();
        // headers can never be null, since it will be initialized even when no
        // request options are specified,
        // hence using assertion here instead of exception, being in the private
        // method
        assert (headers != null);
        headers.put(HttpConstants.HttpHeaders.IS_UPSERT, "true");
        if(request.requestContext != null && documentClientRetryPolicy.getRetryCount() > 0) {
            documentClientRetryPolicy.updateEndTime();
            request.requestContext.updateRetryContext(documentClientRetryPolicy, true);
        }

        return getStoreProxy(request).processMessage(request)
                .map(response -> {
                            this.captureSessionToken(request, response);
                            return response;
                        }
                );
    }

    private Mono<RxDocumentServiceResponse> replace(RxDocumentServiceRequest request, DocumentClientRetryPolicy documentClientRetryPolicy) {
        populateHeaders(request, RequestVerb.PUT);
        if(request.requestContext != null && documentClientRetryPolicy.getRetryCount() > 0) {
            documentClientRetryPolicy.updateEndTime();
            request.requestContext.updateRetryContext(documentClientRetryPolicy, true);
        }

        return getStoreProxy(request).processMessage(request);
    }

    @Override
    public Mono<ResourceResponse<Document>> createDocument(String collectionLink, Object document,
        RequestOptions options, boolean disableAutomaticIdGeneration) {
        DocumentClientRetryPolicy requestRetryPolicy = this.resetSessionTokenRetryPolicy.getRequestPolicy();
        if (options == null || options.getPartitionKey() == null) {
            requestRetryPolicy = new PartitionKeyMismatchRetryPolicy(collectionCache, requestRetryPolicy, collectionLink, options);
        }

        DocumentClientRetryPolicy finalRetryPolicyInstance = requestRetryPolicy;
        return ObservableHelper.inlineIfPossibleAsObs(() -> createDocumentInternal(collectionLink, document, options, disableAutomaticIdGeneration, finalRetryPolicyInstance, jsonSerializer), requestRetryPolicy);
    }

    private Mono<ResourceResponse<Document>> createDocumentInternal(String collectionLink, Object document,
                                                                    RequestOptions options, boolean disableAutomaticIdGeneration, DocumentClientRetryPolicy requestRetryPolicy, JsonSerializer jsonSerializer) {
        try {
            logger.debug("Creating a Document. collectionLink: [{}]", collectionLink);

            Mono<RxDocumentServiceRequest> requestObs = getCreateDocumentRequest(requestRetryPolicy, collectionLink, document,
                options, disableAutomaticIdGeneration, OperationType.Create, jsonSerializer);

            Mono<RxDocumentServiceResponse> responseObservable = requestObs.flatMap(request -> {
                return create(request, requestRetryPolicy);
            });

            return responseObservable
                    .map(serviceResponse -> toResourceResponse(serviceResponse, Document.class));

        } catch (Exception e) {
            logger.debug("Failure in creating a document due to [{}]", e.getMessage(), e);
            return Mono.error(e);
        }
    }

    @Override
    public Mono<ResourceResponse<Document>> upsertDocument(String collectionLink, Object document,
        RequestOptions options, boolean disableAutomaticIdGeneration) {
        DocumentClientRetryPolicy requestRetryPolicy = this.resetSessionTokenRetryPolicy.getRequestPolicy();
        if (options == null || options.getPartitionKey() == null) {
            requestRetryPolicy = new PartitionKeyMismatchRetryPolicy(collectionCache, requestRetryPolicy, collectionLink, options);
        }
        DocumentClientRetryPolicy finalRetryPolicyInstance = requestRetryPolicy;
        return ObservableHelper.inlineIfPossibleAsObs(() -> upsertDocumentInternal(collectionLink, document, options, disableAutomaticIdGeneration, finalRetryPolicyInstance, jsonSerializer), finalRetryPolicyInstance);
    }

    private Mono<ResourceResponse<Document>> upsertDocumentInternal(String collectionLink, Object document,
                                                                    RequestOptions options, boolean disableAutomaticIdGeneration, DocumentClientRetryPolicy retryPolicyInstance, JsonSerializer jsonSerializer) {
        try {
            logger.debug("Upserting a Document. collectionLink: [{}]", collectionLink);

            Mono<RxDocumentServiceRequest> reqObs = getCreateDocumentRequest(retryPolicyInstance, collectionLink, document,
                options, disableAutomaticIdGeneration, OperationType.Upsert, jsonSerializer);

            Mono<RxDocumentServiceResponse> responseObservable = reqObs.flatMap(request -> {
                return upsert(request, retryPolicyInstance);
            });

            return responseObservable
                    .map(serviceResponse -> toResourceResponse(serviceResponse, Document.class));
        } catch (Exception e) {
            logger.debug("Failure in upserting a document due to [{}]", e.getMessage(), e);
            return Mono.error(e);
        }
    }

    @Override
    public Mono<ResourceResponse<Document>> replaceDocument(String documentLink, Object document,
                                                            RequestOptions options) {

        DocumentClientRetryPolicy requestRetryPolicy = this.resetSessionTokenRetryPolicy.getRequestPolicy();
        if (options == null || options.getPartitionKey() == null) {
            String collectionLink = Utils.getCollectionName(documentLink);
            requestRetryPolicy = new PartitionKeyMismatchRetryPolicy(collectionCache, requestRetryPolicy, collectionLink, options);
        }
        DocumentClientRetryPolicy finalRequestRetryPolicy = requestRetryPolicy;
        return ObservableHelper.inlineIfPossibleAsObs(() -> replaceDocumentInternal(documentLink, document, options, finalRequestRetryPolicy), requestRetryPolicy);
    }

    private Mono<ResourceResponse<Document>> replaceDocumentInternal(String documentLink, Object document,
                                                                     RequestOptions options, DocumentClientRetryPolicy retryPolicyInstance) {
        try {
            if (StringUtils.isEmpty(documentLink)) {
                throw new IllegalArgumentException("documentLink");
            }

            if (document == null) {
                throw new IllegalArgumentException("document");
            }

            Document typedDocument = documentFromObject(document, mapper);

            return this.replaceDocumentInternal(documentLink, typedDocument, options, retryPolicyInstance);

        } catch (Exception e) {
            logger.debug("Failure in replacing a document due to [{}]", e.getMessage());
            return Mono.error(e);
        }
    }

    @Override
    public Mono<ResourceResponse<Document>> replaceDocument(Document document, RequestOptions options) {
        DocumentClientRetryPolicy requestRetryPolicy = this.resetSessionTokenRetryPolicy.getRequestPolicy();
        if (options == null || options.getPartitionKey() == null) {
            String collectionLink = document.getSelfLink();
            requestRetryPolicy = new PartitionKeyMismatchRetryPolicy(collectionCache, requestRetryPolicy, collectionLink, options);
        }
        DocumentClientRetryPolicy finalRequestRetryPolicy = requestRetryPolicy;
        return ObservableHelper.inlineIfPossibleAsObs(() -> replaceDocumentInternal(document, options, finalRequestRetryPolicy), requestRetryPolicy);
    }

    private Mono<ResourceResponse<Document>> replaceDocumentInternal(Document document, RequestOptions options, DocumentClientRetryPolicy retryPolicyInstance) {

        try {
            if (document == null) {
                throw new IllegalArgumentException("document");
            }

            return this.replaceDocumentInternal(document.getSelfLink(), document, options, retryPolicyInstance);

        } catch (Exception e) {
            logger.debug("Failure in replacing a database due to [{}]", e.getMessage());
            return Mono.error(e);
        }
    }

    private Mono<ResourceResponse<Document>> replaceDocumentInternal(String documentLink,
                                                                     Document document,
                                                                     RequestOptions options,
                                                                     DocumentClientRetryPolicy retryPolicyInstance) {

        if (document == null) {
            throw new IllegalArgumentException("document");
        }

        logger.debug("Replacing a Document. documentLink: [{}]", documentLink);
        final String path = Utils.joinPath(documentLink, null);
        final Map<String, String> requestHeaders = getRequestHeaders(options, ResourceType.Document, OperationType.Replace);
        ZonedDateTime serializationStartTimeUTC = ZonedDateTime.now(ZoneOffset.UTC);
        ByteBuffer content = serializeJsonToByteBuffer(document);
        ZonedDateTime serializationEndTime = ZonedDateTime.now(ZoneOffset.UTC);
        SerializationDiagnosticsContext.SerializationDiagnostics serializationDiagnostics = new SerializationDiagnosticsContext.SerializationDiagnostics(
            serializationStartTimeUTC,
            serializationEndTime,
            SerializationDiagnosticsContext.SerializationType.ITEM_SERIALIZATION);

        final RxDocumentServiceRequest request = RxDocumentServiceRequest.create(OperationType.Replace,
            ResourceType.Document, path, requestHeaders, options, content);
        if (retryPolicyInstance != null) {
            retryPolicyInstance.onBeforeSendRequest(request);
        }

        SerializationDiagnosticsContext serializationDiagnosticsContext = BridgeInternal.getSerializationDiagnosticsContext(request.requestContext.cosmosDiagnostics);
        if (serializationDiagnosticsContext != null) {
            serializationDiagnosticsContext.addSerializationDiagnostics(serializationDiagnostics);
        }

        Mono<Utils.ValueHolder<DocumentCollection>> collectionObs = collectionCache.resolveCollectionAsync(BridgeInternal.getMetaDataDiagnosticContext(request.requestContext.cosmosDiagnostics), request);
        Mono<RxDocumentServiceRequest> requestObs = addPartitionKeyInformation(request, content, document, options, collectionObs);

        return requestObs.flatMap(req -> {
            return replace(request, retryPolicyInstance)
                .map(resp -> toResourceResponse(resp, Document.class));} );
    }

    @Override
    public Mono<ResourceResponse<Document>> deleteDocument(String documentLink, RequestOptions options) {
        DocumentClientRetryPolicy requestRetryPolicy = this.resetSessionTokenRetryPolicy.getRequestPolicy();
        return ObservableHelper.inlineIfPossibleAsObs(() -> deleteDocumentInternal(documentLink, options, requestRetryPolicy), requestRetryPolicy);
    }

    private Mono<ResourceResponse<Document>> deleteDocumentInternal(String documentLink, RequestOptions options,
                                                                    DocumentClientRetryPolicy retryPolicyInstance) {
        try {
            if (StringUtils.isEmpty(documentLink)) {
                throw new IllegalArgumentException("documentLink");
            }

            logger.debug("Deleting a Document. documentLink: [{}]", documentLink);
            String path = Utils.joinPath(documentLink, null);
            Map<String, String> requestHeaders = this.getRequestHeaders(options, ResourceType.Document, OperationType.Delete);
            RxDocumentServiceRequest request = RxDocumentServiceRequest.create(OperationType.Delete,
                ResourceType.Document, path, requestHeaders, options);
            if (retryPolicyInstance != null) {
                retryPolicyInstance.onBeforeSendRequest(request);
            }

            Mono<Utils.ValueHolder<DocumentCollection>> collectionObs = collectionCache.resolveCollectionAsync(BridgeInternal.getMetaDataDiagnosticContext(request.requestContext.cosmosDiagnostics), request);

            Mono<RxDocumentServiceRequest> requestObs = addPartitionKeyInformation(request, null, null, options, collectionObs);

            return requestObs.flatMap(req -> {
                return this.delete(req, retryPolicyInstance)
                    .map(serviceResponse -> toResourceResponse(serviceResponse, Document.class));});

        } catch (Exception e) {
            logger.debug("Failure in deleting a document due to [{}]", e.getMessage());
            return Mono.error(e);
        }
    }

    @Override
    public Mono<ResourceResponse<Document>> readDocument(String documentLink, RequestOptions options) {
        DocumentClientRetryPolicy retryPolicyInstance = this.resetSessionTokenRetryPolicy.getRequestPolicy();
        return ObservableHelper.inlineIfPossibleAsObs(() -> readDocumentInternal(documentLink, options, retryPolicyInstance), retryPolicyInstance);
    }

    private Mono<ResourceResponse<Document>> readDocumentInternal(String documentLink, RequestOptions options,
                                                                  DocumentClientRetryPolicy retryPolicyInstance) {
        try {
            if (StringUtils.isEmpty(documentLink)) {
                throw new IllegalArgumentException("documentLink");
            }

            logger.debug("Reading a Document. documentLink: [{}]", documentLink);
            String path = Utils.joinPath(documentLink, null);
            Map<String, String> requestHeaders = this.getRequestHeaders(options, ResourceType.Document, OperationType.Read);
            RxDocumentServiceRequest request = RxDocumentServiceRequest.create(OperationType.Read,
                ResourceType.Document, path, requestHeaders, options);
            if (retryPolicyInstance != null) {
                retryPolicyInstance.onBeforeSendRequest(request);
            }

            Mono<Utils.ValueHolder<DocumentCollection>> collectionObs = this.collectionCache.resolveCollectionAsync(BridgeInternal.getMetaDataDiagnosticContext(request.requestContext.cosmosDiagnostics), request);

            Mono<RxDocumentServiceRequest> requestObs = addPartitionKeyInformation(request, null, null, options, collectionObs);

            return requestObs.flatMap(req -> {
                if (retryPolicyInstance != null) {
                    retryPolicyInstance.onBeforeSendRequest(request);
                }
                return this.read(request, retryPolicyInstance).map(serviceResponse -> toResourceResponse(serviceResponse, Document.class));
            });

        } catch (Exception e) {
            logger.debug("Failure in reading a document due to [{}]", e.getMessage());
            return Mono.error(e);
        }
    }

    @Override
    public Flux<FeedResponse<Document>> readDocuments(String collectionLink, FeedOptions options) {

        if (StringUtils.isEmpty(collectionLink)) {
            throw new IllegalArgumentException("collectionLink");
        }

        return queryDocuments(collectionLink, "SELECT * FROM r", options);
    }

    @Override
    public <T> Mono<FeedResponse<T>> readMany(
        List<Pair<String, PartitionKey>> itemKeyList,
        String collectionLink,
        FeedOptions options,
        Class<T> klass) {

        RxDocumentServiceRequest request = RxDocumentServiceRequest.create(
            OperationType.Query,
            ResourceType.Document,
            collectionLink, null
        ); // This should not got to backend
        Mono<Utils.ValueHolder<DocumentCollection>> collectionObs = collectionCache.resolveCollectionAsync(null, request);

        return collectionObs
                   .flatMap(documentCollectionResourceResponse -> {
                                final DocumentCollection collection = documentCollectionResourceResponse.v;
                                if (collection == null) {
                                    throw new IllegalStateException("Collection cannot be null");
                                }

                                Mono<Utils.ValueHolder<CollectionRoutingMap>> valueHolderMono = partitionKeyRangeCache
                                                                                                    .tryLookupAsync(BridgeInternal.getMetaDataDiagnosticContext(request.requestContext.cosmosDiagnostics),
                                                                                                        collection.getResourceId(),
                                                                                                                    null,
                                                                                                                    null);
                                return valueHolderMono.flatMap(collectionRoutingMapValueHolder -> {
                                    Map<PartitionKeyRange, List<Pair<String, PartitionKey>>> partitionRangeItemKeyMap =
                                        new HashMap<>();
                                    CollectionRoutingMap routingMap = collectionRoutingMapValueHolder.v;
                                    if (routingMap == null) {
                                        throw new IllegalStateException("Failed to get routing map.");
                                    }
                                    itemKeyList
                                        .forEach(stringPartitionKeyPair -> {

                                            String effectivePartitionKeyString =  PartitionKeyInternalHelper
                                                                                     .getEffectivePartitionKeyString(BridgeInternal
                                                                                                                         .getPartitionKeyInternal(stringPartitionKeyPair
                                                                                                                                                      .getRight()),
                                                                                                                     collection
                                                                                                                         .getPartitionKey());

                                            //use routing map to find the partitionKeyRangeId of each
                                            // effectivePartitionKey
                                            PartitionKeyRange range =
                                                routingMap.getRangeByEffectivePartitionKey(effectivePartitionKeyString);

                                            //group the itemKeyList based on partitionKeyRangeId
                                            if (partitionRangeItemKeyMap.get(range) == null) {
                                                List<Pair<String, PartitionKey>> list = new ArrayList<>();
                                                list.add(stringPartitionKeyPair);
                                                partitionRangeItemKeyMap.put(range, list);
                                            } else {
                                                List<Pair<String, PartitionKey>> pairs =
                                                    partitionRangeItemKeyMap.get(range);
                                                pairs.add(stringPartitionKeyPair);
                                                partitionRangeItemKeyMap.put(range, pairs);
                                            }

                                        });

                                    Set<PartitionKeyRange> partitionKeyRanges = partitionRangeItemKeyMap.keySet();
                                    List<PartitionKeyRange> ranges = new ArrayList<>();
                                    ranges.addAll(partitionKeyRanges);

                                    //Create the range query map that contains the query to be run for that
                                    // partitionkeyrange
                                    Map<PartitionKeyRange, SqlQuerySpec> rangeQueryMap;
                                    rangeQueryMap = getRangeQueryMap(partitionRangeItemKeyMap,
                                                                     collection.getPartitionKey());

                                    String sqlQuery = "this is dummy and only used in creating " +
                                                          "ParallelDocumentQueryExecutioncontext, but not used";

                                    // create the executable query
                                    return createReadManyQuery(collectionLink,
                                                               new SqlQuerySpec(sqlQuery),
                                                               options,
                                                               Document.class,
                                                               ResourceType.Document,
                                                               collection,
                                                               Collections.unmodifiableMap(rangeQueryMap))
                                               .collectList() // aggregating the result construct a FeedResponse and
                                               // aggregate RUs.
                                               .map(feedList -> {
                                                   List<T> finalList = new ArrayList<T>();
                                                   HashMap<String, String> headers = new HashMap<>();
                                                   double requestCharge = 0;
                                                   for (FeedResponse<Document> page : feedList) {
                                                       requestCharge += page.getRequestCharge();
                                                       // TODO: this does double serialization: FIXME
                                                       finalList.addAll(page.getResults().stream().map(document ->
                                                           ModelBridgeInternal.toObjectFromJsonSerializable(document, klass, jsonSerializer)).collect(Collectors.toList()));
                                                   }
                                                   headers.put(HttpConstants.HttpHeaders.REQUEST_CHARGE, Double
                                                                                                             .toString(requestCharge));
                                                   FeedResponse<T> frp = BridgeInternal
                                                                                    .createFeedResponse(finalList, headers);
                                                   return frp;
                                               });
                                });
                            }
                   );

    }

    private Map<PartitionKeyRange, SqlQuerySpec> getRangeQueryMap(
        Map<PartitionKeyRange, List<Pair<String, PartitionKey>>> partitionRangeItemKeyMap,
        PartitionKeyDefinition partitionKeyDefinition) {
        //TODO: Optimise this to include all types of partitionkeydefinitions. ex: c["prop1./ab"]["key1"]

        Map<PartitionKeyRange, SqlQuerySpec> rangeQueryMap = new HashMap<>();
        String partitionKeySelector = createPkSelector(partitionKeyDefinition);

        for(Map.Entry<PartitionKeyRange, List<Pair<String, PartitionKey>>> entry: partitionRangeItemKeyMap.entrySet()) {

            SqlQuerySpec sqlQuerySpec;
            if (partitionKeySelector.equals("[\"id\"]")) {
                sqlQuerySpec = createReadManyQuerySpecPartitionKeyIdSame(entry.getValue(), partitionKeySelector);
            } else {
                sqlQuerySpec = createReadManyQuerySpec(entry.getValue(), partitionKeySelector);
            }
            // Add query for this partition to rangeQueryMap
            rangeQueryMap.put(entry.getKey(), sqlQuerySpec);

        }

        return rangeQueryMap;
    }

    private SqlQuerySpec createReadManyQuerySpecPartitionKeyIdSame(List<Pair<String, PartitionKey>> idPartitionKeyPairList, String partitionKeySelector) {
        StringBuilder queryStringBuilder = new StringBuilder();
        List<SqlParameter> parameters = new ArrayList<>();

        queryStringBuilder.append("SELECT * FROM c WHERE c.id IN ( ");
        for (int i = 0; i < idPartitionKeyPairList.size(); i++) {
            Pair<String, PartitionKey> pair = idPartitionKeyPairList.get(i);

            String idValue = pair.getLeft();
            String idParamName = "@param" + i;

            PartitionKey pkValueAsPartitionKey = pair.getRight();
            Object pkValue = ModelBridgeInternal.getPartitionKeyObject(pkValueAsPartitionKey);

            if (!Objects.equals(idValue, pkValue)) {
                // this is sanity check to ensure id and pk are the same
                continue;
            }

            parameters.add(new SqlParameter(idParamName, idValue));
            queryStringBuilder.append(idParamName);

            if (i < idPartitionKeyPairList.size() - 1) {
                queryStringBuilder.append(", ");
            }
        }
        queryStringBuilder.append(" )");

        return new SqlQuerySpec(queryStringBuilder.toString(), parameters);
    }

    private SqlQuerySpec createReadManyQuerySpec(List<Pair<String, PartitionKey>> idPartitionKeyPairList, String partitionKeySelector) {
        StringBuilder queryStringBuilder = new StringBuilder();
        List<SqlParameter> parameters = new ArrayList<>();

        queryStringBuilder.append("SELECT * FROM c WHERE ( ");
        for (int i = 0; i < idPartitionKeyPairList.size(); i++) {
            Pair<String, PartitionKey> pair = idPartitionKeyPairList.get(i);

            PartitionKey pkValueAsPartitionKey = pair.getRight();
            Object pkValue = ModelBridgeInternal.getPartitionKeyObject(pkValueAsPartitionKey);
            String pkParamName = "@param" + (2 * i);
            parameters.add(new SqlParameter(pkParamName, pkValue));

            String idValue = pair.getLeft();
            String idParamName = "@param" + (2 * i + 1);
            parameters.add(new SqlParameter(idParamName, idValue));

            queryStringBuilder.append("(");
            queryStringBuilder.append("c.id = ");
            queryStringBuilder.append(idParamName);
            queryStringBuilder.append(" AND ");
            queryStringBuilder.append(" c");
            // partition key def
            queryStringBuilder.append(partitionKeySelector);
            queryStringBuilder.append((" = "));
            queryStringBuilder.append(pkParamName);
            queryStringBuilder.append(" )");

            if (i < idPartitionKeyPairList.size() - 1) {
                queryStringBuilder.append(" OR ");
            }
        }
        queryStringBuilder.append(" )");

        return new SqlQuerySpec(queryStringBuilder.toString(), parameters);
    }

    private String createPkSelector(PartitionKeyDefinition partitionKeyDefinition) {
        return partitionKeyDefinition.getPaths()
            .stream()
            .map(pathPart -> StringUtils.substring(pathPart, 1)) // skip starting /
            .map(pathPart -> StringUtils.replace(pathPart, "\"", "\\")) // escape quote
            .map(part -> "[\"" + part + "\"]")
            .collect(Collectors.joining());
    }

    private <T extends Resource> Flux<FeedResponse<T>> createReadManyQuery(
        String parentResourceLink,
        SqlQuerySpec sqlQuery,
        FeedOptions options,
        Class<T> klass,
        ResourceType resourceTypeEnum,
        DocumentCollection collection,
        Map<PartitionKeyRange, SqlQuerySpec> rangeQueryMap) {

        UUID activityId = Utils.randomUUID();
        IDocumentQueryClient queryClient = documentQueryClientImpl(RxDocumentClientImpl.this);
        Flux<? extends IDocumentQueryExecutionContext<T>> executionContext =
            DocumentQueryExecutionContextFactory.createReadManyQueryAsync(queryClient, collection.getResourceId(),
                                                                          sqlQuery,
                                                                          rangeQueryMap,
                                                                          options,
                                                                          collection.getResourceId(),
                                                                          parentResourceLink,
                                                                          activityId,
                                                                          klass,
                                                                          resourceTypeEnum);
        return executionContext.flatMap(IDocumentQueryExecutionContext<T>::executeAsync);
    }

    @Override
    public Flux<FeedResponse<Document>> queryDocuments(String collectionLink, String query,
                                                             FeedOptions options) {
        return queryDocuments(collectionLink, new SqlQuerySpec(query), options);
    }

    private IDocumentQueryClient documentQueryClientImpl(RxDocumentClientImpl rxDocumentClientImpl) {

        return new IDocumentQueryClient () {

            @Override
            public RxCollectionCache getCollectionCache() {
                return RxDocumentClientImpl.this.collectionCache;
            }

            @Override
            public RxPartitionKeyRangeCache getPartitionKeyRangeCache() {
                return RxDocumentClientImpl.this.partitionKeyRangeCache;
            }

            @Override
            public IRetryPolicyFactory getResetSessionTokenRetryPolicy() {
                return RxDocumentClientImpl.this.resetSessionTokenRetryPolicy;
            }

            @Override
            public ConsistencyLevel getDefaultConsistencyLevelAsync() {
                return RxDocumentClientImpl.this.gatewayConfigurationReader.getDefaultConsistencyLevel();
            }

            @Override
            public ConsistencyLevel getDesiredConsistencyLevelAsync() {
                // TODO Auto-generated method stub
                return RxDocumentClientImpl.this.consistencyLevel;
            }

            @Override
            public Mono<RxDocumentServiceResponse> executeQueryAsync(RxDocumentServiceRequest request) {
                return RxDocumentClientImpl.this.query(request).single();
            }

            @Override
            public QueryCompatibilityMode getQueryCompatibilityMode() {
                // TODO Auto-generated method stub
                return QueryCompatibilityMode.Default;
            }

            @Override
            public Mono<RxDocumentServiceResponse> readFeedAsync(RxDocumentServiceRequest request) {
                // TODO Auto-generated method stub
                return null;
            }
        };
    }

    @Override
    public Flux<FeedResponse<Document>> queryDocuments(String collectionLink, SqlQuerySpec querySpec,
                                                             FeedOptions options) {
        return createQuery(collectionLink, querySpec, options, Document.class, ResourceType.Document);
    }

    @Override
    public Flux<FeedResponse<Document>> queryDocumentChangeFeed(final String collectionLink,
                                                                      final ChangeFeedOptions changeFeedOptions) {

        if (StringUtils.isEmpty(collectionLink)) {
            throw new IllegalArgumentException("collectionLink");
        }

        ChangeFeedQueryImpl<Document> changeFeedQueryImpl = new ChangeFeedQueryImpl<Document>(this, ResourceType.Document,
                Document.class, collectionLink, changeFeedOptions);

        return changeFeedQueryImpl.executeAsync();
    }

    @Override
    public Flux<FeedResponse<PartitionKeyRange>> readPartitionKeyRanges(final String collectionLink,
                                                                              FeedOptions options) {

        if (StringUtils.isEmpty(collectionLink)) {
            throw new IllegalArgumentException("collectionLink");
        }

        return readFeed(options, ResourceType.PartitionKeyRange, PartitionKeyRange.class,
                Utils.joinPath(collectionLink, Paths.PARTITION_KEY_RANGES_PATH_SEGMENT));
    }

    private RxDocumentServiceRequest getStoredProcedureRequest(String collectionLink, StoredProcedure storedProcedure,
                                                               RequestOptions options, OperationType operationType) {
        if (StringUtils.isEmpty(collectionLink)) {
            throw new IllegalArgumentException("collectionLink");
        }
        if (storedProcedure == null) {
            throw new IllegalArgumentException("storedProcedure");
        }

        validateResource(storedProcedure);

        String path = Utils.joinPath(collectionLink, Paths.STORED_PROCEDURES_PATH_SEGMENT);
        Map<String, String> requestHeaders = this.getRequestHeaders(options, ResourceType.StoredProcedure, operationType);
        RxDocumentServiceRequest request = RxDocumentServiceRequest.create(operationType, ResourceType.StoredProcedure,
                path, storedProcedure, requestHeaders, options);

        return request;
    }

    private RxDocumentServiceRequest getUserDefinedFunctionRequest(String collectionLink, UserDefinedFunction udf,
                                                                   RequestOptions options, OperationType operationType) {
        if (StringUtils.isEmpty(collectionLink)) {
            throw new IllegalArgumentException("collectionLink");
        }
        if (udf == null) {
            throw new IllegalArgumentException("udf");
        }

        validateResource(udf);

        String path = Utils.joinPath(collectionLink, Paths.USER_DEFINED_FUNCTIONS_PATH_SEGMENT);
        Map<String, String> requestHeaders = this.getRequestHeaders(options, ResourceType.UserDefinedFunction, operationType);
        RxDocumentServiceRequest request = RxDocumentServiceRequest.create(operationType,
                ResourceType.UserDefinedFunction, path, udf, requestHeaders, options);

        return request;
    }

    @Override
    public Mono<ResourceResponse<StoredProcedure>> createStoredProcedure(String collectionLink,
                                                                               StoredProcedure storedProcedure, RequestOptions options) {
        DocumentClientRetryPolicy requestRetryPolicy = this.resetSessionTokenRetryPolicy.getRequestPolicy();
        return ObservableHelper.inlineIfPossibleAsObs(() -> createStoredProcedureInternal(collectionLink, storedProcedure, options, requestRetryPolicy), requestRetryPolicy);
    }

    private Mono<ResourceResponse<StoredProcedure>> createStoredProcedureInternal(String collectionLink,
                                                                                        StoredProcedure storedProcedure, RequestOptions options, DocumentClientRetryPolicy retryPolicyInstance) {
        // we are using an observable factory here
        // observable will be created fresh upon subscription
        // this is to ensure we capture most up to date information (e.g.,
        // session)
        try {

            logger.debug("Creating a StoredProcedure. collectionLink: [{}], storedProcedure id [{}]",
                    collectionLink, storedProcedure.getId());
            RxDocumentServiceRequest request = getStoredProcedureRequest(collectionLink, storedProcedure, options,
                    OperationType.Create);
            if (retryPolicyInstance != null) {
                retryPolicyInstance.onBeforeSendRequest(request);
            }

            return this.create(request, retryPolicyInstance).map(response -> toResourceResponse(response, StoredProcedure.class));

        } catch (Exception e) {
            // this is only in trace level to capture what's going on
            logger.debug("Failure in creating a StoredProcedure due to [{}]", e.getMessage(), e);
            return Mono.error(e);
        }
    }

    @Override
    public Mono<ResourceResponse<StoredProcedure>> upsertStoredProcedure(String collectionLink,
                                                                               StoredProcedure storedProcedure, RequestOptions options) {
        DocumentClientRetryPolicy requestRetryPolicy = this.resetSessionTokenRetryPolicy.getRequestPolicy();
        return ObservableHelper.inlineIfPossibleAsObs(() -> upsertStoredProcedureInternal(collectionLink, storedProcedure, options, requestRetryPolicy), requestRetryPolicy);
    }

    private Mono<ResourceResponse<StoredProcedure>> upsertStoredProcedureInternal(String collectionLink,
                                                                                        StoredProcedure storedProcedure, RequestOptions options, DocumentClientRetryPolicy retryPolicyInstance) {
        // we are using an observable factory here
        // observable will be created fresh upon subscription
        // this is to ensure we capture most up to date information (e.g.,
        // session)
        try {

            logger.debug("Upserting a StoredProcedure. collectionLink: [{}], storedProcedure id [{}]",
                    collectionLink, storedProcedure.getId());
            RxDocumentServiceRequest request = getStoredProcedureRequest(collectionLink, storedProcedure, options,
                    OperationType.Upsert);
            if (retryPolicyInstance != null) {
                retryPolicyInstance.onBeforeSendRequest(request);
            }

            return this.upsert(request, retryPolicyInstance).map(response -> toResourceResponse(response, StoredProcedure.class));

        } catch (Exception e) {
            // this is only in trace level to capture what's going on
            logger.debug("Failure in upserting a StoredProcedure due to [{}]", e.getMessage(), e);
            return Mono.error(e);
        }
    }

    @Override
    public Mono<ResourceResponse<StoredProcedure>> replaceStoredProcedure(StoredProcedure storedProcedure,
                                                                                RequestOptions options) {
        DocumentClientRetryPolicy requestRetryPolicy = this.resetSessionTokenRetryPolicy.getRequestPolicy();
        return ObservableHelper.inlineIfPossibleAsObs(() -> replaceStoredProcedureInternal(storedProcedure, options, requestRetryPolicy), requestRetryPolicy);
    }

    private Mono<ResourceResponse<StoredProcedure>> replaceStoredProcedureInternal(StoredProcedure storedProcedure,
                                                                                         RequestOptions options, DocumentClientRetryPolicy retryPolicyInstance) {
        try {

            if (storedProcedure == null) {
                throw new IllegalArgumentException("storedProcedure");
            }
            logger.debug("Replacing a StoredProcedure. storedProcedure id [{}]", storedProcedure.getId());

            RxDocumentClientImpl.validateResource(storedProcedure);

            String path = Utils.joinPath(storedProcedure.getSelfLink(), null);
            Map<String, String> requestHeaders = getRequestHeaders(options, ResourceType.StoredProcedure, OperationType.Replace);
            RxDocumentServiceRequest request = RxDocumentServiceRequest.create(OperationType.Replace,
                    ResourceType.StoredProcedure, path, storedProcedure, requestHeaders, options);

            if (retryPolicyInstance != null) {
                retryPolicyInstance.onBeforeSendRequest(request);
            }

            return this.replace(request, retryPolicyInstance).map(response -> toResourceResponse(response, StoredProcedure.class));

        } catch (Exception e) {
            logger.debug("Failure in replacing a StoredProcedure due to [{}]", e.getMessage(), e);
            return Mono.error(e);
        }
    }

    @Override
    public Mono<ResourceResponse<StoredProcedure>> deleteStoredProcedure(String storedProcedureLink,
                                                                               RequestOptions options) {
        DocumentClientRetryPolicy requestRetryPolicy = this.resetSessionTokenRetryPolicy.getRequestPolicy();
        return ObservableHelper.inlineIfPossibleAsObs(() -> deleteStoredProcedureInternal(storedProcedureLink, options, requestRetryPolicy), requestRetryPolicy);
    }

    private Mono<ResourceResponse<StoredProcedure>> deleteStoredProcedureInternal(String storedProcedureLink,
                                                                                        RequestOptions options, DocumentClientRetryPolicy retryPolicyInstance) {
        // we are using an observable factory here
        // observable will be created fresh upon subscription
        // this is to ensure we capture most up to date information (e.g.,
        // session)
        try {

            if (StringUtils.isEmpty(storedProcedureLink)) {
                throw new IllegalArgumentException("storedProcedureLink");
            }

            logger.debug("Deleting a StoredProcedure. storedProcedureLink [{}]", storedProcedureLink);
            String path = Utils.joinPath(storedProcedureLink, null);
            Map<String, String> requestHeaders = this.getRequestHeaders(options, ResourceType.StoredProcedure, OperationType.Delete);
            RxDocumentServiceRequest request = RxDocumentServiceRequest.create(OperationType.Delete,
                    ResourceType.StoredProcedure, path, requestHeaders, options);

            if (retryPolicyInstance != null) {
                retryPolicyInstance.onBeforeSendRequest(request);
            }

            return this.delete(request, retryPolicyInstance).map(response -> toResourceResponse(response, StoredProcedure.class));

        } catch (Exception e) {
            // this is only in trace level to capture what's going on
            logger.debug("Failure in deleting a StoredProcedure due to [{}]", e.getMessage(), e);
            return Mono.error(e);
        }
    }

    @Override
    public Mono<ResourceResponse<StoredProcedure>> readStoredProcedure(String storedProcedureLink,
                                                                             RequestOptions options) {
        DocumentClientRetryPolicy retryPolicyInstance = this.resetSessionTokenRetryPolicy.getRequestPolicy();
        return ObservableHelper.inlineIfPossibleAsObs(() -> readStoredProcedureInternal(storedProcedureLink, options, retryPolicyInstance), retryPolicyInstance);
    }

    private Mono<ResourceResponse<StoredProcedure>> readStoredProcedureInternal(String storedProcedureLink,
                                                                                      RequestOptions options, DocumentClientRetryPolicy retryPolicyInstance) {

        // we are using an observable factory here
        // observable will be created fresh upon subscription
        // this is to ensure we capture most up to date information (e.g.,
        // session)
        try {

            if (StringUtils.isEmpty(storedProcedureLink)) {
                throw new IllegalArgumentException("storedProcedureLink");
            }

            logger.debug("Reading a StoredProcedure. storedProcedureLink [{}]", storedProcedureLink);
            String path = Utils.joinPath(storedProcedureLink, null);
            Map<String, String> requestHeaders = this.getRequestHeaders(options, ResourceType.StoredProcedure, OperationType.Read);
            RxDocumentServiceRequest request = RxDocumentServiceRequest.create(OperationType.Read,
                    ResourceType.StoredProcedure, path, requestHeaders, options);

            if (retryPolicyInstance != null){
                retryPolicyInstance.onBeforeSendRequest(request);
            }

            return this.read(request, retryPolicyInstance).map(response -> toResourceResponse(response, StoredProcedure.class));

        } catch (Exception e) {
            // this is only in trace level to capture what's going on
            logger.debug("Failure in reading a StoredProcedure due to [{}]", e.getMessage(), e);
            return Mono.error(e);
        }
    }

    @Override
    public Flux<FeedResponse<StoredProcedure>> readStoredProcedures(String collectionLink,
                                                                          FeedOptions options) {

        if (StringUtils.isEmpty(collectionLink)) {
            throw new IllegalArgumentException("collectionLink");
        }

        return readFeed(options, ResourceType.StoredProcedure, StoredProcedure.class,
                Utils.joinPath(collectionLink, Paths.STORED_PROCEDURES_PATH_SEGMENT));
    }

    @Override
    public Flux<FeedResponse<StoredProcedure>> queryStoredProcedures(String collectionLink, String query,
                                                                           FeedOptions options) {
        return queryStoredProcedures(collectionLink, new SqlQuerySpec(query), options);
    }

    @Override
    public Flux<FeedResponse<StoredProcedure>> queryStoredProcedures(String collectionLink,
                                                                           SqlQuerySpec querySpec, FeedOptions options) {
        return createQuery(collectionLink, querySpec, options, StoredProcedure.class, ResourceType.StoredProcedure);
    }

    @Override
    public Mono<StoredProcedureResponse> executeStoredProcedure(String storedProcedureLink,
                                                                      List<Object> procedureParams) {
        return this.executeStoredProcedure(storedProcedureLink, null, procedureParams);
    }

    @Override
    public Mono<StoredProcedureResponse> executeStoredProcedure(String storedProcedureLink,
                                                                      RequestOptions options, List<Object> procedureParams) {
        DocumentClientRetryPolicy documentClientRetryPolicy = this.resetSessionTokenRetryPolicy.getRequestPolicy();
        return ObservableHelper.inlineIfPossibleAsObs(() -> executeStoredProcedureInternal(storedProcedureLink, options, procedureParams, documentClientRetryPolicy), documentClientRetryPolicy);
    }

    private Mono<StoredProcedureResponse> executeStoredProcedureInternal(String storedProcedureLink,
                                                                               RequestOptions options, List<Object> procedureParams, DocumentClientRetryPolicy retryPolicy) {

        try {
            logger.debug("Executing a StoredProcedure. storedProcedureLink [{}]", storedProcedureLink);
            String path = Utils.joinPath(storedProcedureLink, null);

            Map<String, String> requestHeaders = getRequestHeaders(options, ResourceType.StoredProcedure, OperationType.ExecuteJavaScript);
            requestHeaders.put(HttpConstants.HttpHeaders.ACCEPT, RuntimeConstants.MediaTypes.JSON);

            RxDocumentServiceRequest request = RxDocumentServiceRequest.create(OperationType.ExecuteJavaScript,
                    ResourceType.StoredProcedure, path,
                    procedureParams != null && !procedureParams.isEmpty() ? RxDocumentClientImpl.serializeProcedureParams(procedureParams) : "",
                    requestHeaders, options);

            Mono<RxDocumentServiceRequest> reqObs = addPartitionKeyInformation(request, null, null, options);
            return reqObs.flatMap(req -> create(request, retryPolicy)
                    .map(response -> {
                        this.captureSessionToken(request, response);
                        return toStoredProcedureResponse(response);
                    }));

        } catch (Exception e) {
            logger.debug("Failure in executing a StoredProcedure due to [{}]", e.getMessage(), e);
            return Mono.error(e);
        }
    }

    @Override
    public Mono<ResourceResponse<Trigger>> createTrigger(String collectionLink, Trigger trigger,
                                                               RequestOptions options) {
        DocumentClientRetryPolicy retryPolicyInstance = this.resetSessionTokenRetryPolicy.getRequestPolicy();
        return ObservableHelper.inlineIfPossibleAsObs(() -> createTriggerInternal(collectionLink, trigger, options, retryPolicyInstance), retryPolicyInstance);
    }

    private Mono<ResourceResponse<Trigger>> createTriggerInternal(String collectionLink, Trigger trigger,
                                                                        RequestOptions options, DocumentClientRetryPolicy retryPolicyInstance) {
        try {

            logger.debug("Creating a Trigger. collectionLink [{}], trigger id [{}]", collectionLink,
                    trigger.getId());
            RxDocumentServiceRequest request = getTriggerRequest(collectionLink, trigger, options,
                    OperationType.Create);
            if (retryPolicyInstance != null){
                retryPolicyInstance.onBeforeSendRequest(request);
            }

            return this.create(request, retryPolicyInstance).map(response -> toResourceResponse(response, Trigger.class));

        } catch (Exception e) {
            logger.debug("Failure in creating a Trigger due to [{}]", e.getMessage(), e);
            return Mono.error(e);
        }
    }

    @Override
    public Mono<ResourceResponse<Trigger>> upsertTrigger(String collectionLink, Trigger trigger,
                                                               RequestOptions options) {
        DocumentClientRetryPolicy retryPolicyInstance = this.resetSessionTokenRetryPolicy.getRequestPolicy();
        return ObservableHelper.inlineIfPossibleAsObs(() -> upsertTriggerInternal(collectionLink, trigger, options, retryPolicyInstance), retryPolicyInstance);
    }

    private Mono<ResourceResponse<Trigger>> upsertTriggerInternal(String collectionLink, Trigger trigger,
                                                                        RequestOptions options, DocumentClientRetryPolicy retryPolicyInstance) {
        try {

            logger.debug("Upserting a Trigger. collectionLink [{}], trigger id [{}]", collectionLink,
                    trigger.getId());
            RxDocumentServiceRequest request = getTriggerRequest(collectionLink, trigger, options,
                    OperationType.Upsert);
            if (retryPolicyInstance != null){
                retryPolicyInstance.onBeforeSendRequest(request);
            }

            return this.upsert(request, retryPolicyInstance).map(response -> toResourceResponse(response, Trigger.class));

        } catch (Exception e) {
            logger.debug("Failure in upserting a Trigger due to [{}]", e.getMessage(), e);
            return Mono.error(e);
        }
    }

    private RxDocumentServiceRequest getTriggerRequest(String collectionLink, Trigger trigger, RequestOptions options,
                                                       OperationType operationType) {
        if (StringUtils.isEmpty(collectionLink)) {
            throw new IllegalArgumentException("collectionLink");
        }
        if (trigger == null) {
            throw new IllegalArgumentException("trigger");
        }

        RxDocumentClientImpl.validateResource(trigger);

        String path = Utils.joinPath(collectionLink, Paths.TRIGGERS_PATH_SEGMENT);
        Map<String, String> requestHeaders = getRequestHeaders(options, ResourceType.Trigger, operationType);
        RxDocumentServiceRequest request = RxDocumentServiceRequest.create(operationType, ResourceType.Trigger, path,
                trigger, requestHeaders, options);

        return request;
    }

    @Override
    public Mono<ResourceResponse<Trigger>> replaceTrigger(Trigger trigger, RequestOptions options) {
        DocumentClientRetryPolicy retryPolicyInstance = this.resetSessionTokenRetryPolicy.getRequestPolicy();
        return ObservableHelper.inlineIfPossibleAsObs(() -> replaceTriggerInternal(trigger, options, retryPolicyInstance), retryPolicyInstance);
    }

    private Mono<ResourceResponse<Trigger>> replaceTriggerInternal(Trigger trigger, RequestOptions options,
                                                                         DocumentClientRetryPolicy retryPolicyInstance) {

        try {
            if (trigger == null) {
                throw new IllegalArgumentException("trigger");
            }

            logger.debug("Replacing a Trigger. trigger id [{}]", trigger.getId());
            RxDocumentClientImpl.validateResource(trigger);

            String path = Utils.joinPath(trigger.getSelfLink(), null);
            Map<String, String> requestHeaders = getRequestHeaders(options, ResourceType.Trigger, OperationType.Replace);
            RxDocumentServiceRequest request = RxDocumentServiceRequest.create(OperationType.Replace,
                    ResourceType.Trigger, path, trigger, requestHeaders, options);

            if (retryPolicyInstance != null){
                retryPolicyInstance.onBeforeSendRequest(request);
            }

            return this.replace(request, retryPolicyInstance).map(response -> toResourceResponse(response, Trigger.class));

        } catch (Exception e) {
            logger.debug("Failure in replacing a Trigger due to [{}]", e.getMessage(), e);
            return Mono.error(e);
        }
    }

    @Override
    public Mono<ResourceResponse<Trigger>> deleteTrigger(String triggerLink, RequestOptions options) {
        DocumentClientRetryPolicy retryPolicyInstance = this.resetSessionTokenRetryPolicy.getRequestPolicy();
        return ObservableHelper.inlineIfPossibleAsObs(() -> deleteTriggerInternal(triggerLink, options, retryPolicyInstance), retryPolicyInstance);
    }

    private Mono<ResourceResponse<Trigger>> deleteTriggerInternal(String triggerLink, RequestOptions options, DocumentClientRetryPolicy retryPolicyInstance) {
        try {
            if (StringUtils.isEmpty(triggerLink)) {
                throw new IllegalArgumentException("triggerLink");
            }

            logger.debug("Deleting a Trigger. triggerLink [{}]", triggerLink);
            String path = Utils.joinPath(triggerLink, null);
            Map<String, String> requestHeaders = getRequestHeaders(options, ResourceType.Trigger, OperationType.Delete);
            RxDocumentServiceRequest request = RxDocumentServiceRequest.create(OperationType.Delete,
                    ResourceType.Trigger, path, requestHeaders, options);

            if (retryPolicyInstance != null){
                retryPolicyInstance.onBeforeSendRequest(request);
            }

            return this.delete(request, retryPolicyInstance).map(response -> toResourceResponse(response, Trigger.class));

        } catch (Exception e) {
            logger.debug("Failure in deleting a Trigger due to [{}]", e.getMessage(), e);
            return Mono.error(e);
        }
    }

    @Override
    public Mono<ResourceResponse<Trigger>> readTrigger(String triggerLink, RequestOptions options) {
        DocumentClientRetryPolicy retryPolicyInstance = this.resetSessionTokenRetryPolicy.getRequestPolicy();
        return ObservableHelper.inlineIfPossibleAsObs(() -> readTriggerInternal(triggerLink, options, retryPolicyInstance), retryPolicyInstance);
    }

    private Mono<ResourceResponse<Trigger>> readTriggerInternal(String triggerLink, RequestOptions options,
                                                                      DocumentClientRetryPolicy retryPolicyInstance) {
        try {
            if (StringUtils.isEmpty(triggerLink)) {
                throw new IllegalArgumentException("triggerLink");
            }

            logger.debug("Reading a Trigger. triggerLink [{}]", triggerLink);
            String path = Utils.joinPath(triggerLink, null);
            Map<String, String> requestHeaders = getRequestHeaders(options, ResourceType.Trigger, OperationType.Read);
            RxDocumentServiceRequest request = RxDocumentServiceRequest.create(OperationType.Read,
                    ResourceType.Trigger, path, requestHeaders, options);

            if (retryPolicyInstance != null){
                retryPolicyInstance.onBeforeSendRequest(request);
            }

            return this.read(request, retryPolicyInstance).map(response -> toResourceResponse(response, Trigger.class));

        } catch (Exception e) {
            logger.debug("Failure in reading a Trigger due to [{}]", e.getMessage(), e);
            return Mono.error(e);
        }
    }

    @Override
    public Flux<FeedResponse<Trigger>> readTriggers(String collectionLink, FeedOptions options) {

        if (StringUtils.isEmpty(collectionLink)) {
            throw new IllegalArgumentException("collectionLink");
        }

        return readFeed(options, ResourceType.Trigger, Trigger.class,
                Utils.joinPath(collectionLink, Paths.TRIGGERS_PATH_SEGMENT));
    }

    @Override
    public Flux<FeedResponse<Trigger>> queryTriggers(String collectionLink, String query,
                                                           FeedOptions options) {
        return queryTriggers(collectionLink, new SqlQuerySpec(query), options);
    }

    @Override
    public Flux<FeedResponse<Trigger>> queryTriggers(String collectionLink, SqlQuerySpec querySpec,
                                                           FeedOptions options) {
        return createQuery(collectionLink, querySpec, options, Trigger.class, ResourceType.Trigger);
    }

    @Override
    public Mono<ResourceResponse<UserDefinedFunction>> createUserDefinedFunction(String collectionLink,
                                                                                       UserDefinedFunction udf, RequestOptions options) {
        DocumentClientRetryPolicy retryPolicyInstance = this.resetSessionTokenRetryPolicy.getRequestPolicy();
        return ObservableHelper.inlineIfPossibleAsObs(() -> createUserDefinedFunctionInternal(collectionLink, udf, options, retryPolicyInstance), retryPolicyInstance);
    }

    private Mono<ResourceResponse<UserDefinedFunction>> createUserDefinedFunctionInternal(String collectionLink,
                                                                                                UserDefinedFunction udf, RequestOptions options, DocumentClientRetryPolicy retryPolicyInstance) {
        // we are using an observable factory here
        // observable will be created fresh upon subscription
        // this is to ensure we capture most up to date information (e.g.,
        // session)
        try {
            logger.debug("Creating a UserDefinedFunction. collectionLink [{}], udf id [{}]", collectionLink,
                    udf.getId());
            RxDocumentServiceRequest request = getUserDefinedFunctionRequest(collectionLink, udf, options,
                    OperationType.Create);
            if (retryPolicyInstance != null){
                retryPolicyInstance.onBeforeSendRequest(request);
            }

            return this.create(request, retryPolicyInstance).map(response -> toResourceResponse(response, UserDefinedFunction.class));

        } catch (Exception e) {
            // this is only in trace level to capture what's going on
            logger.debug("Failure in creating a UserDefinedFunction due to [{}]", e.getMessage(), e);
            return Mono.error(e);
        }
    }

    @Override
    public Mono<ResourceResponse<UserDefinedFunction>> upsertUserDefinedFunction(String collectionLink,
                                                                                       UserDefinedFunction udf, RequestOptions options) {
        DocumentClientRetryPolicy retryPolicyInstance = this.resetSessionTokenRetryPolicy.getRequestPolicy();
        return ObservableHelper.inlineIfPossibleAsObs(() -> upsertUserDefinedFunctionInternal(collectionLink, udf, options, retryPolicyInstance), retryPolicyInstance);
    }

    private Mono<ResourceResponse<UserDefinedFunction>> upsertUserDefinedFunctionInternal(String collectionLink,
                                                                                                UserDefinedFunction udf, RequestOptions options, DocumentClientRetryPolicy retryPolicyInstance) {
        // we are using an observable factory here
        // observable will be created fresh upon subscription
        // this is to ensure we capture most up to date information (e.g.,
        // session)
        try {
            logger.debug("Upserting a UserDefinedFunction. collectionLink [{}], udf id [{}]", collectionLink,
                    udf.getId());
            RxDocumentServiceRequest request = getUserDefinedFunctionRequest(collectionLink, udf, options,
                    OperationType.Upsert);
            if (retryPolicyInstance != null){
                retryPolicyInstance.onBeforeSendRequest(request);
            }

            return this.upsert(request, retryPolicyInstance).map(response -> toResourceResponse(response, UserDefinedFunction.class));

        } catch (Exception e) {
            // this is only in trace level to capture what's going on
            logger.debug("Failure in upserting a UserDefinedFunction due to [{}]", e.getMessage(), e);
            return Mono.error(e);
        }
    }

    @Override
    public Mono<ResourceResponse<UserDefinedFunction>> replaceUserDefinedFunction(UserDefinedFunction udf,
                                                                                        RequestOptions options) {
        DocumentClientRetryPolicy retryPolicyInstance = this.resetSessionTokenRetryPolicy.getRequestPolicy();
        return ObservableHelper.inlineIfPossibleAsObs(() -> replaceUserDefinedFunctionInternal(udf, options, retryPolicyInstance), retryPolicyInstance);
    }

    private Mono<ResourceResponse<UserDefinedFunction>> replaceUserDefinedFunctionInternal(UserDefinedFunction udf,
                                                                                                 RequestOptions options, DocumentClientRetryPolicy retryPolicyInstance) {
        // we are using an observable factory here
        // observable will be created fresh upon subscription
        // this is to ensure we capture most up to date information (e.g.,
        // session)
        try {
            if (udf == null) {
                throw new IllegalArgumentException("udf");
            }

            logger.debug("Replacing a UserDefinedFunction. udf id [{}]", udf.getId());
            validateResource(udf);

            String path = Utils.joinPath(udf.getSelfLink(), null);
            Map<String, String> requestHeaders = this.getRequestHeaders(options, ResourceType.UserDefinedFunction, OperationType.Replace);
            RxDocumentServiceRequest request = RxDocumentServiceRequest.create(OperationType.Replace,
                    ResourceType.UserDefinedFunction, path, udf, requestHeaders, options);

            if (retryPolicyInstance != null){
                retryPolicyInstance.onBeforeSendRequest(request);
            }

            return this.replace(request, retryPolicyInstance).map(response -> toResourceResponse(response, UserDefinedFunction.class));

        } catch (Exception e) {
            // this is only in trace level to capture what's going on
            logger.debug("Failure in replacing a UserDefinedFunction due to [{}]", e.getMessage(), e);
            return Mono.error(e);
        }
    }

    @Override
    public Mono<ResourceResponse<UserDefinedFunction>> deleteUserDefinedFunction(String udfLink,
                                                                                       RequestOptions options) {
        DocumentClientRetryPolicy retryPolicyInstance = this.resetSessionTokenRetryPolicy.getRequestPolicy();
        return ObservableHelper.inlineIfPossibleAsObs(() -> deleteUserDefinedFunctionInternal(udfLink, options, retryPolicyInstance), retryPolicyInstance);
    }

    private Mono<ResourceResponse<UserDefinedFunction>> deleteUserDefinedFunctionInternal(String udfLink,
                                                                                                RequestOptions options, DocumentClientRetryPolicy retryPolicyInstance) {
        // we are using an observable factory here
        // observable will be created fresh upon subscription
        // this is to ensure we capture most up to date information (e.g.,
        // session)
        try {
            if (StringUtils.isEmpty(udfLink)) {
                throw new IllegalArgumentException("udfLink");
            }

            logger.debug("Deleting a UserDefinedFunction. udfLink [{}]", udfLink);
            String path = Utils.joinPath(udfLink, null);
            Map<String, String> requestHeaders = this.getRequestHeaders(options, ResourceType.UserDefinedFunction, OperationType.Delete);
            RxDocumentServiceRequest request = RxDocumentServiceRequest.create(OperationType.Delete,
                    ResourceType.UserDefinedFunction, path, requestHeaders, options);

            if (retryPolicyInstance != null){
                retryPolicyInstance.onBeforeSendRequest(request);
            }

            return this.delete(request, retryPolicyInstance).map(response -> toResourceResponse(response, UserDefinedFunction.class));

        } catch (Exception e) {
            // this is only in trace level to capture what's going on
            logger.debug("Failure in deleting a UserDefinedFunction due to [{}]", e.getMessage(), e);
            return Mono.error(e);
        }
    }

    @Override
    public Mono<ResourceResponse<UserDefinedFunction>> readUserDefinedFunction(String udfLink,
                                                                                     RequestOptions options) {
        DocumentClientRetryPolicy retryPolicyInstance = this.resetSessionTokenRetryPolicy.getRequestPolicy();
        return ObservableHelper.inlineIfPossibleAsObs(() -> readUserDefinedFunctionInternal(udfLink, options, retryPolicyInstance), retryPolicyInstance);
    }

    private Mono<ResourceResponse<UserDefinedFunction>> readUserDefinedFunctionInternal(String udfLink,
                                                                                              RequestOptions options, DocumentClientRetryPolicy retryPolicyInstance) {
        // we are using an observable factory here
        // observable will be created fresh upon subscription
        // this is to ensure we capture most up to date information (e.g.,
        // session)
        try {
            if (StringUtils.isEmpty(udfLink)) {
                throw new IllegalArgumentException("udfLink");
            }

            logger.debug("Reading a UserDefinedFunction. udfLink [{}]", udfLink);
            String path = Utils.joinPath(udfLink, null);
            Map<String, String> requestHeaders = this.getRequestHeaders(options, ResourceType.UserDefinedFunction, OperationType.Read);
            RxDocumentServiceRequest request = RxDocumentServiceRequest.create(OperationType.Read,
                    ResourceType.UserDefinedFunction, path, requestHeaders, options);

            if (retryPolicyInstance != null) {
                retryPolicyInstance.onBeforeSendRequest(request);
            }

            return this.read(request, retryPolicyInstance).map(response -> toResourceResponse(response, UserDefinedFunction.class));

        } catch (Exception e) {
            // this is only in trace level to capture what's going on
            logger.debug("Failure in reading a UserDefinedFunction due to [{}]", e.getMessage(), e);
            return Mono.error(e);
        }
    }

    @Override
    public Flux<FeedResponse<UserDefinedFunction>> readUserDefinedFunctions(String collectionLink,
                                                                                  FeedOptions options) {

        if (StringUtils.isEmpty(collectionLink)) {
            throw new IllegalArgumentException("collectionLink");
        }

        return readFeed(options, ResourceType.UserDefinedFunction, UserDefinedFunction.class,
                Utils.joinPath(collectionLink, Paths.USER_DEFINED_FUNCTIONS_PATH_SEGMENT));
    }

    @Override
    public Flux<FeedResponse<UserDefinedFunction>> queryUserDefinedFunctions(String collectionLink,
                                                                                   String query, FeedOptions options) {
        return queryUserDefinedFunctions(collectionLink, new SqlQuerySpec(query), options);
    }

    @Override
    public Flux<FeedResponse<UserDefinedFunction>> queryUserDefinedFunctions(String collectionLink,
                                                                                   SqlQuerySpec querySpec, FeedOptions options) {
        return createQuery(collectionLink, querySpec, options, UserDefinedFunction.class, ResourceType.UserDefinedFunction);
    }

    @Override
    public Mono<ResourceResponse<Conflict>> readConflict(String conflictLink, RequestOptions options) {
        DocumentClientRetryPolicy retryPolicyInstance = this.resetSessionTokenRetryPolicy.getRequestPolicy();
        return ObservableHelper.inlineIfPossibleAsObs(() -> readConflictInternal(conflictLink, options, retryPolicyInstance), retryPolicyInstance);
    }

    private Mono<ResourceResponse<Conflict>> readConflictInternal(String conflictLink, RequestOptions options, DocumentClientRetryPolicy retryPolicyInstance) {

        try {
            if (StringUtils.isEmpty(conflictLink)) {
                throw new IllegalArgumentException("conflictLink");
            }

            logger.debug("Reading a Conflict. conflictLink [{}]", conflictLink);
            String path = Utils.joinPath(conflictLink, null);
            Map<String, String> requestHeaders = getRequestHeaders(options, ResourceType.Conflict, OperationType.Read);
            RxDocumentServiceRequest request = RxDocumentServiceRequest.create(OperationType.Read,
                    ResourceType.Conflict, path, requestHeaders, options);

            Mono<RxDocumentServiceRequest> reqObs = addPartitionKeyInformation(request, null, null, options);

            return reqObs.flatMap(req -> {
                if (retryPolicyInstance != null) {
                    retryPolicyInstance.onBeforeSendRequest(request);
                }
                return this.read(request, retryPolicyInstance).map(response -> toResourceResponse(response, Conflict.class));
            });

        } catch (Exception e) {
            logger.debug("Failure in reading a Conflict due to [{}]", e.getMessage(), e);
            return Mono.error(e);
        }
    }

    @Override
    public Flux<FeedResponse<Conflict>> readConflicts(String collectionLink, FeedOptions options) {

        if (StringUtils.isEmpty(collectionLink)) {
            throw new IllegalArgumentException("collectionLink");
        }

        return readFeed(options, ResourceType.Conflict, Conflict.class,
                Utils.joinPath(collectionLink, Paths.CONFLICTS_PATH_SEGMENT));
    }

    @Override
    public Flux<FeedResponse<Conflict>> queryConflicts(String collectionLink, String query,
                                                             FeedOptions options) {
        return queryConflicts(collectionLink, new SqlQuerySpec(query), options);
    }

    @Override
    public Flux<FeedResponse<Conflict>> queryConflicts(String collectionLink, SqlQuerySpec querySpec,
                                                             FeedOptions options) {
        return createQuery(collectionLink, querySpec, options, Conflict.class, ResourceType.Conflict);
    }

    @Override
    public Mono<ResourceResponse<Conflict>> deleteConflict(String conflictLink, RequestOptions options) {
        DocumentClientRetryPolicy retryPolicyInstance = this.resetSessionTokenRetryPolicy.getRequestPolicy();
        return ObservableHelper.inlineIfPossibleAsObs(() -> deleteConflictInternal(conflictLink, options, retryPolicyInstance), retryPolicyInstance);
    }

    private Mono<ResourceResponse<Conflict>> deleteConflictInternal(String conflictLink, RequestOptions options,
                                                                          DocumentClientRetryPolicy retryPolicyInstance) {

        try {
            if (StringUtils.isEmpty(conflictLink)) {
                throw new IllegalArgumentException("conflictLink");
            }

            logger.debug("Deleting a Conflict. conflictLink [{}]", conflictLink);
            String path = Utils.joinPath(conflictLink, null);
            Map<String, String> requestHeaders = getRequestHeaders(options, ResourceType.Conflict, OperationType.Delete);
            RxDocumentServiceRequest request = RxDocumentServiceRequest.create(OperationType.Delete,
                    ResourceType.Conflict, path, requestHeaders, options);

            Mono<RxDocumentServiceRequest> reqObs = addPartitionKeyInformation(request, null, null, options);
            return reqObs.flatMap(req -> {
                if (retryPolicyInstance != null) {
                    retryPolicyInstance.onBeforeSendRequest(request);
                }

                return this.delete(request, retryPolicyInstance).map(response -> toResourceResponse(response, Conflict.class));
            });

        } catch (Exception e) {
            logger.debug("Failure in deleting a Conflict due to [{}]", e.getMessage(), e);
            return Mono.error(e);
        }
    }

    @Override
    public Mono<ResourceResponse<User>> createUser(String databaseLink, User user, RequestOptions options) {
        DocumentClientRetryPolicy documentClientRetryPolicy = this.resetSessionTokenRetryPolicy.getRequestPolicy();
        return ObservableHelper.inlineIfPossibleAsObs(() -> createUserInternal(databaseLink, user, options, documentClientRetryPolicy), documentClientRetryPolicy);
    }

    private Mono<ResourceResponse<User>> createUserInternal(String databaseLink, User user, RequestOptions options, DocumentClientRetryPolicy documentClientRetryPolicy) {
        try {
            logger.debug("Creating a User. databaseLink [{}], user id [{}]", databaseLink, user.getId());
            RxDocumentServiceRequest request = getUserRequest(databaseLink, user, options, OperationType.Create);
            return this.create(request, documentClientRetryPolicy).map(response -> toResourceResponse(response, User.class));

        } catch (Exception e) {
            logger.debug("Failure in creating a User due to [{}]", e.getMessage(), e);
            return Mono.error(e);
        }
    }

    @Override
    public Mono<ResourceResponse<User>> upsertUser(String databaseLink, User user, RequestOptions options) {
        DocumentClientRetryPolicy retryPolicyInstance = this.resetSessionTokenRetryPolicy.getRequestPolicy();
        return ObservableHelper.inlineIfPossibleAsObs(() -> upsertUserInternal(databaseLink, user, options, retryPolicyInstance), retryPolicyInstance);
    }

    private Mono<ResourceResponse<User>> upsertUserInternal(String databaseLink, User user, RequestOptions options,
                                                                  DocumentClientRetryPolicy retryPolicyInstance) {
        try {
            logger.debug("Upserting a User. databaseLink [{}], user id [{}]", databaseLink, user.getId());
            RxDocumentServiceRequest request = getUserRequest(databaseLink, user, options, OperationType.Upsert);
            if (retryPolicyInstance != null) {
                retryPolicyInstance.onBeforeSendRequest(request);
            }

            return this.upsert(request, retryPolicyInstance).map(response -> toResourceResponse(response, User.class));

        } catch (Exception e) {
            logger.debug("Failure in upserting a User due to [{}]", e.getMessage(), e);
            return Mono.error(e);
        }
    }

    private RxDocumentServiceRequest getUserRequest(String databaseLink, User user, RequestOptions options,
                                                    OperationType operationType) {
        if (StringUtils.isEmpty(databaseLink)) {
            throw new IllegalArgumentException("databaseLink");
        }
        if (user == null) {
            throw new IllegalArgumentException("user");
        }

        RxDocumentClientImpl.validateResource(user);

        String path = Utils.joinPath(databaseLink, Paths.USERS_PATH_SEGMENT);
        Map<String, String> requestHeaders = getRequestHeaders(options, ResourceType.User, operationType);
        RxDocumentServiceRequest request = RxDocumentServiceRequest.create(operationType, ResourceType.User, path, user,
                requestHeaders, options);

        return request;
    }

    @Override
    public Mono<ResourceResponse<User>> replaceUser(User user, RequestOptions options) {
        DocumentClientRetryPolicy retryPolicyInstance = this.resetSessionTokenRetryPolicy.getRequestPolicy();
        return ObservableHelper.inlineIfPossibleAsObs(() -> replaceUserInternal(user, options, retryPolicyInstance), retryPolicyInstance);
    }

    private Mono<ResourceResponse<User>> replaceUserInternal(User user, RequestOptions options, DocumentClientRetryPolicy retryPolicyInstance) {
        try {
            if (user == null) {
                throw new IllegalArgumentException("user");
            }
            logger.debug("Replacing a User. user id [{}]", user.getId());
            RxDocumentClientImpl.validateResource(user);

            String path = Utils.joinPath(user.getSelfLink(), null);
            Map<String, String> requestHeaders = getRequestHeaders(options, ResourceType.User, OperationType.Replace);
            RxDocumentServiceRequest request = RxDocumentServiceRequest.create(OperationType.Replace,
                    ResourceType.User, path, user, requestHeaders, options);
            if (retryPolicyInstance != null) {
                retryPolicyInstance.onBeforeSendRequest(request);
            }

            return this.replace(request, retryPolicyInstance).map(response -> toResourceResponse(response, User.class));

        } catch (Exception e) {
            logger.debug("Failure in replacing a User due to [{}]", e.getMessage(), e);
            return Mono.error(e);
        }
    }


    public Mono<ResourceResponse<User>> deleteUser(String userLink, RequestOptions options) {
        DocumentClientRetryPolicy retryPolicyInstance =  this.resetSessionTokenRetryPolicy.getRequestPolicy();
        return ObservableHelper.inlineIfPossibleAsObs(() -> deleteUserInternal(userLink, options, retryPolicyInstance), retryPolicyInstance);
    }

    private Mono<ResourceResponse<User>> deleteUserInternal(String userLink, RequestOptions options,
                                                                  DocumentClientRetryPolicy retryPolicyInstance) {

        try {
            if (StringUtils.isEmpty(userLink)) {
                throw new IllegalArgumentException("userLink");
            }
            logger.debug("Deleting a User. userLink [{}]", userLink);
            String path = Utils.joinPath(userLink, null);
            Map<String, String> requestHeaders = getRequestHeaders(options, ResourceType.User, OperationType.Delete);
            RxDocumentServiceRequest request = RxDocumentServiceRequest.create(OperationType.Delete,
                    ResourceType.User, path, requestHeaders, options);

            if (retryPolicyInstance != null) {
                retryPolicyInstance.onBeforeSendRequest(request);
            }

            return this.delete(request, retryPolicyInstance).map(response -> toResourceResponse(response, User.class));

        } catch (Exception e) {
            logger.debug("Failure in deleting a User due to [{}]", e.getMessage(), e);
            return Mono.error(e);
        }
    }
    @Override
    public Mono<ResourceResponse<User>> readUser(String userLink, RequestOptions options) {
        DocumentClientRetryPolicy retryPolicyInstance = this.resetSessionTokenRetryPolicy.getRequestPolicy();
        return ObservableHelper.inlineIfPossibleAsObs(() -> readUserInternal(userLink, options, retryPolicyInstance), retryPolicyInstance);
    }

    private Mono<ResourceResponse<User>> readUserInternal(String userLink, RequestOptions options, DocumentClientRetryPolicy retryPolicyInstance) {
        try {
            if (StringUtils.isEmpty(userLink)) {
                throw new IllegalArgumentException("userLink");
            }
            logger.debug("Reading a User. userLink [{}]", userLink);
            String path = Utils.joinPath(userLink, null);
            Map<String, String> requestHeaders = getRequestHeaders(options, ResourceType.User, OperationType.Read);
            RxDocumentServiceRequest request = RxDocumentServiceRequest.create(OperationType.Read,
                    ResourceType.User, path, requestHeaders, options);

            if (retryPolicyInstance != null) {
                retryPolicyInstance.onBeforeSendRequest(request);
            }
            return this.read(request, retryPolicyInstance).map(response -> toResourceResponse(response, User.class));

        } catch (Exception e) {
            logger.debug("Failure in reading a User due to [{}]", e.getMessage(), e);
            return Mono.error(e);
        }
    }

    @Override
    public Flux<FeedResponse<User>> readUsers(String databaseLink, FeedOptions options) {

        if (StringUtils.isEmpty(databaseLink)) {
            throw new IllegalArgumentException("databaseLink");
        }

        return readFeed(options, ResourceType.User, User.class,
                Utils.joinPath(databaseLink, Paths.USERS_PATH_SEGMENT));
    }

    @Override
    public Flux<FeedResponse<User>> queryUsers(String databaseLink, String query, FeedOptions options) {
        return queryUsers(databaseLink, new SqlQuerySpec(query), options);
    }

    @Override
    public Flux<FeedResponse<User>> queryUsers(String databaseLink, SqlQuerySpec querySpec,
                                                     FeedOptions options) {
        return createQuery(databaseLink, querySpec, options, User.class, ResourceType.User);
    }

    @Override
    public Mono<ResourceResponse<Permission>> createPermission(String userLink, Permission permission,
                                                                     RequestOptions options) {
        DocumentClientRetryPolicy documentClientRetryPolicy = this.resetSessionTokenRetryPolicy.getRequestPolicy();
        return ObservableHelper.inlineIfPossibleAsObs(() -> createPermissionInternal(userLink, permission, options, documentClientRetryPolicy), this.resetSessionTokenRetryPolicy.getRequestPolicy());
    }

    private Mono<ResourceResponse<Permission>> createPermissionInternal(String userLink, Permission permission,
                                                                              RequestOptions options, DocumentClientRetryPolicy documentClientRetryPolicy) {

        try {
            logger.debug("Creating a Permission. userLink [{}], permission id [{}]", userLink, permission.getId());
            RxDocumentServiceRequest request = getPermissionRequest(userLink, permission, options,
                    OperationType.Create);
            return this.create(request, documentClientRetryPolicy).map(response -> toResourceResponse(response, Permission.class));

        } catch (Exception e) {
            logger.debug("Failure in creating a Permission due to [{}]", e.getMessage(), e);
            return Mono.error(e);
        }
    }

    @Override
    public Mono<ResourceResponse<Permission>> upsertPermission(String userLink, Permission permission,
                                                                     RequestOptions options) {
        DocumentClientRetryPolicy retryPolicyInstance = this.resetSessionTokenRetryPolicy.getRequestPolicy();
        return ObservableHelper.inlineIfPossibleAsObs(() -> upsertPermissionInternal(userLink, permission, options, retryPolicyInstance), retryPolicyInstance);
    }

    private Mono<ResourceResponse<Permission>> upsertPermissionInternal(String userLink, Permission permission,
                                                                              RequestOptions options, DocumentClientRetryPolicy retryPolicyInstance) {

        try {
            logger.debug("Upserting a Permission. userLink [{}], permission id [{}]", userLink, permission.getId());
            RxDocumentServiceRequest request = getPermissionRequest(userLink, permission, options,
                    OperationType.Upsert);
            if (retryPolicyInstance != null) {
                retryPolicyInstance.onBeforeSendRequest(request);
            }

            return this.upsert(request, retryPolicyInstance).map(response -> toResourceResponse(response, Permission.class));

        } catch (Exception e) {
            logger.debug("Failure in upserting a Permission due to [{}]", e.getMessage(), e);
            return Mono.error(e);
        }
    }

    private RxDocumentServiceRequest getPermissionRequest(String userLink, Permission permission,
                                                          RequestOptions options, OperationType operationType) {
        if (StringUtils.isEmpty(userLink)) {
            throw new IllegalArgumentException("userLink");
        }
        if (permission == null) {
            throw new IllegalArgumentException("permission");
        }

        RxDocumentClientImpl.validateResource(permission);

        String path = Utils.joinPath(userLink, Paths.PERMISSIONS_PATH_SEGMENT);
        Map<String, String> requestHeaders = getRequestHeaders(options, ResourceType.Permission, operationType);
        RxDocumentServiceRequest request = RxDocumentServiceRequest.create(operationType, ResourceType.Permission, path,
                permission, requestHeaders, options);

        return request;
    }

    @Override
    public Mono<ResourceResponse<Permission>> replacePermission(Permission permission, RequestOptions options) {
        DocumentClientRetryPolicy retryPolicyInstance = this.resetSessionTokenRetryPolicy.getRequestPolicy();
        return ObservableHelper.inlineIfPossibleAsObs(() -> replacePermissionInternal(permission, options, retryPolicyInstance), retryPolicyInstance);
    }

    private Mono<ResourceResponse<Permission>> replacePermissionInternal(Permission permission, RequestOptions options, DocumentClientRetryPolicy retryPolicyInstance) {
        try {
            if (permission == null) {
                throw new IllegalArgumentException("permission");
            }
            logger.debug("Replacing a Permission. permission id [{}]", permission.getId());
            RxDocumentClientImpl.validateResource(permission);

            String path = Utils.joinPath(permission.getSelfLink(), null);
            Map<String, String> requestHeaders = getRequestHeaders(options, ResourceType.Permission, OperationType.Replace);
            RxDocumentServiceRequest request = RxDocumentServiceRequest.create(OperationType.Replace,
                    ResourceType.Permission, path, permission, requestHeaders, options);

            if (retryPolicyInstance != null) {
                retryPolicyInstance.onBeforeSendRequest(request);
            }

            return this.replace(request, retryPolicyInstance).map(response -> toResourceResponse(response, Permission.class));

        } catch (Exception e) {
            logger.debug("Failure in replacing a Permission due to [{}]", e.getMessage(), e);
            return Mono.error(e);
        }
    }

    @Override
    public Mono<ResourceResponse<Permission>> deletePermission(String permissionLink, RequestOptions options) {
        DocumentClientRetryPolicy retryPolicyInstance = this.resetSessionTokenRetryPolicy.getRequestPolicy();
        return ObservableHelper.inlineIfPossibleAsObs(() -> deletePermissionInternal(permissionLink, options, retryPolicyInstance), retryPolicyInstance);
    }

    private Mono<ResourceResponse<Permission>> deletePermissionInternal(String permissionLink, RequestOptions options,
                                                                              DocumentClientRetryPolicy retryPolicyInstance) {

        try {
            if (StringUtils.isEmpty(permissionLink)) {
                throw new IllegalArgumentException("permissionLink");
            }
            logger.debug("Deleting a Permission. permissionLink [{}]", permissionLink);
            String path = Utils.joinPath(permissionLink, null);
            Map<String, String> requestHeaders = getRequestHeaders(options, ResourceType.Permission, OperationType.Delete);
            RxDocumentServiceRequest request = RxDocumentServiceRequest.create(OperationType.Delete,
                    ResourceType.Permission, path, requestHeaders, options);

            if (retryPolicyInstance != null) {
                retryPolicyInstance.onBeforeSendRequest(request);
            }

            return this.delete(request, retryPolicyInstance).map(response -> toResourceResponse(response, Permission.class));

        } catch (Exception e) {
            logger.debug("Failure in deleting a Permission due to [{}]", e.getMessage(), e);
            return Mono.error(e);
        }
    }

    @Override
    public Mono<ResourceResponse<Permission>> readPermission(String permissionLink, RequestOptions options) {
        DocumentClientRetryPolicy retryPolicyInstance = this.resetSessionTokenRetryPolicy.getRequestPolicy();
        return ObservableHelper.inlineIfPossibleAsObs(() -> readPermissionInternal(permissionLink, options, retryPolicyInstance), retryPolicyInstance);
    }

    private Mono<ResourceResponse<Permission>> readPermissionInternal(String permissionLink, RequestOptions options, DocumentClientRetryPolicy retryPolicyInstance ) {
        try {
            if (StringUtils.isEmpty(permissionLink)) {
                throw new IllegalArgumentException("permissionLink");
            }
            logger.debug("Reading a Permission. permissionLink [{}]", permissionLink);
            String path = Utils.joinPath(permissionLink, null);
            Map<String, String> requestHeaders = getRequestHeaders(options, ResourceType.Permission, OperationType.Read);
            RxDocumentServiceRequest request = RxDocumentServiceRequest.create(OperationType.Read,
                    ResourceType.Permission, path, requestHeaders, options);

            if (retryPolicyInstance != null) {
                retryPolicyInstance.onBeforeSendRequest(request);
            }
            return this.read(request, retryPolicyInstance).map(response -> toResourceResponse(response, Permission.class));

        } catch (Exception e) {
            logger.debug("Failure in reading a Permission due to [{}]", e.getMessage(), e);
            return Mono.error(e);
        }
    }

    @Override
    public Flux<FeedResponse<Permission>> readPermissions(String userLink, FeedOptions options) {

        if (StringUtils.isEmpty(userLink)) {
            throw new IllegalArgumentException("userLink");
        }

        return readFeed(options, ResourceType.Permission, Permission.class,
                Utils.joinPath(userLink, Paths.PERMISSIONS_PATH_SEGMENT));
    }

    @Override
    public Flux<FeedResponse<Permission>> queryPermissions(String userLink, String query,
                                                                 FeedOptions options) {
        return queryPermissions(userLink, new SqlQuerySpec(query), options);
    }

    @Override
    public Flux<FeedResponse<Permission>> queryPermissions(String userLink, SqlQuerySpec querySpec,
                                                                 FeedOptions options) {
        return createQuery(userLink, querySpec, options, Permission.class, ResourceType.Permission);
    }

    @Override
    public Mono<ResourceResponse<Offer>> replaceOffer(Offer offer) {
        DocumentClientRetryPolicy documentClientRetryPolicy = this.resetSessionTokenRetryPolicy.getRequestPolicy();
        return ObservableHelper.inlineIfPossibleAsObs(() -> replaceOfferInternal(offer, documentClientRetryPolicy), documentClientRetryPolicy);
    }

    private Mono<ResourceResponse<Offer>> replaceOfferInternal(Offer offer, DocumentClientRetryPolicy documentClientRetryPolicy) {
        try {
            if (offer == null) {
                throw new IllegalArgumentException("offer");
            }
            logger.debug("Replacing an Offer. offer id [{}]", offer.getId());
            RxDocumentClientImpl.validateResource(offer);

            String path = Utils.joinPath(offer.getSelfLink(), null);
            RxDocumentServiceRequest request = RxDocumentServiceRequest.create(OperationType.Replace,
                    ResourceType.Offer, path, offer, null, null);
            return this.replace(request, documentClientRetryPolicy).map(response -> toResourceResponse(response, Offer.class));

        } catch (Exception e) {
            logger.debug("Failure in replacing an Offer due to [{}]", e.getMessage(), e);
            return Mono.error(e);
        }
    }

    @Override
    public Mono<ResourceResponse<Offer>> readOffer(String offerLink) {
        DocumentClientRetryPolicy retryPolicyInstance = this.resetSessionTokenRetryPolicy.getRequestPolicy();
        return ObservableHelper.inlineIfPossibleAsObs(() -> readOfferInternal(offerLink, retryPolicyInstance), retryPolicyInstance);
    }

    private Mono<ResourceResponse<Offer>> readOfferInternal(String offerLink, DocumentClientRetryPolicy retryPolicyInstance) {
        try {
            if (StringUtils.isEmpty(offerLink)) {
                throw new IllegalArgumentException("offerLink");
            }
            logger.debug("Reading an Offer. offerLink [{}]", offerLink);
            String path = Utils.joinPath(offerLink, null);
            RxDocumentServiceRequest request = RxDocumentServiceRequest.create(OperationType.Read,
                    ResourceType.Offer, path, (HashMap<String, String>)null, null);

            if (retryPolicyInstance != null) {
                retryPolicyInstance.onBeforeSendRequest(request);
            }

            return this.read(request, retryPolicyInstance).map(response -> toResourceResponse(response, Offer.class));

        } catch (Exception e) {
            logger.debug("Failure in reading an Offer due to [{}]", e.getMessage(), e);
            return Mono.error(e);
        }
    }

    @Override
    public Flux<FeedResponse<Offer>> readOffers(FeedOptions options) {
        return readFeed(options, ResourceType.Offer, Offer.class,
                Utils.joinPath(Paths.OFFERS_PATH_SEGMENT, null));
    }

//    private <T extends Resource> Flux<FeedResponse<T>> readFeedCollectionChild(FeedOptions options, ResourceType resourceType,
//                                                                               Class<T> klass, String resourceLink) {
//        if (options == null) {
//            options = new FeedOptions();
//        }
//
//        int maxPageSize = options.getMaxItemCount() != null ? options.getMaxItemCount() : -1;
//
//        final FeedOptions finalFeedOptions = options;
//        RequestOptions requestOptions = new RequestOptions();
//        requestOptions.setPartitionKey(options.getPartitionKey());
//        BiFunction<String, Integer, RxDocumentServiceRequest> createRequestFunc = (continuationToken, pageSize) -> {
//            Map<String, String> requestHeaders = new HashMap<>();
//            if (continuationToken != null) {
//                requestHeaders.put(HttpConstants.HttpHeaders.CONTINUATION, continuationToken);
//            }
//            requestHeaders.put(HttpConstants.HttpHeaders.PAGE_SIZE, Integer.toString(pageSize));
//            RxDocumentServiceRequest request = RxDocumentServiceRequest.create(OperationType.ReadFeed,
//                resourceType, resourceLink, requestHeaders, finalFeedOptions);
//            return request;
//        };
//
//        Function<RxDocumentServiceRequest, Mono<FeedResponse<T>>> executeFunc = request -> {
//            return ObservableHelper.inlineIfPossibleAsObs(() -> {
//                Mono<Utils.ValueHolder<DocumentCollection>> collectionObs = this.collectionCache.resolveCollectionAsync(request);
//                Mono<RxDocumentServiceRequest> requestObs = this.addPartitionKeyInformation(request, null, null, requestOptions, collectionObs);
//
//                return requestObs.flatMap(req -> this.readFeed(req)
//                    .map(response -> toFeedResponsePage(response, klass)));
//            }, this.resetSessionTokenRetryPolicy.getRequestPolicy());
//        };
//
//        return Paginator.getPaginatedQueryResultAsObservable(options, createRequestFunc, executeFunc, klass, maxPageSize);
//    }

    private <T extends Resource> Flux<FeedResponse<T>> readFeed(FeedOptions options, ResourceType resourceType, Class<T> klass, String resourceLink) {
        if (options == null) {
            options = new FeedOptions();
        }

        int maxPageSize = options.getMaxItemCount() != null ? options.getMaxItemCount() : -1;
        final FeedOptions finalFeedOptions = options;
        BiFunction<String, Integer, RxDocumentServiceRequest> createRequestFunc = (continuationToken, pageSize) -> {
            Map<String, String> requestHeaders = new HashMap<>();
            if (continuationToken != null) {
                requestHeaders.put(HttpConstants.HttpHeaders.CONTINUATION, continuationToken);
            }
            requestHeaders.put(HttpConstants.HttpHeaders.PAGE_SIZE, Integer.toString(pageSize));
            RxDocumentServiceRequest request =  RxDocumentServiceRequest.create(OperationType.ReadFeed,
                    resourceType, resourceLink, requestHeaders, finalFeedOptions);
            return request;
        };

        Function<RxDocumentServiceRequest, Mono<FeedResponse<T>>> executeFunc = request -> {
            return ObservableHelper.inlineIfPossibleAsObs(() -> readFeed(request).map(response -> toFeedResponsePage(response, klass)),
                    this.resetSessionTokenRetryPolicy.getRequestPolicy());
        };

        return Paginator.getPaginatedQueryResultAsObservable(options, createRequestFunc, executeFunc, klass, maxPageSize);
    }

    @Override
    public Flux<FeedResponse<Offer>> queryOffers(String query, FeedOptions options) {
        return queryOffers(new SqlQuerySpec(query), options);
    }

    @Override
    public Flux<FeedResponse<Offer>> queryOffers(SqlQuerySpec querySpec, FeedOptions options) {
        return createQuery(null, querySpec, options, Offer.class, ResourceType.Offer);
    }

    @Override
    public Mono<DatabaseAccount> getDatabaseAccount() {
        DocumentClientRetryPolicy documentClientRetryPolicy = this.resetSessionTokenRetryPolicy.getRequestPolicy();
        return ObservableHelper.inlineIfPossibleAsObs(() -> getDatabaseAccountInternal(documentClientRetryPolicy), documentClientRetryPolicy);
    }

    private Mono<DatabaseAccount> getDatabaseAccountInternal(DocumentClientRetryPolicy documentClientRetryPolicy) {
        try {
            logger.debug("Getting Database Account");
            RxDocumentServiceRequest request = RxDocumentServiceRequest.create(OperationType.Read,
                    ResourceType.DatabaseAccount, "", // path
                    (HashMap<String, String>) null,
                    null);
            return this.read(request, documentClientRetryPolicy).map(response -> toDatabaseAccount(response));

        } catch (Exception e) {
            logger.debug("Failure in getting Database Account due to [{}]", e.getMessage(), e);
            return Mono.error(e);
        }
    }

    public Object getSession() {
        return this.sessionContainer;
    }

    public void setSession(Object sessionContainer) {
        this.sessionContainer = (SessionContainer) sessionContainer;
    }

    public RxPartitionKeyRangeCache getPartitionKeyRangeCache() {
        return partitionKeyRangeCache;
    }

    public Flux<DatabaseAccount> getDatabaseAccountFromEndpoint(URI endpoint) {
        return Flux.defer(() -> {
            RxDocumentServiceRequest request = RxDocumentServiceRequest.create(OperationType.Read,
                    ResourceType.DatabaseAccount, "", null, (Object) null);
            this.populateHeaders(request, RequestVerb.GET);

            request.setEndpointOverride(endpoint);
            return this.gatewayProxy.processMessage(request).doOnError(e -> {
                String message = String.format("Failed to retrieve database account information. %s",
                        e.getCause() != null
                                ? e.getCause().toString()
                                : e.toString());
                logger.warn(message);
            }).map(rsp -> rsp.getResource(DatabaseAccount.class))
                    .doOnNext(databaseAccount -> {
                        this.useMultipleWriteLocations = this.connectionPolicy.isMultipleWriteRegionsEnabled()
                                && BridgeInternal.isEnableMultipleWriteLocations(databaseAccount);
                    });
        });
    }

    /**
     * Certain requests must be routed through gateway even when the client connectivity mode is direct.
     *
     * @param request
     * @return RxStoreModel
     */
    private RxStoreModel getStoreProxy(RxDocumentServiceRequest request) {
        // If a request is configured to always use GATEWAY mode(in some cases when targeting .NET Core)
        // we return the GATEWAY store model
        if (request.UseGatewayMode) {
            return this.gatewayProxy;
        }

        ResourceType resourceType = request.getResourceType();
        OperationType operationType = request.getOperationType();

        if (resourceType == ResourceType.Offer ||
                resourceType.isScript() && operationType != OperationType.ExecuteJavaScript ||
                resourceType == ResourceType.PartitionKeyRange) {
            return this.gatewayProxy;
        }

        if (operationType == OperationType.Create
                || operationType == OperationType.Upsert) {
            if (resourceType == ResourceType.Database ||
                    resourceType == ResourceType.User ||
                    resourceType == ResourceType.DocumentCollection ||
                    resourceType == ResourceType.Permission) {
                return this.gatewayProxy;
            } else {
                return this.storeModel;
            }
        } else if (operationType == OperationType.Delete) {
            if (resourceType == ResourceType.Database ||
                    resourceType == ResourceType.User ||
                    resourceType == ResourceType.DocumentCollection) {
                return this.gatewayProxy;
            } else {
                return this.storeModel;
            }
        } else if (operationType == OperationType.Replace) {
            if (resourceType == ResourceType.DocumentCollection) {
                return this.gatewayProxy;
            } else {
                return this.storeModel;
            }
        } else if (operationType == OperationType.Read) {
            if (resourceType == ResourceType.DocumentCollection) {
                return this.gatewayProxy;
            } else {
                return this.storeModel;
            }
        } else {
            if ((request.getOperationType() == OperationType.Query || request.getOperationType() == OperationType.SqlQuery) &&
                    Utils.isCollectionChild(request.getResourceType())) {
                if (request.getPartitionKeyRangeIdentity() == null) {
                    return this.gatewayProxy;
                }
            }

            return this.storeModel;
        }
    }

    @Override
    public void close() {
        logger.info("Shutting down ...");
        logger.info("Closing Global Endpoint Manager ...");
        LifeCycleUtils.closeQuietly(this.globalEndpointManager);
        logger.info("Closing StoreClientFactory ...");
        LifeCycleUtils.closeQuietly(this.storeClientFactory);
        logger.info("Shutting down reactorHttpClient ...");
        try {
            this.reactorHttpClient.shutdown();
        } catch (Exception e) {
            logger.warn("shutting down reactorHttpClient failed", e);
        }
        logger.info("Shutting down completed.");
    }
}<|MERGE_RESOLUTION|>--- conflicted
+++ resolved
@@ -2,11 +2,8 @@
 // Licensed under the MIT License.
 package com.azure.cosmos.implementation;
 
-<<<<<<< HEAD
+import com.azure.core.credential.AzureKeyCredential;
 import com.azure.core.util.serializer.JsonSerializer;
-=======
-import com.azure.core.credential.AzureKeyCredential;
->>>>>>> ab9eb786
 import com.azure.cosmos.BridgeInternal;
 import com.azure.cosmos.ConnectionMode;
 import com.azure.cosmos.ConsistencyLevel;
@@ -32,8 +29,6 @@
 import com.azure.cosmos.implementation.routing.PartitionKeyAndResourceTokenPair;
 import com.azure.cosmos.implementation.routing.PartitionKeyInternal;
 import com.azure.cosmos.implementation.routing.PartitionKeyInternalHelper;
-<<<<<<< HEAD
-import com.azure.cosmos.models.AccessConditionType;
 import com.azure.cosmos.models.FeedOptions;
 import com.azure.cosmos.models.FeedResponse;
 import com.azure.cosmos.models.ModelBridgeInternal;
@@ -41,8 +36,6 @@
 import com.azure.cosmos.models.PartitionKeyDefinition;
 import com.azure.cosmos.models.SqlParameter;
 import com.azure.cosmos.models.SqlQuerySpec;
-=======
->>>>>>> ab9eb786
 import com.fasterxml.jackson.databind.ObjectMapper;
 import com.fasterxml.jackson.databind.node.ObjectNode;
 import org.slf4j.Logger;
@@ -95,12 +88,8 @@
     private final boolean hasAuthKeyResourceToken;
     private final Configs configs;
     private final boolean connectionSharingAcrossClientsEnabled;
-<<<<<<< HEAD
     private final JsonSerializer jsonSerializer;
-    private CosmosKeyCredential cosmosKeyCredential;
-=======
     private AzureKeyCredential credential;
->>>>>>> ab9eb786
     private CosmosAuthorizationTokenResolver cosmosAuthorizationTokenResolver;
     private SessionContainer sessionContainer;
     private String firstResourceTokenFromPermissionFeed = StringUtils.EMPTY;
@@ -148,12 +137,8 @@
                                 JsonSerializer jsonSerializer,
                                 boolean contentResponseOnWriteEnabled) {
         this(serviceEndpoint, masterKeyOrResourceToken, permissionFeed, connectionPolicy, consistencyLevel, configs,
-<<<<<<< HEAD
-            cosmosKeyCredential, sessionCapturingOverride, connectionSharingAcrossClientsEnabled, jsonSerializer,
+            credential, sessionCapturingOverride, connectionSharingAcrossClientsEnabled, jsonSerializer,
             contentResponseOnWriteEnabled);
-=======
-            credential, sessionCapturingOverride, connectionSharingAcrossClientsEnabled, contentResponseOnWriteEnabled);
->>>>>>> ab9eb786
         this.cosmosAuthorizationTokenResolver = cosmosAuthorizationTokenResolver;
     }
 
@@ -169,12 +154,8 @@
                                 JsonSerializer jsonSerializer,
                                 boolean contentResponseOnWriteEnabled) {
         this(serviceEndpoint, masterKeyOrResourceToken, connectionPolicy, consistencyLevel, configs,
-<<<<<<< HEAD
-            cosmosKeyCredential, sessionCapturingOverrideEnabled, connectionSharingAcrossClientsEnabled,
+            credential, sessionCapturingOverrideEnabled, connectionSharingAcrossClientsEnabled,
             jsonSerializer, contentResponseOnWriteEnabled);
-=======
-            credential, sessionCapturingOverrideEnabled, connectionSharingAcrossClientsEnabled, contentResponseOnWriteEnabled);
->>>>>>> ab9eb786
         if (permissionFeed != null && permissionFeed.size() > 0) {
             this.resourceTokensMap = new HashMap<>();
             for (Permission permission : permissionFeed) {
