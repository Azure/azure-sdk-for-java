// Copyright (c) Microsoft Corporation. All rights reserved.
// Licensed under the MIT License.
package com.azure.cosmos.implementation;

import com.azure.core.credential.AzureKeyCredential;
import com.azure.core.credential.SimpleTokenCache;
import com.azure.core.credential.TokenCredential;
import com.azure.core.credential.TokenRequestContext;
import com.azure.cosmos.BridgeInternal;
import com.azure.cosmos.ConnectionMode;
import com.azure.cosmos.ConsistencyLevel;
import com.azure.cosmos.CosmosContainerProactiveInitConfig;
import com.azure.cosmos.CosmosDiagnostics;
import com.azure.cosmos.CosmosDiagnosticsContext;
import com.azure.cosmos.CosmosEndToEndOperationLatencyPolicyConfig;
import com.azure.cosmos.CosmosException;
import com.azure.cosmos.CosmosItemSerializer;
import com.azure.cosmos.DirectConnectionConfig;
import com.azure.cosmos.SessionRetryOptions;
import com.azure.cosmos.ThresholdBasedAvailabilityStrategy;
import com.azure.cosmos.implementation.apachecommons.lang.StringUtils;
import com.azure.cosmos.implementation.apachecommons.lang.tuple.ImmutablePair;
import com.azure.cosmos.implementation.batch.BatchResponseParser;
import com.azure.cosmos.implementation.batch.PartitionKeyRangeServerBatchRequest;
import com.azure.cosmos.implementation.batch.ServerBatchRequest;
import com.azure.cosmos.implementation.batch.SinglePartitionKeyServerBatchRequest;
import com.azure.cosmos.implementation.caches.RxClientCollectionCache;
import com.azure.cosmos.implementation.caches.RxCollectionCache;
import com.azure.cosmos.implementation.caches.RxPartitionKeyRangeCache;
import com.azure.cosmos.implementation.clienttelemetry.ClientTelemetry;
import com.azure.cosmos.implementation.cpu.CpuMemoryListener;
import com.azure.cosmos.implementation.cpu.CpuMemoryMonitor;
import com.azure.cosmos.implementation.directconnectivity.AddressSelector;
import com.azure.cosmos.implementation.directconnectivity.GatewayServiceConfigurationReader;
import com.azure.cosmos.implementation.directconnectivity.GlobalAddressResolver;
import com.azure.cosmos.implementation.directconnectivity.ServerStoreModel;
import com.azure.cosmos.implementation.directconnectivity.StoreClient;
import com.azure.cosmos.implementation.directconnectivity.StoreClientFactory;
import com.azure.cosmos.implementation.faultinjection.IFaultInjectorProvider;
import com.azure.cosmos.implementation.feedranges.FeedRangeEpkImpl;
import com.azure.cosmos.implementation.http.HttpClient;
import com.azure.cosmos.implementation.http.HttpClientConfig;
import com.azure.cosmos.implementation.http.HttpHeaders;
import com.azure.cosmos.implementation.http.SharedGatewayHttpClient;
import com.azure.cosmos.implementation.patch.PatchUtil;
import com.azure.cosmos.implementation.query.DocumentQueryExecutionContextFactory;
import com.azure.cosmos.implementation.query.IDocumentQueryClient;
import com.azure.cosmos.implementation.query.IDocumentQueryExecutionContext;
import com.azure.cosmos.implementation.query.Paginator;
import com.azure.cosmos.implementation.query.PartitionedQueryExecutionInfo;
import com.azure.cosmos.implementation.query.PipelinedQueryExecutionContextBase;
import com.azure.cosmos.implementation.query.QueryInfo;
import com.azure.cosmos.implementation.routing.CollectionRoutingMap;
import com.azure.cosmos.implementation.routing.PartitionKeyAndResourceTokenPair;
import com.azure.cosmos.implementation.routing.PartitionKeyInternal;
import com.azure.cosmos.implementation.routing.PartitionKeyInternalHelper;
import com.azure.cosmos.implementation.routing.PartitionKeyRangeIdentity;
import com.azure.cosmos.implementation.routing.Range;
import com.azure.cosmos.implementation.spark.OperationContext;
import com.azure.cosmos.implementation.spark.OperationContextAndListenerTuple;
import com.azure.cosmos.implementation.spark.OperationListener;
import com.azure.cosmos.implementation.throughputControl.ThroughputControlStore;
import com.azure.cosmos.implementation.throughputControl.config.ThroughputControlGroupInternal;
import com.azure.cosmos.models.CosmosAuthorizationTokenResolver;
import com.azure.cosmos.models.CosmosBatchResponse;
import com.azure.cosmos.models.CosmosChangeFeedRequestOptions;
import com.azure.cosmos.models.CosmosClientTelemetryConfig;
import com.azure.cosmos.models.CosmosContainerIdentity;
import com.azure.cosmos.models.CosmosItemIdentity;
import com.azure.cosmos.models.CosmosItemRequestOptions;
import com.azure.cosmos.models.CosmosItemResponse;
import com.azure.cosmos.models.CosmosPatchOperations;
import com.azure.cosmos.models.CosmosQueryRequestOptions;
import com.azure.cosmos.models.FeedRange;
import com.azure.cosmos.models.FeedResponse;
import com.azure.cosmos.models.ModelBridgeInternal;
import com.azure.cosmos.models.PartitionKey;
import com.azure.cosmos.models.PartitionKeyDefinition;
import com.azure.cosmos.models.PartitionKind;
import com.azure.cosmos.models.SqlParameter;
import com.azure.cosmos.models.SqlQuerySpec;
import com.fasterxml.jackson.databind.ObjectMapper;
import com.fasterxml.jackson.databind.node.ObjectNode;
import org.slf4j.Logger;
import org.slf4j.LoggerFactory;
import reactor.core.Exceptions;
import reactor.core.publisher.Flux;
import reactor.core.publisher.Mono;
import reactor.util.concurrent.Queues;

import java.io.IOException;
import java.io.UnsupportedEncodingException;
import java.lang.management.ManagementFactory;
import java.net.URI;
import java.net.URLEncoder;
import java.nio.ByteBuffer;
import java.time.Duration;
import java.time.Instant;
import java.util.ArrayList;
import java.util.Arrays;
import java.util.Collection;
import java.util.Collections;
import java.util.HashMap;
import java.util.HashSet;
import java.util.List;
import java.util.Locale;
import java.util.Map;
import java.util.NoSuchElementException;
import java.util.UUID;
import java.util.concurrent.ConcurrentHashMap;
import java.util.concurrent.ConcurrentLinkedQueue;
import java.util.concurrent.ConcurrentMap;
import java.util.concurrent.ThreadLocalRandom;
import java.util.concurrent.TimeoutException;
import java.util.concurrent.atomic.AtomicBoolean;
import java.util.concurrent.atomic.AtomicInteger;
import java.util.concurrent.atomic.AtomicReference;
import java.util.function.BiFunction;
import java.util.function.Consumer;
import java.util.function.Function;
import java.util.function.Supplier;
import java.util.stream.Collectors;

import static com.azure.cosmos.BridgeInternal.getAltLink;
import static com.azure.cosmos.BridgeInternal.toResourceResponse;
import static com.azure.cosmos.BridgeInternal.toStoredProcedureResponse;
import static com.azure.cosmos.implementation.guava25.base.Preconditions.checkArgument;
import static com.azure.cosmos.implementation.guava25.base.Preconditions.checkNotNull;

/**
 * While this class is public, it is not part of our published public APIs.
 * This is meant to be internally used only by our sdk.
 */
public class RxDocumentClientImpl implements AsyncDocumentClient, IAuthorizationTokenProvider, CpuMemoryListener,
    DiagnosticsClientContext {

    private final static List<String> EMPTY_REGION_LIST = Collections.emptyList();

    private final static List<URI> EMPTY_ENDPOINT_LIST = Collections.emptyList();

    private final static
    ImplementationBridgeHelpers.CosmosDiagnosticsHelper.CosmosDiagnosticsAccessor diagnosticsAccessor =
        ImplementationBridgeHelpers.CosmosDiagnosticsHelper.getCosmosDiagnosticsAccessor();

    private final static
    ImplementationBridgeHelpers.FeedResponseHelper.FeedResponseAccessor feedResponseAccessor =
        ImplementationBridgeHelpers.FeedResponseHelper.getFeedResponseAccessor();

    private final static
    ImplementationBridgeHelpers.CosmosClientTelemetryConfigHelper.CosmosClientTelemetryConfigAccessor telemetryCfgAccessor =
        ImplementationBridgeHelpers.CosmosClientTelemetryConfigHelper.getCosmosClientTelemetryConfigAccessor();

    private final static
    ImplementationBridgeHelpers.CosmosDiagnosticsContextHelper.CosmosDiagnosticsContextAccessor ctxAccessor =
        ImplementationBridgeHelpers.CosmosDiagnosticsContextHelper.getCosmosDiagnosticsContextAccessor();

    private final static
    ImplementationBridgeHelpers.CosmosQueryRequestOptionsHelper.CosmosQueryRequestOptionsAccessor qryOptAccessor =
        ImplementationBridgeHelpers.CosmosQueryRequestOptionsHelper.getCosmosQueryRequestOptionsAccessor();

    private final static
    ImplementationBridgeHelpers.CosmosItemResponseHelper.CosmosItemResponseBuilderAccessor itemResponseAccessor =
        ImplementationBridgeHelpers.CosmosItemResponseHelper.getCosmosItemResponseBuilderAccessor();

    private static final String tempMachineId = "uuid:" + UUID.randomUUID();
    private static final AtomicInteger activeClientsCnt = new AtomicInteger(0);
    private static final Map<String, Integer> clientMap = new ConcurrentHashMap<>();
    private static final AtomicInteger clientIdGenerator = new AtomicInteger(0);
    private static final Range<String> RANGE_INCLUDING_ALL_PARTITION_KEY_RANGES = new Range<>(
        PartitionKeyInternalHelper.MinimumInclusiveEffectivePartitionKey,
        PartitionKeyInternalHelper.MaximumExclusiveEffectivePartitionKey, true, false);

    private static final String DUMMY_SQL_QUERY = "this is dummy and only used in creating " +
        "ParallelDocumentQueryExecutioncontext, but not used";
    private final static ObjectMapper mapper = Utils.getSimpleObjectMapper();
    private final CosmosItemSerializer defaultCustomSerializer;
    private final static Logger logger = LoggerFactory.getLogger(RxDocumentClientImpl.class);
    private final String masterKeyOrResourceToken;
    private final URI serviceEndpoint;
    private final ConnectionPolicy connectionPolicy;
    private final ConsistencyLevel consistencyLevel;
    private final BaseAuthorizationTokenProvider authorizationTokenProvider;
    private final UserAgentContainer userAgentContainer;
    private final boolean hasAuthKeyResourceToken;
    private final Configs configs;
    private final boolean connectionSharingAcrossClientsEnabled;
    private AzureKeyCredential credential;
    private final TokenCredential tokenCredential;
    private String[] tokenCredentialScopes;
    private SimpleTokenCache tokenCredentialCache;
    private CosmosAuthorizationTokenResolver cosmosAuthorizationTokenResolver;
    AuthorizationTokenType authorizationTokenType;
    private ISessionContainer sessionContainer;
    private String firstResourceTokenFromPermissionFeed = StringUtils.EMPTY;
    private RxClientCollectionCache collectionCache;
    private RxGatewayStoreModel gatewayProxy;
    private RxStoreModel storeModel;
    private GlobalAddressResolver addressResolver;
    private RxPartitionKeyRangeCache partitionKeyRangeCache;
    private Map<String, List<PartitionKeyAndResourceTokenPair>> resourceTokensMap;
    private final boolean contentResponseOnWriteEnabled;
    private final Map<String, PartitionedQueryExecutionInfo> queryPlanCache;

    private final AtomicBoolean closed = new AtomicBoolean(false);
    private final int clientId;
    private ClientTelemetry clientTelemetry;
    private final ApiType apiType;
    private final CosmosEndToEndOperationLatencyPolicyConfig cosmosEndToEndOperationLatencyPolicyConfig;

    private final AtomicReference<CosmosDiagnostics> mostRecentlyCreatedDiagnostics = new AtomicReference<>(null);

    // RetryPolicy retries a request when it encounters session unavailable (see ClientRetryPolicy).
    // Once it exhausts all write regions it clears the session container, then it uses RxClientCollectionCache
    // to resolves the request's collection name. If it differs from the session container's resource id it
    // explains the session unavailable exception: somebody removed and recreated the collection. In this
    // case we retry once again (with empty session token) otherwise we return the error to the client
    // (see RenameCollectionAwareClientRetryPolicy)
    private IRetryPolicyFactory resetSessionTokenRetryPolicy;
    /**
     * Compatibility mode: Allows to specify compatibility mode used by client when
     * making query requests. Should be removed when application/sql is no longer
     * supported.
     */
    private final QueryCompatibilityMode queryCompatibilityMode = QueryCompatibilityMode.Default;
    private final GlobalEndpointManager globalEndpointManager;
    private final RetryPolicy retryPolicy;
    private HttpClient reactorHttpClient;
    private Function<HttpClient, HttpClient> httpClientInterceptor;
    private volatile boolean useMultipleWriteLocations;

    // creator of TransportClient is responsible for disposing it.
    private StoreClientFactory storeClientFactory;

    private GatewayServiceConfigurationReader gatewayConfigurationReader;
    private final DiagnosticsClientConfig diagnosticsClientConfig;
    private final AtomicBoolean throughputControlEnabled;
    private ThroughputControlStore throughputControlStore;
    private final CosmosClientTelemetryConfig clientTelemetryConfig;
    private final String clientCorrelationId;
    private final SessionRetryOptions sessionRetryOptions;
    private final boolean sessionCapturingOverrideEnabled;

    public RxDocumentClientImpl(URI serviceEndpoint,
                                String masterKeyOrResourceToken,
                                List<Permission> permissionFeed,
                                ConnectionPolicy connectionPolicy,
                                ConsistencyLevel consistencyLevel,
                                Configs configs,
                                CosmosAuthorizationTokenResolver cosmosAuthorizationTokenResolver,
                                AzureKeyCredential credential,
                                boolean sessionCapturingOverride,
                                boolean connectionSharingAcrossClientsEnabled,
                                boolean contentResponseOnWriteEnabled,
                                CosmosClientMetadataCachesSnapshot metadataCachesSnapshot,
                                ApiType apiType,
                                CosmosClientTelemetryConfig clientTelemetryConfig,
                                String clientCorrelationId,
                                CosmosEndToEndOperationLatencyPolicyConfig cosmosEndToEndOperationLatencyPolicyConfig,
                                SessionRetryOptions sessionRetryOptions,
                                CosmosContainerProactiveInitConfig containerProactiveInitConfig,
<<<<<<< HEAD
                                boolean isRegionScopedSessionCapturingEnabled) {
=======
                                CosmosItemSerializer defaultCustomSerializer) {
>>>>>>> ecfbba2d
        this(
                serviceEndpoint,
                masterKeyOrResourceToken,
                permissionFeed,
                connectionPolicy,
                consistencyLevel,
                configs,
                credential,
                null,
                sessionCapturingOverride,
                connectionSharingAcrossClientsEnabled,
                contentResponseOnWriteEnabled,
                metadataCachesSnapshot,
                apiType,
                clientTelemetryConfig,
                clientCorrelationId,
                cosmosEndToEndOperationLatencyPolicyConfig,
                sessionRetryOptions,
                containerProactiveInitConfig,
<<<<<<< HEAD
                isRegionScopedSessionCapturingEnabled);

=======
                defaultCustomSerializer);
>>>>>>> ecfbba2d
        this.cosmosAuthorizationTokenResolver = cosmosAuthorizationTokenResolver;
    }

    public RxDocumentClientImpl(URI serviceEndpoint,
                                String masterKeyOrResourceToken,
                                List<Permission> permissionFeed,
                                ConnectionPolicy connectionPolicy,
                                ConsistencyLevel consistencyLevel,
                                Configs configs,
                                CosmosAuthorizationTokenResolver cosmosAuthorizationTokenResolver,
                                AzureKeyCredential credential,
                                TokenCredential tokenCredential,
                                boolean sessionCapturingOverride,
                                boolean connectionSharingAcrossClientsEnabled,
                                boolean contentResponseOnWriteEnabled,
                                CosmosClientMetadataCachesSnapshot metadataCachesSnapshot,
                                ApiType apiType,
                                CosmosClientTelemetryConfig clientTelemetryConfig,
                                String clientCorrelationId,
                                CosmosEndToEndOperationLatencyPolicyConfig cosmosEndToEndOperationLatencyPolicyConfig,
                                SessionRetryOptions sessionRetryOptions,
                                CosmosContainerProactiveInitConfig containerProactiveInitConfig,
<<<<<<< HEAD
                                boolean isRegionScopedSessionCapturingEnabled) {
=======
                                CosmosItemSerializer defaultCustomSerializer) {
>>>>>>> ecfbba2d
        this(
                serviceEndpoint,
                masterKeyOrResourceToken,
                permissionFeed,
                connectionPolicy,
                consistencyLevel,
                configs,
                credential,
                tokenCredential,
                sessionCapturingOverride,
                connectionSharingAcrossClientsEnabled,
                contentResponseOnWriteEnabled,
                metadataCachesSnapshot,
                apiType,
                clientTelemetryConfig,
                clientCorrelationId,
                cosmosEndToEndOperationLatencyPolicyConfig,
                sessionRetryOptions,
                containerProactiveInitConfig,
<<<<<<< HEAD
                isRegionScopedSessionCapturingEnabled);
=======
                defaultCustomSerializer);
>>>>>>> ecfbba2d
        this.cosmosAuthorizationTokenResolver = cosmosAuthorizationTokenResolver;
    }

    private RxDocumentClientImpl(URI serviceEndpoint,
                                String masterKeyOrResourceToken,
                                List<Permission> permissionFeed,
                                ConnectionPolicy connectionPolicy,
                                ConsistencyLevel consistencyLevel,
                                Configs configs,
                                AzureKeyCredential credential,
                                TokenCredential tokenCredential,
                                boolean sessionCapturingOverrideEnabled,
                                boolean connectionSharingAcrossClientsEnabled,
                                boolean contentResponseOnWriteEnabled,
                                CosmosClientMetadataCachesSnapshot metadataCachesSnapshot,
                                ApiType apiType,
                                CosmosClientTelemetryConfig clientTelemetryConfig,
                                String clientCorrelationId,
                                CosmosEndToEndOperationLatencyPolicyConfig cosmosEndToEndOperationLatencyPolicyConfig,
                                SessionRetryOptions sessionRetryOptions,
                                CosmosContainerProactiveInitConfig containerProactiveInitConfig,
<<<<<<< HEAD
                                boolean isRegionScopedSessionCapturingEnabled) {
=======
                                CosmosItemSerializer defaultCustomSerializer) {
>>>>>>> ecfbba2d
        this(
                serviceEndpoint,
                masterKeyOrResourceToken,
                connectionPolicy,
                consistencyLevel,
                configs,
                credential,
                tokenCredential,
                sessionCapturingOverrideEnabled,
                connectionSharingAcrossClientsEnabled,
                contentResponseOnWriteEnabled,
                metadataCachesSnapshot,
                apiType,
                clientTelemetryConfig,
                clientCorrelationId,
                cosmosEndToEndOperationLatencyPolicyConfig,
                sessionRetryOptions,
                containerProactiveInitConfig,
<<<<<<< HEAD
                isRegionScopedSessionCapturingEnabled);
=======
                defaultCustomSerializer);
>>>>>>> ecfbba2d

        if (permissionFeed != null && permissionFeed.size() > 0) {
            this.resourceTokensMap = new HashMap<>();
            for (Permission permission : permissionFeed) {
                String[] segments = StringUtils.split(permission.getResourceLink(),
                        Constants.Properties.PATH_SEPARATOR.charAt(0));

                if (segments.length == 0) {
                    throw new IllegalArgumentException("resourceLink");
                }

                List<PartitionKeyAndResourceTokenPair> partitionKeyAndResourceTokenPairs = null;
                PathInfo pathInfo = new PathInfo(false, StringUtils.EMPTY, StringUtils.EMPTY, false);
                if (!PathsHelper.tryParsePathSegments(permission.getResourceLink(), pathInfo, null)) {
                    throw new IllegalArgumentException(permission.getResourceLink());
                }

                partitionKeyAndResourceTokenPairs = resourceTokensMap.get(pathInfo.resourceIdOrFullName);
                if (partitionKeyAndResourceTokenPairs == null) {
                    partitionKeyAndResourceTokenPairs = new ArrayList<>();
                    this.resourceTokensMap.put(pathInfo.resourceIdOrFullName, partitionKeyAndResourceTokenPairs);
                }

                PartitionKey partitionKey = permission.getResourcePartitionKey();
                partitionKeyAndResourceTokenPairs.add(new PartitionKeyAndResourceTokenPair(
                        partitionKey != null ? BridgeInternal.getPartitionKeyInternal(partitionKey) : PartitionKeyInternal.Empty,
                        permission.getToken()));
                logger.debug("Initializing resource token map  , with map key [{}] , partition key [{}] and resource token [{}]",
                        pathInfo.resourceIdOrFullName, partitionKey != null ? partitionKey.toString() : null, permission.getToken());

            }

            if(this.resourceTokensMap.isEmpty()) {
                throw new IllegalArgumentException("permissionFeed");
            }

            String firstToken = permissionFeed.get(0).getToken();
            if(ResourceTokenAuthorizationHelper.isResourceToken(firstToken)) {
                this.firstResourceTokenFromPermissionFeed = firstToken;
            }
        }
    }

    RxDocumentClientImpl(URI serviceEndpoint,
                         String masterKeyOrResourceToken,
                         ConnectionPolicy connectionPolicy,
                         ConsistencyLevel consistencyLevel,
                         Configs configs,
                         AzureKeyCredential credential,
                         TokenCredential tokenCredential,
                         boolean sessionCapturingOverrideEnabled,
                         boolean connectionSharingAcrossClientsEnabled,
                         boolean contentResponseOnWriteEnabled,
                         CosmosClientMetadataCachesSnapshot metadataCachesSnapshot,
                         ApiType apiType,
                         CosmosClientTelemetryConfig clientTelemetryConfig,
                         String clientCorrelationId,
                         CosmosEndToEndOperationLatencyPolicyConfig cosmosEndToEndOperationLatencyPolicyConfig,
                         SessionRetryOptions sessionRetryOptions,
                         CosmosContainerProactiveInitConfig containerProactiveInitConfig,
<<<<<<< HEAD
                         boolean isRegionScopedSessionCapturingEnabled) {
=======
                         CosmosItemSerializer defaultCustomSerializer) {
>>>>>>> ecfbba2d

        assert(clientTelemetryConfig != null);
        Boolean clientTelemetryEnabled = ImplementationBridgeHelpers
            .CosmosClientTelemetryConfigHelper
            .getCosmosClientTelemetryConfigAccessor()
            .isSendClientTelemetryToServiceEnabled(clientTelemetryConfig);
        assert(clientTelemetryEnabled != null);
        activeClientsCnt.incrementAndGet();
        this.clientId = clientIdGenerator.incrementAndGet();
        this.clientCorrelationId = Strings.isNullOrWhiteSpace(clientCorrelationId) ?
            String.format("%05d",this.clientId): clientCorrelationId;
        clientMap.put(serviceEndpoint.toString(), clientMap.getOrDefault(serviceEndpoint.toString(), 0) + 1);
        this.diagnosticsClientConfig = new DiagnosticsClientConfig();
        this.diagnosticsClientConfig.withClientId(this.clientId);
        this.diagnosticsClientConfig.withActiveClientCounter(activeClientsCnt);
        this.diagnosticsClientConfig.withClientMap(clientMap);

        this.diagnosticsClientConfig.withConnectionSharingAcrossClientsEnabled(connectionSharingAcrossClientsEnabled);
        this.diagnosticsClientConfig.withConsistency(consistencyLevel);
        this.throughputControlEnabled = new AtomicBoolean(false);
        this.cosmosEndToEndOperationLatencyPolicyConfig = cosmosEndToEndOperationLatencyPolicyConfig;
        this.diagnosticsClientConfig.withEndToEndOperationLatencyPolicy(cosmosEndToEndOperationLatencyPolicyConfig);
        this.sessionRetryOptions = sessionRetryOptions;
        this.defaultCustomSerializer = defaultCustomSerializer;

        logger.info(
            "Initializing DocumentClient [{}] with"
                + " serviceEndpoint [{}], connectionPolicy [{}], consistencyLevel [{}]",
            this.clientId, serviceEndpoint, connectionPolicy, consistencyLevel, configs.getProtocol());

        try {
            this.connectionSharingAcrossClientsEnabled = connectionSharingAcrossClientsEnabled;
            this.configs = configs;
            this.masterKeyOrResourceToken = masterKeyOrResourceToken;
            this.serviceEndpoint = serviceEndpoint;
            this.credential = credential;
            this.tokenCredential = tokenCredential;
            this.contentResponseOnWriteEnabled = contentResponseOnWriteEnabled;
            this.authorizationTokenType = AuthorizationTokenType.Invalid;

            if (this.credential != null) {
                hasAuthKeyResourceToken = false;
                this.authorizationTokenType = AuthorizationTokenType.PrimaryMasterKey;
                this.authorizationTokenProvider = new BaseAuthorizationTokenProvider(this.credential);
            } else if (masterKeyOrResourceToken != null && ResourceTokenAuthorizationHelper.isResourceToken(masterKeyOrResourceToken)) {
                this.authorizationTokenProvider = null;
                hasAuthKeyResourceToken = true;
                this.authorizationTokenType = AuthorizationTokenType.ResourceToken;
            } else if(masterKeyOrResourceToken != null && !ResourceTokenAuthorizationHelper.isResourceToken(masterKeyOrResourceToken)) {
                this.credential = new AzureKeyCredential(this.masterKeyOrResourceToken);
                hasAuthKeyResourceToken = false;
                this.authorizationTokenType = AuthorizationTokenType.PrimaryMasterKey;
                this.authorizationTokenProvider = new BaseAuthorizationTokenProvider(this.credential);
            } else {
                hasAuthKeyResourceToken = false;
                this.authorizationTokenProvider = null;
                if (tokenCredential != null) {
                    this.tokenCredentialScopes = new String[] {
//                    AadTokenAuthorizationHelper.AAD_AUTH_TOKEN_COSMOS_WINDOWS_SCOPE,
                        serviceEndpoint.getScheme() + "://" + serviceEndpoint.getHost() + "/.default"
                    };
                    this.tokenCredentialCache = new SimpleTokenCache(() -> this.tokenCredential
                        .getToken(new TokenRequestContext().addScopes(this.tokenCredentialScopes)));
                    this.authorizationTokenType = AuthorizationTokenType.AadToken;
                }
            }

            if (connectionPolicy != null) {
                this.connectionPolicy = connectionPolicy;
            } else {
                this.connectionPolicy = new ConnectionPolicy(DirectConnectionConfig.getDefaultConfig());
            }

            this.diagnosticsClientConfig.withConnectionMode(this.getConnectionPolicy().getConnectionMode());
            this.diagnosticsClientConfig.withConnectionPolicy(this.connectionPolicy);
            this.diagnosticsClientConfig.withMultipleWriteRegionsEnabled(this.connectionPolicy.isMultipleWriteRegionsEnabled());
            this.diagnosticsClientConfig.withEndpointDiscoveryEnabled(this.connectionPolicy.isEndpointDiscoveryEnabled());
            this.diagnosticsClientConfig.withPreferredRegions(this.connectionPolicy.getPreferredRegions());
            this.diagnosticsClientConfig.withMachineId(tempMachineId);
            this.diagnosticsClientConfig.withProactiveContainerInitConfig(containerProactiveInitConfig);
            this.diagnosticsClientConfig.withSessionRetryOptions(sessionRetryOptions);

            this.sessionCapturingOverrideEnabled = sessionCapturingOverrideEnabled;
            boolean disableSessionCapturing = (ConsistencyLevel.SESSION != consistencyLevel && !sessionCapturingOverrideEnabled);

            this.consistencyLevel = consistencyLevel;

            this.userAgentContainer = new UserAgentContainer();

            String userAgentSuffix = this.connectionPolicy.getUserAgentSuffix();
            if (userAgentSuffix != null && userAgentSuffix.length() > 0) {
                userAgentContainer.setSuffix(userAgentSuffix);
            }

            this.httpClientInterceptor = null;
            this.reactorHttpClient = httpClient();

            this.globalEndpointManager = new GlobalEndpointManager(asDatabaseAccountManagerInternal(), this.connectionPolicy, /**/configs);

            if (isRegionScopedSessionCapturingEnabled || Configs.isRegionScopedSessionTokenCapturingEnabled()) {
                this.sessionContainer = new RegionScopedSessionContainer(this.serviceEndpoint.getHost(), disableSessionCapturing, this.globalEndpointManager);
                this.diagnosticsClientConfig.withRegionScopedSessionContainerOptions((RegionScopedSessionContainer) this.sessionContainer);
            } else {
                this.sessionContainer = new SessionContainer(this.serviceEndpoint.getHost(), disableSessionCapturing);
            }

            // todo: revert to use config
            // this.sessionContainer = new RegionScopedSessionContainer(this.serviceEndpoint.getHost(), disableSessionCapturing, this.globalEndpointManager);
            this.retryPolicy = new RetryPolicy(this, this.globalEndpointManager, this.connectionPolicy);
            this.resetSessionTokenRetryPolicy = retryPolicy;
            CpuMemoryMonitor.register(this);
            this.queryPlanCache = new ConcurrentHashMap<>();
            this.apiType = apiType;
            this.clientTelemetryConfig = clientTelemetryConfig;
        } catch (RuntimeException e) {
            logger.error("unexpected failure in initializing client.", e);
            close();
            throw e;
        }
    }

    @Override
    public DiagnosticsClientConfig getConfig() {
        return diagnosticsClientConfig;
    }

    @Override
    public CosmosDiagnostics createDiagnostics() {
       CosmosDiagnostics diagnostics =
           diagnosticsAccessor.create(this, telemetryCfgAccessor.getSamplingRate(this.clientTelemetryConfig));

       this.mostRecentlyCreatedDiagnostics.set(diagnostics);

       return diagnostics;
    }
    private void initializeGatewayConfigurationReader() {
        this.gatewayConfigurationReader = new GatewayServiceConfigurationReader(this.globalEndpointManager);
        DatabaseAccount databaseAccount = this.globalEndpointManager.getLatestDatabaseAccount();
        //Database account should not be null here,
        // this.globalEndpointManager.init() must have been already called
        // hence asserting it
        if (databaseAccount == null) {
            Throwable databaseRefreshErrorSnapshot = this.globalEndpointManager.getLatestDatabaseRefreshError();
            if (databaseRefreshErrorSnapshot != null) {
                logger.error("Client initialization failed. Check if the endpoint is reachable and if your auth token "
                        + "is valid. More info: https://aka.ms/cosmosdb-tsg-service-unavailable-java. More details: "+ databaseRefreshErrorSnapshot.getMessage(),
                    databaseRefreshErrorSnapshot
                );

                throw new RuntimeException("Client initialization failed. Check if the endpoint is reachable and if your auth token "
                    + "is valid. More info: https://aka.ms/cosmosdb-tsg-service-unavailable-java. More details: "+ databaseRefreshErrorSnapshot.getMessage(),
                    databaseRefreshErrorSnapshot);
            } else {
                logger.error("Client initialization failed."
                    + " Check if the endpoint is reachable and if your auth token is valid. More info: https://aka.ms/cosmosdb-tsg-service-unavailable-java");

                throw new RuntimeException("Client initialization failed. Check if the endpoint is reachable and if your auth token "
                    + "is valid. More info: https://aka.ms/cosmosdb-tsg-service-unavailable-java.");
            }
        }

        this.useMultipleWriteLocations = this.connectionPolicy.isMultipleWriteRegionsEnabled() && BridgeInternal.isEnableMultipleWriteLocations(databaseAccount);

        // TODO: add support for openAsync
        // https://msdata.visualstudio.com/CosmosDB/_workitems/edit/332589
    }

    private void updateGatewayProxy() {
        (this.gatewayProxy).setGatewayServiceConfigurationReader(this.gatewayConfigurationReader);
        (this.gatewayProxy).setCollectionCache(this.collectionCache);
        (this.gatewayProxy).setPartitionKeyRangeCache(this.partitionKeyRangeCache);
        (this.gatewayProxy).setUseMultipleWriteLocations(this.useMultipleWriteLocations);
    }

    public void init(CosmosClientMetadataCachesSnapshot metadataCachesSnapshot, Function<HttpClient, HttpClient> httpClientInterceptor) {
        try {
            // TODO: add support for openAsync
            // https://msdata.visualstudio.com/CosmosDB/_workitems/edit/332589

            this.httpClientInterceptor = httpClientInterceptor;
            if (httpClientInterceptor != null) {
                this.reactorHttpClient = httpClientInterceptor.apply(httpClient());
            }

            this.gatewayProxy = createRxGatewayProxy(this.sessionContainer,
                this.consistencyLevel,
                this.queryCompatibilityMode,
                this.userAgentContainer,
                this.globalEndpointManager,
                this.reactorHttpClient,
                this.apiType);
            this.globalEndpointManager.init();
            this.initializeGatewayConfigurationReader();

            if (metadataCachesSnapshot != null) {
                this.collectionCache = new RxClientCollectionCache(this,
                    this.sessionContainer,
                    this.gatewayProxy,
                    this,
                    this.retryPolicy,
                    metadataCachesSnapshot.getCollectionInfoByNameCache(),
                    metadataCachesSnapshot.getCollectionInfoByIdCache()
                );
            } else {
                this.collectionCache = new RxClientCollectionCache(this,
                    this.sessionContainer,
                    this.gatewayProxy,
                    this,
                    this.retryPolicy);
            }
            this.resetSessionTokenRetryPolicy = new ResetSessionTokenRetryPolicyFactory(this.sessionContainer, this.collectionCache, this.retryPolicy);

            this.partitionKeyRangeCache = new RxPartitionKeyRangeCache(RxDocumentClientImpl.this,
                collectionCache);

            updateGatewayProxy();
            clientTelemetry = new ClientTelemetry(
                    this,
                    null,
                    randomUuid().toString(),
                    ManagementFactory.getRuntimeMXBean().getName(),
                    connectionPolicy.getConnectionMode(),
                    globalEndpointManager.getLatestDatabaseAccount().getId(),
                    null,
                    null,
                    this.configs,
                    this.clientTelemetryConfig,
                    this,
                    this.connectionPolicy.getPreferredRegions());
            clientTelemetry.init().thenEmpty((publisher) -> {
                logger.warn(
                    "Initialized DocumentClient [{}] with machineId[{}]"
                        + " serviceEndpoint [{}], connectionPolicy [{}], consistencyLevel [{}]",
                    clientId,
                    ClientTelemetry.getMachineId(diagnosticsClientConfig),
                    serviceEndpoint,
                    connectionPolicy,
                    consistencyLevel);
            }).subscribe();
            if (this.connectionPolicy.getConnectionMode() == ConnectionMode.GATEWAY) {
                this.storeModel = this.gatewayProxy;
            } else {
                this.initializeDirectConnectivity();
            }
            this.retryPolicy.setRxCollectionCache(this.collectionCache);
            ConsistencyLevel effectiveConsistencyLevel = consistencyLevel != null
                ? consistencyLevel
                : this.getDefaultConsistencyLevelOfAccount();
            boolean updatedDisableSessionCapturing =
                (ConsistencyLevel.SESSION != effectiveConsistencyLevel && !sessionCapturingOverrideEnabled);
            this.sessionContainer.setDisableSessionCapturing(updatedDisableSessionCapturing);
        } catch (Exception e) {
            logger.error("unexpected failure in initializing client.", e);
            close();
            throw e;
        }
    }

    public void serialize(CosmosClientMetadataCachesSnapshot state) {
        RxCollectionCache.serialize(state, this.collectionCache);
    }

    private void initializeDirectConnectivity() {
        this.addressResolver = new GlobalAddressResolver(this,
            this.reactorHttpClient,
            this.globalEndpointManager,
            this.configs.getProtocol(),
            this,
            this.collectionCache,
            this.partitionKeyRangeCache,
            userAgentContainer,
            // TODO: GATEWAY Configuration Reader
            //     this.gatewayConfigurationReader,
            null,
            this.connectionPolicy,
            this.apiType);

        this.storeClientFactory = new StoreClientFactory(
            this.addressResolver,
            this.diagnosticsClientConfig,
            this.configs,
            this.connectionPolicy,
            // this.maxConcurrentConnectionOpenRequests,
            this.userAgentContainer,
            this.connectionSharingAcrossClientsEnabled,
            this.clientTelemetry,
            this.globalEndpointManager);

        this.createStoreModel(true);
    }

    DatabaseAccountManagerInternal asDatabaseAccountManagerInternal() {
        return new DatabaseAccountManagerInternal() {

            @Override
            public URI getServiceEndpoint() {
                return RxDocumentClientImpl.this.getServiceEndpoint();
            }

            @Override
            public Flux<DatabaseAccount> getDatabaseAccountFromEndpoint(URI endpoint) {
                logger.info("Getting database account endpoint from {}", endpoint);
                return RxDocumentClientImpl.this.getDatabaseAccountFromEndpoint(endpoint);
            }

            @Override
            public ConnectionPolicy getConnectionPolicy() {
                return RxDocumentClientImpl.this.getConnectionPolicy();
            }
        };
    }

    RxGatewayStoreModel createRxGatewayProxy(ISessionContainer sessionContainer,
                                             ConsistencyLevel consistencyLevel,
                                             QueryCompatibilityMode queryCompatibilityMode,
                                             UserAgentContainer userAgentContainer,
                                             GlobalEndpointManager globalEndpointManager,
                                             HttpClient httpClient,
                                             ApiType apiType) {
        return new RxGatewayStoreModel(
                this,
                sessionContainer,
                consistencyLevel,
                queryCompatibilityMode,
                userAgentContainer,
                globalEndpointManager,
                httpClient,
                apiType);
    }

    private HttpClient httpClient() {
        HttpClientConfig httpClientConfig = new HttpClientConfig(this.configs)
            .withMaxIdleConnectionTimeout(this.connectionPolicy.getIdleHttpConnectionTimeout())
            .withPoolSize(this.connectionPolicy.getMaxConnectionPoolSize())
            .withProxy(this.connectionPolicy.getProxy())
            .withNetworkRequestTimeout(this.connectionPolicy.getHttpNetworkRequestTimeout());

        if (connectionSharingAcrossClientsEnabled) {
            return SharedGatewayHttpClient.getOrCreateInstance(httpClientConfig, diagnosticsClientConfig);
        } else {
            diagnosticsClientConfig.withGatewayHttpClientConfig(httpClientConfig.toDiagnosticsString());
            return HttpClient.createFixed(httpClientConfig);
        }
    }

    private void createStoreModel(boolean subscribeRntbdStatus) {
        // EnableReadRequestsFallback, if not explicitly set on the connection policy,
        // is false if the account's consistency is bounded staleness,
        // and true otherwise.

        StoreClient storeClient = this.storeClientFactory.createStoreClient(this,
                this.addressResolver,
                this.sessionContainer,
                this.gatewayConfigurationReader,
                this,
                this.useMultipleWriteLocations,
                this.sessionRetryOptions);

        this.storeModel = new ServerStoreModel(storeClient);
    }


    @Override
    public URI getServiceEndpoint() {
        return this.serviceEndpoint;
    }

    @Override
    public ConnectionPolicy getConnectionPolicy() {
        return this.connectionPolicy;
    }

    @Override
    public boolean isContentResponseOnWriteEnabled() {
        return contentResponseOnWriteEnabled;
    }

    @Override
    public ConsistencyLevel getConsistencyLevel() {
        return consistencyLevel;
    }

    @Override
    public ClientTelemetry getClientTelemetry() {
        return this.clientTelemetry;
    }

    @Override
    public String getClientCorrelationId() {
        return this.clientCorrelationId;
    }

    @Override
    public String getMachineId() {
        if (this.diagnosticsClientConfig == null) {
            return null;
        }

        return ClientTelemetry.getMachineId(diagnosticsClientConfig);
    }

    @Override
    public String getUserAgent() {
        return this.userAgentContainer.getUserAgent();
    }

    @Override
    public CosmosDiagnostics getMostRecentlyCreatedDiagnostics() {
        return mostRecentlyCreatedDiagnostics.get();
    }

    @Override
    public Mono<ResourceResponse<Database>> createDatabase(Database database, RequestOptions options) {
        DocumentClientRetryPolicy retryPolicyInstance = this.resetSessionTokenRetryPolicy.getRequestPolicy(null);
        return ObservableHelper.inlineIfPossibleAsObs(() -> createDatabaseInternal(database, options, retryPolicyInstance), retryPolicyInstance);
    }

    private Mono<ResourceResponse<Database>> createDatabaseInternal(Database database, RequestOptions options, DocumentClientRetryPolicy retryPolicyInstance) {
        try {

            if (database == null) {
                throw new IllegalArgumentException("Database");
            }

            logger.debug("Creating a Database. id: [{}]", database.getId());
            validateResource(database);

            Map<String, String> requestHeaders = this.getRequestHeaders(options, ResourceType.Database, OperationType.Create);
            Instant serializationStartTimeUTC = Instant.now();
            ByteBuffer byteBuffer = database.serializeJsonToByteBuffer(CosmosItemSerializer.DEFAULT_SERIALIZER, null);
            Instant serializationEndTimeUTC = Instant.now();
            SerializationDiagnosticsContext.SerializationDiagnostics serializationDiagnostics = new SerializationDiagnosticsContext.SerializationDiagnostics(
                serializationStartTimeUTC,
                serializationEndTimeUTC,
                SerializationDiagnosticsContext.SerializationType.DATABASE_SERIALIZATION);
            RxDocumentServiceRequest request = RxDocumentServiceRequest.create(this,
                OperationType.Create, ResourceType.Database, Paths.DATABASES_ROOT, byteBuffer, requestHeaders, options);

            if (retryPolicyInstance != null) {
                retryPolicyInstance.onBeforeSendRequest(request);
            }

            SerializationDiagnosticsContext serializationDiagnosticsContext = BridgeInternal.getSerializationDiagnosticsContext(request.requestContext.cosmosDiagnostics);
            if (serializationDiagnosticsContext != null) {
                serializationDiagnosticsContext.addSerializationDiagnostics(serializationDiagnostics);
            }

            return this.create(request, retryPolicyInstance, getOperationContextAndListenerTuple(options))
                       .map(response -> toResourceResponse(response, Database.class));
        } catch (Exception e) {
            logger.debug("Failure in creating a database. due to [{}]", e.getMessage(), e);
            return Mono.error(e);
        }
    }

    @Override
    public Mono<ResourceResponse<Database>> deleteDatabase(String databaseLink, RequestOptions options) {
        DocumentClientRetryPolicy retryPolicyInstance = this.resetSessionTokenRetryPolicy.getRequestPolicy(null);
        return ObservableHelper.inlineIfPossibleAsObs(() -> deleteDatabaseInternal(databaseLink, options, retryPolicyInstance), retryPolicyInstance);
    }

    private Mono<ResourceResponse<Database>> deleteDatabaseInternal(String databaseLink, RequestOptions options,
                                                                    DocumentClientRetryPolicy retryPolicyInstance) {
        try {
            if (StringUtils.isEmpty(databaseLink)) {
                throw new IllegalArgumentException("databaseLink");
            }

            logger.debug("Deleting a Database. databaseLink: [{}]", databaseLink);
            String path = Utils.joinPath(databaseLink, null);
            Map<String, String> requestHeaders = this.getRequestHeaders(options, ResourceType.Database, OperationType.Delete);
            RxDocumentServiceRequest request = RxDocumentServiceRequest.create(this,
                OperationType.Delete, ResourceType.Database, path, requestHeaders, options);

            if (retryPolicyInstance != null) {
                retryPolicyInstance.onBeforeSendRequest(request);
            }

            return this.delete(request, retryPolicyInstance, getOperationContextAndListenerTuple(options)).map(response -> toResourceResponse(response, Database.class));
        } catch (Exception e) {
            logger.debug("Failure in deleting a database. due to [{}]", e.getMessage(), e);
            return Mono.error(e);
        }
    }

    @Override
    public Mono<ResourceResponse<Database>> readDatabase(String databaseLink, RequestOptions options) {
        DocumentClientRetryPolicy retryPolicyInstance = this.resetSessionTokenRetryPolicy.getRequestPolicy(null);
        return ObservableHelper.inlineIfPossibleAsObs(() -> readDatabaseInternal(databaseLink, options, retryPolicyInstance), retryPolicyInstance);
    }

    private Mono<ResourceResponse<Database>> readDatabaseInternal(String databaseLink, RequestOptions options, DocumentClientRetryPolicy retryPolicyInstance) {
        try {
            if (StringUtils.isEmpty(databaseLink)) {
                throw new IllegalArgumentException("databaseLink");
            }

            logger.debug("Reading a Database. databaseLink: [{}]", databaseLink);
            String path = Utils.joinPath(databaseLink, null);
            Map<String, String> requestHeaders = this.getRequestHeaders(options, ResourceType.Database, OperationType.Read);
            RxDocumentServiceRequest request = RxDocumentServiceRequest.create(this,
                OperationType.Read, ResourceType.Database, path, requestHeaders, options);

            if (retryPolicyInstance != null) {
                retryPolicyInstance.onBeforeSendRequest(request);
            }
            return this.read(request, retryPolicyInstance).map(response -> toResourceResponse(response, Database.class));
        } catch (Exception e) {
            logger.debug("Failure in reading a database. due to [{}]", e.getMessage(), e);
            return Mono.error(e);
        }
    }

    @Override
    public Flux<FeedResponse<Database>> readDatabases(QueryFeedOperationState state) {
        return nonDocumentReadFeed(state, ResourceType.Database, Database.class, Paths.DATABASES_ROOT);
    }

    private String parentResourceLinkToQueryLink(String parentResourceLink, ResourceType resourceTypeEnum) {
        switch (resourceTypeEnum) {
            case Database:
                return Paths.DATABASES_ROOT;

            case DocumentCollection:
                return Utils.joinPath(parentResourceLink, Paths.COLLECTIONS_PATH_SEGMENT);

            case Document:
                return Utils.joinPath(parentResourceLink, Paths.DOCUMENTS_PATH_SEGMENT);

            case Offer:
                return Paths.OFFERS_ROOT;

            case User:
                return Utils.joinPath(parentResourceLink, Paths.USERS_PATH_SEGMENT);

            case ClientEncryptionKey:
                return Utils.joinPath(parentResourceLink, Paths.CLIENT_ENCRYPTION_KEY_PATH_SEGMENT);

            case Permission:
                return Utils.joinPath(parentResourceLink, Paths.PERMISSIONS_PATH_SEGMENT);

            case Attachment:
                return Utils.joinPath(parentResourceLink, Paths.ATTACHMENTS_PATH_SEGMENT);

            case StoredProcedure:
                return Utils.joinPath(parentResourceLink, Paths.STORED_PROCEDURES_PATH_SEGMENT);

            case Trigger:
                return Utils.joinPath(parentResourceLink, Paths.TRIGGERS_PATH_SEGMENT);

            case UserDefinedFunction:
                return Utils.joinPath(parentResourceLink, Paths.USER_DEFINED_FUNCTIONS_PATH_SEGMENT);

            case Conflict:
                return Utils.joinPath(parentResourceLink, Paths.CONFLICTS_PATH_SEGMENT);

            default:
                throw new IllegalArgumentException("resource type not supported");
        }
    }

    private OperationContextAndListenerTuple getOperationContextAndListenerTuple(CosmosQueryRequestOptions options) {
        if (options == null) {
            return null;
        }
        return qryOptAccessor.getImpl(options).getOperationContextAndListenerTuple();
    }

    private OperationContextAndListenerTuple getOperationContextAndListenerTuple(RequestOptions options) {
        if (options == null) {
            return null;
        }
        return options.getOperationContextAndListenerTuple();
    }

    private <T> Flux<FeedResponse<T>> createQuery(
        String parentResourceLink,
        SqlQuerySpec sqlQuery,
        QueryFeedOperationState state,
        Class<T> klass,
        ResourceType resourceTypeEnum) {

        return createQuery(parentResourceLink, sqlQuery, state, klass, resourceTypeEnum, this);
    }

    private <T> Flux<FeedResponse<T>> createQuery(
        String parentResourceLink,
        SqlQuerySpec sqlQuery,
        QueryFeedOperationState state,
        Class<T> klass,
        ResourceType resourceTypeEnum,
        DiagnosticsClientContext innerDiagnosticsFactory) {

        String resourceLink = parentResourceLinkToQueryLink(parentResourceLink, resourceTypeEnum);

        CosmosQueryRequestOptions nonNullQueryOptions = state.getQueryOptions();

        UUID correlationActivityIdOfRequestOptions = qryOptAccessor
            .getImpl(nonNullQueryOptions)
            .getCorrelationActivityId();
        UUID correlationActivityId = correlationActivityIdOfRequestOptions != null ?
            correlationActivityIdOfRequestOptions : randomUuid();

        final AtomicBoolean isQueryCancelledOnTimeout = new AtomicBoolean(false);

        IDocumentQueryClient queryClient = documentQueryClientImpl(RxDocumentClientImpl.this, getOperationContextAndListenerTuple(nonNullQueryOptions));

        // Trying to put this logic as low as the query pipeline
        // Since for parallelQuery, each partition will have its own request, so at this point, there will be no request associate with this retry policy.
        // For default document context, it already wired up InvalidPartitionExceptionRetry, but there is no harm to wire it again here
        InvalidPartitionExceptionRetryPolicy invalidPartitionExceptionRetryPolicy = new InvalidPartitionExceptionRetryPolicy(
            this.collectionCache,
            null,
            resourceLink,
            ModelBridgeInternal.getPropertiesFromQueryRequestOptions(nonNullQueryOptions));


        final ScopedDiagnosticsFactory diagnosticsFactory = new ScopedDiagnosticsFactory(innerDiagnosticsFactory, false);
        state.registerDiagnosticsFactory(
            diagnosticsFactory::reset,
            diagnosticsFactory::merge);

        return
            ObservableHelper.fluxInlineIfPossibleAsObs(
                                () -> createQueryInternal(
                                    diagnosticsFactory, resourceLink, sqlQuery, state.getQueryOptions(), klass, resourceTypeEnum, queryClient, correlationActivityId, isQueryCancelledOnTimeout),
                                invalidPartitionExceptionRetryPolicy
                            ).flatMap(result -> {
                                diagnosticsFactory.merge(state.getDiagnosticsContextSnapshot());
                                return Mono.just(result);
                            })
                            .onErrorMap(throwable -> {
                                diagnosticsFactory.merge(state.getDiagnosticsContextSnapshot());
                                return throwable;
                            })
                            .doOnCancel(() -> diagnosticsFactory.merge(state.getDiagnosticsContextSnapshot()));
    }

    private <T> Flux<FeedResponse<T>> createQueryInternal(
            DiagnosticsClientContext diagnosticsClientContext,
            String resourceLink,
            SqlQuerySpec sqlQuery,
            CosmosQueryRequestOptions options,
            Class<T> klass,
            ResourceType resourceTypeEnum,
            IDocumentQueryClient queryClient,
            UUID activityId,
            final AtomicBoolean isQueryCancelledOnTimeout) {

        Flux<? extends IDocumentQueryExecutionContext<T>> executionContext =
            DocumentQueryExecutionContextFactory
                .createDocumentQueryExecutionContextAsync(diagnosticsClientContext, queryClient, resourceTypeEnum, klass, sqlQuery,
                                                          options, resourceLink, false, activityId,
                                                          Configs.isQueryPlanCachingEnabled(), queryPlanCache, isQueryCancelledOnTimeout);

        AtomicBoolean isFirstResponse = new AtomicBoolean(true);
        return executionContext.flatMap(iDocumentQueryExecutionContext -> {
            QueryInfo queryInfo = null;
            if (iDocumentQueryExecutionContext instanceof PipelinedQueryExecutionContextBase) {
                queryInfo = ((PipelinedQueryExecutionContextBase<T>) iDocumentQueryExecutionContext).getQueryInfo();
            }

            QueryInfo finalQueryInfo = queryInfo;
            Flux<FeedResponse<T>> feedResponseFlux = iDocumentQueryExecutionContext.executeAsync()
                .map(tFeedResponse -> {
                    if (finalQueryInfo != null) {
                        if (finalQueryInfo.hasSelectValue()) {
                            ModelBridgeInternal
                                .addQueryInfoToFeedResponse(tFeedResponse, finalQueryInfo);
                        }

                        if (isFirstResponse.compareAndSet(true, false)) {
                            ModelBridgeInternal.addQueryPlanDiagnosticsContextToFeedResponse(tFeedResponse,
                                finalQueryInfo.getQueryPlanDiagnosticsContext());
                        }
                    }
                    return tFeedResponse;
                });

            RequestOptions requestOptions = options == null? null : ImplementationBridgeHelpers
                .CosmosQueryRequestOptionsHelper
                .getCosmosQueryRequestOptionsAccessor()
                .toRequestOptions(options);

            CosmosEndToEndOperationLatencyPolicyConfig endToEndPolicyConfig =
                getEndToEndOperationLatencyPolicyConfig(requestOptions, resourceTypeEnum, OperationType.Query);

            if (endToEndPolicyConfig != null && endToEndPolicyConfig.isEnabled()) {
                return getFeedResponseFluxWithTimeout(
                    feedResponseFlux,
                    endToEndPolicyConfig,
                    options,
                    isQueryCancelledOnTimeout,
                    diagnosticsClientContext);
            }

            return feedResponseFlux;
            // concurrency is set to Queues.SMALL_BUFFER_SIZE to
            // maximize the IDocumentQueryExecutionContext publisher instances to subscribe to concurrently
            // prefetch is set to 1 to minimize the no. prefetched pages (result of merged executeAsync invocations)
        }, Queues.SMALL_BUFFER_SIZE, 1);
    }

    private static void applyExceptionToMergedDiagnosticsForQuery(
        CosmosQueryRequestOptions requestOptions,
        CosmosException exception,
        DiagnosticsClientContext diagnosticsClientContext) {

         CosmosDiagnostics mostRecentlyCreatedDiagnostics =
            diagnosticsClientContext.getMostRecentlyCreatedDiagnostics();

        if (mostRecentlyCreatedDiagnostics != null) {
            // When reaching here, it means the query(s) has timed out based on the e2e timeout config policy
            // Since all the underlying ongoing query requests will all timed out
            // We just use the last cosmosDiagnostics in the scoped diagnostics factory to populate the exception
            BridgeInternal.setCosmosDiagnostics(
                exception,
                mostRecentlyCreatedDiagnostics);
        } else {
            List<CosmosDiagnostics> cancelledRequestDiagnostics =
                qryOptAccessor
                    .getCancelledRequestDiagnosticsTracker(requestOptions);
            // if there is any cancelled requests, collect cosmos diagnostics
            if (cancelledRequestDiagnostics != null && !cancelledRequestDiagnostics.isEmpty()) {
                // combine all the cosmos diagnostics
                CosmosDiagnostics aggregratedCosmosDiagnostics =
                    cancelledRequestDiagnostics
                        .stream()
                        .reduce((first, toBeMerged) -> {
                            ClientSideRequestStatistics clientSideRequestStatistics =
                                ImplementationBridgeHelpers
                                    .CosmosDiagnosticsHelper
                                    .getCosmosDiagnosticsAccessor()
                                    .getClientSideRequestStatisticsRaw(first);

                            ClientSideRequestStatistics toBeMergedClientSideRequestStatistics =
                                ImplementationBridgeHelpers
                                    .CosmosDiagnosticsHelper
                                    .getCosmosDiagnosticsAccessor()
                                    .getClientSideRequestStatisticsRaw(first);

                            if (clientSideRequestStatistics == null) {
                                return toBeMerged;
                            } else {
                                clientSideRequestStatistics.mergeClientSideRequestStatistics(toBeMergedClientSideRequestStatistics);
                                return first;
                            }
                        })
                        .get();

                BridgeInternal.setCosmosDiagnostics(exception, aggregratedCosmosDiagnostics);
            }
        }
    }

    private static <T> Flux<FeedResponse<T>> getFeedResponseFluxWithTimeout(
        Flux<FeedResponse<T>> feedResponseFlux,
        CosmosEndToEndOperationLatencyPolicyConfig endToEndPolicyConfig,
        CosmosQueryRequestOptions requestOptions,
        final AtomicBoolean isQueryCancelledOnTimeout,
        DiagnosticsClientContext diagnosticsClientContext) {

        Duration endToEndTimeout = endToEndPolicyConfig.getEndToEndOperationTimeout();

        if (endToEndTimeout.isNegative()) {
            return feedResponseFlux
                .timeout(endToEndTimeout)
                .onErrorMap(throwable -> {
                    if (throwable instanceof TimeoutException) {
                        CosmosException cancellationException = getNegativeTimeoutException(null, endToEndTimeout);
                        cancellationException.setStackTrace(throwable.getStackTrace());

                        isQueryCancelledOnTimeout.set(true);

                        applyExceptionToMergedDiagnosticsForQuery(
                            requestOptions, cancellationException, diagnosticsClientContext);

                        return cancellationException;
                    }
                    return throwable;
                });
        }

        return feedResponseFlux
            .timeout(endToEndTimeout)
            .onErrorMap(throwable -> {
                if (throwable instanceof TimeoutException) {
                    CosmosException exception = new OperationCancelledException();
                    exception.setStackTrace(throwable.getStackTrace());

                    isQueryCancelledOnTimeout.set(true);

                    applyExceptionToMergedDiagnosticsForQuery(requestOptions, exception, diagnosticsClientContext);

                    return exception;
                }
                return throwable;
            });
    }

    @Override
    public Flux<FeedResponse<Database>> queryDatabases(String query, QueryFeedOperationState state) {
        return queryDatabases(new SqlQuerySpec(query), state);
    }


    @Override
    public Flux<FeedResponse<Database>> queryDatabases(SqlQuerySpec querySpec, QueryFeedOperationState state) {
        return createQuery(Paths.DATABASES_ROOT, querySpec, state, Database.class, ResourceType.Database);
    }

    @Override
    public Mono<ResourceResponse<DocumentCollection>> createCollection(String databaseLink,
                                                                       DocumentCollection collection, RequestOptions options) {
        DocumentClientRetryPolicy retryPolicyInstance = this.resetSessionTokenRetryPolicy.getRequestPolicy(null);
        return ObservableHelper.inlineIfPossibleAsObs(() -> this.createCollectionInternal(databaseLink, collection, options, retryPolicyInstance), retryPolicyInstance);
    }

    private Mono<ResourceResponse<DocumentCollection>> createCollectionInternal(String databaseLink,
                                                                                DocumentCollection collection, RequestOptions options, DocumentClientRetryPolicy retryPolicyInstance) {
        try {
            if (StringUtils.isEmpty(databaseLink)) {
                throw new IllegalArgumentException("databaseLink");
            }
            if (collection == null) {
                throw new IllegalArgumentException("collection");
            }

            logger.debug("Creating a Collection. databaseLink: [{}], Collection id: [{}]", databaseLink,
                collection.getId());
            validateResource(collection);

            String path = Utils.joinPath(databaseLink, Paths.COLLECTIONS_PATH_SEGMENT);
            Map<String, String> requestHeaders = this.getRequestHeaders(options, ResourceType.DocumentCollection, OperationType.Create);

            Instant serializationStartTimeUTC = Instant.now();
            ByteBuffer byteBuffer = collection.serializeJsonToByteBuffer(CosmosItemSerializer.DEFAULT_SERIALIZER, null);
            Instant serializationEndTimeUTC = Instant.now();
            SerializationDiagnosticsContext.SerializationDiagnostics serializationDiagnostics = new SerializationDiagnosticsContext.SerializationDiagnostics(
                serializationStartTimeUTC,
                serializationEndTimeUTC,
                SerializationDiagnosticsContext.SerializationType.CONTAINER_SERIALIZATION);
            RxDocumentServiceRequest request = RxDocumentServiceRequest.create(this,
                OperationType.Create, ResourceType.DocumentCollection, path, byteBuffer, requestHeaders, options);

            if (retryPolicyInstance != null){
                retryPolicyInstance.onBeforeSendRequest(request);
            }

            SerializationDiagnosticsContext serializationDiagnosticsContext = BridgeInternal.getSerializationDiagnosticsContext(request.requestContext.cosmosDiagnostics);
            if (serializationDiagnosticsContext != null) {
                serializationDiagnosticsContext.addSerializationDiagnostics(serializationDiagnostics);
            }

            return this.create(request, retryPolicyInstance, getOperationContextAndListenerTuple(options)).map(response -> toResourceResponse(response, DocumentCollection.class))
                       .doOnNext(resourceResponse -> {
                    // set the session token
                    this.sessionContainer.setSessionToken(
                        request,
                        resourceResponse.getResource().getResourceId(),
                        getAltLink(resourceResponse.getResource()),
                        resourceResponse.getResponseHeaders());
                });
        } catch (Exception e) {
            logger.debug("Failure in creating a collection. due to [{}]", e.getMessage(), e);
            return Mono.error(e);
        }
    }

    @Override
    public Mono<ResourceResponse<DocumentCollection>> replaceCollection(DocumentCollection collection,
                                                                        RequestOptions options) {
        DocumentClientRetryPolicy retryPolicyInstance = this.resetSessionTokenRetryPolicy.getRequestPolicy(null);
        return ObservableHelper.inlineIfPossibleAsObs(() -> replaceCollectionInternal(collection, options, retryPolicyInstance), retryPolicyInstance);
    }

    private Mono<ResourceResponse<DocumentCollection>> replaceCollectionInternal(DocumentCollection collection,
                                                                                 RequestOptions options, DocumentClientRetryPolicy retryPolicyInstance) {
        try {
            if (collection == null) {
                throw new IllegalArgumentException("collection");
            }

            logger.debug("Replacing a Collection. id: [{}]", collection.getId());
            validateResource(collection);

            String path = Utils.joinPath(collection.getSelfLink(), null);
            Map<String, String> requestHeaders = this.getRequestHeaders(options, ResourceType.DocumentCollection, OperationType.Replace);
            Instant serializationStartTimeUTC = Instant.now();
            ByteBuffer byteBuffer = collection.serializeJsonToByteBuffer(CosmosItemSerializer.DEFAULT_SERIALIZER, null);
            Instant serializationEndTimeUTC = Instant.now();
            SerializationDiagnosticsContext.SerializationDiagnostics serializationDiagnostics = new SerializationDiagnosticsContext.SerializationDiagnostics(
                serializationStartTimeUTC,
                serializationEndTimeUTC,
                SerializationDiagnosticsContext.SerializationType.CONTAINER_SERIALIZATION);
            RxDocumentServiceRequest request = RxDocumentServiceRequest.create(this,
                OperationType.Replace, ResourceType.DocumentCollection, path, byteBuffer, requestHeaders, options);

            // TODO: .Net has some logic for updating session token which we don't
            // have here
            if (retryPolicyInstance != null){
                retryPolicyInstance.onBeforeSendRequest(request);
            }

            SerializationDiagnosticsContext serializationDiagnosticsContext = BridgeInternal.getSerializationDiagnosticsContext(request.requestContext.cosmosDiagnostics);
            if (serializationDiagnosticsContext != null) {
                serializationDiagnosticsContext.addSerializationDiagnostics(serializationDiagnostics);
            }

            return this.replace(request, retryPolicyInstance).map(response -> toResourceResponse(response, DocumentCollection.class))
                .doOnNext(resourceResponse -> {
                    if (resourceResponse.getResource() != null) {
                        // set the session token
                        this.sessionContainer.setSessionToken(
                            request,
                            resourceResponse.getResource().getResourceId(),
                            getAltLink(resourceResponse.getResource()),
                            resourceResponse.getResponseHeaders());
                    }
                });

        } catch (Exception e) {
            logger.debug("Failure in replacing a collection. due to [{}]", e.getMessage(), e);
            return Mono.error(e);
        }
    }

    @Override
    public Mono<ResourceResponse<DocumentCollection>> deleteCollection(String collectionLink,
                                                                       RequestOptions options) {
        DocumentClientRetryPolicy retryPolicyInstance = this.resetSessionTokenRetryPolicy.getRequestPolicy(null);
        return ObservableHelper.inlineIfPossibleAsObs(() -> deleteCollectionInternal(collectionLink, options, retryPolicyInstance), retryPolicyInstance);
    }

    private Mono<ResourceResponse<DocumentCollection>> deleteCollectionInternal(String collectionLink,
                                                                                RequestOptions options, DocumentClientRetryPolicy retryPolicyInstance) {
        try {
            if (StringUtils.isEmpty(collectionLink)) {
                throw new IllegalArgumentException("collectionLink");
            }

            logger.debug("Deleting a Collection. collectionLink: [{}]", collectionLink);
            String path = Utils.joinPath(collectionLink, null);
            Map<String, String> requestHeaders = this.getRequestHeaders(options, ResourceType.DocumentCollection, OperationType.Delete);
            RxDocumentServiceRequest request = RxDocumentServiceRequest.create(this,
                OperationType.Delete, ResourceType.DocumentCollection, path, requestHeaders, options);

            if (retryPolicyInstance != null){
                retryPolicyInstance.onBeforeSendRequest(request);
            }

            return this.delete(request, retryPolicyInstance, getOperationContextAndListenerTuple(options)).map(response -> toResourceResponse(response, DocumentCollection.class));

        } catch (Exception e) {
            logger.debug("Failure in deleting a collection, due to [{}]", e.getMessage(), e);
            return Mono.error(e);
        }
    }

    private Mono<RxDocumentServiceResponse> delete(RxDocumentServiceRequest request, DocumentClientRetryPolicy documentClientRetryPolicy, OperationContextAndListenerTuple operationContextAndListenerTuple) {
        return populateHeadersAsync(request, RequestVerb.DELETE)
            .flatMap(requestPopulated -> {
                if (documentClientRetryPolicy.getRetryContext() != null && documentClientRetryPolicy.getRetryContext().getRetryCount() > 0) {
                    documentClientRetryPolicy.getRetryContext().updateEndTime();
                }

                return getStoreProxy(requestPopulated).processMessage(requestPopulated, operationContextAndListenerTuple);
            });
    }

    private Mono<RxDocumentServiceResponse> deleteAllItemsByPartitionKey(RxDocumentServiceRequest request, DocumentClientRetryPolicy documentClientRetryPolicy, OperationContextAndListenerTuple operationContextAndListenerTuple) {
        return populateHeadersAsync(request, RequestVerb.POST)
            .flatMap(requestPopulated -> {
                RxStoreModel storeProxy = this.getStoreProxy(requestPopulated);
                if (documentClientRetryPolicy.getRetryContext() != null && documentClientRetryPolicy.getRetryContext().getRetryCount() > 0) {
                    documentClientRetryPolicy.getRetryContext().updateEndTime();
                }

                return storeProxy.processMessage(requestPopulated, operationContextAndListenerTuple);
            });
    }

    private Mono<RxDocumentServiceResponse> read(RxDocumentServiceRequest request, DocumentClientRetryPolicy documentClientRetryPolicy) {
        return populateHeadersAsync(request, RequestVerb.GET)
            .flatMap(requestPopulated -> {
                if (documentClientRetryPolicy.getRetryContext() != null && documentClientRetryPolicy.getRetryContext().getRetryCount() > 0) {
                    documentClientRetryPolicy.getRetryContext().updateEndTime();
                }

                return getStoreProxy(requestPopulated).processMessage(requestPopulated);
                });
    }

    Mono<RxDocumentServiceResponse> readFeed(RxDocumentServiceRequest request) {
        return populateHeadersAsync(request, RequestVerb.GET)
            .flatMap(requestPopulated -> getStoreProxy(requestPopulated).processMessage(requestPopulated));
    }

    private Mono<RxDocumentServiceResponse> query(RxDocumentServiceRequest request) {
        // If endToEndOperationLatencyPolicy is set in the query request options,
        // then it should have been populated into request context already
        // otherwise set them here with the client level policy

        return populateHeadersAsync(request, RequestVerb.POST)
            .flatMap(requestPopulated ->
                this.getStoreProxy(requestPopulated).processMessage(requestPopulated)
                    .map(response -> {
                            this.captureSessionToken(requestPopulated, response);
                            return response;
                        }
                    ));
    }

    @Override
    public Mono<ResourceResponse<DocumentCollection>> readCollection(String collectionLink,
                                                                     RequestOptions options) {
        DocumentClientRetryPolicy retryPolicyInstance = this.resetSessionTokenRetryPolicy.getRequestPolicy(null);
        return ObservableHelper.inlineIfPossibleAsObs(() -> readCollectionInternal(collectionLink, options, retryPolicyInstance), retryPolicyInstance);
    }

    private Mono<ResourceResponse<DocumentCollection>> readCollectionInternal(String collectionLink,
                                                                              RequestOptions options, DocumentClientRetryPolicy retryPolicyInstance) {

        // we are using an observable factory here
        // observable will be created fresh upon subscription
        // this is to ensure we capture most up to date information (e.g.,
        // session)
        try {
            if (StringUtils.isEmpty(collectionLink)) {
                throw new IllegalArgumentException("collectionLink");
            }

            logger.debug("Reading a Collection. collectionLink: [{}]", collectionLink);
            String path = Utils.joinPath(collectionLink, null);
            Map<String, String> requestHeaders = this.getRequestHeaders(options, ResourceType.DocumentCollection, OperationType.Read);
            RxDocumentServiceRequest request = RxDocumentServiceRequest.create(this,
                OperationType.Read, ResourceType.DocumentCollection, path, requestHeaders, options);

            if (retryPolicyInstance != null){
                retryPolicyInstance.onBeforeSendRequest(request);
            }
            return this.read(request, retryPolicyInstance).map(response -> toResourceResponse(response, DocumentCollection.class));
        } catch (Exception e) {
            // this is only in trace level to capture what's going on
            logger.debug("Failure in reading a collection, due to [{}]", e.getMessage(), e);
            return Mono.error(e);
        }
    }

    @Override
    public Flux<FeedResponse<DocumentCollection>> readCollections(String databaseLink, QueryFeedOperationState state) {

        if (StringUtils.isEmpty(databaseLink)) {
            throw new IllegalArgumentException("databaseLink");
        }

        return nonDocumentReadFeed(state, ResourceType.DocumentCollection, DocumentCollection.class,
                Utils.joinPath(databaseLink, Paths.COLLECTIONS_PATH_SEGMENT));
    }

    @Override
    public Flux<FeedResponse<DocumentCollection>> queryCollections(String databaseLink, String query,
                                                                   QueryFeedOperationState state) {
        return createQuery(databaseLink, new SqlQuerySpec(query), state, DocumentCollection.class, ResourceType.DocumentCollection);
    }

    @Override
    public Flux<FeedResponse<DocumentCollection>> queryCollections(String databaseLink,
                                                                         SqlQuerySpec querySpec, QueryFeedOperationState state) {
        return createQuery(databaseLink, querySpec, state, DocumentCollection.class, ResourceType.DocumentCollection);
    }

    private static String serializeProcedureParams(List<Object> objectArray) {
        String[] stringArray = new String[objectArray.size()];

        for (int i = 0; i < objectArray.size(); ++i) {
            Object object = objectArray.get(i);
            if (object instanceof JsonSerializable) {
                stringArray[i] = ((JsonSerializable) object).toJson();
            } else {

                // POJO, ObjectNode, number, STRING or Boolean
                try {
                    stringArray[i] = mapper.writeValueAsString(object);
                } catch (IOException e) {
                    throw new IllegalArgumentException("Can't serialize the object into the json string", e);
                }
            }
        }

        return String.format("[%s]", StringUtils.join(stringArray, ","));
    }

    private static void validateResource(Resource resource) {
        if (!StringUtils.isEmpty(resource.getId())) {
            if (resource.getId().indexOf('/') != -1 || resource.getId().indexOf('\\') != -1 ||
                    resource.getId().indexOf('?') != -1 || resource.getId().indexOf('#') != -1) {
                throw new IllegalArgumentException("Id contains illegal chars.");
            }

            if (resource.getId().endsWith(" ")) {
                throw new IllegalArgumentException("Id ends with a space.");
            }
        }
    }

    private Map<String, String> getRequestHeaders(RequestOptions options, ResourceType resourceType, OperationType operationType) {
        Map<String, String> headers = new HashMap<>();

        if (this.useMultipleWriteLocations) {
            headers.put(HttpConstants.HttpHeaders.ALLOW_TENTATIVE_WRITES, Boolean.TRUE.toString());
        }

        if (consistencyLevel != null) {
            headers.put(HttpConstants.HttpHeaders.CONSISTENCY_LEVEL, consistencyLevel.toString());
        }

        if (options == null) {
            //  Corner case, if options are null, then just check this flag from CosmosClientBuilder
            //  If content response on write is not enabled, and operation is document write - then add minimal prefer header
            //  Otherwise, don't add this header, which means return the full response
            if (!this.contentResponseOnWriteEnabled && resourceType.equals(ResourceType.Document) && operationType.isWriteOperation()) {
                headers.put(HttpConstants.HttpHeaders.PREFER, HttpConstants.HeaderValues.PREFER_RETURN_MINIMAL);
            }
            return headers;
        }

        Map<String, String> customOptions = options.getHeaders();
        if (customOptions != null) {
            headers.putAll(customOptions);
        }

        boolean contentResponseOnWriteEnabled = this.contentResponseOnWriteEnabled;
        //  If options has contentResponseOnWriteEnabled set to true / false, override the value from CosmosClientBuilder
        if (options.isContentResponseOnWriteEnabled() != null) {
            contentResponseOnWriteEnabled = options.isContentResponseOnWriteEnabled();
        }

        //  If content response on write is not enabled, and operation is document write - then add minimal prefer header
        //  Otherwise, don't add this header, which means return the full response
        if (!contentResponseOnWriteEnabled && resourceType.equals(ResourceType.Document) && operationType.isWriteOperation()) {
            headers.put(HttpConstants.HttpHeaders.PREFER, HttpConstants.HeaderValues.PREFER_RETURN_MINIMAL);
        }

        if (options.getIfMatchETag() != null) {
            headers.put(HttpConstants.HttpHeaders.IF_MATCH, options.getIfMatchETag());
        }

        if (options.getIfNoneMatchETag() != null) {
            headers.put(HttpConstants.HttpHeaders.IF_NONE_MATCH, options.getIfNoneMatchETag());
        }

        if (options.getConsistencyLevel() != null) {
            headers.put(HttpConstants.HttpHeaders.CONSISTENCY_LEVEL, options.getConsistencyLevel().toString());
        }

        if (options.getIndexingDirective() != null) {
            headers.put(HttpConstants.HttpHeaders.INDEXING_DIRECTIVE, options.getIndexingDirective().toString());
        }

        if (options.getPostTriggerInclude() != null && options.getPostTriggerInclude().size() > 0) {
            String postTriggerInclude = StringUtils.join(options.getPostTriggerInclude(), ",");
            headers.put(HttpConstants.HttpHeaders.POST_TRIGGER_INCLUDE, postTriggerInclude);
        }

        if (options.getPreTriggerInclude() != null && options.getPreTriggerInclude().size() > 0) {
            String preTriggerInclude = StringUtils.join(options.getPreTriggerInclude(), ",");
            headers.put(HttpConstants.HttpHeaders.PRE_TRIGGER_INCLUDE, preTriggerInclude);
        }

        if (!Strings.isNullOrEmpty(options.getSessionToken())) {
            headers.put(HttpConstants.HttpHeaders.SESSION_TOKEN, options.getSessionToken());
        }

        if (options.getResourceTokenExpirySeconds() != null) {
            headers.put(HttpConstants.HttpHeaders.RESOURCE_TOKEN_EXPIRY,
                String.valueOf(options.getResourceTokenExpirySeconds()));
        }

        if (options.getOfferThroughput() != null && options.getOfferThroughput() >= 0) {
            headers.put(HttpConstants.HttpHeaders.OFFER_THROUGHPUT, options.getOfferThroughput().toString());
        } else if (options.getOfferType() != null) {
            headers.put(HttpConstants.HttpHeaders.OFFER_TYPE, options.getOfferType());
        }

        if (options.getOfferThroughput() == null) {
            if (options.getThroughputProperties() != null) {
                Offer offer = ModelBridgeInternal.getOfferFromThroughputProperties(options.getThroughputProperties());
                final OfferAutoscaleSettings offerAutoscaleSettings = offer.getOfferAutoScaleSettings();
                OfferAutoscaleAutoUpgradeProperties autoscaleAutoUpgradeProperties = null;
                if (offerAutoscaleSettings != null) {
                    autoscaleAutoUpgradeProperties
                        = offer.getOfferAutoScaleSettings().getAutoscaleAutoUpgradeProperties();
                }
                if (offer.hasOfferThroughput() &&
                    (offerAutoscaleSettings != null && offerAutoscaleSettings.getMaxThroughput() >= 0 ||
                        autoscaleAutoUpgradeProperties != null &&
                            autoscaleAutoUpgradeProperties
                                .getAutoscaleThroughputProperties()
                                .getIncrementPercent() >= 0)) {
                    throw new IllegalArgumentException("Autoscale provisioned throughput can not be configured with "
                        + "fixed offer");
                }

                if (offer.hasOfferThroughput()) {
                    headers.put(HttpConstants.HttpHeaders.OFFER_THROUGHPUT, String.valueOf(offer.getThroughput()));
                } else if (offer.getOfferAutoScaleSettings() != null) {
                    headers.put(HttpConstants.HttpHeaders.OFFER_AUTOPILOT_SETTINGS,
                        offer.getOfferAutoScaleSettings().toJson());
                }
            }
        }

        if (options.isQuotaInfoEnabled()) {
            headers.put(HttpConstants.HttpHeaders.POPULATE_QUOTA_INFO, String.valueOf(true));
        }

        if (options.isScriptLoggingEnabled()) {
            headers.put(HttpConstants.HttpHeaders.SCRIPT_ENABLE_LOGGING, String.valueOf(true));
        }

        if (options.getDedicatedGatewayRequestOptions() != null) {
            if (options.getDedicatedGatewayRequestOptions().getMaxIntegratedCacheStaleness() != null) {
                headers.put(HttpConstants.HttpHeaders.DEDICATED_GATEWAY_PER_REQUEST_CACHE_STALENESS,
                    String.valueOf(Utils.getMaxIntegratedCacheStalenessInMillis(options.getDedicatedGatewayRequestOptions())));
            }
            if (options.getDedicatedGatewayRequestOptions().isIntegratedCacheBypassed()) {
                headers.put(HttpConstants.HttpHeaders.DEDICATED_GATEWAY_PER_REQUEST_BYPASS_CACHE,
                    String.valueOf(options.getDedicatedGatewayRequestOptions().isIntegratedCacheBypassed()));
            }
        }

        return headers;
    }

    public IRetryPolicyFactory getResetSessionTokenRetryPolicy() {
        return this.resetSessionTokenRetryPolicy;
    }

    private Mono<RxDocumentServiceRequest> addPartitionKeyInformation(RxDocumentServiceRequest request,
                                                                      ByteBuffer contentAsByteBuffer,
                                                                      Document document,
                                                                      RequestOptions options) {

        Mono<Utils.ValueHolder<DocumentCollection>> collectionObs = this.collectionCache.resolveCollectionAsync(BridgeInternal.getMetaDataDiagnosticContext(request.requestContext.cosmosDiagnostics), request);
        return collectionObs
                .map(collectionValueHolder -> {
                    addPartitionKeyInformation(request, contentAsByteBuffer, document, options, collectionValueHolder.v);
                    return request;
                });
    }

    private Mono<RxDocumentServiceRequest> addPartitionKeyInformation(RxDocumentServiceRequest request,
                                                                      ByteBuffer contentAsByteBuffer,
                                                                      Object document,
                                                                      RequestOptions options,
                                                                      Mono<Utils.ValueHolder<DocumentCollection>> collectionObs) {

        return collectionObs.map(collectionValueHolder -> {
            addPartitionKeyInformation(request, contentAsByteBuffer, document, options, collectionValueHolder.v);
            return request;
        });
    }

    private void addPartitionKeyInformation(RxDocumentServiceRequest request,
                                            ByteBuffer contentAsByteBuffer,
                                            Object objectDoc, RequestOptions options,
                                            DocumentCollection collection) {
        PartitionKeyDefinition partitionKeyDefinition = collection.getPartitionKey();

        PartitionKeyInternal partitionKeyInternal = null;
        if (options != null && options.getPartitionKey() != null && options.getPartitionKey().equals(PartitionKey.NONE)){
            partitionKeyInternal = ModelBridgeInternal.getNonePartitionKey(partitionKeyDefinition);
        } else if (options != null && options.getPartitionKey() != null) {
            partitionKeyInternal = BridgeInternal.getPartitionKeyInternal(options.getPartitionKey());
        } else if (partitionKeyDefinition == null || partitionKeyDefinition.getPaths().size() == 0) {
            // For backward compatibility, if collection doesn't have partition key defined, we assume all documents
            // have empty value for it and user doesn't need to specify it explicitly.
            partitionKeyInternal = PartitionKeyInternal.getEmpty();
        } else if (contentAsByteBuffer != null || objectDoc != null) {
            InternalObjectNode internalObjectNode;
            if (objectDoc instanceof InternalObjectNode) {
                internalObjectNode = (InternalObjectNode) objectDoc;
            } else if (objectDoc instanceof ObjectNode) {
                internalObjectNode = new InternalObjectNode((ObjectNode)objectDoc);
            } else if (contentAsByteBuffer != null) {
                contentAsByteBuffer.rewind();
                internalObjectNode = new InternalObjectNode(contentAsByteBuffer);
            } else {
                //  This is a safety check, this should not happen ever.
                //  If it does, it is a SDK bug
                throw new IllegalStateException("ContentAsByteBuffer and objectDoc are null");
            }

            Instant serializationStartTime = Instant.now();
            partitionKeyInternal =  PartitionKeyHelper.extractPartitionKeyValueFromDocument(internalObjectNode, partitionKeyDefinition);
            Instant serializationEndTime = Instant.now();
            SerializationDiagnosticsContext.SerializationDiagnostics serializationDiagnostics = new SerializationDiagnosticsContext.SerializationDiagnostics(
                serializationStartTime,
                serializationEndTime,
                SerializationDiagnosticsContext.SerializationType.PARTITION_KEY_FETCH_SERIALIZATION
            );
            SerializationDiagnosticsContext serializationDiagnosticsContext = BridgeInternal.getSerializationDiagnosticsContext(request.requestContext.cosmosDiagnostics);
            if (serializationDiagnosticsContext != null) {
                serializationDiagnosticsContext.addSerializationDiagnostics(serializationDiagnostics);
            }

        } else {
            throw new UnsupportedOperationException("PartitionKey value must be supplied for this operation.");
        }

        request.setPartitionKeyInternal(partitionKeyInternal);
        request.setPartitionKeyDefinition(partitionKeyDefinition);
        request.getHeaders().put(HttpConstants.HttpHeaders.PARTITION_KEY, Utils.escapeNonAscii(partitionKeyInternal.toJson()));
    }

    private Mono<RxDocumentServiceRequest> getCreateDocumentRequest(DocumentClientRetryPolicy requestRetryPolicy,
                                                                    String documentCollectionLink,
                                                                    Object document,
                                                                    RequestOptions options,
                                                                    boolean disableAutomaticIdGeneration,
                                                                    OperationType operationType,
                                                                    DiagnosticsClientContext clientContextOverride) {

        if (StringUtils.isEmpty(documentCollectionLink)) {
            throw new IllegalArgumentException("documentCollectionLink");
        }
        if (document == null) {
            throw new IllegalArgumentException("document");
        }

        Instant serializationStartTimeUTC = Instant.now();
        String trackingId = null;
        if (options != null) {
            trackingId = options.getTrackingId();
        }
        ByteBuffer content = InternalObjectNode.serializeJsonToByteBuffer(document, options.getEffectiveItemSerializer(), trackingId);
        Instant serializationEndTimeUTC = Instant.now();

        SerializationDiagnosticsContext.SerializationDiagnostics serializationDiagnostics = new SerializationDiagnosticsContext.SerializationDiagnostics(
            serializationStartTimeUTC,
            serializationEndTimeUTC,
            SerializationDiagnosticsContext.SerializationType.ITEM_SERIALIZATION);

        String path = Utils.joinPath(documentCollectionLink, Paths.DOCUMENTS_PATH_SEGMENT);
        Map<String, String> requestHeaders = this.getRequestHeaders(options, ResourceType.Document, operationType);

        RxDocumentServiceRequest request = RxDocumentServiceRequest.create(
            getEffectiveClientContext(clientContextOverride),
            operationType, ResourceType.Document, path, requestHeaders, options, content);

        if (operationType.isWriteOperation() &&  options != null && options.getNonIdempotentWriteRetriesEnabled()) {
            request.setNonIdempotentWriteRetriesEnabled(true);
        }

        if( options != null) {
            options.getMarkE2ETimeoutInRequestContextCallbackHook().set(
                () -> request.requestContext.setIsRequestCancelledOnTimeout(new AtomicBoolean(true)));
            request.requestContext.setExcludeRegions(options.getExcludeRegions());
        }

        if (requestRetryPolicy != null) {
            requestRetryPolicy.onBeforeSendRequest(request);
        }

        SerializationDiagnosticsContext serializationDiagnosticsContext = BridgeInternal.getSerializationDiagnosticsContext(request.requestContext.cosmosDiagnostics);
        if (serializationDiagnosticsContext != null) {
            serializationDiagnosticsContext.addSerializationDiagnostics(serializationDiagnostics);
        }

        Mono<Utils.ValueHolder<DocumentCollection>> collectionObs = this.collectionCache.resolveCollectionAsync(BridgeInternal.getMetaDataDiagnosticContext(request.requestContext.cosmosDiagnostics), request);
        return addPartitionKeyInformation(request, content, document, options, collectionObs);
    }

    private Mono<RxDocumentServiceRequest> getBatchDocumentRequest(DocumentClientRetryPolicy requestRetryPolicy,
                                                                   String documentCollectionLink,
                                                                   ServerBatchRequest serverBatchRequest,
                                                                   RequestOptions options,
                                                                   boolean disableAutomaticIdGeneration) {

        checkArgument(StringUtils.isNotEmpty(documentCollectionLink), "expected non empty documentCollectionLink");
        checkNotNull(serverBatchRequest, "expected non null serverBatchRequest");

        Instant serializationStartTimeUTC = Instant.now();
        ByteBuffer content = ByteBuffer.wrap(Utils.getUTF8Bytes(serverBatchRequest.getRequestBody()));
        Instant serializationEndTimeUTC = Instant.now();

        SerializationDiagnosticsContext.SerializationDiagnostics serializationDiagnostics = new SerializationDiagnosticsContext.SerializationDiagnostics(
            serializationStartTimeUTC,
            serializationEndTimeUTC,
            SerializationDiagnosticsContext.SerializationType.ITEM_SERIALIZATION);

        String path = Utils.joinPath(documentCollectionLink, Paths.DOCUMENTS_PATH_SEGMENT);
        Map<String, String> requestHeaders = this.getRequestHeaders(options, ResourceType.Document, OperationType.Batch);

        RxDocumentServiceRequest request = RxDocumentServiceRequest.create(
            this,
            OperationType.Batch,
            ResourceType.Document,
            path,
            requestHeaders,
            options,
            content);

        if (options != null) {
            options.getMarkE2ETimeoutInRequestContextCallbackHook().set(
                () -> request.requestContext.setIsRequestCancelledOnTimeout(new AtomicBoolean(true)));
            request.requestContext.setExcludeRegions(options.getExcludeRegions());
        }

        if (requestRetryPolicy != null) {
            requestRetryPolicy.onBeforeSendRequest(request);
        }

        SerializationDiagnosticsContext serializationDiagnosticsContext = BridgeInternal.getSerializationDiagnosticsContext(request.requestContext.cosmosDiagnostics);
        if (serializationDiagnosticsContext != null) {
            serializationDiagnosticsContext.addSerializationDiagnostics(serializationDiagnostics);
        }

        if (options != null) {
            request.requestContext.setExcludeRegions(options.getExcludeRegions());
        }

        Mono<Utils.ValueHolder<DocumentCollection>> collectionObs =
            this.collectionCache.resolveCollectionAsync(BridgeInternal.getMetaDataDiagnosticContext(request.requestContext.cosmosDiagnostics), request);

        return collectionObs.map((Utils.ValueHolder<DocumentCollection> collectionValueHolder) -> {
            addBatchHeaders(request, serverBatchRequest, collectionValueHolder.v);
            return request;
        });
    }

    private RxDocumentServiceRequest addBatchHeaders(RxDocumentServiceRequest request,
                                                     ServerBatchRequest serverBatchRequest,
                                                     DocumentCollection collection) {

        if(serverBatchRequest instanceof SinglePartitionKeyServerBatchRequest) {

            PartitionKey partitionKey = ((SinglePartitionKeyServerBatchRequest) serverBatchRequest).getPartitionKeyValue();
            PartitionKeyInternal partitionKeyInternal;

            if (partitionKey.equals(PartitionKey.NONE)) {
                PartitionKeyDefinition partitionKeyDefinition = collection.getPartitionKey();
                partitionKeyInternal = ModelBridgeInternal.getNonePartitionKey(partitionKeyDefinition);
            } else {
                // Partition key is always non-null
                partitionKeyInternal = BridgeInternal.getPartitionKeyInternal(partitionKey);
            }

            request.setPartitionKeyInternal(partitionKeyInternal);
            request.getHeaders().put(HttpConstants.HttpHeaders.PARTITION_KEY, Utils.escapeNonAscii(partitionKeyInternal.toJson()));
        } else if(serverBatchRequest instanceof PartitionKeyRangeServerBatchRequest) {
            request.setPartitionKeyRangeIdentity(new PartitionKeyRangeIdentity(((PartitionKeyRangeServerBatchRequest) serverBatchRequest).getPartitionKeyRangeId()));
        } else {
            throw new UnsupportedOperationException("Unknown Server request.");
        }

        request.getHeaders().put(HttpConstants.HttpHeaders.IS_BATCH_REQUEST, Boolean.TRUE.toString());
        request.getHeaders().put(HttpConstants.HttpHeaders.IS_BATCH_ATOMIC, String.valueOf(serverBatchRequest.isAtomicBatch()));
        request.getHeaders().put(HttpConstants.HttpHeaders.SHOULD_BATCH_CONTINUE_ON_ERROR, String.valueOf(serverBatchRequest.isShouldContinueOnError()));

        request.setPartitionKeyDefinition(collection.getPartitionKey());
        request.setNumberOfItemsInBatchRequest(serverBatchRequest.getOperations().size());

        return request;
    }

    /**
     * NOTE: Caller needs to consume it by subscribing to this Mono in order for the request to populate headers
     * @param request request to populate headers to
     * @param httpMethod http method
     * @return Mono, which on subscription will populate the headers in the request passed in the argument.
     */
    private Mono<RxDocumentServiceRequest> populateHeadersAsync(RxDocumentServiceRequest request, RequestVerb httpMethod) {
        request.getHeaders().put(HttpConstants.HttpHeaders.X_DATE, Utils.nowAsRFC1123());
        if (this.masterKeyOrResourceToken != null || this.resourceTokensMap != null
            || this.cosmosAuthorizationTokenResolver != null || this.credential != null) {
            String resourceName = request.getResourceAddress();

            String authorization = this.getUserAuthorizationToken(
                resourceName, request.getResourceType(), httpMethod, request.getHeaders(),
                    AuthorizationTokenType.PrimaryMasterKey, request.properties);
            try {
                authorization = URLEncoder.encode(authorization, "UTF-8");
            } catch (UnsupportedEncodingException e) {
                throw new IllegalStateException("Failed to encode authtoken.", e);
            }
            request.getHeaders().put(HttpConstants.HttpHeaders.AUTHORIZATION, authorization);
        }

        if (this.apiType != null)   {
            request.getHeaders().put(HttpConstants.HttpHeaders.API_TYPE, this.apiType.toString());
        }

        this.populateCapabilitiesHeader(request);

        if ((RequestVerb.POST.equals(httpMethod) || RequestVerb.PUT.equals(httpMethod))
                && !request.getHeaders().containsKey(HttpConstants.HttpHeaders.CONTENT_TYPE)) {
            request.getHeaders().put(HttpConstants.HttpHeaders.CONTENT_TYPE, RuntimeConstants.MediaTypes.JSON);
        }

        if (RequestVerb.PATCH.equals(httpMethod) &&
            !request.getHeaders().containsKey(HttpConstants.HttpHeaders.CONTENT_TYPE)) {
            request.getHeaders().put(HttpConstants.HttpHeaders.CONTENT_TYPE, RuntimeConstants.MediaTypes.JSON_PATCH);
        }

        if (!request.getHeaders().containsKey(HttpConstants.HttpHeaders.ACCEPT)) {
            request.getHeaders().put(HttpConstants.HttpHeaders.ACCEPT, RuntimeConstants.MediaTypes.JSON);
        }

        MetadataDiagnosticsContext metadataDiagnosticsCtx =
            BridgeInternal.getMetaDataDiagnosticContext(request.requestContext.cosmosDiagnostics);

        if (this.requiresFeedRangeFiltering(request)) {
            return request.getFeedRange()
                          .populateFeedRangeFilteringHeaders(
                              this.getPartitionKeyRangeCache(),
                              request,
                              this.collectionCache
                                  .resolveCollectionAsync(metadataDiagnosticsCtx, request)
                                  .flatMap(documentCollectionValueHolder -> {

                                      if (documentCollectionValueHolder.v != null) {
                                          request.setPartitionKeyDefinition(documentCollectionValueHolder.v.getPartitionKey());
                                      }

                                      return Mono.just(documentCollectionValueHolder);
                                  })
                          )
                          .flatMap(this::populateAuthorizationHeader);
        }

        return this.populateAuthorizationHeader(request);
    }

    private void populateCapabilitiesHeader(RxDocumentServiceRequest request) {
        if (!request.getHeaders().containsKey(HttpConstants.HttpHeaders.SDK_SUPPORTED_CAPABILITIES)) {
            request
                .getHeaders()
                .put(HttpConstants.HttpHeaders.SDK_SUPPORTED_CAPABILITIES, HttpConstants.SDKSupportedCapabilities.SUPPORTED_CAPABILITIES);
        }
    }

    private boolean requiresFeedRangeFiltering(RxDocumentServiceRequest request) {
        if (request.getResourceType() != ResourceType.Document &&
                request.getResourceType() != ResourceType.Conflict) {
            return false;
        }

        switch (request.getOperationType()) {
            case ReadFeed:
            case Query:
            case SqlQuery:
                return request.getFeedRange() != null;
            default:
                return false;
        }
    }

    @Override
    public Mono<RxDocumentServiceRequest> populateAuthorizationHeader(RxDocumentServiceRequest request) {
        if (request == null) {
            throw new IllegalArgumentException("request");
        }

        if (this.authorizationTokenType == AuthorizationTokenType.AadToken) {
            return AadTokenAuthorizationHelper.getAuthorizationToken(this.tokenCredentialCache)
                .map(authorization -> {
                    request.getHeaders().put(HttpConstants.HttpHeaders.AUTHORIZATION, authorization);
                    return request;
                });
        } else {
            return Mono.just(request);
        }
    }

    @Override
    public Mono<HttpHeaders> populateAuthorizationHeader(HttpHeaders httpHeaders) {
        if (httpHeaders == null) {
            throw new IllegalArgumentException("httpHeaders");
        }

        if (this.authorizationTokenType == AuthorizationTokenType.AadToken) {
            return AadTokenAuthorizationHelper.getAuthorizationToken(this.tokenCredentialCache)
                .map(authorization -> {
                    httpHeaders.set(HttpConstants.HttpHeaders.AUTHORIZATION, authorization);
                    return httpHeaders;
                });
        }

        return Mono.just(httpHeaders);
    }

    @Override
    public AuthorizationTokenType getAuthorizationTokenType() {
        return this.authorizationTokenType;
    }

    @Override
    public String getUserAuthorizationToken(String resourceName,
                                            ResourceType resourceType,
                                            RequestVerb requestVerb,
                                            Map<String, String> headers,
                                            AuthorizationTokenType tokenType,
                                            Map<String, Object> properties) {

        if (this.cosmosAuthorizationTokenResolver != null) {
            return this.cosmosAuthorizationTokenResolver.getAuthorizationToken(requestVerb.toUpperCase(), resourceName, this.resolveCosmosResourceType(resourceType).toString(),
                    properties != null ? Collections.unmodifiableMap(properties) : null);
        } else if (credential != null) {
            return this.authorizationTokenProvider.generateKeyAuthorizationSignature(requestVerb, resourceName,
                    resourceType, headers);
        } else if (masterKeyOrResourceToken != null && hasAuthKeyResourceToken && resourceTokensMap == null) {
            return masterKeyOrResourceToken;
        } else {
            assert resourceTokensMap != null;
            if(resourceType.equals(ResourceType.DatabaseAccount)) {
                return this.firstResourceTokenFromPermissionFeed;
            }

            return ResourceTokenAuthorizationHelper.getAuthorizationTokenUsingResourceTokens(resourceTokensMap, requestVerb, resourceName, headers);
        }
    }

    private CosmosResourceType resolveCosmosResourceType(ResourceType resourceType) {
        CosmosResourceType cosmosResourceType =
            ModelBridgeInternal.fromServiceSerializedFormat(resourceType.toString());
        if (cosmosResourceType == null) {
            return CosmosResourceType.SYSTEM;
        }
        return cosmosResourceType;
    }

    void captureSessionToken(RxDocumentServiceRequest request, RxDocumentServiceResponse response) {
        this.sessionContainer.setSessionToken(request, response.getResponseHeaders());
    }

    private Mono<RxDocumentServiceResponse> create(RxDocumentServiceRequest request,
                                                   DocumentClientRetryPolicy documentClientRetryPolicy,
                                                   OperationContextAndListenerTuple operationContextAndListenerTuple) {
        return populateHeadersAsync(request, RequestVerb.POST)
            .flatMap(requestPopulated -> {
                RxStoreModel storeProxy = this.getStoreProxy(requestPopulated);
                if (documentClientRetryPolicy.getRetryContext() != null && documentClientRetryPolicy.getRetryContext().getRetryCount() > 0) {
                    documentClientRetryPolicy.getRetryContext().updateEndTime();
                }

                return storeProxy.processMessage(requestPopulated, operationContextAndListenerTuple);
            });
    }

    private Mono<RxDocumentServiceResponse> upsert(RxDocumentServiceRequest request,
                                                   DocumentClientRetryPolicy documentClientRetryPolicy,
                                                   OperationContextAndListenerTuple operationContextAndListenerTuple) {

        return populateHeadersAsync(request, RequestVerb.POST)
            .flatMap(requestPopulated -> {
                Map<String, String> headers = requestPopulated.getHeaders();
                // headers can never be null, since it will be initialized even when no
                // request options are specified,
                // hence using assertion here instead of exception, being in the private
                // method
                assert (headers != null);
                headers.put(HttpConstants.HttpHeaders.IS_UPSERT, "true");
                if (documentClientRetryPolicy.getRetryContext() != null && documentClientRetryPolicy.getRetryContext().getRetryCount() > 0) {
                    documentClientRetryPolicy.getRetryContext().updateEndTime();
                }

                return getStoreProxy(requestPopulated).processMessage(requestPopulated, operationContextAndListenerTuple)
                    .map(response -> {
                            this.captureSessionToken(requestPopulated, response);
                            return response;
                        }
                    );
            });
    }

    private Mono<RxDocumentServiceResponse> replace(RxDocumentServiceRequest request, DocumentClientRetryPolicy documentClientRetryPolicy) {
        return populateHeadersAsync(request, RequestVerb.PUT)
            .flatMap(requestPopulated -> {
                if (documentClientRetryPolicy.getRetryContext() != null && documentClientRetryPolicy.getRetryContext().getRetryCount() > 0) {
                    documentClientRetryPolicy.getRetryContext().updateEndTime();
                }

                return getStoreProxy(requestPopulated).processMessage(requestPopulated);
            });
    }

    private Mono<RxDocumentServiceResponse> patch(RxDocumentServiceRequest request, DocumentClientRetryPolicy documentClientRetryPolicy) {
        return populateHeadersAsync(request, RequestVerb.PATCH)
            .flatMap(requestPopulated -> {
                if (documentClientRetryPolicy.getRetryContext() != null && documentClientRetryPolicy.getRetryContext().getRetryCount() > 0) {
                    documentClientRetryPolicy.getRetryContext().updateEndTime();
                }
                return getStoreProxy(requestPopulated).processMessage(requestPopulated);
        });
    }

    @Override
    public Mono<ResourceResponse<Document>> createDocument(
        String collectionLink,
        Object document,
        RequestOptions options,
        boolean disableAutomaticIdGeneration) {

        return wrapPointOperationWithAvailabilityStrategy(
            ResourceType.Document,
            OperationType.Create,
            (opt, e2ecfg, clientCtxOverride) -> createDocumentCore(
                collectionLink,
                document,
                opt,
                disableAutomaticIdGeneration,
                e2ecfg,
                clientCtxOverride),
            options,
            options != null && options.getNonIdempotentWriteRetriesEnabled()
        );
    }

    private Mono<ResourceResponse<Document>> createDocumentCore(
        String collectionLink,
        Object document,
        RequestOptions options,
        boolean disableAutomaticIdGeneration,
        CosmosEndToEndOperationLatencyPolicyConfig endToEndPolicyConfig,
        DiagnosticsClientContext clientContextOverride) {

        ScopedDiagnosticsFactory scopedDiagnosticsFactory = new ScopedDiagnosticsFactory(clientContextOverride, false);
        DocumentClientRetryPolicy requestRetryPolicy =
            this.resetSessionTokenRetryPolicy.getRequestPolicy(scopedDiagnosticsFactory);
        RequestOptions nonNullRequestOptions = options != null ? options : new RequestOptions();
        if (nonNullRequestOptions.getPartitionKey() == null) {
            requestRetryPolicy = new PartitionKeyMismatchRetryPolicy(collectionCache, requestRetryPolicy, collectionLink, nonNullRequestOptions);
        }

        DocumentClientRetryPolicy finalRetryPolicyInstance = requestRetryPolicy;

        return getPointOperationResponseMonoWithE2ETimeout(
            nonNullRequestOptions,
            endToEndPolicyConfig,
            ObservableHelper.inlineIfPossibleAsObs(() ->
                    createDocumentInternal(
                        collectionLink,
                        document,
                        nonNullRequestOptions,
                        disableAutomaticIdGeneration,
                        finalRetryPolicyInstance,
                        scopedDiagnosticsFactory),
                requestRetryPolicy),
            scopedDiagnosticsFactory
        );
    }

    private Mono<ResourceResponse<Document>> createDocumentInternal(
        String collectionLink,
        Object document,
        RequestOptions options,
        boolean disableAutomaticIdGeneration,
        DocumentClientRetryPolicy requestRetryPolicy,
        DiagnosticsClientContext clientContextOverride) {
        try {
            logger.debug("Creating a Document. collectionLink: [{}]", collectionLink);

            Mono<RxDocumentServiceRequest> requestObs = getCreateDocumentRequest(requestRetryPolicy, collectionLink, document,
                options, disableAutomaticIdGeneration, OperationType.Create, clientContextOverride);

            return requestObs
                    .flatMap(request -> create(request, requestRetryPolicy, getOperationContextAndListenerTuple(options)))
                    .map(serviceResponse -> toResourceResponse(serviceResponse, Document.class));

        } catch (Exception e) {
            logger.debug("Failure in creating a document due to [{}]", e.getMessage(), e);
            return Mono.error(e);
        }
    }

    private static <T> Mono<T> getPointOperationResponseMonoWithE2ETimeout(
        RequestOptions requestOptions,
        CosmosEndToEndOperationLatencyPolicyConfig endToEndPolicyConfig,
        Mono<T> rxDocumentServiceResponseMono,
        ScopedDiagnosticsFactory scopedDiagnosticsFactory) {

        requestOptions.setCosmosEndToEndLatencyPolicyConfig(endToEndPolicyConfig);

        if (endToEndPolicyConfig != null && endToEndPolicyConfig.isEnabled()) {

            Duration endToEndTimeout = endToEndPolicyConfig.getEndToEndOperationTimeout();
            if (endToEndTimeout.isNegative()) {
                CosmosDiagnostics latestCosmosDiagnosticsSnapshot = scopedDiagnosticsFactory.getMostRecentlyCreatedDiagnostics();
                if (latestCosmosDiagnosticsSnapshot == null) {
                    scopedDiagnosticsFactory.createDiagnostics();
                }
                return Mono.error(getNegativeTimeoutException(scopedDiagnosticsFactory.getMostRecentlyCreatedDiagnostics(), endToEndTimeout));
            }

            return rxDocumentServiceResponseMono
                .timeout(endToEndTimeout)
                .onErrorMap(throwable -> getCancellationExceptionForPointOperations(
                    scopedDiagnosticsFactory,
                    throwable,
                    requestOptions.getMarkE2ETimeoutInRequestContextCallbackHook()));
        }
        return rxDocumentServiceResponseMono;
    }

    private static Throwable getCancellationExceptionForPointOperations(
        ScopedDiagnosticsFactory scopedDiagnosticsFactory,
        Throwable throwable,
        AtomicReference<Runnable> markE2ETimeoutInRequestContextCallbackHook) {
        Throwable unwrappedException = reactor.core.Exceptions.unwrap(throwable);
        if (unwrappedException instanceof TimeoutException) {

            CosmosException exception = new OperationCancelledException();
            exception.setStackTrace(throwable.getStackTrace());

            Runnable actualCallback = markE2ETimeoutInRequestContextCallbackHook.get();
            if (actualCallback != null) {
                logger.trace("Calling actual Mark E2E timeout callback");
                actualCallback.run();
            }

            // For point operations
            // availabilityStrategy sits on top of e2eTimeoutPolicy
            // e2eTimeoutPolicy sits on top of client retry policy
            // for each e2eTimeoutPolicy wrap, we are going to create one distinct ScopedDiagnosticsFactory
            // so for each scopedDiagnosticsFactory being used here, there will only be max one CosmosDiagnostics being tracked
            CosmosDiagnostics lastDiagnosticsSnapshot = scopedDiagnosticsFactory.getMostRecentlyCreatedDiagnostics();
            if (lastDiagnosticsSnapshot == null) {
                scopedDiagnosticsFactory.createDiagnostics();
            }
            BridgeInternal.setCosmosDiagnostics(exception, scopedDiagnosticsFactory.getMostRecentlyCreatedDiagnostics());

            return exception;
        }
        return throwable;
    }

    private static CosmosException getNegativeTimeoutException(CosmosDiagnostics cosmosDiagnostics, Duration negativeTimeout) {
        checkNotNull(negativeTimeout, "Argument 'negativeTimeout' must not be null");
        checkArgument(
            negativeTimeout.isNegative(),
            "This exception should only be used for negative timeouts");

        String message = String.format("Negative timeout '%s' provided.",  negativeTimeout);
        CosmosException exception = new OperationCancelledException(message, null);
        BridgeInternal.setSubStatusCode(exception, HttpConstants.SubStatusCodes.NEGATIVE_TIMEOUT_PROVIDED);

        if (cosmosDiagnostics != null) {
            BridgeInternal.setCosmosDiagnostics(exception, cosmosDiagnostics);
        }

        return exception;
    }

    @Override
    public Mono<ResourceResponse<Document>> upsertDocument(String collectionLink, Object document,
                                                                 RequestOptions options, boolean disableAutomaticIdGeneration) {
        return wrapPointOperationWithAvailabilityStrategy(
            ResourceType.Document,
            OperationType.Upsert,
            (opt, e2ecfg, clientCtxOverride) -> upsertDocumentCore(
                collectionLink, document, opt, disableAutomaticIdGeneration, e2ecfg, clientCtxOverride),
            options,
            options != null && options.getNonIdempotentWriteRetriesEnabled()
        );
    }

    private Mono<ResourceResponse<Document>> upsertDocumentCore(
        String collectionLink,
        Object document,
        RequestOptions options,
        boolean disableAutomaticIdGeneration,
        CosmosEndToEndOperationLatencyPolicyConfig endToEndPolicyConfig,
        DiagnosticsClientContext clientContextOverride) {

        RequestOptions nonNullRequestOptions = options != null ? options : new RequestOptions();
        ScopedDiagnosticsFactory scopedDiagnosticsFactory = new ScopedDiagnosticsFactory(clientContextOverride, false);
        DocumentClientRetryPolicy requestRetryPolicy = this.resetSessionTokenRetryPolicy.getRequestPolicy(scopedDiagnosticsFactory);
        if (nonNullRequestOptions.getPartitionKey() == null) {
            requestRetryPolicy = new PartitionKeyMismatchRetryPolicy(collectionCache, requestRetryPolicy, collectionLink, nonNullRequestOptions);
        }

        DocumentClientRetryPolicy finalRetryPolicyInstance = requestRetryPolicy;

        return getPointOperationResponseMonoWithE2ETimeout(
            nonNullRequestOptions,
            endToEndPolicyConfig,
            ObservableHelper.inlineIfPossibleAsObs(
                () -> upsertDocumentInternal(
                    collectionLink,
                    document,
                    nonNullRequestOptions,
                    disableAutomaticIdGeneration,
                    finalRetryPolicyInstance,
                    scopedDiagnosticsFactory),
                finalRetryPolicyInstance),
            scopedDiagnosticsFactory
        );
    }

    private Mono<ResourceResponse<Document>> upsertDocumentInternal(
        String collectionLink,
        Object document,
        RequestOptions options,
        boolean disableAutomaticIdGeneration,
        DocumentClientRetryPolicy retryPolicyInstance,
        DiagnosticsClientContext clientContextOverride) {

        try {
            logger.debug("Upserting a Document. collectionLink: [{}]", collectionLink);

            Mono<RxDocumentServiceRequest> reqObs =
                getCreateDocumentRequest(
                    retryPolicyInstance,
                    collectionLink,
                    document,
                    options,
                    disableAutomaticIdGeneration,
                    OperationType.Upsert,
                    clientContextOverride);

            return reqObs
                .flatMap(request -> upsert(request, retryPolicyInstance, getOperationContextAndListenerTuple(options)))
                .map(serviceResponse -> toResourceResponse(serviceResponse, Document.class));

        } catch (Exception e) {
            logger.debug("Failure in upserting a document due to [{}]", e.getMessage(), e);
            return Mono.error(e);
        }
    }

    @Override
    public Mono<ResourceResponse<Document>> replaceDocument(String documentLink, Object document,
                                                            RequestOptions options) {

        return wrapPointOperationWithAvailabilityStrategy(
            ResourceType.Document,
            OperationType.Replace,
            (opt, e2ecfg, clientCtxOverride) -> replaceDocumentCore(
                documentLink,
                document,
                opt,
                e2ecfg,
                clientCtxOverride),
            options,
            options != null && options.getNonIdempotentWriteRetriesEnabled()
        );
    }

    private Mono<ResourceResponse<Document>> replaceDocumentCore(
        String documentLink,
        Object document,
        RequestOptions options,
        CosmosEndToEndOperationLatencyPolicyConfig endToEndPolicyConfig,
        DiagnosticsClientContext clientContextOverride) {

        RequestOptions nonNullRequestOptions = options != null ? options : new RequestOptions();
        ScopedDiagnosticsFactory scopedDiagnosticsFactory = new ScopedDiagnosticsFactory(clientContextOverride, false);
        DocumentClientRetryPolicy requestRetryPolicy =
            this.resetSessionTokenRetryPolicy.getRequestPolicy(scopedDiagnosticsFactory);
        if (nonNullRequestOptions.getPartitionKey() == null) {
            String collectionLink = Utils.getCollectionName(documentLink);
            requestRetryPolicy = new PartitionKeyMismatchRetryPolicy(
                collectionCache, requestRetryPolicy, collectionLink, nonNullRequestOptions);
        }
        DocumentClientRetryPolicy finalRequestRetryPolicy = requestRetryPolicy;

        return getPointOperationResponseMonoWithE2ETimeout(
            nonNullRequestOptions,
            endToEndPolicyConfig,
            ObservableHelper.inlineIfPossibleAsObs(
                () -> replaceDocumentInternal(
                    documentLink,
                    document,
                    nonNullRequestOptions,
                    finalRequestRetryPolicy,
                    endToEndPolicyConfig,
                    scopedDiagnosticsFactory),
                requestRetryPolicy),
            scopedDiagnosticsFactory
        );
    }

    private Mono<ResourceResponse<Document>> replaceDocumentInternal(
        String documentLink,
        Object document,
        RequestOptions options,
        DocumentClientRetryPolicy retryPolicyInstance,
        CosmosEndToEndOperationLatencyPolicyConfig endToEndPolicyConfig,
        DiagnosticsClientContext clientContextOverride) {

        try {
            if (StringUtils.isEmpty(documentLink)) {
                throw new IllegalArgumentException("documentLink");
            }

            if (document == null) {
                throw new IllegalArgumentException("document");
            }

            Document typedDocument = Document.fromObject(document, options.getEffectiveItemSerializer());

            return this.replaceDocumentInternal(
                documentLink,
                typedDocument,
                options,
                retryPolicyInstance,
                clientContextOverride);

        } catch (Exception e) {
            logger.debug("Failure in replacing a document due to [{}]", e.getMessage());
            return Mono.error(e);
        }
    }

    @Override
    public Mono<ResourceResponse<Document>> replaceDocument(Document document, RequestOptions options) {
        return wrapPointOperationWithAvailabilityStrategy(
            ResourceType.Document,
            OperationType.Replace,
            (opt, e2ecfg, clientCtxOverride) -> replaceDocumentCore(
                document,
                opt,
                e2ecfg,
                clientCtxOverride),
            options,
            options != null && options.getNonIdempotentWriteRetriesEnabled()
        );
    }

    private Mono<ResourceResponse<Document>> replaceDocumentCore(
        Document document,
        RequestOptions options,
        CosmosEndToEndOperationLatencyPolicyConfig endToEndPolicyConfig,
        DiagnosticsClientContext clientContextOverride) {

        DocumentClientRetryPolicy requestRetryPolicy =
            this.resetSessionTokenRetryPolicy.getRequestPolicy(clientContextOverride);
        if (options == null || options.getPartitionKey() == null) {
            String collectionLink = document.getSelfLink();
            requestRetryPolicy = new PartitionKeyMismatchRetryPolicy(
                collectionCache, requestRetryPolicy, collectionLink, options);
        }
        DocumentClientRetryPolicy finalRequestRetryPolicy = requestRetryPolicy;
        return ObservableHelper.inlineIfPossibleAsObs(
            () -> replaceDocumentInternal(
                document,
                options,
                finalRequestRetryPolicy,
                endToEndPolicyConfig,
                clientContextOverride),
            requestRetryPolicy);
    }

    private Mono<ResourceResponse<Document>> replaceDocumentInternal(
        Document document,
        RequestOptions options,
        DocumentClientRetryPolicy retryPolicyInstance,
        CosmosEndToEndOperationLatencyPolicyConfig endToEndPolicyConfig,
        DiagnosticsClientContext clientContextOverride) {

        try {
            if (document == null) {
                throw new IllegalArgumentException("document");
            }

            return this.replaceDocumentInternal(
                document.getSelfLink(),
                document,
                options,
                retryPolicyInstance,
                clientContextOverride);

        } catch (Exception e) {
            logger.debug("Failure in replacing a database due to [{}]", e.getMessage());
            return Mono.error(e);
        }
    }

    private Mono<ResourceResponse<Document>> replaceDocumentInternal(
        String documentLink,
        Document document,
        RequestOptions options,
        DocumentClientRetryPolicy retryPolicyInstance,
        DiagnosticsClientContext clientContextOverride) {

        if (document == null) {
            throw new IllegalArgumentException("document");
        }

        logger.debug("Replacing a Document. documentLink: [{}]", documentLink);
        final String path = Utils.joinPath(documentLink, null);
        final Map<String, String> requestHeaders =
            getRequestHeaders(options, ResourceType.Document, OperationType.Replace);
        Instant serializationStartTimeUTC = Instant.now();
        Consumer<Map<String, Object>> onAfterSerialization = null;
        if (options != null) {
            String trackingId = options.getTrackingId();

            if (trackingId != null && !trackingId.isEmpty()) {
                onAfterSerialization = (node) -> node.put(Constants.Properties.TRACKING_ID, trackingId);
            }
        }

        ByteBuffer content = document.serializeJsonToByteBuffer(options.getEffectiveItemSerializer(), onAfterSerialization);
        Instant serializationEndTime = Instant.now();
        SerializationDiagnosticsContext.SerializationDiagnostics serializationDiagnostics =
            new SerializationDiagnosticsContext.SerializationDiagnostics(
                serializationStartTimeUTC,
                serializationEndTime,
                SerializationDiagnosticsContext.SerializationType.ITEM_SERIALIZATION);

        final RxDocumentServiceRequest request = RxDocumentServiceRequest.create(
            getEffectiveClientContext(clientContextOverride),
            OperationType.Replace, ResourceType.Document, path, requestHeaders, options, content);

        if (options != null && options.getNonIdempotentWriteRetriesEnabled()) {
            request.setNonIdempotentWriteRetriesEnabled(true);
        }

        if (options != null) {
            options.getMarkE2ETimeoutInRequestContextCallbackHook().set(
                () -> request.requestContext.setIsRequestCancelledOnTimeout(new AtomicBoolean(true)));
            request.requestContext.setExcludeRegions(options.getExcludeRegions());
        }

        if (retryPolicyInstance != null) {
            retryPolicyInstance.onBeforeSendRequest(request);
        }

        SerializationDiagnosticsContext serializationDiagnosticsContext =
            BridgeInternal.getSerializationDiagnosticsContext(request.requestContext.cosmosDiagnostics);
        if (serializationDiagnosticsContext != null) {
            serializationDiagnosticsContext.addSerializationDiagnostics(serializationDiagnostics);
        }

        Mono<Utils.ValueHolder<DocumentCollection>> collectionObs =
            collectionCache.resolveCollectionAsync(
                BridgeInternal.getMetaDataDiagnosticContext(request.requestContext.cosmosDiagnostics),
                request);
        Mono<RxDocumentServiceRequest> requestObs =
            addPartitionKeyInformation(request, content, document, options, collectionObs);

        return requestObs
            .flatMap(req -> replace(request, retryPolicyInstance)
                .map(resp -> toResourceResponse(resp, Document.class)));
    }

    private CosmosEndToEndOperationLatencyPolicyConfig getEndToEndOperationLatencyPolicyConfig(
        RequestOptions options,
        ResourceType resourceType,
        OperationType operationType) {
        return this.getEffectiveEndToEndOperationLatencyPolicyConfig(
            options != null ? options.getCosmosEndToEndLatencyPolicyConfig() : null,
            resourceType,
            operationType);
    }

    private CosmosEndToEndOperationLatencyPolicyConfig getEffectiveEndToEndOperationLatencyPolicyConfig(
        CosmosEndToEndOperationLatencyPolicyConfig policyConfig,
        ResourceType resourceType,
        OperationType operationType) {
        if (policyConfig != null) {
            return policyConfig;
        }

        if (resourceType != ResourceType.Document) {
            return null;
        }

        if (!operationType.isPointOperation() && Configs.isDefaultE2ETimeoutDisabledForNonPointOperations()) {
            return null;
        }

        return this.cosmosEndToEndOperationLatencyPolicyConfig;
    }

    @Override
    public Mono<ResourceResponse<Document>> patchDocument(String documentLink,
                                                          CosmosPatchOperations cosmosPatchOperations,
                                                          RequestOptions options) {
        return wrapPointOperationWithAvailabilityStrategy(
            ResourceType.Document,
            OperationType.Patch,
            (opt, e2ecfg, clientCtxOverride) -> patchDocumentCore(
                documentLink,
                cosmosPatchOperations,
                opt,
                e2ecfg,
                clientCtxOverride),
            options,
            options != null && options.getNonIdempotentWriteRetriesEnabled()
        );
    }

    private Mono<ResourceResponse<Document>> patchDocumentCore(
        String documentLink,
        CosmosPatchOperations cosmosPatchOperations,
        RequestOptions options,
        CosmosEndToEndOperationLatencyPolicyConfig endToEndPolicyConfig,
        DiagnosticsClientContext clientContextOverride) {

        RequestOptions nonNullRequestOptions = options != null ? options : new RequestOptions();
        ScopedDiagnosticsFactory scopedDiagnosticsFactory = new ScopedDiagnosticsFactory(clientContextOverride, false);
        DocumentClientRetryPolicy documentClientRetryPolicy = this.resetSessionTokenRetryPolicy.getRequestPolicy(scopedDiagnosticsFactory);

        return getPointOperationResponseMonoWithE2ETimeout(
            nonNullRequestOptions,
            endToEndPolicyConfig,
            ObservableHelper.inlineIfPossibleAsObs(
                () -> patchDocumentInternal(
                    documentLink,
                    cosmosPatchOperations,
                    nonNullRequestOptions,
                    documentClientRetryPolicy,
                    scopedDiagnosticsFactory),
                documentClientRetryPolicy),
            scopedDiagnosticsFactory
        );
    }

    private Mono<ResourceResponse<Document>> patchDocumentInternal(
        String documentLink,
        CosmosPatchOperations cosmosPatchOperations,
        RequestOptions options,
        DocumentClientRetryPolicy retryPolicyInstance,
        DiagnosticsClientContext clientContextOverride) {

        checkArgument(StringUtils.isNotEmpty(documentLink), "expected non empty documentLink");
        checkNotNull(cosmosPatchOperations, "expected non null cosmosPatchOperations");

        logger.debug("Running patch operations on Document. documentLink: [{}]", documentLink);

        final String path = Utils.joinPath(documentLink, null);

        final Map<String, String> requestHeaders =
            getRequestHeaders(options, ResourceType.Document, OperationType.Patch);
        Instant serializationStartTimeUTC = Instant.now();

        ByteBuffer content = ByteBuffer.wrap(
            PatchUtil.serializeCosmosPatchToByteArray(cosmosPatchOperations, options));

        Instant serializationEndTime = Instant.now();
        SerializationDiagnosticsContext.SerializationDiagnostics serializationDiagnostics =
            new SerializationDiagnosticsContext.SerializationDiagnostics(
                serializationStartTimeUTC,
                serializationEndTime,
                SerializationDiagnosticsContext.SerializationType.ITEM_SERIALIZATION);

        final RxDocumentServiceRequest request = RxDocumentServiceRequest.create(
            clientContextOverride,
            OperationType.Patch,
            ResourceType.Document,
            path,
            requestHeaders,
            options,
            content);

        if (options != null && options.getNonIdempotentWriteRetriesEnabled()) {
            request.setNonIdempotentWriteRetriesEnabled(true);
        }
        if (options != null) {
            options.getMarkE2ETimeoutInRequestContextCallbackHook().set(
                () -> request.requestContext.setIsRequestCancelledOnTimeout(new AtomicBoolean(true)));
            request.requestContext.setExcludeRegions(options.getExcludeRegions());
        }

        if (retryPolicyInstance != null) {
            retryPolicyInstance.onBeforeSendRequest(request);
        }

        SerializationDiagnosticsContext serializationDiagnosticsContext =
            BridgeInternal.getSerializationDiagnosticsContext(request.requestContext.cosmosDiagnostics);
        if (serializationDiagnosticsContext != null) {
            serializationDiagnosticsContext.addSerializationDiagnostics(serializationDiagnostics);
        }

        Mono<Utils.ValueHolder<DocumentCollection>> collectionObs = collectionCache.resolveCollectionAsync(
            BridgeInternal.getMetaDataDiagnosticContext(request.requestContext.cosmosDiagnostics), request);

        // options will always have partition key info, so contentAsByteBuffer can be null and is not needed.
        Mono<RxDocumentServiceRequest> requestObs = addPartitionKeyInformation(
            request,
            null,
            null,
            options,
            collectionObs);

        return requestObs
            .flatMap(req -> patch(request, retryPolicyInstance))
            .map(resp -> toResourceResponse(resp, Document.class));
    }

    @Override
    public Mono<ResourceResponse<Document>> deleteDocument(String documentLink, RequestOptions options) {
        return wrapPointOperationWithAvailabilityStrategy(
            ResourceType.Document,
            OperationType.Delete,
            (opt, e2ecfg, clientCtxOverride) -> deleteDocumentCore(
                documentLink,
                null,
                opt,
                e2ecfg,
                clientCtxOverride),
            options,
            options != null && options.getNonIdempotentWriteRetriesEnabled()
        );
    }

    @Override
    public Mono<ResourceResponse<Document>> deleteDocument(String documentLink, InternalObjectNode internalObjectNode, RequestOptions options) {
        return wrapPointOperationWithAvailabilityStrategy(
            ResourceType.Document,
            OperationType.Delete,
            (opt, e2ecfg, clientCtxOverride) -> deleteDocumentCore(
                documentLink,
                internalObjectNode,
                opt,
                e2ecfg,
                clientCtxOverride),
            options,
            options != null && options.getNonIdempotentWriteRetriesEnabled()
        );
    }

    private Mono<ResourceResponse<Document>> deleteDocumentCore(
        String documentLink,
        InternalObjectNode internalObjectNode,
        RequestOptions options,
        CosmosEndToEndOperationLatencyPolicyConfig endToEndPolicyConfig,
        DiagnosticsClientContext clientContextOverride) {

        RequestOptions nonNullRequestOptions = options != null ? options : new RequestOptions();
        ScopedDiagnosticsFactory scopedDiagnosticsFactory = new ScopedDiagnosticsFactory(clientContextOverride, false);
        DocumentClientRetryPolicy requestRetryPolicy =
            this.resetSessionTokenRetryPolicy.getRequestPolicy(scopedDiagnosticsFactory);

        return getPointOperationResponseMonoWithE2ETimeout(
            nonNullRequestOptions,
            endToEndPolicyConfig,
            ObservableHelper.inlineIfPossibleAsObs(
                () -> deleteDocumentInternal(
                    documentLink,
                    internalObjectNode,
                    nonNullRequestOptions,
                    requestRetryPolicy,
                    scopedDiagnosticsFactory),
                requestRetryPolicy),
            scopedDiagnosticsFactory
        );
    }

    private Mono<ResourceResponse<Document>> deleteDocumentInternal(
        String documentLink,
        InternalObjectNode internalObjectNode,
        RequestOptions options,
        DocumentClientRetryPolicy retryPolicyInstance,
        DiagnosticsClientContext clientContextOverride) {

        try {
            if (StringUtils.isEmpty(documentLink)) {
                throw new IllegalArgumentException("documentLink");
            }

            logger.debug("Deleting a Document. documentLink: [{}]", documentLink);
            String path = Utils.joinPath(documentLink, null);
            Map<String, String> requestHeaders = this.getRequestHeaders(options, ResourceType.Document, OperationType.Delete);
            RxDocumentServiceRequest request = RxDocumentServiceRequest.create(
                getEffectiveClientContext(clientContextOverride),
                OperationType.Delete, ResourceType.Document, path, requestHeaders, options);

            if (options != null && options.getNonIdempotentWriteRetriesEnabled()) {
                request.setNonIdempotentWriteRetriesEnabled(true);
            }

            if (options != null) {
                options.getMarkE2ETimeoutInRequestContextCallbackHook().set(
                    () -> request.requestContext.setIsRequestCancelledOnTimeout(new AtomicBoolean(true)));
                request.requestContext.setExcludeRegions(options.getExcludeRegions());
            }

            if (retryPolicyInstance != null) {
                retryPolicyInstance.onBeforeSendRequest(request);
            }

            Mono<Utils.ValueHolder<DocumentCollection>> collectionObs = collectionCache.resolveCollectionAsync(
                BridgeInternal.getMetaDataDiagnosticContext(request.requestContext.cosmosDiagnostics),
                request);

            Mono<RxDocumentServiceRequest> requestObs = addPartitionKeyInformation(
                request, null, internalObjectNode, options, collectionObs);


            return requestObs
                    .flatMap(req -> this.delete(req, retryPolicyInstance, getOperationContextAndListenerTuple(options)))
                    .map(serviceResponse -> toResourceResponse(serviceResponse, Document.class));

        } catch (Exception e) {
            logger.debug("Failure in deleting a document due to [{}]", e.getMessage());
            return Mono.error(e);
        }
    }

    @Override
    public Mono<ResourceResponse<Document>> deleteAllDocumentsByPartitionKey(String collectionLink, PartitionKey partitionKey, RequestOptions options) {
        // No ned-to-end policy / availability strategy applicable because PK Delete is a Gateway/Control-Plane operation
        DocumentClientRetryPolicy requestRetryPolicy = this.resetSessionTokenRetryPolicy.getRequestPolicy(null);
        return ObservableHelper.inlineIfPossibleAsObs(() -> deleteAllDocumentsByPartitionKeyInternal(collectionLink, options, requestRetryPolicy),
            requestRetryPolicy);
    }

    private Mono<ResourceResponse<Document>> deleteAllDocumentsByPartitionKeyInternal(String collectionLink, RequestOptions options,
                                                                                  DocumentClientRetryPolicy retryPolicyInstance) {
        try {
            if (StringUtils.isEmpty(collectionLink)) {
                throw new IllegalArgumentException("collectionLink");
            }

            logger.debug("Deleting all items by Partition Key. collectionLink: [{}]", collectionLink);
            String path = Utils.joinPath(collectionLink, null);
            Map<String, String> requestHeaders = this.getRequestHeaders(options, ResourceType.PartitionKey, OperationType.Delete);
            RxDocumentServiceRequest request = RxDocumentServiceRequest.create(this,
                OperationType.Delete, ResourceType.PartitionKey, path, requestHeaders, options);
            if (retryPolicyInstance != null) {
                retryPolicyInstance.onBeforeSendRequest(request);
            }

            Mono<Utils.ValueHolder<DocumentCollection>> collectionObs = collectionCache.resolveCollectionAsync(BridgeInternal.getMetaDataDiagnosticContext(request.requestContext.cosmosDiagnostics), request);

            Mono<RxDocumentServiceRequest> requestObs = addPartitionKeyInformation(request, null, null, options, collectionObs);

            return requestObs.flatMap(req -> this
                .deleteAllItemsByPartitionKey(req, retryPolicyInstance, getOperationContextAndListenerTuple(options))
                .map(serviceResponse -> toResourceResponse(serviceResponse, Document.class)));
        } catch (Exception e) {
            logger.debug("Failure in deleting documents due to [{}]", e.getMessage());
            return Mono.error(e);
        }
    }

    @Override
    public Mono<ResourceResponse<Document>> readDocument(String documentLink, RequestOptions options) {
        return readDocument(documentLink, options, this);
    }

    private Mono<ResourceResponse<Document>> readDocument(
        String documentLink,
        RequestOptions options,
        DiagnosticsClientContext innerDiagnosticsFactory) {

        return wrapPointOperationWithAvailabilityStrategy(
            ResourceType.Document,
            OperationType.Read,
            (opt, e2ecfg, clientCtxOverride) -> readDocumentCore(documentLink, opt, e2ecfg, clientCtxOverride),
            options,
            false,
            innerDiagnosticsFactory
        );
    }

    private Mono<ResourceResponse<Document>> readDocumentCore(
        String documentLink,
        RequestOptions options,
        CosmosEndToEndOperationLatencyPolicyConfig endToEndPolicyConfig,
        DiagnosticsClientContext clientContextOverride) {

        RequestOptions nonNullRequestOptions = options != null ? options : new RequestOptions();
        ScopedDiagnosticsFactory scopedDiagnosticsFactory = new ScopedDiagnosticsFactory(clientContextOverride, false);
        DocumentClientRetryPolicy retryPolicyInstance = this.resetSessionTokenRetryPolicy.getRequestPolicy(scopedDiagnosticsFactory);

        return getPointOperationResponseMonoWithE2ETimeout(
            nonNullRequestOptions,
            endToEndPolicyConfig,
            ObservableHelper.inlineIfPossibleAsObs(
                () -> readDocumentInternal(
                    documentLink,
                    nonNullRequestOptions,
                    retryPolicyInstance,
                    scopedDiagnosticsFactory),
                retryPolicyInstance),
            scopedDiagnosticsFactory
        );
    }

    private Mono<ResourceResponse<Document>> readDocumentInternal(
        String documentLink,
        RequestOptions options,
        DocumentClientRetryPolicy retryPolicyInstance,
        DiagnosticsClientContext clientContextOverride) {

        try {
            if (StringUtils.isEmpty(documentLink)) {
                throw new IllegalArgumentException("documentLink");
            }

            logger.debug("Reading a Document. documentLink: [{}]", documentLink);
            String path = Utils.joinPath(documentLink, null);
            Map<String, String> requestHeaders = this.getRequestHeaders(options, ResourceType.Document, OperationType.Read);

            RxDocumentServiceRequest request = RxDocumentServiceRequest.create(
                getEffectiveClientContext(clientContextOverride),
                OperationType.Read, ResourceType.Document, path, requestHeaders, options);
            options.getMarkE2ETimeoutInRequestContextCallbackHook().set(
                () -> request.requestContext.setIsRequestCancelledOnTimeout(new AtomicBoolean(true)));
            request.requestContext.setExcludeRegions(options.getExcludeRegions());

            if (retryPolicyInstance != null) {
                retryPolicyInstance.onBeforeSendRequest(request);
            }

            Mono<Utils.ValueHolder<DocumentCollection>> collectionObs = this.collectionCache.resolveCollectionAsync(BridgeInternal.getMetaDataDiagnosticContext(request.requestContext.cosmosDiagnostics), request);

            Mono<RxDocumentServiceRequest> requestObs = addPartitionKeyInformation(request, null, null, options, collectionObs);

            return requestObs.flatMap(req ->
                this.read(request, retryPolicyInstance)
                    .map(serviceResponse -> toResourceResponse(serviceResponse, Document.class)));

        } catch (Exception e) {
            logger.debug("Failure in reading a document due to [{}]", e.getMessage());
            return Mono.error(e);
        }
    }

    @Override
    public <T> Flux<FeedResponse<T>>  readDocuments(
        String collectionLink, QueryFeedOperationState state, Class<T> classOfT) {

        if (StringUtils.isEmpty(collectionLink)) {
            throw new IllegalArgumentException("collectionLink");
        }

        return queryDocuments(collectionLink, "SELECT * FROM r", state, classOfT);
    }

    @Override
    public <T> Mono<FeedResponse<T>> readMany(
        List<CosmosItemIdentity> itemIdentityList,
        String collectionLink,
        QueryFeedOperationState state,
        Class<T> klass) {

        final ScopedDiagnosticsFactory diagnosticsFactory = new ScopedDiagnosticsFactory(this, true);
        state.registerDiagnosticsFactory(
            () -> {}, // we never want to reset in readMany
            (ctx) -> diagnosticsFactory.merge(ctx)
        );

        String resourceLink = parentResourceLinkToQueryLink(collectionLink, ResourceType.Document);
        RxDocumentServiceRequest request = RxDocumentServiceRequest.create(diagnosticsFactory,
            OperationType.Query,
            ResourceType.Document,
            collectionLink, null
        );

        // This should not get to backend
        Mono<Utils.ValueHolder<DocumentCollection>> collectionObs =
            collectionCache.resolveCollectionAsync(null, request);

        return collectionObs
            .flatMap(documentCollectionResourceResponse -> {
                    final DocumentCollection collection = documentCollectionResourceResponse.v;
                    if (collection == null) {
                        return Mono.error(new IllegalStateException("Collection cannot be null"));
                    }

                    final PartitionKeyDefinition pkDefinition = collection.getPartitionKey();

                    Mono<Utils.ValueHolder<CollectionRoutingMap>> valueHolderMono = partitionKeyRangeCache
                        .tryLookupAsync(BridgeInternal.getMetaDataDiagnosticContext(request.requestContext.cosmosDiagnostics),
                            collection.getResourceId(),
                            null,
                            null);

                    return valueHolderMono
                        .flatMap(collectionRoutingMapValueHolder -> {
                            Map<PartitionKeyRange, List<CosmosItemIdentity>> partitionRangeItemKeyMap = new HashMap<>();
                            CollectionRoutingMap routingMap = collectionRoutingMapValueHolder.v;
                            if (routingMap == null) {
                                return Mono.error(new IllegalStateException("Failed to get routing map."));
                            }
                            itemIdentityList
                                .forEach(itemIdentity -> {
                                    //Check no partial partition keys are being used
                                    if (pkDefinition.getKind().equals(PartitionKind.MULTI_HASH) &&
                                        ModelBridgeInternal.getPartitionKeyInternal(itemIdentity.getPartitionKey())
                                                           .getComponents().size() != pkDefinition.getPaths().size()) {
                                        throw new IllegalArgumentException(RMResources.PartitionKeyMismatch);
                                    }
                                    String effectivePartitionKeyString = PartitionKeyInternalHelper
                                        .getEffectivePartitionKeyString(
                                            BridgeInternal.getPartitionKeyInternal(
                                                itemIdentity.getPartitionKey()),
                                            pkDefinition);

                                    //use routing map to find the partitionKeyRangeId of each
                                    // effectivePartitionKey
                                    PartitionKeyRange range =
                                        routingMap.getRangeByEffectivePartitionKey(effectivePartitionKeyString);

                                    //group the itemKeyList based on partitionKeyRangeId
                                    if (partitionRangeItemKeyMap.get(range) == null) {
                                        List<CosmosItemIdentity> list = new ArrayList<>();
                                        list.add(itemIdentity);
                                        partitionRangeItemKeyMap.put(range, list);
                                    } else {
                                        List<CosmosItemIdentity> pairs =
                                            partitionRangeItemKeyMap.get(range);
                                        pairs.add(itemIdentity);
                                        partitionRangeItemKeyMap.put(range, pairs);
                                    }

                                });

                            //Create the range query map that contains the query to be run for that
                            // partitionkeyrange
                            Map<PartitionKeyRange, SqlQuerySpec> rangeQueryMap = getRangeQueryMap(partitionRangeItemKeyMap, collection.getPartitionKey());

                            // create point reads
                            Flux<FeedResponse<T>> pointReads = pointReadsForReadMany(
                                diagnosticsFactory,
                                partitionRangeItemKeyMap,
                                resourceLink,
                                state.getQueryOptions(),
                                klass);

                            // create the executable query
                            Flux<FeedResponse<T>> queries = queryForReadMany(
                                diagnosticsFactory,
                                resourceLink,
                                new SqlQuerySpec(DUMMY_SQL_QUERY),
                                state.getQueryOptions(),
                                klass,
                                ResourceType.Document,
                                collection,
                                Collections.unmodifiableMap(rangeQueryMap));

                            // merge results from point reads and queries
                            return Flux.merge(pointReads, queries)
                                       .collectList()
                                       // aggregating the result to construct a FeedResponse and aggregate RUs.
                                       .map(feedList -> {
                                           List<T> finalList = new ArrayList<>();
                                           HashMap<String, String> headers = new HashMap<>();
                                           ConcurrentMap<String, QueryMetrics> aggregatedQueryMetrics = new ConcurrentHashMap<>();
                                           Collection<ClientSideRequestStatistics> aggregateRequestStatistics = new DistinctClientSideRequestStatisticsCollection();
                                           double requestCharge = 0;
                                           for (FeedResponse<T> page : feedList) {
                                               ConcurrentMap<String, QueryMetrics> pageQueryMetrics =
                                                   ModelBridgeInternal.queryMetrics(page);
                                               if (pageQueryMetrics != null) {
                                                   pageQueryMetrics.forEach(
                                                       aggregatedQueryMetrics::putIfAbsent);
                                               }

                                               requestCharge += page.getRequestCharge();
                                               finalList.addAll(page.getResults());
                                               aggregateRequestStatistics.addAll(diagnosticsAccessor.getClientSideRequestStatistics(page.getCosmosDiagnostics()));
                                           }

                                           // NOTE: This CosmosDiagnostics instance intentionally isn't captured in the
                                           // ScopedDiagnosticsFactory - and a ssuch won't be included in the diagnostics of the
                                           // CosmosDiagnosticsContext - which is fine, because the CosmosDiagnosticsContext
                                           // contains the "real" CosmosDiagnostics instances (which will also be used
                                           // for diagnostics purposes - like metrics, logging etc.
                                           // this artificial CosmosDiagnostics with the aggregated RU/s etc. si simply
                                           // to maintain the API contract that a FeedResponse returns one CosmosDiagnostics
                                           CosmosDiagnostics aggregatedDiagnostics = BridgeInternal.createCosmosDiagnostics(aggregatedQueryMetrics);
                                           diagnosticsAccessor.addClientSideDiagnosticsToFeed(
                                               aggregatedDiagnostics, aggregateRequestStatistics);

                                           state.mergeDiagnosticsContext();
                                           CosmosDiagnosticsContext ctx = state.getDiagnosticsContextSnapshot();
                                           if (ctx != null) {
                                               ctxAccessor.recordOperation(
                                                   ctx,
                                                   200,
                                                   0,
                                                   finalList.size(),
                                                   requestCharge,
                                                   aggregatedDiagnostics,
                                                   null
                                               );
                                               diagnosticsAccessor
                                                   .setDiagnosticsContext(
                                                       aggregatedDiagnostics,
                                                       ctx);
                                           }

                                           headers.put(HttpConstants.HttpHeaders.REQUEST_CHARGE, Double
                                               .toString(requestCharge));
                                           FeedResponse<T> frp = BridgeInternal
                                               .createFeedResponseWithQueryMetrics(
                                                   finalList,
                                                   headers,
                                                   aggregatedQueryMetrics,
                                                   null,
                                                   false,
                                                   false,
                                                   aggregatedDiagnostics);
                                           return frp;
                                       });
                        })
                        .onErrorMap(throwable -> {
                            if (throwable instanceof CosmosException) {
                                CosmosException cosmosException = (CosmosException)throwable;
                                CosmosDiagnostics diagnostics = cosmosException.getDiagnostics();
                                if (diagnostics != null) {
                                    state.mergeDiagnosticsContext();
                                    CosmosDiagnosticsContext ctx = state.getDiagnosticsContextSnapshot();
                                    if (ctx != null) {
                                        ctxAccessor.recordOperation(
                                            ctx,
                                            cosmosException.getStatusCode(),
                                            cosmosException.getSubStatusCode(),
                                            0,
                                            cosmosException.getRequestCharge(),
                                            diagnostics,
                                            throwable
                                        );
                                        diagnosticsAccessor
                                            .setDiagnosticsContext(
                                                diagnostics,
                                                state.getDiagnosticsContextSnapshot());
                                    }
                                }

                                return cosmosException;
                            }

                            return throwable;
                        });
                }
            );
    }

    private Map<PartitionKeyRange, SqlQuerySpec> getRangeQueryMap(
        Map<PartitionKeyRange, List<CosmosItemIdentity>> partitionRangeItemKeyMap,
        PartitionKeyDefinition partitionKeyDefinition) {
        //TODO: Optimise this to include all types of partitionkeydefinitions. ex: c["prop1./ab"]["key1"]

        Map<PartitionKeyRange, SqlQuerySpec> rangeQueryMap = new HashMap<>();
        List<String> partitionKeySelectors = createPkSelectors(partitionKeyDefinition);

        for(Map.Entry<PartitionKeyRange, List<CosmosItemIdentity>> entry: partitionRangeItemKeyMap.entrySet()) {
            SqlQuerySpec sqlQuerySpec;
            List<CosmosItemIdentity> cosmosItemIdentityList = entry.getValue();
            if (cosmosItemIdentityList.size() > 1) {
                if (partitionKeySelectors.size() == 1 && partitionKeySelectors.get(0).equals("[\"id\"]")) {
                    sqlQuerySpec = createReadManyQuerySpecPartitionKeyIdSame(cosmosItemIdentityList);
                } else {
                    sqlQuerySpec = createReadManyQuerySpec(entry.getValue(), partitionKeySelectors);
                }
                // Add query for this partition to rangeQueryMap
                rangeQueryMap.put(entry.getKey(), sqlQuerySpec);
            }
        }

        return rangeQueryMap;
    }

    private SqlQuerySpec createReadManyQuerySpecPartitionKeyIdSame(List<CosmosItemIdentity> idPartitionKeyPairList) {

        StringBuilder queryStringBuilder = new StringBuilder();
        List<SqlParameter> parameters = new ArrayList<>();

        queryStringBuilder.append("SELECT * FROM c WHERE c.id IN ( ");
        for (int i = 0; i < idPartitionKeyPairList.size(); i++) {
            CosmosItemIdentity itemIdentity = idPartitionKeyPairList.get(i);

            String idValue = itemIdentity.getId();
            String idParamName = "@param" + i;

            parameters.add(new SqlParameter(idParamName, idValue));
            queryStringBuilder.append(idParamName);

            if (i < idPartitionKeyPairList.size() - 1) {
                queryStringBuilder.append(", ");
            }
        }
        queryStringBuilder.append(" )");

        return new SqlQuerySpec(queryStringBuilder.toString(), parameters);
    }

    private SqlQuerySpec createReadManyQuerySpec(
        List<CosmosItemIdentity> itemIdentities,
        List<String> partitionKeySelectors) {
        StringBuilder queryStringBuilder = new StringBuilder();
        List<SqlParameter> parameters = new ArrayList<>();

        queryStringBuilder.append("SELECT * FROM c WHERE ( ");
        int paramCount = 0;
        for (int i = 0; i < itemIdentities.size(); i++) {
            CosmosItemIdentity itemIdentity = itemIdentities.get(i);

            PartitionKey pkValueAsPartitionKey = itemIdentity.getPartitionKey();
            Object[] pkValues = ModelBridgeInternal.getPartitionKeyInternal(pkValueAsPartitionKey).toObjectArray();
            List<List<String>> partitionKeyParams = new ArrayList<>();
            int pathCount = 0;
            for (Object pkComponentValue : pkValues) {
                String pkParamName = "@param" + paramCount;
                partitionKeyParams.add(Arrays.asList(partitionKeySelectors.get(pathCount), pkParamName));
                parameters.add(new SqlParameter(pkParamName, pkComponentValue));
                paramCount++;
                pathCount++;
            }

            String idValue = itemIdentity.getId();
            String idParamName = "@param" + paramCount;
            paramCount++;
            parameters.add(new SqlParameter(idParamName, idValue));

            queryStringBuilder.append("(");
            queryStringBuilder.append("c.id = ");
            queryStringBuilder.append(idParamName);

            // partition key def
            for (List<String> pkParam: partitionKeyParams) {
                queryStringBuilder.append(" AND ");
                queryStringBuilder.append(" c");
                queryStringBuilder.append(pkParam.get(0));
                queryStringBuilder.append((" = "));
                queryStringBuilder.append(pkParam.get(1));
            }
            queryStringBuilder.append(" )");

            if (i < itemIdentities.size() - 1) {
                queryStringBuilder.append(" OR ");
            }
        }
        queryStringBuilder.append(" )");

        return new SqlQuerySpec(queryStringBuilder.toString(), parameters);
    }

    private List<String> createPkSelectors(PartitionKeyDefinition partitionKeyDefinition) {
        return partitionKeyDefinition.getPaths()
            .stream()
            .map(pathPart -> StringUtils.substring(pathPart, 1)) // skip starting /
            .map(pathPart -> StringUtils.replace(pathPart, "\"", "\\")) // escape quote
            .map(part -> "[\"" + part + "\"]")
            .collect(Collectors.toList());
    }

    private <T> Flux<FeedResponse<T>> queryForReadMany(
        ScopedDiagnosticsFactory diagnosticsFactory,
        String parentResourceLink,
        SqlQuerySpec sqlQuery,
        CosmosQueryRequestOptions options,
        Class<T> klass,
        ResourceType resourceTypeEnum,
        DocumentCollection collection,
        Map<PartitionKeyRange, SqlQuerySpec> rangeQueryMap) {

        if (rangeQueryMap.isEmpty()) {
            return Flux.empty();
        }

        UUID activityId = randomUuid();

        final AtomicBoolean isQueryCancelledOnTimeout = new AtomicBoolean(false);

        IDocumentQueryClient queryClient = documentQueryClientImpl(RxDocumentClientImpl.this, getOperationContextAndListenerTuple(options));
        Flux<? extends IDocumentQueryExecutionContext<T>> executionContext =
            DocumentQueryExecutionContextFactory.createReadManyQueryAsync(
                diagnosticsFactory,
                queryClient,
                collection.getResourceId(),
                sqlQuery,
                rangeQueryMap,
                options,
                collection.getResourceId(),
                parentResourceLink,
                activityId,
                klass,
                resourceTypeEnum,
                isQueryCancelledOnTimeout);

        Flux<FeedResponse<T>> feedResponseFlux = executionContext.flatMap(IDocumentQueryExecutionContext<T>::executeAsync);

        RequestOptions requestOptions = options == null? null : ImplementationBridgeHelpers
            .CosmosQueryRequestOptionsHelper
            .getCosmosQueryRequestOptionsAccessor()
            .toRequestOptions(options);

        CosmosEndToEndOperationLatencyPolicyConfig endToEndPolicyConfig =
            getEndToEndOperationLatencyPolicyConfig(requestOptions, ResourceType.Document, OperationType.Query);

        if (endToEndPolicyConfig != null && endToEndPolicyConfig.isEnabled()) {
            return getFeedResponseFluxWithTimeout(
                feedResponseFlux,
                endToEndPolicyConfig,
                options,
                isQueryCancelledOnTimeout,
                diagnosticsFactory);
        }

        return feedResponseFlux;
    }

    private <T> Flux<FeedResponse<T>> pointReadsForReadMany(
        ScopedDiagnosticsFactory diagnosticsFactory,
        Map<PartitionKeyRange,
        List<CosmosItemIdentity>> singleItemPartitionRequestMap,
        String resourceLink,
        CosmosQueryRequestOptions queryRequestOptions,
        Class<T> klass) {

        // if there is any factory method being passed in, use the factory method to deserializ the object
        // else fallback to use the original way
        // typically used by spark trying to convert into SparkRowItem
        CosmosItemSerializer effectiveItemSerializer = getEffectiveItemSerializer(queryRequestOptions);

        return Flux.fromIterable(singleItemPartitionRequestMap.values())
            .flatMap(cosmosItemIdentityList -> {
                if (cosmosItemIdentityList.size() == 1) {
                    CosmosItemIdentity firstIdentity = cosmosItemIdentityList.get(0);
                    RequestOptions requestOptions = ImplementationBridgeHelpers
                        .CosmosQueryRequestOptionsHelper
                        .getCosmosQueryRequestOptionsAccessor()
                        .toRequestOptions(queryRequestOptions);
                    requestOptions.setPartitionKey(firstIdentity.getPartitionKey());
                    return this.readDocument((resourceLink + firstIdentity.getId()), requestOptions, diagnosticsFactory)
                        .flatMap(resourceResponse -> Mono.just(
                            new ImmutablePair<ResourceResponse<Document>, CosmosException>(resourceResponse, null)
                        ))
                        .onErrorResume(throwable -> {
                            Throwable unwrappedThrowable = Exceptions.unwrap(throwable);

                            if (unwrappedThrowable instanceof CosmosException) {

                                CosmosException cosmosException = (CosmosException) unwrappedThrowable;

                                int statusCode = cosmosException.getStatusCode();
                                int subStatusCode = cosmosException.getSubStatusCode();

                                if (statusCode == HttpConstants.StatusCodes.NOTFOUND && subStatusCode == HttpConstants.SubStatusCodes.UNKNOWN) {
                                    return Mono.just(new ImmutablePair<ResourceResponse<Document>, CosmosException>(null, cosmosException));
                                }
                            }

                            return Mono.error(unwrappedThrowable);
                        });
                }
                return Mono.empty();
            })
            .flatMap(resourceResponseToExceptionPair -> {

                ResourceResponse<Document> resourceResponse = resourceResponseToExceptionPair.getLeft();
                CosmosException cosmosException = resourceResponseToExceptionPair.getRight();
                FeedResponse<T> feedResponse;

                if (cosmosException != null) {
                    feedResponse = ModelBridgeInternal.createFeedResponse(new ArrayList<>(), cosmosException.getResponseHeaders());
                    diagnosticsAccessor.addClientSideDiagnosticsToFeed(
                        feedResponse.getCosmosDiagnostics(),
                        Collections.singleton(
                            BridgeInternal.getClientSideRequestStatics(cosmosException.getDiagnostics())));
                } else {
                    CosmosItemResponse<T> cosmosItemResponse =
                        itemResponseAccessor.createCosmosItemResponse(resourceResponse, klass, effectiveItemSerializer);

                    feedResponse = ModelBridgeInternal.createFeedResponse(
                            Arrays.asList(cosmosItemResponse.getItem()),
                            cosmosItemResponse.getResponseHeaders());

                    diagnosticsAccessor.addClientSideDiagnosticsToFeed(
                        feedResponse.getCosmosDiagnostics(),
                        Collections.singleton(
                            BridgeInternal.getClientSideRequestStatics(cosmosItemResponse.getDiagnostics())));
                }

                return Mono.just(feedResponse);
            });
    }

    @Override
    public <T> Flux<FeedResponse<T>> queryDocuments(
        String collectionLink, String query, QueryFeedOperationState state, Class<T> classOfT) {

        return queryDocuments(collectionLink, new SqlQuerySpec(query), state, classOfT);
    }

    @Override
    public CosmosItemSerializer getEffectiveItemSerializer(CosmosItemSerializer requestOptionsItemSerializer) {
        if (requestOptionsItemSerializer != null) {
            return requestOptionsItemSerializer;
        }

        if (this.defaultCustomSerializer != null) {
            return this.defaultCustomSerializer;
        }

        return CosmosItemSerializer.DEFAULT_SERIALIZER;
    }

    private <T> CosmosItemSerializer getEffectiveItemSerializer(CosmosQueryRequestOptions queryRequestOptions) {

        CosmosItemSerializer requestOptionsItemSerializer =
            queryRequestOptions != null ? queryRequestOptions.getCustomSerializer() :  null;

        return this.getEffectiveItemSerializer(requestOptionsItemSerializer);
    }

    private <T> CosmosItemSerializer getEffectiveItemSerializer(CosmosItemRequestOptions itemRequestOptions) {

        CosmosItemSerializer requestOptionsItemSerializer =
            itemRequestOptions != null ? itemRequestOptions.getCustomSerializer() :  null;

        return this.getEffectiveItemSerializer(requestOptionsItemSerializer);
    }

    private IDocumentQueryClient documentQueryClientImpl(RxDocumentClientImpl rxDocumentClientImpl, OperationContextAndListenerTuple operationContextAndListenerTuple) {

        return new IDocumentQueryClient () {

            @Override
            public RxCollectionCache getCollectionCache() {
                return RxDocumentClientImpl.this.collectionCache;
            }

            @Override
            public RxPartitionKeyRangeCache getPartitionKeyRangeCache() {
                return RxDocumentClientImpl.this.partitionKeyRangeCache;
            }

            @Override
            public IRetryPolicyFactory getResetSessionTokenRetryPolicy() {
                return RxDocumentClientImpl.this.resetSessionTokenRetryPolicy;
            }

            @Override
            public ConsistencyLevel getDefaultConsistencyLevelAsync() {
                return RxDocumentClientImpl.this.gatewayConfigurationReader.getDefaultConsistencyLevel();
            }

            @Override
            public ConsistencyLevel getDesiredConsistencyLevelAsync() {
                // TODO Auto-generated method stub
                return RxDocumentClientImpl.this.consistencyLevel;
            }

            @Override
            public Mono<RxDocumentServiceResponse> executeQueryAsync(RxDocumentServiceRequest request) {
                if (operationContextAndListenerTuple == null) {
                    return RxDocumentClientImpl.this.query(request).single();
                } else {
                    final OperationListener listener =
                        operationContextAndListenerTuple.getOperationListener();
                    final OperationContext operationContext = operationContextAndListenerTuple.getOperationContext();
                    request.getHeaders().put(HttpConstants.HttpHeaders.CORRELATED_ACTIVITY_ID, operationContext.getCorrelationActivityId());
                    listener.requestListener(operationContext, request);

                    return RxDocumentClientImpl.this.query(request).single().doOnNext(
                        response -> listener.responseListener(operationContext, response)
                    ).doOnError(
                        ex -> listener.exceptionListener(operationContext, ex)
                    );
                }
            }

            @Override
            public QueryCompatibilityMode getQueryCompatibilityMode() {
                // TODO Auto-generated method stub
                return QueryCompatibilityMode.Default;
            }

            @Override
            public <T> Mono<T> executeFeedOperationWithAvailabilityStrategy(
                ResourceType resourceType,
                OperationType operationType,
                Supplier<DocumentClientRetryPolicy> retryPolicyFactory,
                RxDocumentServiceRequest req,
                BiFunction<Supplier<DocumentClientRetryPolicy>, RxDocumentServiceRequest, Mono<T>> feedOperation) {

                return RxDocumentClientImpl.this.executeFeedOperationWithAvailabilityStrategy(
                    resourceType,
                    operationType,
                    retryPolicyFactory,
                    req,
                    feedOperation
                );
            }

            @Override
            public <T> CosmosItemSerializer getEffectiveItemSerializer(CosmosQueryRequestOptions queryRequestOptions) {
                return RxDocumentClientImpl.this.getEffectiveItemSerializer(queryRequestOptions);
            }

            @Override
            public Mono<RxDocumentServiceResponse> readFeedAsync(RxDocumentServiceRequest request) {
                // TODO Auto-generated method stub
                return null;
            }
        };
    }

    @Override
    public <T> Flux<FeedResponse<T>> queryDocuments(
        String collectionLink,
        SqlQuerySpec querySpec,
        QueryFeedOperationState state,
        Class<T> classOfT) {
        SqlQuerySpecLogger.getInstance().logQuery(querySpec);
        return createQuery(collectionLink, querySpec, state, classOfT, ResourceType.Document);
    }

    @Override
    public <T> Flux<FeedResponse<T>> queryDocumentChangeFeed(
        final DocumentCollection collection,
        final CosmosChangeFeedRequestOptions changeFeedOptions,
        Class<T> classOfT) {

        checkNotNull(collection, "Argument 'collection' must not be null.");

        ChangeFeedQueryImpl<T> changeFeedQueryImpl = new ChangeFeedQueryImpl<>(
            this,
            ResourceType.Document,
            classOfT,
            collection.getAltLink(),
            collection.getResourceId(),
            changeFeedOptions);

        return changeFeedQueryImpl.executeAsync();
    }

    @Override
    public <T> Flux<FeedResponse<T>> queryDocumentChangeFeedFromPagedFlux(DocumentCollection collection, ChangeFeedOperationState state, Class<T> classOfT) {
        return queryDocumentChangeFeed(collection, state.getChangeFeedOptions(), classOfT);
    }

    @Override
    public <T> Flux<FeedResponse<T>> readAllDocuments(
        String collectionLink,
        PartitionKey partitionKey,
        QueryFeedOperationState state,
        Class<T> classOfT) {

        if (StringUtils.isEmpty(collectionLink)) {
            throw new IllegalArgumentException("collectionLink");
        }

        if (partitionKey == null) {
            throw new IllegalArgumentException("partitionKey");
        }

        final CosmosQueryRequestOptions effectiveOptions =
            qryOptAccessor.clone(state.getQueryOptions());

        RequestOptions nonNullRequestOptions = qryOptAccessor.toRequestOptions(effectiveOptions);

        CosmosEndToEndOperationLatencyPolicyConfig endToEndPolicyConfig =
            nonNullRequestOptions.getCosmosEndToEndLatencyPolicyConfig();

        List<String> orderedApplicableRegionsForSpeculation = getApplicableRegionsForSpeculation(
            endToEndPolicyConfig,
            ResourceType.Document,
            OperationType.Query,
            false,
            nonNullRequestOptions);

        ScopedDiagnosticsFactory diagnosticsFactory = new ScopedDiagnosticsFactory(this, false);

        if (orderedApplicableRegionsForSpeculation.size() < 2) {
            state.registerDiagnosticsFactory(
                () -> {},
                (ctx) -> diagnosticsFactory.merge(ctx));
        } else {
            state.registerDiagnosticsFactory(
                () -> diagnosticsFactory.reset(),
                (ctx) -> diagnosticsFactory.merge(ctx));
        }

        RxDocumentServiceRequest request = RxDocumentServiceRequest.create(
            diagnosticsFactory,
            OperationType.Query,
            ResourceType.Document,
            collectionLink,
            null
        );

        // This should not get to backend
        Flux<Utils.ValueHolder<DocumentCollection>> collectionObs =
            collectionCache.resolveCollectionAsync(null, request).flux();

        return collectionObs.flatMap(documentCollectionResourceResponse -> {

            DocumentCollection collection = documentCollectionResourceResponse.v;
            if (collection == null) {
                return Mono.error(new IllegalStateException("Collection cannot be null"));
            }

            PartitionKeyDefinition pkDefinition = collection.getPartitionKey();
            List<String> partitionKeySelectors = createPkSelectors(pkDefinition);
            SqlQuerySpec querySpec = createLogicalPartitionScanQuerySpec(partitionKey, partitionKeySelectors);

            String resourceLink = parentResourceLinkToQueryLink(collectionLink, ResourceType.Document);
            UUID activityId = randomUuid();

            final AtomicBoolean isQueryCancelledOnTimeout = new AtomicBoolean(false);

            IDocumentQueryClient queryClient = documentQueryClientImpl(RxDocumentClientImpl.this, getOperationContextAndListenerTuple(state.getQueryOptions()));

            // Trying to put this logic as low as the query pipeline
            // Since for parallelQuery, each partition will have its own request, so at this point, there will be no request associate with this retry policy.
            // For default document context, it already wired up InvalidPartitionExceptionRetry, but there is no harm to wire it again here
            InvalidPartitionExceptionRetryPolicy invalidPartitionExceptionRetryPolicy = new InvalidPartitionExceptionRetryPolicy(
                this.collectionCache,
                null,
                resourceLink,
                ModelBridgeInternal.getPropertiesFromQueryRequestOptions(effectiveOptions));

            Flux<FeedResponse<T>> innerFlux = ObservableHelper.fluxInlineIfPossibleAsObs(
                () -> {
                    Flux<Utils.ValueHolder<CollectionRoutingMap>> valueHolderMono = this.partitionKeyRangeCache
                        .tryLookupAsync(
                            BridgeInternal.getMetaDataDiagnosticContext(request.requestContext.cosmosDiagnostics),
                            collection.getResourceId(),
                            null,
                            null).flux();

                    return valueHolderMono.flatMap(collectionRoutingMapValueHolder -> {

                        CollectionRoutingMap routingMap = collectionRoutingMapValueHolder.v;
                        if (routingMap == null) {
                            return Mono.error(new IllegalStateException("Failed to get routing map."));
                        }

                        String effectivePartitionKeyString = PartitionKeyInternalHelper
                            .getEffectivePartitionKeyString(
                                BridgeInternal.getPartitionKeyInternal(partitionKey),
                                pkDefinition);

                        //use routing map to find the partitionKeyRangeId of each
                        // effectivePartitionKey
                        PartitionKeyRange range =
                            routingMap.getRangeByEffectivePartitionKey(effectivePartitionKeyString);

                        return createQueryInternal(
                            diagnosticsFactory,
                            resourceLink,
                            querySpec,
                            ModelBridgeInternal.setPartitionKeyRangeIdInternal(effectiveOptions, range.getId()),
                            classOfT, //Document.class
                            ResourceType.Document,
                            queryClient,
                            activityId,
                            isQueryCancelledOnTimeout);
                    });
                },
                invalidPartitionExceptionRetryPolicy);

            if (orderedApplicableRegionsForSpeculation.size() < 2) {
                return innerFlux;
            }

            return innerFlux
                .flatMap(result -> {
                    diagnosticsFactory.merge(nonNullRequestOptions);
                    return Mono.just(result);
                })
                .onErrorMap(throwable -> {
                    diagnosticsFactory.merge(nonNullRequestOptions);
                    return throwable;
                })
                .doOnCancel(() -> diagnosticsFactory.merge(nonNullRequestOptions));
        });
    }

    @Override
    public Map<String, PartitionedQueryExecutionInfo> getQueryPlanCache() {
        return queryPlanCache;
    }

    @Override
    public Flux<FeedResponse<PartitionKeyRange>> readPartitionKeyRanges(final String collectionLink,
                                                                        QueryFeedOperationState state) {

        if (StringUtils.isEmpty(collectionLink)) {
            throw new IllegalArgumentException("collectionLink");
        }

        return nonDocumentReadFeed(state, ResourceType.PartitionKeyRange, PartitionKeyRange.class,
                Utils.joinPath(collectionLink, Paths.PARTITION_KEY_RANGES_PATH_SEGMENT));
    }

    @Override
    public Flux<FeedResponse<PartitionKeyRange>> readPartitionKeyRanges(String collectionLink, CosmosQueryRequestOptions options) {
        if (StringUtils.isEmpty(collectionLink)) {
            throw new IllegalArgumentException("collectionLink");
        }

        return nonDocumentReadFeed(options, ResourceType.PartitionKeyRange, PartitionKeyRange.class,
            Utils.joinPath(collectionLink, Paths.PARTITION_KEY_RANGES_PATH_SEGMENT));
    }

    private RxDocumentServiceRequest getStoredProcedureRequest(String collectionLink, StoredProcedure storedProcedure,
                                                               RequestOptions options, OperationType operationType) {
        if (StringUtils.isEmpty(collectionLink)) {
            throw new IllegalArgumentException("collectionLink");
        }
        if (storedProcedure == null) {
            throw new IllegalArgumentException("storedProcedure");
        }

        validateResource(storedProcedure);

        String path = Utils.joinPath(collectionLink, Paths.STORED_PROCEDURES_PATH_SEGMENT);
        Map<String, String> requestHeaders = this.getRequestHeaders(options, ResourceType.StoredProcedure, operationType);
        return RxDocumentServiceRequest.create(this, operationType,
            ResourceType.StoredProcedure, path, storedProcedure, requestHeaders, options);
    }

    private RxDocumentServiceRequest getUserDefinedFunctionRequest(String collectionLink, UserDefinedFunction udf,
                                                                   RequestOptions options, OperationType operationType) {
        if (StringUtils.isEmpty(collectionLink)) {
            throw new IllegalArgumentException("collectionLink");
        }
        if (udf == null) {
            throw new IllegalArgumentException("udf");
        }

        validateResource(udf);

        String path = Utils.joinPath(collectionLink, Paths.USER_DEFINED_FUNCTIONS_PATH_SEGMENT);
        Map<String, String> requestHeaders = this.getRequestHeaders(options, ResourceType.UserDefinedFunction, operationType);
        return RxDocumentServiceRequest.create(this,
            operationType, ResourceType.UserDefinedFunction, path, udf, requestHeaders, options);
    }

    @Override
    public Mono<ResourceResponse<StoredProcedure>> createStoredProcedure(String collectionLink,
                                                                               StoredProcedure storedProcedure, RequestOptions options) {
        DocumentClientRetryPolicy requestRetryPolicy = this.resetSessionTokenRetryPolicy.getRequestPolicy(null);
        return ObservableHelper.inlineIfPossibleAsObs(() -> createStoredProcedureInternal(collectionLink, storedProcedure, options, requestRetryPolicy), requestRetryPolicy);
    }

    private Mono<ResourceResponse<StoredProcedure>> createStoredProcedureInternal(String collectionLink,
                                                                                        StoredProcedure storedProcedure, RequestOptions options, DocumentClientRetryPolicy retryPolicyInstance) {
        // we are using an observable factory here
        // observable will be created fresh upon subscription
        // this is to ensure we capture most up to date information (e.g.,
        // session)
        try {

            logger.debug("Creating a StoredProcedure. collectionLink: [{}], storedProcedure id [{}]",
                    collectionLink, storedProcedure.getId());
            RxDocumentServiceRequest request = getStoredProcedureRequest(collectionLink, storedProcedure, options,
                    OperationType.Create);
            if (retryPolicyInstance != null) {
                retryPolicyInstance.onBeforeSendRequest(request);
            }

            return this.create(request, retryPolicyInstance, getOperationContextAndListenerTuple(options)).map(response -> toResourceResponse(response, StoredProcedure.class));

        } catch (Exception e) {
            // this is only in trace level to capture what's going on
            logger.debug("Failure in creating a StoredProcedure due to [{}]", e.getMessage(), e);
            return Mono.error(e);
        }
    }

    @Override
    public Mono<ResourceResponse<StoredProcedure>> replaceStoredProcedure(StoredProcedure storedProcedure,
                                                                                RequestOptions options) {
        DocumentClientRetryPolicy requestRetryPolicy = this.resetSessionTokenRetryPolicy.getRequestPolicy(null);
        return ObservableHelper.inlineIfPossibleAsObs(() -> replaceStoredProcedureInternal(storedProcedure, options, requestRetryPolicy), requestRetryPolicy);
    }

    private Mono<ResourceResponse<StoredProcedure>> replaceStoredProcedureInternal(StoredProcedure storedProcedure,
                                                                                         RequestOptions options, DocumentClientRetryPolicy retryPolicyInstance) {
        try {

            if (storedProcedure == null) {
                throw new IllegalArgumentException("storedProcedure");
            }
            logger.debug("Replacing a StoredProcedure. storedProcedure id [{}]", storedProcedure.getId());

            RxDocumentClientImpl.validateResource(storedProcedure);

            String path = Utils.joinPath(storedProcedure.getSelfLink(), null);
            Map<String, String> requestHeaders = getRequestHeaders(options, ResourceType.StoredProcedure, OperationType.Replace);
            RxDocumentServiceRequest request = RxDocumentServiceRequest.create(this,
                OperationType.Replace, ResourceType.StoredProcedure, path, storedProcedure, requestHeaders, options);

            if (retryPolicyInstance != null) {
                retryPolicyInstance.onBeforeSendRequest(request);
            }

            return this.replace(request, retryPolicyInstance).map(response -> toResourceResponse(response, StoredProcedure.class));

        } catch (Exception e) {
            logger.debug("Failure in replacing a StoredProcedure due to [{}]", e.getMessage(), e);
            return Mono.error(e);
        }
    }

    @Override
    public Mono<ResourceResponse<StoredProcedure>> deleteStoredProcedure(String storedProcedureLink,
                                                                               RequestOptions options) {
        DocumentClientRetryPolicy requestRetryPolicy = this.resetSessionTokenRetryPolicy.getRequestPolicy(null);
        return ObservableHelper.inlineIfPossibleAsObs(() -> deleteStoredProcedureInternal(storedProcedureLink, options, requestRetryPolicy), requestRetryPolicy);
    }

    private Mono<ResourceResponse<StoredProcedure>> deleteStoredProcedureInternal(String storedProcedureLink,
                                                                                        RequestOptions options, DocumentClientRetryPolicy retryPolicyInstance) {
        // we are using an observable factory here
        // observable will be created fresh upon subscription
        // this is to ensure we capture most up to date information (e.g.,
        // session)
        try {

            if (StringUtils.isEmpty(storedProcedureLink)) {
                throw new IllegalArgumentException("storedProcedureLink");
            }

            logger.debug("Deleting a StoredProcedure. storedProcedureLink [{}]", storedProcedureLink);
            String path = Utils.joinPath(storedProcedureLink, null);
            Map<String, String> requestHeaders = this.getRequestHeaders(options, ResourceType.StoredProcedure, OperationType.Delete);
            RxDocumentServiceRequest request = RxDocumentServiceRequest.create(this,
                OperationType.Delete, ResourceType.StoredProcedure, path, requestHeaders, options);

            if (retryPolicyInstance != null) {
                retryPolicyInstance.onBeforeSendRequest(request);
            }

            return this.delete(request, retryPolicyInstance, getOperationContextAndListenerTuple(options)).map(response -> toResourceResponse(response, StoredProcedure.class));

        } catch (Exception e) {
            // this is only in trace level to capture what's going on
            logger.debug("Failure in deleting a StoredProcedure due to [{}]", e.getMessage(), e);
            return Mono.error(e);
        }
    }

    @Override
    public Mono<ResourceResponse<StoredProcedure>> readStoredProcedure(String storedProcedureLink,
                                                                             RequestOptions options) {
        DocumentClientRetryPolicy retryPolicyInstance = this.resetSessionTokenRetryPolicy.getRequestPolicy(null);
        return ObservableHelper.inlineIfPossibleAsObs(() -> readStoredProcedureInternal(storedProcedureLink, options, retryPolicyInstance), retryPolicyInstance);
    }

    private Mono<ResourceResponse<StoredProcedure>> readStoredProcedureInternal(String storedProcedureLink,
                                                                                      RequestOptions options, DocumentClientRetryPolicy retryPolicyInstance) {

        // we are using an observable factory here
        // observable will be created fresh upon subscription
        // this is to ensure we capture most up to date information (e.g.,
        // session)
        try {

            if (StringUtils.isEmpty(storedProcedureLink)) {
                throw new IllegalArgumentException("storedProcedureLink");
            }

            logger.debug("Reading a StoredProcedure. storedProcedureLink [{}]", storedProcedureLink);
            String path = Utils.joinPath(storedProcedureLink, null);
            Map<String, String> requestHeaders = this.getRequestHeaders(options, ResourceType.StoredProcedure, OperationType.Read);
            RxDocumentServiceRequest request = RxDocumentServiceRequest.create(this,
                OperationType.Read, ResourceType.StoredProcedure, path, requestHeaders, options);

            if (retryPolicyInstance != null){
                retryPolicyInstance.onBeforeSendRequest(request);
            }

            return this.read(request, retryPolicyInstance).map(response -> toResourceResponse(response, StoredProcedure.class));

        } catch (Exception e) {
            // this is only in trace level to capture what's going on
            logger.debug("Failure in reading a StoredProcedure due to [{}]", e.getMessage(), e);
            return Mono.error(e);
        }
    }

    @Override
    public Flux<FeedResponse<StoredProcedure>> readStoredProcedures(String collectionLink,
                                                                    QueryFeedOperationState state) {

        if (StringUtils.isEmpty(collectionLink)) {
            throw new IllegalArgumentException("collectionLink");
        }

        return nonDocumentReadFeed(state, ResourceType.StoredProcedure, StoredProcedure.class,
                Utils.joinPath(collectionLink, Paths.STORED_PROCEDURES_PATH_SEGMENT));
    }

    @Override
    public Flux<FeedResponse<StoredProcedure>> queryStoredProcedures(String collectionLink, String query,
                                                                     QueryFeedOperationState state) {
        return queryStoredProcedures(collectionLink, new SqlQuerySpec(query), state);
    }

    @Override
    public Flux<FeedResponse<StoredProcedure>> queryStoredProcedures(String collectionLink,
                                                                           SqlQuerySpec querySpec, QueryFeedOperationState state) {
        return createQuery(collectionLink, querySpec, state, StoredProcedure.class, ResourceType.StoredProcedure);
    }

    @Override
    public Mono<StoredProcedureResponse> executeStoredProcedure(String storedProcedureLink,
                                                                      RequestOptions options, List<Object> procedureParams) {
        DocumentClientRetryPolicy documentClientRetryPolicy = this.resetSessionTokenRetryPolicy.getRequestPolicy(null);
        return ObservableHelper.inlineIfPossibleAsObs(() -> executeStoredProcedureInternal(storedProcedureLink, options, procedureParams, documentClientRetryPolicy), documentClientRetryPolicy);
    }

    @Override
    public Mono<CosmosBatchResponse> executeBatchRequest(String collectionLink,
                                                         ServerBatchRequest serverBatchRequest,
                                                         RequestOptions options,
                                                         boolean disableAutomaticIdGeneration) {
        DocumentClientRetryPolicy documentClientRetryPolicy = this.resetSessionTokenRetryPolicy.getRequestPolicy(null);
        return ObservableHelper.inlineIfPossibleAsObs(() -> executeBatchRequestInternal(collectionLink, serverBatchRequest, options, documentClientRetryPolicy, disableAutomaticIdGeneration), documentClientRetryPolicy);
    }

    private Mono<StoredProcedureResponse> executeStoredProcedureInternal(String storedProcedureLink,
                                                                               RequestOptions options, List<Object> procedureParams, DocumentClientRetryPolicy retryPolicy) {

        try {
            logger.debug("Executing a StoredProcedure. storedProcedureLink [{}]", storedProcedureLink);
            String path = Utils.joinPath(storedProcedureLink, null);

            Map<String, String> requestHeaders = getRequestHeaders(options, ResourceType.StoredProcedure, OperationType.ExecuteJavaScript);
            requestHeaders.put(HttpConstants.HttpHeaders.ACCEPT, RuntimeConstants.MediaTypes.JSON);

            RxDocumentServiceRequest request = RxDocumentServiceRequest.create(this,
                    OperationType.ExecuteJavaScript,
                    ResourceType.StoredProcedure, path,
                    procedureParams != null && !procedureParams.isEmpty() ? RxDocumentClientImpl.serializeProcedureParams(procedureParams) : "",
                    requestHeaders, options);

            if (options != null) {
                request.requestContext.setExcludeRegions(options.getExcludeRegions());
            }

            if (retryPolicy != null) {
                retryPolicy.onBeforeSendRequest(request);
            }

            Mono<RxDocumentServiceRequest> reqObs = addPartitionKeyInformation(request, null, null, options);
            return reqObs.flatMap(req -> create(request, retryPolicy, getOperationContextAndListenerTuple(options))
                    .map(response -> {
                        this.captureSessionToken(request, response);
                        return toStoredProcedureResponse(response);
                    }));

        } catch (Exception e) {
            logger.debug("Failure in executing a StoredProcedure due to [{}]", e.getMessage(), e);
            return Mono.error(e);
        }
    }

    private Mono<CosmosBatchResponse> executeBatchRequestInternal(String collectionLink,
                                                                         ServerBatchRequest serverBatchRequest,
                                                                         RequestOptions options,
                                                                         DocumentClientRetryPolicy requestRetryPolicy,
                                                                         boolean disableAutomaticIdGeneration) {

        try {
            logger.debug("Executing a Batch request with number of operations {}", serverBatchRequest.getOperations().size());

            Mono<RxDocumentServiceRequest> requestObs = getBatchDocumentRequest(requestRetryPolicy, collectionLink, serverBatchRequest, options, disableAutomaticIdGeneration);
            Mono<RxDocumentServiceResponse> responseObservable =
                requestObs.flatMap(request -> create(request, requestRetryPolicy, getOperationContextAndListenerTuple(options)));

            return responseObservable
                .map(serviceResponse -> BatchResponseParser.fromDocumentServiceResponse(serviceResponse, serverBatchRequest, true));

        } catch (Exception ex) {
            logger.debug("Failure in executing a batch due to [{}]", ex.getMessage(), ex);
            return Mono.error(ex);
        }
    }

    @Override
    public Mono<ResourceResponse<Trigger>> createTrigger(String collectionLink, Trigger trigger,
                                                               RequestOptions options) {
        DocumentClientRetryPolicy retryPolicyInstance = this.resetSessionTokenRetryPolicy.getRequestPolicy(null);
        return ObservableHelper.inlineIfPossibleAsObs(() -> createTriggerInternal(collectionLink, trigger, options, retryPolicyInstance), retryPolicyInstance);
    }

    private Mono<ResourceResponse<Trigger>> createTriggerInternal(String collectionLink, Trigger trigger,
                                                                        RequestOptions options, DocumentClientRetryPolicy retryPolicyInstance) {
        try {

            logger.debug("Creating a Trigger. collectionLink [{}], trigger id [{}]", collectionLink,
                    trigger.getId());
            RxDocumentServiceRequest request = getTriggerRequest(collectionLink, trigger, options,
                    OperationType.Create);
            if (retryPolicyInstance != null){
                retryPolicyInstance.onBeforeSendRequest(request);
            }

            return this.create(request, retryPolicyInstance, getOperationContextAndListenerTuple(options)).map(response -> toResourceResponse(response, Trigger.class));

        } catch (Exception e) {
            logger.debug("Failure in creating a Trigger due to [{}]", e.getMessage(), e);
            return Mono.error(e);
        }
    }

    private RxDocumentServiceRequest getTriggerRequest(String collectionLink, Trigger trigger, RequestOptions options,
                                                       OperationType operationType) {
        if (StringUtils.isEmpty(collectionLink)) {
            throw new IllegalArgumentException("collectionLink");
        }
        if (trigger == null) {
            throw new IllegalArgumentException("trigger");
        }

        RxDocumentClientImpl.validateResource(trigger);

        String path = Utils.joinPath(collectionLink, Paths.TRIGGERS_PATH_SEGMENT);
        Map<String, String> requestHeaders = getRequestHeaders(options, ResourceType.Trigger, operationType);
        return RxDocumentServiceRequest.create(this, operationType, ResourceType.Trigger, path,
                trigger, requestHeaders, options);
    }

    @Override
    public Mono<ResourceResponse<Trigger>> replaceTrigger(Trigger trigger, RequestOptions options) {
        DocumentClientRetryPolicy retryPolicyInstance = this.resetSessionTokenRetryPolicy.getRequestPolicy(null);
        return ObservableHelper.inlineIfPossibleAsObs(() -> replaceTriggerInternal(trigger, options, retryPolicyInstance), retryPolicyInstance);
    }

    private Mono<ResourceResponse<Trigger>> replaceTriggerInternal(Trigger trigger, RequestOptions options,
                                                                         DocumentClientRetryPolicy retryPolicyInstance) {

        try {
            if (trigger == null) {
                throw new IllegalArgumentException("trigger");
            }

            logger.debug("Replacing a Trigger. trigger id [{}]", trigger.getId());
            RxDocumentClientImpl.validateResource(trigger);

            String path = Utils.joinPath(trigger.getSelfLink(), null);
            Map<String, String> requestHeaders = getRequestHeaders(options, ResourceType.Trigger, OperationType.Replace);
            RxDocumentServiceRequest request = RxDocumentServiceRequest.create(this,
                OperationType.Replace, ResourceType.Trigger, path, trigger, requestHeaders, options);

            if (retryPolicyInstance != null){
                retryPolicyInstance.onBeforeSendRequest(request);
            }

            return this.replace(request, retryPolicyInstance).map(response -> toResourceResponse(response, Trigger.class));

        } catch (Exception e) {
            logger.debug("Failure in replacing a Trigger due to [{}]", e.getMessage(), e);
            return Mono.error(e);
        }
    }

    @Override
    public Mono<ResourceResponse<Trigger>> deleteTrigger(String triggerLink, RequestOptions options) {
        DocumentClientRetryPolicy retryPolicyInstance = this.resetSessionTokenRetryPolicy.getRequestPolicy(null);
        return ObservableHelper.inlineIfPossibleAsObs(() -> deleteTriggerInternal(triggerLink, options, retryPolicyInstance), retryPolicyInstance);
    }

    private Mono<ResourceResponse<Trigger>> deleteTriggerInternal(String triggerLink, RequestOptions options, DocumentClientRetryPolicy retryPolicyInstance) {
        try {
            if (StringUtils.isEmpty(triggerLink)) {
                throw new IllegalArgumentException("triggerLink");
            }

            logger.debug("Deleting a Trigger. triggerLink [{}]", triggerLink);
            String path = Utils.joinPath(triggerLink, null);
            Map<String, String> requestHeaders = getRequestHeaders(options, ResourceType.Trigger, OperationType.Delete);
            RxDocumentServiceRequest request = RxDocumentServiceRequest.create(this,
                OperationType.Delete, ResourceType.Trigger, path, requestHeaders, options);

            if (retryPolicyInstance != null){
                retryPolicyInstance.onBeforeSendRequest(request);
            }

            return this.delete(request, retryPolicyInstance, getOperationContextAndListenerTuple(options)).map(response -> toResourceResponse(response, Trigger.class));

        } catch (Exception e) {
            logger.debug("Failure in deleting a Trigger due to [{}]", e.getMessage(), e);
            return Mono.error(e);
        }
    }

    @Override
    public Mono<ResourceResponse<Trigger>> readTrigger(String triggerLink, RequestOptions options) {
        DocumentClientRetryPolicy retryPolicyInstance = this.resetSessionTokenRetryPolicy.getRequestPolicy(null);
        return ObservableHelper.inlineIfPossibleAsObs(() -> readTriggerInternal(triggerLink, options, retryPolicyInstance), retryPolicyInstance);
    }

    private Mono<ResourceResponse<Trigger>> readTriggerInternal(String triggerLink, RequestOptions options,
                                                                      DocumentClientRetryPolicy retryPolicyInstance) {
        try {
            if (StringUtils.isEmpty(triggerLink)) {
                throw new IllegalArgumentException("triggerLink");
            }

            logger.debug("Reading a Trigger. triggerLink [{}]", triggerLink);
            String path = Utils.joinPath(triggerLink, null);
            Map<String, String> requestHeaders = getRequestHeaders(options, ResourceType.Trigger, OperationType.Read);
            RxDocumentServiceRequest request = RxDocumentServiceRequest.create(this,
                OperationType.Read, ResourceType.Trigger, path, requestHeaders, options);

            if (retryPolicyInstance != null){
                retryPolicyInstance.onBeforeSendRequest(request);
            }

            return this.read(request, retryPolicyInstance).map(response -> toResourceResponse(response, Trigger.class));

        } catch (Exception e) {
            logger.debug("Failure in reading a Trigger due to [{}]", e.getMessage(), e);
            return Mono.error(e);
        }
    }

    @Override
    public Flux<FeedResponse<Trigger>> readTriggers(String collectionLink, QueryFeedOperationState state) {

        if (StringUtils.isEmpty(collectionLink)) {
            throw new IllegalArgumentException("collectionLink");
        }

        return nonDocumentReadFeed(state, ResourceType.Trigger, Trigger.class,
                Utils.joinPath(collectionLink, Paths.TRIGGERS_PATH_SEGMENT));
    }

    @Override
    public Flux<FeedResponse<Trigger>> queryTriggers(String collectionLink, String query,
                                                     QueryFeedOperationState state) {
        return queryTriggers(collectionLink, new SqlQuerySpec(query), state);
    }

    @Override
    public Flux<FeedResponse<Trigger>> queryTriggers(String collectionLink, SqlQuerySpec querySpec,
                                                     QueryFeedOperationState state) {
        return createQuery(collectionLink, querySpec, state, Trigger.class, ResourceType.Trigger);
    }

    @Override
    public Mono<ResourceResponse<UserDefinedFunction>> createUserDefinedFunction(String collectionLink,
                                                                                       UserDefinedFunction udf, RequestOptions options) {
        DocumentClientRetryPolicy retryPolicyInstance = this.resetSessionTokenRetryPolicy.getRequestPolicy(null);
        return ObservableHelper.inlineIfPossibleAsObs(() -> createUserDefinedFunctionInternal(collectionLink, udf, options, retryPolicyInstance), retryPolicyInstance);
    }

    private Mono<ResourceResponse<UserDefinedFunction>> createUserDefinedFunctionInternal(String collectionLink,
                                                                                                UserDefinedFunction udf, RequestOptions options, DocumentClientRetryPolicy retryPolicyInstance) {
        // we are using an observable factory here
        // observable will be created fresh upon subscription
        // this is to ensure we capture most up to date information (e.g.,
        // session)
        try {
            logger.debug("Creating a UserDefinedFunction. collectionLink [{}], udf id [{}]", collectionLink,
                    udf.getId());
            RxDocumentServiceRequest request = getUserDefinedFunctionRequest(collectionLink, udf, options,
                    OperationType.Create);
            if (retryPolicyInstance != null){
                retryPolicyInstance.onBeforeSendRequest(request);
            }

            return this.create(request, retryPolicyInstance, getOperationContextAndListenerTuple(options)).map(response -> toResourceResponse(response, UserDefinedFunction.class));

        } catch (Exception e) {
            // this is only in trace level to capture what's going on
            logger.debug("Failure in creating a UserDefinedFunction due to [{}]", e.getMessage(), e);
            return Mono.error(e);
        }
    }

    @Override
    public Mono<ResourceResponse<UserDefinedFunction>> replaceUserDefinedFunction(UserDefinedFunction udf,
                                                                                        RequestOptions options) {
        DocumentClientRetryPolicy retryPolicyInstance = this.resetSessionTokenRetryPolicy.getRequestPolicy(null);
        return ObservableHelper.inlineIfPossibleAsObs(() -> replaceUserDefinedFunctionInternal(udf, options, retryPolicyInstance), retryPolicyInstance);
    }

    private Mono<ResourceResponse<UserDefinedFunction>> replaceUserDefinedFunctionInternal(UserDefinedFunction udf,
                                                                                                 RequestOptions options, DocumentClientRetryPolicy retryPolicyInstance) {
        // we are using an observable factory here
        // observable will be created fresh upon subscription
        // this is to ensure we capture most up to date information (e.g.,
        // session)
        try {
            if (udf == null) {
                throw new IllegalArgumentException("udf");
            }

            logger.debug("Replacing a UserDefinedFunction. udf id [{}]", udf.getId());
            validateResource(udf);

            String path = Utils.joinPath(udf.getSelfLink(), null);
            Map<String, String> requestHeaders = this.getRequestHeaders(options, ResourceType.UserDefinedFunction, OperationType.Replace);
            RxDocumentServiceRequest request = RxDocumentServiceRequest.create(this,
                OperationType.Replace, ResourceType.UserDefinedFunction, path, udf, requestHeaders, options);

            if (retryPolicyInstance != null){
                retryPolicyInstance.onBeforeSendRequest(request);
            }

            return this.replace(request, retryPolicyInstance).map(response -> toResourceResponse(response, UserDefinedFunction.class));

        } catch (Exception e) {
            // this is only in trace level to capture what's going on
            logger.debug("Failure in replacing a UserDefinedFunction due to [{}]", e.getMessage(), e);
            return Mono.error(e);
        }
    }

    @Override
    public Mono<ResourceResponse<UserDefinedFunction>> deleteUserDefinedFunction(String udfLink,
                                                                                       RequestOptions options) {
        DocumentClientRetryPolicy retryPolicyInstance = this.resetSessionTokenRetryPolicy.getRequestPolicy(null);
        return ObservableHelper.inlineIfPossibleAsObs(() -> deleteUserDefinedFunctionInternal(udfLink, options, retryPolicyInstance), retryPolicyInstance);
    }

    private Mono<ResourceResponse<UserDefinedFunction>> deleteUserDefinedFunctionInternal(String udfLink,
                                                                                                RequestOptions options, DocumentClientRetryPolicy retryPolicyInstance) {
        // we are using an observable factory here
        // observable will be created fresh upon subscription
        // this is to ensure we capture most up to date information (e.g.,
        // session)
        try {
            if (StringUtils.isEmpty(udfLink)) {
                throw new IllegalArgumentException("udfLink");
            }

            logger.debug("Deleting a UserDefinedFunction. udfLink [{}]", udfLink);
            String path = Utils.joinPath(udfLink, null);
            Map<String, String> requestHeaders = this.getRequestHeaders(options, ResourceType.UserDefinedFunction, OperationType.Delete);
            RxDocumentServiceRequest request = RxDocumentServiceRequest.create(this,
                OperationType.Delete, ResourceType.UserDefinedFunction, path, requestHeaders, options);

            if (retryPolicyInstance != null){
                retryPolicyInstance.onBeforeSendRequest(request);
            }

            return this.delete(request, retryPolicyInstance, getOperationContextAndListenerTuple(options)).map(response -> toResourceResponse(response, UserDefinedFunction.class));

        } catch (Exception e) {
            // this is only in trace level to capture what's going on
            logger.debug("Failure in deleting a UserDefinedFunction due to [{}]", e.getMessage(), e);
            return Mono.error(e);
        }
    }

    @Override
    public Mono<ResourceResponse<UserDefinedFunction>> readUserDefinedFunction(String udfLink,
                                                                                     RequestOptions options) {
        DocumentClientRetryPolicy retryPolicyInstance = this.resetSessionTokenRetryPolicy.getRequestPolicy(null);
        return ObservableHelper.inlineIfPossibleAsObs(() -> readUserDefinedFunctionInternal(udfLink, options, retryPolicyInstance), retryPolicyInstance);
    }

    private Mono<ResourceResponse<UserDefinedFunction>> readUserDefinedFunctionInternal(String udfLink,
                                                                                              RequestOptions options, DocumentClientRetryPolicy retryPolicyInstance) {
        // we are using an observable factory here
        // observable will be created fresh upon subscription
        // this is to ensure we capture most up to date information (e.g.,
        // session)
        try {
            if (StringUtils.isEmpty(udfLink)) {
                throw new IllegalArgumentException("udfLink");
            }

            logger.debug("Reading a UserDefinedFunction. udfLink [{}]", udfLink);
            String path = Utils.joinPath(udfLink, null);
            Map<String, String> requestHeaders = this.getRequestHeaders(options, ResourceType.UserDefinedFunction, OperationType.Read);
            RxDocumentServiceRequest request = RxDocumentServiceRequest.create(this,
                OperationType.Read, ResourceType.UserDefinedFunction, path, requestHeaders, options);

            if (retryPolicyInstance != null) {
                retryPolicyInstance.onBeforeSendRequest(request);
            }

            return this.read(request, retryPolicyInstance).map(response -> toResourceResponse(response, UserDefinedFunction.class));

        } catch (Exception e) {
            // this is only in trace level to capture what's going on
            logger.debug("Failure in reading a UserDefinedFunction due to [{}]", e.getMessage(), e);
            return Mono.error(e);
        }
    }

    @Override
    public Flux<FeedResponse<UserDefinedFunction>> readUserDefinedFunctions(String collectionLink,
                                                                                  QueryFeedOperationState state) {

        if (StringUtils.isEmpty(collectionLink)) {
            throw new IllegalArgumentException("collectionLink");
        }

        return nonDocumentReadFeed(state, ResourceType.UserDefinedFunction, UserDefinedFunction.class,
                Utils.joinPath(collectionLink, Paths.USER_DEFINED_FUNCTIONS_PATH_SEGMENT));
    }

    @Override
    public Flux<FeedResponse<UserDefinedFunction>> queryUserDefinedFunctions(
        String collectionLink,
        String query,
        QueryFeedOperationState state) {

        return queryUserDefinedFunctions(collectionLink, new SqlQuerySpec(query), state);
    }

    @Override
    public Flux<FeedResponse<UserDefinedFunction>> queryUserDefinedFunctions(
        String collectionLink,
        SqlQuerySpec querySpec,
        QueryFeedOperationState state) {

        return createQuery(collectionLink, querySpec, state, UserDefinedFunction.class, ResourceType.UserDefinedFunction);
    }

    @Override
    public Mono<ResourceResponse<Conflict>> readConflict(String conflictLink, RequestOptions options) {
        DocumentClientRetryPolicy retryPolicyInstance = this.resetSessionTokenRetryPolicy.getRequestPolicy(null);
        return ObservableHelper.inlineIfPossibleAsObs(() -> readConflictInternal(conflictLink, options, retryPolicyInstance), retryPolicyInstance);
    }

    private Mono<ResourceResponse<Conflict>> readConflictInternal(String conflictLink, RequestOptions options, DocumentClientRetryPolicy retryPolicyInstance) {

        try {
            if (StringUtils.isEmpty(conflictLink)) {
                throw new IllegalArgumentException("conflictLink");
            }

            logger.debug("Reading a Conflict. conflictLink [{}]", conflictLink);
            String path = Utils.joinPath(conflictLink, null);
            Map<String, String> requestHeaders = getRequestHeaders(options, ResourceType.Conflict, OperationType.Read);
            RxDocumentServiceRequest request = RxDocumentServiceRequest.create(this,
                OperationType.Read, ResourceType.Conflict, path, requestHeaders, options);

            Mono<RxDocumentServiceRequest> reqObs = addPartitionKeyInformation(request, null, null, options);

            return reqObs.flatMap(req -> {
                if (retryPolicyInstance != null) {
                    retryPolicyInstance.onBeforeSendRequest(request);
                }
                return this.read(request, retryPolicyInstance).map(response -> toResourceResponse(response, Conflict.class));
            });

        } catch (Exception e) {
            logger.debug("Failure in reading a Conflict due to [{}]", e.getMessage(), e);
            return Mono.error(e);
        }
    }

    @Override
    public Flux<FeedResponse<Conflict>> readConflicts(String collectionLink, QueryFeedOperationState state) {

        if (StringUtils.isEmpty(collectionLink)) {
            throw new IllegalArgumentException("collectionLink");
        }

        return nonDocumentReadFeed(state, ResourceType.Conflict, Conflict.class,
                Utils.joinPath(collectionLink, Paths.CONFLICTS_PATH_SEGMENT));
    }

    @Override
    public Flux<FeedResponse<Conflict>> queryConflicts(String collectionLink, String query,
                                                       QueryFeedOperationState state) {
        return queryConflicts(collectionLink, new SqlQuerySpec(query), state);
    }

    @Override
    public Flux<FeedResponse<Conflict>> queryConflicts(String collectionLink, SqlQuerySpec querySpec,
                                                       QueryFeedOperationState state) {
        return createQuery(collectionLink, querySpec, state, Conflict.class, ResourceType.Conflict);
    }

    @Override
    public Mono<ResourceResponse<Conflict>> deleteConflict(String conflictLink, RequestOptions options) {
        DocumentClientRetryPolicy retryPolicyInstance = this.resetSessionTokenRetryPolicy.getRequestPolicy(null);
        return ObservableHelper.inlineIfPossibleAsObs(() -> deleteConflictInternal(conflictLink, options, retryPolicyInstance), retryPolicyInstance);
    }

    private Mono<ResourceResponse<Conflict>> deleteConflictInternal(String conflictLink, RequestOptions options,
                                                                          DocumentClientRetryPolicy retryPolicyInstance) {

        try {
            if (StringUtils.isEmpty(conflictLink)) {
                throw new IllegalArgumentException("conflictLink");
            }

            logger.debug("Deleting a Conflict. conflictLink [{}]", conflictLink);
            String path = Utils.joinPath(conflictLink, null);
            Map<String, String> requestHeaders = getRequestHeaders(options, ResourceType.Conflict, OperationType.Delete);
            RxDocumentServiceRequest request = RxDocumentServiceRequest.create(this,
                OperationType.Delete, ResourceType.Conflict, path, requestHeaders, options);

            Mono<RxDocumentServiceRequest> reqObs = addPartitionKeyInformation(request, null, null, options);
            return reqObs.flatMap(req -> {
                if (retryPolicyInstance != null) {
                    retryPolicyInstance.onBeforeSendRequest(request);
                }

                return this.delete(request, retryPolicyInstance, getOperationContextAndListenerTuple(options)).map(response -> toResourceResponse(response, Conflict.class));
            });

        } catch (Exception e) {
            logger.debug("Failure in deleting a Conflict due to [{}]", e.getMessage(), e);
            return Mono.error(e);
        }
    }

    @Override
    public Mono<ResourceResponse<User>> createUser(String databaseLink, User user, RequestOptions options) {
        DocumentClientRetryPolicy documentClientRetryPolicy = this.resetSessionTokenRetryPolicy.getRequestPolicy(null);
        return ObservableHelper.inlineIfPossibleAsObs(() -> createUserInternal(databaseLink, user, options, documentClientRetryPolicy), documentClientRetryPolicy);
    }

    private Mono<ResourceResponse<User>> createUserInternal(String databaseLink, User user, RequestOptions options, DocumentClientRetryPolicy documentClientRetryPolicy) {
        try {
            logger.debug("Creating a User. databaseLink [{}], user id [{}]", databaseLink, user.getId());
            RxDocumentServiceRequest request = getUserRequest(databaseLink, user, options, OperationType.Create);
            return this.create(request, documentClientRetryPolicy, getOperationContextAndListenerTuple(options)).map(response -> toResourceResponse(response, User.class));

        } catch (Exception e) {
            logger.debug("Failure in creating a User due to [{}]", e.getMessage(), e);
            return Mono.error(e);
        }
    }

    @Override
    public Mono<ResourceResponse<User>> upsertUser(String databaseLink, User user, RequestOptions options) {
        DocumentClientRetryPolicy retryPolicyInstance = this.resetSessionTokenRetryPolicy.getRequestPolicy(null);
        return ObservableHelper.inlineIfPossibleAsObs(() -> upsertUserInternal(databaseLink, user, options, retryPolicyInstance), retryPolicyInstance);
    }

    private Mono<ResourceResponse<User>> upsertUserInternal(String databaseLink, User user, RequestOptions options,
                                                                  DocumentClientRetryPolicy retryPolicyInstance) {
        try {
            logger.debug("Upserting a User. databaseLink [{}], user id [{}]", databaseLink, user.getId());
            RxDocumentServiceRequest request = getUserRequest(databaseLink, user, options, OperationType.Upsert);
            if (retryPolicyInstance != null) {
                retryPolicyInstance.onBeforeSendRequest(request);
            }

            return this.upsert(request, retryPolicyInstance, getOperationContextAndListenerTuple(options)).map(response -> toResourceResponse(response, User.class));

        } catch (Exception e) {
            logger.debug("Failure in upserting a User due to [{}]", e.getMessage(), e);
            return Mono.error(e);
        }
    }

    private RxDocumentServiceRequest getUserRequest(String databaseLink, User user, RequestOptions options,
                                                    OperationType operationType) {
        if (StringUtils.isEmpty(databaseLink)) {
            throw new IllegalArgumentException("databaseLink");
        }
        if (user == null) {
            throw new IllegalArgumentException("user");
        }

        RxDocumentClientImpl.validateResource(user);

        String path = Utils.joinPath(databaseLink, Paths.USERS_PATH_SEGMENT);
        Map<String, String> requestHeaders = getRequestHeaders(options, ResourceType.User, operationType);
        return RxDocumentServiceRequest.create(this,
            operationType, ResourceType.User, path, user, requestHeaders, options);
    }

    @Override
    public Mono<ResourceResponse<User>> replaceUser(User user, RequestOptions options) {
        DocumentClientRetryPolicy retryPolicyInstance = this.resetSessionTokenRetryPolicy.getRequestPolicy(null);
        return ObservableHelper.inlineIfPossibleAsObs(() -> replaceUserInternal(user, options, retryPolicyInstance), retryPolicyInstance);
    }

    private Mono<ResourceResponse<User>> replaceUserInternal(User user, RequestOptions options, DocumentClientRetryPolicy retryPolicyInstance) {
        try {
            if (user == null) {
                throw new IllegalArgumentException("user");
            }
            logger.debug("Replacing a User. user id [{}]", user.getId());
            RxDocumentClientImpl.validateResource(user);

            String path = Utils.joinPath(user.getSelfLink(), null);
            Map<String, String> requestHeaders = getRequestHeaders(options, ResourceType.User, OperationType.Replace);
            RxDocumentServiceRequest request = RxDocumentServiceRequest.create(this,
                OperationType.Replace, ResourceType.User, path, user, requestHeaders, options);
            if (retryPolicyInstance != null) {
                retryPolicyInstance.onBeforeSendRequest(request);
            }

            return this.replace(request, retryPolicyInstance).map(response -> toResourceResponse(response, User.class));

        } catch (Exception e) {
            logger.debug("Failure in replacing a User due to [{}]", e.getMessage(), e);
            return Mono.error(e);
        }
    }


    public Mono<ResourceResponse<User>> deleteUser(String userLink, RequestOptions options) {
        DocumentClientRetryPolicy retryPolicyInstance =  this.resetSessionTokenRetryPolicy.getRequestPolicy(null);
        return ObservableHelper.inlineIfPossibleAsObs(() -> deleteUserInternal(userLink, options, retryPolicyInstance), retryPolicyInstance);
    }

    private Mono<ResourceResponse<User>> deleteUserInternal(String userLink, RequestOptions options,
                                                                  DocumentClientRetryPolicy retryPolicyInstance) {

        try {
            if (StringUtils.isEmpty(userLink)) {
                throw new IllegalArgumentException("userLink");
            }
            logger.debug("Deleting a User. userLink [{}]", userLink);
            String path = Utils.joinPath(userLink, null);
            Map<String, String> requestHeaders = getRequestHeaders(options, ResourceType.User, OperationType.Delete);
            RxDocumentServiceRequest request = RxDocumentServiceRequest.create(this,
                OperationType.Delete, ResourceType.User, path, requestHeaders, options);

            if (retryPolicyInstance != null) {
                retryPolicyInstance.onBeforeSendRequest(request);
            }

            return this.delete(request, retryPolicyInstance, getOperationContextAndListenerTuple(options)).map(response -> toResourceResponse(response, User.class));

        } catch (Exception e) {
            logger.debug("Failure in deleting a User due to [{}]", e.getMessage(), e);
            return Mono.error(e);
        }
    }
    @Override
    public Mono<ResourceResponse<User>> readUser(String userLink, RequestOptions options) {
        DocumentClientRetryPolicy retryPolicyInstance = this.resetSessionTokenRetryPolicy.getRequestPolicy(null);
        return ObservableHelper.inlineIfPossibleAsObs(() -> readUserInternal(userLink, options, retryPolicyInstance), retryPolicyInstance);
    }

    private Mono<ResourceResponse<User>> readUserInternal(String userLink, RequestOptions options, DocumentClientRetryPolicy retryPolicyInstance) {
        try {
            if (StringUtils.isEmpty(userLink)) {
                throw new IllegalArgumentException("userLink");
            }
            logger.debug("Reading a User. userLink [{}]", userLink);
            String path = Utils.joinPath(userLink, null);
            Map<String, String> requestHeaders = getRequestHeaders(options, ResourceType.User, OperationType.Read);
            RxDocumentServiceRequest request = RxDocumentServiceRequest.create(this,
                OperationType.Read, ResourceType.User, path, requestHeaders, options);

            if (retryPolicyInstance != null) {
                retryPolicyInstance.onBeforeSendRequest(request);
            }
            return this.read(request, retryPolicyInstance).map(response -> toResourceResponse(response, User.class));

        } catch (Exception e) {
            logger.debug("Failure in reading a User due to [{}]", e.getMessage(), e);
            return Mono.error(e);
        }
    }

    @Override
    public Flux<FeedResponse<User>> readUsers(String databaseLink, QueryFeedOperationState state) {

        if (StringUtils.isEmpty(databaseLink)) {
            throw new IllegalArgumentException("databaseLink");
        }

        return nonDocumentReadFeed(state, ResourceType.User, User.class,
                Utils.joinPath(databaseLink, Paths.USERS_PATH_SEGMENT));
    }

    @Override
    public Flux<FeedResponse<User>> queryUsers(String databaseLink, String query, QueryFeedOperationState state) {
        return queryUsers(databaseLink, new SqlQuerySpec(query), state);
    }

    @Override
    public Flux<FeedResponse<User>> queryUsers(String databaseLink, SqlQuerySpec querySpec,
                                               QueryFeedOperationState state) {
        return createQuery(databaseLink, querySpec, state, User.class, ResourceType.User);
    }

    @Override
    public Mono<ResourceResponse<ClientEncryptionKey>> readClientEncryptionKey(String clientEncryptionKeyLink,
                                                                RequestOptions options) {
        DocumentClientRetryPolicy retryPolicyInstance = this.resetSessionTokenRetryPolicy.getRequestPolicy(null);
        return ObservableHelper.inlineIfPossibleAsObs(() -> readClientEncryptionKeyInternal(clientEncryptionKeyLink, options, retryPolicyInstance), retryPolicyInstance);
    }

    private Mono<ResourceResponse<ClientEncryptionKey>> readClientEncryptionKeyInternal(String clientEncryptionKeyLink, RequestOptions options, DocumentClientRetryPolicy retryPolicyInstance) {
        try {
            if (StringUtils.isEmpty(clientEncryptionKeyLink)) {
                throw new IllegalArgumentException("clientEncryptionKeyLink");
            }
            logger.debug("Reading a client encryption key. clientEncryptionKeyLink [{}]", clientEncryptionKeyLink);
            String path = Utils.joinPath(clientEncryptionKeyLink, null);
            Map<String, String> requestHeaders = getRequestHeaders(options, ResourceType.ClientEncryptionKey, OperationType.Read);
            RxDocumentServiceRequest request = RxDocumentServiceRequest.create(this,
                OperationType.Read, ResourceType.ClientEncryptionKey, path, requestHeaders, options);

            if (retryPolicyInstance != null) {
                retryPolicyInstance.onBeforeSendRequest(request);
            }
            return this.read(request, retryPolicyInstance).map(response -> toResourceResponse(response, ClientEncryptionKey.class));

        } catch (Exception e) {
            logger.debug("Failure in reading a client encryption key due to [{}]", e.getMessage(), e);
            return Mono.error(e);
        }
    }

    @Override
    public Mono<ResourceResponse<ClientEncryptionKey>> createClientEncryptionKey(String databaseLink,
     ClientEncryptionKey clientEncryptionKey, RequestOptions options) {
        DocumentClientRetryPolicy retryPolicyInstance = this.resetSessionTokenRetryPolicy.getRequestPolicy(null);
        return ObservableHelper.inlineIfPossibleAsObs(() -> createClientEncryptionKeyInternal(databaseLink, clientEncryptionKey, options, retryPolicyInstance), retryPolicyInstance);

    }

    private Mono<ResourceResponse<ClientEncryptionKey>> createClientEncryptionKeyInternal(String databaseLink, ClientEncryptionKey clientEncryptionKey, RequestOptions options, DocumentClientRetryPolicy documentClientRetryPolicy) {
        try {
            logger.debug("Creating a client encryption key. databaseLink [{}], clientEncryptionKey id [{}]", databaseLink, clientEncryptionKey.getId());
            RxDocumentServiceRequest request = getClientEncryptionKeyRequest(databaseLink, clientEncryptionKey, options, OperationType.Create);
            return this.create(request, documentClientRetryPolicy, getOperationContextAndListenerTuple(options)).map(response -> toResourceResponse(response, ClientEncryptionKey.class));

        } catch (Exception e) {
            logger.debug("Failure in creating a client encryption key due to [{}]", e.getMessage(), e);
            return Mono.error(e);
        }
    }

    private RxDocumentServiceRequest getClientEncryptionKeyRequest(String databaseLink, ClientEncryptionKey clientEncryptionKey, RequestOptions options,
                                                    OperationType operationType) {
        if (StringUtils.isEmpty(databaseLink)) {
            throw new IllegalArgumentException("databaseLink");
        }
        if (clientEncryptionKey == null) {
            throw new IllegalArgumentException("clientEncryptionKey");
        }

        RxDocumentClientImpl.validateResource(clientEncryptionKey);

        String path = Utils.joinPath(databaseLink, Paths.CLIENT_ENCRYPTION_KEY_PATH_SEGMENT);
        Map<String, String> requestHeaders = getRequestHeaders(options, ResourceType.ClientEncryptionKey, operationType);
        return RxDocumentServiceRequest.create(this,
            operationType, ResourceType.ClientEncryptionKey, path, clientEncryptionKey, requestHeaders, options);
    }

    @Override
    public Mono<ResourceResponse<ClientEncryptionKey>> replaceClientEncryptionKey(ClientEncryptionKey clientEncryptionKey,
                                                                                  String nameBasedLink,
                                                                                  RequestOptions options) {
        DocumentClientRetryPolicy retryPolicyInstance = this.resetSessionTokenRetryPolicy.getRequestPolicy(null);
        return ObservableHelper.inlineIfPossibleAsObs(() -> replaceClientEncryptionKeyInternal(clientEncryptionKey,
            nameBasedLink, options, retryPolicyInstance), retryPolicyInstance);
    }

    private Mono<ResourceResponse<ClientEncryptionKey>> replaceClientEncryptionKeyInternal(ClientEncryptionKey clientEncryptionKey, String nameBasedLink, RequestOptions options, DocumentClientRetryPolicy retryPolicyInstance) {
        try {
            if (clientEncryptionKey == null) {
                throw new IllegalArgumentException("clientEncryptionKey");
            }
            logger.debug("Replacing a clientEncryptionKey. clientEncryptionKey id [{}]", clientEncryptionKey.getId());
            RxDocumentClientImpl.validateResource(clientEncryptionKey);

            String path = Utils.joinPath(nameBasedLink, null);
            //String path = Utils.joinPath(clientEncryptionKey.getSelfLink(), null); TODO need to check with BE service
            Map<String, String> requestHeaders = getRequestHeaders(options, ResourceType.ClientEncryptionKey,
             OperationType.Replace);
            RxDocumentServiceRequest request = RxDocumentServiceRequest.create(this,
                OperationType.Replace, ResourceType.ClientEncryptionKey, path, clientEncryptionKey, requestHeaders,
                 options);
            if (retryPolicyInstance != null) {
                retryPolicyInstance.onBeforeSendRequest(request);
            }

            return this.replace(request, retryPolicyInstance).map(response -> toResourceResponse(response, ClientEncryptionKey.class));

        } catch (Exception e) {
            logger.debug("Failure in replacing a clientEncryptionKey due to [{}]", e.getMessage(), e);
            return Mono.error(e);
        }
    }

    @Override
    public Flux<FeedResponse<ClientEncryptionKey>> readClientEncryptionKeys(
        String databaseLink,
        QueryFeedOperationState state) {
        if (StringUtils.isEmpty(databaseLink)) {
            throw new IllegalArgumentException("databaseLink");
        }

        return nonDocumentReadFeed(state, ResourceType.ClientEncryptionKey, ClientEncryptionKey.class,
            Utils.joinPath(databaseLink, Paths.CLIENT_ENCRYPTION_KEY_PATH_SEGMENT));
    }

    @Override
    public Flux<FeedResponse<ClientEncryptionKey>> queryClientEncryptionKeys(
        String databaseLink,
        SqlQuerySpec querySpec,
        QueryFeedOperationState state) {
        return createQuery(databaseLink, querySpec, state, ClientEncryptionKey.class, ResourceType.ClientEncryptionKey);
    }

    @Override
    public Mono<ResourceResponse<Permission>> createPermission(String userLink, Permission permission,
                                                                     RequestOptions options) {
        DocumentClientRetryPolicy documentClientRetryPolicy = this.resetSessionTokenRetryPolicy.getRequestPolicy(null);
        return ObservableHelper.inlineIfPossibleAsObs(() -> createPermissionInternal(userLink, permission, options, documentClientRetryPolicy), this.resetSessionTokenRetryPolicy.getRequestPolicy(null));
    }

    private Mono<ResourceResponse<Permission>> createPermissionInternal(String userLink, Permission permission,
                                                                              RequestOptions options, DocumentClientRetryPolicy documentClientRetryPolicy) {

        try {
            logger.debug("Creating a Permission. userLink [{}], permission id [{}]", userLink, permission.getId());
            RxDocumentServiceRequest request = getPermissionRequest(userLink, permission, options,
                    OperationType.Create);
            return this.create(request, documentClientRetryPolicy, getOperationContextAndListenerTuple(options)).map(response -> toResourceResponse(response, Permission.class));

        } catch (Exception e) {
            logger.debug("Failure in creating a Permission due to [{}]", e.getMessage(), e);
            return Mono.error(e);
        }
    }

    @Override
    public Mono<ResourceResponse<Permission>> upsertPermission(String userLink, Permission permission,
                                                                     RequestOptions options) {
        DocumentClientRetryPolicy retryPolicyInstance = this.resetSessionTokenRetryPolicy.getRequestPolicy(null);
        return ObservableHelper.inlineIfPossibleAsObs(() -> upsertPermissionInternal(userLink, permission, options, retryPolicyInstance), retryPolicyInstance);
    }

    private Mono<ResourceResponse<Permission>> upsertPermissionInternal(String userLink, Permission permission,
                                                                              RequestOptions options, DocumentClientRetryPolicy retryPolicyInstance) {

        try {
            logger.debug("Upserting a Permission. userLink [{}], permission id [{}]", userLink, permission.getId());
            RxDocumentServiceRequest request = getPermissionRequest(userLink, permission, options,
                    OperationType.Upsert);
            if (retryPolicyInstance != null) {
                retryPolicyInstance.onBeforeSendRequest(request);
            }

            return this.upsert(request, retryPolicyInstance, getOperationContextAndListenerTuple(options)).map(response -> toResourceResponse(response, Permission.class));

        } catch (Exception e) {
            logger.debug("Failure in upserting a Permission due to [{}]", e.getMessage(), e);
            return Mono.error(e);
        }
    }

    private RxDocumentServiceRequest getPermissionRequest(String userLink, Permission permission,
                                                          RequestOptions options, OperationType operationType) {
        if (StringUtils.isEmpty(userLink)) {
            throw new IllegalArgumentException("userLink");
        }
        if (permission == null) {
            throw new IllegalArgumentException("permission");
        }

        RxDocumentClientImpl.validateResource(permission);

        String path = Utils.joinPath(userLink, Paths.PERMISSIONS_PATH_SEGMENT);
        Map<String, String> requestHeaders = getRequestHeaders(options, ResourceType.Permission, operationType);
        return RxDocumentServiceRequest.create(this,
            operationType, ResourceType.Permission, path, permission, requestHeaders, options);
    }

    @Override
    public Mono<ResourceResponse<Permission>> replacePermission(Permission permission, RequestOptions options) {
        DocumentClientRetryPolicy retryPolicyInstance = this.resetSessionTokenRetryPolicy.getRequestPolicy(null);
        return ObservableHelper.inlineIfPossibleAsObs(() -> replacePermissionInternal(permission, options, retryPolicyInstance), retryPolicyInstance);
    }

    private Mono<ResourceResponse<Permission>> replacePermissionInternal(Permission permission, RequestOptions options, DocumentClientRetryPolicy retryPolicyInstance) {
        try {
            if (permission == null) {
                throw new IllegalArgumentException("permission");
            }
            logger.debug("Replacing a Permission. permission id [{}]", permission.getId());
            RxDocumentClientImpl.validateResource(permission);

            String path = Utils.joinPath(permission.getSelfLink(), null);
            Map<String, String> requestHeaders = getRequestHeaders(options, ResourceType.Permission, OperationType.Replace);
            RxDocumentServiceRequest request = RxDocumentServiceRequest.create(this,
                OperationType.Replace, ResourceType.Permission, path, permission, requestHeaders, options);

            if (retryPolicyInstance != null) {
                retryPolicyInstance.onBeforeSendRequest(request);
            }

            return this.replace(request, retryPolicyInstance).map(response -> toResourceResponse(response, Permission.class));

        } catch (Exception e) {
            logger.debug("Failure in replacing a Permission due to [{}]", e.getMessage(), e);
            return Mono.error(e);
        }
    }

    @Override
    public Mono<ResourceResponse<Permission>> deletePermission(String permissionLink, RequestOptions options) {
        DocumentClientRetryPolicy retryPolicyInstance = this.resetSessionTokenRetryPolicy.getRequestPolicy(null);
        return ObservableHelper.inlineIfPossibleAsObs(() -> deletePermissionInternal(permissionLink, options, retryPolicyInstance), retryPolicyInstance);
    }

    private Mono<ResourceResponse<Permission>> deletePermissionInternal(String permissionLink, RequestOptions options,
                                                                              DocumentClientRetryPolicy retryPolicyInstance) {

        try {
            if (StringUtils.isEmpty(permissionLink)) {
                throw new IllegalArgumentException("permissionLink");
            }
            logger.debug("Deleting a Permission. permissionLink [{}]", permissionLink);
            String path = Utils.joinPath(permissionLink, null);
            Map<String, String> requestHeaders = getRequestHeaders(options, ResourceType.Permission, OperationType.Delete);
            RxDocumentServiceRequest request = RxDocumentServiceRequest.create(this,
                OperationType.Delete, ResourceType.Permission, path, requestHeaders, options);

            if (retryPolicyInstance != null) {
                retryPolicyInstance.onBeforeSendRequest(request);
            }

            return this.delete(request, retryPolicyInstance, getOperationContextAndListenerTuple(options)).map(response -> toResourceResponse(response, Permission.class));

        } catch (Exception e) {
            logger.debug("Failure in deleting a Permission due to [{}]", e.getMessage(), e);
            return Mono.error(e);
        }
    }

    @Override
    public Mono<ResourceResponse<Permission>> readPermission(String permissionLink, RequestOptions options) {
        DocumentClientRetryPolicy retryPolicyInstance = this.resetSessionTokenRetryPolicy.getRequestPolicy(null);
        return ObservableHelper.inlineIfPossibleAsObs(() -> readPermissionInternal(permissionLink, options, retryPolicyInstance), retryPolicyInstance);
    }

    private Mono<ResourceResponse<Permission>> readPermissionInternal(String permissionLink, RequestOptions options, DocumentClientRetryPolicy retryPolicyInstance ) {
        try {
            if (StringUtils.isEmpty(permissionLink)) {
                throw new IllegalArgumentException("permissionLink");
            }
            logger.debug("Reading a Permission. permissionLink [{}]", permissionLink);
            String path = Utils.joinPath(permissionLink, null);
            Map<String, String> requestHeaders = getRequestHeaders(options, ResourceType.Permission, OperationType.Read);
            RxDocumentServiceRequest request = RxDocumentServiceRequest.create(this,
                OperationType.Read, ResourceType.Permission, path, requestHeaders, options);

            if (retryPolicyInstance != null) {
                retryPolicyInstance.onBeforeSendRequest(request);
            }
            return this.read(request, retryPolicyInstance).map(response -> toResourceResponse(response, Permission.class));

        } catch (Exception e) {
            logger.debug("Failure in reading a Permission due to [{}]", e.getMessage(), e);
            return Mono.error(e);
        }
    }

    @Override
    public Flux<FeedResponse<Permission>> readPermissions(String userLink, QueryFeedOperationState state) {

        if (StringUtils.isEmpty(userLink)) {
            throw new IllegalArgumentException("userLink");
        }

        return nonDocumentReadFeed(state, ResourceType.Permission, Permission.class,
                Utils.joinPath(userLink, Paths.PERMISSIONS_PATH_SEGMENT));
    }

    @Override
    public Flux<FeedResponse<Permission>> queryPermissions(String userLink, String query,
                                                           QueryFeedOperationState state) {
        return queryPermissions(userLink, new SqlQuerySpec(query), state);
    }

    @Override
    public Flux<FeedResponse<Permission>> queryPermissions(String userLink, SqlQuerySpec querySpec,
                                                           QueryFeedOperationState state) {
        return createQuery(userLink, querySpec, state, Permission.class, ResourceType.Permission);
    }

    @Override
    public Mono<ResourceResponse<Offer>> replaceOffer(Offer offer) {
        DocumentClientRetryPolicy documentClientRetryPolicy = this.resetSessionTokenRetryPolicy.getRequestPolicy(null);
        return ObservableHelper.inlineIfPossibleAsObs(() -> replaceOfferInternal(offer, documentClientRetryPolicy), documentClientRetryPolicy);
    }

    private Mono<ResourceResponse<Offer>> replaceOfferInternal(Offer offer, DocumentClientRetryPolicy documentClientRetryPolicy) {
        try {
            if (offer == null) {
                throw new IllegalArgumentException("offer");
            }
            logger.debug("Replacing an Offer. offer id [{}]", offer.getId());
            RxDocumentClientImpl.validateResource(offer);

            String path = Utils.joinPath(offer.getSelfLink(), null);
            RxDocumentServiceRequest request = RxDocumentServiceRequest.create(this, OperationType.Replace,
                    ResourceType.Offer, path, offer, null, null);
            return this.replace(request, documentClientRetryPolicy).map(response -> toResourceResponse(response, Offer.class));

        } catch (Exception e) {
            logger.debug("Failure in replacing an Offer due to [{}]", e.getMessage(), e);
            return Mono.error(e);
        }
    }

    @Override
    public Mono<ResourceResponse<Offer>> readOffer(String offerLink) {
        DocumentClientRetryPolicy retryPolicyInstance = this.resetSessionTokenRetryPolicy.getRequestPolicy(null);
        return ObservableHelper.inlineIfPossibleAsObs(() -> readOfferInternal(offerLink, retryPolicyInstance), retryPolicyInstance);
    }

    private Mono<ResourceResponse<Offer>> readOfferInternal(String offerLink, DocumentClientRetryPolicy retryPolicyInstance) {
        try {
            if (StringUtils.isEmpty(offerLink)) {
                throw new IllegalArgumentException("offerLink");
            }
            logger.debug("Reading an Offer. offerLink [{}]", offerLink);
            String path = Utils.joinPath(offerLink, null);
            RxDocumentServiceRequest request = RxDocumentServiceRequest.create(this,
                OperationType.Read, ResourceType.Offer, path, (HashMap<String, String>)null, null);

            if (retryPolicyInstance != null) {
                retryPolicyInstance.onBeforeSendRequest(request);
            }

            return this.read(request, retryPolicyInstance).map(response -> toResourceResponse(response, Offer.class));

        } catch (Exception e) {
            logger.debug("Failure in reading an Offer due to [{}]", e.getMessage(), e);
            return Mono.error(e);
        }
    }

    @Override
    public Flux<FeedResponse<Offer>> readOffers(QueryFeedOperationState state) {
        return nonDocumentReadFeed(state, ResourceType.Offer, Offer.class,
                Utils.joinPath(Paths.OFFERS_PATH_SEGMENT, null));
    }

    private <T> Flux<FeedResponse<T>> nonDocumentReadFeed(
        QueryFeedOperationState state,
        ResourceType resourceType,
        Class<T> klass,
        String resourceLink) {

        return nonDocumentReadFeed(state.getQueryOptions(), resourceType, klass, resourceLink);
    }

    private <T> Flux<FeedResponse<T>> nonDocumentReadFeed(
        CosmosQueryRequestOptions options,
        ResourceType resourceType,
        Class<T> klass,
        String resourceLink) {
        DocumentClientRetryPolicy retryPolicy = this.resetSessionTokenRetryPolicy.getRequestPolicy(null);
        return ObservableHelper.fluxInlineIfPossibleAsObs(
            () -> nonDocumentReadFeedInternal(options, resourceType, klass, resourceLink, retryPolicy),
            retryPolicy);
    }

    private <T> Flux<FeedResponse<T>> nonDocumentReadFeedInternal(
        CosmosQueryRequestOptions options,
        ResourceType resourceType,
        Class<T> klass,
        String resourceLink,
        DocumentClientRetryPolicy retryPolicy) {

        final CosmosQueryRequestOptions nonNullOptions = options != null ? options : new CosmosQueryRequestOptions();
        Integer maxItemCount = ModelBridgeInternal.getMaxItemCountFromQueryRequestOptions(nonNullOptions);
        int maxPageSize = maxItemCount != null ? maxItemCount : -1;

        assert(resourceType != ResourceType.Document);
        // readFeed is only used for non-document operations - no need to wire up hedging
        BiFunction<String, Integer, RxDocumentServiceRequest> createRequestFunc = (continuationToken, pageSize) -> {
            Map<String, String> requestHeaders = new HashMap<>();
            if (continuationToken != null) {
                requestHeaders.put(HttpConstants.HttpHeaders.CONTINUATION, continuationToken);
            }
            requestHeaders.put(HttpConstants.HttpHeaders.PAGE_SIZE, Integer.toString(pageSize));
            RxDocumentServiceRequest request =  RxDocumentServiceRequest.create(this,
                OperationType.ReadFeed, resourceType, resourceLink, requestHeaders, nonNullOptions);
            retryPolicy.onBeforeSendRequest(request);
            return request;
        };

        Function<RxDocumentServiceRequest, Mono<FeedResponse<T>>> executeFunc =
            request -> readFeed(request)
                .map(response -> feedResponseAccessor.createFeedResponse(
                                    response,
                                    CosmosItemSerializer.DEFAULT_SERIALIZER,
                                    klass));

        return Paginator
            .getPaginatedQueryResultAsObservable(
                nonNullOptions,
                createRequestFunc,
                executeFunc,
                maxPageSize);
    }

    @Override
    public Flux<FeedResponse<Offer>> queryOffers(String query, QueryFeedOperationState state) {
        return queryOffers(new SqlQuerySpec(query), state);
    }

    @Override
    public Flux<FeedResponse<Offer>> queryOffers(SqlQuerySpec querySpec, QueryFeedOperationState state) {
        return createQuery(null, querySpec, state, Offer.class, ResourceType.Offer);
    }

    @Override
    public Mono<DatabaseAccount> getDatabaseAccount() {
        DocumentClientRetryPolicy documentClientRetryPolicy = this.resetSessionTokenRetryPolicy.getRequestPolicy(null);
        return ObservableHelper.inlineIfPossibleAsObs(() -> getDatabaseAccountInternal(documentClientRetryPolicy),
         documentClientRetryPolicy);
    }

    private Mono<DatabaseAccount> getDatabaseAccountInternal(DocumentClientRetryPolicy documentClientRetryPolicy) {
        try {
            logger.debug("Getting Database Account");
            RxDocumentServiceRequest request = RxDocumentServiceRequest.create(this,
                    OperationType.Read,
                    ResourceType.DatabaseAccount, "", // path
                    (HashMap<String, String>) null,
                    null);
            return this.read(request, documentClientRetryPolicy).map(ModelBridgeInternal::toDatabaseAccount);

        } catch (Exception e) {
            logger.debug("Failure in getting Database Account due to [{}]", e.getMessage(), e);
            return Mono.error(e);
        }
    }

    public ISessionContainer getSession() {
        return this.sessionContainer;
    }

    public void setSession(ISessionContainer sessionContainer) {
        this.sessionContainer = sessionContainer;
    }

    @Override
    public RxClientCollectionCache getCollectionCache() {
        return this.collectionCache;
    }

    @Override
    public RxPartitionKeyRangeCache getPartitionKeyRangeCache() {
        return partitionKeyRangeCache;
    }

    @Override
    public GlobalEndpointManager getGlobalEndpointManager() {
        return this.globalEndpointManager;
    }

    @Override
    public AddressSelector getAddressSelector() {
        return new AddressSelector(this.addressResolver, this.configs.getProtocol());
    }

    public Flux<DatabaseAccount> getDatabaseAccountFromEndpoint(URI endpoint) {
        return Flux.defer(() -> {
            RxDocumentServiceRequest request = RxDocumentServiceRequest.create(this,
                OperationType.Read, ResourceType.DatabaseAccount, "", null, (Object) null);
            return this.populateHeadersAsync(request, RequestVerb.GET)
                .flatMap(requestPopulated -> {

                    requestPopulated.setEndpointOverride(endpoint);
                    return this.gatewayProxy.processMessage(requestPopulated).doOnError(e -> {
                        String message = String.format("Failed to retrieve database account information. %s",
                            e.getCause() != null
                                ? e.getCause().toString()
                                : e.toString());
                        logger.warn(message);
                    }).map(rsp -> rsp.getResource(DatabaseAccount.class))
                        .doOnNext(databaseAccount ->
                            this.useMultipleWriteLocations = this.connectionPolicy.isMultipleWriteRegionsEnabled()
                            && BridgeInternal.isEnableMultipleWriteLocations(databaseAccount));
                });
        });
    }

    /**
     * Certain requests must be routed through gateway even when the client connectivity mode is direct.
     *
     * @param request
     * @return RxStoreModel
     */
    private RxStoreModel getStoreProxy(RxDocumentServiceRequest request) {
        // If a request is configured to always use GATEWAY mode(in some cases when targeting .NET Core)
        // we return the GATEWAY store model
        if (request.useGatewayMode) {
            return this.gatewayProxy;
        }

        ResourceType resourceType = request.getResourceType();
        OperationType operationType = request.getOperationType();

        if (resourceType == ResourceType.Offer ||
            resourceType == ResourceType.ClientEncryptionKey ||
            resourceType.isScript() && operationType != OperationType.ExecuteJavaScript ||
            resourceType == ResourceType.PartitionKeyRange ||
            resourceType == ResourceType.PartitionKey && operationType == OperationType.Delete) {
            return this.gatewayProxy;
        }

        if (operationType == OperationType.Create
                || operationType == OperationType.Upsert) {
            if (resourceType == ResourceType.Database ||
                    resourceType == ResourceType.User ||
                    resourceType == ResourceType.DocumentCollection ||
                    resourceType == ResourceType.Permission) {
                return this.gatewayProxy;
            } else {
                return this.storeModel;
            }
        } else if (operationType == OperationType.Delete) {
            if (resourceType == ResourceType.Database ||
                    resourceType == ResourceType.User ||
                    resourceType == ResourceType.DocumentCollection) {
                return this.gatewayProxy;
            } else {
                return this.storeModel;
            }
        } else if (operationType == OperationType.Replace) {
            if (resourceType == ResourceType.DocumentCollection) {
                return this.gatewayProxy;
            } else {
                return this.storeModel;
            }
        } else if (operationType == OperationType.Read) {
            if (resourceType == ResourceType.DocumentCollection) {
                return this.gatewayProxy;
            } else {
                return this.storeModel;
            }
        } else {
            if ((operationType == OperationType.Query ||
                operationType == OperationType.SqlQuery ||
                operationType == OperationType.ReadFeed) &&
                    Utils.isCollectionChild(request.getResourceType())) {
                // Go to gateway only when partition key range and partition key are not set. This should be very rare
                if (request.getPartitionKeyRangeIdentity() == null &&
                        request.getHeaders().get(HttpConstants.HttpHeaders.PARTITION_KEY) == null) {
                    return this.gatewayProxy;
                }
            }

            return this.storeModel;
        }
    }

    @Override
    public void close() {
        logger.info("Attempting to close client {}", this.clientId);
        if (!closed.getAndSet(true)) {
            activeClientsCnt.decrementAndGet();
            logger.info("Shutting down ...");
            logger.info("Closing Global Endpoint Manager ...");
            LifeCycleUtils.closeQuietly(this.globalEndpointManager);
            logger.info("Closing StoreClientFactory ...");
            LifeCycleUtils.closeQuietly(this.storeClientFactory);
            logger.info("Shutting down reactorHttpClient ...");
            LifeCycleUtils.closeQuietly(this.reactorHttpClient);
            logger.info("Shutting down CpuMonitor ...");
            CpuMemoryMonitor.unregister(this);

            if (this.throughputControlEnabled.get()) {
                logger.info("Closing ThroughputControlStore ...");
                this.throughputControlStore.close();
            }

            logger.info("Shutting down completed.");
        } else {
            logger.warn("Already shutdown!");
        }
    }
    @Override
    public synchronized void enableThroughputControlGroup(ThroughputControlGroupInternal group, Mono<Integer> throughputQueryMono) {
        checkNotNull(group, "Throughput control group can not be null");

        if (this.throughputControlEnabled.compareAndSet(false, true)) {
            this.throughputControlStore =
                new ThroughputControlStore(
                    this.collectionCache,
                    this.connectionPolicy.getConnectionMode(),
                    this.partitionKeyRangeCache);

            if (ConnectionMode.DIRECT == this.connectionPolicy.getConnectionMode()) {
                this.storeModel.enableThroughputControl(throughputControlStore);
            } else {
                this.gatewayProxy.enableThroughputControl(throughputControlStore);
            }
        }

        this.throughputControlStore.enableThroughputControlGroup(group, throughputQueryMono);
    }

    @Override
    public Flux<Void> submitOpenConnectionTasksAndInitCaches(CosmosContainerProactiveInitConfig proactiveContainerInitConfig) {
        return this.storeModel.submitOpenConnectionTasksAndInitCaches(proactiveContainerInitConfig);
    }

    @Override
    public ConsistencyLevel getDefaultConsistencyLevelOfAccount() {
        return this.gatewayConfigurationReader.getDefaultConsistencyLevel();
    }

    /***
     * Configure fault injector provider.
     *
     * @param injectorProvider the fault injector provider.
     */
    @Override
    public void configureFaultInjectorProvider(IFaultInjectorProvider injectorProvider) {
        checkNotNull(injectorProvider, "Argument 'injectorProvider' can not be null");

        if (this.connectionPolicy.getConnectionMode() == ConnectionMode.DIRECT) {
            this.storeModel.configureFaultInjectorProvider(injectorProvider, this.configs);
            this.addressResolver.configureFaultInjectorProvider(injectorProvider, this.configs);
        }

        this.gatewayProxy.configureFaultInjectorProvider(injectorProvider, this.configs);
    }

    @Override
    public void recordOpenConnectionsAndInitCachesCompleted(List<CosmosContainerIdentity> cosmosContainerIdentities) {
        this.storeModel.recordOpenConnectionsAndInitCachesCompleted(cosmosContainerIdentities);
    }

    @Override
    public void recordOpenConnectionsAndInitCachesStarted(List<CosmosContainerIdentity> cosmosContainerIdentities) {
        this.storeModel.recordOpenConnectionsAndInitCachesStarted(cosmosContainerIdentities);
    }

    @Override
    public String getMasterKeyOrResourceToken() {
        return this.masterKeyOrResourceToken;
    }

    private static SqlQuerySpec createLogicalPartitionScanQuerySpec(
        PartitionKey partitionKey,
        List<String> partitionKeySelectors) {

        StringBuilder queryStringBuilder = new StringBuilder();
        List<SqlParameter> parameters = new ArrayList<>();

        queryStringBuilder.append("SELECT * FROM c WHERE");
        Object[] pkValues = ModelBridgeInternal.getPartitionKeyInternal(partitionKey).toObjectArray();
        String pkParamNamePrefix = "@pkValue";
        for (int i = 0; i < pkValues.length; i++) {
            StringBuilder subQueryStringBuilder = new StringBuilder();
            String sqlParameterName = pkParamNamePrefix + i;

            if (i > 0) {
                subQueryStringBuilder.append(" AND ");
            }
            subQueryStringBuilder.append(" c");
            subQueryStringBuilder.append(partitionKeySelectors.get(i));
            subQueryStringBuilder.append((" = "));
            subQueryStringBuilder.append(sqlParameterName);

            parameters.add(new SqlParameter(sqlParameterName, pkValues[i]));
            queryStringBuilder.append(subQueryStringBuilder);
        }

        return new SqlQuerySpec(queryStringBuilder.toString(), parameters);
    }

    @Override
    public Mono<List<FeedRange>> getFeedRanges(String collectionLink, boolean forceRefresh) {
        InvalidPartitionExceptionRetryPolicy invalidPartitionExceptionRetryPolicy = new InvalidPartitionExceptionRetryPolicy(
            this.collectionCache,
            null,
            collectionLink,
            new HashMap<>());

        RxDocumentServiceRequest request = RxDocumentServiceRequest.create(
            this,
            OperationType.Query,
            ResourceType.Document,
            collectionLink,
            null);

        invalidPartitionExceptionRetryPolicy.onBeforeSendRequest(request);

        return ObservableHelper.inlineIfPossibleAsObs(
            () -> getFeedRangesInternal(request, collectionLink, forceRefresh),
            invalidPartitionExceptionRetryPolicy);
    }

    private Mono<List<FeedRange>> getFeedRangesInternal(
        RxDocumentServiceRequest request,
        String collectionLink,
        boolean forceRefresh) {

        logger.debug("getFeedRange collectionLink=[{}] - forceRefresh={}", collectionLink, forceRefresh);

        if (StringUtils.isEmpty(collectionLink)) {
            throw new IllegalArgumentException("collectionLink");
        }

        Mono<Utils.ValueHolder<DocumentCollection>> collectionObs = collectionCache.resolveCollectionAsync(null,
            request);

        return collectionObs.flatMap(documentCollectionResourceResponse -> {
            final DocumentCollection collection = documentCollectionResourceResponse.v;
            if (collection == null) {
                return Mono.error(new IllegalStateException("Collection cannot be null"));
            }

            Mono<Utils.ValueHolder<List<PartitionKeyRange>>> valueHolderMono = partitionKeyRangeCache
                .tryGetOverlappingRangesAsync(
                    BridgeInternal.getMetaDataDiagnosticContext(request.requestContext.cosmosDiagnostics),
                    collection.getResourceId(),
                    RANGE_INCLUDING_ALL_PARTITION_KEY_RANGES,
                    forceRefresh,
                    null);

            return valueHolderMono.map(partitionKeyRangeList -> toFeedRanges(partitionKeyRangeList, request));
        });
    }

    private static List<FeedRange> toFeedRanges(
        Utils.ValueHolder<List<PartitionKeyRange>> partitionKeyRangeListValueHolder, RxDocumentServiceRequest request) {
        final List<PartitionKeyRange> partitionKeyRangeList = partitionKeyRangeListValueHolder.v;
        if (partitionKeyRangeList == null) {
            request.forceNameCacheRefresh = true;
            throw new InvalidPartitionException();
        }

        List<FeedRange> feedRanges = new ArrayList<>();
        partitionKeyRangeList.forEach(pkRange -> feedRanges.add(toFeedRange(pkRange)));

        return feedRanges;
    }

    private static FeedRange toFeedRange(PartitionKeyRange pkRange) {
        return new FeedRangeEpkImpl(pkRange.toRange());
    }

    /**
     * Creates a type 4 (pseudo randomly generated) UUID.
     * <p>
     * The {@link UUID} is generated using a non-cryptographically strong pseudo random number generator.
     *
     * @return A randomly generated {@link UUID}.
     */
    public static UUID randomUuid() {
        // Note: Copied from CoreUtils
        return randomUuid(ThreadLocalRandom.current().nextLong(), ThreadLocalRandom.current().nextLong());
    }

    static UUID randomUuid(long msb, long lsb) {
        msb &= 0xffffffffffff0fffL; // Clear the UUID version.
        msb |= 0x0000000000004000L; // Set the UUID version to 4.
        lsb &= 0x3fffffffffffffffL; // Clear the variant.
        lsb |= 0x8000000000000000L; // Set the variant to IETF.

        // Use new UUID(long, long) instead of UUID.randomUUID as UUID.randomUUID may be blocking.
        // For environments using Reactor's BlockHound this will raise an exception if called in non-blocking threads.
        return new UUID(msb, lsb);
    }

    private Mono<ResourceResponse<Document>> wrapPointOperationWithAvailabilityStrategy(
        ResourceType resourceType,
        OperationType operationType,
        DocumentPointOperation callback,
        RequestOptions initialRequestOptions,
        boolean idempotentWriteRetriesEnabled) {

        return wrapPointOperationWithAvailabilityStrategy(
            resourceType,
            operationType,
            callback,
            initialRequestOptions,
            idempotentWriteRetriesEnabled,
            this
        );
    }

    private Mono<ResourceResponse<Document>> wrapPointOperationWithAvailabilityStrategy(
        ResourceType resourceType,
        OperationType operationType,
        DocumentPointOperation callback,
        RequestOptions initialRequestOptions,
        boolean idempotentWriteRetriesEnabled,
        DiagnosticsClientContext innerDiagnosticsFactory) {

        checkNotNull(resourceType, "Argument 'resourceType' must not be null.");
        checkNotNull(operationType, "Argument 'operationType' must not be null.");
        checkNotNull(callback, "Argument 'callback' must not be null.");

        final RequestOptions nonNullRequestOptions =
            initialRequestOptions != null ? initialRequestOptions : new RequestOptions();

        checkArgument(
            resourceType == ResourceType.Document,
            "This method can only be used for document point operations.");

        CosmosEndToEndOperationLatencyPolicyConfig endToEndPolicyConfig =
            getEndToEndOperationLatencyPolicyConfig(nonNullRequestOptions, resourceType, operationType);

        List<String> orderedApplicableRegionsForSpeculation = getApplicableRegionsForSpeculation(
            endToEndPolicyConfig,
            resourceType,
            operationType,
            idempotentWriteRetriesEnabled,
            nonNullRequestOptions);

        if (orderedApplicableRegionsForSpeculation.size() < 2) {
            // There is at most one applicable region - no hedging possible
            return callback.apply(nonNullRequestOptions, endToEndPolicyConfig, innerDiagnosticsFactory);
        }

        ThresholdBasedAvailabilityStrategy availabilityStrategy =
            (ThresholdBasedAvailabilityStrategy)endToEndPolicyConfig.getAvailabilityStrategy();
        List<Mono<NonTransientPointOperationResult>> monoList = new ArrayList<>();

        final ScopedDiagnosticsFactory diagnosticsFactory = new ScopedDiagnosticsFactory(innerDiagnosticsFactory, false);

        orderedApplicableRegionsForSpeculation
            .forEach(region -> {
                RequestOptions clonedOptions = new RequestOptions(nonNullRequestOptions);

                if (monoList.isEmpty()) {
                    // no special error handling for transient errors to suppress them here
                    // because any cross-regional retries are expected to be processed
                    // by the ClientRetryPolicy for the initial request - so, any outcome of the
                    // initial Mono should be treated as non-transient error - even when
                    // the error would otherwise be treated as transient
                    Mono<NonTransientPointOperationResult> initialMonoAcrossAllRegions =
                        callback.apply(clonedOptions, endToEndPolicyConfig, diagnosticsFactory)
                                .map(NonTransientPointOperationResult::new)
                                .onErrorResume(
                                    RxDocumentClientImpl::isCosmosException,
                                    t -> Mono.just(
                                        new NonTransientPointOperationResult(
                                            Utils.as(Exceptions.unwrap(t), CosmosException.class))));

                        if (logger.isDebugEnabled()) {
                            monoList.add(initialMonoAcrossAllRegions.doOnSubscribe(c -> logger.debug(
                                "STARTING to process {} operation in region '{}'",
                                operationType,
                                region)));
                        } else {
                            monoList.add(initialMonoAcrossAllRegions);
                        }
                } else {
                    clonedOptions.setExcludeRegions(
                        getEffectiveExcludedRegionsForHedging(
                            nonNullRequestOptions.getExcludeRegions(),
                            orderedApplicableRegionsForSpeculation,
                            region)
                    );

                    // Non-Transient errors are mapped to a value - this ensures the firstWithValue
                    // operator below will complete the composite Mono for both successful values
                    // and non-transient errors
                    Mono<NonTransientPointOperationResult> regionalCrossRegionRetryMono =
                        callback.apply(clonedOptions, endToEndPolicyConfig, diagnosticsFactory)
                                .map(NonTransientPointOperationResult::new)
                                .onErrorResume(
                                    RxDocumentClientImpl::isNonTransientCosmosException,
                                    t -> Mono.just(
                                        new NonTransientPointOperationResult(
                                            Utils.as(Exceptions.unwrap(t), CosmosException.class))));

                    Duration delayForCrossRegionalRetry = (availabilityStrategy)
                        .getThreshold()
                        .plus((availabilityStrategy)
                            .getThresholdStep()
                            .multipliedBy(monoList.size() - 1));

                    if (logger.isDebugEnabled()) {
                        monoList.add(
                            regionalCrossRegionRetryMono
                                .doOnSubscribe(c -> logger.debug("STARTING to process {} operation in region '{}'", operationType, region))
                                .delaySubscription(delayForCrossRegionalRetry));
                    } else {
                        monoList.add(
                            regionalCrossRegionRetryMono
                                .delaySubscription(delayForCrossRegionalRetry));
                    }
                }
            });

        // NOTE - merging diagnosticsFactory cannot only happen in
        // doFinally operator because the doFinally operator is a side effect method -
        // meaning it executes concurrently with firing the onComplete/onError signal
        // doFinally is also triggered by cancellation
        // So, to make sure merging the Context happens synchronously in line we
        // have to ensure merging is happening on error/completion
        // and also in doOnCancel.
        return Mono
            .firstWithValue(monoList)
            .flatMap(nonTransientResult -> {
                diagnosticsFactory.merge(nonNullRequestOptions);
                if (nonTransientResult.isError()) {
                    return Mono.error(nonTransientResult.exception);
                }

                return Mono.just(nonTransientResult.response);
            })
            .onErrorMap(throwable -> {
                Throwable exception = Exceptions.unwrap(throwable);

                if (exception instanceof NoSuchElementException) {

                    List<Throwable> innerThrowables = Exceptions
                        .unwrapMultiple(exception.getCause());

                    int index = 0;
                    for (Throwable innerThrowable : innerThrowables) {
                        Throwable innerException = Exceptions.unwrap(innerThrowable);

                        // collect latest CosmosException instance bubbling up for a region
                        if (innerException instanceof CosmosException) {
                            CosmosException cosmosException = Utils.as(innerException, CosmosException.class);
                            diagnosticsFactory.merge(nonNullRequestOptions);
                            return cosmosException;
                        } else if (innerException instanceof NoSuchElementException) {
                            logger.trace(
                                "Operation in {} completed with empty result because it was cancelled.",
                                orderedApplicableRegionsForSpeculation.get(index));
                        } else if (logger.isWarnEnabled()) {
                            String message = "Unexpected Non-CosmosException when processing operation in '"
                                + orderedApplicableRegionsForSpeculation.get(index)
                                + "'.";
                            logger.warn(
                                message,
                                innerException
                            );
                        }

                        index++;
                    }
                }

                diagnosticsFactory.merge(nonNullRequestOptions);

                return exception;
            })
            .doOnCancel(() -> diagnosticsFactory.merge(nonNullRequestOptions));
    }

    private static boolean isCosmosException(Throwable t) {
        final Throwable unwrappedException = Exceptions.unwrap(t);
        return unwrappedException instanceof CosmosException;
    }

    private static boolean isNonTransientCosmosException(Throwable t) {
        final Throwable unwrappedException = Exceptions.unwrap(t);
        if (!(unwrappedException instanceof CosmosException)) {
            return false;
        }
        CosmosException cosmosException = Utils.as(unwrappedException, CosmosException.class);
        return isNonTransientResultForHedging(
            cosmosException.getStatusCode(),
            cosmosException.getSubStatusCode());
    }

    private List<String> getEffectiveExcludedRegionsForHedging(
        List<String> initialExcludedRegions,
        List<String> applicableRegions,
        String currentRegion) {

        // For hedging operations execution should only happen in the targeted region - no cross-regional
        // fail-overs should happen
        List<String> effectiveExcludedRegions = new ArrayList<>();
        if (initialExcludedRegions != null) {
            effectiveExcludedRegions.addAll(initialExcludedRegions);
        }

        for (String applicableRegion: applicableRegions) {
            if (!applicableRegion.equals(currentRegion)) {
                effectiveExcludedRegions.add(applicableRegion);
            }
        }

        return effectiveExcludedRegions;
    }

    private static boolean isNonTransientResultForHedging(int statusCode, int subStatusCode) {
        // All 1xx, 2xx and 3xx status codes should be treated as final result
        if (statusCode < HttpConstants.StatusCodes.BADREQUEST) {
            return true;
        }

        // Treat OperationCancelledException as non-transient timeout
        if (statusCode == HttpConstants.StatusCodes.REQUEST_TIMEOUT &&
            subStatusCode == HttpConstants.SubStatusCodes.CLIENT_OPERATION_TIMEOUT) {
            return true;
        }

        // Status codes below indicate non-transient errors
        if (statusCode == HttpConstants.StatusCodes.BADREQUEST
            || statusCode == HttpConstants.StatusCodes.CONFLICT
            || statusCode == HttpConstants.StatusCodes.METHOD_NOT_ALLOWED
            || statusCode == HttpConstants.StatusCodes.PRECONDITION_FAILED
            || statusCode == HttpConstants.StatusCodes.REQUEST_ENTITY_TOO_LARGE
            || statusCode == HttpConstants.StatusCodes.UNAUTHORIZED) {

            return true;
        }

        // 404 - NotFound is also a final result - it means document was not yet available
        // after enforcing whatever the consistency model is
        if (statusCode == HttpConstants.StatusCodes.NOTFOUND
            && subStatusCode == HttpConstants.SubStatusCodes.UNKNOWN) {

            return true;
        }

        // All other errors should be treated as possibly transient
        return false;
    }

    private DiagnosticsClientContext getEffectiveClientContext(DiagnosticsClientContext clientContextOverride) {
        if (clientContextOverride != null) {
            return clientContextOverride;
        }

        return this;
    }

    /**
     * Returns the applicable endpoints ordered by preference list if any
     * @param operationType - the operationT
     * @return the applicable endpoints ordered by preference list if any
     */
    private List<URI> getApplicableEndPoints(OperationType operationType, List<String> excludedRegions) {
        if (operationType.isReadOnlyOperation()) {
            return withoutNulls(this.globalEndpointManager.getApplicableReadEndpoints(excludedRegions));
        } else if (operationType.isWriteOperation()) {
            return withoutNulls(this.globalEndpointManager.getApplicableWriteEndpoints(excludedRegions));
        }

        return EMPTY_ENDPOINT_LIST;
    }

    private static List<URI> withoutNulls(List<URI> orderedEffectiveEndpointsList) {
        if (orderedEffectiveEndpointsList == null) {
            return EMPTY_ENDPOINT_LIST;
        }

        int i = 0;
        while (i < orderedEffectiveEndpointsList.size()) {
            if (orderedEffectiveEndpointsList.get(i) == null) {
                orderedEffectiveEndpointsList.remove(i);
            } else {
                i++;
            }
        }

        return orderedEffectiveEndpointsList;
    }

    private List<String> getApplicableRegionsForSpeculation(
        CosmosEndToEndOperationLatencyPolicyConfig endToEndPolicyConfig,
        ResourceType resourceType,
        OperationType operationType,
        boolean isIdempotentWriteRetriesEnabled,
        RequestOptions options) {

        return getApplicableRegionsForSpeculation(
            endToEndPolicyConfig,
            resourceType,
            operationType,
            isIdempotentWriteRetriesEnabled,
            options.getExcludeRegions());
    }

    private List<String> getApplicableRegionsForSpeculation(
        CosmosEndToEndOperationLatencyPolicyConfig endToEndPolicyConfig,
        ResourceType resourceType,
        OperationType operationType,
        boolean isIdempotentWriteRetriesEnabled,
        List<String> excludedRegions) {

        if (endToEndPolicyConfig == null || !endToEndPolicyConfig.isEnabled()) {
            return EMPTY_REGION_LIST;
        }

        if (resourceType != ResourceType.Document) {
            return EMPTY_REGION_LIST;
        }

        if (operationType.isWriteOperation() && !isIdempotentWriteRetriesEnabled) {
            return EMPTY_REGION_LIST;
        }

        if (operationType.isWriteOperation() && !this.globalEndpointManager.canUseMultipleWriteLocations()) {
            return EMPTY_REGION_LIST;
        }

        if (!(endToEndPolicyConfig.getAvailabilityStrategy() instanceof ThresholdBasedAvailabilityStrategy)) {
            return EMPTY_REGION_LIST;
        }

        List<URI> endpoints = getApplicableEndPoints(operationType, excludedRegions);

        HashSet<String> normalizedExcludedRegions = new HashSet<>();
        if (excludedRegions != null) {
            excludedRegions.forEach(r -> normalizedExcludedRegions.add(r.toLowerCase(Locale.ROOT)));
        }

        List<String> orderedRegionsForSpeculation = new ArrayList<>();
        endpoints.forEach(uri -> {
            String regionName = this.globalEndpointManager.getRegionName(uri, operationType);
            if (!normalizedExcludedRegions.contains(regionName.toLowerCase(Locale.ROOT))) {
                orderedRegionsForSpeculation.add(regionName);
            }
        });

        return orderedRegionsForSpeculation;
    }

    private <T> Mono<T> executeFeedOperationWithAvailabilityStrategy(
        final ResourceType resourceType,
        final OperationType operationType,
        final Supplier<DocumentClientRetryPolicy> retryPolicyFactory,
        final RxDocumentServiceRequest req,
        final BiFunction<Supplier<DocumentClientRetryPolicy>, RxDocumentServiceRequest, Mono<T>> feedOperation
    ) {
        checkNotNull(retryPolicyFactory, "Argument 'retryPolicyFactory' must not be null.");
        checkNotNull(req, "Argument 'req' must not be null.");
        assert(resourceType == ResourceType.Document);

        CosmosEndToEndOperationLatencyPolicyConfig endToEndPolicyConfig =
            this.getEffectiveEndToEndOperationLatencyPolicyConfig(
                req.requestContext.getEndToEndOperationLatencyPolicyConfig(), resourceType, operationType);

        List<String> initialExcludedRegions = req.requestContext.getExcludeRegions();
        List<String> orderedApplicableRegionsForSpeculation = this.getApplicableRegionsForSpeculation(
            endToEndPolicyConfig,
            resourceType,
            operationType,
            false,
            initialExcludedRegions
        );

        if (orderedApplicableRegionsForSpeculation.size() < 2) {
            // There is at most one applicable region - no hedging possible
            return feedOperation.apply(retryPolicyFactory, req);
        }

        ThresholdBasedAvailabilityStrategy availabilityStrategy =
            (ThresholdBasedAvailabilityStrategy)endToEndPolicyConfig.getAvailabilityStrategy();
        List<Mono<NonTransientFeedOperationResult<T>>> monoList = new ArrayList<>();

        orderedApplicableRegionsForSpeculation
            .forEach(region -> {
                RxDocumentServiceRequest clonedRequest = req.clone();

                if (monoList.isEmpty()) {
                    // no special error handling for transient errors to suppress them here
                    // because any cross-regional retries are expected to be processed
                    // by the ClientRetryPolicy for the initial request - so, any outcome of the
                    // initial Mono should be treated as non-transient error - even when
                    // the error would otherwise be treated as transient
                    Mono<NonTransientFeedOperationResult<T>> initialMonoAcrossAllRegions =
                        feedOperation.apply(retryPolicyFactory, clonedRequest)
                                .map(NonTransientFeedOperationResult::new)
                                .onErrorResume(
                                    RxDocumentClientImpl::isCosmosException,
                                    t -> Mono.just(
                                        new NonTransientFeedOperationResult<>(
                                            Utils.as(Exceptions.unwrap(t), CosmosException.class))));

                    if (logger.isDebugEnabled()) {
                        monoList.add(initialMonoAcrossAllRegions.doOnSubscribe(c -> logger.debug(
                            "STARTING to process {} operation in region '{}'",
                            operationType,
                            region)));
                    } else {
                        monoList.add(initialMonoAcrossAllRegions);
                    }
                } else {
                    clonedRequest.requestContext.setExcludeRegions(
                        getEffectiveExcludedRegionsForHedging(
                            initialExcludedRegions,
                            orderedApplicableRegionsForSpeculation,
                            region)
                    );

                    // Non-Transient errors are mapped to a value - this ensures the firstWithValue
                    // operator below will complete the composite Mono for both successful values
                    // and non-transient errors
                    Mono<NonTransientFeedOperationResult<T>> regionalCrossRegionRetryMono =
                        feedOperation.apply(retryPolicyFactory, clonedRequest)
                                .map(NonTransientFeedOperationResult::new)
                                .onErrorResume(
                                    RxDocumentClientImpl::isNonTransientCosmosException,
                                    t -> Mono.just(
                                        new NonTransientFeedOperationResult<>(
                                            Utils.as(Exceptions.unwrap(t), CosmosException.class))));

                    Duration delayForCrossRegionalRetry = (availabilityStrategy)
                        .getThreshold()
                        .plus((availabilityStrategy)
                            .getThresholdStep()
                            .multipliedBy(monoList.size() - 1));

                    if (logger.isDebugEnabled()) {
                        monoList.add(
                            regionalCrossRegionRetryMono
                                .doOnSubscribe(c -> logger.debug("STARTING to process {} operation in region '{}'", operationType, region))
                                .delaySubscription(delayForCrossRegionalRetry));
                    } else {
                        monoList.add(
                            regionalCrossRegionRetryMono
                                .delaySubscription(delayForCrossRegionalRetry));
                    }
                }
            });

        // NOTE - merging diagnosticsFactory cannot only happen in
        // doFinally operator because the doFinally operator is a side effect method -
        // meaning it executes concurrently with firing the onComplete/onError signal
        // doFinally is also triggered by cancellation
        // So, to make sure merging the Context happens synchronously in line we
        // have to ensure merging is happening on error/completion
        // and also in doOnCancel.
        return Mono
            .firstWithValue(monoList)
            .flatMap(nonTransientResult -> {
                if (nonTransientResult.isError()) {
                    return Mono.error(nonTransientResult.exception);
                }

                return Mono.just(nonTransientResult.response);
            })
            .onErrorMap(throwable -> {
                Throwable exception = Exceptions.unwrap(throwable);

                if (exception instanceof NoSuchElementException) {

                    List<Throwable> innerThrowables = Exceptions
                        .unwrapMultiple(exception.getCause());

                    int index = 0;
                    for (Throwable innerThrowable : innerThrowables) {
                        Throwable innerException = Exceptions.unwrap(innerThrowable);

                        // collect latest CosmosException instance bubbling up for a region
                        if (innerException instanceof CosmosException) {
                            return Utils.as(innerException, CosmosException.class);
                        } else if (innerException instanceof NoSuchElementException) {
                            logger.trace(
                                "Operation in {} completed with empty result because it was cancelled.",
                                orderedApplicableRegionsForSpeculation.get(index));
                        } else if (logger.isWarnEnabled()) {
                            String message = "Unexpected Non-CosmosException when processing operation in '"
                                + orderedApplicableRegionsForSpeculation.get(index)
                                + "'.";
                            logger.warn(
                                message,
                                innerException
                            );
                        }

                        index++;
                    }
                }

                return exception;
            });
    }

    @FunctionalInterface
    private interface DocumentPointOperation {
        Mono<ResourceResponse<Document>> apply(RequestOptions requestOptions, CosmosEndToEndOperationLatencyPolicyConfig endToEndOperationLatencyPolicyConfig, DiagnosticsClientContext clientContextOverride);
    }

    private static class NonTransientPointOperationResult {
        private final ResourceResponse<Document> response;
        private final CosmosException exception;

        public NonTransientPointOperationResult(CosmosException exception) {
            checkNotNull(exception, "Argument 'exception' must not be null.");
            this.exception = exception;
            this.response = null;
        }

        public NonTransientPointOperationResult(ResourceResponse<Document> response) {
            checkNotNull(response, "Argument 'response' must not be null.");
            this.exception = null;
            this.response = response;
        }

        public boolean isError() {
            return this.exception != null;
        }

        public CosmosException getException() {
            return this.exception;
        }

        public ResourceResponse<Document> getResponse() {
            return this.response;
        }
    }

    private static class NonTransientFeedOperationResult<T> {
        private final T response;
        private final CosmosException exception;

        public NonTransientFeedOperationResult(CosmosException exception) {
            checkNotNull(exception, "Argument 'exception' must not be null.");
            this.exception = exception;
            this.response = null;
        }

        public NonTransientFeedOperationResult(T response) {
            checkNotNull(response, "Argument 'response' must not be null.");
            this.exception = null;
            this.response = response;
        }

        public boolean isError() {
            return this.exception != null;
        }

        public CosmosException getException() {
            return this.exception;
        }

        public T getResponse() {
            return this.response;
        }
    }

    private static class ScopedDiagnosticsFactory implements DiagnosticsClientContext {

        private final AtomicBoolean isMerged = new AtomicBoolean(false);
        private final DiagnosticsClientContext inner;
        private final ConcurrentLinkedQueue<CosmosDiagnostics> createdDiagnostics;
        private final boolean shouldCaptureAllFeedDiagnostics;
        private final AtomicReference<CosmosDiagnostics> mostRecentlyCreatedDiagnostics = new AtomicReference<>(null);

        public ScopedDiagnosticsFactory(DiagnosticsClientContext inner, boolean shouldCaptureAllFeedDiagnostics) {
            checkNotNull(inner, "Argument 'inner' must not be null.");
            this.inner = inner;
            this.createdDiagnostics = new ConcurrentLinkedQueue<>();
            this.shouldCaptureAllFeedDiagnostics = shouldCaptureAllFeedDiagnostics;
        }

        @Override
        public DiagnosticsClientConfig getConfig() {
            return inner.getConfig();
        }

        @Override
        public CosmosDiagnostics createDiagnostics() {
            CosmosDiagnostics diagnostics = inner.createDiagnostics();
            createdDiagnostics.add(diagnostics);
            mostRecentlyCreatedDiagnostics.set(diagnostics);
            return diagnostics;
        }

        @Override
        public String getUserAgent() {
            return inner.getUserAgent();
        }

        @Override
        public CosmosDiagnostics getMostRecentlyCreatedDiagnostics() {
            return this.mostRecentlyCreatedDiagnostics.get();
        }

        public void merge(RequestOptions requestOptions) {
            CosmosDiagnosticsContext knownCtx = null;

            if (requestOptions != null) {
                CosmosDiagnosticsContext ctxSnapshot = requestOptions.getDiagnosticsContextSnapshot();
                if (ctxSnapshot != null) {
                    knownCtx = requestOptions.getDiagnosticsContextSnapshot();
                }
            }

            merge(knownCtx);
        }

        public void merge(CosmosDiagnosticsContext knownCtx) {
            if (!isMerged.compareAndSet(false, true)) {
                return;
            }

            CosmosDiagnosticsContext ctx = null;

            if (knownCtx != null) {
                ctx = knownCtx;
            } else {
                for (CosmosDiagnostics diagnostics : this.createdDiagnostics) {
                    if (diagnostics.getDiagnosticsContext() != null) {
                        ctx = diagnostics.getDiagnosticsContext();
                        break;
                    }
                }
            }

            if (ctx == null) {
                return;
            }

            for (CosmosDiagnostics diagnostics : this.createdDiagnostics) {
                if (diagnostics.getDiagnosticsContext() == null && diagnosticsAccessor.isNotEmpty(diagnostics)) {
                    if (this.shouldCaptureAllFeedDiagnostics &&
                        diagnosticsAccessor.getFeedResponseDiagnostics(diagnostics) != null) {

                        AtomicBoolean isCaptured = diagnosticsAccessor.isDiagnosticsCapturedInPagedFlux(diagnostics);
                        if (isCaptured != null) {
                            // Diagnostics captured in the ScopedDiagnosticsFactory should always be kept
                            isCaptured.set(true);
                        }
                    }
                    ctxAccessor.addDiagnostics(ctx, diagnostics);
                }
            }
        }

        public void reset() {
            this.createdDiagnostics.clear();
            this.isMerged.set(false);
        }
    }
}<|MERGE_RESOLUTION|>--- conflicted
+++ resolved
@@ -258,11 +258,8 @@
                                 CosmosEndToEndOperationLatencyPolicyConfig cosmosEndToEndOperationLatencyPolicyConfig,
                                 SessionRetryOptions sessionRetryOptions,
                                 CosmosContainerProactiveInitConfig containerProactiveInitConfig,
-<<<<<<< HEAD
+                                CosmosItemSerializer defaultCustomSerializer,
                                 boolean isRegionScopedSessionCapturingEnabled) {
-=======
-                                CosmosItemSerializer defaultCustomSerializer) {
->>>>>>> ecfbba2d
         this(
                 serviceEndpoint,
                 masterKeyOrResourceToken,
@@ -282,12 +279,8 @@
                 cosmosEndToEndOperationLatencyPolicyConfig,
                 sessionRetryOptions,
                 containerProactiveInitConfig,
-<<<<<<< HEAD
-                isRegionScopedSessionCapturingEnabled);
-
-=======
-                defaultCustomSerializer);
->>>>>>> ecfbba2d
+                defaultCustomSerializer,
+            isRegionScopedSessionCapturingEnabled);
         this.cosmosAuthorizationTokenResolver = cosmosAuthorizationTokenResolver;
     }
 
@@ -310,11 +303,8 @@
                                 CosmosEndToEndOperationLatencyPolicyConfig cosmosEndToEndOperationLatencyPolicyConfig,
                                 SessionRetryOptions sessionRetryOptions,
                                 CosmosContainerProactiveInitConfig containerProactiveInitConfig,
-<<<<<<< HEAD
+                                CosmosItemSerializer defaultCustomSerializer,
                                 boolean isRegionScopedSessionCapturingEnabled) {
-=======
-                                CosmosItemSerializer defaultCustomSerializer) {
->>>>>>> ecfbba2d
         this(
                 serviceEndpoint,
                 masterKeyOrResourceToken,
@@ -334,11 +324,8 @@
                 cosmosEndToEndOperationLatencyPolicyConfig,
                 sessionRetryOptions,
                 containerProactiveInitConfig,
-<<<<<<< HEAD
+                defaultCustomSerializer,
                 isRegionScopedSessionCapturingEnabled);
-=======
-                defaultCustomSerializer);
->>>>>>> ecfbba2d
         this.cosmosAuthorizationTokenResolver = cosmosAuthorizationTokenResolver;
     }
 
@@ -360,11 +347,8 @@
                                 CosmosEndToEndOperationLatencyPolicyConfig cosmosEndToEndOperationLatencyPolicyConfig,
                                 SessionRetryOptions sessionRetryOptions,
                                 CosmosContainerProactiveInitConfig containerProactiveInitConfig,
-<<<<<<< HEAD
+                                CosmosItemSerializer defaultCustomSerializer,
                                 boolean isRegionScopedSessionCapturingEnabled) {
-=======
-                                CosmosItemSerializer defaultCustomSerializer) {
->>>>>>> ecfbba2d
         this(
                 serviceEndpoint,
                 masterKeyOrResourceToken,
@@ -383,11 +367,8 @@
                 cosmosEndToEndOperationLatencyPolicyConfig,
                 sessionRetryOptions,
                 containerProactiveInitConfig,
-<<<<<<< HEAD
+                defaultCustomSerializer,
                 isRegionScopedSessionCapturingEnabled);
-=======
-                defaultCustomSerializer);
->>>>>>> ecfbba2d
 
         if (permissionFeed != null && permissionFeed.size() > 0) {
             this.resourceTokensMap = new HashMap<>();
@@ -448,11 +429,8 @@
                          CosmosEndToEndOperationLatencyPolicyConfig cosmosEndToEndOperationLatencyPolicyConfig,
                          SessionRetryOptions sessionRetryOptions,
                          CosmosContainerProactiveInitConfig containerProactiveInitConfig,
-<<<<<<< HEAD
+                         CosmosItemSerializer defaultCustomSerializer,
                          boolean isRegionScopedSessionCapturingEnabled) {
-=======
-                         CosmosItemSerializer defaultCustomSerializer) {
->>>>>>> ecfbba2d
 
         assert(clientTelemetryConfig != null);
         Boolean clientTelemetryEnabled = ImplementationBridgeHelpers
@@ -538,6 +516,7 @@
             this.sessionCapturingOverrideEnabled = sessionCapturingOverrideEnabled;
             boolean disableSessionCapturing = (ConsistencyLevel.SESSION != consistencyLevel && !sessionCapturingOverrideEnabled);
 
+            this.sessionContainer = new SessionContainer(this.serviceEndpoint.getHost(), disableSessionCapturing);
             this.consistencyLevel = consistencyLevel;
 
             this.userAgentContainer = new UserAgentContainer();
@@ -551,16 +530,6 @@
             this.reactorHttpClient = httpClient();
 
             this.globalEndpointManager = new GlobalEndpointManager(asDatabaseAccountManagerInternal(), this.connectionPolicy, /**/configs);
-
-            if (isRegionScopedSessionCapturingEnabled || Configs.isRegionScopedSessionTokenCapturingEnabled()) {
-                this.sessionContainer = new RegionScopedSessionContainer(this.serviceEndpoint.getHost(), disableSessionCapturing, this.globalEndpointManager);
-                this.diagnosticsClientConfig.withRegionScopedSessionContainerOptions((RegionScopedSessionContainer) this.sessionContainer);
-            } else {
-                this.sessionContainer = new SessionContainer(this.serviceEndpoint.getHost(), disableSessionCapturing);
-            }
-
-            // todo: revert to use config
-            // this.sessionContainer = new RegionScopedSessionContainer(this.serviceEndpoint.getHost(), disableSessionCapturing, this.globalEndpointManager);
             this.retryPolicy = new RetryPolicy(this, this.globalEndpointManager, this.connectionPolicy);
             this.resetSessionTokenRetryPolicy = retryPolicy;
             CpuMemoryMonitor.register(this);
@@ -1310,9 +1279,7 @@
             return this.create(request, retryPolicyInstance, getOperationContextAndListenerTuple(options)).map(response -> toResourceResponse(response, DocumentCollection.class))
                        .doOnNext(resourceResponse -> {
                     // set the session token
-                    this.sessionContainer.setSessionToken(
-                        request,
-                        resourceResponse.getResource().getResourceId(),
+                    this.sessionContainer.setSessionToken(resourceResponse.getResource().getResourceId(),
                         getAltLink(resourceResponse.getResource()),
                         resourceResponse.getResponseHeaders());
                 });
@@ -1366,9 +1333,7 @@
                 .doOnNext(resourceResponse -> {
                     if (resourceResponse.getResource() != null) {
                         // set the session token
-                        this.sessionContainer.setSessionToken(
-                            request,
-                            resourceResponse.getResource().getResourceId(),
+                        this.sessionContainer.setSessionToken(resourceResponse.getResource().getResourceId(),
                             getAltLink(resourceResponse.getResource()),
                             resourceResponse.getResponseHeaders());
                     }
@@ -1765,7 +1730,6 @@
         }
 
         request.setPartitionKeyInternal(partitionKeyInternal);
-        request.setPartitionKeyDefinition(partitionKeyDefinition);
         request.getHeaders().put(HttpConstants.HttpHeaders.PARTITION_KEY, Utils.escapeNonAscii(partitionKeyInternal.toJson()));
     }
 
@@ -1914,7 +1878,6 @@
         request.getHeaders().put(HttpConstants.HttpHeaders.IS_BATCH_ATOMIC, String.valueOf(serverBatchRequest.isAtomicBatch()));
         request.getHeaders().put(HttpConstants.HttpHeaders.SHOULD_BATCH_CONTINUE_ON_ERROR, String.valueOf(serverBatchRequest.isShouldContinueOnError()));
 
-        request.setPartitionKeyDefinition(collection.getPartitionKey());
         request.setNumberOfItemsInBatchRequest(serverBatchRequest.getOperations().size());
 
         return request;
@@ -1971,17 +1934,7 @@
                           .populateFeedRangeFilteringHeaders(
                               this.getPartitionKeyRangeCache(),
                               request,
-                              this.collectionCache
-                                  .resolveCollectionAsync(metadataDiagnosticsCtx, request)
-                                  .flatMap(documentCollectionValueHolder -> {
-
-                                      if (documentCollectionValueHolder.v != null) {
-                                          request.setPartitionKeyDefinition(documentCollectionValueHolder.v.getPartitionKey());
-                                      }
-
-                                      return Mono.just(documentCollectionValueHolder);
-                                  })
-                          )
+                              this.collectionCache.resolveCollectionAsync(metadataDiagnosticsCtx, request))
                           .flatMap(this::populateAuthorizationHeader);
         }
 
@@ -5076,12 +5029,12 @@
         }
     }
 
-    public ISessionContainer getSession() {
+    public Object getSession() {
         return this.sessionContainer;
     }
 
-    public void setSession(ISessionContainer sessionContainer) {
-        this.sessionContainer = sessionContainer;
+    public void setSession(Object sessionContainer) {
+        this.sessionContainer = (SessionContainer) sessionContainer;
     }
 
     @Override
