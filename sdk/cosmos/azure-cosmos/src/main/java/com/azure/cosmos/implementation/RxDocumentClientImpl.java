// Copyright (c) Microsoft Corporation. All rights reserved.
// Licensed under the MIT License.
package com.azure.cosmos.implementation;

import com.azure.core.credential.AzureKeyCredential;
import com.azure.core.credential.SimpleTokenCache;
import com.azure.core.credential.TokenCredential;
import com.azure.core.credential.TokenRequestContext;
import com.azure.cosmos.BridgeInternal;
import com.azure.cosmos.ConnectionMode;
import com.azure.cosmos.ConsistencyLevel;
import com.azure.cosmos.CosmosAsyncClient;
import com.azure.cosmos.CosmosContainerProactiveInitConfig;
import com.azure.cosmos.CosmosDiagnostics;
import com.azure.cosmos.CosmosDiagnosticsContext;
import com.azure.cosmos.CosmosEndToEndOperationLatencyPolicyConfig;
import com.azure.cosmos.CosmosEndToEndOperationLatencyPolicyConfigBuilder;
import com.azure.cosmos.CosmosException;
import com.azure.cosmos.CosmosItemSerializer;
import com.azure.cosmos.CosmosOperationPolicy;
import com.azure.cosmos.DirectConnectionConfig;
import com.azure.cosmos.Http2ConnectionConfig;
import com.azure.cosmos.ReadConsistencyStrategy;
import com.azure.cosmos.SessionRetryOptions;
import com.azure.cosmos.ThresholdBasedAvailabilityStrategy;
import com.azure.cosmos.implementation.apachecommons.lang.StringUtils;
import com.azure.cosmos.implementation.apachecommons.lang.tuple.ImmutablePair;
import com.azure.cosmos.implementation.batch.BatchResponseParser;
import com.azure.cosmos.implementation.batch.PartitionKeyRangeServerBatchRequest;
import com.azure.cosmos.implementation.batch.ServerBatchRequest;
import com.azure.cosmos.implementation.batch.SinglePartitionKeyServerBatchRequest;
import com.azure.cosmos.implementation.caches.RxClientCollectionCache;
import com.azure.cosmos.implementation.caches.RxCollectionCache;
import com.azure.cosmos.implementation.caches.RxPartitionKeyRangeCache;
import com.azure.cosmos.implementation.clienttelemetry.ClientTelemetry;
import com.azure.cosmos.implementation.cpu.CpuMemoryListener;
import com.azure.cosmos.implementation.cpu.CpuMemoryMonitor;
import com.azure.cosmos.implementation.directconnectivity.AddressSelector;
import com.azure.cosmos.implementation.directconnectivity.GatewayServiceConfigurationReader;
import com.azure.cosmos.implementation.directconnectivity.GlobalAddressResolver;
import com.azure.cosmos.implementation.directconnectivity.ServerStoreModel;
import com.azure.cosmos.implementation.directconnectivity.StoreClient;
import com.azure.cosmos.implementation.directconnectivity.StoreClientFactory;
import com.azure.cosmos.implementation.faultinjection.IFaultInjectorProvider;
import com.azure.cosmos.implementation.feedranges.FeedRangeEpkImpl;
import com.azure.cosmos.implementation.http.HttpClient;
import com.azure.cosmos.implementation.http.HttpClientConfig;
import com.azure.cosmos.implementation.http.HttpHeaders;
import com.azure.cosmos.implementation.http.SharedGatewayHttpClient;
import com.azure.cosmos.implementation.interceptor.ITransportClientInterceptor;
import com.azure.cosmos.implementation.patch.PatchUtil;
import com.azure.cosmos.implementation.perPartitionAutomaticFailover.GlobalPartitionEndpointManagerForPerPartitionAutomaticFailover;
import com.azure.cosmos.implementation.perPartitionCircuitBreaker.GlobalPartitionEndpointManagerForPerPartitionCircuitBreaker;
import com.azure.cosmos.implementation.perPartitionCircuitBreaker.PartitionLevelCircuitBreakerConfig;
import com.azure.cosmos.implementation.query.DocumentQueryExecutionContextFactory;
import com.azure.cosmos.implementation.query.IDocumentQueryClient;
import com.azure.cosmos.implementation.query.IDocumentQueryExecutionContext;
import com.azure.cosmos.implementation.query.Paginator;
import com.azure.cosmos.implementation.query.PartitionedQueryExecutionInfo;
import com.azure.cosmos.implementation.query.PipelinedQueryExecutionContextBase;
import com.azure.cosmos.implementation.query.QueryInfo;
import com.azure.cosmos.implementation.routing.CollectionRoutingMap;
import com.azure.cosmos.implementation.routing.PartitionKeyAndResourceTokenPair;
import com.azure.cosmos.implementation.routing.PartitionKeyInternal;
import com.azure.cosmos.implementation.routing.PartitionKeyInternalHelper;
import com.azure.cosmos.implementation.routing.PartitionKeyRangeIdentity;
import com.azure.cosmos.implementation.routing.Range;
import com.azure.cosmos.implementation.routing.RegionNameToRegionIdMap;
import com.azure.cosmos.implementation.routing.RegionalRoutingContext;
import com.azure.cosmos.implementation.spark.OperationContext;
import com.azure.cosmos.implementation.spark.OperationContextAndListenerTuple;
import com.azure.cosmos.implementation.spark.OperationListener;
import com.azure.cosmos.implementation.throughputControl.ThroughputControlStore;
import com.azure.cosmos.implementation.throughputControl.sdk.config.SDKThroughputControlGroupInternal;
import com.azure.cosmos.implementation.throughputControl.server.config.ServerThroughputControlGroup;
import com.azure.cosmos.models.CosmosAuthorizationTokenResolver;
import com.azure.cosmos.models.CosmosBatchResponse;
import com.azure.cosmos.models.CosmosChangeFeedRequestOptions;
import com.azure.cosmos.models.CosmosClientTelemetryConfig;
import com.azure.cosmos.models.CosmosContainerIdentity;
import com.azure.cosmos.models.CosmosItemIdentity;
import com.azure.cosmos.models.CosmosItemRequestOptions;
import com.azure.cosmos.models.CosmosItemResponse;
import com.azure.cosmos.models.CosmosOperationDetails;
import com.azure.cosmos.models.CosmosPatchOperations;
import com.azure.cosmos.models.CosmosQueryRequestOptions;
import com.azure.cosmos.models.FeedRange;
import com.azure.cosmos.models.FeedResponse;
import com.azure.cosmos.models.ModelBridgeInternal;
import com.azure.cosmos.models.PartitionKey;
import com.azure.cosmos.models.PartitionKeyDefinition;
import com.azure.cosmos.models.PartitionKind;
import com.azure.cosmos.models.SqlParameter;
import com.azure.cosmos.models.SqlQuerySpec;
import com.fasterxml.jackson.databind.ObjectMapper;
import com.fasterxml.jackson.databind.node.ObjectNode;
import org.slf4j.Logger;
import org.slf4j.LoggerFactory;
import reactor.core.Exceptions;
import reactor.core.publisher.Flux;
import reactor.core.publisher.Mono;
import reactor.core.publisher.SignalType;
import reactor.util.concurrent.Queues;
import reactor.util.function.Tuple2;

import java.io.IOException;
import java.io.UnsupportedEncodingException;
import java.lang.management.ManagementFactory;
import java.net.URI;
import java.net.URLEncoder;
import java.nio.ByteBuffer;
import java.time.Duration;
import java.time.Instant;
import java.util.ArrayList;
import java.util.Arrays;
import java.util.Collection;
import java.util.Collections;
import java.util.EnumSet;
import java.util.HashMap;
import java.util.HashSet;
import java.util.Iterator;
import java.util.List;
import java.util.Locale;
import java.util.Map;
import java.util.NoSuchElementException;
import java.util.Set;
import java.util.UUID;
import java.util.concurrent.ConcurrentHashMap;
import java.util.concurrent.ConcurrentLinkedQueue;
import java.util.concurrent.ConcurrentMap;
import java.util.concurrent.TimeoutException;
import java.util.concurrent.atomic.AtomicBoolean;
import java.util.concurrent.atomic.AtomicInteger;
import java.util.concurrent.atomic.AtomicReference;
import java.util.function.BiFunction;
import java.util.function.Consumer;
import java.util.function.Function;
import java.util.function.Supplier;
import java.util.stream.Collectors;

import static com.azure.cosmos.BridgeInternal.getAltLink;
import static com.azure.cosmos.BridgeInternal.toResourceResponse;
import static com.azure.cosmos.BridgeInternal.toStoredProcedureResponse;
import static com.azure.cosmos.implementation.guava25.base.Preconditions.checkArgument;
import static com.azure.cosmos.implementation.guava25.base.Preconditions.checkNotNull;

/**
 * While this class is public, it is not part of our published public APIs.
 * This is meant to be internally used only by our sdk.
 */
public class RxDocumentClientImpl implements AsyncDocumentClient, IAuthorizationTokenProvider, CpuMemoryListener,
    DiagnosticsClientContext {

    private final static List<String> EMPTY_REGION_LIST = Collections.emptyList();

    private final static List<RegionalRoutingContext> EMPTY_ENDPOINT_LIST = Collections.emptyList();

    private final static Object staticLock = new Object();
    private final static Map<Integer, String> activeClients = new HashMap<>();

    private final static
    ImplementationBridgeHelpers.CosmosDiagnosticsHelper.CosmosDiagnosticsAccessor diagnosticsAccessor =
        ImplementationBridgeHelpers.CosmosDiagnosticsHelper.getCosmosDiagnosticsAccessor();

    private final static
    ImplementationBridgeHelpers.FeedResponseHelper.FeedResponseAccessor feedResponseAccessor =
        ImplementationBridgeHelpers.FeedResponseHelper.getFeedResponseAccessor();

    private final static
    ImplementationBridgeHelpers.CosmosClientTelemetryConfigHelper.CosmosClientTelemetryConfigAccessor telemetryCfgAccessor =
        ImplementationBridgeHelpers.CosmosClientTelemetryConfigHelper.getCosmosClientTelemetryConfigAccessor();

    private final static
    ImplementationBridgeHelpers.CosmosDiagnosticsContextHelper.CosmosDiagnosticsContextAccessor ctxAccessor =
        ImplementationBridgeHelpers.CosmosDiagnosticsContextHelper.getCosmosDiagnosticsContextAccessor();

    private final static
    ImplementationBridgeHelpers.CosmosQueryRequestOptionsHelper.CosmosQueryRequestOptionsAccessor qryOptAccessor =
        ImplementationBridgeHelpers.CosmosQueryRequestOptionsHelper.getCosmosQueryRequestOptionsAccessor();

    private final static
    ImplementationBridgeHelpers.CosmosItemResponseHelper.CosmosItemResponseBuilderAccessor itemResponseAccessor =
        ImplementationBridgeHelpers.CosmosItemResponseHelper.getCosmosItemResponseBuilderAccessor();

    private static final ImplementationBridgeHelpers.CosmosChangeFeedRequestOptionsHelper.CosmosChangeFeedRequestOptionsAccessor changeFeedOptionsAccessor =
        ImplementationBridgeHelpers.CosmosChangeFeedRequestOptionsHelper.getCosmosChangeFeedRequestOptionsAccessor();

    private static final ImplementationBridgeHelpers.CosmosOperationDetailsHelper.CosmosOperationDetailsAccessor operationDetailsAccessor =
        ImplementationBridgeHelpers.CosmosOperationDetailsHelper.getCosmosOperationDetailsAccessor();

    private static final ImplementationBridgeHelpers.ReadConsistencyStrategyHelper.ReadConsistencyStrategyAccessor readConsistencyStrategyAccessor =
        ImplementationBridgeHelpers.ReadConsistencyStrategyHelper.getReadConsistencyStrategyAccessor();

    private static final ImplementationBridgeHelpers.CosmosBulkExecutionOptionsHelper.CosmosBulkExecutionOptionsAccessor bulkExecutionOptionsAccessor =
        ImplementationBridgeHelpers.CosmosBulkExecutionOptionsHelper.getCosmosBulkExecutionOptionsAccessor();

    private static final String tempMachineId = "uuid:" + UUIDs.nonBlockingRandomUUID();
    private static final AtomicInteger activeClientsCnt = new AtomicInteger(0);
    private static final Map<String, Integer> clientMap = new ConcurrentHashMap<>();
    private static final AtomicInteger clientIdGenerator = new AtomicInteger(0);
    private static final Range<String> RANGE_INCLUDING_ALL_PARTITION_KEY_RANGES = new Range<>(
        PartitionKeyInternalHelper.MinimumInclusiveEffectivePartitionKey,
        PartitionKeyInternalHelper.MaximumExclusiveEffectivePartitionKey, true, false);

    private static final String DUMMY_SQL_QUERY = "this is dummy and only used in creating " +
        "ParallelDocumentQueryExecutioncontext, but not used";

    private static final Object staticLock = new Object();

    // A map containing the clientId with the callstack from where the Client was initialized.
    // this can help to identify where clients leak.
    // The leak detection via System property "COSMOS.CLIENT_LEAK_DETECTION_ENABLED" is disabled by
    // default - CI pipeline tests will enable it.
    private final static Map<Integer, String> activeClients = new HashMap<>();

    private final static ObjectMapper mapper = Utils.getSimpleObjectMapper();
    private final CosmosItemSerializer defaultCustomSerializer;
    private final static Logger logger = LoggerFactory.getLogger(RxDocumentClientImpl.class);
    private final String masterKeyOrResourceToken;
    private final URI serviceEndpoint;
    private final ConnectionPolicy connectionPolicy;
    private final ConsistencyLevel consistencyLevel;
    private final ReadConsistencyStrategy readConsistencyStrategy;
    private final BaseAuthorizationTokenProvider authorizationTokenProvider;
    private final UserAgentContainer userAgentContainer;
    private final boolean hasAuthKeyResourceToken;
    private final Configs configs;
    private final boolean connectionSharingAcrossClientsEnabled;
    private AzureKeyCredential credential;
    private final TokenCredential tokenCredential;
    private String[] tokenCredentialScopes;
    private SimpleTokenCache tokenCredentialCache;
    private CosmosAuthorizationTokenResolver cosmosAuthorizationTokenResolver;
    AuthorizationTokenType authorizationTokenType;
    private ISessionContainer sessionContainer;
    private String firstResourceTokenFromPermissionFeed = StringUtils.EMPTY;
    private RxClientCollectionCache collectionCache;
    private RxGatewayStoreModel gatewayProxy;
    private RxGatewayStoreModel thinProxy;
    private RxStoreModel storeModel;
    private GlobalAddressResolver addressResolver;
    private RxPartitionKeyRangeCache partitionKeyRangeCache;
    private Map<String, List<PartitionKeyAndResourceTokenPair>> resourceTokensMap;
    private final boolean contentResponseOnWriteEnabled;
    private final Map<String, PartitionedQueryExecutionInfo> queryPlanCache;

    private final AtomicBoolean closed = new AtomicBoolean(false);
    private final int clientId;
    private ClientTelemetry clientTelemetry;
    private final ApiType apiType;
    private final CosmosEndToEndOperationLatencyPolicyConfig cosmosEndToEndOperationLatencyPolicyConfig;

    private final AtomicReference<CosmosDiagnostics> mostRecentlyCreatedDiagnostics = new AtomicReference<>(null);

    // RetryPolicy retries a request when it encounters session unavailable (see ClientRetryPolicy).
    // Once it exhausts all write regions it clears the session container, then it uses RxClientCollectionCache
    // to resolves the request's collection name. If it differs from the session container's resource id it
    // explains the session unavailable exception: somebody removed and recreated the collection. In this
    // case we retry once again (with empty session token) otherwise we return the error to the client
    // (see RenameCollectionAwareClientRetryPolicy)
    private IRetryPolicyFactory resetSessionTokenRetryPolicy;
    /**
     * Compatibility mode: Allows to specify compatibility mode used by client when
     * making query requests. Should be removed when application/sql is no longer
     * supported.
     */
    private final QueryCompatibilityMode queryCompatibilityMode = QueryCompatibilityMode.Default;
    private final GlobalEndpointManager globalEndpointManager;
    private final GlobalPartitionEndpointManagerForPerPartitionCircuitBreaker globalPartitionEndpointManagerForPerPartitionCircuitBreaker;
    private final GlobalPartitionEndpointManagerForPerPartitionAutomaticFailover globalPartitionEndpointManagerForPerPartitionAutomaticFailover;
    private final RetryPolicy retryPolicy;
    private HttpClient reactorHttpClient;
    private Function<HttpClient, HttpClient> httpClientInterceptor;
    private volatile boolean useMultipleWriteLocations;

    // creator of TransportClient is responsible for disposing it.
    private StoreClientFactory storeClientFactory;

    private GatewayServiceConfigurationReader gatewayConfigurationReader;
    private final DiagnosticsClientConfig diagnosticsClientConfig;
    private final AtomicBoolean throughputControlEnabled;
    private ThroughputControlStore throughputControlStore;
    private final CosmosClientTelemetryConfig clientTelemetryConfig;
    private final String clientCorrelationId;
    private final SessionRetryOptions sessionRetryOptions;
    private final boolean sessionCapturingOverrideEnabled;
    private final boolean sessionCapturingDisabled;
    private final boolean isRegionScopedSessionCapturingEnabledOnClientOrSystemConfig;
    private final boolean useThinClient;
    private List<CosmosOperationPolicy> operationPolicies;
    private final AtomicReference<CosmosAsyncClient> cachedCosmosAsyncClientSnapshot;
    private CosmosEndToEndOperationLatencyPolicyConfig ppafEnforcedE2ELatencyPolicyConfigForReads;
    private Consumer<DatabaseAccount> perPartitionFailoverConfigModifier;

    public RxDocumentClientImpl(URI serviceEndpoint,
                                String masterKeyOrResourceToken,
                                List<Permission> permissionFeed,
                                ConnectionPolicy connectionPolicy,
                                ConsistencyLevel consistencyLevel,
                                ReadConsistencyStrategy readConsistencyStrategy,
                                Configs configs,
                                CosmosAuthorizationTokenResolver cosmosAuthorizationTokenResolver,
                                AzureKeyCredential credential,
                                boolean sessionCapturingOverride,
                                boolean connectionSharingAcrossClientsEnabled,
                                boolean contentResponseOnWriteEnabled,
                                CosmosClientMetadataCachesSnapshot metadataCachesSnapshot,
                                ApiType apiType,
                                CosmosClientTelemetryConfig clientTelemetryConfig,
                                String clientCorrelationId,
                                CosmosEndToEndOperationLatencyPolicyConfig cosmosEndToEndOperationLatencyPolicyConfig,
                                SessionRetryOptions sessionRetryOptions,
                                CosmosContainerProactiveInitConfig containerProactiveInitConfig,
                                CosmosItemSerializer defaultCustomSerializer,
                                boolean isRegionScopedSessionCapturingEnabled) {
        this(
                serviceEndpoint,
                masterKeyOrResourceToken,
                permissionFeed,
                connectionPolicy,
                consistencyLevel,
                readConsistencyStrategy,
                configs,
                credential,
                null,
                sessionCapturingOverride,
                connectionSharingAcrossClientsEnabled,
                contentResponseOnWriteEnabled,
                metadataCachesSnapshot,
                apiType,
                clientTelemetryConfig,
                clientCorrelationId,
                cosmosEndToEndOperationLatencyPolicyConfig,
                sessionRetryOptions,
                containerProactiveInitConfig,
                defaultCustomSerializer,
                isRegionScopedSessionCapturingEnabled
        );

        this.cosmosAuthorizationTokenResolver = cosmosAuthorizationTokenResolver;
    }

    public RxDocumentClientImpl(URI serviceEndpoint,
                                String masterKeyOrResourceToken,
                                List<Permission> permissionFeed,
                                ConnectionPolicy connectionPolicy,
                                ConsistencyLevel consistencyLevel,
                                ReadConsistencyStrategy readConsistencyStrategy,
                                Configs configs,
                                CosmosAuthorizationTokenResolver cosmosAuthorizationTokenResolver,
                                AzureKeyCredential credential,
                                TokenCredential tokenCredential,
                                boolean sessionCapturingOverride,
                                boolean connectionSharingAcrossClientsEnabled,
                                boolean contentResponseOnWriteEnabled,
                                CosmosClientMetadataCachesSnapshot metadataCachesSnapshot,
                                ApiType apiType,
                                CosmosClientTelemetryConfig clientTelemetryConfig,
                                String clientCorrelationId,
                                CosmosEndToEndOperationLatencyPolicyConfig cosmosEndToEndOperationLatencyPolicyConfig,
                                SessionRetryOptions sessionRetryOptions,
                                CosmosContainerProactiveInitConfig containerProactiveInitConfig,
                                CosmosItemSerializer defaultCustomSerializer,
                                boolean isRegionScopedSessionCapturingEnabled,
                                List<CosmosOperationPolicy> operationPolicies,
                                boolean isPerPartitionAutomaticFailoverEnabled) {
        this(
                serviceEndpoint,
                masterKeyOrResourceToken,
                permissionFeed,
                connectionPolicy,
                consistencyLevel,
                readConsistencyStrategy,
                configs,
                credential,
                tokenCredential,
                sessionCapturingOverride,
                connectionSharingAcrossClientsEnabled,
                contentResponseOnWriteEnabled,
                metadataCachesSnapshot,
                apiType,
                clientTelemetryConfig,
                clientCorrelationId,
                cosmosEndToEndOperationLatencyPolicyConfig,
                sessionRetryOptions,
                containerProactiveInitConfig,
                defaultCustomSerializer,
                isRegionScopedSessionCapturingEnabled
        );

        this.cosmosAuthorizationTokenResolver = cosmosAuthorizationTokenResolver;
        this.operationPolicies = operationPolicies;
    }

    private RxDocumentClientImpl(URI serviceEndpoint,
                                String masterKeyOrResourceToken,
                                List<Permission> permissionFeed,
                                ConnectionPolicy connectionPolicy,
                                ConsistencyLevel consistencyLevel,
                                ReadConsistencyStrategy readConsistencyStrategy,
                                Configs configs,
                                AzureKeyCredential credential,
                                TokenCredential tokenCredential,
                                boolean sessionCapturingOverrideEnabled,
                                boolean connectionSharingAcrossClientsEnabled,
                                boolean contentResponseOnWriteEnabled,
                                CosmosClientMetadataCachesSnapshot metadataCachesSnapshot,
                                ApiType apiType,
                                CosmosClientTelemetryConfig clientTelemetryConfig,
                                String clientCorrelationId,
                                CosmosEndToEndOperationLatencyPolicyConfig cosmosEndToEndOperationLatencyPolicyConfig,
                                SessionRetryOptions sessionRetryOptions,
                                CosmosContainerProactiveInitConfig containerProactiveInitConfig,
                                CosmosItemSerializer defaultCustomSerializer,
                                boolean isRegionScopedSessionCapturingEnabled) {
        this(
                serviceEndpoint,
                masterKeyOrResourceToken,
                connectionPolicy,
                consistencyLevel,
                readConsistencyStrategy,
                configs,
                credential,
                tokenCredential,
                sessionCapturingOverrideEnabled,
                connectionSharingAcrossClientsEnabled,
                contentResponseOnWriteEnabled,
                metadataCachesSnapshot,
                apiType,
                clientTelemetryConfig,
                clientCorrelationId,
                cosmosEndToEndOperationLatencyPolicyConfig,
                sessionRetryOptions,
                containerProactiveInitConfig,
                defaultCustomSerializer,
                isRegionScopedSessionCapturingEnabled
        );

        if (permissionFeed != null && permissionFeed.size() > 0) {
            this.resourceTokensMap = new HashMap<>();
            for (Permission permission : permissionFeed) {
                String[] segments = StringUtils.split(permission.getResourceLink(),
                        Constants.Properties.PATH_SEPARATOR.charAt(0));

                if (segments.length == 0) {
                    throw new IllegalArgumentException("resourceLink");
                }

                List<PartitionKeyAndResourceTokenPair> partitionKeyAndResourceTokenPairs = null;
                PathInfo pathInfo = new PathInfo(false, StringUtils.EMPTY, StringUtils.EMPTY, false);
                if (!PathsHelper.tryParsePathSegments(permission.getResourceLink(), pathInfo, null)) {
                    throw new IllegalArgumentException(permission.getResourceLink());
                }

                partitionKeyAndResourceTokenPairs = resourceTokensMap.get(pathInfo.resourceIdOrFullName);
                if (partitionKeyAndResourceTokenPairs == null) {
                    partitionKeyAndResourceTokenPairs = new ArrayList<>();
                    this.resourceTokensMap.put(pathInfo.resourceIdOrFullName, partitionKeyAndResourceTokenPairs);
                }

                PartitionKey partitionKey = permission.getResourcePartitionKey();
                partitionKeyAndResourceTokenPairs.add(new PartitionKeyAndResourceTokenPair(
                        partitionKey != null ? BridgeInternal.getPartitionKeyInternal(partitionKey) : PartitionKeyInternal.Empty,
                        permission.getToken()));
                logger.debug("Initializing resource token map  , with map key [{}] , partition key [{}] and resource token [{}]",
                        pathInfo.resourceIdOrFullName, partitionKey != null ? partitionKey.toString() : null, permission.getToken());

            }

            if(this.resourceTokensMap.isEmpty()) {
                throw new IllegalArgumentException("permissionFeed");
            }

            String firstToken = permissionFeed.get(0).getToken();
            if(ResourceTokenAuthorizationHelper.isResourceToken(firstToken)) {
                this.firstResourceTokenFromPermissionFeed = firstToken;
            }
        }
    }

    RxDocumentClientImpl(URI serviceEndpoint,
                         String masterKeyOrResourceToken,
                         ConnectionPolicy connectionPolicy,
                         ConsistencyLevel consistencyLevel,
                         ReadConsistencyStrategy readConsistencyStrategy,
                         Configs configs,
                         AzureKeyCredential credential,
                         TokenCredential tokenCredential,
                         boolean sessionCapturingOverrideEnabled,
                         boolean connectionSharingAcrossClientsEnabled,
                         boolean contentResponseOnWriteEnabled,
                         CosmosClientMetadataCachesSnapshot metadataCachesSnapshot,
                         ApiType apiType,
                         CosmosClientTelemetryConfig clientTelemetryConfig,
                         String clientCorrelationId,
                         CosmosEndToEndOperationLatencyPolicyConfig cosmosEndToEndOperationLatencyPolicyConfig,
                         SessionRetryOptions sessionRetryOptions,
                         CosmosContainerProactiveInitConfig containerProactiveInitConfig,
                         CosmosItemSerializer defaultCustomSerializer,
                         boolean isRegionScopedSessionCapturingEnabled) {

        assert(clientTelemetryConfig != null);
        activeClientsCnt.incrementAndGet();
        this.clientId = clientIdGenerator.incrementAndGet();
        this.clientCorrelationId = Strings.isNullOrWhiteSpace(clientCorrelationId) ?
            String.format("%05d",this.clientId): clientCorrelationId;
        clientMap.put(serviceEndpoint.toString(), clientMap.getOrDefault(serviceEndpoint.toString(), 0) + 1);
        this.diagnosticsClientConfig = new DiagnosticsClientConfig();
        this.diagnosticsClientConfig.withClientId(this.clientId);
        this.diagnosticsClientConfig.withActiveClientCounter(activeClientsCnt);
        this.diagnosticsClientConfig.withClientMap(clientMap);

        this.diagnosticsClientConfig.withConnectionSharingAcrossClientsEnabled(connectionSharingAcrossClientsEnabled);
        this.diagnosticsClientConfig.withConsistency(consistencyLevel).withReadConsistencyStrategy(readConsistencyStrategy);
        this.throughputControlEnabled = new AtomicBoolean(false);
        this.cosmosEndToEndOperationLatencyPolicyConfig = cosmosEndToEndOperationLatencyPolicyConfig;
        this.diagnosticsClientConfig.withEndToEndOperationLatencyPolicy(cosmosEndToEndOperationLatencyPolicyConfig);
        this.sessionRetryOptions = sessionRetryOptions;
        this.defaultCustomSerializer = defaultCustomSerializer;

        this.addToActiveClients();
        logger.info(
            "Initializing DocumentClient [{}] with"
                + " serviceEndpoint [{}], connectionPolicy [{}], consistencyLevel [{}], readConsistencyStrategy [{}]",
            this.clientId, serviceEndpoint, connectionPolicy, consistencyLevel, readConsistencyStrategy);

        try {
            this.connectionSharingAcrossClientsEnabled = connectionSharingAcrossClientsEnabled;
            this.configs = configs;
            this.masterKeyOrResourceToken = masterKeyOrResourceToken;
            this.serviceEndpoint = serviceEndpoint;
            this.credential = credential;
            this.tokenCredential = tokenCredential;
            this.contentResponseOnWriteEnabled = contentResponseOnWriteEnabled;
            this.authorizationTokenType = AuthorizationTokenType.Invalid;

            if (this.credential != null) {
                hasAuthKeyResourceToken = false;
                this.authorizationTokenType = AuthorizationTokenType.PrimaryMasterKey;
                this.authorizationTokenProvider = new BaseAuthorizationTokenProvider(this.credential);
            } else if (masterKeyOrResourceToken != null && ResourceTokenAuthorizationHelper.isResourceToken(masterKeyOrResourceToken)) {
                this.authorizationTokenProvider = null;
                hasAuthKeyResourceToken = true;
                this.authorizationTokenType = AuthorizationTokenType.ResourceToken;
            } else if(masterKeyOrResourceToken != null && !ResourceTokenAuthorizationHelper.isResourceToken(masterKeyOrResourceToken)) {
                this.credential = new AzureKeyCredential(this.masterKeyOrResourceToken);
                hasAuthKeyResourceToken = false;
                this.authorizationTokenType = AuthorizationTokenType.PrimaryMasterKey;
                this.authorizationTokenProvider = new BaseAuthorizationTokenProvider(this.credential);
            }else {
                hasAuthKeyResourceToken = false;
                this.authorizationTokenProvider = null;
                if (tokenCredential != null) {
                    String scopeOverride = Configs.getAadScopeOverride();
                    String accountScope = serviceEndpoint.getScheme() + "://" + serviceEndpoint.getHost() + "/.default";

                    if (scopeOverride != null && !scopeOverride.isEmpty()) {
                        // Use only the override scope; no fallback.
                        this.tokenCredentialScopes = new String[] { scopeOverride };

                        this.tokenCredentialCache = new SimpleTokenCache(() -> {
                            final String primaryScope = this.tokenCredentialScopes[0];
                            final TokenRequestContext ctx = new TokenRequestContext().addScopes(primaryScope);
                            return this.tokenCredential.getToken(ctx)
                                .doOnNext(t -> {
                                    if (logger.isInfoEnabled()) {
                                        logger.info("AAD token: acquired using override scope: {}", primaryScope);
                                    }
                                });
                        });
                    } else {
                        // Account scope with fallback to default scope on AADSTS500011 error
                        this.tokenCredentialScopes = new String[] { accountScope, Constants.AAD_DEFAULT_SCOPE };

                        this.tokenCredentialCache = new SimpleTokenCache(() -> {
                            final String primaryScope  = this.tokenCredentialScopes[0];
                            final String fallbackScope = this.tokenCredentialScopes[1];

                            final TokenRequestContext primaryCtx = new TokenRequestContext().addScopes(primaryScope);

                            return this.tokenCredential.getToken(primaryCtx)
                                .doOnNext(t -> {
                                    if (logger.isInfoEnabled()) {
                                        logger.info("AAD token: acquired using account scope: {}", primaryScope);
                                    }
                                })
                                .onErrorResume(error -> {
                                    final Throwable root = reactor.core.Exceptions.unwrap(error);
                                    final String messageText = (root.getMessage() != null) ? root.getMessage() : "";
                                    final boolean isAadAppNotFound = messageText.contains("AADSTS500011");

                                    if (!isAadAppNotFound) {
                                        return Mono.error(error);
                                    }

                                    if (logger.isWarnEnabled()) {
                                        logger.warn(
                                            "AAD token: account scope failed with AADSTS500011; retrying with fallback scope: {}",
                                            fallbackScope);
                                    }

                                    final TokenRequestContext fallbackCtx = new TokenRequestContext().addScopes(fallbackScope);
                                    return this.tokenCredential.getToken(fallbackCtx)
                                        .doOnNext(t -> {
                                            if (logger.isInfoEnabled()) {
                                                logger.info("AAD token: acquired using fallback scope: {}", fallbackScope);
                                            }
                                        });
                                });
                        });
                    }
                    this.authorizationTokenType = AuthorizationTokenType.AadToken;
                }
            }

            if (connectionPolicy != null) {
                this.connectionPolicy = connectionPolicy;
            } else {
                this.connectionPolicy = new ConnectionPolicy(DirectConnectionConfig.getDefaultConfig());
            }

            this.diagnosticsClientConfig.withConnectionMode(this.getConnectionPolicy().getConnectionMode());
            this.diagnosticsClientConfig.withConnectionPolicy(this.connectionPolicy);
            this.diagnosticsClientConfig.withMultipleWriteRegionsEnabled(this.connectionPolicy.isMultipleWriteRegionsEnabled());
            this.diagnosticsClientConfig.withEndpointDiscoveryEnabled(this.connectionPolicy.isEndpointDiscoveryEnabled());
            this.diagnosticsClientConfig.withPreferredRegions(this.connectionPolicy.getPreferredRegions());
            this.diagnosticsClientConfig.withMachineId(tempMachineId);
            this.diagnosticsClientConfig.withProactiveContainerInitConfig(containerProactiveInitConfig);
            this.diagnosticsClientConfig.withSessionRetryOptions(sessionRetryOptions);

            this.sessionCapturingOverrideEnabled = sessionCapturingOverrideEnabled;
            boolean disableSessionCapturing = (ConsistencyLevel.SESSION != consistencyLevel
                && ReadConsistencyStrategy.SESSION != readConsistencyStrategy
                && !sessionCapturingOverrideEnabled);
            this.sessionCapturingDisabled = disableSessionCapturing;

            this.consistencyLevel = consistencyLevel;
            this.readConsistencyStrategy = readConsistencyStrategy;

            this.userAgentContainer = new UserAgentContainer();

            String userAgentSuffix = this.connectionPolicy.getUserAgentSuffix();

            if (userAgentSuffix != null && !userAgentSuffix.isEmpty()) {
                userAgentContainer.setSuffix(userAgentSuffix);
            }

            this.httpClientInterceptor = null;
            this.reactorHttpClient = httpClient();

            this.globalEndpointManager = new GlobalEndpointManager(asDatabaseAccountManagerInternal(), this.connectionPolicy, configs);
            this.isRegionScopedSessionCapturingEnabledOnClientOrSystemConfig = isRegionScopedSessionCapturingEnabled;

            this.sessionContainer = new SessionContainer(this.serviceEndpoint.getHost(), disableSessionCapturing);

            this.globalPartitionEndpointManagerForPerPartitionCircuitBreaker
                = new GlobalPartitionEndpointManagerForPerPartitionCircuitBreaker(this.globalEndpointManager);

            // enablement of PPAF is reevaluated in RxDocumentClientImpl#init
            this.globalPartitionEndpointManagerForPerPartitionAutomaticFailover
                = new GlobalPartitionEndpointManagerForPerPartitionAutomaticFailover(this.globalEndpointManager, false);

            this.cachedCosmosAsyncClientSnapshot = new AtomicReference<>();

            this.retryPolicy = new RetryPolicy(
                this,
                this.globalEndpointManager,
                this.connectionPolicy,
                this.globalPartitionEndpointManagerForPerPartitionCircuitBreaker,
                this.globalPartitionEndpointManagerForPerPartitionAutomaticFailover);
            this.resetSessionTokenRetryPolicy = retryPolicy;
            CpuMemoryMonitor.register(this);
            this.queryPlanCache = new ConcurrentHashMap<>();
            this.apiType = apiType;
            this.clientTelemetryConfig = clientTelemetryConfig;
            this.useThinClient = Configs.isThinClientEnabled()
                && this.connectionPolicy.getConnectionMode() == ConnectionMode.GATEWAY
                && this.connectionPolicy.getHttp2ConnectionConfig() != null
                && ImplementationBridgeHelpers
                    .Http2ConnectionConfigHelper
                    .getHttp2ConnectionConfigAccessor()
                    .isEffectivelyEnabled(
                        this.connectionPolicy.getHttp2ConnectionConfig()
                    );
        } catch (RuntimeException e) {
            logger.error("unexpected failure in initializing client.", e);
            close();
            throw e;
        }
    }

    @Override
    public DiagnosticsClientConfig getConfig() {
        return diagnosticsClientConfig;
    }

    @Override
    public CosmosDiagnostics createDiagnostics() {
       CosmosDiagnostics diagnostics =
           diagnosticsAccessor.create(this, telemetryCfgAccessor.getSamplingRate(this.clientTelemetryConfig));

       this.mostRecentlyCreatedDiagnostics.set(diagnostics);

       return diagnostics;
    }
    private DatabaseAccount initializeGatewayConfigurationReader() {
        this.gatewayConfigurationReader = new GatewayServiceConfigurationReader(this.globalEndpointManager);
        DatabaseAccount databaseAccount = this.globalEndpointManager.getLatestDatabaseAccount();
        //Database account should not be null here,
        // this.globalEndpointManager.init() must have been already called
        // hence asserting it
        if (databaseAccount == null) {
            Throwable databaseRefreshErrorSnapshot = this.globalEndpointManager.getLatestDatabaseRefreshError();
            if (databaseRefreshErrorSnapshot != null) {
                logger.error("Client initialization failed. Check if the endpoint is reachable and if your auth token "
                        + "is valid. More info: https://aka.ms/cosmosdb-tsg-service-unavailable-java. More details: "+ databaseRefreshErrorSnapshot.getMessage(),
                    databaseRefreshErrorSnapshot
                );

                throw new RuntimeException("Client initialization failed. Check if the endpoint is reachable and if your auth token "
                    + "is valid. More info: https://aka.ms/cosmosdb-tsg-service-unavailable-java. More details: "+ databaseRefreshErrorSnapshot.getMessage(),
                    databaseRefreshErrorSnapshot);
            } else {
                logger.error("Client initialization failed."
                    + " Check if the endpoint is reachable and if your auth token is valid. More info: https://aka.ms/cosmosdb-tsg-service-unavailable-java");

                throw new RuntimeException("Client initialization failed. Check if the endpoint is reachable and if your auth token "
                    + "is valid. More info: https://aka.ms/cosmosdb-tsg-service-unavailable-java.");
            }
        }

        this.useMultipleWriteLocations = this.connectionPolicy.isMultipleWriteRegionsEnabled() && BridgeInternal.isEnableMultipleWriteLocations(databaseAccount);
        return databaseAccount;
    }

    private void resetSessionContainerIfNeeded(DatabaseAccount databaseAccount) {
        boolean isRegionScopingOfSessionTokensPossible = this.isRegionScopingOfSessionTokensPossible(databaseAccount, this.useMultipleWriteLocations, this.isRegionScopedSessionCapturingEnabledOnClientOrSystemConfig);

        if (isRegionScopingOfSessionTokensPossible) {
            this.sessionContainer = new RegionScopedSessionContainer(this.serviceEndpoint.getHost(), this.sessionCapturingDisabled, this.globalEndpointManager);
            this.diagnosticsClientConfig.withRegionScopedSessionContainerOptions((RegionScopedSessionContainer) this.sessionContainer);
        }
    }

    private boolean isRegionScopingOfSessionTokensPossible(DatabaseAccount databaseAccount, boolean useMultipleWriteLocations, boolean isRegionScopedSessionCapturingEnabled) {

        if (!isRegionScopedSessionCapturingEnabled) {
            return false;
        }

        if (!useMultipleWriteLocations) {
            return false;
        }

        Iterable<DatabaseAccountLocation> readableLocationsIterable = databaseAccount.getReadableLocations();
        Iterator<DatabaseAccountLocation> readableLocationsIterator = readableLocationsIterable.iterator();

        while (readableLocationsIterator.hasNext()) {
            DatabaseAccountLocation readableLocation = readableLocationsIterator.next();

            String normalizedReadableRegion = readableLocation.getName().toLowerCase(Locale.ROOT).trim().replace(" ", "");

            if (RegionNameToRegionIdMap.getRegionId(normalizedReadableRegion) == -1) {
                return false;
            }
        }

        return true;
    }

    private void updateGatewayProxy() {
        (this.gatewayProxy).setGatewayServiceConfigurationReader(this.gatewayConfigurationReader);
        (this.gatewayProxy).setCollectionCache(this.collectionCache);
        (this.gatewayProxy).setPartitionKeyRangeCache(this.partitionKeyRangeCache);
        (this.gatewayProxy).setUseMultipleWriteLocations(this.useMultipleWriteLocations);
        (this.gatewayProxy).setSessionContainer(this.sessionContainer);
    }

    private void updateThinProxy() {
        (this.thinProxy).setGatewayServiceConfigurationReader(this.gatewayConfigurationReader);
        (this.thinProxy).setCollectionCache(this.collectionCache);
        (this.thinProxy).setPartitionKeyRangeCache(this.partitionKeyRangeCache);
        (this.thinProxy).setUseMultipleWriteLocations(this.useMultipleWriteLocations);
        (this.thinProxy).setSessionContainer(this.sessionContainer);
    }

    public void init(CosmosClientMetadataCachesSnapshot metadataCachesSnapshot, Function<HttpClient, HttpClient> httpClientInterceptor) {
        try {

            this.httpClientInterceptor = httpClientInterceptor;
            if (httpClientInterceptor != null) {
                this.reactorHttpClient = httpClientInterceptor.apply(httpClient());
            }

            this.gatewayProxy = createRxGatewayProxy(this.sessionContainer,
                this.consistencyLevel,
                this.queryCompatibilityMode,
                this.userAgentContainer,
                this.globalEndpointManager,
                this.reactorHttpClient,
                this.apiType);

            this.thinProxy = createThinProxy(this.sessionContainer,
                this.consistencyLevel,
                this.userAgentContainer,
                this.globalEndpointManager,
                this.reactorHttpClient);

            this.perPartitionFailoverConfigModifier
                = (databaseAccount -> {
                this.initializePerPartitionFailover(databaseAccount);
                this.addUserAgentSuffix(this.userAgentContainer, EnumSet.allOf(UserAgentFeatureFlags.class));
            });

            this.globalEndpointManager.setPerPartitionAutomaticFailoverConfigModifier(this.perPartitionFailoverConfigModifier);
            this.globalEndpointManager.init();
            this.initializePerPartitionCircuitBreaker();

            DatabaseAccount databaseAccountSnapshot = this.initializeGatewayConfigurationReader();
            this.resetSessionContainerIfNeeded(databaseAccountSnapshot);

            if (metadataCachesSnapshot != null) {
                this.collectionCache = new RxClientCollectionCache(this,
                    this.sessionContainer,
                    this.gatewayProxy,
                    this,
                    this.retryPolicy,
                    metadataCachesSnapshot.getCollectionInfoByNameCache(),
                    metadataCachesSnapshot.getCollectionInfoByIdCache()
                );
            } else {
                this.collectionCache = new RxClientCollectionCache(this,
                    this.sessionContainer,
                    this.gatewayProxy,
                    this,
                    this.retryPolicy);
            }
            this.resetSessionTokenRetryPolicy = new ResetSessionTokenRetryPolicyFactory(this.sessionContainer, this.collectionCache, this.retryPolicy);

            this.partitionKeyRangeCache = new RxPartitionKeyRangeCache(RxDocumentClientImpl.this,
                collectionCache);

            updateGatewayProxy();
            updateThinProxy();
            clientTelemetry = new ClientTelemetry(
                    this,
                    null,
                    UUIDs.nonBlockingRandomUUID().toString(),
                    ManagementFactory.getRuntimeMXBean().getName(),
                    connectionPolicy.getConnectionMode(),
                    globalEndpointManager.getLatestDatabaseAccount().getId(),
                    null,
                    null,
                    this.configs,
                    this.clientTelemetryConfig,
                    this.connectionPolicy.getPreferredRegions());
            clientTelemetry.init().thenEmpty((publisher) -> {
                logger.warn(
                    "Initialized DocumentClient [{}] with machineId[{}]"
                        + " serviceEndpoint [{}], connectionPolicy [{}], consistencyLevel [{}], readConsistencyStrategy [{}]",
                    clientId,
                    ClientTelemetry.getMachineId(diagnosticsClientConfig),
                    serviceEndpoint,
                    connectionPolicy,
                    consistencyLevel,
                    readConsistencyStrategy);
            }).subscribe();
            if (this.connectionPolicy.getConnectionMode() == ConnectionMode.GATEWAY) {
                this.storeModel = this.gatewayProxy;
            } else {
                this.initializeDirectConnectivity();
            }
            this.retryPolicy.setRxCollectionCache(this.collectionCache);
            ConsistencyLevel effectiveConsistencyLevel = consistencyLevel != null
                ? consistencyLevel
                : this.getDefaultConsistencyLevelOfAccount();
            boolean updatedDisableSessionCapturing =
                (ConsistencyLevel.SESSION != effectiveConsistencyLevel
                    && readConsistencyStrategy != ReadConsistencyStrategy.SESSION
                    && !sessionCapturingOverrideEnabled);
            this.sessionContainer.setDisableSessionCapturing(updatedDisableSessionCapturing);
            this.addUserAgentSuffix(this.userAgentContainer, EnumSet.allOf(UserAgentFeatureFlags.class));
        } catch (Exception e) {
            logger.error("unexpected failure in initializing client.", e);
            close();
            throw e;
        }
    }

    public void serialize(CosmosClientMetadataCachesSnapshot state) {
        RxCollectionCache.serialize(state, this.collectionCache);
    }

    private void initializeDirectConnectivity() {
        this.addressResolver = new GlobalAddressResolver(this,
            this.reactorHttpClient,
            this.globalEndpointManager,
            this.configs.getProtocol(),
            this,
            this.collectionCache,
            this.partitionKeyRangeCache,
            userAgentContainer,
            // TODO: GATEWAY Configuration Reader
            //     this.gatewayConfigurationReader,
            null,
            this.connectionPolicy,
            this.apiType);

        this.storeClientFactory = new StoreClientFactory(
            this.addressResolver,
            this.diagnosticsClientConfig,
            this.configs,
            this.connectionPolicy,
            // this.maxConcurrentConnectionOpenRequests,
            this.userAgentContainer,
            this.connectionSharingAcrossClientsEnabled,
            this.clientTelemetry,
            this.globalEndpointManager);

        this.globalPartitionEndpointManagerForPerPartitionCircuitBreaker.setGlobalAddressResolver(this.addressResolver);
        this.createStoreModel(true);
    }

    DatabaseAccountManagerInternal asDatabaseAccountManagerInternal() {
        return new DatabaseAccountManagerInternal() {

            @Override
            public URI getServiceEndpoint() {
                return RxDocumentClientImpl.this.getServiceEndpoint();
            }

            @Override
            public Flux<DatabaseAccount> getDatabaseAccountFromEndpoint(URI endpoint) {
                logger.info("Getting database account endpoint from {} - useThinClient: {}", endpoint, useThinClient);
                return RxDocumentClientImpl.this.getDatabaseAccountFromEndpoint(endpoint);
            }

            @Override
            public ConnectionPolicy getConnectionPolicy() {
                return RxDocumentClientImpl.this.getConnectionPolicy();
            }
        };
    }

    RxGatewayStoreModel createRxGatewayProxy(ISessionContainer sessionContainer,
                                             ConsistencyLevel consistencyLevel,
                                             QueryCompatibilityMode queryCompatibilityMode,
                                             UserAgentContainer userAgentContainer,
                                             GlobalEndpointManager globalEndpointManager,
                                             HttpClient httpClient,
                                             ApiType apiType) {
        return new RxGatewayStoreModel(
                this,
                sessionContainer,
                consistencyLevel,
                queryCompatibilityMode,
                userAgentContainer,
                globalEndpointManager,
                httpClient,
                apiType);
    }

    ThinClientStoreModel createThinProxy(ISessionContainer sessionContainer,
                                         ConsistencyLevel consistencyLevel,
                                         UserAgentContainer userAgentContainer,
                                         GlobalEndpointManager globalEndpointManager,
                                         HttpClient httpClient) {
        return new ThinClientStoreModel(
            this,
            sessionContainer,
            consistencyLevel,
            userAgentContainer,
            globalEndpointManager,
            httpClient);
    }

    private HttpClient httpClient() {
        HttpClientConfig httpClientConfig = new HttpClientConfig(this.configs)
            .withMaxIdleConnectionTimeout(this.connectionPolicy.getIdleHttpConnectionTimeout())
            .withPoolSize(this.connectionPolicy.getMaxConnectionPoolSize())
            .withProxy(this.connectionPolicy.getProxy())
            .withNetworkRequestTimeout(this.connectionPolicy.getHttpNetworkRequestTimeout())
            .withServerCertValidationDisabled(this.connectionPolicy.isServerCertValidationDisabled())
            .withHttp2ConnectionConfig(this.connectionPolicy.getHttp2ConnectionConfig());

        if (connectionSharingAcrossClientsEnabled) {
            return SharedGatewayHttpClient.getOrCreateInstance(httpClientConfig, diagnosticsClientConfig);
        } else {
            diagnosticsClientConfig.withGatewayHttpClientConfig(httpClientConfig.toDiagnosticsString());
            return HttpClient.createFixed(httpClientConfig);
        }
    }

    private void createStoreModel(boolean subscribeRntbdStatus) {
        // EnableReadRequestsFallback, if not explicitly set on the connection policy,
        // is false if the account's consistency is bounded staleness,
        // and true otherwise.

        StoreClient storeClient = this.storeClientFactory.createStoreClient(this,
                this.addressResolver,
                this.sessionContainer,
                this.gatewayConfigurationReader,
                this,
                this.useMultipleWriteLocations,
                this.sessionRetryOptions);

        this.storeModel = new ServerStoreModel(storeClient);
    }


    @Override
    public URI getServiceEndpoint() {
        return this.serviceEndpoint;
    }

    @Override
    public ConnectionPolicy getConnectionPolicy() {
        return this.connectionPolicy;
    }

    @Override
    public boolean isContentResponseOnWriteEnabled() {
        return contentResponseOnWriteEnabled;
    }

    @Override
    public ConsistencyLevel getConsistencyLevel() {
        return consistencyLevel;
    }

    @Override
    public ReadConsistencyStrategy getReadConsistencyStrategy() {
        return readConsistencyStrategy;
    }

    @Override
    public ClientTelemetry getClientTelemetry() {
        return this.clientTelemetry;
    }

    @Override
    public String getClientCorrelationId() {
        return this.clientCorrelationId;
    }

    @Override
    public String getMachineId() {
        if (this.diagnosticsClientConfig == null) {
            return null;
        }

        return ClientTelemetry.getMachineId(diagnosticsClientConfig);
    }

    @Override
    public String getUserAgent() {
        return this.userAgentContainer.getUserAgent();
    }

    @Override
    public CosmosDiagnostics getMostRecentlyCreatedDiagnostics() {
        return mostRecentlyCreatedDiagnostics.get();
    }

    @Override
    public Mono<ResourceResponse<Database>> createDatabase(Database database, RequestOptions options) {
        DocumentClientRetryPolicy retryPolicyInstance = this.resetSessionTokenRetryPolicy.getRequestPolicy(null);
        return ObservableHelper.inlineIfPossibleAsObs(() -> createDatabaseInternal(database, options, retryPolicyInstance), retryPolicyInstance);
    }

    private Mono<ResourceResponse<Database>> createDatabaseInternal(Database database, RequestOptions options, DocumentClientRetryPolicy retryPolicyInstance) {
        try {

            if (database == null) {
                throw new IllegalArgumentException("Database");
            }

            logger.debug("Creating a Database. id: [{}]", database.getId());
            validateResource(database);

            Map<String, String> requestHeaders = this.getRequestHeaders(options, ResourceType.Database, OperationType.Create);
            Instant serializationStartTimeUTC = Instant.now();
            ByteBuffer byteBuffer = database.serializeJsonToByteBuffer(
                DefaultCosmosItemSerializer.INTERNAL_DEFAULT_SERIALIZER,
                null,
                false);
            Instant serializationEndTimeUTC = Instant.now();
            SerializationDiagnosticsContext.SerializationDiagnostics serializationDiagnostics = new SerializationDiagnosticsContext.SerializationDiagnostics(
                serializationStartTimeUTC,
                serializationEndTimeUTC,
                SerializationDiagnosticsContext.SerializationType.DATABASE_SERIALIZATION);
            RxDocumentServiceRequest request = RxDocumentServiceRequest.create(this,
                OperationType.Create, ResourceType.Database, Paths.DATABASES_ROOT, byteBuffer, requestHeaders, options);

            if (retryPolicyInstance != null) {
                retryPolicyInstance.onBeforeSendRequest(request);
            }

            SerializationDiagnosticsContext serializationDiagnosticsContext = BridgeInternal.getSerializationDiagnosticsContext(request.requestContext.cosmosDiagnostics);
            if (serializationDiagnosticsContext != null) {
                serializationDiagnosticsContext.addSerializationDiagnostics(serializationDiagnostics);
            }

            return this.create(request, retryPolicyInstance, getOperationContextAndListenerTuple(options))
                       .map(response -> toResourceResponse(response, Database.class));
        } catch (Exception e) {
            logger.debug("Failure in creating a database. due to [{}]", e.getMessage(), e);
            return Mono.error(e);
        }
    }

    @Override
    public Mono<ResourceResponse<Database>> deleteDatabase(String databaseLink, RequestOptions options) {
        DocumentClientRetryPolicy retryPolicyInstance = this.resetSessionTokenRetryPolicy.getRequestPolicy(null);
        return ObservableHelper.inlineIfPossibleAsObs(() -> deleteDatabaseInternal(databaseLink, options, retryPolicyInstance), retryPolicyInstance);
    }

    private Mono<ResourceResponse<Database>> deleteDatabaseInternal(String databaseLink, RequestOptions options,
                                                                    DocumentClientRetryPolicy retryPolicyInstance) {
        try {
            if (StringUtils.isEmpty(databaseLink)) {
                throw new IllegalArgumentException("databaseLink");
            }

            logger.debug("Deleting a Database. databaseLink: [{}]", databaseLink);
            String path = Utils.joinPath(databaseLink, null);
            Map<String, String> requestHeaders = this.getRequestHeaders(options, ResourceType.Database, OperationType.Delete);
            RxDocumentServiceRequest request = RxDocumentServiceRequest.create(this,
                OperationType.Delete, ResourceType.Database, path, requestHeaders, options);

            if (retryPolicyInstance != null) {
                retryPolicyInstance.onBeforeSendRequest(request);
            }

            return this.delete(request, retryPolicyInstance, getOperationContextAndListenerTuple(options)).map(response -> toResourceResponse(response, Database.class));
        } catch (Exception e) {
            logger.debug("Failure in deleting a database. due to [{}]", e.getMessage(), e);
            return Mono.error(e);
        }
    }

    @Override
    public Mono<ResourceResponse<Database>> readDatabase(String databaseLink, RequestOptions options) {
        DocumentClientRetryPolicy retryPolicyInstance = this.resetSessionTokenRetryPolicy.getRequestPolicy(null);
        return ObservableHelper.inlineIfPossibleAsObs(() -> readDatabaseInternal(databaseLink, options, retryPolicyInstance), retryPolicyInstance);
    }

    private Mono<ResourceResponse<Database>> readDatabaseInternal(String databaseLink, RequestOptions options, DocumentClientRetryPolicy retryPolicyInstance) {
        try {
            if (StringUtils.isEmpty(databaseLink)) {
                throw new IllegalArgumentException("databaseLink");
            }

            logger.debug("Reading a Database. databaseLink: [{}]", databaseLink);
            String path = Utils.joinPath(databaseLink, null);
            Map<String, String> requestHeaders = this.getRequestHeaders(options, ResourceType.Database, OperationType.Read);
            RxDocumentServiceRequest request = RxDocumentServiceRequest.create(this,
                OperationType.Read, ResourceType.Database, path, requestHeaders, options);

            if (retryPolicyInstance != null) {
                retryPolicyInstance.onBeforeSendRequest(request);
            }
            return this.read(request, retryPolicyInstance).map(response -> toResourceResponse(response, Database.class));
        } catch (Exception e) {
            logger.debug("Failure in reading a database. due to [{}]", e.getMessage(), e);
            return Mono.error(e);
        }
    }

    @Override
    public Flux<FeedResponse<Database>> readDatabases(QueryFeedOperationState state) {
        return nonDocumentReadFeed(state, ResourceType.Database, Database.class, Paths.DATABASES_ROOT);
    }

    private String parentResourceLinkToQueryLink(String parentResourceLink, ResourceType resourceTypeEnum) {
        switch (resourceTypeEnum) {
            case Database:
                return Paths.DATABASES_ROOT;

            case DocumentCollection:
                return Utils.joinPath(parentResourceLink, Paths.COLLECTIONS_PATH_SEGMENT);

            case Document:
                return Utils.joinPath(parentResourceLink, Paths.DOCUMENTS_PATH_SEGMENT);

            case Offer:
                return Paths.OFFERS_ROOT;

            case User:
                return Utils.joinPath(parentResourceLink, Paths.USERS_PATH_SEGMENT);

            case ClientEncryptionKey:
                return Utils.joinPath(parentResourceLink, Paths.CLIENT_ENCRYPTION_KEY_PATH_SEGMENT);

            case Permission:
                return Utils.joinPath(parentResourceLink, Paths.PERMISSIONS_PATH_SEGMENT);

            case Attachment:
                return Utils.joinPath(parentResourceLink, Paths.ATTACHMENTS_PATH_SEGMENT);

            case StoredProcedure:
                return Utils.joinPath(parentResourceLink, Paths.STORED_PROCEDURES_PATH_SEGMENT);

            case Trigger:
                return Utils.joinPath(parentResourceLink, Paths.TRIGGERS_PATH_SEGMENT);

            case UserDefinedFunction:
                return Utils.joinPath(parentResourceLink, Paths.USER_DEFINED_FUNCTIONS_PATH_SEGMENT);

            case Conflict:
                return Utils.joinPath(parentResourceLink, Paths.CONFLICTS_PATH_SEGMENT);

            default:
                throw new IllegalArgumentException("resource type not supported");
        }
    }

    private OperationContextAndListenerTuple getOperationContextAndListenerTuple(CosmosQueryRequestOptions options) {
        if (options == null) {
            return null;
        }
        return qryOptAccessor.getImpl(options).getOperationContextAndListenerTuple();
    }

    private OperationContextAndListenerTuple getOperationContextAndListenerTuple(RequestOptions options) {
        if (options == null) {
            return null;
        }
        return options.getOperationContextAndListenerTuple();
    }

    private <T> Flux<FeedResponse<T>> createQuery(
        String parentResourceLink,
        SqlQuerySpec sqlQuery,
        QueryFeedOperationState state,
        Class<T> klass,
        ResourceType resourceTypeEnum) {

        return createQuery(parentResourceLink, sqlQuery, state, klass, resourceTypeEnum, this);
    }

    private <T> Flux<FeedResponse<T>> createQuery(
        String parentResourceLink,
        SqlQuerySpec sqlQuery,
        QueryFeedOperationState state,
        Class<T> klass,
        ResourceType resourceTypeEnum,
        DiagnosticsClientContext innerDiagnosticsFactory) {

        String resourceLink = parentResourceLinkToQueryLink(parentResourceLink, resourceTypeEnum);

        CosmosQueryRequestOptions nonNullQueryOptions = state.getQueryOptions();

        UUID correlationActivityIdOfRequestOptions = qryOptAccessor
            .getImpl(nonNullQueryOptions)
            .getCorrelationActivityId();
        UUID correlationActivityId = correlationActivityIdOfRequestOptions != null ?
            correlationActivityIdOfRequestOptions : UUIDs.nonBlockingRandomUUID();

        final AtomicBoolean isQueryCancelledOnTimeout = new AtomicBoolean(false);

        IDocumentQueryClient queryClient = documentQueryClientImpl(RxDocumentClientImpl.this, getOperationContextAndListenerTuple(nonNullQueryOptions));

        final ScopedDiagnosticsFactory diagnosticsFactory = new ScopedDiagnosticsFactory(innerDiagnosticsFactory, false);
        state.registerDiagnosticsFactory(
            diagnosticsFactory::reset,
            diagnosticsFactory::merge);

        // Trying to put this logic as low as the query pipeline
        // Since for parallelQuery, each partition will have its own request, so at this point, there will be no request associate with this retry policy.
        StaleResourceRetryPolicy staleResourceRetryPolicy = new StaleResourceRetryPolicy(
            this.collectionCache,
            null,
            resourceLink,
            qryOptAccessor.getProperties(nonNullQueryOptions),
            qryOptAccessor.getHeaders(nonNullQueryOptions),
            this.sessionContainer,
            diagnosticsFactory);

        return
            ObservableHelper.fluxInlineIfPossibleAsObs(
                                () -> createQueryInternal(
                                    diagnosticsFactory,
                                    resourceLink,
                                    sqlQuery,
                                    state.getQueryOptions(),
                                    klass,
                                    resourceTypeEnum,
                                    queryClient,
                                    correlationActivityId,
                                    isQueryCancelledOnTimeout),
                    staleResourceRetryPolicy
                            ).flatMap(result -> {
                                diagnosticsFactory.merge(state.getDiagnosticsContextSnapshot());
                                return Mono.just(result);
                            })
                            .onErrorMap(throwable -> {
                                diagnosticsFactory.merge(state.getDiagnosticsContextSnapshot());
                                return throwable;
                            })
                            .doOnCancel(() -> diagnosticsFactory.merge(state.getDiagnosticsContextSnapshot()));
    }

    private <T> Flux<FeedResponse<T>> createQueryInternal(
            DiagnosticsClientContext diagnosticsClientContext,
            String resourceLink,
            SqlQuerySpec sqlQuery,
            CosmosQueryRequestOptions options,
            Class<T> klass,
            ResourceType resourceTypeEnum,
            IDocumentQueryClient queryClient,
            UUID activityId,
            final AtomicBoolean isQueryCancelledOnTimeout) {

        // reevaluate e2e policy config on cosmosQueryRequestOptions
        if (options != null) {
            CosmosEndToEndOperationLatencyPolicyConfig endToEndPolicyConfigFromRequestOptions =
                getEndToEndOperationLatencyPolicyConfig(
                    ImplementationBridgeHelpers
                        .CosmosQueryRequestOptionsHelper
                        .getCosmosQueryRequestOptionsAccessor()
                        .toRequestOptions(options),
                    resourceTypeEnum,
                    OperationType.Query);

            if (endToEndPolicyConfigFromRequestOptions != null) {
                options.setCosmosEndToEndOperationLatencyPolicyConfig(endToEndPolicyConfigFromRequestOptions);
            }
        }

        Flux<? extends IDocumentQueryExecutionContext<T>> executionContext =
            DocumentQueryExecutionContextFactory
                .createDocumentQueryExecutionContextAsync(diagnosticsClientContext, queryClient, resourceTypeEnum, klass, sqlQuery,
                                                          options, resourceLink, false, activityId,
                                                          Configs.isQueryPlanCachingEnabled(), queryPlanCache, isQueryCancelledOnTimeout);

        AtomicBoolean isFirstResponse = new AtomicBoolean(true);
        return executionContext.flatMap(iDocumentQueryExecutionContext -> {
            QueryInfo queryInfo = null;
            if (iDocumentQueryExecutionContext instanceof PipelinedQueryExecutionContextBase) {
                queryInfo = ((PipelinedQueryExecutionContextBase<T>) iDocumentQueryExecutionContext).getQueryInfo();
            }

            QueryInfo finalQueryInfo = queryInfo;
            Flux<FeedResponse<T>> feedResponseFlux = iDocumentQueryExecutionContext.executeAsync()
                .map(tFeedResponse -> {
                    if (finalQueryInfo != null) {
                        if (finalQueryInfo.hasSelectValue()) {
                            ModelBridgeInternal
                                .addQueryInfoToFeedResponse(tFeedResponse, finalQueryInfo);
                        }

                        if (isFirstResponse.compareAndSet(true, false)) {
                            ModelBridgeInternal.addQueryPlanDiagnosticsContextToFeedResponse(tFeedResponse,
                                finalQueryInfo.getQueryPlanDiagnosticsContext());
                        }
                    }
                    return tFeedResponse;
                });

            RequestOptions requestOptions = options == null? null : ImplementationBridgeHelpers
                .CosmosQueryRequestOptionsHelper
                .getCosmosQueryRequestOptionsAccessor()
                .toRequestOptions(options);

            CosmosEndToEndOperationLatencyPolicyConfig endToEndPolicyConfig =
                getEndToEndOperationLatencyPolicyConfig(requestOptions, resourceTypeEnum, OperationType.Query);

            if (endToEndPolicyConfig != null && endToEndPolicyConfig.isEnabled()) {
                return getFeedResponseFluxWithTimeout(
                    feedResponseFlux,
                    endToEndPolicyConfig,
                    options,
                    isQueryCancelledOnTimeout,
                    diagnosticsClientContext);
            }

            return feedResponseFlux;
            // concurrency is set to Queues.SMALL_BUFFER_SIZE to
            // maximize the IDocumentQueryExecutionContext publisher instances to subscribe to concurrently
            // prefetch is set to 1 to minimize the no. prefetched pages (result of merged executeAsync invocations)
        }, Queues.SMALL_BUFFER_SIZE, 1);
    }

<<<<<<< HEAD
=======
    private void addToActiveClients() {
        if (Configs.isClientLeakDetectionEnabled()) {
            logger.warn(
                "Cosmos Client leak detection is enabled - "
                + "this will impact performance negatively - disable it in production scenarios.");
            synchronized (staticLock) {
                activeClients.put(this.clientId, StackTraceUtil.currentCallStack());
            }
        }
    }

    private void removeFromActiveClients() {
        if (Configs.isClientLeakDetectionEnabled()) {
            synchronized (staticLock) {
                activeClients.remove(this.clientId);
            }
        }
    }

    /**
     * Returns a snapshot of the active clients. The key is the clientId, the value is the callstack showing
     * where the client was created.
     * @return a snapshot of the active clients.
     */
    public static Map<Integer, String> getActiveClientsSnapshot() {
        synchronized (staticLock) {
            return new HashMap<>(activeClients);
        }
    }

>>>>>>> 896ec767
    private static void applyExceptionToMergedDiagnosticsForQuery(
        CosmosQueryRequestOptions requestOptions,
        CosmosException exception,
        DiagnosticsClientContext diagnosticsClientContext) {

         CosmosDiagnostics mostRecentlyCreatedDiagnostics =
            diagnosticsClientContext.getMostRecentlyCreatedDiagnostics();

        if (mostRecentlyCreatedDiagnostics != null) {
            // When reaching here, it means the query(s) has timed out based on the e2e timeout config policy
            // Since all the underlying ongoing query requests will all timed out
            // We just use the last cosmosDiagnostics in the scoped diagnostics factory to populate the exception
            BridgeInternal.setCosmosDiagnostics(
                exception,
                mostRecentlyCreatedDiagnostics);
        } else {
            List<CosmosDiagnostics> cancelledRequestDiagnostics =
                qryOptAccessor
                    .getCancelledRequestDiagnosticsTracker(requestOptions);
            // if there is any cancelled requests, collect cosmos diagnostics
            if (cancelledRequestDiagnostics != null && !cancelledRequestDiagnostics.isEmpty()) {
                // combine all the cosmos diagnostics
                CosmosDiagnostics aggregratedCosmosDiagnostics =
                    cancelledRequestDiagnostics
                        .stream()
                        .reduce((first, toBeMerged) -> {
                            ClientSideRequestStatistics clientSideRequestStatistics =
                                ImplementationBridgeHelpers
                                    .CosmosDiagnosticsHelper
                                    .getCosmosDiagnosticsAccessor()
                                    .getClientSideRequestStatisticsRaw(first);

                            ClientSideRequestStatistics toBeMergedClientSideRequestStatistics =
                                ImplementationBridgeHelpers
                                    .CosmosDiagnosticsHelper
                                    .getCosmosDiagnosticsAccessor()
                                    .getClientSideRequestStatisticsRaw(first);

                            if (clientSideRequestStatistics == null) {
                                return toBeMerged;
                            } else {
                                clientSideRequestStatistics.mergeClientSideRequestStatistics(toBeMergedClientSideRequestStatistics);
                                return first;
                            }
                        })
                        .get();

                BridgeInternal.setCosmosDiagnostics(exception, aggregratedCosmosDiagnostics);
            }
        }
    }

    private static <T> Flux<FeedResponse<T>> getFeedResponseFluxWithTimeout(
        Flux<FeedResponse<T>> feedResponseFlux,
        CosmosEndToEndOperationLatencyPolicyConfig endToEndPolicyConfig,
        CosmosQueryRequestOptions requestOptions,
        final AtomicBoolean isQueryCancelledOnTimeout,
        DiagnosticsClientContext diagnosticsClientContext) {

        Duration endToEndTimeout = endToEndPolicyConfig.getEndToEndOperationTimeout();

        if (endToEndTimeout.isNegative()) {
            return feedResponseFlux
                .timeout(endToEndTimeout)
                .onErrorMap(throwable -> {
                    if (throwable instanceof TimeoutException) {
                        CosmosException cancellationException = getNegativeTimeoutException(null, endToEndTimeout);
                        cancellationException.setStackTrace(throwable.getStackTrace());

                        isQueryCancelledOnTimeout.set(true);

                        applyExceptionToMergedDiagnosticsForQuery(
                            requestOptions, cancellationException, diagnosticsClientContext);

                        return cancellationException;
                    }
                    return throwable;
                });
        }

        return feedResponseFlux
            .timeout(endToEndTimeout)
            .onErrorMap(throwable -> {
                if (throwable instanceof TimeoutException) {
                    CosmosException exception = new OperationCancelledException();
                    exception.setStackTrace(throwable.getStackTrace());

                    isQueryCancelledOnTimeout.set(true);

                    applyExceptionToMergedDiagnosticsForQuery(requestOptions, exception, diagnosticsClientContext);

                    return exception;
                }
                return throwable;
            });
    }

    private void addUserAgentSuffix(UserAgentContainer userAgentContainer, Set<UserAgentFeatureFlags> userAgentFeatureFlags) {

        if (!this.globalPartitionEndpointManagerForPerPartitionAutomaticFailover.isPerPartitionAutomaticFailoverEnabled()) {
            userAgentFeatureFlags.remove(UserAgentFeatureFlags.PerPartitionAutomaticFailover);
        }

        if (!this.globalPartitionEndpointManagerForPerPartitionCircuitBreaker.getCircuitBreakerConfig().isPartitionLevelCircuitBreakerEnabled()) {
            userAgentFeatureFlags.remove(UserAgentFeatureFlags.PerPartitionCircuitBreaker);
        }

        if (!Configs.isThinClientEnabled()) {
            userAgentFeatureFlags.remove(UserAgentFeatureFlags.ThinClient);
        }

        if (!Configs.isHttp2Enabled()) {
            userAgentFeatureFlags.remove(UserAgentFeatureFlags.Http2);
        }

        if (this.connectionPolicy.getHttp2ConnectionConfig() != null) {
            Http2ConnectionConfig http2ConnectionConfig = this.connectionPolicy.getHttp2ConnectionConfig();
            if (http2ConnectionConfig.isEnabled() != null) {
                if (http2ConnectionConfig.isEnabled()) {
                    userAgentFeatureFlags.add(UserAgentFeatureFlags.Http2);
                } else {
                    userAgentFeatureFlags.remove(UserAgentFeatureFlags.Http2);
                }
            }
        }

        userAgentContainer.setFeatureEnabledFlagsAsSuffix(userAgentFeatureFlags);
    }

    @Override
    public Flux<FeedResponse<Database>> queryDatabases(String query, QueryFeedOperationState state) {
        return queryDatabases(new SqlQuerySpec(query), state);
    }


    @Override
    public Flux<FeedResponse<Database>> queryDatabases(SqlQuerySpec querySpec, QueryFeedOperationState state) {
        return createQuery(Paths.DATABASES_ROOT, querySpec, state, Database.class, ResourceType.Database);
    }

    @Override
    public Mono<ResourceResponse<DocumentCollection>> createCollection(String databaseLink,
                                                                       DocumentCollection collection, RequestOptions options) {
        DocumentClientRetryPolicy retryPolicyInstance = this.resetSessionTokenRetryPolicy.getRequestPolicy(null);
        return ObservableHelper.inlineIfPossibleAsObs(() -> this.createCollectionInternal(databaseLink, collection, options, retryPolicyInstance), retryPolicyInstance);
    }

    private Mono<ResourceResponse<DocumentCollection>> createCollectionInternal(String databaseLink,
                                                                                DocumentCollection collection, RequestOptions options, DocumentClientRetryPolicy retryPolicyInstance) {
        try {
            if (StringUtils.isEmpty(databaseLink)) {
                throw new IllegalArgumentException("databaseLink");
            }
            if (collection == null) {
                throw new IllegalArgumentException("collection");
            }

            logger.debug("Creating a Collection. databaseLink: [{}], Collection id: [{}]", databaseLink,
                collection.getId());
            validateResource(collection);

            String path = Utils.joinPath(databaseLink, Paths.COLLECTIONS_PATH_SEGMENT);
            Map<String, String> requestHeaders = this.getRequestHeaders(options, ResourceType.DocumentCollection, OperationType.Create);

            Instant serializationStartTimeUTC = Instant.now();
            ByteBuffer byteBuffer = collection.serializeJsonToByteBuffer(
                DefaultCosmosItemSerializer.INTERNAL_DEFAULT_SERIALIZER,
                null,
                false);
            Instant serializationEndTimeUTC = Instant.now();
            SerializationDiagnosticsContext.SerializationDiagnostics serializationDiagnostics = new SerializationDiagnosticsContext.SerializationDiagnostics(
                serializationStartTimeUTC,
                serializationEndTimeUTC,
                SerializationDiagnosticsContext.SerializationType.CONTAINER_SERIALIZATION);
            RxDocumentServiceRequest request = RxDocumentServiceRequest.create(this,
                OperationType.Create, ResourceType.DocumentCollection, path, byteBuffer, requestHeaders, options);

            if (retryPolicyInstance != null){
                retryPolicyInstance.onBeforeSendRequest(request);
            }

            SerializationDiagnosticsContext serializationDiagnosticsContext = BridgeInternal.getSerializationDiagnosticsContext(request.requestContext.cosmosDiagnostics);
            if (serializationDiagnosticsContext != null) {
                serializationDiagnosticsContext.addSerializationDiagnostics(serializationDiagnostics);
            }

            return this.create(request, retryPolicyInstance, getOperationContextAndListenerTuple(options)).map(response -> toResourceResponse(response, DocumentCollection.class))
                       .doOnNext(resourceResponse -> {
                    // set the session token
                    this.sessionContainer.setSessionToken(
                        request,
                        resourceResponse.getResource().getResourceId(),
                        getAltLink(resourceResponse.getResource()),
                        resourceResponse.getResponseHeaders());
                });
        } catch (Exception e) {
            logger.debug("Failure in creating a collection. due to [{}]", e.getMessage(), e);
            return Mono.error(e);
        }
    }

    @Override
    public Mono<ResourceResponse<DocumentCollection>> replaceCollection(DocumentCollection collection,
                                                                        RequestOptions options) {
        DocumentClientRetryPolicy retryPolicyInstance = this.resetSessionTokenRetryPolicy.getRequestPolicy(null);
        return ObservableHelper.inlineIfPossibleAsObs(() -> replaceCollectionInternal(collection, options, retryPolicyInstance), retryPolicyInstance);
    }

    private Mono<ResourceResponse<DocumentCollection>> replaceCollectionInternal(DocumentCollection collection,
                                                                                 RequestOptions options, DocumentClientRetryPolicy retryPolicyInstance) {
        try {
            if (collection == null) {
                throw new IllegalArgumentException("collection");
            }

            logger.debug("Replacing a Collection. id: [{}]", collection.getId());
            validateResource(collection);

            String path = Utils.joinPath(collection.getSelfLink(), null);
            Map<String, String> requestHeaders = this.getRequestHeaders(options, ResourceType.DocumentCollection, OperationType.Replace);
            Instant serializationStartTimeUTC = Instant.now();
            ByteBuffer byteBuffer = collection.serializeJsonToByteBuffer(
                DefaultCosmosItemSerializer.INTERNAL_DEFAULT_SERIALIZER,
                null,
                false);
            Instant serializationEndTimeUTC = Instant.now();
            SerializationDiagnosticsContext.SerializationDiagnostics serializationDiagnostics = new SerializationDiagnosticsContext.SerializationDiagnostics(
                serializationStartTimeUTC,
                serializationEndTimeUTC,
                SerializationDiagnosticsContext.SerializationType.CONTAINER_SERIALIZATION);
            RxDocumentServiceRequest request = RxDocumentServiceRequest.create(this,
                OperationType.Replace, ResourceType.DocumentCollection, path, byteBuffer, requestHeaders, options);

            // TODO: .Net has some logic for updating session token which we don't
            // have here
            if (retryPolicyInstance != null){
                retryPolicyInstance.onBeforeSendRequest(request);
            }

            SerializationDiagnosticsContext serializationDiagnosticsContext = BridgeInternal.getSerializationDiagnosticsContext(request.requestContext.cosmosDiagnostics);
            if (serializationDiagnosticsContext != null) {
                serializationDiagnosticsContext.addSerializationDiagnostics(serializationDiagnostics);
            }

            return this.replace(request, retryPolicyInstance).map(response -> toResourceResponse(response, DocumentCollection.class))
                .doOnNext(resourceResponse -> {
                    if (resourceResponse.getResource() != null) {
                        // set the session token
                        this.sessionContainer.setSessionToken(
                            request,
                            resourceResponse.getResource().getResourceId(),
                            getAltLink(resourceResponse.getResource()),
                            resourceResponse.getResponseHeaders());
                    }
                });

        } catch (Exception e) {
            logger.debug("Failure in replacing a collection. due to [{}]", e.getMessage(), e);
            return Mono.error(e);
        }
    }

    @Override
    public Mono<ResourceResponse<DocumentCollection>> deleteCollection(String collectionLink,
                                                                       RequestOptions options) {
        DocumentClientRetryPolicy retryPolicyInstance = this.resetSessionTokenRetryPolicy.getRequestPolicy(null);
        return ObservableHelper.inlineIfPossibleAsObs(() -> deleteCollectionInternal(collectionLink, options, retryPolicyInstance), retryPolicyInstance);
    }

    private Mono<ResourceResponse<DocumentCollection>> deleteCollectionInternal(String collectionLink,
                                                                                RequestOptions options, DocumentClientRetryPolicy retryPolicyInstance) {
        try {
            if (StringUtils.isEmpty(collectionLink)) {
                throw new IllegalArgumentException("collectionLink");
            }

            logger.debug("Deleting a Collection. collectionLink: [{}]", collectionLink);
            String path = Utils.joinPath(collectionLink, null);
            Map<String, String> requestHeaders = this.getRequestHeaders(options, ResourceType.DocumentCollection, OperationType.Delete);
            RxDocumentServiceRequest request = RxDocumentServiceRequest.create(this,
                OperationType.Delete, ResourceType.DocumentCollection, path, requestHeaders, options);

            if (retryPolicyInstance != null){
                retryPolicyInstance.onBeforeSendRequest(request);
            }

            return this.delete(request, retryPolicyInstance, getOperationContextAndListenerTuple(options)).map(response -> toResourceResponse(response, DocumentCollection.class));

        } catch (Exception e) {
            logger.debug("Failure in deleting a collection, due to [{}]", e.getMessage(), e);
            return Mono.error(e);
        }
    }

    private Mono<RxDocumentServiceResponse> delete(RxDocumentServiceRequest request, DocumentClientRetryPolicy documentClientRetryPolicy, OperationContextAndListenerTuple operationContextAndListenerTuple) {
        return populateHeadersAsync(request, RequestVerb.DELETE)
            .flatMap(requestPopulated -> {
                if (documentClientRetryPolicy.getRetryContext() != null && documentClientRetryPolicy.getRetryContext().getRetryCount() > 0) {
                    documentClientRetryPolicy.getRetryContext().updateEndTime();
                }

                return getStoreProxy(requestPopulated).processMessage(requestPopulated, operationContextAndListenerTuple);
            });
    }

    private Mono<RxDocumentServiceResponse> deleteAllItemsByPartitionKey(RxDocumentServiceRequest request, DocumentClientRetryPolicy documentClientRetryPolicy, OperationContextAndListenerTuple operationContextAndListenerTuple) {
        return populateHeadersAsync(request, RequestVerb.POST)
            .flatMap(requestPopulated -> {
                RxStoreModel storeProxy = this.getStoreProxy(requestPopulated);
                if (documentClientRetryPolicy.getRetryContext() != null && documentClientRetryPolicy.getRetryContext().getRetryCount() > 0) {
                    documentClientRetryPolicy.getRetryContext().updateEndTime();
                }

                return storeProxy.processMessage(requestPopulated, operationContextAndListenerTuple);
            });
    }

    private Mono<RxDocumentServiceResponse> read(RxDocumentServiceRequest request, DocumentClientRetryPolicy documentClientRetryPolicy) {
        return populateHeadersAsync(request, RequestVerb.GET)
            .flatMap(requestPopulated -> {
                if (documentClientRetryPolicy.getRetryContext() != null && documentClientRetryPolicy.getRetryContext().getRetryCount() > 0) {
                    documentClientRetryPolicy.getRetryContext().updateEndTime();
                }

                return getStoreProxy(requestPopulated).processMessage(requestPopulated);
                });
    }

    Mono<RxDocumentServiceResponse> readFeed(RxDocumentServiceRequest request) {
        return populateHeadersAsync(request, RequestVerb.GET)
            .flatMap(requestPopulated -> getStoreProxy(requestPopulated).processMessage(requestPopulated));
    }

    private Mono<RxDocumentServiceResponse> query(RxDocumentServiceRequest request) {
        // If endToEndOperationLatencyPolicy is set in the query request options,
        // then it should have been populated into request context already
        // otherwise set them here with the client level policy

        return populateHeadersAsync(request, RequestVerb.POST)
            .flatMap(requestPopulated ->
                this.getStoreProxy(requestPopulated).processMessage(requestPopulated)
                    .map(response -> {
                            this.captureSessionToken(requestPopulated, response);
                            return response;
                        }
                    ));
    }

    @Override
    public Mono<ResourceResponse<DocumentCollection>> readCollection(String collectionLink,
                                                                     RequestOptions options) {
        DocumentClientRetryPolicy retryPolicyInstance = this.resetSessionTokenRetryPolicy.getRequestPolicy(null);
        return ObservableHelper.inlineIfPossibleAsObs(() -> readCollectionInternal(collectionLink, options, retryPolicyInstance), retryPolicyInstance);
    }

    private Mono<ResourceResponse<DocumentCollection>> readCollectionInternal(String collectionLink,
                                                                              RequestOptions options, DocumentClientRetryPolicy retryPolicyInstance) {

        // we are using an observable factory here
        // observable will be created fresh upon subscription
        // this is to ensure we capture most up to date information (e.g.,
        // session)
        try {
            if (StringUtils.isEmpty(collectionLink)) {
                throw new IllegalArgumentException("collectionLink");
            }

            logger.debug("Reading a Collection. collectionLink: [{}]", collectionLink);
            String path = Utils.joinPath(collectionLink, null);
            Map<String, String> requestHeaders = this.getRequestHeaders(options, ResourceType.DocumentCollection, OperationType.Read);
            RxDocumentServiceRequest request = RxDocumentServiceRequest.create(this,
                OperationType.Read, ResourceType.DocumentCollection, path, requestHeaders, options);

            if (retryPolicyInstance != null){
                retryPolicyInstance.onBeforeSendRequest(request);
            }
            return this.read(request, retryPolicyInstance).map(response -> toResourceResponse(response, DocumentCollection.class));
        } catch (Exception e) {
            // this is only in trace level to capture what's going on
            logger.debug("Failure in reading a collection, due to [{}]", e.getMessage(), e);
            return Mono.error(e);
        }
    }

    @Override
    public Flux<FeedResponse<DocumentCollection>> readCollections(String databaseLink, QueryFeedOperationState state) {

        if (StringUtils.isEmpty(databaseLink)) {
            throw new IllegalArgumentException("databaseLink");
        }

        return nonDocumentReadFeed(state, ResourceType.DocumentCollection, DocumentCollection.class,
                Utils.joinPath(databaseLink, Paths.COLLECTIONS_PATH_SEGMENT));
    }

    @Override
    public Flux<FeedResponse<DocumentCollection>> queryCollections(String databaseLink, String query,
                                                                   QueryFeedOperationState state) {
        return createQuery(databaseLink, new SqlQuerySpec(query), state, DocumentCollection.class, ResourceType.DocumentCollection);
    }

    @Override
    public Flux<FeedResponse<DocumentCollection>> queryCollections(String databaseLink,
                                                                         SqlQuerySpec querySpec, QueryFeedOperationState state) {
        return createQuery(databaseLink, querySpec, state, DocumentCollection.class, ResourceType.DocumentCollection);
    }

    private static String serializeProcedureParams(List<Object> objectArray) {
        String[] stringArray = new String[objectArray.size()];

        for (int i = 0; i < objectArray.size(); ++i) {
            Object object = objectArray.get(i);
            if (object instanceof JsonSerializable) {
                stringArray[i] = ((JsonSerializable) object).toJson();
            } else {

                // POJO, ObjectNode, number, STRING or Boolean
                try {
                    stringArray[i] = mapper.writeValueAsString(object);
                } catch (IOException e) {
                    throw new IllegalArgumentException("Can't serialize the object into the json string", e);
                }
            }
        }

        return String.format("[%s]", StringUtils.join(stringArray, ","));
    }

    private static void validateResource(Resource resource) {
        if (!StringUtils.isEmpty(resource.getId())) {
            if (resource.getId().indexOf('/') != -1 || resource.getId().indexOf('\\') != -1 ||
                    resource.getId().indexOf('?') != -1 || resource.getId().indexOf('#') != -1) {
                throw new IllegalArgumentException("Id contains illegal chars.");
            }

            if (resource.getId().endsWith(" ")) {
                throw new IllegalArgumentException("Id ends with a space.");
            }
        }
    }

    public void validateAndLogNonDefaultReadConsistencyStrategy(String readConsistencyStrategyName) {
        if (this.connectionPolicy.getConnectionMode() != ConnectionMode.DIRECT
            && readConsistencyStrategyName != null
            && ! readConsistencyStrategyName.equalsIgnoreCase(ReadConsistencyStrategy.DEFAULT.toString())) {

            logger.warn(
                "ReadConsistencyStrategy {} defined in Gateway mode. "
                    + "This version of the SDK only supports ReadConsistencyStrategy in DIRECT mode. "
                    + "This setting will be ignored.",
                readConsistencyStrategyName);
        }
    }

    private Map<String, String> getRequestHeaders(RequestOptions options, ResourceType resourceType, OperationType operationType) {
        Map<String, String> headers = new HashMap<>();

        if (this.useMultipleWriteLocations) {
            headers.put(HttpConstants.HttpHeaders.ALLOW_TENTATIVE_WRITES, Boolean.TRUE.toString());
        }

        if (consistencyLevel != null) {
            // adding the "x-ms-consistency-level" header with consistency level stricter than the
            // account's default consistency level in Compute Gateway will result in a 400 Bad Request
            // even when it is done for resource types / operations where this header should simply be ignored
            // making the change here to restrict adding the header to when it is relevant.
            if ((operationType.isReadOnlyOperation() || operationType == OperationType.Batch) && (resourceType.isMasterResource() || resourceType == ResourceType.Document)) {
                headers.put(HttpConstants.HttpHeaders.CONSISTENCY_LEVEL, consistencyLevel.toString());
            }
        }

        if (readConsistencyStrategy != null
            && readConsistencyStrategy != ReadConsistencyStrategy.DEFAULT
            && resourceType == ResourceType.Document
            && operationType.isReadOnlyOperation()) {

            String readConsistencyStrategyName = readConsistencyStrategy.toString();
            this.validateAndLogNonDefaultReadConsistencyStrategy(readConsistencyStrategyName);
            headers.put(HttpConstants.HttpHeaders.READ_CONSISTENCY_STRATEGY, readConsistencyStrategyName);
        }

        if (options == null) {
            //  Corner case, if options are null, then just check this flag from CosmosClientBuilder
            //  If content response on write is not enabled, and operation is document write - then add minimal prefer header
            //  Otherwise, don't add this header, which means return the full response
            if (!this.contentResponseOnWriteEnabled && resourceType.equals(ResourceType.Document) && operationType.isWriteOperation()) {
                headers.put(HttpConstants.HttpHeaders.PREFER, HttpConstants.HeaderValues.PREFER_RETURN_MINIMAL);
            }
            return headers;
        }

        Map<String, String> customOptions = options.getHeaders();
        if (customOptions != null) {
            headers.putAll(customOptions);
        }

        boolean contentResponseOnWriteEnabled = this.contentResponseOnWriteEnabled;
        //  If options has contentResponseOnWriteEnabled set to true / false, override the value from CosmosClientBuilder
        if (options.isContentResponseOnWriteEnabled() != null) {
            contentResponseOnWriteEnabled = options.isContentResponseOnWriteEnabled();
        }

        //  If content response on write is not enabled, and operation is document write - then add minimal prefer header
        //  Otherwise, don't add this header, which means return the full response
        if (!contentResponseOnWriteEnabled && resourceType.equals(ResourceType.Document) && operationType.isWriteOperation()) {
            headers.put(HttpConstants.HttpHeaders.PREFER, HttpConstants.HeaderValues.PREFER_RETURN_MINIMAL);
        }

        if (options.getIfMatchETag() != null) {
            headers.put(HttpConstants.HttpHeaders.IF_MATCH, options.getIfMatchETag());
        }

        if (options.getIfNoneMatchETag() != null) {
            headers.put(HttpConstants.HttpHeaders.IF_NONE_MATCH, options.getIfNoneMatchETag());
        }

        if (options.getReadConsistencyStrategy() != null
            && options.getReadConsistencyStrategy() != ReadConsistencyStrategy.DEFAULT
            && resourceType == ResourceType.Document
            && operationType.isReadOnlyOperation()) {

            String readConsistencyStrategyName = options.getReadConsistencyStrategy().toString();
            this.validateAndLogNonDefaultReadConsistencyStrategy(readConsistencyStrategyName);
            headers.put(
                HttpConstants.HttpHeaders.READ_CONSISTENCY_STRATEGY,
                readConsistencyStrategyName);
        }

        if (options.getConsistencyLevel() != null) {
            headers.put(HttpConstants.HttpHeaders.CONSISTENCY_LEVEL, options.getConsistencyLevel().toString());
        }

        if (options.getIndexingDirective() != null) {
            headers.put(HttpConstants.HttpHeaders.INDEXING_DIRECTIVE, options.getIndexingDirective().toString());
        }

        if (options.getPostTriggerInclude() != null && options.getPostTriggerInclude().size() > 0) {
            String postTriggerInclude = StringUtils.join(options.getPostTriggerInclude(), ",");
            headers.put(HttpConstants.HttpHeaders.POST_TRIGGER_INCLUDE, postTriggerInclude);
        }

        if (options.getPreTriggerInclude() != null && options.getPreTriggerInclude().size() > 0) {
            String preTriggerInclude = StringUtils.join(options.getPreTriggerInclude(), ",");
            headers.put(HttpConstants.HttpHeaders.PRE_TRIGGER_INCLUDE, preTriggerInclude);
        }

        if (!Strings.isNullOrEmpty(options.getSessionToken())) {
            headers.put(HttpConstants.HttpHeaders.SESSION_TOKEN, options.getSessionToken());
        }

        if (options.getResourceTokenExpirySeconds() != null) {
            headers.put(HttpConstants.HttpHeaders.RESOURCE_TOKEN_EXPIRY,
                String.valueOf(options.getResourceTokenExpirySeconds()));
        }

        if (options.getOfferThroughput() != null && options.getOfferThroughput() >= 0) {
            headers.put(HttpConstants.HttpHeaders.OFFER_THROUGHPUT, options.getOfferThroughput().toString());
        } else if (options.getOfferType() != null) {
            headers.put(HttpConstants.HttpHeaders.OFFER_TYPE, options.getOfferType());
        }

        if (options.getOfferThroughput() == null) {
            if (options.getThroughputProperties() != null) {
                Offer offer = ModelBridgeInternal.getOfferFromThroughputProperties(options.getThroughputProperties());
                final OfferAutoscaleSettings offerAutoscaleSettings = offer.getOfferAutoScaleSettings();
                OfferAutoscaleAutoUpgradeProperties autoscaleAutoUpgradeProperties = null;
                if (offerAutoscaleSettings != null) {
                    autoscaleAutoUpgradeProperties
                        = offer.getOfferAutoScaleSettings().getAutoscaleAutoUpgradeProperties();
                }
                if (offer.hasOfferThroughput() &&
                    (offerAutoscaleSettings != null && offerAutoscaleSettings.getMaxThroughput() >= 0 ||
                        autoscaleAutoUpgradeProperties != null &&
                            autoscaleAutoUpgradeProperties
                                .getAutoscaleThroughputProperties()
                                .getIncrementPercent() >= 0)) {
                    throw new IllegalArgumentException("Autoscale provisioned throughput can not be configured with "
                        + "fixed offer");
                }

                if (offer.hasOfferThroughput()) {
                    headers.put(HttpConstants.HttpHeaders.OFFER_THROUGHPUT, String.valueOf(offer.getThroughput()));
                } else if (offer.getOfferAutoScaleSettings() != null) {
                    headers.put(HttpConstants.HttpHeaders.OFFER_AUTOPILOT_SETTINGS,
                        offer.getOfferAutoScaleSettings().toJson());
                }
            }
        }

        if (options.isQuotaInfoEnabled()) {
            headers.put(HttpConstants.HttpHeaders.POPULATE_QUOTA_INFO, String.valueOf(true));
        }

        if (options.isScriptLoggingEnabled()) {
            headers.put(HttpConstants.HttpHeaders.SCRIPT_ENABLE_LOGGING, String.valueOf(true));
        }

        if (options.getDedicatedGatewayRequestOptions() != null) {
            if (options.getDedicatedGatewayRequestOptions().getMaxIntegratedCacheStaleness() != null) {
                headers.put(HttpConstants.HttpHeaders.DEDICATED_GATEWAY_PER_REQUEST_CACHE_STALENESS,
                    String.valueOf(Utils.getMaxIntegratedCacheStalenessInMillis(options.getDedicatedGatewayRequestOptions())));
            }
            if (options.getDedicatedGatewayRequestOptions().isIntegratedCacheBypassed()) {
                headers.put(HttpConstants.HttpHeaders.DEDICATED_GATEWAY_PER_REQUEST_BYPASS_CACHE,
                    String.valueOf(options.getDedicatedGatewayRequestOptions().isIntegratedCacheBypassed()));
            }
        }

        return headers;
    }

    public IRetryPolicyFactory getResetSessionTokenRetryPolicy() {
        return this.resetSessionTokenRetryPolicy;
    }

    private Mono<RxDocumentServiceRequest> addPartitionKeyInformation(RxDocumentServiceRequest request,
                                                                      ByteBuffer contentAsByteBuffer,
                                                                      Document document,
                                                                      RequestOptions options) {

        Mono<Utils.ValueHolder<DocumentCollection>> collectionObs = this.collectionCache.resolveCollectionAsync(BridgeInternal.getMetaDataDiagnosticContext(request.requestContext.cosmosDiagnostics), request);
        return collectionObs
                .map(collectionValueHolder -> {
                    addPartitionKeyInformation(request, contentAsByteBuffer, document, options, collectionValueHolder.v, null);
                    return request;
                });
    }

    private Mono<RxDocumentServiceRequest> addPartitionKeyInformation(RxDocumentServiceRequest request,
                                                                      ByteBuffer contentAsByteBuffer,
                                                                      Object document,
                                                                      RequestOptions options,
                                                                      Mono<Utils.ValueHolder<DocumentCollection>> collectionObs,
                                                                      CrossRegionAvailabilityContextForRxDocumentServiceRequest crossRegionContextForRequest) {

        return collectionObs.map(collectionValueHolder -> {
            addPartitionKeyInformation(request, contentAsByteBuffer, document, options, collectionValueHolder.v, crossRegionContextForRequest);
            return request;
        });
    }

    private void addPartitionKeyInformation(RxDocumentServiceRequest request,
                                            ByteBuffer contentAsByteBuffer,
                                            Object objectDoc, RequestOptions options,
                                            DocumentCollection collection,
                                            CrossRegionAvailabilityContextForRxDocumentServiceRequest crossRegionAvailabilityContextForRequest) {

        PartitionKeyDefinition partitionKeyDefinition = collection.getPartitionKey();

        PartitionKeyInternal partitionKeyInternal = null;
        if (options != null && options.getPartitionKey() != null && options.getPartitionKey().equals(PartitionKey.NONE)){
            partitionKeyInternal = ModelBridgeInternal.getNonePartitionKey(partitionKeyDefinition);
        } else if (options != null && options.getPartitionKey() != null) {
            partitionKeyInternal = BridgeInternal.getPartitionKeyInternal(options.getPartitionKey());
        } else if (partitionKeyDefinition == null || partitionKeyDefinition.getPaths().size() == 0) {
            // For backward compatibility, if collection doesn't have partition key defined, we assume all documents
            // have empty value for it and user doesn't need to specify it explicitly.
            partitionKeyInternal = PartitionKeyInternal.getEmpty();
        } else if (contentAsByteBuffer != null || objectDoc != null) {
            InternalObjectNode internalObjectNode;
            if (objectDoc instanceof InternalObjectNode) {
                internalObjectNode = (InternalObjectNode) objectDoc;
            } else if (objectDoc instanceof ObjectNode) {
                internalObjectNode = new InternalObjectNode((ObjectNode)objectDoc);
            } else if (contentAsByteBuffer != null) {
                contentAsByteBuffer.rewind();
                internalObjectNode = new InternalObjectNode(contentAsByteBuffer);
            } else {
                //  This is a safety check, this should not happen ever.
                //  If it does, it is a SDK bug
                throw new IllegalStateException("ContentAsByteBuffer and objectDoc are null");
            }

            Instant serializationStartTime = Instant.now();
            partitionKeyInternal =  PartitionKeyHelper.extractPartitionKeyValueFromDocument(internalObjectNode, partitionKeyDefinition);
            Instant serializationEndTime = Instant.now();
            SerializationDiagnosticsContext.SerializationDiagnostics serializationDiagnostics = new SerializationDiagnosticsContext.SerializationDiagnostics(
                serializationStartTime,
                serializationEndTime,
                SerializationDiagnosticsContext.SerializationType.PARTITION_KEY_FETCH_SERIALIZATION
            );

            SerializationDiagnosticsContext serializationDiagnosticsContext = BridgeInternal.getSerializationDiagnosticsContext(request.requestContext.cosmosDiagnostics);
            if (serializationDiagnosticsContext != null) {
                serializationDiagnosticsContext.addSerializationDiagnostics(serializationDiagnostics);
            } else if (crossRegionAvailabilityContextForRequest != null) {

                PointOperationContextForCircuitBreaker pointOperationContextForCircuitBreaker
                    = crossRegionAvailabilityContextForRequest.getPointOperationContextForCircuitBreaker();

                if (pointOperationContextForCircuitBreaker != null) {
                    serializationDiagnosticsContext = pointOperationContextForCircuitBreaker.getSerializationDiagnosticsContext();

                    if (serializationDiagnosticsContext != null) {
                        serializationDiagnosticsContext.addSerializationDiagnostics(serializationDiagnostics);
                    }
                }
            }

        } else {
            throw new UnsupportedOperationException("PartitionKey value must be supplied for this operation.");
        }

        request.setPartitionKeyInternal(partitionKeyInternal);
        request.setPartitionKeyDefinition(partitionKeyDefinition);
        request.getHeaders().put(HttpConstants.HttpHeaders.PARTITION_KEY, Utils.escapeNonAscii(partitionKeyInternal.toJson()));
    }

    private Mono<Tuple2<RxDocumentServiceRequest, Utils.ValueHolder<DocumentCollection>>> getCreateDocumentRequest(DocumentClientRetryPolicy requestRetryPolicy,
                                                                           String documentCollectionLink,
                                                                           Object document,
                                                                           RequestOptions options,
                                                                           boolean disableAutomaticIdGeneration,
                                                                           OperationType operationType,
                                                                           DiagnosticsClientContext clientContextOverride,
                                                                           CrossRegionAvailabilityContextForRxDocumentServiceRequest crossRegionContextForRequest) {

        if (StringUtils.isEmpty(documentCollectionLink)) {
            throw new IllegalArgumentException("documentCollectionLink");
        }
        if (document == null) {
            throw new IllegalArgumentException("document");
        }

        Instant serializationStartTimeUTC = Instant.now();
        String trackingId = null;
        if (options != null) {
            trackingId = options.getTrackingId();
        }
        ByteBuffer content = InternalObjectNode.serializeJsonToByteBuffer(document, options.getEffectiveItemSerializer(), trackingId, true);
        Instant serializationEndTimeUTC = Instant.now();

        SerializationDiagnosticsContext.SerializationDiagnostics serializationDiagnostics = new SerializationDiagnosticsContext.SerializationDiagnostics(
            serializationStartTimeUTC,
            serializationEndTimeUTC,
            SerializationDiagnosticsContext.SerializationType.ITEM_SERIALIZATION);

        String path = Utils.joinPath(documentCollectionLink, Paths.DOCUMENTS_PATH_SEGMENT);
        Map<String, String> requestHeaders = this.getRequestHeaders(options, ResourceType.Document, operationType);

        RxDocumentServiceRequest request = RxDocumentServiceRequest.create(
            getEffectiveClientContext(clientContextOverride),
            operationType, ResourceType.Document, path, requestHeaders, options, content);

        if (operationType.isWriteOperation() &&  options != null && options.getNonIdempotentWriteRetriesEnabled() != null && options.getNonIdempotentWriteRetriesEnabled()) {
            request.setNonIdempotentWriteRetriesEnabled(true);
        }

        if( options != null) {

            DocumentServiceRequestContext requestContext = request.requestContext;

            options.getMarkE2ETimeoutInRequestContextCallbackHook().set(
                () -> requestContext.setIsRequestCancelledOnTimeout(new AtomicBoolean(true)));
            requestContext.setExcludeRegions(options.getExcludedRegions());
            requestContext.setKeywordIdentifiers(options.getKeywordIdentifiers());
        }

        SerializationDiagnosticsContext serializationDiagnosticsContext = BridgeInternal.getSerializationDiagnosticsContext(request.requestContext.cosmosDiagnostics);
        if (serializationDiagnosticsContext != null) {
            serializationDiagnosticsContext.addSerializationDiagnostics(serializationDiagnostics);
        }

        if (requestRetryPolicy != null) {
            requestRetryPolicy.onBeforeSendRequest(request);
        }

        Mono<Utils.ValueHolder<DocumentCollection>> collectionObs = this.collectionCache.resolveCollectionAsync(BridgeInternal.getMetaDataDiagnosticContext(request.requestContext.cosmosDiagnostics), request);
        return addPartitionKeyInformation(request, content, document, options, collectionObs, crossRegionContextForRequest)
            .zipWith(collectionObs);
    }

    private Mono<RxDocumentServiceRequest> getBatchDocumentRequest(DocumentClientRetryPolicy requestRetryPolicy,
                                                                   String documentCollectionLink,
                                                                   ServerBatchRequest serverBatchRequest,
                                                                   RequestOptions options,
                                                                   boolean disableAutomaticIdGeneration) {

        checkArgument(StringUtils.isNotEmpty(documentCollectionLink), "expected non empty documentCollectionLink");
        checkNotNull(serverBatchRequest, "expected non null serverBatchRequest");

        Instant serializationStartTimeUTC = Instant.now();
        ByteBuffer content = ByteBuffer.wrap(Utils.getUTF8Bytes(serverBatchRequest.getRequestBody()));
        Instant serializationEndTimeUTC = Instant.now();

        SerializationDiagnosticsContext.SerializationDiagnostics serializationDiagnostics = new SerializationDiagnosticsContext.SerializationDiagnostics(
            serializationStartTimeUTC,
            serializationEndTimeUTC,
            SerializationDiagnosticsContext.SerializationType.ITEM_SERIALIZATION);

        String path = Utils.joinPath(documentCollectionLink, Paths.DOCUMENTS_PATH_SEGMENT);
        Map<String, String> requestHeaders = this.getRequestHeaders(options, ResourceType.Document, OperationType.Batch);

        RxDocumentServiceRequest request = RxDocumentServiceRequest.create(
            this,
            OperationType.Batch,
            ResourceType.Document,
            path,
            requestHeaders,
            options,
            content);

        if (options != null) {

            DocumentServiceRequestContext requestContext = request.requestContext;

            options.getMarkE2ETimeoutInRequestContextCallbackHook().set(
                () -> requestContext.setIsRequestCancelledOnTimeout(new AtomicBoolean(true)));
            requestContext.setExcludeRegions(options.getExcludedRegions());
            requestContext.setKeywordIdentifiers(options.getKeywordIdentifiers());
        }

        SerializationDiagnosticsContext serializationDiagnosticsContext = BridgeInternal.getSerializationDiagnosticsContext(request.requestContext.cosmosDiagnostics);

        if (serializationDiagnosticsContext != null) {
            serializationDiagnosticsContext.addSerializationDiagnostics(serializationDiagnostics);
        }

        if (options != null) {
            request.requestContext.setExcludeRegions(options.getExcludedRegions());
            request.requestContext.setKeywordIdentifiers(options.getKeywordIdentifiers());
        }

        // note: calling onBeforeSendRequest is a cheap operation which injects a CosmosDiagnostics
        // instance into 'request' amongst other things - this way metadataDiagnosticsContext is not
        // null and can be used for metadata-related telemetry (partition key range, container and server address lookups)
        if (requestRetryPolicy != null) {
            requestRetryPolicy.onBeforeSendRequest(request);
        }

        MetadataDiagnosticsContext metadataDiagnosticsContext = BridgeInternal.getMetaDataDiagnosticContext(request.requestContext.cosmosDiagnostics);

        request.requestContext.setCrossRegionAvailabilityContext(

            new CrossRegionAvailabilityContextForRxDocumentServiceRequest(
                null,
                new PointOperationContextForCircuitBreaker(
                    new AtomicBoolean(false),
                    false,
                    documentCollectionLink,
                    serializationDiagnosticsContext),
                null));

        return this.collectionCache.resolveCollectionAsync(metadataDiagnosticsContext, request)
            .flatMap(documentCollectionValueHolder -> {

                if (documentCollectionValueHolder == null || documentCollectionValueHolder.v == null) {
                    return Mono.error(new IllegalStateException("documentCollectionValueHolder or documentCollectionValueHolder.v cannot be null"));
                }

                return this.partitionKeyRangeCache.tryLookupAsync(metadataDiagnosticsContext, documentCollectionValueHolder.v.getResourceId(), null, null)
                    .flatMap(collectionRoutingMapValueHolder -> {

                        if (collectionRoutingMapValueHolder == null || collectionRoutingMapValueHolder.v == null) {
                            return Mono.error(new IllegalStateException("collectionRoutingMapValueHolder or collectionRoutingMapValueHolder.v cannot be null"));
                        }

                        addBatchHeaders(request, serverBatchRequest, documentCollectionValueHolder.v);

                        checkNotNull(options, "Argument 'options' cannot be null!");

                        options.setPartitionKeyDefinition(documentCollectionValueHolder.v.getPartitionKey());

                        PartitionKeyRange preResolvePartitionKeyRangeIfAny
                            = setPartitionKeyRangeForPointOperationRequestForPerPartitionAutomaticFailover(
                            request,
                            options,
                            collectionRoutingMapValueHolder.v,
                            requestRetryPolicy,
                            true,
                            null);

                        addPartitionLevelUnavailableRegionsForPointOperationRequestForPerPartitionCircuitBreaker(
                            request,
                            options,
                            collectionRoutingMapValueHolder.v,
                            requestRetryPolicy,
                            preResolvePartitionKeyRangeIfAny);

                        return Mono.just(request);
                    });
            });
    }

    private RxDocumentServiceRequest addBatchHeaders(RxDocumentServiceRequest request,
                                                     ServerBatchRequest serverBatchRequest,
                                                     DocumentCollection collection) {

        if(serverBatchRequest instanceof SinglePartitionKeyServerBatchRequest) {

            PartitionKey partitionKey = ((SinglePartitionKeyServerBatchRequest) serverBatchRequest).getPartitionKeyValue();
            PartitionKeyInternal partitionKeyInternal;

            if (partitionKey.equals(PartitionKey.NONE)) {
                PartitionKeyDefinition partitionKeyDefinition = collection.getPartitionKey();
                partitionKeyInternal = ModelBridgeInternal.getNonePartitionKey(partitionKeyDefinition);
            } else {
                // Partition key is always non-null
                partitionKeyInternal = BridgeInternal.getPartitionKeyInternal(partitionKey);
            }

            request.setPartitionKeyInternal(partitionKeyInternal);
            request.getHeaders().put(HttpConstants.HttpHeaders.PARTITION_KEY, Utils.escapeNonAscii(partitionKeyInternal.toJson()));
        } else if(serverBatchRequest instanceof PartitionKeyRangeServerBatchRequest) {
            request.setPartitionKeyRangeIdentity(new PartitionKeyRangeIdentity(((PartitionKeyRangeServerBatchRequest) serverBatchRequest).getPartitionKeyRangeId()));
        } else {
            throw new UnsupportedOperationException("Unknown Server request.");
        }

        request.getHeaders().put(HttpConstants.HttpHeaders.IS_BATCH_REQUEST, Boolean.TRUE.toString());
        request.getHeaders().put(HttpConstants.HttpHeaders.IS_BATCH_ATOMIC, String.valueOf(serverBatchRequest.isAtomicBatch()));
        request.getHeaders().put(HttpConstants.HttpHeaders.SHOULD_BATCH_CONTINUE_ON_ERROR, String.valueOf(serverBatchRequest.isShouldContinueOnError()));

        request.setPartitionKeyDefinition(collection.getPartitionKey());
        request.setNumberOfItemsInBatchRequest(serverBatchRequest.getOperations().size());

        return request;
    }

    /**
     * NOTE: Caller needs to consume it by subscribing to this Mono in order for the request to populate headers
     * @param request request to populate headers to
     * @param httpMethod http method
     * @return Mono, which on subscription will populate the headers in the request passed in the argument.
     */
    public Mono<RxDocumentServiceRequest> populateHeadersAsync(RxDocumentServiceRequest request, RequestVerb httpMethod) {
        request.getHeaders().put(HttpConstants.HttpHeaders.X_DATE, Utils.nowAsRFC1123());
        if (this.masterKeyOrResourceToken != null || this.resourceTokensMap != null
            || this.cosmosAuthorizationTokenResolver != null || this.credential != null) {
            String resourceName = request.getResourceAddress();

            String authorization = this.getUserAuthorizationToken(
                resourceName, request.getResourceType(), httpMethod, request.getHeaders(),
                    AuthorizationTokenType.PrimaryMasterKey, request.properties);
            try {
                authorization = URLEncoder.encode(authorization, "UTF-8");
            } catch (UnsupportedEncodingException e) {
                throw new IllegalStateException("Failed to encode authtoken.", e);
            }
            request.getHeaders().put(HttpConstants.HttpHeaders.AUTHORIZATION, authorization);
        }

        if (this.apiType != null)   {
            request.getHeaders().put(HttpConstants.HttpHeaders.API_TYPE, this.apiType.toString());
        }

        this.populateCapabilitiesHeader(request);

        if ((RequestVerb.POST.equals(httpMethod) || RequestVerb.PUT.equals(httpMethod))
                && !request.getHeaders().containsKey(HttpConstants.HttpHeaders.CONTENT_TYPE)) {
            request.getHeaders().put(HttpConstants.HttpHeaders.CONTENT_TYPE, RuntimeConstants.MediaTypes.JSON);
        }

        if (RequestVerb.PATCH.equals(httpMethod) &&
            !request.getHeaders().containsKey(HttpConstants.HttpHeaders.CONTENT_TYPE)) {
            request.getHeaders().put(HttpConstants.HttpHeaders.CONTENT_TYPE, RuntimeConstants.MediaTypes.JSON_PATCH);
        }

        if (!request.getHeaders().containsKey(HttpConstants.HttpHeaders.ACCEPT)) {
            request.getHeaders().put(HttpConstants.HttpHeaders.ACCEPT, RuntimeConstants.MediaTypes.JSON);
        }

        MetadataDiagnosticsContext metadataDiagnosticsCtx =
            BridgeInternal.getMetaDataDiagnosticContext(request.requestContext.cosmosDiagnostics);

        if (this.requiresFeedRangeFiltering(request)) {
            return request.getFeedRange()
                          .populateFeedRangeFilteringHeaders(
                              this.getPartitionKeyRangeCache(),
                              request,
                              this.collectionCache
                                  .resolveCollectionAsync(metadataDiagnosticsCtx, request)
                                  .flatMap(documentCollectionValueHolder -> {

                                      if (documentCollectionValueHolder.v != null) {
                                          request.setPartitionKeyDefinition(documentCollectionValueHolder.v.getPartitionKey());
                                      }

                                      return Mono.just(documentCollectionValueHolder);
                                  })
                          )
                          .flatMap(this::populateAuthorizationHeader);
        }

        return this.populateAuthorizationHeader(request);
    }

    private void populateCapabilitiesHeader(RxDocumentServiceRequest request) {
        if (!request.getHeaders().containsKey(HttpConstants.HttpHeaders.SDK_SUPPORTED_CAPABILITIES)) {
            request
                .getHeaders()
                .put(HttpConstants.HttpHeaders.SDK_SUPPORTED_CAPABILITIES, HttpConstants.SDKSupportedCapabilities.SUPPORTED_CAPABILITIES);
        }
    }

    private boolean requiresFeedRangeFiltering(RxDocumentServiceRequest request) {
        if (request.getResourceType() != ResourceType.Document &&
                request.getResourceType() != ResourceType.Conflict) {
            return false;
        }

        if (request.hasFeedRangeFilteringBeenApplied()) {
            return false;
        }

        switch (request.getOperationType()) {
            case ReadFeed:
            case Query:
            case SqlQuery:
                return request.getFeedRange() != null;
            default:
                return false;
        }
    }

    @Override
    public Mono<RxDocumentServiceRequest> populateAuthorizationHeader(RxDocumentServiceRequest request) {
        if (request == null) {
            throw new IllegalArgumentException("request");
        }

        if (this.authorizationTokenType == AuthorizationTokenType.AadToken) {
            return AadTokenAuthorizationHelper.getAuthorizationToken(this.tokenCredentialCache)
                .map(authorization -> {
                    request.getHeaders().put(HttpConstants.HttpHeaders.AUTHORIZATION, authorization);
                    return request;
                });
        } else {
            return Mono.just(request);
        }
    }

    @Override
    public Mono<HttpHeaders> populateAuthorizationHeader(HttpHeaders httpHeaders) {
        if (httpHeaders == null) {
            throw new IllegalArgumentException("httpHeaders");
        }

        if (this.authorizationTokenType == AuthorizationTokenType.AadToken) {
            return AadTokenAuthorizationHelper.getAuthorizationToken(this.tokenCredentialCache)
                .map(authorization -> {
                    httpHeaders.set(HttpConstants.HttpHeaders.AUTHORIZATION, authorization);
                    return httpHeaders;
                });
        }

        return Mono.just(httpHeaders);
    }

    @Override
    public AuthorizationTokenType getAuthorizationTokenType() {
        return this.authorizationTokenType;
    }

    @Override
    public String getUserAuthorizationToken(String resourceName,
                                            ResourceType resourceType,
                                            RequestVerb requestVerb,
                                            Map<String, String> headers,
                                            AuthorizationTokenType tokenType,
                                            Map<String, Object> properties) {

        if (this.cosmosAuthorizationTokenResolver != null) {
            return this.cosmosAuthorizationTokenResolver.getAuthorizationToken(requestVerb.toUpperCase(), resourceName, this.resolveCosmosResourceType(resourceType).toString(),
                    properties != null ? Collections.unmodifiableMap(properties) : null);
        } else if (credential != null) {
            return this.authorizationTokenProvider.generateKeyAuthorizationSignature(requestVerb, resourceName,
                    resourceType, headers);
        } else if (masterKeyOrResourceToken != null && hasAuthKeyResourceToken && resourceTokensMap == null) {
            return masterKeyOrResourceToken;
        } else {
            assert resourceTokensMap != null;
            if(resourceType.equals(ResourceType.DatabaseAccount)) {
                return this.firstResourceTokenFromPermissionFeed;
            }

            return ResourceTokenAuthorizationHelper.getAuthorizationTokenUsingResourceTokens(resourceTokensMap, requestVerb, resourceName, headers);
        }
    }

    private CosmosResourceType resolveCosmosResourceType(ResourceType resourceType) {
        CosmosResourceType cosmosResourceType =
            ModelBridgeInternal.fromServiceSerializedFormat(resourceType.toString());
        if (cosmosResourceType == null) {
            return CosmosResourceType.SYSTEM;
        }
        return cosmosResourceType;
    }

    void captureSessionToken(RxDocumentServiceRequest request, RxDocumentServiceResponse response) {
        this.sessionContainer.setSessionToken(request, response.getResponseHeaders());
    }

    private Mono<RxDocumentServiceResponse> create(RxDocumentServiceRequest request,
                                                   DocumentClientRetryPolicy documentClientRetryPolicy,
                                                   OperationContextAndListenerTuple operationContextAndListenerTuple) {
        return populateHeadersAsync(request, RequestVerb.POST)
            .flatMap(requestPopulated -> {
                RxStoreModel storeProxy = this.getStoreProxy(requestPopulated);
                if (documentClientRetryPolicy.getRetryContext() != null && documentClientRetryPolicy.getRetryContext().getRetryCount() > 0) {
                    documentClientRetryPolicy.getRetryContext().updateEndTime();
                }

                return storeProxy.processMessage(requestPopulated, operationContextAndListenerTuple);
            });
    }

    private Mono<RxDocumentServiceResponse> upsert(RxDocumentServiceRequest request,
                                                   DocumentClientRetryPolicy documentClientRetryPolicy,
                                                   OperationContextAndListenerTuple operationContextAndListenerTuple) {

        return populateHeadersAsync(request, RequestVerb.POST)
            .flatMap(requestPopulated -> {
                Map<String, String> headers = requestPopulated.getHeaders();
                // headers can never be null, since it will be initialized even when no
                // request options are specified,
                // hence using assertion here instead of exception, being in the private
                // method
                assert (headers != null);
                headers.put(HttpConstants.HttpHeaders.IS_UPSERT, "true");
                if (documentClientRetryPolicy.getRetryContext() != null && documentClientRetryPolicy.getRetryContext().getRetryCount() > 0) {
                    documentClientRetryPolicy.getRetryContext().updateEndTime();
                }

                return getStoreProxy(requestPopulated).processMessage(requestPopulated, operationContextAndListenerTuple)
                    .map(response -> {
                            this.captureSessionToken(requestPopulated, response);
                            return response;
                        }
                    );
            });
    }

    private Mono<RxDocumentServiceResponse> replace(RxDocumentServiceRequest request, DocumentClientRetryPolicy documentClientRetryPolicy) {
        return populateHeadersAsync(request, RequestVerb.PUT)
            .flatMap(requestPopulated -> {
                if (documentClientRetryPolicy.getRetryContext() != null && documentClientRetryPolicy.getRetryContext().getRetryCount() > 0) {
                    documentClientRetryPolicy.getRetryContext().updateEndTime();
                }

                return getStoreProxy(requestPopulated).processMessage(requestPopulated);
            });
    }

    private Mono<RxDocumentServiceResponse> patch(RxDocumentServiceRequest request, DocumentClientRetryPolicy documentClientRetryPolicy) {
        return populateHeadersAsync(request, RequestVerb.PATCH)
            .flatMap(requestPopulated -> {
                if (documentClientRetryPolicy.getRetryContext() != null && documentClientRetryPolicy.getRetryContext().getRetryCount() > 0) {
                    documentClientRetryPolicy.getRetryContext().updateEndTime();
                }
                return getStoreProxy(requestPopulated).processMessage(requestPopulated);
        });
    }

    @Override
    public Mono<ResourceResponse<Document>> createDocument(
        String collectionLink,
        Object document,
        RequestOptions options,
        boolean disableAutomaticIdGeneration) {

        return wrapPointOperationWithAvailabilityStrategy(
            ResourceType.Document,
            OperationType.Create,
            (opt, e2ecfg, clientCtxOverride, crossRegionAvailabilityContextForRequest) -> createDocumentCore(
                collectionLink,
                document,
                opt,
                disableAutomaticIdGeneration,
                e2ecfg,
                clientCtxOverride,
                crossRegionAvailabilityContextForRequest
            ),
            options,
            options != null && options.getNonIdempotentWriteRetriesEnabled() != null && options.getNonIdempotentWriteRetriesEnabled(),
            collectionLink
        );
    }

    private Mono<ResourceResponse<Document>> createDocumentCore(
        String collectionLink,
        Object document,
        RequestOptions options,
        boolean disableAutomaticIdGeneration,
        CosmosEndToEndOperationLatencyPolicyConfig endToEndPolicyConfig,
        DiagnosticsClientContext clientContextOverride,
        CrossRegionAvailabilityContextForRxDocumentServiceRequest crossRegionAvailabilityContextForRxDocumentServiceRequest) {

        ScopedDiagnosticsFactory scopedDiagnosticsFactory = new ScopedDiagnosticsFactory(clientContextOverride, false);

        RequestOptions nonNullRequestOptions = options != null ? options : new RequestOptions();

        DocumentClientRetryPolicy finalRetryPolicyInstance =
            this.getRetryPolicyForPointOperation(
                scopedDiagnosticsFactory,
                nonNullRequestOptions,
                collectionLink);

        AtomicReference<RxDocumentServiceRequest> requestReference = new AtomicReference<>();

        Consumer<CosmosException> gwModeE2ETimeoutDiagnosticHandler
            = (operationCancelledException) -> {

            RxDocumentServiceRequest request = requestReference.get();
            this.addCancelledGatewayModeDiagnosticsIntoCosmosException(operationCancelledException, request);
        };

        scopedDiagnosticsFactory.setGwModeE2ETimeoutDiagnosticsHandler(gwModeE2ETimeoutDiagnosticHandler);

        return handleCircuitBreakingFeedbackForPointOperation(getPointOperationResponseMonoWithE2ETimeout(
            nonNullRequestOptions,
            endToEndPolicyConfig,
            ObservableHelper.inlineIfPossibleAsObs(() ->
                    createDocumentInternal(
                        collectionLink,
                        document,
                        nonNullRequestOptions,
                        disableAutomaticIdGeneration,
                        finalRetryPolicyInstance,
                        scopedDiagnosticsFactory,
                        requestReference,
                        crossRegionAvailabilityContextForRxDocumentServiceRequest),
                finalRetryPolicyInstance),
            scopedDiagnosticsFactory
        ), requestReference, endToEndPolicyConfig);
    }

    private Mono<ResourceResponse<Document>> createDocumentInternal(
        String collectionLink,
        Object document,
        RequestOptions options,
        boolean disableAutomaticIdGeneration,
        DocumentClientRetryPolicy requestRetryPolicy,
        DiagnosticsClientContext clientContextOverride,
        AtomicReference<RxDocumentServiceRequest> documentServiceRequestReference,
        CrossRegionAvailabilityContextForRxDocumentServiceRequest crossRegionAvailabilityContextForRequest) {

        try {
            logger.debug("Creating a Document. collectionLink: [{}]", collectionLink);

            Mono<Tuple2<RxDocumentServiceRequest, Utils.ValueHolder<DocumentCollection>>> requestToDocumentCollectionObs = getCreateDocumentRequest(
                requestRetryPolicy,
                collectionLink,
                document,
                options,
                disableAutomaticIdGeneration,
                OperationType.Create,
                clientContextOverride,
                crossRegionAvailabilityContextForRequest);

            return requestToDocumentCollectionObs
                .flatMap(requestToDocumentCollection -> {

                    RxDocumentServiceRequest request = requestToDocumentCollection.getT1();
                    Utils.ValueHolder<DocumentCollection> documentCollectionValueHolder = requestToDocumentCollection.getT2();

                    if (documentCollectionValueHolder == null || documentCollectionValueHolder.v == null) {
                        return Mono.error(new IllegalStateException("documentCollectionValueHolder or documentCollectionValueHolder.v cannot be null"));
                    }

                    return this.partitionKeyRangeCache.tryLookupAsync(BridgeInternal.getMetaDataDiagnosticContext(request.requestContext.cosmosDiagnostics), documentCollectionValueHolder.v.getResourceId(), null, null)
                        .flatMap(collectionRoutingMapValueHolder -> {

                            if (collectionRoutingMapValueHolder == null || collectionRoutingMapValueHolder.v == null) {
                                return Mono.error(new IllegalStateException("collectionRoutingMapValueHolder or collectionRoutingMapValueHolder.v cannot be null"));
                            }

                            options.setPartitionKeyDefinition(documentCollectionValueHolder.v.getPartitionKey());

                            request.requestContext.setCrossRegionAvailabilityContext(crossRegionAvailabilityContextForRequest);

                            PartitionKeyRange preResolvedPartitionKeyRangeIfAny = setPartitionKeyRangeForPointOperationRequestForPerPartitionAutomaticFailover(
                                request,
                                options,
                                collectionRoutingMapValueHolder.v,
                                requestRetryPolicy,
                                true,
                                null);

                            addPartitionLevelUnavailableRegionsForPointOperationRequestForPerPartitionCircuitBreaker(
                                request,
                                options,
                                collectionRoutingMapValueHolder.v,
                                requestRetryPolicy,
                                preResolvedPartitionKeyRangeIfAny);

                            documentServiceRequestReference.set(request);

                            // needs to be after onBeforeSendRequest since CosmosDiagnostics instance needs to be wired
                            // to the RxDocumentServiceRequest instance
                            mergeContextInformationIntoDiagnosticsForPointRequest(request, crossRegionAvailabilityContextForRequest);

                            return create(request, requestRetryPolicy, getOperationContextAndListenerTuple(options));

                        })
                        .map(serviceResponse -> toResourceResponse(serviceResponse, Document.class));
                });
        } catch (Exception e) {
            logger.debug("Failure in creating a document due to [{}]", e.getMessage(), e);
            return Mono.error(e);
        }
    }

    private static <T> Mono<T> getPointOperationResponseMonoWithE2ETimeout(
        RequestOptions requestOptions,
        CosmosEndToEndOperationLatencyPolicyConfig endToEndPolicyConfig,
        Mono<T> rxDocumentServiceResponseMono,
        ScopedDiagnosticsFactory scopedDiagnosticsFactory) {

        requestOptions.setCosmosEndToEndLatencyPolicyConfig(endToEndPolicyConfig);

        if (endToEndPolicyConfig != null && endToEndPolicyConfig.isEnabled()) {

            Duration endToEndTimeout = endToEndPolicyConfig.getEndToEndOperationTimeout();
            if (endToEndTimeout.isNegative()) {
                CosmosDiagnostics latestCosmosDiagnosticsSnapshot = scopedDiagnosticsFactory.getMostRecentlyCreatedDiagnostics();
                if (latestCosmosDiagnosticsSnapshot == null) {
                    scopedDiagnosticsFactory.createDiagnostics();
                }
                return Mono.error(getNegativeTimeoutException(scopedDiagnosticsFactory.getMostRecentlyCreatedDiagnostics(), endToEndTimeout));
            }

            return rxDocumentServiceResponseMono
                .timeout(endToEndTimeout)
                .onErrorMap(throwable -> getCancellationExceptionForPointOperations(
                    scopedDiagnosticsFactory,
                    throwable,
                    requestOptions.getMarkE2ETimeoutInRequestContextCallbackHook()));
        }
        return rxDocumentServiceResponseMono;
    }

    private <T> Mono<T> handleCircuitBreakingFeedbackForPointOperation(
        Mono<T> response,
        AtomicReference<RxDocumentServiceRequest> requestReference,
        CosmosEndToEndOperationLatencyPolicyConfig effectiveEndToEndPolicyConfig) {

        applyEndToEndLatencyPolicyCfgToRequestContext(requestReference.get(), effectiveEndToEndPolicyConfig);

        return response
            .doOnSuccess(ignore -> {

                RxDocumentServiceRequest succeededRequest = requestReference.get();

                if (this.globalPartitionEndpointManagerForPerPartitionCircuitBreaker.isPerPartitionLevelCircuitBreakingApplicable(requestReference.get())) {

                    checkNotNull(succeededRequest.requestContext, "Argument 'succeededRequest.requestContext' must not be null!");

                    CrossRegionAvailabilityContextForRxDocumentServiceRequest crossRegionAvailabilityContext = succeededRequest.requestContext.getCrossRegionAvailabilityContext();

                    checkNotNull(crossRegionAvailabilityContext, "Argument 'crossRegionAvailabilityContext' cannot be null!");

                    PointOperationContextForCircuitBreaker pointOperationContextForCircuitBreaker = crossRegionAvailabilityContext.getPointOperationContextForCircuitBreaker();

                    checkNotNull(pointOperationContextForCircuitBreaker, "Argument 'pointOperationContextForCircuitBreaker' must not be null!");
                    pointOperationContextForCircuitBreaker.setHasOperationSeenSuccess();

                    this.globalPartitionEndpointManagerForPerPartitionCircuitBreaker.handleLocationSuccessForPartitionKeyRange(succeededRequest);
                }

                this.globalPartitionEndpointManagerForPerPartitionAutomaticFailover.resetEndToEndTimeoutErrorCountIfPossible(succeededRequest);
            })
            .doOnError(throwable -> {
                if (throwable instanceof OperationCancelledException) {

                    RxDocumentServiceRequest failedRequest = requestReference.get();

                    if (this.globalPartitionEndpointManagerForPerPartitionCircuitBreaker.isPerPartitionLevelCircuitBreakingApplicable(requestReference.get())) {

                        checkNotNull(failedRequest.requestContext, "Argument 'failedRequest.requestContext' must not be null!");

                        CrossRegionAvailabilityContextForRxDocumentServiceRequest crossRegionAvailabilityContext = failedRequest.requestContext.getCrossRegionAvailabilityContext();

                        PointOperationContextForCircuitBreaker pointOperationContextForCircuitBreaker = crossRegionAvailabilityContext.getPointOperationContextForCircuitBreaker();

                        checkNotNull(pointOperationContextForCircuitBreaker, "Argument 'pointOperationContextForCircuitBreaker' must not be null!");

                        if (pointOperationContextForCircuitBreaker.isThresholdBasedAvailabilityStrategyEnabled()) {

                            if (!pointOperationContextForCircuitBreaker.isRequestHedged() && pointOperationContextForCircuitBreaker.getHasOperationSeenSuccess()) {
                                this.handleLocationCancellationExceptionForPartitionKeyRange(failedRequest);
                            }
                        } else {
                            this.handleLocationCancellationExceptionForPartitionKeyRange(failedRequest);
                        }
                    }

                    // Trigger PPAF flow iff an OperationCanceledException is intercepted here
                    this.globalPartitionEndpointManagerForPerPartitionAutomaticFailover
                        .tryMarkEndpointAsUnavailableForPartitionKeyRange(failedRequest, true);
                }
            })
            .doFinally(signalType -> {
                if (signalType != SignalType.CANCEL) {
                    return;
                }

                if (this.globalPartitionEndpointManagerForPerPartitionCircuitBreaker.isPerPartitionLevelCircuitBreakingApplicable(requestReference.get())) {
                    RxDocumentServiceRequest failedRequest = requestReference.get();
                    checkNotNull(failedRequest.requestContext, "Argument 'failedRequest.requestContext' must not be null!");

                    CrossRegionAvailabilityContextForRxDocumentServiceRequest crossRegionAvailabilityContext = failedRequest.requestContext.getCrossRegionAvailabilityContext();

                    checkNotNull(crossRegionAvailabilityContext, "Argument 'crossRegionAvailabilityContext' must not be null!");

                    PointOperationContextForCircuitBreaker pointOperationContextForCircuitBreaker = crossRegionAvailabilityContext.getPointOperationContextForCircuitBreaker();

                    checkNotNull(pointOperationContextForCircuitBreaker, "Argument 'pointOperationContextForCircuitBreaker' must not be null!");

                    // scoping the handling of CANCEL signal handling for reasons outside of end-to-end operation timeout
                    // to purely operations which have end-to-end operation timeout enabled
                    if (pointOperationContextForCircuitBreaker.isThresholdBasedAvailabilityStrategyEnabled()) {

                        if (!pointOperationContextForCircuitBreaker.isRequestHedged() && pointOperationContextForCircuitBreaker.getHasOperationSeenSuccess()) {
                            this.handleLocationCancellationExceptionForPartitionKeyRange(failedRequest);
                        }
                    }
                }
            });
    }

    private <T> Mono<NonTransientFeedOperationResult<T>> handleCircuitBreakingFeedbackForFeedOperationWithAvailabilityStrategy(Mono<NonTransientFeedOperationResult<T>> response, RxDocumentServiceRequest request) {

        return response
            .doOnSuccess(nonTransientFeedOperationResult -> {

                if (this.globalPartitionEndpointManagerForPerPartitionCircuitBreaker.isPerPartitionLevelCircuitBreakingApplicable(request)) {
                    if (!nonTransientFeedOperationResult.isError()) {
                        checkNotNull(request, "Argument 'request' cannot be null!");
                        checkNotNull(request.requestContext, "Argument 'request.requestContext' cannot be null!");

                        CrossRegionAvailabilityContextForRxDocumentServiceRequest crossRegionAvailabilityContext
                            = request.requestContext.getCrossRegionAvailabilityContext();

                        checkNotNull(crossRegionAvailabilityContext, "Argument 'crossRegionAvailabilityContext' cannot be null!");

                        FeedOperationContextForCircuitBreaker feedOperationContextForCircuitBreaker
                            = crossRegionAvailabilityContext.getFeedOperationContextForCircuitBreaker();

                        checkNotNull(feedOperationContextForCircuitBreaker, "Argument 'feedOperationContextForCircuitBreaker' cannot be null!");

                        feedOperationContextForCircuitBreaker.addPartitionKeyRangeWithSuccess(request.requestContext.resolvedPartitionKeyRangeForCircuitBreaker, request.getResourceId());
                        this.globalPartitionEndpointManagerForPerPartitionCircuitBreaker.handleLocationSuccessForPartitionKeyRange(request);
                    }
                }
            })
            .doFinally(signalType -> {
                if (signalType != SignalType.CANCEL) {
                    return;
                }

                if (this.globalPartitionEndpointManagerForPerPartitionCircuitBreaker.isPerPartitionLevelCircuitBreakingApplicable(request)) {
                    checkNotNull(request, "Argument 'request' cannot be null!");
                    checkNotNull(request.requestContext, "Argument 'request.requestContext' cannot be null!");

                    CrossRegionAvailabilityContextForRxDocumentServiceRequest crossRegionAvailabilityContext
                        = request.requestContext.getCrossRegionAvailabilityContext();

                    checkNotNull(crossRegionAvailabilityContext, "Argument 'crossRegionAvailabilityContext' cannot be null!");

                    FeedOperationContextForCircuitBreaker feedOperationContextForCircuitBreaker
                        = crossRegionAvailabilityContext.getFeedOperationContextForCircuitBreaker();

                    checkNotNull(feedOperationContextForCircuitBreaker, "Argument 'feedOperationContextForCircuitBreaker' cannot be null!");

                    if (!feedOperationContextForCircuitBreaker.getIsRequestHedged()
                        && feedOperationContextForCircuitBreaker.isThresholdBasedAvailabilityStrategyEnabled()
                        && feedOperationContextForCircuitBreaker.hasPartitionKeyRangeSeenSuccess(request.requestContext.resolvedPartitionKeyRange, request.getResourceId())) {
                        this.handleLocationCancellationExceptionForPartitionKeyRange(request);
                    }
                }
            });
    }

    private static Throwable getCancellationExceptionForPointOperations(
        ScopedDiagnosticsFactory scopedDiagnosticsFactory,
        Throwable throwable,
        AtomicReference<Runnable> markE2ETimeoutInRequestContextCallbackHook) {
        Throwable unwrappedException = reactor.core.Exceptions.unwrap(throwable);
        if (unwrappedException instanceof TimeoutException) {

            CosmosException exception = new OperationCancelledException();
            exception.setStackTrace(throwable.getStackTrace());

            Runnable actualCallback = markE2ETimeoutInRequestContextCallbackHook.get();
            if (actualCallback != null) {
                logger.trace("Calling actual Mark E2E timeout callback");
                actualCallback.run();
            }

            Consumer<CosmosException> gatewayCancelledDiagnosticsHandler
                = scopedDiagnosticsFactory.getGwModeE2ETimeoutDiagnosticsHandler();

            if (gatewayCancelledDiagnosticsHandler != null) {
                gatewayCancelledDiagnosticsHandler.accept(exception);
            }

            // For point operations
            // availabilityStrategy sits on top of e2eTimeoutPolicy
            // e2eTimeoutPolicy sits on top of client retry policy
            // for each e2eTimeoutPolicy wrap, we are going to create one distinct ScopedDiagnosticsFactory
            // so for each scopedDiagnosticsFactory being used here, there will only be max one CosmosDiagnostics being tracked
            CosmosDiagnostics lastDiagnosticsSnapshot = scopedDiagnosticsFactory.getMostRecentlyCreatedDiagnostics();
            if (lastDiagnosticsSnapshot == null) {
                scopedDiagnosticsFactory.createDiagnostics();
            }
            BridgeInternal.setCosmosDiagnostics(exception, scopedDiagnosticsFactory.getMostRecentlyCreatedDiagnostics());

            return exception;
        }
        return throwable;
    }

    private static CosmosException getNegativeTimeoutException(CosmosDiagnostics cosmosDiagnostics, Duration negativeTimeout) {
        checkNotNull(negativeTimeout, "Argument 'negativeTimeout' must not be null");
        checkArgument(
            negativeTimeout.isNegative(),
            "This exception should only be used for negative timeouts");

        String message = String.format("Negative timeout '%s' provided.",  negativeTimeout);
        CosmosException exception = new OperationCancelledException(message, null);
        BridgeInternal.setSubStatusCode(exception, HttpConstants.SubStatusCodes.NEGATIVE_TIMEOUT_PROVIDED);

        if (cosmosDiagnostics != null) {
            BridgeInternal.setCosmosDiagnostics(exception, cosmosDiagnostics);
        }

        return exception;
    }

    private static void applyEndToEndLatencyPolicyCfgToRequestContext(RxDocumentServiceRequest rxDocumentServiceRequest, CosmosEndToEndOperationLatencyPolicyConfig effectiveEndToEndPolicyConfig) {

        if (rxDocumentServiceRequest == null) {
            return;
        }

        if (rxDocumentServiceRequest.requestContext == null) {
            return;
        }

        if (effectiveEndToEndPolicyConfig == null) {
            return;
        }

        rxDocumentServiceRequest.requestContext.setEndToEndOperationLatencyPolicyConfig(effectiveEndToEndPolicyConfig);
    }

    @Override
    public Mono<ResourceResponse<Document>> upsertDocument(String collectionLink, Object document,
                                                                 RequestOptions options, boolean disableAutomaticIdGeneration) {
        return wrapPointOperationWithAvailabilityStrategy(
            ResourceType.Document,
            OperationType.Upsert,
            (opt, e2ecfg, clientCtxOverride, crossRegionAvailabilityContextForRequest) -> upsertDocumentCore(
                collectionLink,
                document,
                opt,
                disableAutomaticIdGeneration,
                e2ecfg,
                clientCtxOverride,
                crossRegionAvailabilityContextForRequest),
            options,
            options != null && options.getNonIdempotentWriteRetriesEnabled() != null && options.getNonIdempotentWriteRetriesEnabled(),
            collectionLink
        );
    }

    private Mono<ResourceResponse<Document>> upsertDocumentCore(
        String collectionLink,
        Object document,
        RequestOptions options,
        boolean disableAutomaticIdGeneration,
        CosmosEndToEndOperationLatencyPolicyConfig endToEndPolicyConfig,
        DiagnosticsClientContext clientContextOverride,
        CrossRegionAvailabilityContextForRxDocumentServiceRequest crossRegionAvailabilityContextForRequest) {

        RequestOptions nonNullRequestOptions = options != null ? options : new RequestOptions();
        ScopedDiagnosticsFactory scopedDiagnosticsFactory = new ScopedDiagnosticsFactory(clientContextOverride, false);

        DocumentClientRetryPolicy finalRetryPolicyInstance =
            this.getRetryPolicyForPointOperation(
                scopedDiagnosticsFactory,
                nonNullRequestOptions,
                collectionLink);;
        AtomicReference<RxDocumentServiceRequest> requestReference = new AtomicReference<>();

        Consumer<CosmosException> gwModeE2ETimeoutDiagnosticHandler
            = (operationCancelledException) -> {

            RxDocumentServiceRequest request = requestReference.get();
            this.addCancelledGatewayModeDiagnosticsIntoCosmosException(operationCancelledException, request);
        };

        scopedDiagnosticsFactory.setGwModeE2ETimeoutDiagnosticsHandler(gwModeE2ETimeoutDiagnosticHandler);

        return handleCircuitBreakingFeedbackForPointOperation(getPointOperationResponseMonoWithE2ETimeout(
                nonNullRequestOptions,
                endToEndPolicyConfig,
                ObservableHelper.inlineIfPossibleAsObs(
                    () -> upsertDocumentInternal(
                        collectionLink,
                        document,
                        nonNullRequestOptions,
                        disableAutomaticIdGeneration,
                        finalRetryPolicyInstance,
                        scopedDiagnosticsFactory,
                        requestReference,
                        crossRegionAvailabilityContextForRequest),
                    finalRetryPolicyInstance),
                scopedDiagnosticsFactory), requestReference, endToEndPolicyConfig);
    }

    private Mono<ResourceResponse<Document>> upsertDocumentInternal(
        String collectionLink,
        Object document,
        RequestOptions options,
        boolean disableAutomaticIdGeneration,
        DocumentClientRetryPolicy retryPolicyInstance,
        DiagnosticsClientContext clientContextOverride,
        AtomicReference<RxDocumentServiceRequest> requestReference,
        CrossRegionAvailabilityContextForRxDocumentServiceRequest crossRegionAvailabilityContextForRequest) {

        try {
            logger.debug("Upserting a Document. collectionLink: [{}]", collectionLink);

            Mono<Tuple2<RxDocumentServiceRequest, Utils.ValueHolder<DocumentCollection>>> requestToDocumentCollectionObs =
                getCreateDocumentRequest(
                    retryPolicyInstance,
                    collectionLink,
                    document,
                    options,
                    disableAutomaticIdGeneration,
                    OperationType.Upsert,
                    clientContextOverride,
                    crossRegionAvailabilityContextForRequest);

            return requestToDocumentCollectionObs
                .flatMap(requestToDocumentCollection -> {
                    RxDocumentServiceRequest request = requestToDocumentCollection.getT1();
                    Utils.ValueHolder<DocumentCollection> documentCollectionValueHolder = requestToDocumentCollection.getT2();

                    if (documentCollectionValueHolder == null || documentCollectionValueHolder.v == null) {
                        return Mono.error(new IllegalStateException("documentCollectionValueHolder or documentCollectionValueHolder.v cannot be null"));
                    }

                    return this.partitionKeyRangeCache.tryLookupAsync(BridgeInternal.getMetaDataDiagnosticContext(request.requestContext.cosmosDiagnostics), documentCollectionValueHolder.v.getResourceId(), null, null)
                        .flatMap(collectionRoutingMapValueHolder -> {

                            if (collectionRoutingMapValueHolder == null || collectionRoutingMapValueHolder.v == null) {
                                return Mono.error(new IllegalStateException("collectionRoutingMapValueHolder or collectionRoutingMapValueHolder.v cannot be null"));
                            }

                            options.setPartitionKeyDefinition(documentCollectionValueHolder.v.getPartitionKey());
                            request.requestContext.setCrossRegionAvailabilityContext(crossRegionAvailabilityContextForRequest);

                            PartitionKeyRange preResolvedPartitionKeyRangeIfAny = setPartitionKeyRangeForPointOperationRequestForPerPartitionAutomaticFailover(
                                request,
                                options,
                                collectionRoutingMapValueHolder.v,
                                retryPolicyInstance,
                                true,
                                null);

                            addPartitionLevelUnavailableRegionsForPointOperationRequestForPerPartitionCircuitBreaker(
                                request,
                                options,
                                collectionRoutingMapValueHolder.v,
                                retryPolicyInstance,
                                preResolvedPartitionKeyRangeIfAny);

                            requestReference.set(request);

                            // needs to be after onBeforeSendRequest since CosmosDiagnostics instance needs to be wired
                            // to the RxDocumentServiceRequest instance
                            mergeContextInformationIntoDiagnosticsForPointRequest(request, crossRegionAvailabilityContextForRequest);

                            return upsert(request, retryPolicyInstance, getOperationContextAndListenerTuple(options));
                        })
                        .map(serviceResponse -> toResourceResponse(serviceResponse, Document.class));

                });

        } catch (Exception e) {
            logger.debug("Failure in upserting a document due to [{}]", e.getMessage(), e);
            return Mono.error(e);
        }
    }

    @Override
    public Mono<ResourceResponse<Document>> replaceDocument(String documentLink, Object document,
                                                            RequestOptions options) {

        String collectionLink = Utils.getCollectionName(documentLink);

        return wrapPointOperationWithAvailabilityStrategy(
            ResourceType.Document,
            OperationType.Replace,
            (opt, e2ecfg, clientCtxOverride, crossRegionAvailabilityContextForRequest) -> replaceDocumentCore(
                documentLink,
                document,
                opt,
                e2ecfg,
                clientCtxOverride,
                crossRegionAvailabilityContextForRequest),
            options,
            options != null && options.getNonIdempotentWriteRetriesEnabled() != null && options.getNonIdempotentWriteRetriesEnabled(),
            collectionLink
        );
    }

    private Mono<ResourceResponse<Document>> replaceDocumentCore(
        String documentLink,
        Object document,
        RequestOptions options,
        CosmosEndToEndOperationLatencyPolicyConfig endToEndPolicyConfig,
        DiagnosticsClientContext clientContextOverride,
        CrossRegionAvailabilityContextForRxDocumentServiceRequest crossRegionAvailabilityContextForRequest) {

        RequestOptions nonNullRequestOptions = options != null ? options : new RequestOptions();
        ScopedDiagnosticsFactory scopedDiagnosticsFactory = new ScopedDiagnosticsFactory(clientContextOverride, false);

        DocumentClientRetryPolicy finalRequestRetryPolicy =
            this.getRetryPolicyForPointOperation(
                scopedDiagnosticsFactory,
                nonNullRequestOptions,
                Utils.getCollectionName(documentLink));
        AtomicReference<RxDocumentServiceRequest> requestReference = new AtomicReference<>();

        Consumer<CosmosException> gwModeE2ETimeoutDiagnosticHandler
            = (operationCancelledException) -> {

            RxDocumentServiceRequest request = requestReference.get();
            this.addCancelledGatewayModeDiagnosticsIntoCosmosException(operationCancelledException, request);
        };

        scopedDiagnosticsFactory.setGwModeE2ETimeoutDiagnosticsHandler(gwModeE2ETimeoutDiagnosticHandler);

        return handleCircuitBreakingFeedbackForPointOperation(getPointOperationResponseMonoWithE2ETimeout(
                nonNullRequestOptions,
                endToEndPolicyConfig,
                ObservableHelper.inlineIfPossibleAsObs(
                    () -> replaceDocumentInternal(
                        documentLink,
                        document,
                        nonNullRequestOptions,
                        finalRequestRetryPolicy,
                        scopedDiagnosticsFactory,
                        requestReference,
                        crossRegionAvailabilityContextForRequest),
                    finalRequestRetryPolicy),
                scopedDiagnosticsFactory), requestReference, endToEndPolicyConfig);
    }

    private Mono<ResourceResponse<Document>> replaceDocumentInternal(
        String documentLink,
        Object document,
        RequestOptions options,
        DocumentClientRetryPolicy retryPolicyInstance,
        DiagnosticsClientContext clientContextOverride,
        AtomicReference<RxDocumentServiceRequest> requestReference,
        CrossRegionAvailabilityContextForRxDocumentServiceRequest crossRegionAvailabilityContextForRequest) {

        try {
            if (StringUtils.isEmpty(documentLink)) {
                throw new IllegalArgumentException("documentLink");
            }

            if (document == null) {
                throw new IllegalArgumentException("document");
            }

            Document typedDocument = Document.fromObject(document, options.getEffectiveItemSerializer());

            return this.replaceDocumentInternal(
                documentLink,
                typedDocument,
                options,
                retryPolicyInstance,
                clientContextOverride,
                requestReference,
                crossRegionAvailabilityContextForRequest);

        } catch (Exception e) {
            logger.debug("Failure in replacing a document due to [{}]", e.getMessage());
            return Mono.error(e);
        }
    }

    @Override
    public Mono<ResourceResponse<Document>> replaceDocument(Document document, RequestOptions options) {

        String collectionLink = Utils.getCollectionName(document.getSelfLink());

        return wrapPointOperationWithAvailabilityStrategy(
            ResourceType.Document,
            OperationType.Replace,
            (opt, e2ecfg, clientCtxOverride, pointOperationContextForCircuitBreaker) -> replaceDocumentCore(
                document,
                opt,
                clientCtxOverride,
                pointOperationContextForCircuitBreaker
            ),
            options,
            options != null && options.getNonIdempotentWriteRetriesEnabled() != null && options.getNonIdempotentWriteRetriesEnabled(),
            collectionLink
        );
    }

    private Mono<ResourceResponse<Document>> replaceDocumentCore(
        Document document,
        RequestOptions options,
        DiagnosticsClientContext clientContextOverride,
        CrossRegionAvailabilityContextForRxDocumentServiceRequest crossRegionAvailabilityContextForRequest) {

        DocumentClientRetryPolicy requestRetryPolicy =
            this.resetSessionTokenRetryPolicy.getRequestPolicy(clientContextOverride);
        if (options == null || options.getPartitionKey() == null) {
            String collectionLink = document.getSelfLink();
            requestRetryPolicy = new PartitionKeyMismatchRetryPolicy(
                collectionCache, requestRetryPolicy, collectionLink, options);
        }
        DocumentClientRetryPolicy finalRequestRetryPolicy = requestRetryPolicy;
        AtomicReference<RxDocumentServiceRequest> requestReference = new AtomicReference<>();

        return handleCircuitBreakingFeedbackForPointOperation(ObservableHelper.inlineIfPossibleAsObs(
            () -> replaceDocumentInternal(
                document,
                options,
                finalRequestRetryPolicy,
                clientContextOverride,
                requestReference,
                crossRegionAvailabilityContextForRequest),
            requestRetryPolicy), requestReference, cosmosEndToEndOperationLatencyPolicyConfig);
    }

    private Mono<ResourceResponse<Document>> replaceDocumentInternal(
        Document document,
        RequestOptions options,
        DocumentClientRetryPolicy retryPolicyInstance,
        DiagnosticsClientContext clientContextOverride,
        AtomicReference<RxDocumentServiceRequest> requestReference,
        CrossRegionAvailabilityContextForRxDocumentServiceRequest crossRegionAvailabilityContextForRequest) {

        try {
            if (document == null) {
                throw new IllegalArgumentException("document");
            }

            return this.replaceDocumentInternal(
                document.getSelfLink(),
                document,
                options,
                retryPolicyInstance,
                clientContextOverride,
                requestReference,
                crossRegionAvailabilityContextForRequest);

        } catch (Exception e) {
            logger.debug("Failure in replacing a database due to [{}]", e.getMessage());
            return Mono.error(e);
        }
    }

    private Mono<ResourceResponse<Document>> replaceDocumentInternal(
        String documentLink,
        Document document,
        RequestOptions options,
        DocumentClientRetryPolicy retryPolicyInstance,
        DiagnosticsClientContext clientContextOverride,
        AtomicReference<RxDocumentServiceRequest> requestReference,
        CrossRegionAvailabilityContextForRxDocumentServiceRequest crossRegionAvailabilityContextForRequest) {

        if (document == null) {
            throw new IllegalArgumentException("document");
        }

        logger.debug("Replacing a Document. documentLink: [{}]", documentLink);
        final String path = Utils.joinPath(documentLink, null);
        final Map<String, String> requestHeaders =
            getRequestHeaders(options, ResourceType.Document, OperationType.Replace);
        Instant serializationStartTimeUTC = Instant.now();
        Consumer<Map<String, Object>> onAfterSerialization = null;
        if (options != null) {
            String trackingId = options.getTrackingId();

            if (trackingId != null && !trackingId.isEmpty()) {
                onAfterSerialization = (node) -> node.put(Constants.Properties.TRACKING_ID, trackingId);
            }
        }

        ByteBuffer content = document.serializeJsonToByteBuffer(options.getEffectiveItemSerializer(), onAfterSerialization, false);
        Instant serializationEndTime = Instant.now();
        SerializationDiagnosticsContext.SerializationDiagnostics serializationDiagnostics =
            new SerializationDiagnosticsContext.SerializationDiagnostics(
                serializationStartTimeUTC,
                serializationEndTime,
                SerializationDiagnosticsContext.SerializationType.ITEM_SERIALIZATION);

        final RxDocumentServiceRequest request = RxDocumentServiceRequest.create(
            getEffectiveClientContext(clientContextOverride),
            OperationType.Replace, ResourceType.Document, path, requestHeaders, options, content);

        if (options != null && options.getNonIdempotentWriteRetriesEnabled() != null && options.getNonIdempotentWriteRetriesEnabled()) {
            request.setNonIdempotentWriteRetriesEnabled(true);
        }

        if (options != null) {

            DocumentServiceRequestContext requestContext = request.requestContext;

            options.getMarkE2ETimeoutInRequestContextCallbackHook().set(
                () -> requestContext.setIsRequestCancelledOnTimeout(new AtomicBoolean(true)));
            requestContext.setExcludeRegions(options.getExcludedRegions());
            requestContext.setKeywordIdentifiers(options.getKeywordIdentifiers());
        }

        SerializationDiagnosticsContext serializationDiagnosticsContext =
            BridgeInternal.getSerializationDiagnosticsContext(request.requestContext.cosmosDiagnostics);

        if (serializationDiagnosticsContext != null) {
            serializationDiagnosticsContext.addSerializationDiagnostics(serializationDiagnostics);
        }

        if (retryPolicyInstance != null) {
            retryPolicyInstance.onBeforeSendRequest(request);
        }

        Mono<Utils.ValueHolder<DocumentCollection>> collectionObs =
            collectionCache.resolveCollectionAsync(
                BridgeInternal.getMetaDataDiagnosticContext(request.requestContext.cosmosDiagnostics),
                request);
        Mono<RxDocumentServiceRequest> requestObs =
            addPartitionKeyInformation(request, content, document, options, collectionObs, crossRegionAvailabilityContextForRequest);

        return collectionObs
            .flatMap(documentCollectionValueHolder -> {

                if (documentCollectionValueHolder == null || documentCollectionValueHolder.v == null) {
                    return Mono.error(new IllegalStateException("documentCollectionValueHolder or documentCollectionValueHolder.v cannot be null"));
                }

                return this.partitionKeyRangeCache.tryLookupAsync(BridgeInternal.getMetaDataDiagnosticContext(request.requestContext.cosmosDiagnostics), documentCollectionValueHolder.v.getResourceId(), null, null)
                    .flatMap(collectionRoutingMapValueHolder -> {

                        if (collectionRoutingMapValueHolder == null || collectionRoutingMapValueHolder.v == null) {
                            return Mono.error(new IllegalStateException("collectionRoutingMapValueHolder or collectionRoutingMapValueHolder.v cannot be null"));
                        }

                        return requestObs.flatMap(req -> {

                                options.setPartitionKeyDefinition(documentCollectionValueHolder.v.getPartitionKey());

                                req.requestContext.setCrossRegionAvailabilityContext(crossRegionAvailabilityContextForRequest);

                                PartitionKeyRange preResolvedPartitionKeyRangeIfAny = setPartitionKeyRangeForPointOperationRequestForPerPartitionAutomaticFailover(
                                    req,
                                    options,
                                    collectionRoutingMapValueHolder.v,
                                    retryPolicyInstance,
                                    true,
                                    null);

                                addPartitionLevelUnavailableRegionsForPointOperationRequestForPerPartitionCircuitBreaker(
                                    req,
                                    options,
                                    collectionRoutingMapValueHolder.v,
                                    retryPolicyInstance,
                                    preResolvedPartitionKeyRangeIfAny);

                                requestReference.set(req);

                                // needs to be after onBeforeSendRequest since CosmosDiagnostics instance needs to be wired
                                // to the RxDocumentServiceRequest instance
                                mergeContextInformationIntoDiagnosticsForPointRequest(request, crossRegionAvailabilityContextForRequest);

                                return replace(request, retryPolicyInstance);
                            })
                            .map(resp -> toResourceResponse(resp, Document.class));
                    });
            });
    }

    private CosmosEndToEndOperationLatencyPolicyConfig getEndToEndOperationLatencyPolicyConfig(
        RequestOptions options,
        ResourceType resourceType,
        OperationType operationType) {
        return this.getEffectiveEndToEndOperationLatencyPolicyConfig(
            options != null ? options.getCosmosEndToEndLatencyPolicyConfig() : null,
            resourceType,
            operationType);
    }

    private CosmosEndToEndOperationLatencyPolicyConfig getEffectiveEndToEndOperationLatencyPolicyConfig(
        CosmosEndToEndOperationLatencyPolicyConfig policyConfig,
        ResourceType resourceType,
        OperationType operationType) {
        if (policyConfig != null) {
            return policyConfig;
        }

        if (resourceType != ResourceType.Document) {
            return null;
        }

        if (!operationType.isPointOperation() && Configs.isDefaultE2ETimeoutDisabledForNonPointOperations()) {
            return null;
        }

        if (this.cosmosEndToEndOperationLatencyPolicyConfig != null) {
            return this.cosmosEndToEndOperationLatencyPolicyConfig;
        }

        // If request options level and client-level e2e latency policy config,
        // rely on PPAF enforced defaults
        if (operationType.isReadOnlyOperation()) {
            return this.ppafEnforcedE2ELatencyPolicyConfigForReads;
        }

        return null;
    }

    @Override
    public Mono<ResourceResponse<Document>> patchDocument(String documentLink,
                                                          CosmosPatchOperations cosmosPatchOperations,
                                                          RequestOptions options) {

        String collectionLink = Utils.getCollectionName(documentLink);

        return wrapPointOperationWithAvailabilityStrategy(
            ResourceType.Document,
            OperationType.Patch,
            (opt, e2ecfg, clientCtxOverride, crossRegionAvailabilityContextForRequest) -> patchDocumentCore(
                documentLink,
                cosmosPatchOperations,
                opt,
                e2ecfg,
                clientCtxOverride,
                crossRegionAvailabilityContextForRequest),
            options,
            options != null && options.getNonIdempotentWriteRetriesEnabled() != null && options.getNonIdempotentWriteRetriesEnabled(),
            collectionLink
        );
    }

    private Mono<ResourceResponse<Document>> patchDocumentCore(
        String documentLink,
        CosmosPatchOperations cosmosPatchOperations,
        RequestOptions options,
        CosmosEndToEndOperationLatencyPolicyConfig endToEndPolicyConfig,
        DiagnosticsClientContext clientContextOverride,
        CrossRegionAvailabilityContextForRxDocumentServiceRequest crossRegionAvailabilityContextForRequest) {

        RequestOptions nonNullRequestOptions = options != null ? options : new RequestOptions();
        ScopedDiagnosticsFactory scopedDiagnosticsFactory = new ScopedDiagnosticsFactory(clientContextOverride, false);
        DocumentClientRetryPolicy documentClientRetryPolicy =
            this.getRetryPolicyForPointOperation(
                scopedDiagnosticsFactory,
                nonNullRequestOptions,
                Utils.getCollectionName(documentLink));

        AtomicReference<RxDocumentServiceRequest> requestReference = new AtomicReference<>();

        Consumer<CosmosException> gwModeE2ETimeoutDiagnosticHandler
            = (operationCancelledException) -> {

            RxDocumentServiceRequest request = requestReference.get();
            this.addCancelledGatewayModeDiagnosticsIntoCosmosException(operationCancelledException, request);
        };

        scopedDiagnosticsFactory.setGwModeE2ETimeoutDiagnosticsHandler(gwModeE2ETimeoutDiagnosticHandler);

        return handleCircuitBreakingFeedbackForPointOperation(
            getPointOperationResponseMonoWithE2ETimeout(
                nonNullRequestOptions,
                endToEndPolicyConfig,
                ObservableHelper.inlineIfPossibleAsObs(
                    () -> patchDocumentInternal(
                        documentLink,
                        cosmosPatchOperations,
                        nonNullRequestOptions,
                        documentClientRetryPolicy,
                        scopedDiagnosticsFactory,
                        requestReference,
                        crossRegionAvailabilityContextForRequest),
                    documentClientRetryPolicy),
                scopedDiagnosticsFactory), requestReference, cosmosEndToEndOperationLatencyPolicyConfig);
    }

    private Mono<ResourceResponse<Document>> patchDocumentInternal(
        String documentLink,
        CosmosPatchOperations cosmosPatchOperations,
        RequestOptions options,
        DocumentClientRetryPolicy retryPolicyInstance,
        DiagnosticsClientContext clientContextOverride,
        AtomicReference<RxDocumentServiceRequest> requestReference,
        CrossRegionAvailabilityContextForRxDocumentServiceRequest crossRegionAvailabilityContextForRequest) {

        checkArgument(StringUtils.isNotEmpty(documentLink), "expected non empty documentLink");
        checkNotNull(cosmosPatchOperations, "expected non null cosmosPatchOperations");

        logger.debug("Running patch operations on Document. documentLink: [{}]", documentLink);

        final String path = Utils.joinPath(documentLink, null);

        final Map<String, String> requestHeaders =
            getRequestHeaders(options, ResourceType.Document, OperationType.Patch);
        Instant serializationStartTimeUTC = Instant.now();

        ByteBuffer content = ByteBuffer.wrap(
            PatchUtil.serializeCosmosPatchToByteArray(cosmosPatchOperations, options));

        Instant serializationEndTime = Instant.now();
        SerializationDiagnosticsContext.SerializationDiagnostics serializationDiagnostics =
            new SerializationDiagnosticsContext.SerializationDiagnostics(
                serializationStartTimeUTC,
                serializationEndTime,
                SerializationDiagnosticsContext.SerializationType.ITEM_SERIALIZATION);

        final RxDocumentServiceRequest request = RxDocumentServiceRequest.create(
            clientContextOverride,
            OperationType.Patch,
            ResourceType.Document,
            path,
            requestHeaders,
            options,
            content);

        if (options != null && options.getNonIdempotentWriteRetriesEnabled() != null && options.getNonIdempotentWriteRetriesEnabled()) {
            request.setNonIdempotentWriteRetriesEnabled(true);
        }
        if (options != null) {

            DocumentServiceRequestContext requestContext = request.requestContext;

            options.getMarkE2ETimeoutInRequestContextCallbackHook().set(
                () -> requestContext.setIsRequestCancelledOnTimeout(new AtomicBoolean(true)));
            requestContext.setExcludeRegions(options.getExcludedRegions());
            requestContext.setKeywordIdentifiers(options.getKeywordIdentifiers());
        }

        if (retryPolicyInstance != null) {
            retryPolicyInstance.onBeforeSendRequest(request);
        }

        SerializationDiagnosticsContext serializationDiagnosticsContext =
            BridgeInternal.getSerializationDiagnosticsContext(request.requestContext.cosmosDiagnostics);

        if (serializationDiagnosticsContext != null) {
            serializationDiagnosticsContext.addSerializationDiagnostics(serializationDiagnostics);
        }

        Mono<Utils.ValueHolder<DocumentCollection>> collectionObs = collectionCache.resolveCollectionAsync(
            BridgeInternal.getMetaDataDiagnosticContext(request.requestContext.cosmosDiagnostics), request);

        // options will always have partition key info, so contentAsByteBuffer can be null and is not needed.
        Mono<RxDocumentServiceRequest> requestObs = addPartitionKeyInformation(
            request,
            null,
            null,
            options,
            collectionObs,
            crossRegionAvailabilityContextForRequest);

        return collectionObs
            .flatMap(documentCollectionValueHolder -> {

                if (documentCollectionValueHolder == null || documentCollectionValueHolder.v == null) {
                    return Mono.error(new IllegalStateException("documentCollectionValueHolder or documentCollectionValueHolder.v cannot be null"));
                }

                return this.partitionKeyRangeCache.tryLookupAsync(BridgeInternal.getMetaDataDiagnosticContext(request.requestContext.cosmosDiagnostics), documentCollectionValueHolder.v.getResourceId(), null, null)
                    .flatMap(collectionRoutingMapValueHolder -> {

                        if (collectionRoutingMapValueHolder == null || collectionRoutingMapValueHolder.v == null) {
                            return Mono.error(new IllegalStateException("collectionRoutingMapValueHolder or collectionRoutingMapValueHolder.v cannot be null"));
                        }

                        return requestObs
                            .flatMap(req -> {

                                checkNotNull(options, "Argument 'options' cannot be null!");

                                options.setPartitionKeyDefinition(documentCollectionValueHolder.v.getPartitionKey());

                                req.requestContext.setCrossRegionAvailabilityContext(crossRegionAvailabilityContextForRequest);

                                PartitionKeyRange preResolvedPartitionKeyRangeIfAny = setPartitionKeyRangeForPointOperationRequestForPerPartitionAutomaticFailover(
                                    req,
                                    options,
                                    collectionRoutingMapValueHolder.v,
                                    retryPolicyInstance,
                                    true,
                                    null);

                                addPartitionLevelUnavailableRegionsForPointOperationRequestForPerPartitionCircuitBreaker(
                                    req,
                                    options,
                                    collectionRoutingMapValueHolder.v,
                                    retryPolicyInstance,
                                    preResolvedPartitionKeyRangeIfAny);

                                requestReference.set(req);

                                // needs to be after onBeforeSendRequest since CosmosDiagnostics instance needs to be wired
                                // to the RxDocumentServiceRequest instance
                                mergeContextInformationIntoDiagnosticsForPointRequest(request, crossRegionAvailabilityContextForRequest);

                                return patch(request, retryPolicyInstance);
                            })
                            .map(resp -> toResourceResponse(resp, Document.class));
                    });
            });
    }

    @Override
    public Mono<ResourceResponse<Document>> deleteDocument(String documentLink, RequestOptions options) {

        String collectionLink = Utils.getCollectionName(documentLink);

        return wrapPointOperationWithAvailabilityStrategy(
            ResourceType.Document,
            OperationType.Delete,
            (opt, e2ecfg, clientCtxOverride, crossRegionAvailabilityContextForRequest) -> deleteDocumentCore(
                documentLink,
                null,
                opt,
                e2ecfg,
                clientCtxOverride,
                crossRegionAvailabilityContextForRequest
            ),
            options,
            options != null && options.getNonIdempotentWriteRetriesEnabled() != null && options.getNonIdempotentWriteRetriesEnabled(),
            collectionLink
        );
    }

    @Override
    public Mono<ResourceResponse<Document>> deleteDocument(String documentLink, InternalObjectNode internalObjectNode, RequestOptions options) {

        String collectionLink = Utils.getCollectionName(documentLink);

        return wrapPointOperationWithAvailabilityStrategy(
            ResourceType.Document,
            OperationType.Delete,
            (opt, e2ecfg, clientCtxOverride, pointOperationContextForCircuitBreaker) -> deleteDocumentCore(
                documentLink,
                internalObjectNode,
                opt,
                e2ecfg,
                clientCtxOverride,
                pointOperationContextForCircuitBreaker),
            options,
            options != null && options.getNonIdempotentWriteRetriesEnabled() != null && options.getNonIdempotentWriteRetriesEnabled(),
            collectionLink
        );
    }

    private Mono<ResourceResponse<Document>> deleteDocumentCore(
        String documentLink,
        InternalObjectNode internalObjectNode,
        RequestOptions options,
        CosmosEndToEndOperationLatencyPolicyConfig endToEndPolicyConfig,
        DiagnosticsClientContext clientContextOverride,
        CrossRegionAvailabilityContextForRxDocumentServiceRequest crossRegionAvailabilityContextForRequest) {

        RequestOptions nonNullRequestOptions = options != null ? options : new RequestOptions();
        ScopedDiagnosticsFactory scopedDiagnosticsFactory = new ScopedDiagnosticsFactory(clientContextOverride, false);
        DocumentClientRetryPolicy requestRetryPolicy =
            this.getRetryPolicyForPointOperation(
                scopedDiagnosticsFactory,
                nonNullRequestOptions,
                Utils.getCollectionName(documentLink));

        AtomicReference<RxDocumentServiceRequest> requestReference = new AtomicReference<>();

        Consumer<CosmosException> gwModeE2ETimeoutDiagnosticHandler
            = (operationCancelledException) -> {

            RxDocumentServiceRequest request = requestReference.get();
            this.addCancelledGatewayModeDiagnosticsIntoCosmosException(operationCancelledException, request);
        };

        scopedDiagnosticsFactory.setGwModeE2ETimeoutDiagnosticsHandler(gwModeE2ETimeoutDiagnosticHandler);

        return handleCircuitBreakingFeedbackForPointOperation(getPointOperationResponseMonoWithE2ETimeout(
                nonNullRequestOptions,
                endToEndPolicyConfig,
                ObservableHelper.inlineIfPossibleAsObs(
                    () -> deleteDocumentInternal(
                        documentLink,
                        internalObjectNode,
                        nonNullRequestOptions,
                        requestRetryPolicy,
                        scopedDiagnosticsFactory,
                        requestReference,
                        crossRegionAvailabilityContextForRequest),
                    requestRetryPolicy),
                scopedDiagnosticsFactory), requestReference, endToEndPolicyConfig);
    }

    private Mono<ResourceResponse<Document>> deleteDocumentInternal(
        String documentLink,
        InternalObjectNode internalObjectNode,
        RequestOptions options,
        DocumentClientRetryPolicy retryPolicyInstance,
        DiagnosticsClientContext clientContextOverride,
        AtomicReference<RxDocumentServiceRequest> requestReference,
        CrossRegionAvailabilityContextForRxDocumentServiceRequest crossRegionAvailabilityContextForRequest) {

        try {
            if (StringUtils.isEmpty(documentLink)) {
                throw new IllegalArgumentException("documentLink");
            }

            logger.debug("Deleting a Document. documentLink: [{}]", documentLink);
            String path = Utils.joinPath(documentLink, null);
            Map<String, String> requestHeaders = this.getRequestHeaders(options, ResourceType.Document, OperationType.Delete);
            RxDocumentServiceRequest request = RxDocumentServiceRequest.create(
                getEffectiveClientContext(clientContextOverride),
                OperationType.Delete, ResourceType.Document, path, requestHeaders, options);

            if (options != null && options.getNonIdempotentWriteRetriesEnabled() != null && options.getNonIdempotentWriteRetriesEnabled()) {
                request.setNonIdempotentWriteRetriesEnabled(true);
            }

            if (options != null) {

                DocumentServiceRequestContext requestContext = request.requestContext;

                options.getMarkE2ETimeoutInRequestContextCallbackHook().set(
                    () -> requestContext.setIsRequestCancelledOnTimeout(new AtomicBoolean(true)));
                requestContext.setExcludeRegions(options.getExcludedRegions());
                requestContext.setKeywordIdentifiers(options.getKeywordIdentifiers());
            }

            if (retryPolicyInstance != null) {
                retryPolicyInstance.onBeforeSendRequest(request);
            }

            Mono<Utils.ValueHolder<DocumentCollection>> collectionObs = collectionCache.resolveCollectionAsync(
                BridgeInternal.getMetaDataDiagnosticContext(request.requestContext.cosmosDiagnostics),
                request);

            Mono<RxDocumentServiceRequest> requestObs = addPartitionKeyInformation(
                request, null, internalObjectNode, options, collectionObs, crossRegionAvailabilityContextForRequest);

            return collectionObs
                .flatMap(documentCollectionValueHolder -> this.partitionKeyRangeCache.tryLookupAsync(BridgeInternal.getMetaDataDiagnosticContext(request.requestContext.cosmosDiagnostics), documentCollectionValueHolder.v.getResourceId(), null, null)
                    .flatMap(collectionRoutingMapValueHolder -> {
                        return requestObs
                            .flatMap(req -> {

                                checkNotNull(options, "Argument 'options' cannot be null!");

                                options.setPartitionKeyDefinition(documentCollectionValueHolder.v.getPartitionKey());

                                req.requestContext.setCrossRegionAvailabilityContext(crossRegionAvailabilityContextForRequest);

                                PartitionKeyRange preResolvedPartitionKeyRangeIfAny = setPartitionKeyRangeForPointOperationRequestForPerPartitionAutomaticFailover(
                                    req,
                                    options,
                                    collectionRoutingMapValueHolder.v,
                                    retryPolicyInstance,
                                    true,
                                    null);

                                addPartitionLevelUnavailableRegionsForPointOperationRequestForPerPartitionCircuitBreaker(
                                    req,
                                    options,
                                    collectionRoutingMapValueHolder.v,
                                    retryPolicyInstance,
                                    preResolvedPartitionKeyRangeIfAny);

                                requestReference.set(req);

                                // needs to be after onBeforeSendRequest since CosmosDiagnostics instance needs to be wired
                                // to the RxDocumentServiceRequest instance
                                mergeContextInformationIntoDiagnosticsForPointRequest(req, crossRegionAvailabilityContextForRequest);

                                return this.delete(req, retryPolicyInstance, getOperationContextAndListenerTuple(options));
                            })
                            .map(serviceResponse -> toResourceResponse(serviceResponse, Document.class));

                    }));
        } catch (Exception e) {
            logger.debug("Failure in deleting a document due to [{}]", e.getMessage());
            return Mono.error(e);
        }
    }

    @Override
    public Mono<ResourceResponse<Document>> deleteAllDocumentsByPartitionKey(String collectionLink, PartitionKey partitionKey, RequestOptions options) {
        // No ned-to-end policy / availability strategy applicable because PK Delete is a Gateway/Control-Plane operation
        DocumentClientRetryPolicy requestRetryPolicy = this.resetSessionTokenRetryPolicy.getRequestPolicy(null);
        return ObservableHelper.inlineIfPossibleAsObs(() -> deleteAllDocumentsByPartitionKeyInternal(collectionLink, options, requestRetryPolicy),
            requestRetryPolicy);
    }

    private Mono<ResourceResponse<Document>> deleteAllDocumentsByPartitionKeyInternal(String collectionLink, RequestOptions options,
                                                                                  DocumentClientRetryPolicy retryPolicyInstance) {
        try {
            if (StringUtils.isEmpty(collectionLink)) {
                throw new IllegalArgumentException("collectionLink");
            }

            logger.debug("Deleting all items by Partition Key. collectionLink: [{}]", collectionLink);
            String path = Utils.joinPath(collectionLink, null);
            Map<String, String> requestHeaders = this.getRequestHeaders(options, ResourceType.PartitionKey, OperationType.Delete);
            RxDocumentServiceRequest request = RxDocumentServiceRequest.create(this,
                OperationType.Delete, ResourceType.PartitionKey, path, requestHeaders, options);
            if (retryPolicyInstance != null) {
                retryPolicyInstance.onBeforeSendRequest(request);
            }

            Mono<Utils.ValueHolder<DocumentCollection>> collectionObs = collectionCache.resolveCollectionAsync(BridgeInternal.getMetaDataDiagnosticContext(request.requestContext.cosmosDiagnostics), request);

            Mono<RxDocumentServiceRequest> requestObs = addPartitionKeyInformation(request, null, null, options, collectionObs, null);

            return requestObs.flatMap(req -> this
                .deleteAllItemsByPartitionKey(req, retryPolicyInstance, getOperationContextAndListenerTuple(options))
                .map(serviceResponse -> toResourceResponse(serviceResponse, Document.class)));
        } catch (Exception e) {
            logger.debug("Failure in deleting documents due to [{}]", e.getMessage());
            return Mono.error(e);
        }
    }

    @Override
    public Mono<ResourceResponse<Document>> readDocument(String documentLink, RequestOptions options) {
        return readDocument(documentLink, options, this);
    }

    private Mono<ResourceResponse<Document>> readDocument(
        String documentLink,
        RequestOptions options,
        DiagnosticsClientContext innerDiagnosticsFactory) {

        String collectionLink = Utils.getCollectionName(documentLink);

        return wrapPointOperationWithAvailabilityStrategy(
            ResourceType.Document,
            OperationType.Read,
            (opt, e2ecfg, clientCtxOverride, crossRegionAvailabilityContextForRequest) -> readDocumentCore(documentLink, opt, e2ecfg, clientCtxOverride, crossRegionAvailabilityContextForRequest),
            options,
            false,
            innerDiagnosticsFactory,
            collectionLink
        );
    }

    private Mono<ResourceResponse<Document>> readDocumentCore(
        String documentLink,
        RequestOptions options,
        CosmosEndToEndOperationLatencyPolicyConfig endToEndPolicyConfig,
        DiagnosticsClientContext clientContextOverride,
        CrossRegionAvailabilityContextForRxDocumentServiceRequest crossRegionAvailabilityContextForRequest) {

        RequestOptions nonNullRequestOptions = options != null ? options : new RequestOptions();
        ScopedDiagnosticsFactory scopedDiagnosticsFactory = new ScopedDiagnosticsFactory(clientContextOverride, false);
        DocumentClientRetryPolicy retryPolicyInstance =
            this.getRetryPolicyForPointOperation(
                scopedDiagnosticsFactory,
                nonNullRequestOptions,
                Utils.getCollectionName(documentLink));

        AtomicReference<RxDocumentServiceRequest> requestReference = new AtomicReference<>();

        Consumer<CosmosException> gwModeE2ETimeoutDiagnosticHandler
            = (operationCancelledException) -> {

            RxDocumentServiceRequest request = requestReference.get();
            this.addCancelledGatewayModeDiagnosticsIntoCosmosException(operationCancelledException, request);
        };

        scopedDiagnosticsFactory.setGwModeE2ETimeoutDiagnosticsHandler(gwModeE2ETimeoutDiagnosticHandler);

        return handleCircuitBreakingFeedbackForPointOperation(getPointOperationResponseMonoWithE2ETimeout(
            nonNullRequestOptions,
            endToEndPolicyConfig,
            ObservableHelper.inlineIfPossibleAsObs(
                () -> readDocumentInternal(
                    documentLink,
                    nonNullRequestOptions,
                    retryPolicyInstance,
                    scopedDiagnosticsFactory,
                    requestReference,
                    crossRegionAvailabilityContextForRequest),
                retryPolicyInstance),
            scopedDiagnosticsFactory
        ), requestReference, endToEndPolicyConfig);
    }

    private Mono<ResourceResponse<Document>> readDocumentInternal(
        String documentLink,
        RequestOptions options,
        DocumentClientRetryPolicy retryPolicyInstance,
        DiagnosticsClientContext clientContextOverride,
        AtomicReference<RxDocumentServiceRequest> requestReference,
        CrossRegionAvailabilityContextForRxDocumentServiceRequest crossRegionAvailabilityContextForRequest) {

        try {
            if (StringUtils.isEmpty(documentLink)) {
                throw new IllegalArgumentException("documentLink");
            }

            logger.debug("Reading a Document. documentLink: [{}]", documentLink);
            String path = Utils.joinPath(documentLink, null);
            Map<String, String> requestHeaders = this.getRequestHeaders(options, ResourceType.Document, OperationType.Read);

            RxDocumentServiceRequest request = RxDocumentServiceRequest.create(
                getEffectiveClientContext(clientContextOverride),
                OperationType.Read, ResourceType.Document, path, requestHeaders, options);

            DocumentServiceRequestContext requestContext = request.requestContext;

            options.getMarkE2ETimeoutInRequestContextCallbackHook().set(
                () -> requestContext.setIsRequestCancelledOnTimeout(new AtomicBoolean(true)));
            requestContext.setExcludeRegions(options.getExcludedRegions());
            requestContext.setKeywordIdentifiers(options.getKeywordIdentifiers());

            if (retryPolicyInstance != null) {
                retryPolicyInstance.onBeforeSendRequest(request);
            }

            Mono<Utils.ValueHolder<DocumentCollection>> collectionObs = this.collectionCache.resolveCollectionAsync(BridgeInternal.getMetaDataDiagnosticContext(request.requestContext.cosmosDiagnostics), request);
            return collectionObs.flatMap(documentCollectionValueHolder -> {

                    if (documentCollectionValueHolder == null || documentCollectionValueHolder.v == null) {
                        return Mono.error(new IllegalStateException("documentCollectionValueHolder or documentCollectionValueHolder.v cannot be null"));
                    }

                    DocumentCollection documentCollection = documentCollectionValueHolder.v;
                    return this.partitionKeyRangeCache.tryLookupAsync(BridgeInternal.getMetaDataDiagnosticContext(request.requestContext.cosmosDiagnostics), documentCollection.getResourceId(), null, null)
                        .flatMap(collectionRoutingMapValueHolder -> {

                            if (collectionRoutingMapValueHolder == null || collectionRoutingMapValueHolder.v == null) {
                                return Mono.error(new IllegalStateException("collectionRoutingMapValueHolder or collectionRoutingMapValueHolder.v cannot be null"));
                            }

                            Mono<RxDocumentServiceRequest> requestObs = addPartitionKeyInformation(request, null, null, options, collectionObs, crossRegionAvailabilityContextForRequest);

                            return requestObs.flatMap(req -> {

                                options.setPartitionKeyDefinition(documentCollection.getPartitionKey());
                                req.requestContext.setCrossRegionAvailabilityContext(crossRegionAvailabilityContextForRequest);

                                PartitionKeyRange preResolvedPartionKeyRangeIfAny = setPartitionKeyRangeForPointOperationRequestForPerPartitionAutomaticFailover(
                                    req,
                                    options,
                                    collectionRoutingMapValueHolder.v,
                                    retryPolicyInstance,
                                    false,
                                    null);

                                addPartitionLevelUnavailableRegionsForPointOperationRequestForPerPartitionCircuitBreaker(
                                    req,
                                    options,
                                    collectionRoutingMapValueHolder.v,
                                    retryPolicyInstance,
                                    preResolvedPartionKeyRangeIfAny);

                                requestReference.set(req);

                                // needs to be after onBeforeSendRequest since CosmosDiagnostics instance needs to be wired
                                // to the RxDocumentServiceRequest instance
                                mergeContextInformationIntoDiagnosticsForPointRequest(req, crossRegionAvailabilityContextForRequest);

                                return this.read(req, retryPolicyInstance)
                                    .map(serviceResponse -> toResourceResponse(serviceResponse, Document.class));
                            });

                        });

                }
            );
        } catch (Exception e) {
            logger.debug("Failure in reading a document due to [{}]", e.getMessage());
            return Mono.error(e);
        }
    }

    @Override
    public <T> Flux<FeedResponse<T>>  readDocuments(
        String collectionLink, QueryFeedOperationState state, Class<T> classOfT) {

        if (StringUtils.isEmpty(collectionLink)) {
            throw new IllegalArgumentException("collectionLink");
        }

        return queryDocuments(collectionLink, "SELECT * FROM r", state, classOfT);
    }

    @Override
    public <T> Mono<FeedResponse<T>> readMany(
        List<CosmosItemIdentity> itemIdentityList,
        String collectionLink,
        QueryFeedOperationState state,
        Class<T> klass) {

        final ScopedDiagnosticsFactory diagnosticsFactory = new ScopedDiagnosticsFactory(this, true);
        state.registerDiagnosticsFactory(
            () -> {}, // we never want to reset in readMany
            (ctx) -> diagnosticsFactory.merge(ctx)
        );

        StaleResourceRetryPolicy staleResourceRetryPolicy = new StaleResourceRetryPolicy(
            this.collectionCache,
            null,
            collectionLink,
            qryOptAccessor.getProperties(state.getQueryOptions()),
            qryOptAccessor.getHeaders(state.getQueryOptions()),
            this.sessionContainer,
            diagnosticsFactory);

        return ObservableHelper
            .inlineIfPossibleAsObs(
                () -> readMany(itemIdentityList, collectionLink, state, diagnosticsFactory, klass),
                staleResourceRetryPolicy
            )
            .map(feedList -> {
                // aggregating the result to construct a FeedResponse and aggregate RUs.
                List<T> finalList = new ArrayList<>();
                HashMap<String, String> headers = new HashMap<>();
                ConcurrentMap<String, QueryMetrics> aggregatedQueryMetrics = new ConcurrentHashMap<>();
                Collection<ClientSideRequestStatistics> aggregateRequestStatistics = new DistinctClientSideRequestStatisticsCollection();
                double requestCharge = 0;
                for (FeedResponse<T> page : feedList) {
                    ConcurrentMap<String, QueryMetrics> pageQueryMetrics =
                        ModelBridgeInternal.queryMetrics(page);
                    if (pageQueryMetrics != null) {
                        pageQueryMetrics.forEach(
                            aggregatedQueryMetrics::putIfAbsent);
                    }

                    requestCharge += page.getRequestCharge();
                    finalList.addAll(page.getResults());
                    aggregateRequestStatistics.addAll(diagnosticsAccessor.getClientSideRequestStatistics(page.getCosmosDiagnostics()));
                }

                // NOTE: This CosmosDiagnostics instance intentionally isn't captured in the
                // ScopedDiagnosticsFactory - and a such won't be included in the diagnostics of the
                // CosmosDiagnosticsContext - which is fine, because the CosmosDiagnosticsContext
                // contains the "real" CosmosDiagnostics instances (which will also be used
                // for diagnostics purposes - like metrics, logging etc.
                // this artificial CosmosDiagnostics with the aggregated RU/s etc. is simply
                // to maintain the API contract that a FeedResponse returns one CosmosDiagnostics
                CosmosDiagnostics aggregatedDiagnostics = BridgeInternal.createCosmosDiagnostics(aggregatedQueryMetrics);
                diagnosticsAccessor.addClientSideDiagnosticsToFeed(
                    aggregatedDiagnostics, aggregateRequestStatistics);

                state.mergeDiagnosticsContext();
                CosmosDiagnosticsContext ctx = state.getDiagnosticsContextSnapshot();
                if (ctx != null) {
                    ctxAccessor.recordOperation(
                        ctx,
                        200,
                        0,
                        finalList.size(),
                        requestCharge,
                        aggregatedDiagnostics,
                        null
                    );
                    diagnosticsAccessor
                        .setDiagnosticsContext(
                            aggregatedDiagnostics,
                            ctx);
                }

                headers.put(HttpConstants.HttpHeaders.REQUEST_CHARGE, Double
                    .toString(requestCharge));
                FeedResponse<T> frp = BridgeInternal
                    .createFeedResponseWithQueryMetrics(
                        finalList,
                        headers,
                        aggregatedQueryMetrics,
                        null,
                        false,
                        false,
                        aggregatedDiagnostics);
                return frp;
            })
            .onErrorMap(throwable -> {
                if (throwable instanceof CosmosException) {
                    CosmosException cosmosException = (CosmosException)throwable;
                    CosmosDiagnostics diagnostics = cosmosException.getDiagnostics();
                    if (diagnostics != null) {
                        state.mergeDiagnosticsContext();
                        CosmosDiagnosticsContext ctx = state.getDiagnosticsContextSnapshot();
                        if (ctx != null) {
                            ctxAccessor.recordOperation(
                                ctx,
                                cosmosException.getStatusCode(),
                                cosmosException.getSubStatusCode(),
                                0,
                                cosmosException.getRequestCharge(),
                                diagnostics,
                                throwable
                            );
                            diagnosticsAccessor
                                .setDiagnosticsContext(
                                    diagnostics,
                                    state.getDiagnosticsContextSnapshot());
                        }
                    }

                    return cosmosException;
                }

                return throwable;
            });
    }


    private <T> Mono<List<FeedResponse<T>>> readMany(
        List<CosmosItemIdentity> itemIdentityList,
        String collectionLink,
        QueryFeedOperationState state,
        ScopedDiagnosticsFactory diagnosticsFactory,
        Class<T> klass) {

        String resourceLink = parentResourceLinkToQueryLink(collectionLink, ResourceType.Document);
        RxDocumentServiceRequest request = RxDocumentServiceRequest.create(diagnosticsFactory,
            OperationType.Query,
            ResourceType.Document,
            collectionLink, null
        );

        // This should not get to backend
        Mono<Utils.ValueHolder<DocumentCollection>> collectionObs =
            collectionCache.resolveCollectionAsync(null, request);

        return collectionObs
            .flatMap(documentCollectionResourceResponse -> {
                    final DocumentCollection collection = documentCollectionResourceResponse.v;
                    if (collection == null) {
                        return Mono.error(new IllegalStateException("Collection cannot be null"));
                    }

                    final PartitionKeyDefinition pkDefinition = collection.getPartitionKey();

                    Mono<Utils.ValueHolder<CollectionRoutingMap>> valueHolderMono = partitionKeyRangeCache
                        .tryLookupAsync(BridgeInternal.getMetaDataDiagnosticContext(request.requestContext.cosmosDiagnostics),
                            collection.getResourceId(),
                            null,
                            null);

                    return valueHolderMono
                        .flatMap(collectionRoutingMapValueHolder -> {
                            Map<PartitionKeyRange, List<CosmosItemIdentity>> partitionRangeItemKeyMap = new HashMap<>();
                            CollectionRoutingMap routingMap = collectionRoutingMapValueHolder.v;
                            if (routingMap == null) {
                                return Mono.error(new IllegalStateException("Failed to get routing map."));
                            }
                            itemIdentityList
                                .forEach(itemIdentity -> {
                                    //Check no partial partition keys are being used
                                    if (pkDefinition.getKind().equals(PartitionKind.MULTI_HASH) &&
                                        ModelBridgeInternal.getPartitionKeyInternal(itemIdentity.getPartitionKey())
                                                           .getComponents().size() != pkDefinition.getPaths().size()) {
                                        throw new IllegalArgumentException(RMResources.PartitionKeyMismatch);
                                    }
                                    String effectivePartitionKeyString = PartitionKeyInternalHelper
                                        .getEffectivePartitionKeyString(
                                            BridgeInternal.getPartitionKeyInternal(
                                                itemIdentity.getPartitionKey()),
                                            pkDefinition);

                                    //use routing map to find the partitionKeyRangeId of each
                                    // effectivePartitionKey
                                    PartitionKeyRange range =
                                        routingMap.getRangeByEffectivePartitionKey(effectivePartitionKeyString);

                                    //group the itemKeyList based on partitionKeyRangeId
                                    if (partitionRangeItemKeyMap.get(range) == null) {
                                        List<CosmosItemIdentity> list = new ArrayList<>();
                                        list.add(itemIdentity);
                                        partitionRangeItemKeyMap.put(range, list);
                                    } else {
                                        List<CosmosItemIdentity> pairs =
                                            partitionRangeItemKeyMap.get(range);
                                        pairs.add(itemIdentity);
                                        partitionRangeItemKeyMap.put(range, pairs);
                                    }

                                });

                            //Create the range query map that contains the query to be run for that
                            // partitionkeyrange
                            Map<PartitionKeyRange, SqlQuerySpec> rangeQueryMap = getRangeQueryMap(partitionRangeItemKeyMap, collection.getPartitionKey());

                            // create point reads
                            Flux<FeedResponse<T>> pointReads = pointReadsForReadMany(
                                diagnosticsFactory,
                                partitionRangeItemKeyMap,
                                resourceLink,
                                state.getQueryOptions(),
                                klass);

                            // create the executable query
                            Flux<FeedResponse<T>> queries = queryForReadMany(
                                diagnosticsFactory,
                                resourceLink,
                                new SqlQuerySpec(DUMMY_SQL_QUERY),
                                state.getQueryOptions(),
                                klass,
                                ResourceType.Document,
                                collection,
                                Collections.unmodifiableMap(rangeQueryMap));

                            // merge results from point reads and queries
                            return Flux.merge(pointReads, queries).collectList();
                        });
                }
            );
    }

    private Map<PartitionKeyRange, SqlQuerySpec> getRangeQueryMap(
        Map<PartitionKeyRange, List<CosmosItemIdentity>> partitionRangeItemKeyMap,
        PartitionKeyDefinition partitionKeyDefinition) {
        //TODO: Optimise this to include all types of partitionkeydefinitions. ex: c["prop1./ab"]["key1"]

        Map<PartitionKeyRange, SqlQuerySpec> rangeQueryMap = new HashMap<>();
        List<String> partitionKeySelectors = createPkSelectors(partitionKeyDefinition);

        for(Map.Entry<PartitionKeyRange, List<CosmosItemIdentity>> entry: partitionRangeItemKeyMap.entrySet()) {
            SqlQuerySpec sqlQuerySpec;
            List<CosmosItemIdentity> cosmosItemIdentityList = entry.getValue();
            if (cosmosItemIdentityList.size() > 1) {
                if (partitionKeySelectors.size() == 1 && partitionKeySelectors.get(0).equals("[\"id\"]")) {
                    sqlQuerySpec = createReadManyQuerySpecPartitionKeyIdSame(cosmosItemIdentityList);
                } else {
                    sqlQuerySpec = createReadManyQuerySpec(entry.getValue(), partitionKeySelectors);
                }
                // Add query for this partition to rangeQueryMap
                rangeQueryMap.put(entry.getKey(), sqlQuerySpec);
            }
        }

        return rangeQueryMap;
    }

    private SqlQuerySpec createReadManyQuerySpecPartitionKeyIdSame(List<CosmosItemIdentity> idPartitionKeyPairList) {

        StringBuilder queryStringBuilder = new StringBuilder();
        List<SqlParameter> parameters = new ArrayList<>();

        queryStringBuilder.append("SELECT * FROM c WHERE c.id IN ( ");
        for (int i = 0; i < idPartitionKeyPairList.size(); i++) {
            CosmosItemIdentity itemIdentity = idPartitionKeyPairList.get(i);

            String idValue = itemIdentity.getId();
            String idParamName = "@param" + i;

            parameters.add(new SqlParameter(idParamName, idValue));
            queryStringBuilder.append(idParamName);

            if (i < idPartitionKeyPairList.size() - 1) {
                queryStringBuilder.append(", ");
            }
        }
        queryStringBuilder.append(" )");

        return new SqlQuerySpec(queryStringBuilder.toString(), parameters);
    }

    private SqlQuerySpec createReadManyQuerySpec(
        List<CosmosItemIdentity> itemIdentities,
        List<String> partitionKeySelectors) {
        StringBuilder queryStringBuilder = new StringBuilder();
        List<SqlParameter> parameters = new ArrayList<>();

        queryStringBuilder.append("SELECT * FROM c WHERE ( ");
        int paramCount = 0;
        for (int i = 0; i < itemIdentities.size(); i++) {
            CosmosItemIdentity itemIdentity = itemIdentities.get(i);

            PartitionKey pkValueAsPartitionKey = itemIdentity.getPartitionKey();
            Object[] pkValues = ModelBridgeInternal.getPartitionKeyInternal(pkValueAsPartitionKey).toObjectArray();
            List<List<String>> partitionKeyParams = new ArrayList<>();
            int pathCount = 0;
            for (Object pkComponentValue : pkValues) {
                String pkParamName = "@param" + paramCount;
                partitionKeyParams.add(Arrays.asList(partitionKeySelectors.get(pathCount), pkParamName));
                parameters.add(new SqlParameter(pkParamName, pkComponentValue));
                paramCount++;
                pathCount++;
            }

            String idValue = itemIdentity.getId();
            String idParamName = "@param" + paramCount;
            paramCount++;
            parameters.add(new SqlParameter(idParamName, idValue));

            queryStringBuilder.append("(");
            queryStringBuilder.append("c.id = ");
            queryStringBuilder.append(idParamName);

            // partition key def
            for (List<String> pkParam: partitionKeyParams) {
                queryStringBuilder.append(" AND ");
                queryStringBuilder.append(" c");
                queryStringBuilder.append(pkParam.get(0));
                queryStringBuilder.append((" = "));
                queryStringBuilder.append(pkParam.get(1));
            }
            queryStringBuilder.append(" )");

            if (i < itemIdentities.size() - 1) {
                queryStringBuilder.append(" OR ");
            }
        }
        queryStringBuilder.append(" )");

        return new SqlQuerySpec(queryStringBuilder.toString(), parameters);
    }

    private List<String> createPkSelectors(PartitionKeyDefinition partitionKeyDefinition) {
        return partitionKeyDefinition.getPaths()
            .stream()
            .map(pathPart -> StringUtils.substring(pathPart, 1)) // skip starting /
            .map(pathPart -> StringUtils.replace(pathPart, "\"", "\\")) // escape quote
            .map(part -> "[\"" + part + "\"]")
            .collect(Collectors.toList());
    }

    private <T> Flux<FeedResponse<T>> queryForReadMany(
        ScopedDiagnosticsFactory diagnosticsFactory,
        String parentResourceLink,
        SqlQuerySpec sqlQuery,
        CosmosQueryRequestOptions options,
        Class<T> klass,
        ResourceType resourceTypeEnum,
        DocumentCollection collection,
        Map<PartitionKeyRange, SqlQuerySpec> rangeQueryMap) {

        if (rangeQueryMap.isEmpty()) {
            return Flux.empty();
        }

        UUID activityId = UUIDs.nonBlockingRandomUUID();

        final AtomicBoolean isQueryCancelledOnTimeout = new AtomicBoolean(false);

        IDocumentQueryClient queryClient = documentQueryClientImpl(RxDocumentClientImpl.this, getOperationContextAndListenerTuple(options));
        Flux<? extends IDocumentQueryExecutionContext<T>> executionContext =
            DocumentQueryExecutionContextFactory.createReadManyQueryAsync(
                diagnosticsFactory,
                queryClient,
                collection.getResourceId(),
                sqlQuery,
                rangeQueryMap,
                options,
                collection,
                parentResourceLink,
                activityId,
                klass,
                resourceTypeEnum,
                isQueryCancelledOnTimeout);

        Flux<FeedResponse<T>> feedResponseFlux = executionContext.flatMap(IDocumentQueryExecutionContext<T>::executeAsync);

        RequestOptions requestOptions = options == null? null : ImplementationBridgeHelpers
            .CosmosQueryRequestOptionsHelper
            .getCosmosQueryRequestOptionsAccessor()
            .toRequestOptions(options);

        CosmosEndToEndOperationLatencyPolicyConfig endToEndPolicyConfig =
            getEndToEndOperationLatencyPolicyConfig(requestOptions, ResourceType.Document, OperationType.Query);

        if (endToEndPolicyConfig != null && endToEndPolicyConfig.isEnabled()) {
            return getFeedResponseFluxWithTimeout(
                feedResponseFlux,
                endToEndPolicyConfig,
                options,
                isQueryCancelledOnTimeout,
                diagnosticsFactory);
        }

        return feedResponseFlux;
    }

    private <T> Flux<FeedResponse<T>> pointReadsForReadMany(
        ScopedDiagnosticsFactory diagnosticsFactory,
        Map<PartitionKeyRange,
        List<CosmosItemIdentity>> singleItemPartitionRequestMap,
        String resourceLink,
        CosmosQueryRequestOptions queryRequestOptions,
        Class<T> klass) {

        // if there is any factory method being passed in, use the factory method to deserializ the object
        // else fallback to use the original way
        // typically used by spark trying to convert into SparkRowItem
        CosmosItemSerializer effectiveItemSerializer = getEffectiveItemSerializer(queryRequestOptions);

        return Flux.fromIterable(singleItemPartitionRequestMap.values())
            .flatMap(cosmosItemIdentityList -> {
                if (cosmosItemIdentityList.size() == 1) {
                    CosmosItemIdentity firstIdentity = cosmosItemIdentityList.get(0);
                    RequestOptions requestOptions = ImplementationBridgeHelpers
                        .CosmosQueryRequestOptionsHelper
                        .getCosmosQueryRequestOptionsAccessor()
                        .toRequestOptions(queryRequestOptions);
                    requestOptions.setPartitionKey(firstIdentity.getPartitionKey());
                    return this.readDocument((resourceLink + firstIdentity.getId()), requestOptions, diagnosticsFactory)
                        .flatMap(resourceResponse -> Mono.just(
                            new ImmutablePair<ResourceResponse<Document>, CosmosException>(resourceResponse, null)
                        ))
                        .onErrorResume(throwable -> {
                            Throwable unwrappedThrowable = Exceptions.unwrap(throwable);

                            if (unwrappedThrowable instanceof CosmosException) {

                                CosmosException cosmosException = (CosmosException) unwrappedThrowable;

                                int statusCode = cosmosException.getStatusCode();
                                int subStatusCode = cosmosException.getSubStatusCode();

                                if (statusCode == HttpConstants.StatusCodes.NOTFOUND && subStatusCode == HttpConstants.SubStatusCodes.UNKNOWN) {
                                    return Mono.just(new ImmutablePair<ResourceResponse<Document>, CosmosException>(null, cosmosException));
                                }
                            }

                            return Mono.error(unwrappedThrowable);
                        });
                }
                return Mono.empty();
            })
            .flatMap(resourceResponseToExceptionPair -> {

                ResourceResponse<Document> resourceResponse = resourceResponseToExceptionPair.getLeft();
                CosmosException cosmosException = resourceResponseToExceptionPair.getRight();
                FeedResponse<T> feedResponse;

                if (cosmosException != null) {
                    feedResponse = ModelBridgeInternal.createFeedResponse(new ArrayList<>(), cosmosException.getResponseHeaders());
                    diagnosticsAccessor.addClientSideDiagnosticsToFeed(
                        feedResponse.getCosmosDiagnostics(),
                        Collections.singleton(
                            BridgeInternal.getClientSideRequestStatics(cosmosException.getDiagnostics())));
                } else {
                    CosmosItemResponse<T> cosmosItemResponse =
                        itemResponseAccessor.createCosmosItemResponse(resourceResponse, klass, effectiveItemSerializer);

                    feedResponse = ModelBridgeInternal.createFeedResponse(
                            Arrays.asList(cosmosItemResponse.getItem()),
                            cosmosItemResponse.getResponseHeaders());

                    diagnosticsAccessor.addClientSideDiagnosticsToFeed(
                        feedResponse.getCosmosDiagnostics(),
                        Collections.singleton(
                            BridgeInternal.getClientSideRequestStatics(cosmosItemResponse.getDiagnostics())));
                }

                return Mono.just(feedResponse);
            });
    }

    @Override
    public <T> Flux<FeedResponse<T>> queryDocuments(
        String collectionLink, String query, QueryFeedOperationState state, Class<T> classOfT) {

        return queryDocuments(collectionLink, new SqlQuerySpec(query), state, classOfT);
    }

    @Override
    public CosmosItemSerializer getEffectiveItemSerializer(CosmosItemSerializer requestOptionsItemSerializer) {
        if (requestOptionsItemSerializer != null) {
            return requestOptionsItemSerializer;
        }

        if (this.defaultCustomSerializer != null) {
            return this.defaultCustomSerializer;
        }

        return CosmosItemSerializer.DEFAULT_SERIALIZER;
    }

    private <T> CosmosItemSerializer getEffectiveItemSerializer(CosmosQueryRequestOptions queryRequestOptions) {

        CosmosItemSerializer requestOptionsItemSerializer =
            queryRequestOptions != null ? queryRequestOptions.getCustomItemSerializer() :  null;

        return this.getEffectiveItemSerializer(requestOptionsItemSerializer);
    }

    private <T> CosmosItemSerializer getEffectiveItemSerializer(CosmosItemRequestOptions itemRequestOptions) {

        CosmosItemSerializer requestOptionsItemSerializer =
            itemRequestOptions != null ? itemRequestOptions.getCustomItemSerializer() :  null;

        return this.getEffectiveItemSerializer(requestOptionsItemSerializer);
    }

    private IDocumentQueryClient documentQueryClientImpl(RxDocumentClientImpl rxDocumentClientImpl, OperationContextAndListenerTuple operationContextAndListenerTuple) {

        return new IDocumentQueryClient () {

            @Override
            public RxCollectionCache getCollectionCache() {
                return RxDocumentClientImpl.this.collectionCache;
            }

            @Override
            public RxPartitionKeyRangeCache getPartitionKeyRangeCache() {
                return RxDocumentClientImpl.this.partitionKeyRangeCache;
            }

            @Override
            public IRetryPolicyFactory getResetSessionTokenRetryPolicy() {
                return RxDocumentClientImpl.this.resetSessionTokenRetryPolicy;
            }

            @Override
            public ConsistencyLevel getDefaultConsistencyLevelAsync() {
                return RxDocumentClientImpl.this.gatewayConfigurationReader.getDefaultConsistencyLevel();
            }

            @Override
            public ConsistencyLevel getDesiredConsistencyLevelAsync() {
                // TODO Auto-generated method stub
                return RxDocumentClientImpl.this.consistencyLevel;
            }

            @Override
            public Mono<RxDocumentServiceResponse> executeQueryAsync(RxDocumentServiceRequest request) {
                if (operationContextAndListenerTuple == null) {
                    return RxDocumentClientImpl.this.query(request).single();
                } else {
                    final OperationListener listener =
                        operationContextAndListenerTuple.getOperationListener();
                    final OperationContext operationContext = operationContextAndListenerTuple.getOperationContext();
                    request.getHeaders().put(HttpConstants.HttpHeaders.CORRELATED_ACTIVITY_ID, operationContext.getCorrelationActivityId());
                    listener.requestListener(operationContext, request);

                    return RxDocumentClientImpl.this.query(request).single().doOnNext(
                        response -> listener.responseListener(operationContext, response)
                    ).doOnError(
                        ex -> listener.exceptionListener(operationContext, ex)
                    );
                }
            }

            @Override
            public QueryCompatibilityMode getQueryCompatibilityMode() {
                // TODO Auto-generated method stub
                return QueryCompatibilityMode.Default;
            }

            @Override
            public <T> Mono<T> executeFeedOperationWithAvailabilityStrategy(
                ResourceType resourceType,
                OperationType operationType,
                Supplier<DocumentClientRetryPolicy> retryPolicyFactory,
                RxDocumentServiceRequest req,
                BiFunction<Supplier<DocumentClientRetryPolicy>, RxDocumentServiceRequest, Mono<T>> feedOperation,
                String collectionLink) {

                return RxDocumentClientImpl.this.executeFeedOperationWithAvailabilityStrategy(
                    resourceType,
                    operationType,
                    retryPolicyFactory,
                    req,
                    feedOperation,
                    collectionLink);
            }

            @Override
            public <T> CosmosItemSerializer getEffectiveItemSerializer(CosmosQueryRequestOptions queryRequestOptions) {
                return RxDocumentClientImpl.this.getEffectiveItemSerializer(queryRequestOptions);
            }

            @Override
            public ReadConsistencyStrategy getReadConsistencyStrategy() {
                return RxDocumentClientImpl.this.getReadConsistencyStrategy();
            }

            @Override
            public ConsistencyLevel getConsistencyLevel() {
                return RxDocumentClientImpl.this.getConsistencyLevel();
            }

            @Override
            public void validateAndLogNonDefaultReadConsistencyStrategy(String readConsistencyStrategyName) {
                RxDocumentClientImpl.this.validateAndLogNonDefaultReadConsistencyStrategy(readConsistencyStrategyName);
            }

            @Override
            public Mono<RxDocumentServiceResponse> readFeedAsync(RxDocumentServiceRequest request) {
                // TODO Auto-generated method stub
                return null;
            }

            @Override
            public Mono<RxDocumentServiceRequest> populateFeedRangeHeader(RxDocumentServiceRequest request) {

                if (RxDocumentClientImpl.this.requiresFeedRangeFiltering(request)) {
                    return request
                        .getFeedRange()
                        .populateFeedRangeFilteringHeaders(RxDocumentClientImpl.this.partitionKeyRangeCache, request, RxDocumentClientImpl.this.collectionCache.resolveCollectionAsync(BridgeInternal.getMetaDataDiagnosticContext(request.requestContext.cosmosDiagnostics), request))
                        .flatMap(ignore -> Mono.just(request));
                } else {
                    return Mono.just(request);
                }
            }

            @Override
            public Mono<RxDocumentServiceRequest> addPartitionLevelUnavailableRegionsOnRequest(RxDocumentServiceRequest request, CosmosQueryRequestOptions queryRequestOptions, DocumentClientRetryPolicy documentClientRetryPolicy) {

                if (RxDocumentClientImpl.this.globalPartitionEndpointManagerForPerPartitionCircuitBreaker.isPerPartitionLevelCircuitBreakingApplicable(request) || RxDocumentClientImpl.this.globalPartitionEndpointManagerForPerPartitionAutomaticFailover.isPerPartitionAutomaticFailoverApplicable(request)) {

                    String collectionRid = RxDocumentClientImpl.qryOptAccessor.getCollectionRid(queryRequestOptions);

                    checkNotNull(collectionRid, "Argument 'collectionRid' cannot be null!");

                    return RxDocumentClientImpl.this.partitionKeyRangeCache.tryLookupAsync(BridgeInternal.getMetaDataDiagnosticContext(request.requestContext.cosmosDiagnostics), collectionRid, null, null)
                        .flatMap(collectionRoutingMapValueHolder -> {

                            if (collectionRoutingMapValueHolder.v == null) {
                                return Mono.error(new CollectionRoutingMapNotFoundException("Argument 'collectionRoutingMapValueHolder.v' cannot be null!"));
                            }

                            PartitionKeyRange preResolvedPartitionKeyRangeIfAny
                                = RxDocumentClientImpl.this.setPartitionKeyRangeForFeedRequestForPerPartitionAutomaticFailover(
                                request,
                                queryRequestOptions,
                                collectionRoutingMapValueHolder.v,
                                null);

                            RxDocumentClientImpl.this.addPartitionLevelUnavailableRegionsForFeedRequestForPerPartitionCircuitBreaker(
                                request,
                                queryRequestOptions,
                                collectionRoutingMapValueHolder.v,
                                preResolvedPartitionKeyRangeIfAny);

                            // onBeforeSendRequest uses excluded regions to know the next location endpoint
                            // to route the request to unavailable regions are effectively excluded regions for this request
                            if (documentClientRetryPolicy != null) {
                                documentClientRetryPolicy.onBeforeSendRequest(request);
                            }

                            return Mono.just(request);
                        });
                } else {
                    return Mono.just(request);
                }
            }

            @Override
            public GlobalEndpointManager getGlobalEndpointManager() {
                return RxDocumentClientImpl.this.getGlobalEndpointManager();
            }

            @Override
            public GlobalPartitionEndpointManagerForPerPartitionCircuitBreaker getGlobalPartitionEndpointManagerForCircuitBreaker() {
                return RxDocumentClientImpl.this.globalPartitionEndpointManagerForPerPartitionCircuitBreaker;
            }
        };
    }

    @Override
    public <T> Flux<FeedResponse<T>> queryDocuments(
        String collectionLink,
        SqlQuerySpec querySpec,
        QueryFeedOperationState state,
        Class<T> classOfT) {
        SqlQuerySpecLogger.getInstance().logQuery(querySpec);
        return createQuery(collectionLink, querySpec, state, classOfT, ResourceType.Document);
    }

    @Override
    public <T> Flux<FeedResponse<T>> queryDocumentChangeFeed(
        final DocumentCollection collection,
        final CosmosChangeFeedRequestOptions requestOptions,
        Class<T> classOfT,
        DiagnosticsClientContext diagnosticsClientContext) {

        checkNotNull(collection, "Argument 'collection' must not be null.");


        ChangeFeedQueryImpl<T> changeFeedQueryImpl = new ChangeFeedQueryImpl<>(
            this,
            ResourceType.Document,
            classOfT,
            collection.getAltLink(),
            collection.getResourceId(),
            requestOptions,
            diagnosticsClientContext);

        return changeFeedQueryImpl.executeAsync();
    }

    @Override
    public <T> Flux<FeedResponse<T>> queryDocumentChangeFeedFromPagedFlux(
        String collectionLink,
        ChangeFeedOperationState state,
        Class<T> classOfT) {

        final ScopedDiagnosticsFactory diagnosticsFactory = new ScopedDiagnosticsFactory(this, false);
        state.registerDiagnosticsFactory(
            diagnosticsFactory::reset,
            diagnosticsFactory::merge);

        StaleResourceRetryPolicy staleResourceRetryPolicy = new StaleResourceRetryPolicy(
            this.collectionCache,
            null,
            collectionLink,
            changeFeedOptionsAccessor.getProperties(state.getChangeFeedOptions()),
            changeFeedOptionsAccessor.getHeaders(state.getChangeFeedOptions()),
            this.sessionContainer,
            diagnosticsFactory);

        return ObservableHelper
            .fluxInlineIfPossibleAsObs(
                () -> this.queryDocumentChangeFeedFromPagedFluxInternal(collectionLink, state, classOfT, diagnosticsFactory),
                staleResourceRetryPolicy)
            .flatMap(result -> {
                diagnosticsFactory.merge(state.getDiagnosticsContextSnapshot());
                return Mono.just(result);
            })
            .onErrorMap(throwable -> {
                diagnosticsFactory.merge(state.getDiagnosticsContextSnapshot());
                return throwable;
            })
            .doOnCancel(() -> diagnosticsFactory.merge(state.getDiagnosticsContextSnapshot()));
    }

    private <T> Flux<FeedResponse<T>> queryDocumentChangeFeedFromPagedFluxInternal(
        String collectionLink,
        ChangeFeedOperationState state,
        Class<T> classOfT,
        DiagnosticsClientContext diagnosticsClientContext) {

        return this.getCollectionCache()
            .resolveByNameAsync(null, collectionLink, null)
            .flatMapMany(collection -> {
                if (collection == null) {
                    throw new IllegalStateException("Collection can not be null");
                }

                CosmosChangeFeedRequestOptions clonedOptions = changeFeedOptionsAccessor.clone(state.getChangeFeedOptions());

                CosmosChangeFeedRequestOptionsImpl optionsImpl = changeFeedOptionsAccessor.getImpl(clonedOptions);

                CosmosOperationDetails operationDetails = operationDetailsAccessor.create(optionsImpl, state.getDiagnosticsContextSnapshot());
                this.operationPolicies.forEach(policy -> {
                    try {
                        policy.process(operationDetails);
                    } catch (RuntimeException exception) {
                        logger.info("The following exception was thrown by a custom policy on changeFeed operation" + exception.getMessage());
                        throw(exception);
                    }
                });

                ReadConsistencyStrategy requestLevelReadConsistencyStrategy = optionsImpl != null
                    ? optionsImpl.getReadConsistencyStrategy()
                    : null;

                ReadConsistencyStrategy effectiveReadConsistencyStrategy = readConsistencyStrategyAccessor
                    .getEffectiveReadConsistencyStrategy(
                        ResourceType.Document,
                        OperationType.ReadFeed,
                        requestLevelReadConsistencyStrategy,
                        this.readConsistencyStrategy);

                ctxAccessor.setRequestOptions(
                    state.getDiagnosticsContextSnapshot(),
                    optionsImpl,
                    effectiveReadConsistencyStrategy);

                return queryDocumentChangeFeed(collection, clonedOptions, classOfT, diagnosticsClientContext);
            });
    }

    @Override
    public <T> Flux<FeedResponse<T>> readAllDocuments(
        String collectionLink,
        PartitionKey partitionKey,
        QueryFeedOperationState state,
        Class<T> classOfT) {

        if (StringUtils.isEmpty(collectionLink)) {
            throw new IllegalArgumentException("collectionLink");
        }

        if (partitionKey == null) {
            throw new IllegalArgumentException("partitionKey");
        }

        final CosmosQueryRequestOptions effectiveOptions =
            qryOptAccessor.clone(state.getQueryOptions());

        RequestOptions nonNullRequestOptions = qryOptAccessor.toRequestOptions(effectiveOptions);

        CosmosEndToEndOperationLatencyPolicyConfig endToEndPolicyConfig =
            nonNullRequestOptions.getCosmosEndToEndLatencyPolicyConfig();

        List<String> orderedApplicableRegionsForSpeculation = getApplicableRegionsForSpeculation(
            endToEndPolicyConfig,
            ResourceType.Document,
            OperationType.Query,
            false,
            nonNullRequestOptions);

        ScopedDiagnosticsFactory diagnosticsFactory = new ScopedDiagnosticsFactory(this, false);

        if (orderedApplicableRegionsForSpeculation.size() < 2) {
            state.registerDiagnosticsFactory(
                () -> {},
                (ctx) -> diagnosticsFactory.merge(ctx));
        } else {
            state.registerDiagnosticsFactory(
                () -> diagnosticsFactory.reset(),
                (ctx) -> diagnosticsFactory.merge(ctx));
        }

        RxDocumentServiceRequest request = RxDocumentServiceRequest.create(
            diagnosticsFactory,
            OperationType.Query,
            ResourceType.Document,
            collectionLink,
            null
        );

        // This should not get to backend
        Flux<Utils.ValueHolder<DocumentCollection>> collectionObs =
            collectionCache.resolveCollectionAsync(null, request).flux();

        return collectionObs.flatMap(documentCollectionResourceResponse -> {

            DocumentCollection collection = documentCollectionResourceResponse.v;
            if (collection == null) {
                return Mono.error(new IllegalStateException("Collection cannot be null"));
            }

            PartitionKeyDefinition pkDefinition = collection.getPartitionKey();
            List<String> partitionKeySelectors = createPkSelectors(pkDefinition);
            SqlQuerySpec querySpec = createLogicalPartitionScanQuerySpec(partitionKey, partitionKeySelectors);

            String resourceLink = parentResourceLinkToQueryLink(collectionLink, ResourceType.Document);
            UUID activityId = UUIDs.nonBlockingRandomUUID();

            final AtomicBoolean isQueryCancelledOnTimeout = new AtomicBoolean(false);

            IDocumentQueryClient queryClient = documentQueryClientImpl(RxDocumentClientImpl.this, getOperationContextAndListenerTuple(state.getQueryOptions()));

            // Trying to put this logic as low as the query pipeline
            // Since for parallelQuery, each partition will have its own request, so at this point, there will be no request associate with this retry policy.
            StaleResourceRetryPolicy staleResourceRetryPolicy = new StaleResourceRetryPolicy(
                this.collectionCache,
                null,
                resourceLink,
                qryOptAccessor.getProperties(effectiveOptions),
                qryOptAccessor.getHeaders(effectiveOptions),
                this.sessionContainer,
                diagnosticsFactory);

            Flux<FeedResponse<T>> innerFlux = ObservableHelper.fluxInlineIfPossibleAsObs(
                () -> {
                    Flux<Utils.ValueHolder<CollectionRoutingMap>> valueHolderMono = this.partitionKeyRangeCache
                        .tryLookupAsync(
                            BridgeInternal.getMetaDataDiagnosticContext(request.requestContext.cosmosDiagnostics),
                            collection.getResourceId(),
                            null,
                            null).flux();

                    return valueHolderMono.flatMap(collectionRoutingMapValueHolder -> {

                        CollectionRoutingMap routingMap = collectionRoutingMapValueHolder.v;
                        if (routingMap == null) {
                            return Mono.error(new IllegalStateException("Failed to get routing map."));
                        }

                        String effectivePartitionKeyString = PartitionKeyInternalHelper
                            .getEffectivePartitionKeyString(
                                BridgeInternal.getPartitionKeyInternal(partitionKey),
                                pkDefinition);

                        //use routing map to find the partitionKeyRangeId of each
                        // effectivePartitionKey
                        PartitionKeyRange range =
                            routingMap.getRangeByEffectivePartitionKey(effectivePartitionKeyString);

                        return createQueryInternal(
                            diagnosticsFactory,
                            resourceLink,
                            querySpec,
                            ModelBridgeInternal.setPartitionKeyRangeIdInternal(effectiveOptions, range.getId()),
                            classOfT, //Document.class
                            ResourceType.Document,
                            queryClient,
                            activityId,
                            isQueryCancelledOnTimeout);
                    });
                },
                staleResourceRetryPolicy);

            if (orderedApplicableRegionsForSpeculation.size() < 2) {
                return innerFlux;
            }

            return innerFlux
                .flatMap(result -> {
                    diagnosticsFactory.merge(nonNullRequestOptions);
                    return Mono.just(result);
                })
                .onErrorMap(throwable -> {
                    diagnosticsFactory.merge(nonNullRequestOptions);
                    return throwable;
                })
                .doOnCancel(() -> diagnosticsFactory.merge(nonNullRequestOptions));
        });
    }

    @Override
    public Map<String, PartitionedQueryExecutionInfo> getQueryPlanCache() {
        return queryPlanCache;
    }

    @Override
    public Flux<FeedResponse<PartitionKeyRange>> readPartitionKeyRanges(final String collectionLink,
                                                                        QueryFeedOperationState state) {

        if (StringUtils.isEmpty(collectionLink)) {
            throw new IllegalArgumentException("collectionLink");
        }

        return nonDocumentReadFeed(state, ResourceType.PartitionKeyRange, PartitionKeyRange.class,
                Utils.joinPath(collectionLink, Paths.PARTITION_KEY_RANGES_PATH_SEGMENT));
    }

    @Override
    public Flux<FeedResponse<PartitionKeyRange>> readPartitionKeyRanges(String collectionLink, CosmosQueryRequestOptions options) {
        if (StringUtils.isEmpty(collectionLink)) {
            throw new IllegalArgumentException("collectionLink");
        }

        return nonDocumentReadFeedInternal(
            options,
            ResourceType.PartitionKeyRange,
            PartitionKeyRange.class,
            Utils.joinPath(collectionLink, Paths.PARTITION_KEY_RANGES_PATH_SEGMENT),
            true);
    }

    private RxDocumentServiceRequest getStoredProcedureRequest(String collectionLink, StoredProcedure storedProcedure,
                                                               RequestOptions options, OperationType operationType) {
        if (StringUtils.isEmpty(collectionLink)) {
            throw new IllegalArgumentException("collectionLink");
        }
        if (storedProcedure == null) {
            throw new IllegalArgumentException("storedProcedure");
        }

        validateResource(storedProcedure);

        String path = Utils.joinPath(collectionLink, Paths.STORED_PROCEDURES_PATH_SEGMENT);
        Map<String, String> requestHeaders = this.getRequestHeaders(options, ResourceType.StoredProcedure, operationType);
        return RxDocumentServiceRequest.create(this, operationType,
            ResourceType.StoredProcedure, path, storedProcedure, requestHeaders, options);
    }

    private RxDocumentServiceRequest getUserDefinedFunctionRequest(String collectionLink, UserDefinedFunction udf,
                                                                   RequestOptions options, OperationType operationType) {
        if (StringUtils.isEmpty(collectionLink)) {
            throw new IllegalArgumentException("collectionLink");
        }
        if (udf == null) {
            throw new IllegalArgumentException("udf");
        }

        validateResource(udf);

        String path = Utils.joinPath(collectionLink, Paths.USER_DEFINED_FUNCTIONS_PATH_SEGMENT);
        Map<String, String> requestHeaders = this.getRequestHeaders(options, ResourceType.UserDefinedFunction, operationType);
        return RxDocumentServiceRequest.create(this,
            operationType, ResourceType.UserDefinedFunction, path, udf, requestHeaders, options);
    }

    @Override
    public Mono<ResourceResponse<StoredProcedure>> createStoredProcedure(String collectionLink,
                                                                               StoredProcedure storedProcedure, RequestOptions options) {
        DocumentClientRetryPolicy requestRetryPolicy = this.resetSessionTokenRetryPolicy.getRequestPolicy(null);
        return ObservableHelper.inlineIfPossibleAsObs(() -> createStoredProcedureInternal(collectionLink, storedProcedure, options, requestRetryPolicy), requestRetryPolicy);
    }

    private Mono<ResourceResponse<StoredProcedure>> createStoredProcedureInternal(String collectionLink,
                                                                                        StoredProcedure storedProcedure, RequestOptions options, DocumentClientRetryPolicy retryPolicyInstance) {
        // we are using an observable factory here
        // observable will be created fresh upon subscription
        // this is to ensure we capture most up to date information (e.g.,
        // session)
        try {

            logger.debug("Creating a StoredProcedure. collectionLink: [{}], storedProcedure id [{}]",
                    collectionLink, storedProcedure.getId());
            RxDocumentServiceRequest request = getStoredProcedureRequest(collectionLink, storedProcedure, options,
                    OperationType.Create);
            if (retryPolicyInstance != null) {
                retryPolicyInstance.onBeforeSendRequest(request);
            }

            return this.create(request, retryPolicyInstance, getOperationContextAndListenerTuple(options)).map(response -> toResourceResponse(response, StoredProcedure.class));

        } catch (Exception e) {
            // this is only in trace level to capture what's going on
            logger.debug("Failure in creating a StoredProcedure due to [{}]", e.getMessage(), e);
            return Mono.error(e);
        }
    }

    @Override
    public Mono<ResourceResponse<StoredProcedure>> replaceStoredProcedure(StoredProcedure storedProcedure,
                                                                                RequestOptions options) {
        DocumentClientRetryPolicy requestRetryPolicy = this.resetSessionTokenRetryPolicy.getRequestPolicy(null);
        return ObservableHelper.inlineIfPossibleAsObs(() -> replaceStoredProcedureInternal(storedProcedure, options, requestRetryPolicy), requestRetryPolicy);
    }

    private Mono<ResourceResponse<StoredProcedure>> replaceStoredProcedureInternal(StoredProcedure storedProcedure,
                                                                                         RequestOptions options, DocumentClientRetryPolicy retryPolicyInstance) {
        try {

            if (storedProcedure == null) {
                throw new IllegalArgumentException("storedProcedure");
            }
            logger.debug("Replacing a StoredProcedure. storedProcedure id [{}]", storedProcedure.getId());

            RxDocumentClientImpl.validateResource(storedProcedure);

            String path = Utils.joinPath(storedProcedure.getSelfLink(), null);
            Map<String, String> requestHeaders = getRequestHeaders(options, ResourceType.StoredProcedure, OperationType.Replace);
            RxDocumentServiceRequest request = RxDocumentServiceRequest.create(this,
                OperationType.Replace, ResourceType.StoredProcedure, path, storedProcedure, requestHeaders, options);

            if (retryPolicyInstance != null) {
                retryPolicyInstance.onBeforeSendRequest(request);
            }

            return this.replace(request, retryPolicyInstance).map(response -> toResourceResponse(response, StoredProcedure.class));

        } catch (Exception e) {
            logger.debug("Failure in replacing a StoredProcedure due to [{}]", e.getMessage(), e);
            return Mono.error(e);
        }
    }

    @Override
    public Mono<ResourceResponse<StoredProcedure>> deleteStoredProcedure(String storedProcedureLink,
                                                                               RequestOptions options) {
        DocumentClientRetryPolicy requestRetryPolicy = this.resetSessionTokenRetryPolicy.getRequestPolicy(null);
        return ObservableHelper.inlineIfPossibleAsObs(() -> deleteStoredProcedureInternal(storedProcedureLink, options, requestRetryPolicy), requestRetryPolicy);
    }

    private Mono<ResourceResponse<StoredProcedure>> deleteStoredProcedureInternal(String storedProcedureLink,
                                                                                        RequestOptions options, DocumentClientRetryPolicy retryPolicyInstance) {
        // we are using an observable factory here
        // observable will be created fresh upon subscription
        // this is to ensure we capture most up to date information (e.g.,
        // session)
        try {

            if (StringUtils.isEmpty(storedProcedureLink)) {
                throw new IllegalArgumentException("storedProcedureLink");
            }

            logger.debug("Deleting a StoredProcedure. storedProcedureLink [{}]", storedProcedureLink);
            String path = Utils.joinPath(storedProcedureLink, null);
            Map<String, String> requestHeaders = this.getRequestHeaders(options, ResourceType.StoredProcedure, OperationType.Delete);
            RxDocumentServiceRequest request = RxDocumentServiceRequest.create(this,
                OperationType.Delete, ResourceType.StoredProcedure, path, requestHeaders, options);

            if (retryPolicyInstance != null) {
                retryPolicyInstance.onBeforeSendRequest(request);
            }

            return this.delete(request, retryPolicyInstance, getOperationContextAndListenerTuple(options)).map(response -> toResourceResponse(response, StoredProcedure.class));

        } catch (Exception e) {
            // this is only in trace level to capture what's going on
            logger.debug("Failure in deleting a StoredProcedure due to [{}]", e.getMessage(), e);
            return Mono.error(e);
        }
    }

    @Override
    public Mono<ResourceResponse<StoredProcedure>> readStoredProcedure(String storedProcedureLink,
                                                                             RequestOptions options) {
        DocumentClientRetryPolicy retryPolicyInstance = this.resetSessionTokenRetryPolicy.getRequestPolicy(null);
        return ObservableHelper.inlineIfPossibleAsObs(() -> readStoredProcedureInternal(storedProcedureLink, options, retryPolicyInstance), retryPolicyInstance);
    }

    private Mono<ResourceResponse<StoredProcedure>> readStoredProcedureInternal(String storedProcedureLink,
                                                                                      RequestOptions options, DocumentClientRetryPolicy retryPolicyInstance) {

        // we are using an observable factory here
        // observable will be created fresh upon subscription
        // this is to ensure we capture most up to date information (e.g.,
        // session)
        try {

            if (StringUtils.isEmpty(storedProcedureLink)) {
                throw new IllegalArgumentException("storedProcedureLink");
            }

            logger.debug("Reading a StoredProcedure. storedProcedureLink [{}]", storedProcedureLink);
            String path = Utils.joinPath(storedProcedureLink, null);
            Map<String, String> requestHeaders = this.getRequestHeaders(options, ResourceType.StoredProcedure, OperationType.Read);
            RxDocumentServiceRequest request = RxDocumentServiceRequest.create(this,
                OperationType.Read, ResourceType.StoredProcedure, path, requestHeaders, options);

            if (retryPolicyInstance != null){
                retryPolicyInstance.onBeforeSendRequest(request);
            }

            return this.read(request, retryPolicyInstance).map(response -> toResourceResponse(response, StoredProcedure.class));

        } catch (Exception e) {
            // this is only in trace level to capture what's going on
            logger.debug("Failure in reading a StoredProcedure due to [{}]", e.getMessage(), e);
            return Mono.error(e);
        }
    }

    @Override
    public Flux<FeedResponse<StoredProcedure>> readStoredProcedures(String collectionLink,
                                                                    QueryFeedOperationState state) {

        if (StringUtils.isEmpty(collectionLink)) {
            throw new IllegalArgumentException("collectionLink");
        }

        return nonDocumentReadFeed(state, ResourceType.StoredProcedure, StoredProcedure.class,
                Utils.joinPath(collectionLink, Paths.STORED_PROCEDURES_PATH_SEGMENT));
    }

    @Override
    public Flux<FeedResponse<StoredProcedure>> queryStoredProcedures(String collectionLink, String query,
                                                                     QueryFeedOperationState state) {
        return queryStoredProcedures(collectionLink, new SqlQuerySpec(query), state);
    }

    @Override
    public Flux<FeedResponse<StoredProcedure>> queryStoredProcedures(String collectionLink,
                                                                           SqlQuerySpec querySpec, QueryFeedOperationState state) {
        return createQuery(collectionLink, querySpec, state, StoredProcedure.class, ResourceType.StoredProcedure);
    }

    @Override
    public Mono<StoredProcedureResponse> executeStoredProcedure(String storedProcedureLink,
                                                                      RequestOptions options, List<Object> procedureParams) {
        DocumentClientRetryPolicy documentClientRetryPolicy = this.resetSessionTokenRetryPolicy.getRequestPolicy(null);
        return ObservableHelper.inlineIfPossibleAsObs(() -> executeStoredProcedureInternal(storedProcedureLink, options, procedureParams, documentClientRetryPolicy), documentClientRetryPolicy);
    }

    @Override
    public Mono<CosmosBatchResponse> executeBatchRequest(String collectionLink,
                                                         ServerBatchRequest serverBatchRequest,
                                                         RequestOptions options,
                                                         boolean disableAutomaticIdGeneration,
                                                         boolean disableStaledResourceExceptionHandling) {
        AtomicReference<RxDocumentServiceRequest> requestReference = new AtomicReference<>();

        Consumer<CosmosException> gwModeE2ETimeoutDiagnosticHandler
            = (operationCancelledException) -> {

            RxDocumentServiceRequest request = requestReference.get();
            this.addCancelledGatewayModeDiagnosticsIntoCosmosException(operationCancelledException, request);
        };

        RequestOptions nonNullRequestOptions = options != null ? options : new RequestOptions();
        CosmosEndToEndOperationLatencyPolicyConfig endToEndPolicyConfig =
            getEndToEndOperationLatencyPolicyConfig(nonNullRequestOptions, ResourceType.Document, OperationType.Batch);
        ScopedDiagnosticsFactory scopedDiagnosticsFactory = new ScopedDiagnosticsFactory(this, false);
        scopedDiagnosticsFactory.setGwModeE2ETimeoutDiagnosticsHandler(gwModeE2ETimeoutDiagnosticHandler);

        DocumentClientRetryPolicy documentClientRetryPolicy = this.resetSessionTokenRetryPolicy.getRequestPolicy(scopedDiagnosticsFactory);
        if (!disableStaledResourceExceptionHandling) {
            documentClientRetryPolicy = new StaleResourceRetryPolicy(
                this.collectionCache,
                documentClientRetryPolicy,
                collectionLink,
                nonNullRequestOptions.getProperties(),
                nonNullRequestOptions.getHeaders(),
                this.sessionContainer,
                scopedDiagnosticsFactory);
        }

        final DocumentClientRetryPolicy finalRetryPolicy = documentClientRetryPolicy;

        return handleCircuitBreakingFeedbackForPointOperation(
            getPointOperationResponseMonoWithE2ETimeout(
                nonNullRequestOptions,
                endToEndPolicyConfig,
                ObservableHelper
                    .inlineIfPossibleAsObs(() -> executeBatchRequestInternal(
                        collectionLink,
                        serverBatchRequest,
                        options,
                        finalRetryPolicy,
                        disableAutomaticIdGeneration,
                        requestReference), documentClientRetryPolicy),
                scopedDiagnosticsFactory
            ),
            requestReference, endToEndPolicyConfig);
    }

    private Mono<StoredProcedureResponse> executeStoredProcedureInternal(String storedProcedureLink,
                                                                               RequestOptions options, List<Object> procedureParams, DocumentClientRetryPolicy retryPolicy) {

        try {
            logger.debug("Executing a StoredProcedure. storedProcedureLink [{}]", storedProcedureLink);
            String path = Utils.joinPath(storedProcedureLink, null);

            Map<String, String> requestHeaders = getRequestHeaders(options, ResourceType.StoredProcedure, OperationType.ExecuteJavaScript);
            requestHeaders.put(HttpConstants.HttpHeaders.ACCEPT, RuntimeConstants.MediaTypes.JSON);

            RxDocumentServiceRequest request = RxDocumentServiceRequest.create(this,
                    OperationType.ExecuteJavaScript,
                    ResourceType.StoredProcedure, path,
                    procedureParams != null && !procedureParams.isEmpty() ? RxDocumentClientImpl.serializeProcedureParams(procedureParams) : "",
                    requestHeaders, options);

            if (options != null) {
                request.requestContext.setExcludeRegions(options.getExcludedRegions());
                request.requestContext.setKeywordIdentifiers(options.getKeywordIdentifiers());
            }

            if (retryPolicy != null) {
                retryPolicy.onBeforeSendRequest(request);
            }

            Mono<RxDocumentServiceRequest> reqObs = addPartitionKeyInformation(request, null, null, options);
            return reqObs.flatMap(req -> create(request, retryPolicy, getOperationContextAndListenerTuple(options))
                    .map(response -> {
                        this.captureSessionToken(request, response);
                        return toStoredProcedureResponse(response);
                    }));

        } catch (Exception e) {
            logger.debug("Failure in executing a StoredProcedure due to [{}]", e.getMessage(), e);
            return Mono.error(e);
        }
    }

    private Mono<CosmosBatchResponse> executeBatchRequestInternal(String collectionLink,
                                                                         ServerBatchRequest serverBatchRequest,
                                                                         RequestOptions options,
                                                                         DocumentClientRetryPolicy requestRetryPolicy,
                                                                         boolean disableAutomaticIdGeneration,
                                                                         AtomicReference<RxDocumentServiceRequest> requestReference) {

        try {
            logger.debug("Executing a Batch request with number of operations {}", serverBatchRequest.getOperations().size());

            Mono<RxDocumentServiceRequest> requestObs = getBatchDocumentRequest(requestRetryPolicy, collectionLink, serverBatchRequest, options, disableAutomaticIdGeneration);

            Mono<RxDocumentServiceResponse> responseObservable =
                requestObs.flatMap(request -> {
                    requestReference.set(request);
                    return create(request, requestRetryPolicy, getOperationContextAndListenerTuple(options));
                });

            return responseObservable
                .map(serviceResponse -> BatchResponseParser.fromDocumentServiceResponse(serviceResponse, serverBatchRequest, true));

        } catch (Exception ex) {
            logger.debug("Failure in executing a batch due to [{}]", ex.getMessage(), ex);
            return Mono.error(ex);
        }
    }

    @Override
    public Mono<ResourceResponse<Trigger>> createTrigger(String collectionLink, Trigger trigger,
                                                               RequestOptions options) {
        DocumentClientRetryPolicy retryPolicyInstance = this.resetSessionTokenRetryPolicy.getRequestPolicy(null);
        return ObservableHelper.inlineIfPossibleAsObs(() -> createTriggerInternal(collectionLink, trigger, options, retryPolicyInstance), retryPolicyInstance);
    }

    private Mono<ResourceResponse<Trigger>> createTriggerInternal(String collectionLink, Trigger trigger,
                                                                        RequestOptions options, DocumentClientRetryPolicy retryPolicyInstance) {
        try {

            logger.debug("Creating a Trigger. collectionLink [{}], trigger id [{}]", collectionLink,
                    trigger.getId());
            RxDocumentServiceRequest request = getTriggerRequest(collectionLink, trigger, options,
                    OperationType.Create);
            if (retryPolicyInstance != null){
                retryPolicyInstance.onBeforeSendRequest(request);
            }

            return this.create(request, retryPolicyInstance, getOperationContextAndListenerTuple(options)).map(response -> toResourceResponse(response, Trigger.class));

        } catch (Exception e) {
            logger.debug("Failure in creating a Trigger due to [{}]", e.getMessage(), e);
            return Mono.error(e);
        }
    }

    private RxDocumentServiceRequest getTriggerRequest(String collectionLink, Trigger trigger, RequestOptions options,
                                                       OperationType operationType) {
        if (StringUtils.isEmpty(collectionLink)) {
            throw new IllegalArgumentException("collectionLink");
        }
        if (trigger == null) {
            throw new IllegalArgumentException("trigger");
        }

        RxDocumentClientImpl.validateResource(trigger);

        String path = Utils.joinPath(collectionLink, Paths.TRIGGERS_PATH_SEGMENT);
        Map<String, String> requestHeaders = getRequestHeaders(options, ResourceType.Trigger, operationType);
        return RxDocumentServiceRequest.create(this, operationType, ResourceType.Trigger, path,
                trigger, requestHeaders, options);
    }

    @Override
    public Mono<ResourceResponse<Trigger>> replaceTrigger(Trigger trigger, RequestOptions options) {
        DocumentClientRetryPolicy retryPolicyInstance = this.resetSessionTokenRetryPolicy.getRequestPolicy(null);
        return ObservableHelper.inlineIfPossibleAsObs(() -> replaceTriggerInternal(trigger, options, retryPolicyInstance), retryPolicyInstance);
    }

    private Mono<ResourceResponse<Trigger>> replaceTriggerInternal(Trigger trigger, RequestOptions options,
                                                                         DocumentClientRetryPolicy retryPolicyInstance) {

        try {
            if (trigger == null) {
                throw new IllegalArgumentException("trigger");
            }

            logger.debug("Replacing a Trigger. trigger id [{}]", trigger.getId());
            RxDocumentClientImpl.validateResource(trigger);

            String path = Utils.joinPath(trigger.getSelfLink(), null);
            Map<String, String> requestHeaders = getRequestHeaders(options, ResourceType.Trigger, OperationType.Replace);
            RxDocumentServiceRequest request = RxDocumentServiceRequest.create(this,
                OperationType.Replace, ResourceType.Trigger, path, trigger, requestHeaders, options);

            if (retryPolicyInstance != null){
                retryPolicyInstance.onBeforeSendRequest(request);
            }

            return this.replace(request, retryPolicyInstance).map(response -> toResourceResponse(response, Trigger.class));

        } catch (Exception e) {
            logger.debug("Failure in replacing a Trigger due to [{}]", e.getMessage(), e);
            return Mono.error(e);
        }
    }

    @Override
    public Mono<ResourceResponse<Trigger>> deleteTrigger(String triggerLink, RequestOptions options) {
        DocumentClientRetryPolicy retryPolicyInstance = this.resetSessionTokenRetryPolicy.getRequestPolicy(null);
        return ObservableHelper.inlineIfPossibleAsObs(() -> deleteTriggerInternal(triggerLink, options, retryPolicyInstance), retryPolicyInstance);
    }

    private Mono<ResourceResponse<Trigger>> deleteTriggerInternal(String triggerLink, RequestOptions options, DocumentClientRetryPolicy retryPolicyInstance) {
        try {
            if (StringUtils.isEmpty(triggerLink)) {
                throw new IllegalArgumentException("triggerLink");
            }

            logger.debug("Deleting a Trigger. triggerLink [{}]", triggerLink);
            String path = Utils.joinPath(triggerLink, null);
            Map<String, String> requestHeaders = getRequestHeaders(options, ResourceType.Trigger, OperationType.Delete);
            RxDocumentServiceRequest request = RxDocumentServiceRequest.create(this,
                OperationType.Delete, ResourceType.Trigger, path, requestHeaders, options);

            if (retryPolicyInstance != null){
                retryPolicyInstance.onBeforeSendRequest(request);
            }

            return this.delete(request, retryPolicyInstance, getOperationContextAndListenerTuple(options)).map(response -> toResourceResponse(response, Trigger.class));

        } catch (Exception e) {
            logger.debug("Failure in deleting a Trigger due to [{}]", e.getMessage(), e);
            return Mono.error(e);
        }
    }

    @Override
    public Mono<ResourceResponse<Trigger>> readTrigger(String triggerLink, RequestOptions options) {
        DocumentClientRetryPolicy retryPolicyInstance = this.resetSessionTokenRetryPolicy.getRequestPolicy(null);
        return ObservableHelper.inlineIfPossibleAsObs(() -> readTriggerInternal(triggerLink, options, retryPolicyInstance), retryPolicyInstance);
    }

    private Mono<ResourceResponse<Trigger>> readTriggerInternal(String triggerLink, RequestOptions options,
                                                                      DocumentClientRetryPolicy retryPolicyInstance) {
        try {
            if (StringUtils.isEmpty(triggerLink)) {
                throw new IllegalArgumentException("triggerLink");
            }

            logger.debug("Reading a Trigger. triggerLink [{}]", triggerLink);
            String path = Utils.joinPath(triggerLink, null);
            Map<String, String> requestHeaders = getRequestHeaders(options, ResourceType.Trigger, OperationType.Read);
            RxDocumentServiceRequest request = RxDocumentServiceRequest.create(this,
                OperationType.Read, ResourceType.Trigger, path, requestHeaders, options);

            if (retryPolicyInstance != null){
                retryPolicyInstance.onBeforeSendRequest(request);
            }

            return this.read(request, retryPolicyInstance).map(response -> toResourceResponse(response, Trigger.class));

        } catch (Exception e) {
            logger.debug("Failure in reading a Trigger due to [{}]", e.getMessage(), e);
            return Mono.error(e);
        }
    }

    @Override
    public Flux<FeedResponse<Trigger>> readTriggers(String collectionLink, QueryFeedOperationState state) {

        if (StringUtils.isEmpty(collectionLink)) {
            throw new IllegalArgumentException("collectionLink");
        }

        return nonDocumentReadFeed(state, ResourceType.Trigger, Trigger.class,
                Utils.joinPath(collectionLink, Paths.TRIGGERS_PATH_SEGMENT));
    }

    @Override
    public Flux<FeedResponse<Trigger>> queryTriggers(String collectionLink, String query,
                                                     QueryFeedOperationState state) {
        return queryTriggers(collectionLink, new SqlQuerySpec(query), state);
    }

    @Override
    public Flux<FeedResponse<Trigger>> queryTriggers(String collectionLink, SqlQuerySpec querySpec,
                                                     QueryFeedOperationState state) {
        return createQuery(collectionLink, querySpec, state, Trigger.class, ResourceType.Trigger);
    }

    @Override
    public Mono<ResourceResponse<UserDefinedFunction>> createUserDefinedFunction(String collectionLink,
                                                                                       UserDefinedFunction udf, RequestOptions options) {
        DocumentClientRetryPolicy retryPolicyInstance = this.resetSessionTokenRetryPolicy.getRequestPolicy(null);
        return ObservableHelper.inlineIfPossibleAsObs(() -> createUserDefinedFunctionInternal(collectionLink, udf, options, retryPolicyInstance), retryPolicyInstance);
    }

    private Mono<ResourceResponse<UserDefinedFunction>> createUserDefinedFunctionInternal(String collectionLink,
                                                                                                UserDefinedFunction udf, RequestOptions options, DocumentClientRetryPolicy retryPolicyInstance) {
        // we are using an observable factory here
        // observable will be created fresh upon subscription
        // this is to ensure we capture most up to date information (e.g.,
        // session)
        try {
            logger.debug("Creating a UserDefinedFunction. collectionLink [{}], udf id [{}]", collectionLink,
                    udf.getId());
            RxDocumentServiceRequest request = getUserDefinedFunctionRequest(collectionLink, udf, options,
                    OperationType.Create);
            if (retryPolicyInstance != null){
                retryPolicyInstance.onBeforeSendRequest(request);
            }

            return this.create(request, retryPolicyInstance, getOperationContextAndListenerTuple(options)).map(response -> toResourceResponse(response, UserDefinedFunction.class));

        } catch (Exception e) {
            // this is only in trace level to capture what's going on
            logger.debug("Failure in creating a UserDefinedFunction due to [{}]", e.getMessage(), e);
            return Mono.error(e);
        }
    }

    @Override
    public Mono<ResourceResponse<UserDefinedFunction>> replaceUserDefinedFunction(UserDefinedFunction udf,
                                                                                        RequestOptions options) {
        DocumentClientRetryPolicy retryPolicyInstance = this.resetSessionTokenRetryPolicy.getRequestPolicy(null);
        return ObservableHelper.inlineIfPossibleAsObs(() -> replaceUserDefinedFunctionInternal(udf, options, retryPolicyInstance), retryPolicyInstance);
    }

    private Mono<ResourceResponse<UserDefinedFunction>> replaceUserDefinedFunctionInternal(UserDefinedFunction udf,
                                                                                                 RequestOptions options, DocumentClientRetryPolicy retryPolicyInstance) {
        // we are using an observable factory here
        // observable will be created fresh upon subscription
        // this is to ensure we capture most up to date information (e.g.,
        // session)
        try {
            if (udf == null) {
                throw new IllegalArgumentException("udf");
            }

            logger.debug("Replacing a UserDefinedFunction. udf id [{}]", udf.getId());
            validateResource(udf);

            String path = Utils.joinPath(udf.getSelfLink(), null);
            Map<String, String> requestHeaders = this.getRequestHeaders(options, ResourceType.UserDefinedFunction, OperationType.Replace);
            RxDocumentServiceRequest request = RxDocumentServiceRequest.create(this,
                OperationType.Replace, ResourceType.UserDefinedFunction, path, udf, requestHeaders, options);

            if (retryPolicyInstance != null){
                retryPolicyInstance.onBeforeSendRequest(request);
            }

            return this.replace(request, retryPolicyInstance).map(response -> toResourceResponse(response, UserDefinedFunction.class));

        } catch (Exception e) {
            // this is only in trace level to capture what's going on
            logger.debug("Failure in replacing a UserDefinedFunction due to [{}]", e.getMessage(), e);
            return Mono.error(e);
        }
    }

    @Override
    public Mono<ResourceResponse<UserDefinedFunction>> deleteUserDefinedFunction(String udfLink,
                                                                                       RequestOptions options) {
        DocumentClientRetryPolicy retryPolicyInstance = this.resetSessionTokenRetryPolicy.getRequestPolicy(null);
        return ObservableHelper.inlineIfPossibleAsObs(() -> deleteUserDefinedFunctionInternal(udfLink, options, retryPolicyInstance), retryPolicyInstance);
    }

    private Mono<ResourceResponse<UserDefinedFunction>> deleteUserDefinedFunctionInternal(String udfLink,
                                                                                                RequestOptions options, DocumentClientRetryPolicy retryPolicyInstance) {
        // we are using an observable factory here
        // observable will be created fresh upon subscription
        // this is to ensure we capture most up to date information (e.g.,
        // session)
        try {
            if (StringUtils.isEmpty(udfLink)) {
                throw new IllegalArgumentException("udfLink");
            }

            logger.debug("Deleting a UserDefinedFunction. udfLink [{}]", udfLink);
            String path = Utils.joinPath(udfLink, null);
            Map<String, String> requestHeaders = this.getRequestHeaders(options, ResourceType.UserDefinedFunction, OperationType.Delete);
            RxDocumentServiceRequest request = RxDocumentServiceRequest.create(this,
                OperationType.Delete, ResourceType.UserDefinedFunction, path, requestHeaders, options);

            if (retryPolicyInstance != null){
                retryPolicyInstance.onBeforeSendRequest(request);
            }

            return this.delete(request, retryPolicyInstance, getOperationContextAndListenerTuple(options)).map(response -> toResourceResponse(response, UserDefinedFunction.class));

        } catch (Exception e) {
            // this is only in trace level to capture what's going on
            logger.debug("Failure in deleting a UserDefinedFunction due to [{}]", e.getMessage(), e);
            return Mono.error(e);
        }
    }

    @Override
    public Mono<ResourceResponse<UserDefinedFunction>> readUserDefinedFunction(String udfLink,
                                                                                     RequestOptions options) {
        DocumentClientRetryPolicy retryPolicyInstance = this.resetSessionTokenRetryPolicy.getRequestPolicy(null);
        return ObservableHelper.inlineIfPossibleAsObs(() -> readUserDefinedFunctionInternal(udfLink, options, retryPolicyInstance), retryPolicyInstance);
    }

    private Mono<ResourceResponse<UserDefinedFunction>> readUserDefinedFunctionInternal(String udfLink,
                                                                                              RequestOptions options, DocumentClientRetryPolicy retryPolicyInstance) {
        // we are using an observable factory here
        // observable will be created fresh upon subscription
        // this is to ensure we capture most up to date information (e.g.,
        // session)
        try {
            if (StringUtils.isEmpty(udfLink)) {
                throw new IllegalArgumentException("udfLink");
            }

            logger.debug("Reading a UserDefinedFunction. udfLink [{}]", udfLink);
            String path = Utils.joinPath(udfLink, null);
            Map<String, String> requestHeaders = this.getRequestHeaders(options, ResourceType.UserDefinedFunction, OperationType.Read);
            RxDocumentServiceRequest request = RxDocumentServiceRequest.create(this,
                OperationType.Read, ResourceType.UserDefinedFunction, path, requestHeaders, options);

            if (retryPolicyInstance != null) {
                retryPolicyInstance.onBeforeSendRequest(request);
            }

            return this.read(request, retryPolicyInstance).map(response -> toResourceResponse(response, UserDefinedFunction.class));

        } catch (Exception e) {
            // this is only in trace level to capture what's going on
            logger.debug("Failure in reading a UserDefinedFunction due to [{}]", e.getMessage(), e);
            return Mono.error(e);
        }
    }

    @Override
    public Flux<FeedResponse<UserDefinedFunction>> readUserDefinedFunctions(String collectionLink,
                                                                                  QueryFeedOperationState state) {

        if (StringUtils.isEmpty(collectionLink)) {
            throw new IllegalArgumentException("collectionLink");
        }

        return nonDocumentReadFeed(state, ResourceType.UserDefinedFunction, UserDefinedFunction.class,
                Utils.joinPath(collectionLink, Paths.USER_DEFINED_FUNCTIONS_PATH_SEGMENT));
    }

    @Override
    public Flux<FeedResponse<UserDefinedFunction>> queryUserDefinedFunctions(
        String collectionLink,
        String query,
        QueryFeedOperationState state) {

        return queryUserDefinedFunctions(collectionLink, new SqlQuerySpec(query), state);
    }

    @Override
    public Flux<FeedResponse<UserDefinedFunction>> queryUserDefinedFunctions(
        String collectionLink,
        SqlQuerySpec querySpec,
        QueryFeedOperationState state) {

        return createQuery(collectionLink, querySpec, state, UserDefinedFunction.class, ResourceType.UserDefinedFunction);
    }

    @Override
    public Mono<ResourceResponse<Conflict>> readConflict(String conflictLink, RequestOptions options) {
        DocumentClientRetryPolicy retryPolicyInstance = this.resetSessionTokenRetryPolicy.getRequestPolicy(null);
        return ObservableHelper.inlineIfPossibleAsObs(() -> readConflictInternal(conflictLink, options, retryPolicyInstance), retryPolicyInstance);
    }

    private Mono<ResourceResponse<Conflict>> readConflictInternal(String conflictLink, RequestOptions options, DocumentClientRetryPolicy retryPolicyInstance) {

        try {
            if (StringUtils.isEmpty(conflictLink)) {
                throw new IllegalArgumentException("conflictLink");
            }

            logger.debug("Reading a Conflict. conflictLink [{}]", conflictLink);
            String path = Utils.joinPath(conflictLink, null);
            Map<String, String> requestHeaders = getRequestHeaders(options, ResourceType.Conflict, OperationType.Read);
            RxDocumentServiceRequest request = RxDocumentServiceRequest.create(this,
                OperationType.Read, ResourceType.Conflict, path, requestHeaders, options);

            Mono<RxDocumentServiceRequest> reqObs = addPartitionKeyInformation(request, null, null, options);

            return reqObs.flatMap(req -> {
                if (retryPolicyInstance != null) {
                    retryPolicyInstance.onBeforeSendRequest(request);
                }
                return this.read(request, retryPolicyInstance).map(response -> toResourceResponse(response, Conflict.class));
            });

        } catch (Exception e) {
            logger.debug("Failure in reading a Conflict due to [{}]", e.getMessage(), e);
            return Mono.error(e);
        }
    }

    @Override
    public Flux<FeedResponse<Conflict>> readConflicts(String collectionLink, QueryFeedOperationState state) {

        if (StringUtils.isEmpty(collectionLink)) {
            throw new IllegalArgumentException("collectionLink");
        }

        return nonDocumentReadFeed(state, ResourceType.Conflict, Conflict.class,
                Utils.joinPath(collectionLink, Paths.CONFLICTS_PATH_SEGMENT));
    }

    @Override
    public Flux<FeedResponse<Conflict>> queryConflicts(String collectionLink, String query,
                                                       QueryFeedOperationState state) {
        return queryConflicts(collectionLink, new SqlQuerySpec(query), state);
    }

    @Override
    public Flux<FeedResponse<Conflict>> queryConflicts(String collectionLink, SqlQuerySpec querySpec,
                                                       QueryFeedOperationState state) {
        return createQuery(collectionLink, querySpec, state, Conflict.class, ResourceType.Conflict);
    }

    @Override
    public Mono<ResourceResponse<Conflict>> deleteConflict(String conflictLink, RequestOptions options) {
        DocumentClientRetryPolicy retryPolicyInstance = this.resetSessionTokenRetryPolicy.getRequestPolicy(null);
        return ObservableHelper.inlineIfPossibleAsObs(() -> deleteConflictInternal(conflictLink, options, retryPolicyInstance), retryPolicyInstance);
    }

    private Mono<ResourceResponse<Conflict>> deleteConflictInternal(String conflictLink, RequestOptions options,
                                                                          DocumentClientRetryPolicy retryPolicyInstance) {

        try {
            if (StringUtils.isEmpty(conflictLink)) {
                throw new IllegalArgumentException("conflictLink");
            }

            logger.debug("Deleting a Conflict. conflictLink [{}]", conflictLink);
            String path = Utils.joinPath(conflictLink, null);
            Map<String, String> requestHeaders = getRequestHeaders(options, ResourceType.Conflict, OperationType.Delete);
            RxDocumentServiceRequest request = RxDocumentServiceRequest.create(this,
                OperationType.Delete, ResourceType.Conflict, path, requestHeaders, options);

            Mono<RxDocumentServiceRequest> reqObs = addPartitionKeyInformation(request, null, null, options);
            return reqObs.flatMap(req -> {
                if (retryPolicyInstance != null) {
                    retryPolicyInstance.onBeforeSendRequest(request);
                }

                return this.delete(request, retryPolicyInstance, getOperationContextAndListenerTuple(options)).map(response -> toResourceResponse(response, Conflict.class));
            });

        } catch (Exception e) {
            logger.debug("Failure in deleting a Conflict due to [{}]", e.getMessage(), e);
            return Mono.error(e);
        }
    }

    @Override
    public Mono<ResourceResponse<User>> createUser(String databaseLink, User user, RequestOptions options) {
        DocumentClientRetryPolicy documentClientRetryPolicy = this.resetSessionTokenRetryPolicy.getRequestPolicy(null);
        return ObservableHelper.inlineIfPossibleAsObs(() -> createUserInternal(databaseLink, user, options, documentClientRetryPolicy), documentClientRetryPolicy);
    }

    private Mono<ResourceResponse<User>> createUserInternal(String databaseLink, User user, RequestOptions options, DocumentClientRetryPolicy documentClientRetryPolicy) {
        try {
            logger.debug("Creating a User. databaseLink [{}], user id [{}]", databaseLink, user.getId());
            RxDocumentServiceRequest request = getUserRequest(databaseLink, user, options, OperationType.Create);
            return this.create(request, documentClientRetryPolicy, getOperationContextAndListenerTuple(options)).map(response -> toResourceResponse(response, User.class));

        } catch (Exception e) {
            logger.debug("Failure in creating a User due to [{}]", e.getMessage(), e);
            return Mono.error(e);
        }
    }

    @Override
    public Mono<ResourceResponse<User>> upsertUser(String databaseLink, User user, RequestOptions options) {
        DocumentClientRetryPolicy retryPolicyInstance = this.resetSessionTokenRetryPolicy.getRequestPolicy(null);
        return ObservableHelper.inlineIfPossibleAsObs(() -> upsertUserInternal(databaseLink, user, options, retryPolicyInstance), retryPolicyInstance);
    }

    private Mono<ResourceResponse<User>> upsertUserInternal(String databaseLink, User user, RequestOptions options,
                                                                  DocumentClientRetryPolicy retryPolicyInstance) {
        try {
            logger.debug("Upserting a User. databaseLink [{}], user id [{}]", databaseLink, user.getId());
            RxDocumentServiceRequest request = getUserRequest(databaseLink, user, options, OperationType.Upsert);
            if (retryPolicyInstance != null) {
                retryPolicyInstance.onBeforeSendRequest(request);
            }

            return this.upsert(request, retryPolicyInstance, getOperationContextAndListenerTuple(options)).map(response -> toResourceResponse(response, User.class));

        } catch (Exception e) {
            logger.debug("Failure in upserting a User due to [{}]", e.getMessage(), e);
            return Mono.error(e);
        }
    }

    private RxDocumentServiceRequest getUserRequest(String databaseLink, User user, RequestOptions options,
                                                    OperationType operationType) {
        if (StringUtils.isEmpty(databaseLink)) {
            throw new IllegalArgumentException("databaseLink");
        }
        if (user == null) {
            throw new IllegalArgumentException("user");
        }

        RxDocumentClientImpl.validateResource(user);

        String path = Utils.joinPath(databaseLink, Paths.USERS_PATH_SEGMENT);
        Map<String, String> requestHeaders = getRequestHeaders(options, ResourceType.User, operationType);
        return RxDocumentServiceRequest.create(this,
            operationType, ResourceType.User, path, user, requestHeaders, options);
    }

    @Override
    public Mono<ResourceResponse<User>> replaceUser(User user, RequestOptions options) {
        DocumentClientRetryPolicy retryPolicyInstance = this.resetSessionTokenRetryPolicy.getRequestPolicy(null);
        return ObservableHelper.inlineIfPossibleAsObs(() -> replaceUserInternal(user, options, retryPolicyInstance), retryPolicyInstance);
    }

    private Mono<ResourceResponse<User>> replaceUserInternal(User user, RequestOptions options, DocumentClientRetryPolicy retryPolicyInstance) {
        try {
            if (user == null) {
                throw new IllegalArgumentException("user");
            }
            logger.debug("Replacing a User. user id [{}]", user.getId());
            RxDocumentClientImpl.validateResource(user);

            String path = Utils.joinPath(user.getSelfLink(), null);
            Map<String, String> requestHeaders = getRequestHeaders(options, ResourceType.User, OperationType.Replace);
            RxDocumentServiceRequest request = RxDocumentServiceRequest.create(this,
                OperationType.Replace, ResourceType.User, path, user, requestHeaders, options);
            if (retryPolicyInstance != null) {
                retryPolicyInstance.onBeforeSendRequest(request);
            }

            return this.replace(request, retryPolicyInstance).map(response -> toResourceResponse(response, User.class));

        } catch (Exception e) {
            logger.debug("Failure in replacing a User due to [{}]", e.getMessage(), e);
            return Mono.error(e);
        }
    }


    public Mono<ResourceResponse<User>> deleteUser(String userLink, RequestOptions options) {
        DocumentClientRetryPolicy retryPolicyInstance =  this.resetSessionTokenRetryPolicy.getRequestPolicy(null);
        return ObservableHelper.inlineIfPossibleAsObs(() -> deleteUserInternal(userLink, options, retryPolicyInstance), retryPolicyInstance);
    }

    private Mono<ResourceResponse<User>> deleteUserInternal(String userLink, RequestOptions options,
                                                                  DocumentClientRetryPolicy retryPolicyInstance) {

        try {
            if (StringUtils.isEmpty(userLink)) {
                throw new IllegalArgumentException("userLink");
            }
            logger.debug("Deleting a User. userLink [{}]", userLink);
            String path = Utils.joinPath(userLink, null);
            Map<String, String> requestHeaders = getRequestHeaders(options, ResourceType.User, OperationType.Delete);
            RxDocumentServiceRequest request = RxDocumentServiceRequest.create(this,
                OperationType.Delete, ResourceType.User, path, requestHeaders, options);

            if (retryPolicyInstance != null) {
                retryPolicyInstance.onBeforeSendRequest(request);
            }

            return this.delete(request, retryPolicyInstance, getOperationContextAndListenerTuple(options)).map(response -> toResourceResponse(response, User.class));

        } catch (Exception e) {
            logger.debug("Failure in deleting a User due to [{}]", e.getMessage(), e);
            return Mono.error(e);
        }
    }
    @Override
    public Mono<ResourceResponse<User>> readUser(String userLink, RequestOptions options) {
        DocumentClientRetryPolicy retryPolicyInstance = this.resetSessionTokenRetryPolicy.getRequestPolicy(null);
        return ObservableHelper.inlineIfPossibleAsObs(() -> readUserInternal(userLink, options, retryPolicyInstance), retryPolicyInstance);
    }

    private Mono<ResourceResponse<User>> readUserInternal(String userLink, RequestOptions options, DocumentClientRetryPolicy retryPolicyInstance) {
        try {
            if (StringUtils.isEmpty(userLink)) {
                throw new IllegalArgumentException("userLink");
            }
            logger.debug("Reading a User. userLink [{}]", userLink);
            String path = Utils.joinPath(userLink, null);
            Map<String, String> requestHeaders = getRequestHeaders(options, ResourceType.User, OperationType.Read);
            RxDocumentServiceRequest request = RxDocumentServiceRequest.create(this,
                OperationType.Read, ResourceType.User, path, requestHeaders, options);

            if (retryPolicyInstance != null) {
                retryPolicyInstance.onBeforeSendRequest(request);
            }
            return this.read(request, retryPolicyInstance).map(response -> toResourceResponse(response, User.class));

        } catch (Exception e) {
            logger.debug("Failure in reading a User due to [{}]", e.getMessage(), e);
            return Mono.error(e);
        }
    }

    @Override
    public Flux<FeedResponse<User>> readUsers(String databaseLink, QueryFeedOperationState state) {

        if (StringUtils.isEmpty(databaseLink)) {
            throw new IllegalArgumentException("databaseLink");
        }

        return nonDocumentReadFeed(state, ResourceType.User, User.class,
                Utils.joinPath(databaseLink, Paths.USERS_PATH_SEGMENT));
    }

    @Override
    public Flux<FeedResponse<User>> queryUsers(String databaseLink, String query, QueryFeedOperationState state) {
        return queryUsers(databaseLink, new SqlQuerySpec(query), state);
    }

    @Override
    public Flux<FeedResponse<User>> queryUsers(String databaseLink, SqlQuerySpec querySpec,
                                               QueryFeedOperationState state) {
        return createQuery(databaseLink, querySpec, state, User.class, ResourceType.User);
    }

    @Override
    public Mono<ResourceResponse<ClientEncryptionKey>> readClientEncryptionKey(String clientEncryptionKeyLink,
                                                                RequestOptions options) {
        DocumentClientRetryPolicy retryPolicyInstance = this.resetSessionTokenRetryPolicy.getRequestPolicy(null);
        return ObservableHelper.inlineIfPossibleAsObs(() -> readClientEncryptionKeyInternal(clientEncryptionKeyLink, options, retryPolicyInstance), retryPolicyInstance);
    }

    private Mono<ResourceResponse<ClientEncryptionKey>> readClientEncryptionKeyInternal(String clientEncryptionKeyLink, RequestOptions options, DocumentClientRetryPolicy retryPolicyInstance) {
        try {
            if (StringUtils.isEmpty(clientEncryptionKeyLink)) {
                throw new IllegalArgumentException("clientEncryptionKeyLink");
            }
            logger.debug("Reading a client encryption key. clientEncryptionKeyLink [{}]", clientEncryptionKeyLink);
            String path = Utils.joinPath(clientEncryptionKeyLink, null);
            Map<String, String> requestHeaders = getRequestHeaders(options, ResourceType.ClientEncryptionKey, OperationType.Read);
            RxDocumentServiceRequest request = RxDocumentServiceRequest.create(this,
                OperationType.Read, ResourceType.ClientEncryptionKey, path, requestHeaders, options);

            if (retryPolicyInstance != null) {
                retryPolicyInstance.onBeforeSendRequest(request);
            }
            return this.read(request, retryPolicyInstance).map(response -> toResourceResponse(response, ClientEncryptionKey.class));

        } catch (Exception e) {
            logger.debug("Failure in reading a client encryption key due to [{}]", e.getMessage(), e);
            return Mono.error(e);
        }
    }

    @Override
    public Mono<ResourceResponse<ClientEncryptionKey>> createClientEncryptionKey(String databaseLink,
     ClientEncryptionKey clientEncryptionKey, RequestOptions options) {
        DocumentClientRetryPolicy retryPolicyInstance = this.resetSessionTokenRetryPolicy.getRequestPolicy(null);
        return ObservableHelper.inlineIfPossibleAsObs(() -> createClientEncryptionKeyInternal(databaseLink, clientEncryptionKey, options, retryPolicyInstance), retryPolicyInstance);

    }

    private Mono<ResourceResponse<ClientEncryptionKey>> createClientEncryptionKeyInternal(String databaseLink, ClientEncryptionKey clientEncryptionKey, RequestOptions options, DocumentClientRetryPolicy documentClientRetryPolicy) {
        try {
            logger.debug("Creating a client encryption key. databaseLink [{}], clientEncryptionKey id [{}]", databaseLink, clientEncryptionKey.getId());
            RxDocumentServiceRequest request = getClientEncryptionKeyRequest(databaseLink, clientEncryptionKey, options, OperationType.Create);
            return this.create(request, documentClientRetryPolicy, getOperationContextAndListenerTuple(options)).map(response -> toResourceResponse(response, ClientEncryptionKey.class));

        } catch (Exception e) {
            logger.debug("Failure in creating a client encryption key due to [{}]", e.getMessage(), e);
            return Mono.error(e);
        }
    }

    private RxDocumentServiceRequest getClientEncryptionKeyRequest(String databaseLink, ClientEncryptionKey clientEncryptionKey, RequestOptions options,
                                                    OperationType operationType) {
        if (StringUtils.isEmpty(databaseLink)) {
            throw new IllegalArgumentException("databaseLink");
        }
        if (clientEncryptionKey == null) {
            throw new IllegalArgumentException("clientEncryptionKey");
        }

        RxDocumentClientImpl.validateResource(clientEncryptionKey);

        String path = Utils.joinPath(databaseLink, Paths.CLIENT_ENCRYPTION_KEY_PATH_SEGMENT);
        Map<String, String> requestHeaders = getRequestHeaders(options, ResourceType.ClientEncryptionKey, operationType);
        return RxDocumentServiceRequest.create(this,
            operationType, ResourceType.ClientEncryptionKey, path, clientEncryptionKey, requestHeaders, options);
    }

    @Override
    public Mono<ResourceResponse<ClientEncryptionKey>> replaceClientEncryptionKey(ClientEncryptionKey clientEncryptionKey,
                                                                                  String nameBasedLink,
                                                                                  RequestOptions options) {
        DocumentClientRetryPolicy retryPolicyInstance = this.resetSessionTokenRetryPolicy.getRequestPolicy(null);
        return ObservableHelper.inlineIfPossibleAsObs(() -> replaceClientEncryptionKeyInternal(clientEncryptionKey,
            nameBasedLink, options, retryPolicyInstance), retryPolicyInstance);
    }

    private Mono<ResourceResponse<ClientEncryptionKey>> replaceClientEncryptionKeyInternal(ClientEncryptionKey clientEncryptionKey, String nameBasedLink, RequestOptions options, DocumentClientRetryPolicy retryPolicyInstance) {
        try {
            if (clientEncryptionKey == null) {
                throw new IllegalArgumentException("clientEncryptionKey");
            }
            logger.debug("Replacing a clientEncryptionKey. clientEncryptionKey id [{}]", clientEncryptionKey.getId());
            RxDocumentClientImpl.validateResource(clientEncryptionKey);

            String path = Utils.joinPath(nameBasedLink, null);
            //String path = Utils.joinPath(clientEncryptionKey.getSelfLink(), null); TODO need to check with BE service
            Map<String, String> requestHeaders = getRequestHeaders(options, ResourceType.ClientEncryptionKey,
             OperationType.Replace);
            RxDocumentServiceRequest request = RxDocumentServiceRequest.create(this,
                OperationType.Replace, ResourceType.ClientEncryptionKey, path, clientEncryptionKey, requestHeaders,
                 options);
            if (retryPolicyInstance != null) {
                retryPolicyInstance.onBeforeSendRequest(request);
            }

            return this.replace(request, retryPolicyInstance).map(response -> toResourceResponse(response, ClientEncryptionKey.class));

        } catch (Exception e) {
            logger.debug("Failure in replacing a clientEncryptionKey due to [{}]", e.getMessage(), e);
            return Mono.error(e);
        }
    }

    @Override
    public Flux<FeedResponse<ClientEncryptionKey>> readClientEncryptionKeys(
        String databaseLink,
        QueryFeedOperationState state) {
        if (StringUtils.isEmpty(databaseLink)) {
            throw new IllegalArgumentException("databaseLink");
        }

        return nonDocumentReadFeed(state, ResourceType.ClientEncryptionKey, ClientEncryptionKey.class,
            Utils.joinPath(databaseLink, Paths.CLIENT_ENCRYPTION_KEY_PATH_SEGMENT));
    }

    @Override
    public Flux<FeedResponse<ClientEncryptionKey>> queryClientEncryptionKeys(
        String databaseLink,
        SqlQuerySpec querySpec,
        QueryFeedOperationState state) {
        return createQuery(databaseLink, querySpec, state, ClientEncryptionKey.class, ResourceType.ClientEncryptionKey);
    }

    @Override
    public Mono<ResourceResponse<Permission>> createPermission(String userLink, Permission permission,
                                                                     RequestOptions options) {
        DocumentClientRetryPolicy documentClientRetryPolicy = this.resetSessionTokenRetryPolicy.getRequestPolicy(null);
        return ObservableHelper.inlineIfPossibleAsObs(() -> createPermissionInternal(userLink, permission, options, documentClientRetryPolicy), this.resetSessionTokenRetryPolicy.getRequestPolicy(null));
    }

    private Mono<ResourceResponse<Permission>> createPermissionInternal(String userLink, Permission permission,
                                                                              RequestOptions options, DocumentClientRetryPolicy documentClientRetryPolicy) {

        try {
            logger.debug("Creating a Permission. userLink [{}], permission id [{}]", userLink, permission.getId());
            RxDocumentServiceRequest request = getPermissionRequest(userLink, permission, options,
                    OperationType.Create);
            return this.create(request, documentClientRetryPolicy, getOperationContextAndListenerTuple(options)).map(response -> toResourceResponse(response, Permission.class));

        } catch (Exception e) {
            logger.debug("Failure in creating a Permission due to [{}]", e.getMessage(), e);
            return Mono.error(e);
        }
    }

    @Override
    public Mono<ResourceResponse<Permission>> upsertPermission(String userLink, Permission permission,
                                                                     RequestOptions options) {
        DocumentClientRetryPolicy retryPolicyInstance = this.resetSessionTokenRetryPolicy.getRequestPolicy(null);
        return ObservableHelper.inlineIfPossibleAsObs(() -> upsertPermissionInternal(userLink, permission, options, retryPolicyInstance), retryPolicyInstance);
    }

    private Mono<ResourceResponse<Permission>> upsertPermissionInternal(String userLink, Permission permission,
                                                                              RequestOptions options, DocumentClientRetryPolicy retryPolicyInstance) {

        try {
            logger.debug("Upserting a Permission. userLink [{}], permission id [{}]", userLink, permission.getId());
            RxDocumentServiceRequest request = getPermissionRequest(userLink, permission, options,
                    OperationType.Upsert);
            if (retryPolicyInstance != null) {
                retryPolicyInstance.onBeforeSendRequest(request);
            }

            return this.upsert(request, retryPolicyInstance, getOperationContextAndListenerTuple(options)).map(response -> toResourceResponse(response, Permission.class));

        } catch (Exception e) {
            logger.debug("Failure in upserting a Permission due to [{}]", e.getMessage(), e);
            return Mono.error(e);
        }
    }

    private RxDocumentServiceRequest getPermissionRequest(String userLink, Permission permission,
                                                          RequestOptions options, OperationType operationType) {
        if (StringUtils.isEmpty(userLink)) {
            throw new IllegalArgumentException("userLink");
        }
        if (permission == null) {
            throw new IllegalArgumentException("permission");
        }

        RxDocumentClientImpl.validateResource(permission);

        String path = Utils.joinPath(userLink, Paths.PERMISSIONS_PATH_SEGMENT);
        Map<String, String> requestHeaders = getRequestHeaders(options, ResourceType.Permission, operationType);
        return RxDocumentServiceRequest.create(this,
            operationType, ResourceType.Permission, path, permission, requestHeaders, options);
    }

    @Override
    public Mono<ResourceResponse<Permission>> replacePermission(Permission permission, RequestOptions options) {
        DocumentClientRetryPolicy retryPolicyInstance = this.resetSessionTokenRetryPolicy.getRequestPolicy(null);
        return ObservableHelper.inlineIfPossibleAsObs(() -> replacePermissionInternal(permission, options, retryPolicyInstance), retryPolicyInstance);
    }

    private Mono<ResourceResponse<Permission>> replacePermissionInternal(Permission permission, RequestOptions options, DocumentClientRetryPolicy retryPolicyInstance) {
        try {
            if (permission == null) {
                throw new IllegalArgumentException("permission");
            }
            logger.debug("Replacing a Permission. permission id [{}]", permission.getId());
            RxDocumentClientImpl.validateResource(permission);

            String path = Utils.joinPath(permission.getSelfLink(), null);
            Map<String, String> requestHeaders = getRequestHeaders(options, ResourceType.Permission, OperationType.Replace);
            RxDocumentServiceRequest request = RxDocumentServiceRequest.create(this,
                OperationType.Replace, ResourceType.Permission, path, permission, requestHeaders, options);

            if (retryPolicyInstance != null) {
                retryPolicyInstance.onBeforeSendRequest(request);
            }

            return this.replace(request, retryPolicyInstance).map(response -> toResourceResponse(response, Permission.class));

        } catch (Exception e) {
            logger.debug("Failure in replacing a Permission due to [{}]", e.getMessage(), e);
            return Mono.error(e);
        }
    }

    @Override
    public Mono<ResourceResponse<Permission>> deletePermission(String permissionLink, RequestOptions options) {
        DocumentClientRetryPolicy retryPolicyInstance = this.resetSessionTokenRetryPolicy.getRequestPolicy(null);
        return ObservableHelper.inlineIfPossibleAsObs(() -> deletePermissionInternal(permissionLink, options, retryPolicyInstance), retryPolicyInstance);
    }

    private Mono<ResourceResponse<Permission>> deletePermissionInternal(String permissionLink, RequestOptions options,
                                                                              DocumentClientRetryPolicy retryPolicyInstance) {

        try {
            if (StringUtils.isEmpty(permissionLink)) {
                throw new IllegalArgumentException("permissionLink");
            }
            logger.debug("Deleting a Permission. permissionLink [{}]", permissionLink);
            String path = Utils.joinPath(permissionLink, null);
            Map<String, String> requestHeaders = getRequestHeaders(options, ResourceType.Permission, OperationType.Delete);
            RxDocumentServiceRequest request = RxDocumentServiceRequest.create(this,
                OperationType.Delete, ResourceType.Permission, path, requestHeaders, options);

            if (retryPolicyInstance != null) {
                retryPolicyInstance.onBeforeSendRequest(request);
            }

            return this.delete(request, retryPolicyInstance, getOperationContextAndListenerTuple(options)).map(response -> toResourceResponse(response, Permission.class));

        } catch (Exception e) {
            logger.debug("Failure in deleting a Permission due to [{}]", e.getMessage(), e);
            return Mono.error(e);
        }
    }

    @Override
    public Mono<ResourceResponse<Permission>> readPermission(String permissionLink, RequestOptions options) {
        DocumentClientRetryPolicy retryPolicyInstance = this.resetSessionTokenRetryPolicy.getRequestPolicy(null);
        return ObservableHelper.inlineIfPossibleAsObs(() -> readPermissionInternal(permissionLink, options, retryPolicyInstance), retryPolicyInstance);
    }

    private Mono<ResourceResponse<Permission>> readPermissionInternal(String permissionLink, RequestOptions options, DocumentClientRetryPolicy retryPolicyInstance ) {
        try {
            if (StringUtils.isEmpty(permissionLink)) {
                throw new IllegalArgumentException("permissionLink");
            }
            logger.debug("Reading a Permission. permissionLink [{}]", permissionLink);
            String path = Utils.joinPath(permissionLink, null);
            Map<String, String> requestHeaders = getRequestHeaders(options, ResourceType.Permission, OperationType.Read);
            RxDocumentServiceRequest request = RxDocumentServiceRequest.create(this,
                OperationType.Read, ResourceType.Permission, path, requestHeaders, options);

            if (retryPolicyInstance != null) {
                retryPolicyInstance.onBeforeSendRequest(request);
            }
            return this.read(request, retryPolicyInstance).map(response -> toResourceResponse(response, Permission.class));

        } catch (Exception e) {
            logger.debug("Failure in reading a Permission due to [{}]", e.getMessage(), e);
            return Mono.error(e);
        }
    }

    @Override
    public Flux<FeedResponse<Permission>> readPermissions(String userLink, QueryFeedOperationState state) {

        if (StringUtils.isEmpty(userLink)) {
            throw new IllegalArgumentException("userLink");
        }

        return nonDocumentReadFeed(state, ResourceType.Permission, Permission.class,
                Utils.joinPath(userLink, Paths.PERMISSIONS_PATH_SEGMENT));
    }

    @Override
    public Flux<FeedResponse<Permission>> queryPermissions(String userLink, String query,
                                                           QueryFeedOperationState state) {
        return queryPermissions(userLink, new SqlQuerySpec(query), state);
    }

    @Override
    public Flux<FeedResponse<Permission>> queryPermissions(String userLink, SqlQuerySpec querySpec,
                                                           QueryFeedOperationState state) {
        return createQuery(userLink, querySpec, state, Permission.class, ResourceType.Permission);
    }

    @Override
    public Mono<ResourceResponse<Offer>> replaceOffer(Offer offer) {
        DocumentClientRetryPolicy documentClientRetryPolicy = this.resetSessionTokenRetryPolicy.getRequestPolicy(null);
        return ObservableHelper.inlineIfPossibleAsObs(() -> replaceOfferInternal(offer, documentClientRetryPolicy), documentClientRetryPolicy);
    }

    private Mono<ResourceResponse<Offer>> replaceOfferInternal(Offer offer, DocumentClientRetryPolicy documentClientRetryPolicy) {
        try {
            if (offer == null) {
                throw new IllegalArgumentException("offer");
            }
            logger.debug("Replacing an Offer. offer id [{}]", offer.getId());
            RxDocumentClientImpl.validateResource(offer);

            String path = Utils.joinPath(offer.getSelfLink(), null);
            RxDocumentServiceRequest request = RxDocumentServiceRequest.create(this, OperationType.Replace,
                    ResourceType.Offer, path, offer, null, null);
            return this.replace(request, documentClientRetryPolicy).map(response -> toResourceResponse(response, Offer.class));

        } catch (Exception e) {
            logger.debug("Failure in replacing an Offer due to [{}]", e.getMessage(), e);
            return Mono.error(e);
        }
    }

    @Override
    public Mono<ResourceResponse<Offer>> readOffer(String offerLink) {
        DocumentClientRetryPolicy retryPolicyInstance = this.resetSessionTokenRetryPolicy.getRequestPolicy(null);
        return ObservableHelper.inlineIfPossibleAsObs(() -> readOfferInternal(offerLink, retryPolicyInstance), retryPolicyInstance);
    }

    private Mono<ResourceResponse<Offer>> readOfferInternal(String offerLink, DocumentClientRetryPolicy retryPolicyInstance) {
        try {
            if (StringUtils.isEmpty(offerLink)) {
                throw new IllegalArgumentException("offerLink");
            }
            logger.debug("Reading an Offer. offerLink [{}]", offerLink);
            String path = Utils.joinPath(offerLink, null);
            RxDocumentServiceRequest request = RxDocumentServiceRequest.create(this,
                OperationType.Read, ResourceType.Offer, path, (HashMap<String, String>)null, null);

            if (retryPolicyInstance != null) {
                retryPolicyInstance.onBeforeSendRequest(request);
            }

            return this.read(request, retryPolicyInstance).map(response -> toResourceResponse(response, Offer.class));

        } catch (Exception e) {
            logger.debug("Failure in reading an Offer due to [{}]", e.getMessage(), e);
            return Mono.error(e);
        }
    }

    @Override
    public Flux<FeedResponse<Offer>> readOffers(QueryFeedOperationState state) {
        return nonDocumentReadFeed(state, ResourceType.Offer, Offer.class,
                Utils.joinPath(Paths.OFFERS_PATH_SEGMENT, null));
    }

    private <T> Flux<FeedResponse<T>> nonDocumentReadFeed(
        QueryFeedOperationState state,
        ResourceType resourceType,
        Class<T> klass,
        String resourceLink) {
        return nonDocumentReadFeedInternal(state.getQueryOptions(), resourceType, klass, resourceLink, false);
    }

    private <T> Flux<FeedResponse<T>> nonDocumentReadFeedInternal(
        CosmosQueryRequestOptions options,
        ResourceType resourceType,
        Class<T> klass,
        String resourceLink,
        boolean isChangeFeed) {

        final CosmosQueryRequestOptions nonNullOptions = options != null ? options : new CosmosQueryRequestOptions();
        Integer maxItemCount = ModelBridgeInternal.getMaxItemCountFromQueryRequestOptions(nonNullOptions);
        int maxPageSize = maxItemCount != null ? maxItemCount : -1;

        assert(resourceType != ResourceType.Document);
        // readFeed is only used for non-document operations - no need to wire up hedging
        BiFunction<String, Integer, RxDocumentServiceRequest> createRequestFunc = (continuationToken, pageSize) -> {
            Map<String, String> requestHeaders = new HashMap<>();
            requestHeaders.put(HttpConstants.HttpHeaders.PAGE_SIZE, Integer.toString(pageSize));
            if (isChangeFeed) {
                requestHeaders.put(HttpConstants.HttpHeaders.A_IM, HttpConstants.A_IMHeaderValues.INCREMENTAL_FEED);
            }

            if (StringUtils.isNotEmpty(continuationToken)) {
                requestHeaders.put(
                    isChangeFeed ? HttpConstants.HttpHeaders.IF_NONE_MATCH : HttpConstants.HttpHeaders.CONTINUATION,
                    continuationToken);
            }

            RxDocumentServiceRequest request =  RxDocumentServiceRequest.create(this,
                OperationType.ReadFeed, resourceType, resourceLink, requestHeaders, nonNullOptions);
            return request;
        };

        Function<RxDocumentServiceRequest, Mono<FeedResponse<T>>> executeFunc =
            request -> {
                return readFeed(request)
                    .map(response -> {
                        if (isChangeFeed) {
                            return feedResponseAccessor.createChangeFeedResponse(
                                response,
                                DefaultCosmosItemSerializer.INTERNAL_DEFAULT_SERIALIZER,
                                klass);
                        } else {
                            return feedResponseAccessor.createFeedResponse(
                                response,
                                DefaultCosmosItemSerializer.INTERNAL_DEFAULT_SERIALIZER,
                                klass);
                        }
                    });
            };

        return Paginator
            .getPaginatedNonDocumentReadFeedResultAsObservable(
                this,
                nonNullOptions,
                createRequestFunc,
                executeFunc,
                maxPageSize,
                this.globalEndpointManager,
                this.globalPartitionEndpointManagerForPerPartitionCircuitBreaker,
                isChangeFeed);
    }

    @Override
    public Flux<FeedResponse<Offer>> queryOffers(String query, QueryFeedOperationState state) {
        return queryOffers(new SqlQuerySpec(query), state);
    }

    @Override
    public Flux<FeedResponse<Offer>> queryOffers(SqlQuerySpec querySpec, QueryFeedOperationState state) {
        return createQuery(null, querySpec, state, Offer.class, ResourceType.Offer);
    }

    @Override
    public Mono<DatabaseAccount> getDatabaseAccount() {
        DocumentClientRetryPolicy documentClientRetryPolicy = this.resetSessionTokenRetryPolicy.getRequestPolicy(null);
        return ObservableHelper.inlineIfPossibleAsObs(() -> getDatabaseAccountInternal(documentClientRetryPolicy),
         documentClientRetryPolicy);
    }

    private Mono<DatabaseAccount> getDatabaseAccountInternal(DocumentClientRetryPolicy documentClientRetryPolicy) {
        try {
            logger.debug("Getting Database Account");
            RxDocumentServiceRequest request = RxDocumentServiceRequest.create(this,
                    OperationType.Read,
                    ResourceType.DatabaseAccount, "", // path
                    (HashMap<String, String>) null,
                    null);
            return this.read(request, documentClientRetryPolicy).map(ModelBridgeInternal::toDatabaseAccount);

        } catch (Exception e) {
            logger.debug("Failure in getting Database Account due to [{}]", e.getMessage(), e);
            return Mono.error(e);
        }
    }

    public ISessionContainer getSession() {
        return this.sessionContainer;
    }

    public void setSession(ISessionContainer sessionContainer) {
        this.sessionContainer = sessionContainer;
    }

    public CosmosAsyncClient getCachedCosmosAsyncClientSnapshot() {
        return cachedCosmosAsyncClientSnapshot.get();
    }

    @Override
    public RxClientCollectionCache getCollectionCache() {
        return this.collectionCache;
    }

    @Override
    public RxPartitionKeyRangeCache getPartitionKeyRangeCache() {
        return partitionKeyRangeCache;
    }

    @Override
    public GlobalEndpointManager getGlobalEndpointManager() {
        return this.globalEndpointManager;
    }

    @Override
    public GlobalPartitionEndpointManagerForPerPartitionCircuitBreaker getGlobalPartitionEndpointManagerForCircuitBreaker() {
        return this.globalPartitionEndpointManagerForPerPartitionCircuitBreaker;
    }

    @Override
    public GlobalPartitionEndpointManagerForPerPartitionAutomaticFailover getGlobalPartitionEndpointManagerForPerPartitionAutomaticFailover() {
        return this.globalPartitionEndpointManagerForPerPartitionAutomaticFailover;
    }

    @Override
    public AddressSelector getAddressSelector() {
        return new AddressSelector(this.addressResolver, this.configs.getProtocol());
    }

    public Flux<DatabaseAccount> getDatabaseAccountFromEndpoint(URI endpoint) {
        return Flux.defer(() -> {
            RxDocumentServiceRequest request = RxDocumentServiceRequest.create(this,
                OperationType.Read, ResourceType.DatabaseAccount, "", null, (Object) null);
            // if thin client enabled, populate thin client header so we can get thin client read and writeable locations
            if (useThinClient) {
                request.getHeaders().put(HttpConstants.HttpHeaders.THINCLIENT_OPT_IN, "true");
            }
            return this.populateHeadersAsync(request, RequestVerb.GET)
                .flatMap(requestPopulated -> {

                    requestPopulated.setEndpointOverride(endpoint);
                    return this.gatewayProxy.processMessage(requestPopulated).doOnError(e -> {
                        String message = String.format("Failed to retrieve database account information. %s",
                            e.getCause() != null
                                ? e.getCause().toString()
                                : e.toString());
                        logger.warn(message);
                    }).map(rsp -> rsp.getResource(DatabaseAccount.class))
                        .doOnNext(databaseAccount ->
                            this.useMultipleWriteLocations = this.connectionPolicy.isMultipleWriteRegionsEnabled()
                            && BridgeInternal.isEnableMultipleWriteLocations(databaseAccount));
                });
        });
    }

    /**
     * Certain requests must be routed through gateway even when the client connectivity mode is direct.
     *
     * @param request
     * @return RxStoreModel
     */
    private RxStoreModel getStoreProxy(RxDocumentServiceRequest request) {
        // If a request is configured to always use GATEWAY mode(in some cases when targeting .NET Core)
        // we return the GATEWAY store model
        if (request.useGatewayMode) {
            return this.gatewayProxy;
        }

        if (useThinClientStoreModel(request)) {
            return this.thinProxy;
        }

        ResourceType resourceType = request.getResourceType();
        OperationType operationType = request.getOperationType();

        if (resourceType == ResourceType.Offer ||
            resourceType == ResourceType.ClientEncryptionKey ||
            resourceType.isScript() && operationType != OperationType.ExecuteJavaScript ||
            resourceType == ResourceType.PartitionKeyRange ||
            resourceType == ResourceType.PartitionKey && operationType == OperationType.Delete) {
            return this.gatewayProxy;
        }

        if (operationType == OperationType.Create
                || operationType == OperationType.Upsert) {
            if (resourceType == ResourceType.Database ||
                    resourceType == ResourceType.User ||
                    resourceType == ResourceType.DocumentCollection ||
                    resourceType == ResourceType.Permission) {
                return this.gatewayProxy;
            } else {
                return this.storeModel;
            }
        } else if (operationType == OperationType.Delete) {
            if (resourceType == ResourceType.Database ||
                    resourceType == ResourceType.User ||
                    resourceType == ResourceType.DocumentCollection) {
                return this.gatewayProxy;
            } else {
                return this.storeModel;
            }
        } else if (operationType == OperationType.Replace) {
            if (resourceType == ResourceType.DocumentCollection) {
                return this.gatewayProxy;
            } else {
                return this.storeModel;
            }
        } else if (operationType == OperationType.Read) {
            if (resourceType == ResourceType.DocumentCollection) {
                return this.gatewayProxy;
            } else {
                return this.storeModel;
            }
        } else {
            if ((operationType == OperationType.Query ||
                operationType == OperationType.SqlQuery ||
                operationType == OperationType.ReadFeed) &&
                    Utils.isCollectionChild(request.getResourceType())) {
                // Go to gateway only when partition key range and partition key are not set. This should be very rare
                if (request.getPartitionKeyRangeIdentity() == null &&
                        request.getHeaders().get(HttpConstants.HttpHeaders.PARTITION_KEY) == null) {
                    return this.gatewayProxy;
                }
            }

            return this.storeModel;
        }
    }

    @Override
    public void close() {
        logger.info("Attempting to close client {}", this.clientId);
        this.removeFromActiveClients();
        if (!closed.getAndSet(true)) {
            this.removeFromActiveClients();
            activeClientsCnt.decrementAndGet();
            logger.info("Shutting down ...");

            if (this.globalPartitionEndpointManagerForPerPartitionCircuitBreaker != null) {
                logger.info("Closing globalPartitionEndpointManagerForPerPartitionCircuitBreaker...");
                LifeCycleUtils.closeQuietly(this.globalPartitionEndpointManagerForPerPartitionCircuitBreaker);
            }

            logger.info("Closing Global Endpoint Manager ...");
            LifeCycleUtils.closeQuietly(this.globalEndpointManager);
            logger.info("Closing StoreClientFactory ...");
            LifeCycleUtils.closeQuietly(this.storeClientFactory);
            logger.info("Shutting down reactorHttpClient ...");
            LifeCycleUtils.closeQuietly(this.reactorHttpClient);
            logger.info("Shutting down CpuMonitor ...");
            CpuMemoryMonitor.unregister(this);

            if (this.throughputControlEnabled.get()) {
                logger.info("Closing ThroughputControlStore ...");
                this.throughputControlStore.close();
            }

            this.perPartitionFailoverConfigModifier = null;
            logger.info("Shutting down completed.");
        } else {
            logger.warn("Already shutdown!");
        }
    }
    @Override
    public void enableSDKThroughputControlGroup(SDKThroughputControlGroupInternal group, Mono<Integer> throughputQueryMono) {
        checkNotNull(group, "Throughput control group can not be null");

        this.enableThroughputControlStore();
        this.throughputControlStore.enableSDKThroughputControlGroup(group, throughputQueryMono);
    }

    @Override
    public void enableServerThroughputControlGroup(ServerThroughputControlGroup group) {
        checkNotNull(group, "Argument 'group' can not be null");

        this.enableThroughputControlStore();
        this.throughputControlStore.enableServerThroughputControlGroup(group);
    }

    private synchronized void enableThroughputControlStore() {
        if (this.throughputControlEnabled.compareAndSet(false, true)) {
            this.throughputControlStore =
                new ThroughputControlStore(
                    this.collectionCache,
                    this.connectionPolicy.getConnectionMode(),
                    this.partitionKeyRangeCache);

            if (ConnectionMode.DIRECT == this.connectionPolicy.getConnectionMode()) {
                this.storeModel.enableThroughputControl(throughputControlStore);
            } else {
                this.gatewayProxy.enableThroughputControl(throughputControlStore);
            }
        }
    }

    @Override
    public Flux<Void> submitOpenConnectionTasksAndInitCaches(CosmosContainerProactiveInitConfig proactiveContainerInitConfig) {
        return this.storeModel.submitOpenConnectionTasksAndInitCaches(proactiveContainerInitConfig);
    }

    @Override
    public ConsistencyLevel getDefaultConsistencyLevelOfAccount() {
        return this.gatewayConfigurationReader.getDefaultConsistencyLevel();
    }

    /***
     * Configure fault injector provider.
     *
     * @param injectorProvider the fault injector provider.
     */
    @Override
    public void configureFaultInjectorProvider(IFaultInjectorProvider injectorProvider) {
        checkNotNull(injectorProvider, "Argument 'injectorProvider' can not be null");

        if (this.connectionPolicy.getConnectionMode() == ConnectionMode.DIRECT) {
            this.storeModel.configureFaultInjectorProvider(injectorProvider, this.configs);
            this.addressResolver.configureFaultInjectorProvider(injectorProvider, this.configs);
        }

        this.gatewayProxy.configureFaultInjectorProvider(injectorProvider, this.configs);
        this.thinProxy.configureFaultInjectorProvider(injectorProvider, this.configs);
    }

    @Override
    public void recordOpenConnectionsAndInitCachesCompleted(List<CosmosContainerIdentity> cosmosContainerIdentities) {
        this.storeModel.recordOpenConnectionsAndInitCachesCompleted(cosmosContainerIdentities);
    }

    @Override
    public void recordOpenConnectionsAndInitCachesStarted(List<CosmosContainerIdentity> cosmosContainerIdentities) {
        this.storeModel.recordOpenConnectionsAndInitCachesStarted(cosmosContainerIdentities);
    }

    @Override
    public String getMasterKeyOrResourceToken() {
        return this.masterKeyOrResourceToken;
    }

    @Override
    public void registerTransportClientInterceptor(ITransportClientInterceptor transportClientInterceptor) {
        this.storeModel.registerTransportClientInterceptor(transportClientInterceptor);
    }

    private static SqlQuerySpec createLogicalPartitionScanQuerySpec(
        PartitionKey partitionKey,
        List<String> partitionKeySelectors) {

        StringBuilder queryStringBuilder = new StringBuilder();
        List<SqlParameter> parameters = new ArrayList<>();

        queryStringBuilder.append("SELECT * FROM c WHERE");
        Object[] pkValues = ModelBridgeInternal.getPartitionKeyInternal(partitionKey).toObjectArray();
        String pkParamNamePrefix = "@pkValue";
        for (int i = 0; i < pkValues.length; i++) {
            StringBuilder subQueryStringBuilder = new StringBuilder();
            String sqlParameterName = pkParamNamePrefix + i;

            if (i > 0) {
                subQueryStringBuilder.append(" AND ");
            }
            subQueryStringBuilder.append(" c");
            subQueryStringBuilder.append(partitionKeySelectors.get(i));
            subQueryStringBuilder.append((" = "));
            subQueryStringBuilder.append(sqlParameterName);

            parameters.add(new SqlParameter(sqlParameterName, pkValues[i]));
            queryStringBuilder.append(subQueryStringBuilder);
        }

        return new SqlQuerySpec(queryStringBuilder.toString(), parameters);
    }

    @Override
    public Mono<List<FeedRange>> getFeedRanges(String collectionLink, boolean forceRefresh) {
        StaleResourceRetryPolicy staleResourceRetryPolicy = new StaleResourceRetryPolicy(
            this.collectionCache,
            null,
            collectionLink,
            new HashMap<>(),
            new HashMap<>(),
            this.sessionContainer,
            null);

        RxDocumentServiceRequest request = RxDocumentServiceRequest.create(
            this,
            OperationType.Query,
            ResourceType.Document,
            collectionLink,
            null);

        staleResourceRetryPolicy.onBeforeSendRequest(request);

        return ObservableHelper.inlineIfPossibleAsObs(
            () -> getFeedRangesInternal(request, collectionLink, forceRefresh, staleResourceRetryPolicy),
            staleResourceRetryPolicy);
    }

    private Mono<List<FeedRange>> getFeedRangesInternal(
        RxDocumentServiceRequest request,
        String collectionLink,
        boolean forceRefresh,
        DocumentClientRetryPolicy retryPolicy) {

        logger.debug("getFeedRange collectionLink=[{}] - forceRefresh={}", collectionLink, forceRefresh);

        if (StringUtils.isEmpty(collectionLink)) {
            throw new IllegalArgumentException("collectionLink");
        }

        if (request != null) {
            retryPolicy.onBeforeSendRequest(request);
        }

        Mono<Utils.ValueHolder<DocumentCollection>> collectionObs = collectionCache.resolveCollectionAsync(null,
            request);

        return collectionObs.flatMap(documentCollectionResourceResponse -> {
            final DocumentCollection collection = documentCollectionResourceResponse.v;
            if (collection == null) {
                return Mono.error(new IllegalStateException("Collection cannot be null"));
            }

            Mono<Utils.ValueHolder<List<PartitionKeyRange>>> valueHolderMono = partitionKeyRangeCache
                .tryGetOverlappingRangesAsync(
                    BridgeInternal.getMetaDataDiagnosticContext(request.requestContext.cosmosDiagnostics),
                    collection.getResourceId(),
                    RANGE_INCLUDING_ALL_PARTITION_KEY_RANGES,
                    forceRefresh,
                    null);

            return valueHolderMono.map(partitionKeyRangeList -> toFeedRanges(partitionKeyRangeList, request));
        });
    }

    private static List<FeedRange> toFeedRanges(
        Utils.ValueHolder<List<PartitionKeyRange>> partitionKeyRangeListValueHolder, RxDocumentServiceRequest request) {
        final List<PartitionKeyRange> partitionKeyRangeList = partitionKeyRangeListValueHolder.v;
        if (partitionKeyRangeList == null) {
            request.forceNameCacheRefresh = true;
            throw new InvalidPartitionException();
        }

        List<FeedRange> feedRanges = new ArrayList<>();
        partitionKeyRangeList.forEach(pkRange -> feedRanges.add(toFeedRange(pkRange)));

        return feedRanges;
    }

    private static FeedRange toFeedRange(PartitionKeyRange pkRange) {
        return new FeedRangeEpkImpl(pkRange.toRange());
    }

    public PartitionKeyRange addPartitionLevelUnavailableRegionsForPointOperationRequestForPerPartitionCircuitBreaker(
        RxDocumentServiceRequest request,
        RequestOptions options,
        CollectionRoutingMap collectionRoutingMap,
        DocumentClientRetryPolicy documentClientRetryPolicy,
        PartitionKeyRange preResolvedPartitionKeyRangeIfAny) {

        checkNotNull(request, "Argument 'request' cannot be null!");
        checkNotNull(this.globalPartitionEndpointManagerForPerPartitionCircuitBreaker, "globalPartitionEndpointManagerForCircuitBreaker cannot be null!");

        if (this.globalPartitionEndpointManagerForPerPartitionCircuitBreaker.isPerPartitionLevelCircuitBreakingApplicable(request)) {

            if (preResolvedPartitionKeyRangeIfAny != null) {

                // setting it here in case request.requestContext.resolvedPartitionKeyRange
                // is not assigned in either GlobalAddressResolver / RxGatewayStoreModel (possible if there are Gateway timeouts)
                // and circuit breaker also kicks in to mark a failure resolvedPartitionKeyRange (will result in NullPointerException and will
                // help failover as well)
                // also resolvedPartitionKeyRange will be overridden in GlobalAddressResolver / RxGatewayStoreModel irrespective
                // so staleness is not an issue (after doing a validation of parent-child relationship b/w initial and new partitionKeyRange)
                request.requestContext.resolvedPartitionKeyRange = preResolvedPartitionKeyRangeIfAny;

                // maintaining a separate copy - request.requestContext.resolvedPartitionKeyRange can be set to null
                // when the CosmosClient instance has to "reset" the request.requestContext.resolvedPartitionKeyRange
                // in partition split / merge and invalid partition scenarios - the separate copy will help identify
                // such scenarios and circuit breaking in general
                request.requestContext.resolvedPartitionKeyRangeForCircuitBreaker = preResolvedPartitionKeyRangeIfAny;

                List<String> unavailableRegionsForPartition
                    = this.globalPartitionEndpointManagerForPerPartitionCircuitBreaker.getUnavailableRegionsForPartitionKeyRange(
                    request,
                    request.getResourceId(),
                    preResolvedPartitionKeyRangeIfAny
                );

                request.requestContext.setUnavailableRegionsForPerPartitionCircuitBreaker(unavailableRegionsForPartition);

                // onBeforeSendRequest uses excluded regions to know the next location endpoint
                // to route the request to unavailable regions are effectively excluded regions for this request
                if (documentClientRetryPolicy != null) {
                    documentClientRetryPolicy.onBeforeSendRequest(request);
                }

                return preResolvedPartitionKeyRangeIfAny;
            }
            else {
                checkNotNull(options, "Argument 'options' cannot be null!");
                checkNotNull(options.getPartitionKeyDefinition(), "Argument 'partitionKeyDefinition' within options cannot be null!");
                checkNotNull(collectionRoutingMap, "Argument 'collectionRoutingMap' cannot be null!");

                PartitionKeyRange resolvedPartitionKeyRange = null;

                PartitionKeyDefinition partitionKeyDefinition = options.getPartitionKeyDefinition();
                PartitionKeyInternal partitionKeyInternal = request.getPartitionKeyInternal();

                if (partitionKeyInternal != null) {
                    String effectivePartitionKeyString = PartitionKeyInternalHelper.getEffectivePartitionKeyString(partitionKeyInternal, partitionKeyDefinition);
                    resolvedPartitionKeyRange = collectionRoutingMap.getRangeByEffectivePartitionKey(effectivePartitionKeyString);

                    // cache the effective partition key if possible - can be a bottleneck,
                    // since it is also recomputed in AddressResolver
                    request.setEffectivePartitionKey(effectivePartitionKeyString);
                } else if (request.getPartitionKeyRangeIdentity() != null) {
                    resolvedPartitionKeyRange = collectionRoutingMap.getRangeByPartitionKeyRangeId(request.getPartitionKeyRangeIdentity().getPartitionKeyRangeId());
                }

                checkNotNull(resolvedPartitionKeyRange, "resolvedPartitionKeyRange cannot be null!");
                checkNotNull(this.globalPartitionEndpointManagerForPerPartitionCircuitBreaker, "globalPartitionEndpointManagerForCircuitBreaker cannot be null!");

                // setting it here in case request.requestContext.resolvedPartitionKeyRange
                // is not assigned in either GlobalAddressResolver / RxGatewayStoreModel (possible if there are Gateway timeouts)
                // and circuit breaker also kicks in to mark a failure resolvedPartitionKeyRange (will result in NullPointerException and will
                // help failover as well)
                // also resolvedPartitionKeyRange will be overridden in GlobalAddressResolver / RxGatewayStoreModel irrespective
                // so staleness is not an issue (after doing a validation of parent-child relationship b/w initial and new partitionKeyRange)
                request.requestContext.resolvedPartitionKeyRange = resolvedPartitionKeyRange;

                // maintaining a separate copy - request.requestContext.resolvedPartitionKeyRange can be set to null
                // when the CosmosClient instance has to "reset" the request.requestContext.resolvedPartitionKeyRange
                // in partition split / merge and invalid partition scenarios - the separate copy will help identify
                // such scenarios and circuit breaking in general
                request.requestContext.resolvedPartitionKeyRangeForCircuitBreaker = resolvedPartitionKeyRange;

                List<String> unavailableRegionsForPartition
                    = this.globalPartitionEndpointManagerForPerPartitionCircuitBreaker.getUnavailableRegionsForPartitionKeyRange(
                    request,
                    request.getResourceId(),
                    resolvedPartitionKeyRange
                );

                request.requestContext.setUnavailableRegionsForPerPartitionCircuitBreaker(unavailableRegionsForPartition);

                // onBeforeSendRequest uses excluded regions to know the next location endpoint
                // to route the request to unavailable regions are effectively excluded regions for this request
                if (documentClientRetryPolicy != null) {
                    documentClientRetryPolicy.onBeforeSendRequest(request);
                }

                return resolvedPartitionKeyRange;
            }
        }

        return null;
    }

    public PartitionKeyRange setPartitionKeyRangeForPointOperationRequestForPerPartitionAutomaticFailover(
        RxDocumentServiceRequest request,
        RequestOptions options,
        CollectionRoutingMap collectionRoutingMap,
        DocumentClientRetryPolicy documentClientRetryPolicy,
        boolean isWriteRequest,
        PartitionKeyRange preResolvedPartitionKeyRangeIfAny) {

        checkNotNull(request, "Argument 'request' cannot be null!");

        if (this.globalPartitionEndpointManagerForPerPartitionAutomaticFailover.isPerPartitionAutomaticFailoverApplicable(request)) {

            if (preResolvedPartitionKeyRangeIfAny != null) {

                checkNotNull(this.globalPartitionEndpointManagerForPerPartitionCircuitBreaker, "globalPartitionEndpointManagerForCircuitBreaker cannot be null!");

                // setting it here in case request.requestContext.resolvedPartitionKeyRange
                // is not assigned in either GlobalAddressResolver / RxGatewayStoreModel (possible if there are Gateway timeouts)
                // and circuit breaker also kicks in to mark a failure resolvedPartitionKeyRange (will result in NullPointerException and will
                // help failover as well)
                // also resolvedPartitionKeyRange will be overridden in GlobalAddressResolver / RxGatewayStoreModel irrespective
                // so staleness is not an issue (after doing a validation of parent-child relationship b/w initial and new partitionKeyRange)
                request.requestContext.resolvedPartitionKeyRange = preResolvedPartitionKeyRangeIfAny;

                // maintaining a separate copy - request.requestContext.resolvedPartitionKeyRange can be set to null
                // when the CosmosClient instance has to "reset" the request.requestContext.resolvedPartitionKeyRange
                // in partition split / merge and invalid partition scenarios - the separate copy will help identify
                // such scenarios and PPAF in general
                request.requestContext.resolvedPartitionKeyRangeForPerPartitionAutomaticFailover = preResolvedPartitionKeyRangeIfAny;

                request.isPerPartitionAutomaticFailoverEnabledAndWriteRequest
                    = isWriteRequest && this.globalPartitionEndpointManagerForPerPartitionAutomaticFailover.isPerPartitionAutomaticFailoverEnabled();

                // onBeforeSendRequest uses excluded regions to know the next location endpoint
                // to route the request to unavailable regions are effectively excluded regions for this request
                if (documentClientRetryPolicy != null) {
                    documentClientRetryPolicy.onBeforeSendRequest(request);
                }

                return preResolvedPartitionKeyRangeIfAny;
            } else {
                checkNotNull(options, "Argument 'options' cannot be null!");
                checkNotNull(options.getPartitionKeyDefinition(), "Argument 'partitionKeyDefinition' within options cannot be null!");
                checkNotNull(collectionRoutingMap, "Argument 'collectionRoutingMap' cannot be null!");

                PartitionKeyRange resolvedPartitionKeyRange = null;

                PartitionKeyDefinition partitionKeyDefinition = options.getPartitionKeyDefinition();
                PartitionKeyInternal partitionKeyInternal = request.getPartitionKeyInternal();

                if (partitionKeyInternal != null) {
                    String effectivePartitionKeyString = PartitionKeyInternalHelper.getEffectivePartitionKeyString(partitionKeyInternal, partitionKeyDefinition);
                    resolvedPartitionKeyRange = collectionRoutingMap.getRangeByEffectivePartitionKey(effectivePartitionKeyString);

                    // cache the effective partition key if possible - can be a bottleneck,
                    // since it is also recomputed in AddressResolver
                    request.setEffectivePartitionKey(effectivePartitionKeyString);
                } else if (request.getPartitionKeyRangeIdentity() != null) {
                    resolvedPartitionKeyRange = collectionRoutingMap.getRangeByPartitionKeyRangeId(request.getPartitionKeyRangeIdentity().getPartitionKeyRangeId());
                }

                checkNotNull(resolvedPartitionKeyRange, "resolvedPartitionKeyRange cannot be null!");
                checkNotNull(this.globalPartitionEndpointManagerForPerPartitionCircuitBreaker, "globalPartitionEndpointManagerForCircuitBreaker cannot be null!");

                // setting it here in case request.requestContext.resolvedPartitionKeyRange
                // is not assigned in either GlobalAddressResolver / RxGatewayStoreModel (possible if there are Gateway timeouts)
                // and circuit breaker also kicks in to mark a failure resolvedPartitionKeyRange (will result in NullPointerException and will
                // help failover as well)
                // also resolvedPartitionKeyRange will be overridden in GlobalAddressResolver / RxGatewayStoreModel irrespective
                // so staleness is not an issue (after doing a validation of parent-child relationship b/w initial and new partitionKeyRange)
                request.requestContext.resolvedPartitionKeyRange = resolvedPartitionKeyRange;

                // maintaining a separate copy - request.requestContext.resolvedPartitionKeyRange can be set to null
                // when the CosmosClient instance has to "reset" the request.requestContext.resolvedPartitionKeyRange
                // in partition split / merge and invalid partition scenarios - the separate copy will help identify
                // such scenarios and PPAF in general
                request.requestContext.resolvedPartitionKeyRangeForPerPartitionAutomaticFailover = resolvedPartitionKeyRange;

                request.isPerPartitionAutomaticFailoverEnabledAndWriteRequest
                    = isWriteRequest && this.globalPartitionEndpointManagerForPerPartitionAutomaticFailover.isPerPartitionAutomaticFailoverEnabled();

                // onBeforeSendRequest uses excluded regions to know the next location endpoint
                // to route the request to unavailable regions are effectively excluded regions for this request
                if (documentClientRetryPolicy != null) {
                    documentClientRetryPolicy.onBeforeSendRequest(request);
                }

                return resolvedPartitionKeyRange;
            }
        }

        return null;
    }

    public void mergeContextInformationIntoDiagnosticsForPointRequest(
        RxDocumentServiceRequest request,
        CrossRegionAvailabilityContextForRxDocumentServiceRequest crossRegionAvailabilityContextForRequest) {

        if (crossRegionAvailabilityContextForRequest != null) {
            PointOperationContextForCircuitBreaker pointOperationContextForCircuitBreaker
                = crossRegionAvailabilityContextForRequest.getPointOperationContextForCircuitBreaker();

            if (pointOperationContextForCircuitBreaker != null) {
                diagnosticsAccessor.mergeSerializationDiagnosticContext(request.requestContext.cosmosDiagnostics, pointOperationContextForCircuitBreaker.getSerializationDiagnosticsContext());
            }
        }
    }

    public PartitionKeyRange addPartitionLevelUnavailableRegionsForFeedRequestForPerPartitionCircuitBreaker(
        RxDocumentServiceRequest request,
        CosmosQueryRequestOptions options,
        CollectionRoutingMap collectionRoutingMap,
        PartitionKeyRange preResolvedPartitionKeyRangeIfAny) {

        if (this.globalPartitionEndpointManagerForPerPartitionCircuitBreaker.isPerPartitionLevelCircuitBreakingApplicable(request)) {

            checkNotNull(collectionRoutingMap, "collectionRoutingMap cannot be null!");

            if (preResolvedPartitionKeyRangeIfAny != null) {
                // setting it here in case request.requestContext.resolvedPartitionKeyRange
                // is not assigned in either GlobalAddressResolver / RxGatewayStoreModel (possible if there are Gateway timeouts)
                // and circuit breaker also kicks in to mark a failure resolvedPartitionKeyRange (will result in NullPointerException and will
                // help failover as well)
                // also resolvedPartitionKeyRange will be overridden in GlobalAddressResolver / RxGatewayStoreModel irrespective
                // so staleness is not an issue (after doing a validation of parent-child relationship b/w initial and new partitionKeyRange)
                request.requestContext.resolvedPartitionKeyRange = preResolvedPartitionKeyRangeIfAny;

                // maintaining a separate copy - request.requestContext.resolvedPartitionKeyRange can be set to null
                // when the GoneAndRetryWithRetryPolicy has to "reset" the request.requestContext.resolvedPartitionKeyRange
                // in partition split / merge and invalid partition scenarios - the separate copy will help identify
                // such scenarios and circuit breaking in general
                request.requestContext.resolvedPartitionKeyRangeForCircuitBreaker = preResolvedPartitionKeyRangeIfAny;

                checkNotNull(this.globalPartitionEndpointManagerForPerPartitionCircuitBreaker, "globalPartitionEndpointManagerForCircuitBreaker cannot be null!");

                List<String> unavailableRegionsForPartition
                    = this.globalPartitionEndpointManagerForPerPartitionCircuitBreaker.getUnavailableRegionsForPartitionKeyRange(
                    request,
                    request.getResourceId(),
                    preResolvedPartitionKeyRangeIfAny
                );

                request.requestContext.setUnavailableRegionsForPerPartitionCircuitBreaker(unavailableRegionsForPartition);

                return preResolvedPartitionKeyRangeIfAny;

            } else {

                PartitionKeyRange resolvedPartitionKeyRange = null;

                if (request.getPartitionKeyRangeIdentity() != null) {
                    resolvedPartitionKeyRange = collectionRoutingMap.getRangeByPartitionKeyRangeId(request.getPartitionKeyRangeIdentity().getPartitionKeyRangeId());
                } else if (request.getPartitionKeyInternal() != null) {
                    String effectivePartitionKeyString = PartitionKeyInternalHelper.getEffectivePartitionKeyString(request.getPartitionKeyInternal(), ImplementationBridgeHelpers.CosmosQueryRequestOptionsHelper.getCosmosQueryRequestOptionsAccessor().getPartitionKeyDefinition(options));
                    resolvedPartitionKeyRange = collectionRoutingMap.getRangeByEffectivePartitionKey(effectivePartitionKeyString);
                }

                checkNotNull(resolvedPartitionKeyRange, "resolvedPartitionKeyRange cannot be null!");

                // setting it here in case request.requestContext.resolvedPartitionKeyRange
                // is not assigned in either GlobalAddressResolver / RxGatewayStoreModel (possible if there are Gateway timeouts)
                // and circuit breaker also kicks in to mark a failure resolvedPartitionKeyRange (will result in NullPointerException and will
                // help failover as well)
                // also resolvedPartitionKeyRange will be overridden in GlobalAddressResolver / RxGatewayStoreModel irrespective
                // so staleness is not an issue (after doing a validation of parent-child relationship b/w initial and new partitionKeyRange)
                request.requestContext.resolvedPartitionKeyRange = resolvedPartitionKeyRange;

                // maintaining a separate copy - request.requestContext.resolvedPartitionKeyRange can be set to null
                // when the GoneAndRetryWithRetryPolicy has to "reset" the request.requestContext.resolvedPartitionKeyRange
                // in partition split / merge and invalid partition scenarios - the separate copy will help identify
                // such scenarios and circuit breaking in general
                request.requestContext.resolvedPartitionKeyRangeForCircuitBreaker = resolvedPartitionKeyRange;

                checkNotNull(this.globalPartitionEndpointManagerForPerPartitionCircuitBreaker, "globalPartitionEndpointManagerForCircuitBreaker cannot be null!");

                List<String> unavailableRegionsForPartition
                    = this.globalPartitionEndpointManagerForPerPartitionCircuitBreaker.getUnavailableRegionsForPartitionKeyRange(
                    request,
                    request.getResourceId(),
                    resolvedPartitionKeyRange
                );

                request.requestContext.setUnavailableRegionsForPerPartitionCircuitBreaker(unavailableRegionsForPartition);

                return resolvedPartitionKeyRange;
            }
        }

        return null;
    }

    public PartitionKeyRange setPartitionKeyRangeForFeedRequestForPerPartitionAutomaticFailover(
        RxDocumentServiceRequest request,
        CosmosQueryRequestOptions options,
        CollectionRoutingMap collectionRoutingMap,
        PartitionKeyRange preResolvedPartitionKeyRangeIfAny) {

        if (this.globalPartitionEndpointManagerForPerPartitionAutomaticFailover.isPerPartitionAutomaticFailoverApplicable(request)) {
            checkNotNull(collectionRoutingMap, "collectionRoutingMap cannot be null!");

            if (preResolvedPartitionKeyRangeIfAny != null) {

                request.requestContext.resolvedPartitionKeyRange = preResolvedPartitionKeyRangeIfAny;
                request.requestContext.resolvedPartitionKeyRangeForPerPartitionAutomaticFailover = preResolvedPartitionKeyRangeIfAny;

                return preResolvedPartitionKeyRangeIfAny;
            } else {
                PartitionKeyRange resolvedPartitionKeyRange = null;

                if (request.getPartitionKeyRangeIdentity() != null) {
                    resolvedPartitionKeyRange = collectionRoutingMap.getRangeByPartitionKeyRangeId(request.getPartitionKeyRangeIdentity().getPartitionKeyRangeId());
                } else if (request.getPartitionKeyInternal() != null) {
                    String effectivePartitionKeyString = PartitionKeyInternalHelper.getEffectivePartitionKeyString(request.getPartitionKeyInternal(), ImplementationBridgeHelpers.CosmosQueryRequestOptionsHelper.getCosmosQueryRequestOptionsAccessor().getPartitionKeyDefinition(options));
                    resolvedPartitionKeyRange = collectionRoutingMap.getRangeByEffectivePartitionKey(effectivePartitionKeyString);
                }

                checkNotNull(resolvedPartitionKeyRange, "resolvedPartitionKeyRange cannot be null!");

                // setting it here in case request.requestContext.resolvedPartitionKeyRange
                // is not assigned in either GlobalAddressResolver / RxGatewayStoreModel (possible if there are Gateway timeouts)
                // and circuit breaker also kicks in to mark a failure resolvedPartitionKeyRange (will result in NullPointerException and will
                // help failover as well)
                // also resolvedPartitionKeyRange will be overridden in GlobalAddressResolver / RxGatewayStoreModel irrespective
                // so staleness is not an issue (after doing a validation of parent-child relationship b/w initial and new partitionKeyRange)
                request.requestContext.resolvedPartitionKeyRange = resolvedPartitionKeyRange;

                // maintaining a separate copy - request.requestContext.resolvedPartitionKeyRange can be set to null
                // when the GoneAndRetryWithRetryPolicy has to "reset" the request.requestContext.resolvedPartitionKeyRange
                // in partition split / merge and invalid partition scenarios - the separate copy will help identify
                // such scenarios and circuit breaking in general
                request.requestContext.resolvedPartitionKeyRangeForPerPartitionAutomaticFailover = resolvedPartitionKeyRange;

                return resolvedPartitionKeyRange;
            }
        }

        return null;
    }

    public void addPartitionLevelUnavailableRegionsForChangeFeedOperationRequestForPerPartitionCircuitBreaker(
        RxDocumentServiceRequest request,
        CosmosChangeFeedRequestOptions options,
        CollectionRoutingMap collectionRoutingMap,
        PartitionKeyRange preResolvedPartitionKeyRangeIfAny) {

        if (this.globalPartitionEndpointManagerForPerPartitionCircuitBreaker.isPerPartitionLevelCircuitBreakingApplicable(request)) {

            if (preResolvedPartitionKeyRangeIfAny != null) {

                // setting it here in case request.requestContext.resolvedPartitionKeyRange
                // is not assigned in either GlobalAddressResolver / RxGatewayStoreModel (possible if there are Gateway timeouts)
                // and circuit breaker also kicks in to mark a failure resolvedPartitionKeyRange (will result in NullPointerException and will
                // help failover as well)
                // also resolvedPartitionKeyRange will be overridden in GlobalAddressResolver / RxGatewayStoreModel irrespective
                // so staleness is not an issue (after doing a validation of parent-child relationship b/w initial and new partitionKeyRange)
                request.requestContext.resolvedPartitionKeyRange = preResolvedPartitionKeyRangeIfAny;

                // maintaining a separate copy - request.requestContext.resolvedPartitionKeyRange can be set to null
                // when the GoneAndRetryWithRetryPolicy has to "reset" the request.requestContext.resolvedPartitionKeyRange
                // in partition split / merge and invalid partition scenarios - the separate copy will help identify
                // such scenarios and circuit breaking in general
                request.requestContext.resolvedPartitionKeyRangeForCircuitBreaker = preResolvedPartitionKeyRangeIfAny;

                List<String> unavailableRegionsForPartition
                    = this.globalPartitionEndpointManagerForPerPartitionCircuitBreaker.getUnavailableRegionsForPartitionKeyRange(
                    request,
                    request.getResourceId(),
                    preResolvedPartitionKeyRangeIfAny
                );

                request.requestContext.setUnavailableRegionsForPerPartitionCircuitBreaker(unavailableRegionsForPartition);
            } else {
                checkNotNull(collectionRoutingMap, "collectionRoutingMap cannot be null!");

                PartitionKeyRange resolvedPartitionKeyRange = null;

                if (request.getPartitionKeyRangeIdentity() != null) {
                    resolvedPartitionKeyRange = collectionRoutingMap.getRangeByPartitionKeyRangeId(request.getPartitionKeyRangeIdentity().getPartitionKeyRangeId());
                } else if (request.getPartitionKeyInternal() != null) {
                    String effectivePartitionKeyString = PartitionKeyInternalHelper.getEffectivePartitionKeyString(request.getPartitionKeyInternal(), ImplementationBridgeHelpers.CosmosChangeFeedRequestOptionsHelper.getCosmosChangeFeedRequestOptionsAccessor().getPartitionKeyDefinition(options));
                    resolvedPartitionKeyRange = collectionRoutingMap.getRangeByEffectivePartitionKey(effectivePartitionKeyString);
                }

                checkNotNull(resolvedPartitionKeyRange, "resolvedPartitionKeyRange cannot be null!");

                // setting it here in case request.requestContext.resolvedPartitionKeyRange
                // is not assigned in either GlobalAddressResolver / RxGatewayStoreModel (possible if there are Gateway timeouts)
                // and circuit breaker also kicks in to mark a failure resolvedPartitionKeyRange (will result in NullPointerException and will
                // help failover as well)
                // also resolvedPartitionKeyRange will be overridden in GlobalAddressResolver / RxGatewayStoreModel irrespective
                // so staleness is not an issue (after doing a validation of parent-child relationship b/w initial and new partitionKeyRange)
                request.requestContext.resolvedPartitionKeyRange = resolvedPartitionKeyRange;

                // maintaining a separate copy - request.requestContext.resolvedPartitionKeyRange can be set to null
                // when the GoneAndRetryWithRetryPolicy has to "reset" the request.requestContext.resolvedPartitionKeyRange
                // in partition split / merge and invalid partition scenarios - the separate copy will help identify
                // such scenarios and circuit breaking in general
                request.requestContext.resolvedPartitionKeyRangeForCircuitBreaker = resolvedPartitionKeyRange;

                List<String> unavailableRegionsForPartition
                    = this.globalPartitionEndpointManagerForPerPartitionCircuitBreaker.getUnavailableRegionsForPartitionKeyRange(
                    request,
                    request.getResourceId(),
                    resolvedPartitionKeyRange
                );

                request.requestContext.setUnavailableRegionsForPerPartitionCircuitBreaker(unavailableRegionsForPartition);
            }
        }
    }

    public PartitionKeyRange setPartitionKeyRangeForChangeFeedOperationRequestForPerPartitionAutomaticFailover(
        RxDocumentServiceRequest request,
        CosmosChangeFeedRequestOptions options,
        CollectionRoutingMap collectionRoutingMap,
        PartitionKeyRange preResolvedPartitionKeyRangeIfAny) {

        if (this.globalPartitionEndpointManagerForPerPartitionAutomaticFailover.isPerPartitionAutomaticFailoverApplicable(request)) {

            if (preResolvedPartitionKeyRangeIfAny != null) {

                // setting it here in case request.requestContext.resolvedPartitionKeyRange
                // is not assigned in either GlobalAddressResolver / RxGatewayStoreModel (possible if there are Gateway timeouts)
                // and circuit breaker also kicks in to mark a failure resolvedPartitionKeyRange (will result in NullPointerException and will
                // help failover as well)
                // also resolvedPartitionKeyRange will be overridden in GlobalAddressResolver / RxGatewayStoreModel irrespective
                // so staleness is not an issue (after doing a validation of parent-child relationship b/w initial and new partitionKeyRange)
                request.requestContext.resolvedPartitionKeyRange = preResolvedPartitionKeyRangeIfAny;

                // maintaining a separate copy - request.requestContext.resolvedPartitionKeyRange can be set to null
                // when the GoneAndRetryWithRetryPolicy has to "reset" the request.requestContext.resolvedPartitionKeyRange
                // in partition split / merge and invalid partition scenarios - the separate copy will help identify
                // such scenarios and PPAF in general
                request.requestContext.resolvedPartitionKeyRangeForPerPartitionAutomaticFailover = preResolvedPartitionKeyRangeIfAny;

                return preResolvedPartitionKeyRangeIfAny;
            } else {
                checkNotNull(collectionRoutingMap, "collectionRoutingMap cannot be null!");

                PartitionKeyRange resolvedPartitionKeyRange = null;

                if (request.getPartitionKeyRangeIdentity() != null) {
                    resolvedPartitionKeyRange = collectionRoutingMap.getRangeByPartitionKeyRangeId(request.getPartitionKeyRangeIdentity().getPartitionKeyRangeId());
                } else if (request.getPartitionKeyInternal() != null) {
                    String effectivePartitionKeyString = PartitionKeyInternalHelper.getEffectivePartitionKeyString(request.getPartitionKeyInternal(), ImplementationBridgeHelpers.CosmosChangeFeedRequestOptionsHelper.getCosmosChangeFeedRequestOptionsAccessor().getPartitionKeyDefinition(options));
                    resolvedPartitionKeyRange = collectionRoutingMap.getRangeByEffectivePartitionKey(effectivePartitionKeyString);
                }

                checkNotNull(resolvedPartitionKeyRange, "resolvedPartitionKeyRange cannot be null!");

                // setting it here in case request.requestContext.resolvedPartitionKeyRange
                // is not assigned in either GlobalAddressResolver / RxGatewayStoreModel (possible if there are Gateway timeouts)
                // and circuit breaker also kicks in to mark a failure resolvedPartitionKeyRange (will result in NullPointerException and will
                // help failover as well)
                // also resolvedPartitionKeyRange will be overridden in GlobalAddressResolver / RxGatewayStoreModel irrespective
                // so staleness is not an issue (after doing a validation of parent-child relationship b/w initial and new partitionKeyRange)
                request.requestContext.resolvedPartitionKeyRange = resolvedPartitionKeyRange;

                // maintaining a separate copy - request.requestContext.resolvedPartitionKeyRange can be set to null
                // when the GoneAndRetryWithRetryPolicy has to "reset" the request.requestContext.resolvedPartitionKeyRange
                // in partition split / merge and invalid partition scenarios - the separate copy will help identify
                // such scenarios and PPAF in general
                request.requestContext.resolvedPartitionKeyRangeForPerPartitionAutomaticFailover = resolvedPartitionKeyRange;

                return resolvedPartitionKeyRange;
            }
        }

        return null;
    }

    private Mono<ResourceResponse<Document>> wrapPointOperationWithAvailabilityStrategy(
        ResourceType resourceType,
        OperationType operationType,
        DocumentPointOperation callback,
        RequestOptions initialRequestOptions,
        boolean idempotentWriteRetriesEnabled,
        String collectionLink) {

        return wrapPointOperationWithAvailabilityStrategy(
            resourceType,
            operationType,
            callback,
            initialRequestOptions,
            idempotentWriteRetriesEnabled,
            this,
            collectionLink
        );
    }

    private Mono<ResourceResponse<Document>> wrapPointOperationWithAvailabilityStrategy(
        ResourceType resourceType,
        OperationType operationType,
        DocumentPointOperation callback,
        RequestOptions initialRequestOptions,
        boolean idempotentWriteRetriesEnabled,
        DiagnosticsClientContext innerDiagnosticsFactory,
        String collectionLink) {

        checkNotNull(resourceType, "Argument 'resourceType' must not be null.");
        checkNotNull(operationType, "Argument 'operationType' must not be null.");
        checkNotNull(callback, "Argument 'callback' must not be null.");

        final RequestOptions nonNullRequestOptions =
            initialRequestOptions != null ? initialRequestOptions : new RequestOptions();

        checkArgument(
            resourceType == ResourceType.Document,
            "This method can only be used for document point operations.");

        CosmosEndToEndOperationLatencyPolicyConfig endToEndPolicyConfig =
            getEndToEndOperationLatencyPolicyConfig(nonNullRequestOptions, resourceType, operationType);

        List<String> orderedApplicableRegionsForSpeculation = getApplicableRegionsForSpeculation(
            endToEndPolicyConfig,
            resourceType,
            operationType,
            idempotentWriteRetriesEnabled,
            nonNullRequestOptions);

        AtomicBoolean isOperationSuccessful = new AtomicBoolean(false);

        if (orderedApplicableRegionsForSpeculation.size() < 2) {
            // There is at most one applicable region - no hedging possible
            PointOperationContextForCircuitBreaker pointOperationContextForCircuitBreakerForMainRequest = new PointOperationContextForCircuitBreaker(
                isOperationSuccessful,
                false,
                collectionLink,
                new SerializationDiagnosticsContext());

            pointOperationContextForCircuitBreakerForMainRequest.setIsRequestHedged(false);

            AvailabilityStrategyContext availabilityStrategyContextForMainRequest = new AvailabilityStrategyContext(false, false);

            CrossRegionAvailabilityContextForRxDocumentServiceRequest crossRegionAvailabilityContextForMainRequest
                = new CrossRegionAvailabilityContextForRxDocumentServiceRequest(
                null,
                pointOperationContextForCircuitBreakerForMainRequest,
                availabilityStrategyContextForMainRequest);

            return callback.apply(nonNullRequestOptions, endToEndPolicyConfig, innerDiagnosticsFactory, crossRegionAvailabilityContextForMainRequest);
        }

        ThresholdBasedAvailabilityStrategy availabilityStrategy =
            (ThresholdBasedAvailabilityStrategy) endToEndPolicyConfig.getAvailabilityStrategy();
        List<Mono<NonTransientPointOperationResult>> monoList = new ArrayList<>();

        final ScopedDiagnosticsFactory diagnosticsFactory = new ScopedDiagnosticsFactory(innerDiagnosticsFactory, false);

        orderedApplicableRegionsForSpeculation
            .forEach(region -> {
                RequestOptions clonedOptions = new RequestOptions(nonNullRequestOptions);

                if (monoList.isEmpty()) {
                    // no special error handling for transient errors to suppress them here
                    // because any cross-regional retries are expected to be processed
                    // by the ClientRetryPolicy for the initial request - so, any outcome of the
                    // initial Mono should be treated as non-transient error - even when
                    // the error would otherwise be treated as transient
                    PointOperationContextForCircuitBreaker pointOperationContextForCircuitBreakerForMainRequest
                        = new PointOperationContextForCircuitBreaker(
                        isOperationSuccessful,
                        true,
                        collectionLink,
                        new SerializationDiagnosticsContext());

                    pointOperationContextForCircuitBreakerForMainRequest.setIsRequestHedged(false);

                    AvailabilityStrategyContext availabilityStrategyContextForMainRequest = new AvailabilityStrategyContext(true, false);

                    CrossRegionAvailabilityContextForRxDocumentServiceRequest crossRegionAvailabilityContextForMainRequest
                        = new CrossRegionAvailabilityContextForRxDocumentServiceRequest(
                        null,
                        pointOperationContextForCircuitBreakerForMainRequest,
                        availabilityStrategyContextForMainRequest);

                    Mono<NonTransientPointOperationResult> initialMonoAcrossAllRegions =
                        callback.apply(clonedOptions, endToEndPolicyConfig, diagnosticsFactory, crossRegionAvailabilityContextForMainRequest)
                            .map(NonTransientPointOperationResult::new)
                            .onErrorResume(
                                RxDocumentClientImpl::isCosmosException,
                                t -> Mono.just(
                                    new NonTransientPointOperationResult(
                                        Utils.as(Exceptions.unwrap(t), CosmosException.class))));

                    if (logger.isDebugEnabled()) {
                        monoList.add(initialMonoAcrossAllRegions.doOnSubscribe(c -> logger.debug(
                            "STARTING to process {} operation in region '{}'",
                            operationType,
                            region)));
                    } else {
                        monoList.add(initialMonoAcrossAllRegions);
                    }
                } else {
                    clonedOptions.setExcludedRegions(
                        getEffectiveExcludedRegionsForHedging(
                            nonNullRequestOptions.getExcludedRegions(),
                            orderedApplicableRegionsForSpeculation,
                            region)
                    );

                    // Non-Transient errors are mapped to a value - this ensures the firstWithValue
                    // operator below will complete the composite Mono for both successful values
                    // and non-transient errors
                    PointOperationContextForCircuitBreaker pointOperationContextForCircuitBreakerForHedgedRequest
                        = new PointOperationContextForCircuitBreaker(
                        isOperationSuccessful,
                        true,
                        collectionLink,
                        new SerializationDiagnosticsContext());

                    pointOperationContextForCircuitBreakerForHedgedRequest.setIsRequestHedged(true);

                    AvailabilityStrategyContext availabilityStrategyContextForHedgedRequest = new AvailabilityStrategyContext(true, true);

                    CrossRegionAvailabilityContextForRxDocumentServiceRequest crossRegionAvailabilityContextForHedgedRequest = new CrossRegionAvailabilityContextForRxDocumentServiceRequest(
                        null,
                        pointOperationContextForCircuitBreakerForHedgedRequest,
                        availabilityStrategyContextForHedgedRequest);

                    Mono<NonTransientPointOperationResult> regionalCrossRegionRetryMono =
                        callback.apply(clonedOptions, endToEndPolicyConfig, diagnosticsFactory, crossRegionAvailabilityContextForHedgedRequest)
                            .map(NonTransientPointOperationResult::new)
                            .onErrorResume(
                                RxDocumentClientImpl::isNonTransientCosmosException,
                                t -> Mono.just(
                                    new NonTransientPointOperationResult(
                                        Utils.as(Exceptions.unwrap(t), CosmosException.class))));

                    Duration delayForCrossRegionalRetry = (availabilityStrategy)
                        .getThreshold()
                        .plus((availabilityStrategy)
                            .getThresholdStep()
                            .multipliedBy(monoList.size() - 1));

                    if (logger.isDebugEnabled()) {
                        monoList.add(
                            regionalCrossRegionRetryMono
                                .doOnSubscribe(c -> logger.debug("STARTING to process {} operation in region '{}'", operationType, region))
                                .delaySubscription(delayForCrossRegionalRetry));
                    } else {
                        monoList.add(
                            regionalCrossRegionRetryMono
                                .delaySubscription(delayForCrossRegionalRetry));
                    }
                }
            });

        // NOTE - merging diagnosticsFactory cannot only happen in
        // doFinally operator because the doFinally operator is a side effect method -
        // meaning it executes concurrently with firing the onComplete/onError signal
        // doFinally is also triggered by cancellation
        // So, to make sure merging the Context happens synchronously in line we
        // have to ensure merging is happening on error/completion
        // and also in doOnCancel.
        return Mono
            .firstWithValue(monoList)
            .flatMap(nonTransientResult -> {
                diagnosticsFactory.merge(nonNullRequestOptions);
                if (nonTransientResult.isError()) {
                    return Mono.error(nonTransientResult.exception);
                }

                return Mono.just(nonTransientResult.response);
            })
            .onErrorMap(throwable -> {
                Throwable exception = Exceptions.unwrap(throwable);

                if (exception instanceof NoSuchElementException) {

                    List<Throwable> innerThrowables = Exceptions
                        .unwrapMultiple(exception.getCause());

                    int index = 0;
                    for (Throwable innerThrowable : innerThrowables) {
                        Throwable innerException = Exceptions.unwrap(innerThrowable);

                        // collect latest CosmosException instance bubbling up for a region
                        if (innerException instanceof CosmosException) {
                            CosmosException cosmosException = Utils.as(innerException, CosmosException.class);
                            diagnosticsFactory.merge(nonNullRequestOptions);
                            return cosmosException;
                        } else if (innerException instanceof NoSuchElementException) {
                            logger.trace(
                                "Operation in {} completed with empty result because it was cancelled.",
                                orderedApplicableRegionsForSpeculation.get(index));
                        } else if (logger.isWarnEnabled()) {
                            String message = "Unexpected Non-CosmosException when processing operation in '"
                                + orderedApplicableRegionsForSpeculation.get(index)
                                + "'.";
                            logger.warn(
                                message,
                                innerException
                            );
                        }

                        index++;
                    }
                }

                diagnosticsFactory.merge(nonNullRequestOptions);

                return exception;
            })
            .doOnCancel(() -> diagnosticsFactory.merge(nonNullRequestOptions));
    }

    private static boolean isCosmosException(Throwable t) {
        final Throwable unwrappedException = Exceptions.unwrap(t);
        return unwrappedException instanceof CosmosException;
    }

    private static boolean isNonTransientCosmosException(Throwable t) {
        final Throwable unwrappedException = Exceptions.unwrap(t);
        if (!(unwrappedException instanceof CosmosException)) {
            return false;
        }
        CosmosException cosmosException = Utils.as(unwrappedException, CosmosException.class);
        return isNonTransientResultForHedging(
            cosmosException.getStatusCode(),
            cosmosException.getSubStatusCode());
    }

    private List<String> getEffectiveExcludedRegionsForHedging(
        List<String> initialExcludedRegions,
        List<String> applicableRegions,
        String currentRegion) {

        // For hedging operations execution should only happen in the targeted region - no cross-regional
        // fail-overs should happen
        List<String> effectiveExcludedRegions = new ArrayList<>();
        if (initialExcludedRegions != null) {
            effectiveExcludedRegions.addAll(initialExcludedRegions);
        }

        for (String applicableRegion: applicableRegions) {
            if (!applicableRegion.equals(currentRegion)) {
                effectiveExcludedRegions.add(applicableRegion);
            }
        }

        return effectiveExcludedRegions;
    }

    private static boolean isNonTransientResultForHedging(int statusCode, int subStatusCode) {
        // All 1xx, 2xx and 3xx status codes should be treated as final result
        if (statusCode < HttpConstants.StatusCodes.BADREQUEST) {
            return true;
        }

        // Treat OperationCancelledException as non-transient timeout
        if (statusCode == HttpConstants.StatusCodes.REQUEST_TIMEOUT &&
            subStatusCode == HttpConstants.SubStatusCodes.CLIENT_OPERATION_TIMEOUT) {
            return true;
        }

        // Status codes below indicate non-transient errors
        if (statusCode == HttpConstants.StatusCodes.BADREQUEST
            || statusCode == HttpConstants.StatusCodes.CONFLICT
            || statusCode == HttpConstants.StatusCodes.METHOD_NOT_ALLOWED
            || statusCode == HttpConstants.StatusCodes.PRECONDITION_FAILED
            || statusCode == HttpConstants.StatusCodes.REQUEST_ENTITY_TOO_LARGE
            || statusCode == HttpConstants.StatusCodes.UNAUTHORIZED) {

            return true;
        }

        // 404 - NotFound is also a final result - it means document was not yet available
        // after enforcing whatever the consistency model is
        if (statusCode == HttpConstants.StatusCodes.NOTFOUND
            && subStatusCode == HttpConstants.SubStatusCodes.UNKNOWN) {

            return true;
        }

        // All other errors should be treated as possibly transient
        return false;
    }

    private CosmosEndToEndOperationLatencyPolicyConfig evaluatePpafEnforcedE2eLatencyPolicyCfgForReads(
        GlobalPartitionEndpointManagerForPerPartitionAutomaticFailover globalPartitionEndpointManagerForPerPartitionAutomaticFailover,
        ConnectionPolicy connectionPolicy) {

        if (!globalPartitionEndpointManagerForPerPartitionAutomaticFailover.isPerPartitionAutomaticFailoverEnabled()) {
            return null;
        }

        if (Configs.isReadAvailabilityStrategyEnabledWithPpaf()) {

            logger.info("ATTN: As Per-Partition Automatic Failover (PPAF) is enabled a default End-to-End Operation Latency Policy will be applied for read, query, readAll and readyMany operation types.");

            if (connectionPolicy.getConnectionMode() == ConnectionMode.DIRECT) {
                Duration networkRequestTimeout = connectionPolicy.getTcpNetworkRequestTimeout();

                checkNotNull(networkRequestTimeout, "Argument 'networkRequestTimeout' cannot be null!");

                Duration overallE2eLatencyTimeout = networkRequestTimeout.plus(Utils.ONE_SECOND);
                Duration threshold = Utils.min(networkRequestTimeout.dividedBy(2), Utils.ONE_SECOND);
                Duration thresholdStep = Utils.min(threshold.dividedBy(2), Utils.HALF_SECOND);

                return new CosmosEndToEndOperationLatencyPolicyConfigBuilder(overallE2eLatencyTimeout)
                .availabilityStrategy(new ThresholdBasedAvailabilityStrategy(threshold, thresholdStep))
                .build();
            } else {

                Duration httpNetworkRequestTimeout = connectionPolicy.getHttpNetworkRequestTimeout();

                checkNotNull(httpNetworkRequestTimeout, "Argument 'httpNetworkRequestTimeout' cannot be null!");

                // 6s was chosen to accommodate for control-plane hot path read timeout retries (like QueryPlan / PartitionKeyRange)
                Duration overallE2eLatencyTimeout = Utils.min(Utils.SIX_SECONDS, httpNetworkRequestTimeout);

                Duration threshold = Utils.min(overallE2eLatencyTimeout.dividedBy(2), Utils.ONE_SECOND);
                Duration thresholdStep = Utils.min(threshold.dividedBy(2), Utils.HALF_SECOND);

                return new CosmosEndToEndOperationLatencyPolicyConfigBuilder(overallE2eLatencyTimeout)
                .availabilityStrategy(new ThresholdBasedAvailabilityStrategy(threshold, thresholdStep))
                .build();
            }
        }

        return null;
    }

    private DiagnosticsClientContext getEffectiveClientContext(DiagnosticsClientContext clientContextOverride) {
        if (clientContextOverride != null) {
            return clientContextOverride;
        }

        return this;
    }

    /**
     * Returns the applicable endpoints ordered by preference list if any
     * @param operationType - the operationT
     * @return the applicable endpoints ordered by preference list if any
     */
    private List<RegionalRoutingContext> getApplicableEndPoints(OperationType operationType, List<String> excludedRegions) {
        if (operationType.isReadOnlyOperation()) {
            return withoutNulls(this.globalEndpointManager.getApplicableReadRegionalRoutingContexts(excludedRegions));
        } else if (operationType.isWriteOperation()) {
            return withoutNulls(this.globalEndpointManager.getApplicableWriteRegionalRoutingContexts(excludedRegions));
        }

        return EMPTY_ENDPOINT_LIST;
    }

    private static List<RegionalRoutingContext> withoutNulls(List<RegionalRoutingContext> orderedEffectiveEndpointsList) {
        if (orderedEffectiveEndpointsList == null) {
            return EMPTY_ENDPOINT_LIST;
        }

        int i = 0;
        while (i < orderedEffectiveEndpointsList.size()) {
            if (orderedEffectiveEndpointsList.get(i) == null) {
                orderedEffectiveEndpointsList.remove(i);
            } else {
                i++;
            }
        }

        return orderedEffectiveEndpointsList;
    }

    private List<String> getApplicableRegionsForSpeculation(
        CosmosEndToEndOperationLatencyPolicyConfig endToEndPolicyConfig,
        ResourceType resourceType,
        OperationType operationType,
        boolean isIdempotentWriteRetriesEnabled,
        RequestOptions options) {

        return getApplicableRegionsForSpeculation(
            endToEndPolicyConfig,
            resourceType,
            operationType,
            isIdempotentWriteRetriesEnabled,
            options.getExcludedRegions());
    }

    private List<String> getApplicableRegionsForSpeculation(
        CosmosEndToEndOperationLatencyPolicyConfig endToEndPolicyConfig,
        ResourceType resourceType,
        OperationType operationType,
        boolean isIdempotentWriteRetriesEnabled,
        List<String> excludedRegions) {

        if (endToEndPolicyConfig == null || !endToEndPolicyConfig.isEnabled()) {
            return EMPTY_REGION_LIST;
        }

        if (resourceType != ResourceType.Document) {
            return EMPTY_REGION_LIST;
        }

        if (operationType.isWriteOperation() && !isIdempotentWriteRetriesEnabled) {
            return EMPTY_REGION_LIST;
        }

        if (operationType.isWriteOperation() && !this.globalEndpointManager.canUseMultipleWriteLocations()) {
            return EMPTY_REGION_LIST;
        }

        if (!(endToEndPolicyConfig.getAvailabilityStrategy() instanceof ThresholdBasedAvailabilityStrategy)) {
            return EMPTY_REGION_LIST;
        }

        List<RegionalRoutingContext> regionalRoutingContextList = getApplicableEndPoints(operationType, excludedRegions);

        HashSet<String> normalizedExcludedRegions = new HashSet<>();
        if (excludedRegions != null) {
            excludedRegions.forEach(r -> normalizedExcludedRegions.add(r.toLowerCase(Locale.ROOT)));
        }

        List<String> orderedRegionsForSpeculation = new ArrayList<>();
        regionalRoutingContextList.forEach(consolidatedLocationEndpoints -> {
            String regionName = this.globalEndpointManager.getRegionName(consolidatedLocationEndpoints.getGatewayRegionalEndpoint(), operationType);
            if (!normalizedExcludedRegions.contains(regionName.toLowerCase(Locale.ROOT))) {
                orderedRegionsForSpeculation.add(regionName);
            }
        });

        return orderedRegionsForSpeculation;
    }

    private <T> Mono<T> executeFeedOperationWithAvailabilityStrategy(
        final ResourceType resourceType,
        final OperationType operationType,
        final Supplier<DocumentClientRetryPolicy> retryPolicyFactory,
        final RxDocumentServiceRequest req,
        final BiFunction<Supplier<DocumentClientRetryPolicy>, RxDocumentServiceRequest, Mono<T>> feedOperation,
        final String collectionLink) {

        checkNotNull(retryPolicyFactory, "Argument 'retryPolicyFactory' must not be null.");
        checkNotNull(req, "Argument 'req' must not be null.");
        assert(resourceType == ResourceType.Document);

        CosmosEndToEndOperationLatencyPolicyConfig endToEndPolicyConfig =
            this.getEffectiveEndToEndOperationLatencyPolicyConfig(
                req.requestContext.getEndToEndOperationLatencyPolicyConfig(), resourceType, operationType);

        req.requestContext.setEndToEndOperationLatencyPolicyConfig(endToEndPolicyConfig);

        List<String> initialExcludedRegions = req.requestContext.getExcludeRegions();
        List<String> orderedApplicableRegionsForSpeculation = this.getApplicableRegionsForSpeculation(
            endToEndPolicyConfig,
            resourceType,
            operationType,
            false,
            initialExcludedRegions);

        Map<PartitionKeyRangeWrapper, PartitionKeyRangeWrapper> partitionKeyRangesWithSuccess = new ConcurrentHashMap<>();

        if (orderedApplicableRegionsForSpeculation.size() < 2) {
            FeedOperationContextForCircuitBreaker feedOperationContextForCircuitBreakerForRequestOutsideOfAvailabilityStrategyFlow
                = new FeedOperationContextForCircuitBreaker(
                partitionKeyRangesWithSuccess,
                false,
                collectionLink);

            feedOperationContextForCircuitBreakerForRequestOutsideOfAvailabilityStrategyFlow.setIsRequestHedged(false);

            AvailabilityStrategyContext availabilityStrategyContext = new AvailabilityStrategyContext(false, false);

            CrossRegionAvailabilityContextForRxDocumentServiceRequest crossRegionAvailabilityContextForRequest
                = new CrossRegionAvailabilityContextForRxDocumentServiceRequest(
                    feedOperationContextForCircuitBreakerForRequestOutsideOfAvailabilityStrategyFlow,
                null,
                availabilityStrategyContext);

            req.requestContext.setCrossRegionAvailabilityContext(crossRegionAvailabilityContextForRequest);

            // There is at most one applicable region - no hedging possible
            return feedOperation.apply(retryPolicyFactory, req);
        }

        FeedOperationContextForCircuitBreaker feedOperationContextForCircuitBreakerForParentRequestInAvailabilityStrategyFlow
            = new FeedOperationContextForCircuitBreaker(
            partitionKeyRangesWithSuccess,
            true,
            collectionLink);

        feedOperationContextForCircuitBreakerForParentRequestInAvailabilityStrategyFlow.setIsRequestHedged(false);

        AvailabilityStrategyContext availabilityStrategyContext = new AvailabilityStrategyContext(true, false);

        CrossRegionAvailabilityContextForRxDocumentServiceRequest crossRegionAvailabilityContextForRequest = new CrossRegionAvailabilityContextForRxDocumentServiceRequest(
            feedOperationContextForCircuitBreakerForParentRequestInAvailabilityStrategyFlow,
            null,
            availabilityStrategyContext);

        req.requestContext.setCrossRegionAvailabilityContext(crossRegionAvailabilityContextForRequest);

        ThresholdBasedAvailabilityStrategy availabilityStrategy =
            (ThresholdBasedAvailabilityStrategy)endToEndPolicyConfig.getAvailabilityStrategy();
        List<Mono<NonTransientFeedOperationResult<T>>> monoList = new ArrayList<>();

        orderedApplicableRegionsForSpeculation
            .forEach(region -> {
                RxDocumentServiceRequest clonedRequest = req.clone();

                if (monoList.isEmpty()) {
                    // no special error handling for transient errors to suppress them here
                    // because any cross-regional retries are expected to be processed
                    // by the ClientRetryPolicy for the initial request - so, any outcome of the
                    // initial Mono should be treated as non-transient error - even when
                    // the error would otherwise be treated as transient
                    FeedOperationContextForCircuitBreaker feedOperationContextForCircuitBreakerForNonHedgedRequest
                        = new FeedOperationContextForCircuitBreaker(
                        partitionKeyRangesWithSuccess,
                        true,
                        collectionLink);

                    feedOperationContextForCircuitBreakerForNonHedgedRequest.setIsRequestHedged(false);

                    AvailabilityStrategyContext availabilityStrategyContextForNonHedgedRequest = new AvailabilityStrategyContext(true, false);

                    CrossRegionAvailabilityContextForRxDocumentServiceRequest crossRegionAvailabilityContextForRequestForNonHedgedRequest = new CrossRegionAvailabilityContextForRxDocumentServiceRequest(
                        feedOperationContextForCircuitBreakerForNonHedgedRequest,
                        null,
                        availabilityStrategyContextForNonHedgedRequest);

                    clonedRequest.requestContext.setCrossRegionAvailabilityContext(crossRegionAvailabilityContextForRequestForNonHedgedRequest);

                    Mono<NonTransientFeedOperationResult<T>> initialMonoAcrossAllRegions =
                        handleCircuitBreakingFeedbackForFeedOperationWithAvailabilityStrategy(feedOperation.apply(retryPolicyFactory, clonedRequest)
                            .map(NonTransientFeedOperationResult::new)
                            .onErrorResume(
                                RxDocumentClientImpl::isCosmosException,
                                t -> Mono.just(
                                    new NonTransientFeedOperationResult<>(
                                        Utils.as(Exceptions.unwrap(t), CosmosException.class)))), clonedRequest);

                    if (logger.isDebugEnabled()) {
                        monoList.add(initialMonoAcrossAllRegions.doOnSubscribe(c -> logger.debug(
                            "STARTING to process {} operation in region '{}'",
                            operationType,
                            region)));
                    } else {
                        monoList.add(initialMonoAcrossAllRegions);
                    }
                } else {
                    clonedRequest.requestContext.setExcludeRegions(
                        getEffectiveExcludedRegionsForHedging(
                            initialExcludedRegions,
                            orderedApplicableRegionsForSpeculation,
                            region)
                    );

                    FeedOperationContextForCircuitBreaker feedOperationContextForCircuitBreakerForHedgedRequest
                        = new FeedOperationContextForCircuitBreaker(
                        partitionKeyRangesWithSuccess,
                        true,
                        collectionLink);

                    feedOperationContextForCircuitBreakerForHedgedRequest.setIsRequestHedged(true);

                    AvailabilityStrategyContext availabilityStrategyContextForHedgedRequest = new AvailabilityStrategyContext(true, true);

                    CrossRegionAvailabilityContextForRxDocumentServiceRequest crossRegionAvailabilityContextForRequestForHedgedRequest
                        = new CrossRegionAvailabilityContextForRxDocumentServiceRequest(
                            feedOperationContextForCircuitBreakerForHedgedRequest,
                        null,
                        availabilityStrategyContextForHedgedRequest
                    );

                    clonedRequest.requestContext.setCrossRegionAvailabilityContext(crossRegionAvailabilityContextForRequestForHedgedRequest);

                    clonedRequest.requestContext.setKeywordIdentifiers(req.requestContext.getKeywordIdentifiers());

                    // Non-Transient errors are mapped to a value - this ensures the firstWithValue
                    // operator below will complete the composite Mono for both successful values
                    // and non-transient errors
                    Mono<NonTransientFeedOperationResult<T>> regionalCrossRegionRetryMono =
                        handleCircuitBreakingFeedbackForFeedOperationWithAvailabilityStrategy(feedOperation.apply(retryPolicyFactory, clonedRequest)
                            .map(NonTransientFeedOperationResult::new)
                            .onErrorResume(
                                RxDocumentClientImpl::isNonTransientCosmosException,
                                t -> Mono.just(
                                    new NonTransientFeedOperationResult<>(
                                        Utils.as(Exceptions.unwrap(t), CosmosException.class)))), clonedRequest);

                    Duration delayForCrossRegionalRetry = (availabilityStrategy)
                        .getThreshold()
                        .plus((availabilityStrategy)
                            .getThresholdStep()
                            .multipliedBy(monoList.size() - 1));

                    if (logger.isDebugEnabled()) {
                        monoList.add(
                            regionalCrossRegionRetryMono
                                .doOnSubscribe(c -> logger.debug("STARTING to process {} operation in region '{}'", operationType, region))
                                .delaySubscription(delayForCrossRegionalRetry));
                    } else {
                        monoList.add(
                            regionalCrossRegionRetryMono
                                .delaySubscription(delayForCrossRegionalRetry));
                    }
                }
            });

        // NOTE - merging diagnosticsFactory cannot only happen in
        // doFinally operator because the doFinally operator is a side effect method -
        // meaning it executes concurrently with firing the onComplete/onError signal
        // doFinally is also triggered by cancellation
        // So, to make sure merging the Context happens synchronously in line we
        // have to ensure merging is happening on error/completion
        // and also in doOnCancel.
        return Mono
            .firstWithValue(monoList)
            .flatMap(nonTransientResult -> {
                if (nonTransientResult.isError()) {
                    return Mono.error(nonTransientResult.exception);
                }

                return Mono.just(nonTransientResult.response);
            })
            .onErrorMap(throwable -> {
                Throwable exception = Exceptions.unwrap(throwable);

                if (exception instanceof NoSuchElementException) {

                    List<Throwable> innerThrowables = Exceptions
                        .unwrapMultiple(exception.getCause());

                    int index = 0;
                    for (Throwable innerThrowable : innerThrowables) {
                        Throwable innerException = Exceptions.unwrap(innerThrowable);

                        // collect latest CosmosException instance bubbling up for a region
                        if (innerException instanceof CosmosException) {
                            return Utils.as(innerException, CosmosException.class);
                        } else if (innerException instanceof NoSuchElementException) {
                            logger.trace(
                                "Operation in {} completed with empty result because it was cancelled.",
                                orderedApplicableRegionsForSpeculation.get(index));
                        } else if (logger.isWarnEnabled()) {
                            String message = "Unexpected Non-CosmosException when processing operation in '"
                                + orderedApplicableRegionsForSpeculation.get(index)
                                + "'.";
                            logger.warn(
                                message,
                                innerException
                            );
                        }

                        index++;
                    }
                }

                return exception;
            });
    }

    private void handleLocationCancellationExceptionForPartitionKeyRange(RxDocumentServiceRequest failedRequest) {

        RegionalRoutingContext firstContactedLocationEndpoint = diagnosticsAccessor
            .getFirstContactedLocationEndpoint(failedRequest.requestContext.cosmosDiagnostics);

        if (firstContactedLocationEndpoint != null) {
            this.globalPartitionEndpointManagerForPerPartitionCircuitBreaker
                .handleLocationExceptionForPartitionKeyRange(failedRequest, firstContactedLocationEndpoint, true);
        } else {
            this.globalPartitionEndpointManagerForPerPartitionCircuitBreaker
                .handleLocationExceptionForPartitionKeyRange(failedRequest, failedRequest.requestContext.regionalRoutingContextToRoute, true);
        }
    }

    private void addCancelledGatewayModeDiagnosticsIntoCosmosException(CosmosException cosmosException, RxDocumentServiceRequest request) {
        if (request == null) {
            return;
        }

        if (request.requestContext == null) {
            return;
        }

        if (request.requestContext.cosmosDiagnostics == null) {
            return;
        }

        if (cosmosException == null) {
            return;
        }

        if (!(cosmosException instanceof OperationCancelledException)) {
            return;
        }

        List<GatewayRequestTimelineContext> cancelledGatewayRequestTimelineContexts
            = request.requestContext.cancelledGatewayRequestTimelineContexts;

        for (GatewayRequestTimelineContext cancelledGatewayRequestTimelineContext : cancelledGatewayRequestTimelineContexts) {

            RequestTimeline requestTimeline = cancelledGatewayRequestTimelineContext.getRequestTimeline();
            long transportRequestId = cancelledGatewayRequestTimelineContext.getTransportRequestId();

            BridgeInternal.setRequestTimeline(cosmosException, requestTimeline);

            ImplementationBridgeHelpers
                .CosmosExceptionHelper
                .getCosmosExceptionAccessor()
                .setFaultInjectionRuleId(
                    cosmosException,
                    request.faultInjectionRequestContext
                        .getFaultInjectionRuleId(transportRequestId));

            ImplementationBridgeHelpers
                .CosmosExceptionHelper
                .getCosmosExceptionAccessor()
                .setFaultInjectionEvaluationResults(
                    cosmosException,
                    request.faultInjectionRequestContext
                        .getFaultInjectionRuleEvaluationResults(transportRequestId));

            BridgeInternal.recordGatewayResponse(request.requestContext.cosmosDiagnostics, request, cosmosException, globalEndpointManager);
        }
    }

    // this is a one time call, so we can afford to synchronize as the benefit is now all PPAF and PPCB related dependencies are visible
    // if initializePerPartitionFailover has been invoked prior
    private synchronized void initializePerPartitionFailover(DatabaseAccount databaseAccountSnapshot) {
        initializePerPartitionAutomaticFailover(databaseAccountSnapshot);
        initializePerPartitionCircuitBreaker();
        enableAvailabilityStrategyForReads();

        checkNotNull(this.globalPartitionEndpointManagerForPerPartitionAutomaticFailover, "Argument 'globalPartitionEndpointManagerForPerPartitionAutomaticFailover' cannot be null.");
        checkNotNull(this.globalPartitionEndpointManagerForPerPartitionCircuitBreaker, "Argument 'globalPartitionEndpointManagerForPerPartitionCircuitBreaker' cannot be null.");

        this.diagnosticsClientConfig.withPartitionLevelCircuitBreakerConfig(this.globalPartitionEndpointManagerForPerPartitionCircuitBreaker.getCircuitBreakerConfig());
        this.diagnosticsClientConfig.withIsPerPartitionAutomaticFailoverEnabled(this.globalPartitionEndpointManagerForPerPartitionAutomaticFailover.isPerPartitionAutomaticFailoverEnabled());
    }

    private void initializePerPartitionAutomaticFailover(DatabaseAccount databaseAccountSnapshot) {

        Boolean isPerPartitionAutomaticFailoverEnabledAsMandatedByService
            = databaseAccountSnapshot.isPerPartitionFailoverBehaviorEnabled();

        if (isPerPartitionAutomaticFailoverEnabledAsMandatedByService != null) {
            this.globalPartitionEndpointManagerForPerPartitionAutomaticFailover.resetPerPartitionAutomaticFailoverEnabled(isPerPartitionAutomaticFailoverEnabledAsMandatedByService);
        }
    }

    private void initializePerPartitionCircuitBreaker() {

        PartitionLevelCircuitBreakerConfig partitionLevelCircuitBreakerConfig;

        if (this.globalPartitionEndpointManagerForPerPartitionAutomaticFailover.isPerPartitionAutomaticFailoverEnabled()) {
            // Override custom config to enabled if PPAF is enabled
            logger.info("ATTN: Per-Partition Circuit Breaker is enabled because Per-Partition Automatic Failover is enabled.");
            partitionLevelCircuitBreakerConfig = PartitionLevelCircuitBreakerConfig.fromExplicitArgs(Boolean.TRUE);
        } else {
            logger.info("ATTN: As Per-Partition Automatic Failover is disabled, Per-Partition Circuit Breaker will be enabled or disabled based on client configuration.");
            partitionLevelCircuitBreakerConfig = Configs.getPartitionLevelCircuitBreakerConfig();
        }

        this.globalPartitionEndpointManagerForPerPartitionCircuitBreaker.resetCircuitBreakerConfig(partitionLevelCircuitBreakerConfig);
        this.globalPartitionEndpointManagerForPerPartitionCircuitBreaker.init();
    }

    private void enableAvailabilityStrategyForReads() {
        this.ppafEnforcedE2ELatencyPolicyConfigForReads = this.evaluatePpafEnforcedE2eLatencyPolicyCfgForReads(
            this.globalPartitionEndpointManagerForPerPartitionAutomaticFailover,
            this.connectionPolicy
        );

        if (this.ppafEnforcedE2ELatencyPolicyConfigForReads != null) {
            logger.info("ATTN: Per-Partition Automatic Failover (PPAF) enforced E2E Latency Policy for reads is enabled.");
        } else {
            logger.info("ATTN: Per-Partition Automatic Failover (PPAF) enforced E2E Latency Policy for reads is disabled.");
        }
    }

    public boolean useThinClient() {
        return useThinClient;
    }

    private boolean useThinClientStoreModel(RxDocumentServiceRequest request) {
        if (!useThinClient
            || !this.globalEndpointManager.hasThinClientReadLocations()
            || request.getResourceType() != ResourceType.Document) {

            return false;
        }

        OperationType operationType = request.getOperationType();

        return operationType.isPointOperation()
                    || operationType == OperationType.Query
                    || operationType == OperationType.Batch
                    || request.isChangeFeedRequest() && !request.isAllVersionsAndDeletesChangeFeedMode();
    }

    private DocumentClientRetryPolicy getRetryPolicyForPointOperation(
        DiagnosticsClientContext diagnosticsClientContext,
        RequestOptions requestOptions,
        String collectionLink) {

        checkNotNull(requestOptions, "Argument 'requestOptions' can not be null");

        DocumentClientRetryPolicy requestRetryPolicy = this.resetSessionTokenRetryPolicy.getRequestPolicy(diagnosticsClientContext);
        if (requestOptions.getPartitionKey() == null) {
            requestRetryPolicy = new PartitionKeyMismatchRetryPolicy(collectionCache, requestRetryPolicy, collectionLink, requestOptions);
        }

        requestRetryPolicy = new StaleResourceRetryPolicy(
            this.collectionCache,
            requestRetryPolicy,
            collectionLink,
            requestOptions.getProperties(),
            requestOptions.getHeaders(),
            this.sessionContainer,
            diagnosticsClientContext);

        return requestRetryPolicy;
    }

    @FunctionalInterface
    private interface DocumentPointOperation {
        Mono<ResourceResponse<Document>> apply(
            RequestOptions requestOptions,
            CosmosEndToEndOperationLatencyPolicyConfig endToEndOperationLatencyPolicyConfig,
            DiagnosticsClientContext clientContextOverride,
            CrossRegionAvailabilityContextForRxDocumentServiceRequest crossRegionAvailabilityContext);
    }

    public boolean isClosed() {
        return this.closed.get();
    }

    private static class NonTransientPointOperationResult {
        private final ResourceResponse<Document> response;
        private final CosmosException exception;

        public NonTransientPointOperationResult(CosmosException exception) {
            checkNotNull(exception, "Argument 'exception' must not be null.");
            this.exception = exception;
            this.response = null;
        }

        public NonTransientPointOperationResult(ResourceResponse<Document> response) {
            checkNotNull(response, "Argument 'response' must not be null.");
            this.exception = null;
            this.response = response;
        }

        public boolean isError() {
            return this.exception != null;
        }

        public CosmosException getException() {
            return this.exception;
        }

        public ResourceResponse<Document> getResponse() {
            return this.response;
        }
    }

    private static class NonTransientFeedOperationResult<T> {
        private final T response;
        private final CosmosException exception;

        public NonTransientFeedOperationResult(CosmosException exception) {
            checkNotNull(exception, "Argument 'exception' must not be null.");
            this.exception = exception;
            this.response = null;
        }

        public NonTransientFeedOperationResult(T response) {
            checkNotNull(response, "Argument 'response' must not be null.");
            this.exception = null;
            this.response = response;
        }

        public boolean isError() {
            return this.exception != null;
        }

        public CosmosException getException() {
            return this.exception;
        }

        public T getResponse() {
            return this.response;
        }
    }

    private static class ScopedDiagnosticsFactory implements DiagnosticsClientContext {

        private final AtomicBoolean isMerged = new AtomicBoolean(false);
        private final DiagnosticsClientContext inner;
        private final ConcurrentLinkedQueue<CosmosDiagnostics> createdDiagnostics;
        private final boolean shouldCaptureAllFeedDiagnostics;
        private final AtomicReference<CosmosDiagnostics> mostRecentlyCreatedDiagnostics = new AtomicReference<>(null);
        private final AtomicReference<Consumer<CosmosException>> gatewayCancelledDiagnosticsHandler
            = new AtomicReference<>(null);

        public ScopedDiagnosticsFactory(DiagnosticsClientContext inner, boolean shouldCaptureAllFeedDiagnostics) {
            checkNotNull(inner, "Argument 'inner' must not be null.");
            this.inner = inner;
            this.createdDiagnostics = new ConcurrentLinkedQueue<>();
            this.shouldCaptureAllFeedDiagnostics = shouldCaptureAllFeedDiagnostics;
        }

        @Override
        public DiagnosticsClientConfig getConfig() {
            return inner.getConfig();
        }

        @Override
        public CosmosDiagnostics createDiagnostics() {
            CosmosDiagnostics diagnostics = inner.createDiagnostics();
            createdDiagnostics.add(diagnostics);
            mostRecentlyCreatedDiagnostics.set(diagnostics);
            return diagnostics;
        }

        @Override
        public String getUserAgent() {
            return inner.getUserAgent();
        }

        @Override
        public CosmosDiagnostics getMostRecentlyCreatedDiagnostics() {
            return this.mostRecentlyCreatedDiagnostics.get();
        }

        public void merge(RequestOptions requestOptions) {
            CosmosDiagnosticsContext knownCtx = null;

            if (requestOptions != null) {
                CosmosDiagnosticsContext ctxSnapshot = requestOptions.getDiagnosticsContextSnapshot();
                if (ctxSnapshot != null) {
                    knownCtx = requestOptions.getDiagnosticsContextSnapshot();
                }
            }

            merge(knownCtx);
        }

        public void merge(CosmosDiagnosticsContext knownCtx) {
            if (!isMerged.compareAndSet(false, true)) {
                return;
            }

            CosmosDiagnosticsContext ctx = null;

            if (knownCtx != null) {
                ctx = knownCtx;
            } else {
                for (CosmosDiagnostics diagnostics : this.createdDiagnostics) {
                    if (diagnostics.getDiagnosticsContext() != null) {
                        ctx = diagnostics.getDiagnosticsContext();
                        break;
                    }
                }
            }

            if (ctx == null) {
                return;
            }

            for (CosmosDiagnostics diagnostics : this.createdDiagnostics) {
                if (diagnostics.getDiagnosticsContext() == null && diagnosticsAccessor.isNotEmpty(diagnostics)) {
                    if (this.shouldCaptureAllFeedDiagnostics &&
                        diagnosticsAccessor.getFeedResponseDiagnostics(diagnostics) != null) {

                        AtomicBoolean isCaptured = diagnosticsAccessor.isDiagnosticsCapturedInPagedFlux(diagnostics);
                        if (isCaptured != null) {
                            // Diagnostics captured in the ScopedDiagnosticsFactory should always be kept
                            isCaptured.set(true);
                        }
                    }
                    ctxAccessor.addDiagnostics(ctx, diagnostics);
                }
            }
        }

        public void reset() {
            this.createdDiagnostics.clear();
            this.isMerged.set(false);
        }

        public void setGwModeE2ETimeoutDiagnosticsHandler(Consumer<CosmosException> gwModeE2ETimeoutDiagnosticsHandler) {
            this.gatewayCancelledDiagnosticsHandler.set(gwModeE2ETimeoutDiagnosticsHandler);
        }

        public Consumer<CosmosException> getGwModeE2ETimeoutDiagnosticsHandler() {
            return this.gatewayCancelledDiagnosticsHandler.get();
        }
    }
}<|MERGE_RESOLUTION|>--- conflicted
+++ resolved
@@ -1382,8 +1382,6 @@
         }, Queues.SMALL_BUFFER_SIZE, 1);
     }
 
-<<<<<<< HEAD
-=======
     private void addToActiveClients() {
         if (Configs.isClientLeakDetectionEnabled()) {
             logger.warn(
@@ -1414,7 +1412,6 @@
         }
     }
 
->>>>>>> 896ec767
     private static void applyExceptionToMergedDiagnosticsForQuery(
         CosmosQueryRequestOptions requestOptions,
         CosmosException exception,
