// Copyright (c) Microsoft Corporation. All rights reserved.
// Licensed under the MIT License.
package com.azure.cosmos.implementation;

import com.azure.core.credential.AzureKeyCredential;
import com.azure.core.credential.SimpleTokenCache;
import com.azure.core.credential.TokenCredential;
import com.azure.core.credential.TokenRequestContext;
import com.azure.cosmos.BridgeInternal;
import com.azure.cosmos.ConnectionMode;
import com.azure.cosmos.ConsistencyLevel;
import com.azure.cosmos.CosmosDiagnostics;
import com.azure.cosmos.DirectConnectionConfig;
import com.azure.cosmos.implementation.batch.BatchResponseParser;
import com.azure.cosmos.implementation.batch.ServerBatchRequest;
import com.azure.cosmos.implementation.batch.SinglePartitionKeyServerBatchRequest;
import com.azure.cosmos.TransactionalBatchResponse;
import com.azure.cosmos.implementation.apachecommons.lang.StringUtils;
import com.azure.cosmos.implementation.caches.RxClientCollectionCache;
import com.azure.cosmos.implementation.caches.RxCollectionCache;
import com.azure.cosmos.implementation.caches.RxPartitionKeyRangeCache;
import com.azure.cosmos.implementation.cpu.CpuListener;
import com.azure.cosmos.implementation.cpu.CpuMonitor;
import com.azure.cosmos.implementation.directconnectivity.GatewayServiceConfigurationReader;
import com.azure.cosmos.implementation.directconnectivity.GlobalAddressResolver;
import com.azure.cosmos.implementation.directconnectivity.ServerStoreModel;
import com.azure.cosmos.implementation.directconnectivity.StoreClient;
import com.azure.cosmos.implementation.directconnectivity.StoreClientFactory;
import com.azure.cosmos.implementation.http.HttpClient;
import com.azure.cosmos.implementation.http.HttpClientConfig;
import com.azure.cosmos.implementation.http.HttpHeaders;
import com.azure.cosmos.implementation.http.SharedGatewayHttpClient;
import com.azure.cosmos.implementation.query.DocumentQueryExecutionContextFactory;
import com.azure.cosmos.implementation.query.IDocumentQueryClient;
import com.azure.cosmos.implementation.query.IDocumentQueryExecutionContext;
import com.azure.cosmos.implementation.query.Paginator;
import com.azure.cosmos.implementation.query.PipelinedDocumentQueryExecutionContext;
import com.azure.cosmos.implementation.query.QueryInfo;
import com.azure.cosmos.implementation.routing.CollectionRoutingMap;
import com.azure.cosmos.implementation.routing.PartitionKeyAndResourceTokenPair;
import com.azure.cosmos.implementation.routing.PartitionKeyInternal;
import com.azure.cosmos.implementation.routing.PartitionKeyInternalHelper;
import com.azure.cosmos.models.CosmosItemIdentity;
import com.azure.cosmos.models.CosmosQueryRequestOptions;
import com.azure.cosmos.models.FeedResponse;
import com.azure.cosmos.models.ModelBridgeInternal;
import com.azure.cosmos.models.PartitionKey;
import com.azure.cosmos.models.PartitionKeyDefinition;
import com.azure.cosmos.models.SqlParameter;
import com.azure.cosmos.models.SqlQuerySpec;
import com.fasterxml.jackson.databind.ObjectMapper;
import com.fasterxml.jackson.databind.node.ObjectNode;
import org.slf4j.Logger;
import org.slf4j.LoggerFactory;
import reactor.core.publisher.Flux;
import reactor.core.publisher.Mono;

import java.io.IOException;
import java.io.UnsupportedEncodingException;
import java.net.URI;
import java.net.URLEncoder;
import java.nio.ByteBuffer;
import java.nio.charset.StandardCharsets;
import java.time.Instant;
import java.util.ArrayList;
import java.util.Collections;
import java.util.HashMap;
import java.util.List;
import java.util.Map;
import java.util.Objects;
import java.util.Set;
import java.util.UUID;
import java.util.concurrent.ConcurrentHashMap;
import java.util.concurrent.ConcurrentMap;
import java.util.concurrent.atomic.AtomicBoolean;
import java.util.concurrent.atomic.AtomicInteger;
import java.util.function.BiFunction;
import java.util.function.Function;
import java.util.stream.Collectors;

import static com.azure.cosmos.BridgeInternal.documentFromObject;
import static com.azure.cosmos.BridgeInternal.getAltLink;
import static com.azure.cosmos.BridgeInternal.toFeedResponsePage;
import static com.azure.cosmos.BridgeInternal.toResourceResponse;
import static com.azure.cosmos.BridgeInternal.toStoredProcedureResponse;
import static com.azure.cosmos.implementation.guava25.base.Preconditions.checkArgument;
import static com.azure.cosmos.implementation.guava25.base.Preconditions.checkNotNull;
import static com.azure.cosmos.models.ModelBridgeInternal.serializeJsonToByteBuffer;
import static com.azure.cosmos.models.ModelBridgeInternal.toDatabaseAccount;

/**
 * While this class is public, but it is not part of our published public APIs.
 * This is meant to be internally used only by our sdk.
 */
public class RxDocumentClientImpl implements AsyncDocumentClient, IAuthorizationTokenProvider, CpuListener, DiagnosticsClientContext {
    private static final AtomicInteger activeClientsCnt = new AtomicInteger(0);
    private static final AtomicInteger clientIdGenerator = new AtomicInteger(0);

    private static final String DUMMY_SQL_QUERY = "this is dummy and only used in creating " +
        "ParallelDocumentQueryExecutioncontext, but not used";
    private final static ObjectMapper mapper = Utils.getSimpleObjectMapper();
    private final ItemDeserializer itemDeserializer = new ItemDeserializer.JsonDeserializer();
    private final Logger logger = LoggerFactory.getLogger(RxDocumentClientImpl.class);
    private final String masterKeyOrResourceToken;
    private final URI serviceEndpoint;
    private final ConnectionPolicy connectionPolicy;
    private final ConsistencyLevel consistencyLevel;
    private final BaseAuthorizationTokenProvider authorizationTokenProvider;
    private final UserAgentContainer userAgentContainer;
    private final boolean hasAuthKeyResourceToken;
    private final Configs configs;
    private final boolean connectionSharingAcrossClientsEnabled;
    private AzureKeyCredential credential;
    private TokenCredential tokenCredential;
    private String[] tokenCredentialScopes;
    private SimpleTokenCache tokenCredentialCache;
    private CosmosAuthorizationTokenResolver cosmosAuthorizationTokenResolver;
    AuthorizationTokenType authorizationTokenType;
    private SessionContainer sessionContainer;
    private String firstResourceTokenFromPermissionFeed = StringUtils.EMPTY;
    private RxClientCollectionCache collectionCache;
    private RxStoreModel gatewayProxy;
    private RxStoreModel storeModel;
    private GlobalAddressResolver addressResolver;
    private RxPartitionKeyRangeCache partitionKeyRangeCache;
    private Map<String, List<PartitionKeyAndResourceTokenPair>> resourceTokensMap;
    private final boolean contentResponseOnWriteEnabled;

    private final AtomicBoolean closed = new AtomicBoolean(false);
    private final int clientId;

    // RetryPolicy retries a request when it encounters session unavailable (see ClientRetryPolicy).
    // Once it exhausts all write regions it clears the session container, then it uses RxClientCollectionCache
    // to resolves the request's collection name. If it differs from the session container's resource id it
    // explains the session unavailable exception: somebody removed and recreated the collection. In this
    // case we retry once again (with empty session token) otherwise we return the error to the client
    // (see RenameCollectionAwareClientRetryPolicy)
    private IRetryPolicyFactory resetSessionTokenRetryPolicy;
    /**
     * Compatibility mode: Allows to specify compatibility mode used by client when
     * making query requests. Should be removed when application/sql is no longer
     * supported.
     */
    private final QueryCompatibilityMode queryCompatibilityMode = QueryCompatibilityMode.Default;
    private final HttpClient reactorHttpClient;
    private final GlobalEndpointManager globalEndpointManager;
    private final RetryPolicy retryPolicy;
    private volatile boolean useMultipleWriteLocations;

    // creator of TransportClient is responsible for disposing it.
    private StoreClientFactory storeClientFactory;

    private GatewayServiceConfigurationReader gatewayConfigurationReader;
    private DiagnosticsClientConfig diagnosticsClientConfig;

    public RxDocumentClientImpl(URI serviceEndpoint,
                                String masterKeyOrResourceToken,
                                List<Permission> permissionFeed,
                                ConnectionPolicy connectionPolicy,
                                ConsistencyLevel consistencyLevel,
                                Configs configs,
                                CosmosAuthorizationTokenResolver cosmosAuthorizationTokenResolver,
                                AzureKeyCredential credential,
                                boolean sessionCapturingOverride,
                                boolean connectionSharingAcrossClientsEnabled,
                                boolean contentResponseOnWriteEnabled) {
        this(serviceEndpoint, masterKeyOrResourceToken, permissionFeed, connectionPolicy, consistencyLevel, configs,
            credential, null, sessionCapturingOverride, connectionSharingAcrossClientsEnabled, contentResponseOnWriteEnabled);
        this.cosmosAuthorizationTokenResolver = cosmosAuthorizationTokenResolver;
    }

    public RxDocumentClientImpl(URI serviceEndpoint,
                                String masterKeyOrResourceToken,
                                List<Permission> permissionFeed,
                                ConnectionPolicy connectionPolicy,
                                ConsistencyLevel consistencyLevel,
                                Configs configs,
                                CosmosAuthorizationTokenResolver cosmosAuthorizationTokenResolver,
                                AzureKeyCredential credential,
                                TokenCredential tokenCredential,
                                boolean sessionCapturingOverride,
                                boolean connectionSharingAcrossClientsEnabled,
                                boolean contentResponseOnWriteEnabled) {
        this(serviceEndpoint, masterKeyOrResourceToken, permissionFeed, connectionPolicy, consistencyLevel, configs,
            credential, tokenCredential, sessionCapturingOverride, connectionSharingAcrossClientsEnabled, contentResponseOnWriteEnabled);
        this.cosmosAuthorizationTokenResolver = cosmosAuthorizationTokenResolver;
    }

    private RxDocumentClientImpl(URI serviceEndpoint,
                                String masterKeyOrResourceToken,
                                List<Permission> permissionFeed,
                                ConnectionPolicy connectionPolicy,
                                ConsistencyLevel consistencyLevel,
                                Configs configs,
                                AzureKeyCredential credential,
                                TokenCredential tokenCredential,
                                boolean sessionCapturingOverrideEnabled,
                                boolean connectionSharingAcrossClientsEnabled,
                                boolean contentResponseOnWriteEnabled) {
        this(serviceEndpoint, masterKeyOrResourceToken, connectionPolicy, consistencyLevel, configs,
            credential, tokenCredential, sessionCapturingOverrideEnabled, connectionSharingAcrossClientsEnabled, contentResponseOnWriteEnabled);
        if (permissionFeed != null && permissionFeed.size() > 0) {
            this.resourceTokensMap = new HashMap<>();
            for (Permission permission : permissionFeed) {
                String[] segments = StringUtils.split(permission.getResourceLink(),
                        Constants.Properties.PATH_SEPARATOR.charAt(0));

                if (segments.length <= 0) {
                    throw new IllegalArgumentException("resourceLink");
                }

                List<PartitionKeyAndResourceTokenPair> partitionKeyAndResourceTokenPairs = null;
                PathInfo pathInfo = new PathInfo(false, StringUtils.EMPTY, StringUtils.EMPTY, false);
                if (!PathsHelper.tryParsePathSegments(permission.getResourceLink(), pathInfo, null)) {
                    throw new IllegalArgumentException(permission.getResourceLink());
                }

                partitionKeyAndResourceTokenPairs = resourceTokensMap.get(pathInfo.resourceIdOrFullName);
                if (partitionKeyAndResourceTokenPairs == null) {
                    partitionKeyAndResourceTokenPairs = new ArrayList<>();
                    this.resourceTokensMap.put(pathInfo.resourceIdOrFullName, partitionKeyAndResourceTokenPairs);
                }

                PartitionKey partitionKey = permission.getResourcePartitionKey();
                partitionKeyAndResourceTokenPairs.add(new PartitionKeyAndResourceTokenPair(
                        partitionKey != null ? BridgeInternal.getPartitionKeyInternal(partitionKey) : PartitionKeyInternal.Empty,
                        permission.getToken()));
                logger.debug("Initializing resource token map  , with map key [{}] , partition key [{}] and resource token",
                        pathInfo.resourceIdOrFullName, partitionKey != null ? partitionKey.toString() : null, permission.getToken());

            }

            if(this.resourceTokensMap.isEmpty()) {
                throw new IllegalArgumentException("permissionFeed");
            }

            String firstToken = permissionFeed.get(0).getToken();
            if(ResourceTokenAuthorizationHelper.isResourceToken(firstToken)) {
                this.firstResourceTokenFromPermissionFeed = firstToken;
            }
        }
    }

    RxDocumentClientImpl(URI serviceEndpoint,
                         String masterKeyOrResourceToken,
                         ConnectionPolicy connectionPolicy,
                         ConsistencyLevel consistencyLevel,
                         Configs configs,
                         AzureKeyCredential credential,
                         TokenCredential tokenCredential,
                         boolean sessionCapturingOverrideEnabled,
                         boolean connectionSharingAcrossClientsEnabled,
                         boolean contentResponseOnWriteEnabled) {

        activeClientsCnt.incrementAndGet();
        this.clientId = clientIdGenerator.getAndDecrement();
        this.diagnosticsClientConfig = new DiagnosticsClientConfig();
        this.diagnosticsClientConfig.withClientId(this.clientId);
        this.diagnosticsClientConfig.withActiveClientCounter(activeClientsCnt);

        this.diagnosticsClientConfig.withConnectionSharingAcrossClientsEnabled(connectionSharingAcrossClientsEnabled);
        this.diagnosticsClientConfig.withConsistency(consistencyLevel);

        logger.info(
            "Initializing DocumentClient [{}] with"
                + " serviceEndpoint [{}], connectionPolicy [{}], consistencyLevel [{}], directModeProtocol [{}]",
            this.clientId, serviceEndpoint, connectionPolicy, consistencyLevel, configs.getProtocol());

        try {
            this.connectionSharingAcrossClientsEnabled = connectionSharingAcrossClientsEnabled;
            this.configs = configs;
            this.masterKeyOrResourceToken = masterKeyOrResourceToken;
            this.serviceEndpoint = serviceEndpoint;
            this.credential = credential;
            this.tokenCredential = tokenCredential;
            this.contentResponseOnWriteEnabled = contentResponseOnWriteEnabled;
            this.authorizationTokenType = AuthorizationTokenType.Invalid;

            if (this.credential != null) {
                hasAuthKeyResourceToken = false;
                this.authorizationTokenProvider = new BaseAuthorizationTokenProvider(this.credential);
            } else if (masterKeyOrResourceToken != null && ResourceTokenAuthorizationHelper.isResourceToken(masterKeyOrResourceToken)) {
                this.authorizationTokenProvider = null;
                hasAuthKeyResourceToken = true;
                this.authorizationTokenType = AuthorizationTokenType.ResourceToken;
            } else if(masterKeyOrResourceToken != null && !ResourceTokenAuthorizationHelper.isResourceToken(masterKeyOrResourceToken)) {
                this.credential = new AzureKeyCredential(this.masterKeyOrResourceToken);
                hasAuthKeyResourceToken = false;
                this.authorizationTokenType = AuthorizationTokenType.PrimaryMasterKey;
                this.authorizationTokenProvider = new BaseAuthorizationTokenProvider(this.credential);
            } else {
                hasAuthKeyResourceToken = false;
                this.authorizationTokenProvider = null;
                if (tokenCredential != null) {
                    this.tokenCredentialScopes = new String[] {
//                    AadTokenAuthorizationHelper.AAD_AUTH_TOKEN_COSMOS_WINDOWS_SCOPE,
                        serviceEndpoint.getScheme() + "://" + serviceEndpoint.getHost() + "/.default"
                    };
                    this.tokenCredentialCache = new SimpleTokenCache(() -> this.tokenCredential
                        .getToken(new TokenRequestContext().addScopes(this.tokenCredentialScopes)));
                    this.authorizationTokenType = AuthorizationTokenType.AadToken;
                }
            }

            if (connectionPolicy != null) {
                this.connectionPolicy = connectionPolicy;
            } else {
                this.connectionPolicy = new ConnectionPolicy(DirectConnectionConfig.getDefaultConfig());
            }

            this.diagnosticsClientConfig.withMultipleWriteRegionsEnabled(this.connectionPolicy.isMultipleWriteRegionsEnabled());
            this.diagnosticsClientConfig.withEndpointDiscoveryEnabled(this.connectionPolicy.isEndpointDiscoveryEnabled());
            this.diagnosticsClientConfig.withPreferredRegions(this.connectionPolicy.getPreferredRegions());

            boolean disableSessionCapturing = (ConsistencyLevel.SESSION != consistencyLevel && !sessionCapturingOverrideEnabled);

            this.sessionContainer = new SessionContainer(this.serviceEndpoint.getHost(), disableSessionCapturing);
            this.consistencyLevel = consistencyLevel;

            this.userAgentContainer = new UserAgentContainer();

            String userAgentSuffix = this.connectionPolicy.getUserAgentSuffix();
            if (userAgentSuffix != null && userAgentSuffix.length() > 0) {
                userAgentContainer.setSuffix(userAgentSuffix);
            }

            this.reactorHttpClient = httpClient();
            this.globalEndpointManager = new GlobalEndpointManager(asDatabaseAccountManagerInternal(), this.connectionPolicy, /**/configs);
            this.retryPolicy = new RetryPolicy(this, this.globalEndpointManager, this.connectionPolicy);
            this.resetSessionTokenRetryPolicy = retryPolicy;
            CpuMonitor.register(this);
        } catch (RuntimeException e) {
            logger.error("unexpected failure in initializing client.", e);
            close();
            throw e;
        }
    }

    @Override
    public DiagnosticsClientConfig getConfig() {
        return diagnosticsClientConfig;
    }

    @Override
    public CosmosDiagnostics createDiagnostics() {
       return BridgeInternal.createCosmosDiagnostics(this);
    }

    private void initializeGatewayConfigurationReader() {
        this.gatewayConfigurationReader = new GatewayServiceConfigurationReader(this.globalEndpointManager);
        DatabaseAccount databaseAccount = this.globalEndpointManager.getLatestDatabaseAccount();
        //Database account should not be null here,
        // this.globalEndpointManager.init() must have been already called
        // hence asserting it
        if (databaseAccount == null) {
            logger.error("Client initialization failed."
                + " Check if the endpoint is reachable and if your auth token is valid");
            throw new RuntimeException("Client initialization failed."
                + " Check if the endpoint is reachable and if your auth token is valid");
        }

        this.useMultipleWriteLocations = this.connectionPolicy.isMultipleWriteRegionsEnabled() && BridgeInternal.isEnableMultipleWriteLocations(databaseAccount);

        // TODO: add support for openAsync
        // https://msdata.visualstudio.com/CosmosDB/_workitems/edit/332589
    }

    public void init() {
        try {
            // TODO: add support for openAsync
            // https://msdata.visualstudio.com/CosmosDB/_workitems/edit/332589
            this.gatewayProxy = createRxGatewayProxy(this.sessionContainer,
                this.consistencyLevel,
                this.queryCompatibilityMode,
                this.userAgentContainer,
                this.globalEndpointManager,
                this.reactorHttpClient);
            this.globalEndpointManager.init();
            this.initializeGatewayConfigurationReader();

            this.collectionCache = new RxClientCollectionCache(this, this.sessionContainer, this.gatewayProxy, this, this.retryPolicy);
            this.resetSessionTokenRetryPolicy = new ResetSessionTokenRetryPolicyFactory(this.sessionContainer, this.collectionCache, this.retryPolicy);

            this.partitionKeyRangeCache = new RxPartitionKeyRangeCache(RxDocumentClientImpl.this,
                collectionCache);

            if (this.connectionPolicy.getConnectionMode() == ConnectionMode.GATEWAY) {
                this.storeModel = this.gatewayProxy;
            } else {
                this.initializeDirectConnectivity();
            }
        } catch (Exception e) {
            logger.error("unexpected failure in initializing client.", e);
            close();
            throw e;
        }
    }

    private void initializeDirectConnectivity() {

        this.storeClientFactory = new StoreClientFactory(
            this.diagnosticsClientConfig,
            this.configs,
            this.connectionPolicy,
           // this.maxConcurrentConnectionOpenRequests,
            this.userAgentContainer,
            this.connectionSharingAcrossClientsEnabled
        );

        this.addressResolver = new GlobalAddressResolver(this,
            this.reactorHttpClient,
            this.globalEndpointManager,
            this.configs.getProtocol(),
            this,
            this.collectionCache,
            this.partitionKeyRangeCache,
            userAgentContainer,
            // TODO: GATEWAY Configuration Reader
            //     this.gatewayConfigurationReader,
            null,
            this.connectionPolicy);

        this.createStoreModel(true);
    }

    DatabaseAccountManagerInternal asDatabaseAccountManagerInternal() {
        return new DatabaseAccountManagerInternal() {

            @Override
            public URI getServiceEndpoint() {
                return RxDocumentClientImpl.this.getServiceEndpoint();
            }

            @Override
            public Flux<DatabaseAccount> getDatabaseAccountFromEndpoint(URI endpoint) {
                logger.info("Getting database account endpoint from {}", endpoint);
                return RxDocumentClientImpl.this.getDatabaseAccountFromEndpoint(endpoint);
            }

            @Override
            public ConnectionPolicy getConnectionPolicy() {
                return RxDocumentClientImpl.this.getConnectionPolicy();
            }
        };
    }

    RxGatewayStoreModel createRxGatewayProxy(ISessionContainer sessionContainer,
                                             ConsistencyLevel consistencyLevel,
                                             QueryCompatibilityMode queryCompatibilityMode,
                                             UserAgentContainer userAgentContainer,
                                             GlobalEndpointManager globalEndpointManager,
                                             HttpClient httpClient) {
        return new RxGatewayStoreModel(
                this,
                sessionContainer,
                consistencyLevel,
                queryCompatibilityMode,
                userAgentContainer,
                globalEndpointManager,
                httpClient);
    }

    private HttpClient httpClient() {

        HttpClientConfig httpClientConfig = new HttpClientConfig(this.configs)
                .withMaxIdleConnectionTimeout(this.connectionPolicy.getIdleHttpConnectionTimeout())
                .withPoolSize(this.connectionPolicy.getMaxConnectionPoolSize())
                .withProxy(this.connectionPolicy.getProxy())
                .withRequestTimeout(this.connectionPolicy.getRequestTimeout());

        if (connectionSharingAcrossClientsEnabled) {
            return SharedGatewayHttpClient.getOrCreateInstance(httpClientConfig, diagnosticsClientConfig);
        } else {
            diagnosticsClientConfig.withGatewayHttpClientConfig(httpClientConfig);
            return HttpClient.createFixed(httpClientConfig);
        }
    }

    private void createStoreModel(boolean subscribeRntbdStatus) {
        // EnableReadRequestsFallback, if not explicitly set on the connection policy,
        // is false if the account's consistency is bounded staleness,
        // and true otherwise.

        StoreClient storeClient = this.storeClientFactory.createStoreClient(this,
                this.addressResolver,
                this.sessionContainer,
                this.gatewayConfigurationReader,
                this,
                false
        );

        this.storeModel = new ServerStoreModel(storeClient);
    }


    @Override
    public URI getServiceEndpoint() {
        return this.serviceEndpoint;
    }

    @Override
    public URI getWriteEndpoint() {
        return globalEndpointManager.getWriteEndpoints().stream().findFirst().orElse(null);
    }

    @Override
    public URI getReadEndpoint() {
        return globalEndpointManager.getReadEndpoints().stream().findFirst().orElse(null);
    }

    @Override
    public ConnectionPolicy getConnectionPolicy() {
        return this.connectionPolicy;
    }

    @Override
    public boolean isContentResponseOnWriteEnabled() {
        return contentResponseOnWriteEnabled;
    }

    @Override
    public ConsistencyLevel getConsistencyLevel() {
        return consistencyLevel;
    }

    @Override
    public Mono<ResourceResponse<Database>> createDatabase(Database database, RequestOptions options) {
        DocumentClientRetryPolicy retryPolicyInstance = this.resetSessionTokenRetryPolicy.getRequestPolicy();
        return ObservableHelper.inlineIfPossibleAsObs(() -> createDatabaseInternal(database, options, retryPolicyInstance), retryPolicyInstance);
    }

    private Mono<ResourceResponse<Database>> createDatabaseInternal(Database database, RequestOptions options, DocumentClientRetryPolicy retryPolicyInstance) {
        try {

            if (database == null) {
                throw new IllegalArgumentException("Database");
            }

            logger.debug("Creating a Database. id: [{}]", database.getId());
            validateResource(database);

            Map<String, String> requestHeaders = this.getRequestHeaders(options, ResourceType.Database, OperationType.Create);
            Instant serializationStartTimeUTC = Instant.now();
            ByteBuffer byteBuffer = ModelBridgeInternal.serializeJsonToByteBuffer(database);
            Instant serializationEndTimeUTC = Instant.now();
            SerializationDiagnosticsContext.SerializationDiagnostics serializationDiagnostics = new SerializationDiagnosticsContext.SerializationDiagnostics(
                serializationStartTimeUTC,
                serializationEndTimeUTC,
                SerializationDiagnosticsContext.SerializationType.DATABASE_SERIALIZATION);
            RxDocumentServiceRequest request = RxDocumentServiceRequest.create(this,
                OperationType.Create, ResourceType.Database, Paths.DATABASES_ROOT, byteBuffer, requestHeaders, options);

            if (retryPolicyInstance != null) {
                retryPolicyInstance.onBeforeSendRequest(request);
            }

            SerializationDiagnosticsContext serializationDiagnosticsContext = BridgeInternal.getSerializationDiagnosticsContext(request.requestContext.cosmosDiagnostics);
            if (serializationDiagnosticsContext != null) {
                serializationDiagnosticsContext.addSerializationDiagnostics(serializationDiagnostics);
            }

            return this.create(request, retryPolicyInstance).map(response -> toResourceResponse(response, Database.class));
        } catch (Exception e) {
            logger.debug("Failure in creating a database. due to [{}]", e.getMessage(), e);
            return Mono.error(e);
        }
    }

    @Override
    public Mono<ResourceResponse<Database>> deleteDatabase(String databaseLink, RequestOptions options) {
        DocumentClientRetryPolicy retryPolicyInstance = this.resetSessionTokenRetryPolicy.getRequestPolicy();
        return ObservableHelper.inlineIfPossibleAsObs(() -> deleteDatabaseInternal(databaseLink, options, retryPolicyInstance), retryPolicyInstance);
    }

    private Mono<ResourceResponse<Database>> deleteDatabaseInternal(String databaseLink, RequestOptions options,
                                                                    DocumentClientRetryPolicy retryPolicyInstance) {
        try {
            if (StringUtils.isEmpty(databaseLink)) {
                throw new IllegalArgumentException("databaseLink");
            }

            logger.debug("Deleting a Database. databaseLink: [{}]", databaseLink);
            String path = Utils.joinPath(databaseLink, null);
            Map<String, String> requestHeaders = this.getRequestHeaders(options, ResourceType.Database, OperationType.Delete);
            RxDocumentServiceRequest request = RxDocumentServiceRequest.create(this,
                OperationType.Delete, ResourceType.Database, path, requestHeaders, options);

            if (retryPolicyInstance != null) {
                retryPolicyInstance.onBeforeSendRequest(request);
            }

            return this.delete(request, retryPolicyInstance).map(response -> toResourceResponse(response, Database.class));
        } catch (Exception e) {
            logger.debug("Failure in deleting a database. due to [{}]", e.getMessage(), e);
            return Mono.error(e);
        }
    }

    @Override
    public Mono<ResourceResponse<Database>> readDatabase(String databaseLink, RequestOptions options) {
        DocumentClientRetryPolicy retryPolicyInstance = this.resetSessionTokenRetryPolicy.getRequestPolicy();
        return ObservableHelper.inlineIfPossibleAsObs(() -> readDatabaseInternal(databaseLink, options, retryPolicyInstance), retryPolicyInstance);
    }

    private Mono<ResourceResponse<Database>> readDatabaseInternal(String databaseLink, RequestOptions options, DocumentClientRetryPolicy retryPolicyInstance) {
        try {
            if (StringUtils.isEmpty(databaseLink)) {
                throw new IllegalArgumentException("databaseLink");
            }

            logger.debug("Reading a Database. databaseLink: [{}]", databaseLink);
            String path = Utils.joinPath(databaseLink, null);
            Map<String, String> requestHeaders = this.getRequestHeaders(options, ResourceType.Database, OperationType.Read);
            RxDocumentServiceRequest request = RxDocumentServiceRequest.create(this,
                OperationType.Read, ResourceType.Database, path, requestHeaders, options);

            if (retryPolicyInstance != null) {
                retryPolicyInstance.onBeforeSendRequest(request);
            }
            return this.read(request, retryPolicyInstance).map(response -> toResourceResponse(response, Database.class));
        } catch (Exception e) {
            logger.debug("Failure in reading a database. due to [{}]", e.getMessage(), e);
            return Mono.error(e);
        }
    }

    @Override
    public Flux<FeedResponse<Database>> readDatabases(CosmosQueryRequestOptions options) {
        return readFeed(options, ResourceType.Database, Database.class, Paths.DATABASES_ROOT);
    }

    private String parentResourceLinkToQueryLink(String parentResourceLink, ResourceType resourceTypeEnum) {
        switch (resourceTypeEnum) {
            case Database:
                return Paths.DATABASES_ROOT;

            case DocumentCollection:
                return Utils.joinPath(parentResourceLink, Paths.COLLECTIONS_PATH_SEGMENT);

            case Document:
                return Utils.joinPath(parentResourceLink, Paths.DOCUMENTS_PATH_SEGMENT);

            case Offer:
                return Paths.OFFERS_ROOT;

            case User:
                return Utils.joinPath(parentResourceLink, Paths.USERS_PATH_SEGMENT);

            case Permission:
                return Utils.joinPath(parentResourceLink, Paths.PERMISSIONS_PATH_SEGMENT);

            case Attachment:
                return Utils.joinPath(parentResourceLink, Paths.ATTACHMENTS_PATH_SEGMENT);

            case StoredProcedure:
                return Utils.joinPath(parentResourceLink, Paths.STORED_PROCEDURES_PATH_SEGMENT);

            case Trigger:
                return Utils.joinPath(parentResourceLink, Paths.TRIGGERS_PATH_SEGMENT);

            case UserDefinedFunction:
                return Utils.joinPath(parentResourceLink, Paths.USER_DEFINED_FUNCTIONS_PATH_SEGMENT);

            case Conflict:
                return Utils.joinPath(parentResourceLink, Paths.CONFLICTS_PATH_SEGMENT);

            default:
                throw new IllegalArgumentException("resource type not supported");
        }
    }

    private <T extends Resource> Flux<FeedResponse<T>> createQuery(
        String parentResourceLink,
        SqlQuerySpec sqlQuery,
        CosmosQueryRequestOptions options,
        Class<T> klass,
        ResourceType resourceTypeEnum) {

        String resourceLink = parentResourceLinkToQueryLink(parentResourceLink, resourceTypeEnum);
        UUID activityId = Utils.randomUUID();
        IDocumentQueryClient queryClient = documentQueryClientImpl(RxDocumentClientImpl.this);

        // Trying to put this logic as low as the query pipeline
        // Since for parallelQuery, each partition will have its own request, so at this point, there will be no request associate with this retry policy.
        // For default document context, it already wired up InvalidPartitionExceptionRetry, but there is no harm to wire it again here
        InvalidPartitionExceptionRetryPolicy invalidPartitionExceptionRetryPolicy = new InvalidPartitionExceptionRetryPolicy(
            this.collectionCache,
            null,
            resourceLink,
            options);

        return ObservableHelper.fluxInlineIfPossibleAsObs(
            () -> createQueryInternal(resourceLink, sqlQuery, options, klass, resourceTypeEnum, queryClient, activityId),
            invalidPartitionExceptionRetryPolicy);
    }

    private <T extends Resource> Flux<FeedResponse<T>> createQueryInternal(
            String resourceLink,
            SqlQuerySpec sqlQuery,
            CosmosQueryRequestOptions options,
            Class<T> klass,
            ResourceType resourceTypeEnum,
            IDocumentQueryClient queryClient,
            UUID activityId) {

        Flux<? extends IDocumentQueryExecutionContext<T>> executionContext =
                DocumentQueryExecutionContextFactory.createDocumentQueryExecutionContextAsync(this, queryClient, resourceTypeEnum, klass, sqlQuery , options, resourceLink, false, activityId);

        AtomicBoolean isFirstResponse = new AtomicBoolean(true);
        return executionContext.flatMap(iDocumentQueryExecutionContext -> {
            QueryInfo queryInfo = null;
            if (iDocumentQueryExecutionContext instanceof PipelinedDocumentQueryExecutionContext) {
                queryInfo = ((PipelinedDocumentQueryExecutionContext<T>) iDocumentQueryExecutionContext).getQueryInfo();
            }

            QueryInfo finalQueryInfo = queryInfo;
            return iDocumentQueryExecutionContext.executeAsync()
                .map(tFeedResponse -> {
                    if (finalQueryInfo != null) {
                        if (finalQueryInfo.hasSelectValue()) {
                            ModelBridgeInternal
                                .addQueryInfoToFeedResponse(tFeedResponse, finalQueryInfo);
                        }

                        if (isFirstResponse.compareAndSet(true, false)) {
                            ModelBridgeInternal.addQueryPlanDiagnosticsContextToFeedResponse(tFeedResponse,
                                finalQueryInfo.getQueryPlanDiagnosticsContext());
                        }
                    }
                    return tFeedResponse;
                });
        });
    }

    @Override
    public Flux<FeedResponse<Database>> queryDatabases(String query, CosmosQueryRequestOptions options) {
        return queryDatabases(new SqlQuerySpec(query), options);
    }


    @Override
    public Flux<FeedResponse<Database>> queryDatabases(SqlQuerySpec querySpec, CosmosQueryRequestOptions options) {
        return createQuery(Paths.DATABASES_ROOT, querySpec, options, Database.class, ResourceType.Database);
    }

    @Override
    public Mono<ResourceResponse<DocumentCollection>> createCollection(String databaseLink,
                                                                       DocumentCollection collection, RequestOptions options) {
        DocumentClientRetryPolicy retryPolicyInstance = this.resetSessionTokenRetryPolicy.getRequestPolicy();
        return ObservableHelper.inlineIfPossibleAsObs(() -> this.createCollectionInternal(databaseLink, collection, options, retryPolicyInstance), retryPolicyInstance);
    }

    private Mono<ResourceResponse<DocumentCollection>> createCollectionInternal(String databaseLink,
                                                                                DocumentCollection collection, RequestOptions options, DocumentClientRetryPolicy retryPolicyInstance) {
        try {
            if (StringUtils.isEmpty(databaseLink)) {
                throw new IllegalArgumentException("databaseLink");
            }
            if (collection == null) {
                throw new IllegalArgumentException("collection");
            }

            logger.debug("Creating a Collection. databaseLink: [{}], Collection id: [{}]", databaseLink,
                collection.getId());
            validateResource(collection);

            String path = Utils.joinPath(databaseLink, Paths.COLLECTIONS_PATH_SEGMENT);
            Map<String, String> requestHeaders = this.getRequestHeaders(options, ResourceType.DocumentCollection, OperationType.Create);

            Instant serializationStartTimeUTC = Instant.now();
            ByteBuffer byteBuffer = ModelBridgeInternal.serializeJsonToByteBuffer(collection);
            Instant serializationEndTimeUTC = Instant.now();
            SerializationDiagnosticsContext.SerializationDiagnostics serializationDiagnostics = new SerializationDiagnosticsContext.SerializationDiagnostics(
                serializationStartTimeUTC,
                serializationEndTimeUTC,
                SerializationDiagnosticsContext.SerializationType.CONTAINER_SERIALIZATION);
            RxDocumentServiceRequest request = RxDocumentServiceRequest.create(this,
                OperationType.Create, ResourceType.DocumentCollection, path, byteBuffer, requestHeaders, options);

            if (retryPolicyInstance != null){
                retryPolicyInstance.onBeforeSendRequest(request);
            }

            SerializationDiagnosticsContext serializationDiagnosticsContext = BridgeInternal.getSerializationDiagnosticsContext(request.requestContext.cosmosDiagnostics);
            if (serializationDiagnosticsContext != null) {
                serializationDiagnosticsContext.addSerializationDiagnostics(serializationDiagnostics);
            }

            return this.create(request, retryPolicyInstance).map(response -> toResourceResponse(response, DocumentCollection.class))
                .doOnNext(resourceResponse -> {
                    // set the session token
                    this.sessionContainer.setSessionToken(resourceResponse.getResource().getResourceId(),
                        getAltLink(resourceResponse.getResource()),
                        resourceResponse.getResponseHeaders());
                });
        } catch (Exception e) {
            logger.debug("Failure in creating a collection. due to [{}]", e.getMessage(), e);
            return Mono.error(e);
        }
    }

    @Override
    public Mono<ResourceResponse<DocumentCollection>> replaceCollection(DocumentCollection collection,
                                                                        RequestOptions options) {
        DocumentClientRetryPolicy retryPolicyInstance = this.resetSessionTokenRetryPolicy.getRequestPolicy();
        return ObservableHelper.inlineIfPossibleAsObs(() -> replaceCollectionInternal(collection, options, retryPolicyInstance), retryPolicyInstance);
    }

    private Mono<ResourceResponse<DocumentCollection>> replaceCollectionInternal(DocumentCollection collection,
                                                                                 RequestOptions options, DocumentClientRetryPolicy retryPolicyInstance) {
        try {
            if (collection == null) {
                throw new IllegalArgumentException("collection");
            }

            logger.debug("Replacing a Collection. id: [{}]", collection.getId());
            validateResource(collection);

            String path = Utils.joinPath(collection.getSelfLink(), null);
            Map<String, String> requestHeaders = this.getRequestHeaders(options, ResourceType.DocumentCollection, OperationType.Replace);
            Instant serializationStartTimeUTC = Instant.now();
            ByteBuffer byteBuffer = ModelBridgeInternal.serializeJsonToByteBuffer(collection);
            Instant serializationEndTimeUTC = Instant.now();
            SerializationDiagnosticsContext.SerializationDiagnostics serializationDiagnostics = new SerializationDiagnosticsContext.SerializationDiagnostics(
                serializationStartTimeUTC,
                serializationEndTimeUTC,
                SerializationDiagnosticsContext.SerializationType.CONTAINER_SERIALIZATION);
            RxDocumentServiceRequest request = RxDocumentServiceRequest.create(this,
                OperationType.Replace, ResourceType.DocumentCollection, path, byteBuffer, requestHeaders, options);

            // TODO: .Net has some logic for updating session token which we don't
            // have here
            if (retryPolicyInstance != null){
                retryPolicyInstance.onBeforeSendRequest(request);
            }

            SerializationDiagnosticsContext serializationDiagnosticsContext = BridgeInternal.getSerializationDiagnosticsContext(request.requestContext.cosmosDiagnostics);
            if (serializationDiagnosticsContext != null) {
                serializationDiagnosticsContext.addSerializationDiagnostics(serializationDiagnostics);
            }

            return this.replace(request, retryPolicyInstance).map(response -> toResourceResponse(response, DocumentCollection.class))
                .doOnNext(resourceResponse -> {
                    if (resourceResponse.getResource() != null) {
                        // set the session token
                        this.sessionContainer.setSessionToken(resourceResponse.getResource().getResourceId(),
                            getAltLink(resourceResponse.getResource()),
                            resourceResponse.getResponseHeaders());
                    }
                });

        } catch (Exception e) {
            logger.debug("Failure in replacing a collection. due to [{}]", e.getMessage(), e);
            return Mono.error(e);
        }
    }

    @Override
    public Mono<ResourceResponse<DocumentCollection>> deleteCollection(String collectionLink,
                                                                       RequestOptions options) {
        DocumentClientRetryPolicy retryPolicyInstance = this.resetSessionTokenRetryPolicy.getRequestPolicy();
        return ObservableHelper.inlineIfPossibleAsObs(() -> deleteCollectionInternal(collectionLink, options, retryPolicyInstance), retryPolicyInstance);
    }

    private Mono<ResourceResponse<DocumentCollection>> deleteCollectionInternal(String collectionLink,
                                                                                RequestOptions options, DocumentClientRetryPolicy retryPolicyInstance) {
        try {
            if (StringUtils.isEmpty(collectionLink)) {
                throw new IllegalArgumentException("collectionLink");
            }

            logger.debug("Deleting a Collection. collectionLink: [{}]", collectionLink);
            String path = Utils.joinPath(collectionLink, null);
            Map<String, String> requestHeaders = this.getRequestHeaders(options, ResourceType.DocumentCollection, OperationType.Delete);
            RxDocumentServiceRequest request = RxDocumentServiceRequest.create(this,
                OperationType.Delete, ResourceType.DocumentCollection, path, requestHeaders, options);

            if (retryPolicyInstance != null){
                retryPolicyInstance.onBeforeSendRequest(request);
            }

            return this.delete(request, retryPolicyInstance).map(response -> toResourceResponse(response, DocumentCollection.class));

        } catch (Exception e) {
            logger.debug("Failure in deleting a collection, due to [{}]", e.getMessage(), e);
            return Mono.error(e);
        }
    }

    private Mono<RxDocumentServiceResponse> delete(RxDocumentServiceRequest request, DocumentClientRetryPolicy documentClientRetryPolicy) {
        return populateHeaders(request, RequestVerb.DELETE)
            .flatMap(requestPopulated -> {
                if (requestPopulated.requestContext != null && documentClientRetryPolicy.getRetryCount() > 0) {
                    documentClientRetryPolicy.updateEndTime();
                    requestPopulated.requestContext.updateRetryContext(documentClientRetryPolicy, true);
                }

                return getStoreProxy(requestPopulated).processMessage(requestPopulated);
            });
    }

    private Mono<RxDocumentServiceResponse> read(RxDocumentServiceRequest request, DocumentClientRetryPolicy documentClientRetryPolicy) {
        return populateHeaders(request, RequestVerb.GET)
            .flatMap(requestPopulated -> {
                    if (requestPopulated.requestContext != null && documentClientRetryPolicy.getRetryCount() > 0) {
                        documentClientRetryPolicy.updateEndTime();
                        requestPopulated.requestContext.updateRetryContext(documentClientRetryPolicy, true);
                    }
                return getStoreProxy(requestPopulated).processMessage(requestPopulated);
                });
    }

    Mono<RxDocumentServiceResponse> readFeed(RxDocumentServiceRequest request) {
        return populateHeaders(request, RequestVerb.GET)
            .flatMap(gatewayProxy::processMessage);
    }

    private Mono<RxDocumentServiceResponse> query(RxDocumentServiceRequest request) {
        return populateHeaders(request, RequestVerb.POST)
            .flatMap(requestPopulated ->
                this.getStoreProxy(requestPopulated).processMessage(requestPopulated)
                    .map(response -> {
                            this.captureSessionToken(requestPopulated, response);
                            return response;
                        }
                    ));
    }

    @Override
    public Mono<ResourceResponse<DocumentCollection>> readCollection(String collectionLink,
                                                                     RequestOptions options) {
        DocumentClientRetryPolicy retryPolicyInstance = this.resetSessionTokenRetryPolicy.getRequestPolicy();
        return ObservableHelper.inlineIfPossibleAsObs(() -> readCollectionInternal(collectionLink, options, retryPolicyInstance), retryPolicyInstance);
    }

    private Mono<ResourceResponse<DocumentCollection>> readCollectionInternal(String collectionLink,
                                                                              RequestOptions options, DocumentClientRetryPolicy retryPolicyInstance) {

        // we are using an observable factory here
        // observable will be created fresh upon subscription
        // this is to ensure we capture most up to date information (e.g.,
        // session)
        try {
            if (StringUtils.isEmpty(collectionLink)) {
                throw new IllegalArgumentException("collectionLink");
            }

            logger.debug("Reading a Collection. collectionLink: [{}]", collectionLink);
            String path = Utils.joinPath(collectionLink, null);
            Map<String, String> requestHeaders = this.getRequestHeaders(options, ResourceType.DocumentCollection, OperationType.Read);
            RxDocumentServiceRequest request = RxDocumentServiceRequest.create(this,
                OperationType.Read, ResourceType.DocumentCollection, path, requestHeaders, options);

            if (retryPolicyInstance != null){
                retryPolicyInstance.onBeforeSendRequest(request);
            }
            return this.read(request, retryPolicyInstance).map(response -> toResourceResponse(response, DocumentCollection.class));
        } catch (Exception e) {
            // this is only in trace level to capture what's going on
            logger.debug("Failure in reading a collection, due to [{}]", e.getMessage(), e);
            return Mono.error(e);
        }
    }

    @Override
    public Flux<FeedResponse<DocumentCollection>> readCollections(String databaseLink, CosmosQueryRequestOptions options) {

        if (StringUtils.isEmpty(databaseLink)) {
            throw new IllegalArgumentException("databaseLink");
        }

        return readFeed(options, ResourceType.DocumentCollection, DocumentCollection.class,
                Utils.joinPath(databaseLink, Paths.COLLECTIONS_PATH_SEGMENT));
    }

    @Override
    public Flux<FeedResponse<DocumentCollection>> queryCollections(String databaseLink, String query,
                                                                   CosmosQueryRequestOptions options) {
        return createQuery(databaseLink, new SqlQuerySpec(query), options, DocumentCollection.class, ResourceType.DocumentCollection);
    }

    @Override
    public Flux<FeedResponse<DocumentCollection>> queryCollections(String databaseLink,
                                                                         SqlQuerySpec querySpec, CosmosQueryRequestOptions options) {
        return createQuery(databaseLink, querySpec, options, DocumentCollection.class, ResourceType.DocumentCollection);
    }

    private static String serializeProcedureParams(List<Object> objectArray) {
        String[] stringArray = new String[objectArray.size()];

        for (int i = 0; i < objectArray.size(); ++i) {
            Object object = objectArray.get(i);
            if (object instanceof JsonSerializable) {
                stringArray[i] = ModelBridgeInternal.toJsonFromJsonSerializable((JsonSerializable) object);
            } else {

                // POJO, ObjectNode, number, STRING or Boolean
                try {
                    stringArray[i] = mapper.writeValueAsString(object);
                } catch (IOException e) {
                    throw new IllegalArgumentException("Can't serialize the object into the json string", e);
                }
            }
        }

        return String.format("[%s]", StringUtils.join(stringArray, ","));
    }

    private static void validateResource(Resource resource) {
        if (!StringUtils.isEmpty(resource.getId())) {
            if (resource.getId().indexOf('/') != -1 || resource.getId().indexOf('\\') != -1 ||
                    resource.getId().indexOf('?') != -1 || resource.getId().indexOf('#') != -1) {
                throw new IllegalArgumentException("Id contains illegal chars.");
            }

            if (resource.getId().endsWith(" ")) {
                throw new IllegalArgumentException("Id ends with a space.");
            }
        }
    }

    private Map<String, String> getRequestHeaders(RequestOptions options, ResourceType resourceType, OperationType operationType) {
        Map<String, String> headers = new HashMap<>();

        if (this.useMultipleWriteLocations) {
            headers.put(HttpConstants.HttpHeaders.ALLOW_TENTATIVE_WRITES, Boolean.TRUE.toString());
        }

        if (consistencyLevel != null) {
            headers.put(HttpConstants.HttpHeaders.CONSISTENCY_LEVEL, consistencyLevel.toString());
        }

        //  If content response on write is not enabled, and operation is document write - then add minimal prefer header
        if (resourceType.equals(ResourceType.Document) && operationType.isWriteOperation() && !this.contentResponseOnWriteEnabled) {
            headers.put(HttpConstants.HttpHeaders.PREFER, HttpConstants.HeaderValues.PREFER_RETURN_MINIMAL);
        }

        if (options == null) {
            return headers;
        }

        Map<String, String> customOptions = options.getHeaders();
        if (customOptions != null) {
            headers.putAll(customOptions);
        }

        if (options.getIfMatchETag() != null) {
                headers.put(HttpConstants.HttpHeaders.IF_MATCH, options.getIfMatchETag());
        }

        if(options.getIfNoneMatchETag() != null) {
            headers.put(HttpConstants.HttpHeaders.IF_NONE_MATCH, options.getIfNoneMatchETag());
        }

        if (options.getConsistencyLevel() != null) {
            headers.put(HttpConstants.HttpHeaders.CONSISTENCY_LEVEL, options.getConsistencyLevel().toString());
        }

        if (options.getIndexingDirective() != null) {
            headers.put(HttpConstants.HttpHeaders.INDEXING_DIRECTIVE, options.getIndexingDirective().toString());
        }

        if (options.getPostTriggerInclude() != null && options.getPostTriggerInclude().size() > 0) {
            String postTriggerInclude = StringUtils.join(options.getPostTriggerInclude(), ",");
            headers.put(HttpConstants.HttpHeaders.POST_TRIGGER_INCLUDE, postTriggerInclude);
        }

        if (options.getPreTriggerInclude() != null && options.getPreTriggerInclude().size() > 0) {
            String preTriggerInclude = StringUtils.join(options.getPreTriggerInclude(), ",");
            headers.put(HttpConstants.HttpHeaders.PRE_TRIGGER_INCLUDE, preTriggerInclude);
        }

        if (!Strings.isNullOrEmpty(options.getSessionToken())) {
            headers.put(HttpConstants.HttpHeaders.SESSION_TOKEN, options.getSessionToken());
        }

        if (options.getResourceTokenExpirySeconds() != null) {
            headers.put(HttpConstants.HttpHeaders.RESOURCE_TOKEN_EXPIRY,
                    String.valueOf(options.getResourceTokenExpirySeconds()));
        }

        if (options.getOfferThroughput() != null && options.getOfferThroughput() >= 0) {
            headers.put(HttpConstants.HttpHeaders.OFFER_THROUGHPUT, options.getOfferThroughput().toString());
        } else if (options.getOfferType() != null) {
            headers.put(HttpConstants.HttpHeaders.OFFER_TYPE, options.getOfferType());
        }

        if (options.getOfferThroughput() == null) {
            if (options.getThroughputProperties() != null) {
                Offer offer = ModelBridgeInternal.getOfferFromThroughputProperties(options.getThroughputProperties());
                final OfferAutoscaleSettings offerAutoscaleSettings = offer.getOfferAutoScaleSettings();
                OfferAutoscaleAutoUpgradeProperties autoscaleAutoUpgradeProperties = null;
                if (offerAutoscaleSettings != null) {
                     autoscaleAutoUpgradeProperties
                        = offer.getOfferAutoScaleSettings().getAutoscaleAutoUpgradeProperties();
                }
                if (offer.hasOfferThroughput() &&
                        (offerAutoscaleSettings != null && offerAutoscaleSettings.getMaxThroughput() >= 0 ||
                             autoscaleAutoUpgradeProperties != null &&
                                 autoscaleAutoUpgradeProperties
                                     .getAutoscaleThroughputProperties()
                                     .getIncrementPercent() >= 0)) {
                    throw new IllegalArgumentException("Autoscale provisioned throughput can not be configured with "
                                                           + "fixed offer");
                }

                if (offer.hasOfferThroughput()) {
                    headers.put(HttpConstants.HttpHeaders.OFFER_THROUGHPUT, String.valueOf(offer.getThroughput()));
                } else if (offer.getOfferAutoScaleSettings() != null) {
                    headers.put(HttpConstants.HttpHeaders.OFFER_AUTOPILOT_SETTINGS,
                                ModelBridgeInternal.toJsonFromJsonSerializable(offer.getOfferAutoScaleSettings()));
                }
            }
        }

        if (options.isQuotaInfoEnabled()) {
            headers.put(HttpConstants.HttpHeaders.POPULATE_QUOTA_INFO, String.valueOf(true));
        }

        if (options.isScriptLoggingEnabled()) {
            headers.put(HttpConstants.HttpHeaders.SCRIPT_ENABLE_LOGGING, String.valueOf(true));
        }

        return headers;
    }

    private Mono<RxDocumentServiceRequest> addPartitionKeyInformation(RxDocumentServiceRequest request,
                                                                      ByteBuffer contentAsByteBuffer,
                                                                      Document document,
                                                                      RequestOptions options) {

        Mono<Utils.ValueHolder<DocumentCollection>> collectionObs = this.collectionCache.resolveCollectionAsync(BridgeInternal.getMetaDataDiagnosticContext(request.requestContext.cosmosDiagnostics), request);
        return collectionObs
                .map(collectionValueHolder -> {
                    addPartitionKeyInformation(request, contentAsByteBuffer, document, options, collectionValueHolder.v);
                    return request;
                });
    }

    private Mono<RxDocumentServiceRequest> addPartitionKeyInformation(RxDocumentServiceRequest request,
                                                                      ByteBuffer contentAsByteBuffer,
                                                                      Object document,
                                                                      RequestOptions options,
                                                                      Mono<Utils.ValueHolder<DocumentCollection>> collectionObs) {

        return collectionObs.map(collectionValueHolder -> {
            addPartitionKeyInformation(request, contentAsByteBuffer, document, options, collectionValueHolder.v);
            return request;
        });
    }

    private void addPartitionKeyInformation(RxDocumentServiceRequest request,
                                            ByteBuffer contentAsByteBuffer,
                                            Object objectDoc, RequestOptions options,
                                            DocumentCollection collection) {
        PartitionKeyDefinition partitionKeyDefinition = collection.getPartitionKey();

        PartitionKeyInternal partitionKeyInternal = null;
        if (options != null && options.getPartitionKey() != null && options.getPartitionKey().equals(PartitionKey.NONE)){
            partitionKeyInternal = ModelBridgeInternal.getNonePartitionKey(partitionKeyDefinition);
        } else if (options != null && options.getPartitionKey() != null) {
            partitionKeyInternal = BridgeInternal.getPartitionKeyInternal(options.getPartitionKey());
        } else if (partitionKeyDefinition == null || partitionKeyDefinition.getPaths().size() == 0) {
            // For backward compatibility, if collection doesn't have partition key defined, we assume all documents
            // have empty value for it and user doesn't need to specify it explicitly.
            partitionKeyInternal = PartitionKeyInternal.getEmpty();
        } else if (contentAsByteBuffer != null || objectDoc != null) {
            InternalObjectNode internalObjectNode;
            if (objectDoc instanceof InternalObjectNode) {
                internalObjectNode = (InternalObjectNode) objectDoc;
            } else if (contentAsByteBuffer != null) {
                contentAsByteBuffer.rewind();
                internalObjectNode = new InternalObjectNode(contentAsByteBuffer);
            } else {
                //  This is a safety check, this should not happen ever.
                //  If it does, it is a SDK bug
                throw new IllegalStateException("ContentAsByteBuffer and objectDoc are null");
            }

            Instant serializationStartTime = Instant.now();
            partitionKeyInternal =  extractPartitionKeyValueFromDocument(internalObjectNode, partitionKeyDefinition);
            Instant serializationEndTime = Instant.now();
            SerializationDiagnosticsContext.SerializationDiagnostics serializationDiagnostics = new SerializationDiagnosticsContext.SerializationDiagnostics(
                serializationStartTime,
                serializationEndTime,
                SerializationDiagnosticsContext.SerializationType.PARTITION_KEY_FETCH_SERIALIZATION
            );
            SerializationDiagnosticsContext serializationDiagnosticsContext = BridgeInternal.getSerializationDiagnosticsContext(request.requestContext.cosmosDiagnostics);
            if (serializationDiagnosticsContext != null) {
                serializationDiagnosticsContext.addSerializationDiagnostics(serializationDiagnostics);
            }

        } else {
            throw new UnsupportedOperationException("PartitionKey value must be supplied for this operation.");
        }

        request.setPartitionKeyInternal(partitionKeyInternal);
        request.getHeaders().put(HttpConstants.HttpHeaders.PARTITION_KEY, Utils.escapeNonAscii(partitionKeyInternal.toJson()));
    }

    private static PartitionKeyInternal extractPartitionKeyValueFromDocument(
            InternalObjectNode document,
            PartitionKeyDefinition partitionKeyDefinition) {
        if (partitionKeyDefinition != null) {
            String path = partitionKeyDefinition.getPaths().iterator().next();
            List<String> parts = PathParser.getPathParts(path);
            if (parts.size() >= 1) {
                Object value = ModelBridgeInternal.getObjectByPathFromJsonSerializable(document, parts);
                if (value == null || value.getClass() == ObjectNode.class) {
                    value = ModelBridgeInternal.getNonePartitionKey(partitionKeyDefinition);
                }

                if (value instanceof PartitionKeyInternal) {
                    return (PartitionKeyInternal) value;
                } else {
                    return PartitionKeyInternal.fromObjectArray(Collections.singletonList(value), false);
                }
            }
        }

        return null;
    }

    private Mono<RxDocumentServiceRequest> getCreateDocumentRequest(DocumentClientRetryPolicy requestRetryPolicy,
                                                                    String documentCollectionLink,
                                                                    Object document,
                                                                    RequestOptions options,
                                                                    boolean disableAutomaticIdGeneration,
                                                                    OperationType operationType) {

        if (StringUtils.isEmpty(documentCollectionLink)) {
            throw new IllegalArgumentException("documentCollectionLink");
        }
        if (document == null) {
            throw new IllegalArgumentException("document");
        }

        Instant serializationStartTimeUTC = Instant.now();
        ByteBuffer content = BridgeInternal.serializeJsonToByteBuffer(document, mapper);
        Instant serializationEndTimeUTC = Instant.now();

        SerializationDiagnosticsContext.SerializationDiagnostics serializationDiagnostics = new SerializationDiagnosticsContext.SerializationDiagnostics(
            serializationStartTimeUTC,
            serializationEndTimeUTC,
            SerializationDiagnosticsContext.SerializationType.ITEM_SERIALIZATION);

        String path = Utils.joinPath(documentCollectionLink, Paths.DOCUMENTS_PATH_SEGMENT);
        Map<String, String> requestHeaders = this.getRequestHeaders(options, ResourceType.Document, operationType);

        RxDocumentServiceRequest request = RxDocumentServiceRequest.create(this,
            operationType, ResourceType.Document, path, requestHeaders, options, content);
        if (requestRetryPolicy != null) {
            requestRetryPolicy.onBeforeSendRequest(request);
        }

        SerializationDiagnosticsContext serializationDiagnosticsContext = BridgeInternal.getSerializationDiagnosticsContext(request.requestContext.cosmosDiagnostics);
        if (serializationDiagnosticsContext != null) {
            serializationDiagnosticsContext.addSerializationDiagnostics(serializationDiagnostics);
        }

        Mono<Utils.ValueHolder<DocumentCollection>> collectionObs = this.collectionCache.resolveCollectionAsync(BridgeInternal.getMetaDataDiagnosticContext(request.requestContext.cosmosDiagnostics), request);
        return addPartitionKeyInformation(request, content, document, options, collectionObs);
    }

<<<<<<< HEAD
    private Mono<RxDocumentServiceRequest> getBatchDocumentRequest(DocumentClientRetryPolicy requestRetryPolicy,
                                                                   String documentCollectionLink,
                                                                   ServerBatchRequest serverBatchRequest,
                                                                   RequestOptions options,
                                                                   boolean disableAutomaticIdGeneration) {

        checkArgument(StringUtils.isNotEmpty(documentCollectionLink), "expected non empty documentCollectionLink");
        checkNotNull(serverBatchRequest, "expected non null serverBatchRequest");

        Instant serializationStartTimeUTC = Instant.now();
        ByteBuffer content = ByteBuffer.wrap(serverBatchRequest.transferRequestBody().getBytes(StandardCharsets.UTF_8));
        Instant serializationEndTimeUTC = Instant.now();

        SerializationDiagnosticsContext.SerializationDiagnostics serializationDiagnostics = new SerializationDiagnosticsContext.SerializationDiagnostics(
            serializationStartTimeUTC,
            serializationEndTimeUTC,
            SerializationDiagnosticsContext.SerializationType.ITEM_SERIALIZATION);

        String path = Utils.joinPath(documentCollectionLink, Paths.DOCUMENTS_PATH_SEGMENT);
        Map<String, String> requestHeaders = this.getRequestHeaders(options, ResourceType.Document, OperationType.Batch);

        RxDocumentServiceRequest request = RxDocumentServiceRequest.create(
            this,
            OperationType.Batch,
            ResourceType.Document,
            path,
            requestHeaders,
            options,
            content);

        if (requestRetryPolicy != null) {
            requestRetryPolicy.onBeforeSendRequest(request);
        }

        SerializationDiagnosticsContext serializationDiagnosticsContext = BridgeInternal.getSerializationDiagnosticsContext(request.requestContext.cosmosDiagnostics);
        if (serializationDiagnosticsContext != null) {
            serializationDiagnosticsContext.addSerializationDiagnostics(serializationDiagnostics);
        }

        Mono<Utils.ValueHolder<DocumentCollection>> collectionObs =
            this.collectionCache.resolveCollectionAsync(BridgeInternal.getMetaDataDiagnosticContext(request.requestContext.cosmosDiagnostics), request);

        return collectionObs.map((Utils.ValueHolder<DocumentCollection> collectionValueHolder) -> {
            addBatchHeaders(request, serverBatchRequest, collectionValueHolder.v);
            return request;
        });
    }

    private RxDocumentServiceRequest addBatchHeaders(RxDocumentServiceRequest request,
                                                     ServerBatchRequest serverBatchRequest,
                                                     DocumentCollection collection) {

        if(serverBatchRequest instanceof SinglePartitionKeyServerBatchRequest) {

            PartitionKey partitionKey = ((SinglePartitionKeyServerBatchRequest) serverBatchRequest).getPartitionKey();
            PartitionKeyInternal partitionKeyInternal;

            if (partitionKey.equals(PartitionKey.NONE)) {
                PartitionKeyDefinition partitionKeyDefinition = collection.getPartitionKey();
                partitionKeyInternal = ModelBridgeInternal.getNonePartitionKey(partitionKeyDefinition);
            } else {
                // Partition key is always non-null
                partitionKeyInternal = BridgeInternal.getPartitionKeyInternal(partitionKey);
            }

            request.setPartitionKeyInternal(partitionKeyInternal);
            request.getHeaders().put(HttpConstants.HttpHeaders.PARTITION_KEY, Utils.escapeNonAscii(partitionKeyInternal.toJson()));
        } else {
            throw new UnsupportedOperationException("Unknown Server request.");
        }

        request.getHeaders().put(HttpConstants.HttpHeaders.IS_BATCH_REQUEST, Boolean.TRUE.toString());
        request.getHeaders().put(HttpConstants.HttpHeaders.IS_BATCH_ATOMIC, String.valueOf(serverBatchRequest.isAtomicBatch()));
        request.getHeaders().put(HttpConstants.HttpHeaders.SHOULD_BATCH_CONTINUE_ON_ERROR, String.valueOf(serverBatchRequest.isShouldContinueOnError()));

        return request;
    }

    private void populateHeaders(RxDocumentServiceRequest request, RequestVerb httpMethod) {
=======
    private Mono<RxDocumentServiceRequest> populateHeaders(RxDocumentServiceRequest request, RequestVerb httpMethod) {
>>>>>>> d09599e7
        request.getHeaders().put(HttpConstants.HttpHeaders.X_DATE, Utils.nowAsRFC1123());
        if (this.masterKeyOrResourceToken != null || this.resourceTokensMap != null
            || this.cosmosAuthorizationTokenResolver != null || this.credential != null) {
            String resourceName = request.getResourceAddress();

            String authorization = this.getUserAuthorizationToken(
                    resourceName, request.getResourceType(), httpMethod, request.getHeaders(),
                    AuthorizationTokenType.PrimaryMasterKey, request.properties);
            try {
                authorization = URLEncoder.encode(authorization, "UTF-8");
            } catch (UnsupportedEncodingException e) {
                throw new IllegalStateException("Failed to encode authtoken.", e);
            }
            request.getHeaders().put(HttpConstants.HttpHeaders.AUTHORIZATION, authorization);
        }

        if ((RequestVerb.POST.equals(httpMethod) || RequestVerb.PUT.equals(httpMethod))
                && !request.getHeaders().containsKey(HttpConstants.HttpHeaders.CONTENT_TYPE)) {
            request.getHeaders().put(HttpConstants.HttpHeaders.CONTENT_TYPE, RuntimeConstants.MediaTypes.JSON);
        }

        if (!request.getHeaders().containsKey(HttpConstants.HttpHeaders.ACCEPT)) {
            request.getHeaders().put(HttpConstants.HttpHeaders.ACCEPT, RuntimeConstants.MediaTypes.JSON);
        }

        return populateAuthorizationHeader(request);
    }

    @Override
    public Mono<RxDocumentServiceRequest> populateAuthorizationHeader(RxDocumentServiceRequest request) {
        if (request == null) {
            throw new IllegalArgumentException("request");
        }

        if (this.authorizationTokenType == AuthorizationTokenType.AadToken) {
            return AadTokenAuthorizationHelper.getAuthorizationToken(this.tokenCredentialCache)
                .map(authorization -> {
                    request.getHeaders().put(HttpConstants.HttpHeaders.AUTHORIZATION, authorization);
                    return request;
                });
        } else {
            return Mono.just(request);
        }
    }

    @Override
    public Mono<HttpHeaders> populateAuthorizationHeader(HttpHeaders httpHeaders) {
        if (httpHeaders == null) {
            throw new IllegalArgumentException("httpHeaders");
        }

        if (this.authorizationTokenType == AuthorizationTokenType.AadToken) {
            return AadTokenAuthorizationHelper.getAuthorizationToken(this.tokenCredentialCache)
                .map(authorization -> {
                    httpHeaders.set(HttpConstants.HttpHeaders.AUTHORIZATION, authorization);
                    return httpHeaders;
                });
        }

        return Mono.just(httpHeaders);
    }

    @Override
    public AuthorizationTokenType getAuthorizationTokenType() {
        return this.authorizationTokenType;
    }

    @Override
    public String getUserAuthorizationToken(String resourceName,
                                            ResourceType resourceType,
                                            RequestVerb requestVerb,
                                            Map<String, String> headers,
                                            AuthorizationTokenType tokenType,
                                            Map<String, Object> properties) {

        if (this.cosmosAuthorizationTokenResolver != null) {
            return this.cosmosAuthorizationTokenResolver.getAuthorizationToken(requestVerb, resourceName, this.resolveCosmosResourceType(resourceType),
                    properties != null ? Collections.unmodifiableMap(properties) : null);
        } else if (credential != null) {
            return this.authorizationTokenProvider.generateKeyAuthorizationSignature(requestVerb, resourceName,
                    resourceType, headers);
        } else if (masterKeyOrResourceToken != null && hasAuthKeyResourceToken && resourceTokensMap == null) {
            return masterKeyOrResourceToken;
        } else {
            assert resourceTokensMap != null;
            if(resourceType.equals(ResourceType.DatabaseAccount)) {
                return this.firstResourceTokenFromPermissionFeed;
            }
            return ResourceTokenAuthorizationHelper.getAuthorizationTokenUsingResourceTokens(resourceTokensMap, requestVerb, resourceName, headers);
        }
    }

    private CosmosResourceType resolveCosmosResourceType(ResourceType resourceType) {
        CosmosResourceType cosmosResourceType =
            ModelBridgeInternal.fromServiceSerializedFormat(resourceType.toString());
        if (cosmosResourceType == null) {
            return CosmosResourceType.SYSTEM;
        }
        return cosmosResourceType;
    }

    void captureSessionToken(RxDocumentServiceRequest request, RxDocumentServiceResponse response) {
        this.sessionContainer.setSessionToken(request, response.getResponseHeaders());
    }

    private Mono<RxDocumentServiceResponse> create(RxDocumentServiceRequest request, DocumentClientRetryPolicy retryPolicy) {
        return populateHeaders(request, RequestVerb.POST)
            .flatMap(requestPopulated -> {
                RxStoreModel storeProxy = this.getStoreProxy(requestPopulated);
                if (requestPopulated.requestContext != null && retryPolicy.getRetryCount() > 0) {
                    retryPolicy.updateEndTime();
                    requestPopulated.requestContext.updateRetryContext(retryPolicy, true);
                }

                return storeProxy.processMessage(requestPopulated);
            });
    }

    private Mono<RxDocumentServiceResponse> upsert(RxDocumentServiceRequest request, DocumentClientRetryPolicy documentClientRetryPolicy) {

        return populateHeaders(request, RequestVerb.POST)
            .flatMap(requestPopulated -> {
                Map<String, String> headers = requestPopulated.getHeaders();
                // headers can never be null, since it will be initialized even when no
                // request options are specified,
                // hence using assertion here instead of exception, being in the private
                // method
                assert (headers != null);
                headers.put(HttpConstants.HttpHeaders.IS_UPSERT, "true");
                if (requestPopulated.requestContext != null && documentClientRetryPolicy.getRetryCount() > 0) {
                    documentClientRetryPolicy.updateEndTime();
                    requestPopulated.requestContext.updateRetryContext(documentClientRetryPolicy, true);
                }

                return getStoreProxy(requestPopulated).processMessage(requestPopulated)
                    .map(response -> {
                            this.captureSessionToken(requestPopulated, response);
                            return response;
                        }
                    );
            });
    }

    private Mono<RxDocumentServiceResponse> replace(RxDocumentServiceRequest request, DocumentClientRetryPolicy documentClientRetryPolicy) {
        return populateHeaders(request, RequestVerb.PUT)
            .flatMap(requestPopulated -> {
                if (requestPopulated.requestContext != null && documentClientRetryPolicy.getRetryCount() > 0) {
                    documentClientRetryPolicy.updateEndTime();
                    requestPopulated.requestContext.updateRetryContext(documentClientRetryPolicy, true);
                }

                return getStoreProxy(requestPopulated).processMessage(requestPopulated);
            });
    }

    @Override
    public Mono<ResourceResponse<Document>> createDocument(String collectionLink, Object document,
                                                           RequestOptions options, boolean disableAutomaticIdGeneration) {
        DocumentClientRetryPolicy requestRetryPolicy = this.resetSessionTokenRetryPolicy.getRequestPolicy();
        if (options == null || options.getPartitionKey() == null) {
            requestRetryPolicy = new PartitionKeyMismatchRetryPolicy(collectionCache, requestRetryPolicy, collectionLink, options);
        }

        DocumentClientRetryPolicy finalRetryPolicyInstance = requestRetryPolicy;
        return ObservableHelper.inlineIfPossibleAsObs(() -> createDocumentInternal(collectionLink, document, options, disableAutomaticIdGeneration, finalRetryPolicyInstance), requestRetryPolicy);
    }

    private Mono<ResourceResponse<Document>> createDocumentInternal(String collectionLink, Object document,
                                                                    RequestOptions options, boolean disableAutomaticIdGeneration, DocumentClientRetryPolicy requestRetryPolicy) {
        try {
            logger.debug("Creating a Document. collectionLink: [{}]", collectionLink);

            Mono<RxDocumentServiceRequest> requestObs = getCreateDocumentRequest(requestRetryPolicy, collectionLink, document,
                options, disableAutomaticIdGeneration, OperationType.Create);

            Mono<RxDocumentServiceResponse> responseObservable = requestObs.flatMap(request -> {
                return create(request, requestRetryPolicy);
            });

            return responseObservable
                    .map(serviceResponse -> toResourceResponse(serviceResponse, Document.class));

        } catch (Exception e) {
            logger.debug("Failure in creating a document due to [{}]", e.getMessage(), e);
            return Mono.error(e);
        }
    }

    @Override
    public Mono<ResourceResponse<Document>> upsertDocument(String collectionLink, Object document,
                                                                 RequestOptions options, boolean disableAutomaticIdGeneration) {
        DocumentClientRetryPolicy requestRetryPolicy = this.resetSessionTokenRetryPolicy.getRequestPolicy();
        if (options == null || options.getPartitionKey() == null) {
            requestRetryPolicy = new PartitionKeyMismatchRetryPolicy(collectionCache, requestRetryPolicy, collectionLink, options);
        }
        DocumentClientRetryPolicy finalRetryPolicyInstance = requestRetryPolicy;
        return ObservableHelper.inlineIfPossibleAsObs(() -> upsertDocumentInternal(collectionLink, document, options, disableAutomaticIdGeneration, finalRetryPolicyInstance), finalRetryPolicyInstance);
    }

    private Mono<ResourceResponse<Document>> upsertDocumentInternal(String collectionLink, Object document,
                                                                    RequestOptions options, boolean disableAutomaticIdGeneration, DocumentClientRetryPolicy retryPolicyInstance) {
        try {
            logger.debug("Upserting a Document. collectionLink: [{}]", collectionLink);

            Mono<RxDocumentServiceRequest> reqObs = getCreateDocumentRequest(retryPolicyInstance, collectionLink, document,
                options, disableAutomaticIdGeneration, OperationType.Upsert);

            Mono<RxDocumentServiceResponse> responseObservable = reqObs.flatMap(request -> {
                return upsert(request, retryPolicyInstance);
            });

            return responseObservable
                    .map(serviceResponse -> toResourceResponse(serviceResponse, Document.class));
        } catch (Exception e) {
            logger.debug("Failure in upserting a document due to [{}]", e.getMessage(), e);
            return Mono.error(e);
        }
    }

    @Override
    public Mono<ResourceResponse<Document>> replaceDocument(String documentLink, Object document,
                                                            RequestOptions options) {

        DocumentClientRetryPolicy requestRetryPolicy = this.resetSessionTokenRetryPolicy.getRequestPolicy();
        if (options == null || options.getPartitionKey() == null) {
            String collectionLink = Utils.getCollectionName(documentLink);
            requestRetryPolicy = new PartitionKeyMismatchRetryPolicy(collectionCache, requestRetryPolicy, collectionLink, options);
        }
        DocumentClientRetryPolicy finalRequestRetryPolicy = requestRetryPolicy;
        return ObservableHelper.inlineIfPossibleAsObs(() -> replaceDocumentInternal(documentLink, document, options, finalRequestRetryPolicy), requestRetryPolicy);
    }

    private Mono<ResourceResponse<Document>> replaceDocumentInternal(String documentLink, Object document,
                                                                     RequestOptions options, DocumentClientRetryPolicy retryPolicyInstance) {
        try {
            if (StringUtils.isEmpty(documentLink)) {
                throw new IllegalArgumentException("documentLink");
            }

            if (document == null) {
                throw new IllegalArgumentException("document");
            }

            Document typedDocument = documentFromObject(document, mapper);

            return this.replaceDocumentInternal(documentLink, typedDocument, options, retryPolicyInstance);

        } catch (Exception e) {
            logger.debug("Failure in replacing a document due to [{}]", e.getMessage());
            return Mono.error(e);
        }
    }

    @Override
    public Mono<ResourceResponse<Document>> replaceDocument(Document document, RequestOptions options) {
        DocumentClientRetryPolicy requestRetryPolicy = this.resetSessionTokenRetryPolicy.getRequestPolicy();
        if (options == null || options.getPartitionKey() == null) {
            String collectionLink = document.getSelfLink();
            requestRetryPolicy = new PartitionKeyMismatchRetryPolicy(collectionCache, requestRetryPolicy, collectionLink, options);
        }
        DocumentClientRetryPolicy finalRequestRetryPolicy = requestRetryPolicy;
        return ObservableHelper.inlineIfPossibleAsObs(() -> replaceDocumentInternal(document, options, finalRequestRetryPolicy), requestRetryPolicy);
    }

    private Mono<ResourceResponse<Document>> replaceDocumentInternal(Document document, RequestOptions options, DocumentClientRetryPolicy retryPolicyInstance) {

        try {
            if (document == null) {
                throw new IllegalArgumentException("document");
            }

            return this.replaceDocumentInternal(document.getSelfLink(), document, options, retryPolicyInstance);

        } catch (Exception e) {
            logger.debug("Failure in replacing a database due to [{}]", e.getMessage());
            return Mono.error(e);
        }
    }

    private Mono<ResourceResponse<Document>> replaceDocumentInternal(String documentLink,
                                                                     Document document,
                                                                     RequestOptions options,
                                                                     DocumentClientRetryPolicy retryPolicyInstance) {

        if (document == null) {
            throw new IllegalArgumentException("document");
        }

        logger.debug("Replacing a Document. documentLink: [{}]", documentLink);
        final String path = Utils.joinPath(documentLink, null);
        final Map<String, String> requestHeaders = getRequestHeaders(options, ResourceType.Document, OperationType.Replace);
        Instant serializationStartTimeUTC = Instant.now();
        ByteBuffer content = serializeJsonToByteBuffer(document);
        Instant serializationEndTime = Instant.now();
        SerializationDiagnosticsContext.SerializationDiagnostics serializationDiagnostics = new SerializationDiagnosticsContext.SerializationDiagnostics(
            serializationStartTimeUTC,
            serializationEndTime,
            SerializationDiagnosticsContext.SerializationType.ITEM_SERIALIZATION);

        final RxDocumentServiceRequest request = RxDocumentServiceRequest.create(this,
            OperationType.Replace, ResourceType.Document, path, requestHeaders, options, content);
        if (retryPolicyInstance != null) {
            retryPolicyInstance.onBeforeSendRequest(request);
        }

        SerializationDiagnosticsContext serializationDiagnosticsContext = BridgeInternal.getSerializationDiagnosticsContext(request.requestContext.cosmosDiagnostics);
        if (serializationDiagnosticsContext != null) {
            serializationDiagnosticsContext.addSerializationDiagnostics(serializationDiagnostics);
        }

        Mono<Utils.ValueHolder<DocumentCollection>> collectionObs = collectionCache.resolveCollectionAsync(BridgeInternal.getMetaDataDiagnosticContext(request.requestContext.cosmosDiagnostics), request);
        Mono<RxDocumentServiceRequest> requestObs = addPartitionKeyInformation(request, content, document, options, collectionObs);

        return requestObs.flatMap(req -> {
            return replace(request, retryPolicyInstance)
                .map(resp -> toResourceResponse(resp, Document.class));} );
    }

    @Override
    public Mono<ResourceResponse<Document>> deleteDocument(String documentLink, RequestOptions options) {
        DocumentClientRetryPolicy requestRetryPolicy = this.resetSessionTokenRetryPolicy.getRequestPolicy();
        return ObservableHelper.inlineIfPossibleAsObs(() -> deleteDocumentInternal(documentLink, null, options, requestRetryPolicy), requestRetryPolicy);
    }

    @Override
    public Mono<ResourceResponse<Document>> deleteDocument(String documentLink, InternalObjectNode internalObjectNode, RequestOptions options) {
        DocumentClientRetryPolicy requestRetryPolicy = this.resetSessionTokenRetryPolicy.getRequestPolicy();
        return ObservableHelper.inlineIfPossibleAsObs(() -> deleteDocumentInternal(documentLink, internalObjectNode, options, requestRetryPolicy),
            requestRetryPolicy);
    }

    private Mono<ResourceResponse<Document>> deleteDocumentInternal(String documentLink, InternalObjectNode internalObjectNode, RequestOptions options,
                                                                    DocumentClientRetryPolicy retryPolicyInstance) {
        try {
            if (StringUtils.isEmpty(documentLink)) {
                throw new IllegalArgumentException("documentLink");
            }

            logger.debug("Deleting a Document. documentLink: [{}]", documentLink);
            String path = Utils.joinPath(documentLink, null);
            Map<String, String> requestHeaders = this.getRequestHeaders(options, ResourceType.Document, OperationType.Delete);
            RxDocumentServiceRequest request = RxDocumentServiceRequest.create(this,
                OperationType.Delete, ResourceType.Document, path, requestHeaders, options);
            if (retryPolicyInstance != null) {
                retryPolicyInstance.onBeforeSendRequest(request);
            }

            Mono<Utils.ValueHolder<DocumentCollection>> collectionObs = collectionCache.resolveCollectionAsync(BridgeInternal.getMetaDataDiagnosticContext(request.requestContext.cosmosDiagnostics), request);

            Mono<RxDocumentServiceRequest> requestObs = addPartitionKeyInformation(request, null, internalObjectNode, options, collectionObs);

            return requestObs.flatMap(req -> {
                return this.delete(req, retryPolicyInstance)
                    .map(serviceResponse -> toResourceResponse(serviceResponse, Document.class));});

        } catch (Exception e) {
            logger.debug("Failure in deleting a document due to [{}]", e.getMessage());
            return Mono.error(e);
        }
    }

    @Override
    public Mono<ResourceResponse<Document>> readDocument(String documentLink, RequestOptions options) {
        DocumentClientRetryPolicy retryPolicyInstance = this.resetSessionTokenRetryPolicy.getRequestPolicy();
        return ObservableHelper.inlineIfPossibleAsObs(() -> readDocumentInternal(documentLink, options, retryPolicyInstance), retryPolicyInstance);
    }

    private Mono<ResourceResponse<Document>> readDocumentInternal(String documentLink, RequestOptions options,
                                                                  DocumentClientRetryPolicy retryPolicyInstance) {
        try {
            if (StringUtils.isEmpty(documentLink)) {
                throw new IllegalArgumentException("documentLink");
            }

            logger.debug("Reading a Document. documentLink: [{}]", documentLink);
            String path = Utils.joinPath(documentLink, null);
            Map<String, String> requestHeaders = this.getRequestHeaders(options, ResourceType.Document, OperationType.Read);
            RxDocumentServiceRequest request = RxDocumentServiceRequest.create(this,
                OperationType.Read, ResourceType.Document, path, requestHeaders, options);
            if (retryPolicyInstance != null) {
                retryPolicyInstance.onBeforeSendRequest(request);
            }

            Mono<Utils.ValueHolder<DocumentCollection>> collectionObs = this.collectionCache.resolveCollectionAsync(BridgeInternal.getMetaDataDiagnosticContext(request.requestContext.cosmosDiagnostics), request);

            Mono<RxDocumentServiceRequest> requestObs = addPartitionKeyInformation(request, null, null, options, collectionObs);

            return requestObs.flatMap(req -> {
                if (retryPolicyInstance != null) {
                    retryPolicyInstance.onBeforeSendRequest(request);
                }
                return this.read(request, retryPolicyInstance).map(serviceResponse -> toResourceResponse(serviceResponse, Document.class));
            });

        } catch (Exception e) {
            logger.debug("Failure in reading a document due to [{}]", e.getMessage());
            return Mono.error(e);
        }
    }

    @Override
    public Flux<FeedResponse<Document>> readDocuments(String collectionLink, CosmosQueryRequestOptions options) {

        if (StringUtils.isEmpty(collectionLink)) {
            throw new IllegalArgumentException("collectionLink");
        }

        return queryDocuments(collectionLink, "SELECT * FROM r", options);
    }

    @Override
    public <T> Mono<FeedResponse<T>> readMany(
        List<CosmosItemIdentity> itemIdentityList,
        String collectionLink,
        CosmosQueryRequestOptions options,
        Class<T> klass) {

        RxDocumentServiceRequest request = RxDocumentServiceRequest.create(this,
            OperationType.Query,
            ResourceType.Document,
            collectionLink, null
        ); 

        // This should not got to backend
        Mono<Utils.ValueHolder<DocumentCollection>> collectionObs =
            collectionCache.resolveCollectionAsync(null, request);

        return collectionObs
            .flatMap(documentCollectionResourceResponse -> {
                    final DocumentCollection collection = documentCollectionResourceResponse.v;
                    if (collection == null) {
                        throw new IllegalStateException("Collection cannot be null");
                    }

                    final PartitionKeyDefinition pkDefinition = collection.getPartitionKey();

                    Mono<Utils.ValueHolder<CollectionRoutingMap>> valueHolderMono = partitionKeyRangeCache
                        .tryLookupAsync(BridgeInternal.getMetaDataDiagnosticContext(request.requestContext.cosmosDiagnostics),
                            collection.getResourceId(),
                            null,
                            null);
                    return valueHolderMono.flatMap(collectionRoutingMapValueHolder -> {
                        Map<PartitionKeyRange, List<CosmosItemIdentity>> partitionRangeItemKeyMap =
                            new HashMap<>();
                        CollectionRoutingMap routingMap = collectionRoutingMapValueHolder.v;
                        if (routingMap == null) {
                            throw new IllegalStateException("Failed to get routing map.");
                        }
                        itemIdentityList
                            .forEach(itemIdentity -> {

                                String effectivePartitionKeyString =  PartitionKeyInternalHelper
                                    .getEffectivePartitionKeyString(
                                        BridgeInternal.getPartitionKeyInternal(
                                            itemIdentity.getPartitionKey()),
                                        pkDefinition);

                                //use routing map to find the partitionKeyRangeId of each
                                // effectivePartitionKey
                                PartitionKeyRange range =
                                    routingMap.getRangeByEffectivePartitionKey(effectivePartitionKeyString);

                                //group the itemKeyList based on partitionKeyRangeId
                                if (partitionRangeItemKeyMap.get(range) == null) {
                                    List<CosmosItemIdentity> list = new ArrayList<>();
                                    list.add(itemIdentity);
                                    partitionRangeItemKeyMap.put(range, list);
                                } else {
                                    List<CosmosItemIdentity> pairs =
                                        partitionRangeItemKeyMap.get(range);
                                    pairs.add(itemIdentity);
                                    partitionRangeItemKeyMap.put(range, pairs);
                                }

                            });

                        Set<PartitionKeyRange> partitionKeyRanges = partitionRangeItemKeyMap.keySet();
                        List<PartitionKeyRange> ranges = new ArrayList<>();
                        ranges.addAll(partitionKeyRanges);

                        //Create the range query map that contains the query to be run for that
                        // partitionkeyrange
                        Map<PartitionKeyRange, SqlQuerySpec> rangeQueryMap;
                        rangeQueryMap = getRangeQueryMap(partitionRangeItemKeyMap,
                            collection.getPartitionKey());

                        // create the executable query
                        return createReadManyQuery(
                            collectionLink,
                            new SqlQuerySpec(DUMMY_SQL_QUERY),
                            options,
                            Document.class,
                            ResourceType.Document,
                            collection,
                            Collections.unmodifiableMap(rangeQueryMap))
                            .collectList() // aggregating the result construct a FeedResponse and
                            // aggregate RUs.
                            .map(feedList -> {
                                List<T> finalList = new ArrayList<T>();
                                HashMap<String, String> headers = new HashMap<>();
                                ConcurrentMap<String, QueryMetrics> aggregatedQueryMetrics =
                                    new ConcurrentHashMap<String, QueryMetrics>();
                                double requestCharge = 0;
                                for (FeedResponse<Document> page : feedList) {
                                    ConcurrentMap<String, QueryMetrics> pageQueryMetrics =
                                        ModelBridgeInternal.queryMetrics(page);
                                    if (pageQueryMetrics != null) {
                                        pageQueryMetrics.forEach(
                                            (key, value) -> aggregatedQueryMetrics.putIfAbsent(key, value));
                                    }

                                    requestCharge += page.getRequestCharge();
                                    // TODO: this does double serialization: FIXME
                                    finalList.addAll(page.getResults().stream().map(document ->
                                        ModelBridgeInternal.toObjectFromJsonSerializable(document, klass)).collect(Collectors.toList()));
                                }
                                headers.put(HttpConstants.HttpHeaders.REQUEST_CHARGE, Double
                                    .toString(requestCharge));
                                FeedResponse<T> frp = BridgeInternal
                                    .createFeedResponse(finalList, headers);
                                return frp;
                            });
                    });
                }
            );

    }

    private Map<PartitionKeyRange, SqlQuerySpec> getRangeQueryMap(
        Map<PartitionKeyRange, List<CosmosItemIdentity>> partitionRangeItemKeyMap,
        PartitionKeyDefinition partitionKeyDefinition) {
        //TODO: Optimise this to include all types of partitionkeydefinitions. ex: c["prop1./ab"]["key1"]

        Map<PartitionKeyRange, SqlQuerySpec> rangeQueryMap = new HashMap<>();
        String partitionKeySelector = createPkSelector(partitionKeyDefinition);

        for(Map.Entry<PartitionKeyRange, List<CosmosItemIdentity>> entry: partitionRangeItemKeyMap.entrySet()) {

            SqlQuerySpec sqlQuerySpec;
            if (partitionKeySelector.equals("[\"id\"]")) {
                sqlQuerySpec = createReadManyQuerySpecPartitionKeyIdSame(entry.getValue(), partitionKeySelector);
            } else {
                sqlQuerySpec = createReadManyQuerySpec(entry.getValue(), partitionKeySelector);
            }
            // Add query for this partition to rangeQueryMap
            rangeQueryMap.put(entry.getKey(), sqlQuerySpec);

        }

        return rangeQueryMap;
    }

    private SqlQuerySpec createReadManyQuerySpecPartitionKeyIdSame(
        List<CosmosItemIdentity> idPartitionKeyPairList,
        String partitionKeySelector) {

        StringBuilder queryStringBuilder = new StringBuilder();
        List<SqlParameter> parameters = new ArrayList<>();

        queryStringBuilder.append("SELECT * FROM c WHERE c.id IN ( ");
        for (int i = 0; i < idPartitionKeyPairList.size(); i++) {
            CosmosItemIdentity itemIdentity = idPartitionKeyPairList.get(i);

            String idValue = itemIdentity.getId();
            String idParamName = "@param" + i;

            PartitionKey pkValueAsPartitionKey = itemIdentity.getPartitionKey();
            Object pkValue = ModelBridgeInternal.getPartitionKeyObject(pkValueAsPartitionKey);

            if (!Objects.equals(idValue, pkValue)) {
                // this is sanity check to ensure id and pk are the same
                continue;
            }

            parameters.add(new SqlParameter(idParamName, idValue));
            queryStringBuilder.append(idParamName);

            if (i < idPartitionKeyPairList.size() - 1) {
                queryStringBuilder.append(", ");
            }
        }
        queryStringBuilder.append(" )");

        return new SqlQuerySpec(queryStringBuilder.toString(), parameters);
    }

    private SqlQuerySpec createReadManyQuerySpec(List<CosmosItemIdentity> itemIdentities, String partitionKeySelector) {
        StringBuilder queryStringBuilder = new StringBuilder();
        List<SqlParameter> parameters = new ArrayList<>();

        queryStringBuilder.append("SELECT * FROM c WHERE ( ");
        for (int i = 0; i < itemIdentities.size(); i++) {
            CosmosItemIdentity itemIdentity = itemIdentities.get(i);

            PartitionKey pkValueAsPartitionKey = itemIdentity.getPartitionKey();
            Object pkValue = ModelBridgeInternal.getPartitionKeyObject(pkValueAsPartitionKey);
            String pkParamName = "@param" + (2 * i);
            parameters.add(new SqlParameter(pkParamName, pkValue));

            String idValue = itemIdentity.getId();
            String idParamName = "@param" + (2 * i + 1);
            parameters.add(new SqlParameter(idParamName, idValue));

            queryStringBuilder.append("(");
            queryStringBuilder.append("c.id = ");
            queryStringBuilder.append(idParamName);
            queryStringBuilder.append(" AND ");
            queryStringBuilder.append(" c");
            // partition key def
            queryStringBuilder.append(partitionKeySelector);
            queryStringBuilder.append((" = "));
            queryStringBuilder.append(pkParamName);
            queryStringBuilder.append(" )");

            if (i < itemIdentities.size() - 1) {
                queryStringBuilder.append(" OR ");
            }
        }
        queryStringBuilder.append(" )");

        return new SqlQuerySpec(queryStringBuilder.toString(), parameters);
    }

    

    private String createPkSelector(PartitionKeyDefinition partitionKeyDefinition) {
        return partitionKeyDefinition.getPaths()
            .stream()
            .map(pathPart -> StringUtils.substring(pathPart, 1)) // skip starting /
            .map(pathPart -> StringUtils.replace(pathPart, "\"", "\\")) // escape quote
            .map(part -> "[\"" + part + "\"]")
            .collect(Collectors.joining());
    }

    private <T extends Resource> Flux<FeedResponse<T>> createReadManyQuery(
        String parentResourceLink,
        SqlQuerySpec sqlQuery,
        CosmosQueryRequestOptions options,
        Class<T> klass,
        ResourceType resourceTypeEnum,
        DocumentCollection collection,
        Map<PartitionKeyRange, SqlQuerySpec> rangeQueryMap) {

        UUID activityId = Utils.randomUUID();
        IDocumentQueryClient queryClient = documentQueryClientImpl(RxDocumentClientImpl.this);
        Flux<? extends IDocumentQueryExecutionContext<T>> executionContext =
            DocumentQueryExecutionContextFactory.createReadManyQueryAsync(this, queryClient, collection.getResourceId(),
                                                                          sqlQuery,
                                                                          rangeQueryMap,
                                                                          options,
                                                                          collection.getResourceId(),
                                                                          parentResourceLink,
                                                                          activityId,
                                                                          klass,
                                                                          resourceTypeEnum);
        return executionContext.flatMap(IDocumentQueryExecutionContext<T>::executeAsync);
    }

    @Override
    public Flux<FeedResponse<Document>> queryDocuments(String collectionLink, String query, CosmosQueryRequestOptions options) {
        return queryDocuments(collectionLink, new SqlQuerySpec(query), options);
    }

    private IDocumentQueryClient documentQueryClientImpl(RxDocumentClientImpl rxDocumentClientImpl) {

        return new IDocumentQueryClient () {

            @Override
            public RxCollectionCache getCollectionCache() {
                return RxDocumentClientImpl.this.collectionCache;
            }

            @Override
            public RxPartitionKeyRangeCache getPartitionKeyRangeCache() {
                return RxDocumentClientImpl.this.partitionKeyRangeCache;
            }

            @Override
            public IRetryPolicyFactory getResetSessionTokenRetryPolicy() {
                return RxDocumentClientImpl.this.resetSessionTokenRetryPolicy;
            }

            @Override
            public ConsistencyLevel getDefaultConsistencyLevelAsync() {
                return RxDocumentClientImpl.this.gatewayConfigurationReader.getDefaultConsistencyLevel();
            }

            @Override
            public ConsistencyLevel getDesiredConsistencyLevelAsync() {
                // TODO Auto-generated method stub
                return RxDocumentClientImpl.this.consistencyLevel;
            }

            @Override
            public Mono<RxDocumentServiceResponse> executeQueryAsync(RxDocumentServiceRequest request) {
                return RxDocumentClientImpl.this.query(request).single();
            }

            @Override
            public QueryCompatibilityMode getQueryCompatibilityMode() {
                // TODO Auto-generated method stub
                return QueryCompatibilityMode.Default;
            }

            @Override
            public Mono<RxDocumentServiceResponse> readFeedAsync(RxDocumentServiceRequest request) {
                // TODO Auto-generated method stub
                return null;
            }
        };
    }

    @Override
    public Flux<FeedResponse<Document>> queryDocuments(String collectionLink, SqlQuerySpec querySpec,
                                                             CosmosQueryRequestOptions options) {
        return createQuery(collectionLink, querySpec, options, Document.class, ResourceType.Document);
    }

    @Override
    public Flux<FeedResponse<Document>> queryDocumentChangeFeed(final String collectionLink,
                                                                      final ChangeFeedOptions changeFeedOptions) {

        if (StringUtils.isEmpty(collectionLink)) {
            throw new IllegalArgumentException("collectionLink");
        }

        ChangeFeedQueryImpl<Document> changeFeedQueryImpl = new ChangeFeedQueryImpl<Document>(this, ResourceType.Document,
                Document.class, collectionLink, changeFeedOptions);

        return changeFeedQueryImpl.executeAsync();
    }

    @Override
    public Flux<FeedResponse<Document>> readAllDocuments(
        String collectionLink,
        PartitionKey partitionKey,
        CosmosQueryRequestOptions options) {

        if (StringUtils.isEmpty(collectionLink)) {
            throw new IllegalArgumentException("collectionLink");
        }

        if (partitionKey == null) {
            throw new IllegalArgumentException("partitionKey");
        }

        RxDocumentServiceRequest request = RxDocumentServiceRequest.create(this,
            OperationType.Query,
            ResourceType.Document,
            collectionLink,
            null
        );

        // This should not got to backend
        Flux<Utils.ValueHolder<DocumentCollection>> collectionObs =
            collectionCache.resolveCollectionAsync(null, request).flux();

        return collectionObs.flatMap(documentCollectionResourceResponse -> {

            DocumentCollection collection = documentCollectionResourceResponse.v;
            if (collection == null) {
                throw new IllegalStateException("Collection cannot be null");
            }

            PartitionKeyDefinition pkDefinition = collection.getPartitionKey();
            String pkSelector = createPkSelector(pkDefinition);
            SqlQuerySpec querySpec = createLogicalPartitionScanQuerySpec(partitionKey, pkSelector);

            String resourceLink = parentResourceLinkToQueryLink(collectionLink, ResourceType.Document);
            UUID activityId = Utils.randomUUID();
            IDocumentQueryClient queryClient = documentQueryClientImpl(RxDocumentClientImpl.this);

            final CosmosQueryRequestOptions effectiveOptions =
                ModelBridgeInternal.createQueryRequestOptions(options);

            // Trying to put this logic as low as the query pipeline
            // Since for parallelQuery, each partition will have its own request, so at this point, there will be no request associate with this retry policy.
            // For default document context, it already wired up InvalidPartitionExceptionRetry, but there is no harm to wire it again here
            InvalidPartitionExceptionRetryPolicy invalidPartitionExceptionRetryPolicy = new InvalidPartitionExceptionRetryPolicy(
                this.collectionCache,
                null,
                resourceLink,
                effectiveOptions);

            return ObservableHelper.fluxInlineIfPossibleAsObs(
                () -> {
                    Flux<Utils.ValueHolder<CollectionRoutingMap>> valueHolderMono = this.partitionKeyRangeCache
                        .tryLookupAsync(
                            BridgeInternal.getMetaDataDiagnosticContext(request.requestContext.cosmosDiagnostics),
                            collection.getResourceId(),
                            null,
                            null).flux();
                    return valueHolderMono.flatMap(collectionRoutingMapValueHolder -> {

                        CollectionRoutingMap routingMap = collectionRoutingMapValueHolder.v;
                        if (routingMap == null) {
                            throw new IllegalStateException("Failed to get routing map.");
                        }

                        String effectivePartitionKeyString = PartitionKeyInternalHelper
                            .getEffectivePartitionKeyString(
                                BridgeInternal.getPartitionKeyInternal(partitionKey),
                                pkDefinition);

                        //use routing map to find the partitionKeyRangeId of each
                        // effectivePartitionKey
                        PartitionKeyRange range =
                            routingMap.getRangeByEffectivePartitionKey(effectivePartitionKeyString);

                        return createQueryInternal(
                            resourceLink,
                            querySpec,
                            ModelBridgeInternal.partitionKeyRangeIdInternal(effectiveOptions, range.getId()),
                            Document.class,
                            ResourceType.Document,
                            queryClient,
                            activityId);
                    });
                },
                invalidPartitionExceptionRetryPolicy);
        });
    }

    @Override
    public Flux<FeedResponse<PartitionKeyRange>> readPartitionKeyRanges(final String collectionLink,
                                                                              CosmosQueryRequestOptions options) {

        if (StringUtils.isEmpty(collectionLink)) {
            throw new IllegalArgumentException("collectionLink");
        }

        return readFeed(options, ResourceType.PartitionKeyRange, PartitionKeyRange.class,
                Utils.joinPath(collectionLink, Paths.PARTITION_KEY_RANGES_PATH_SEGMENT));
    }

    private RxDocumentServiceRequest getStoredProcedureRequest(String collectionLink, StoredProcedure storedProcedure,
                                                               RequestOptions options, OperationType operationType) {
        if (StringUtils.isEmpty(collectionLink)) {
            throw new IllegalArgumentException("collectionLink");
        }
        if (storedProcedure == null) {
            throw new IllegalArgumentException("storedProcedure");
        }

        validateResource(storedProcedure);

        String path = Utils.joinPath(collectionLink, Paths.STORED_PROCEDURES_PATH_SEGMENT);
        Map<String, String> requestHeaders = this.getRequestHeaders(options, ResourceType.StoredProcedure, operationType);
        RxDocumentServiceRequest request = RxDocumentServiceRequest.create(this, operationType,
            ResourceType.StoredProcedure, path, storedProcedure, requestHeaders, options);

        return request;
    }

    private RxDocumentServiceRequest getUserDefinedFunctionRequest(String collectionLink, UserDefinedFunction udf,
                                                                   RequestOptions options, OperationType operationType) {
        if (StringUtils.isEmpty(collectionLink)) {
            throw new IllegalArgumentException("collectionLink");
        }
        if (udf == null) {
            throw new IllegalArgumentException("udf");
        }

        validateResource(udf);

        String path = Utils.joinPath(collectionLink, Paths.USER_DEFINED_FUNCTIONS_PATH_SEGMENT);
        Map<String, String> requestHeaders = this.getRequestHeaders(options, ResourceType.UserDefinedFunction, operationType);
        RxDocumentServiceRequest request = RxDocumentServiceRequest.create(this,
            operationType, ResourceType.UserDefinedFunction, path, udf, requestHeaders, options);

        return request;
    }

    @Override
    public Mono<ResourceResponse<StoredProcedure>> createStoredProcedure(String collectionLink,
                                                                               StoredProcedure storedProcedure, RequestOptions options) {
        DocumentClientRetryPolicy requestRetryPolicy = this.resetSessionTokenRetryPolicy.getRequestPolicy();
        return ObservableHelper.inlineIfPossibleAsObs(() -> createStoredProcedureInternal(collectionLink, storedProcedure, options, requestRetryPolicy), requestRetryPolicy);
    }

    private Mono<ResourceResponse<StoredProcedure>> createStoredProcedureInternal(String collectionLink,
                                                                                        StoredProcedure storedProcedure, RequestOptions options, DocumentClientRetryPolicy retryPolicyInstance) {
        // we are using an observable factory here
        // observable will be created fresh upon subscription
        // this is to ensure we capture most up to date information (e.g.,
        // session)
        try {

            logger.debug("Creating a StoredProcedure. collectionLink: [{}], storedProcedure id [{}]",
                    collectionLink, storedProcedure.getId());
            RxDocumentServiceRequest request = getStoredProcedureRequest(collectionLink, storedProcedure, options,
                    OperationType.Create);
            if (retryPolicyInstance != null) {
                retryPolicyInstance.onBeforeSendRequest(request);
            }

            return this.create(request, retryPolicyInstance).map(response -> toResourceResponse(response, StoredProcedure.class));

        } catch (Exception e) {
            // this is only in trace level to capture what's going on
            logger.debug("Failure in creating a StoredProcedure due to [{}]", e.getMessage(), e);
            return Mono.error(e);
        }
    }

    @Override
    public Mono<ResourceResponse<StoredProcedure>> upsertStoredProcedure(String collectionLink,
                                                                               StoredProcedure storedProcedure, RequestOptions options) {
        DocumentClientRetryPolicy requestRetryPolicy = this.resetSessionTokenRetryPolicy.getRequestPolicy();
        return ObservableHelper.inlineIfPossibleAsObs(() -> upsertStoredProcedureInternal(collectionLink, storedProcedure, options, requestRetryPolicy), requestRetryPolicy);
    }

    private Mono<ResourceResponse<StoredProcedure>> upsertStoredProcedureInternal(String collectionLink,
                                                                                        StoredProcedure storedProcedure, RequestOptions options, DocumentClientRetryPolicy retryPolicyInstance) {
        // we are using an observable factory here
        // observable will be created fresh upon subscription
        // this is to ensure we capture most up to date information (e.g.,
        // session)
        try {

            logger.debug("Upserting a StoredProcedure. collectionLink: [{}], storedProcedure id [{}]",
                    collectionLink, storedProcedure.getId());
            RxDocumentServiceRequest request = getStoredProcedureRequest(collectionLink, storedProcedure, options,
                    OperationType.Upsert);
            if (retryPolicyInstance != null) {
                retryPolicyInstance.onBeforeSendRequest(request);
            }

            return this.upsert(request, retryPolicyInstance).map(response -> toResourceResponse(response, StoredProcedure.class));

        } catch (Exception e) {
            // this is only in trace level to capture what's going on
            logger.debug("Failure in upserting a StoredProcedure due to [{}]", e.getMessage(), e);
            return Mono.error(e);
        }
    }

    @Override
    public Mono<ResourceResponse<StoredProcedure>> replaceStoredProcedure(StoredProcedure storedProcedure,
                                                                                RequestOptions options) {
        DocumentClientRetryPolicy requestRetryPolicy = this.resetSessionTokenRetryPolicy.getRequestPolicy();
        return ObservableHelper.inlineIfPossibleAsObs(() -> replaceStoredProcedureInternal(storedProcedure, options, requestRetryPolicy), requestRetryPolicy);
    }

    private Mono<ResourceResponse<StoredProcedure>> replaceStoredProcedureInternal(StoredProcedure storedProcedure,
                                                                                         RequestOptions options, DocumentClientRetryPolicy retryPolicyInstance) {
        try {

            if (storedProcedure == null) {
                throw new IllegalArgumentException("storedProcedure");
            }
            logger.debug("Replacing a StoredProcedure. storedProcedure id [{}]", storedProcedure.getId());

            RxDocumentClientImpl.validateResource(storedProcedure);

            String path = Utils.joinPath(storedProcedure.getSelfLink(), null);
            Map<String, String> requestHeaders = getRequestHeaders(options, ResourceType.StoredProcedure, OperationType.Replace);
            RxDocumentServiceRequest request = RxDocumentServiceRequest.create(this,
                OperationType.Replace, ResourceType.StoredProcedure, path, storedProcedure, requestHeaders, options);

            if (retryPolicyInstance != null) {
                retryPolicyInstance.onBeforeSendRequest(request);
            }

            return this.replace(request, retryPolicyInstance).map(response -> toResourceResponse(response, StoredProcedure.class));

        } catch (Exception e) {
            logger.debug("Failure in replacing a StoredProcedure due to [{}]", e.getMessage(), e);
            return Mono.error(e);
        }
    }

    @Override
    public Mono<ResourceResponse<StoredProcedure>> deleteStoredProcedure(String storedProcedureLink,
                                                                               RequestOptions options) {
        DocumentClientRetryPolicy requestRetryPolicy = this.resetSessionTokenRetryPolicy.getRequestPolicy();
        return ObservableHelper.inlineIfPossibleAsObs(() -> deleteStoredProcedureInternal(storedProcedureLink, options, requestRetryPolicy), requestRetryPolicy);
    }

    private Mono<ResourceResponse<StoredProcedure>> deleteStoredProcedureInternal(String storedProcedureLink,
                                                                                        RequestOptions options, DocumentClientRetryPolicy retryPolicyInstance) {
        // we are using an observable factory here
        // observable will be created fresh upon subscription
        // this is to ensure we capture most up to date information (e.g.,
        // session)
        try {

            if (StringUtils.isEmpty(storedProcedureLink)) {
                throw new IllegalArgumentException("storedProcedureLink");
            }

            logger.debug("Deleting a StoredProcedure. storedProcedureLink [{}]", storedProcedureLink);
            String path = Utils.joinPath(storedProcedureLink, null);
            Map<String, String> requestHeaders = this.getRequestHeaders(options, ResourceType.StoredProcedure, OperationType.Delete);
            RxDocumentServiceRequest request = RxDocumentServiceRequest.create(this,
                OperationType.Delete, ResourceType.StoredProcedure, path, requestHeaders, options);

            if (retryPolicyInstance != null) {
                retryPolicyInstance.onBeforeSendRequest(request);
            }

            return this.delete(request, retryPolicyInstance).map(response -> toResourceResponse(response, StoredProcedure.class));

        } catch (Exception e) {
            // this is only in trace level to capture what's going on
            logger.debug("Failure in deleting a StoredProcedure due to [{}]", e.getMessage(), e);
            return Mono.error(e);
        }
    }

    @Override
    public Mono<ResourceResponse<StoredProcedure>> readStoredProcedure(String storedProcedureLink,
                                                                             RequestOptions options) {
        DocumentClientRetryPolicy retryPolicyInstance = this.resetSessionTokenRetryPolicy.getRequestPolicy();
        return ObservableHelper.inlineIfPossibleAsObs(() -> readStoredProcedureInternal(storedProcedureLink, options, retryPolicyInstance), retryPolicyInstance);
    }

    private Mono<ResourceResponse<StoredProcedure>> readStoredProcedureInternal(String storedProcedureLink,
                                                                                      RequestOptions options, DocumentClientRetryPolicy retryPolicyInstance) {

        // we are using an observable factory here
        // observable will be created fresh upon subscription
        // this is to ensure we capture most up to date information (e.g.,
        // session)
        try {

            if (StringUtils.isEmpty(storedProcedureLink)) {
                throw new IllegalArgumentException("storedProcedureLink");
            }

            logger.debug("Reading a StoredProcedure. storedProcedureLink [{}]", storedProcedureLink);
            String path = Utils.joinPath(storedProcedureLink, null);
            Map<String, String> requestHeaders = this.getRequestHeaders(options, ResourceType.StoredProcedure, OperationType.Read);
            RxDocumentServiceRequest request = RxDocumentServiceRequest.create(this,
                OperationType.Read, ResourceType.StoredProcedure, path, requestHeaders, options);

            if (retryPolicyInstance != null){
                retryPolicyInstance.onBeforeSendRequest(request);
            }

            return this.read(request, retryPolicyInstance).map(response -> toResourceResponse(response, StoredProcedure.class));

        } catch (Exception e) {
            // this is only in trace level to capture what's going on
            logger.debug("Failure in reading a StoredProcedure due to [{}]", e.getMessage(), e);
            return Mono.error(e);
        }
    }

    @Override
    public Flux<FeedResponse<StoredProcedure>> readStoredProcedures(String collectionLink,
                                                                          CosmosQueryRequestOptions options) {

        if (StringUtils.isEmpty(collectionLink)) {
            throw new IllegalArgumentException("collectionLink");
        }

        return readFeed(options, ResourceType.StoredProcedure, StoredProcedure.class,
                Utils.joinPath(collectionLink, Paths.STORED_PROCEDURES_PATH_SEGMENT));
    }

    @Override
    public Flux<FeedResponse<StoredProcedure>> queryStoredProcedures(String collectionLink, String query,
                                                                           CosmosQueryRequestOptions options) {
        return queryStoredProcedures(collectionLink, new SqlQuerySpec(query), options);
    }

    @Override
    public Flux<FeedResponse<StoredProcedure>> queryStoredProcedures(String collectionLink,
                                                                           SqlQuerySpec querySpec, CosmosQueryRequestOptions options) {
        return createQuery(collectionLink, querySpec, options, StoredProcedure.class, ResourceType.StoredProcedure);
    }

    @Override
    public Mono<StoredProcedureResponse> executeStoredProcedure(String storedProcedureLink,
                                                                      List<Object> procedureParams) {
        return this.executeStoredProcedure(storedProcedureLink, null, procedureParams);
    }

    @Override
    public Mono<StoredProcedureResponse> executeStoredProcedure(String storedProcedureLink,
                                                                      RequestOptions options, List<Object> procedureParams) {
        DocumentClientRetryPolicy documentClientRetryPolicy = this.resetSessionTokenRetryPolicy.getRequestPolicy();
        return ObservableHelper.inlineIfPossibleAsObs(() -> executeStoredProcedureInternal(storedProcedureLink, options, procedureParams, documentClientRetryPolicy), documentClientRetryPolicy);
    }

    @Override
    public Mono<TransactionalBatchResponse> executeBatchRequest(String collectionLink,
                                                                ServerBatchRequest serverBatchRequest,
                                                                RequestOptions options,
                                                                boolean disableAutomaticIdGeneration) {
        DocumentClientRetryPolicy documentClientRetryPolicy = this.resetSessionTokenRetryPolicy.getRequestPolicy();
        return ObservableHelper.inlineIfPossibleAsObs(() -> executeBatchRequestInternal(collectionLink, serverBatchRequest, options, documentClientRetryPolicy, disableAutomaticIdGeneration), documentClientRetryPolicy);
    }

    private Mono<StoredProcedureResponse> executeStoredProcedureInternal(String storedProcedureLink,
                                                                               RequestOptions options, List<Object> procedureParams, DocumentClientRetryPolicy retryPolicy) {

        try {
            logger.debug("Executing a StoredProcedure. storedProcedureLink [{}]", storedProcedureLink);
            String path = Utils.joinPath(storedProcedureLink, null);

            Map<String, String> requestHeaders = getRequestHeaders(options, ResourceType.StoredProcedure, OperationType.ExecuteJavaScript);
            requestHeaders.put(HttpConstants.HttpHeaders.ACCEPT, RuntimeConstants.MediaTypes.JSON);

            RxDocumentServiceRequest request = RxDocumentServiceRequest.create(this,
                    OperationType.ExecuteJavaScript,
                    ResourceType.StoredProcedure, path,
                    procedureParams != null && !procedureParams.isEmpty() ? RxDocumentClientImpl.serializeProcedureParams(procedureParams) : "",
                    requestHeaders, options);

            if (retryPolicy != null) {
                retryPolicy.onBeforeSendRequest(request);
            }

            Mono<RxDocumentServiceRequest> reqObs = addPartitionKeyInformation(request, null, null, options);
            return reqObs.flatMap(req -> create(request, retryPolicy)
                    .map(response -> {
                        this.captureSessionToken(request, response);
                        return toStoredProcedureResponse(response);
                    }));

        } catch (Exception e) {
            logger.debug("Failure in executing a StoredProcedure due to [{}]", e.getMessage(), e);
            return Mono.error(e);
        }
    }

    private Mono<TransactionalBatchResponse> executeBatchRequestInternal(String collectionLink,
                                                                         ServerBatchRequest serverBatchRequest,
                                                                         RequestOptions options,
                                                                         DocumentClientRetryPolicy requestRetryPolicy,
                                                                         boolean disableAutomaticIdGeneration) {

        try {
            logger.debug("Executing a Batch request with number of operations {}", serverBatchRequest.getOperations().size());

            Mono<RxDocumentServiceRequest> requestObs = getBatchDocumentRequest(requestRetryPolicy, collectionLink, serverBatchRequest, options, disableAutomaticIdGeneration);
            Mono<RxDocumentServiceResponse> responseObservable = requestObs.flatMap(request -> {
                return create(request, requestRetryPolicy);
            });

            return responseObservable
                .flatMap(serviceResponse -> BatchResponseParser.fromDocumentServiceResponseAsync(serviceResponse, serverBatchRequest, true))
                .onErrorResume(throwable -> BatchResponseParser.fromErrorResponseAsync(throwable, serverBatchRequest));

        } catch (Exception ex) {
            logger.debug("Failure in executing a batch due to [{}]", ex.getMessage(), ex);
            return BatchResponseParser.fromErrorResponseAsync(ex, serverBatchRequest);
        }
    }

    @Override
    public Mono<ResourceResponse<Trigger>> createTrigger(String collectionLink, Trigger trigger,
                                                               RequestOptions options) {
        DocumentClientRetryPolicy retryPolicyInstance = this.resetSessionTokenRetryPolicy.getRequestPolicy();
        return ObservableHelper.inlineIfPossibleAsObs(() -> createTriggerInternal(collectionLink, trigger, options, retryPolicyInstance), retryPolicyInstance);
    }

    private Mono<ResourceResponse<Trigger>> createTriggerInternal(String collectionLink, Trigger trigger,
                                                                        RequestOptions options, DocumentClientRetryPolicy retryPolicyInstance) {
        try {

            logger.debug("Creating a Trigger. collectionLink [{}], trigger id [{}]", collectionLink,
                    trigger.getId());
            RxDocumentServiceRequest request = getTriggerRequest(collectionLink, trigger, options,
                    OperationType.Create);
            if (retryPolicyInstance != null){
                retryPolicyInstance.onBeforeSendRequest(request);
            }

            return this.create(request, retryPolicyInstance).map(response -> toResourceResponse(response, Trigger.class));

        } catch (Exception e) {
            logger.debug("Failure in creating a Trigger due to [{}]", e.getMessage(), e);
            return Mono.error(e);
        }
    }

    @Override
    public Mono<ResourceResponse<Trigger>> upsertTrigger(String collectionLink, Trigger trigger,
                                                               RequestOptions options) {
        DocumentClientRetryPolicy retryPolicyInstance = this.resetSessionTokenRetryPolicy.getRequestPolicy();
        return ObservableHelper.inlineIfPossibleAsObs(() -> upsertTriggerInternal(collectionLink, trigger, options, retryPolicyInstance), retryPolicyInstance);
    }

    private Mono<ResourceResponse<Trigger>> upsertTriggerInternal(String collectionLink, Trigger trigger,
                                                                        RequestOptions options, DocumentClientRetryPolicy retryPolicyInstance) {
        try {

            logger.debug("Upserting a Trigger. collectionLink [{}], trigger id [{}]", collectionLink,
                    trigger.getId());
            RxDocumentServiceRequest request = getTriggerRequest(collectionLink, trigger, options,
                    OperationType.Upsert);
            if (retryPolicyInstance != null){
                retryPolicyInstance.onBeforeSendRequest(request);
            }

            return this.upsert(request, retryPolicyInstance).map(response -> toResourceResponse(response, Trigger.class));

        } catch (Exception e) {
            logger.debug("Failure in upserting a Trigger due to [{}]", e.getMessage(), e);
            return Mono.error(e);
        }
    }

    private RxDocumentServiceRequest getTriggerRequest(String collectionLink, Trigger trigger, RequestOptions options,
                                                       OperationType operationType) {
        if (StringUtils.isEmpty(collectionLink)) {
            throw new IllegalArgumentException("collectionLink");
        }
        if (trigger == null) {
            throw new IllegalArgumentException("trigger");
        }

        RxDocumentClientImpl.validateResource(trigger);

        String path = Utils.joinPath(collectionLink, Paths.TRIGGERS_PATH_SEGMENT);
        Map<String, String> requestHeaders = getRequestHeaders(options, ResourceType.Trigger, operationType);
        RxDocumentServiceRequest request = RxDocumentServiceRequest.create(this, operationType, ResourceType.Trigger, path,
                trigger, requestHeaders, options);

        return request;
    }

    @Override
    public Mono<ResourceResponse<Trigger>> replaceTrigger(Trigger trigger, RequestOptions options) {
        DocumentClientRetryPolicy retryPolicyInstance = this.resetSessionTokenRetryPolicy.getRequestPolicy();
        return ObservableHelper.inlineIfPossibleAsObs(() -> replaceTriggerInternal(trigger, options, retryPolicyInstance), retryPolicyInstance);
    }

    private Mono<ResourceResponse<Trigger>> replaceTriggerInternal(Trigger trigger, RequestOptions options,
                                                                         DocumentClientRetryPolicy retryPolicyInstance) {

        try {
            if (trigger == null) {
                throw new IllegalArgumentException("trigger");
            }

            logger.debug("Replacing a Trigger. trigger id [{}]", trigger.getId());
            RxDocumentClientImpl.validateResource(trigger);

            String path = Utils.joinPath(trigger.getSelfLink(), null);
            Map<String, String> requestHeaders = getRequestHeaders(options, ResourceType.Trigger, OperationType.Replace);
            RxDocumentServiceRequest request = RxDocumentServiceRequest.create(this,
                OperationType.Replace, ResourceType.Trigger, path, trigger, requestHeaders, options);

            if (retryPolicyInstance != null){
                retryPolicyInstance.onBeforeSendRequest(request);
            }

            return this.replace(request, retryPolicyInstance).map(response -> toResourceResponse(response, Trigger.class));

        } catch (Exception e) {
            logger.debug("Failure in replacing a Trigger due to [{}]", e.getMessage(), e);
            return Mono.error(e);
        }
    }

    @Override
    public Mono<ResourceResponse<Trigger>> deleteTrigger(String triggerLink, RequestOptions options) {
        DocumentClientRetryPolicy retryPolicyInstance = this.resetSessionTokenRetryPolicy.getRequestPolicy();
        return ObservableHelper.inlineIfPossibleAsObs(() -> deleteTriggerInternal(triggerLink, options, retryPolicyInstance), retryPolicyInstance);
    }

    private Mono<ResourceResponse<Trigger>> deleteTriggerInternal(String triggerLink, RequestOptions options, DocumentClientRetryPolicy retryPolicyInstance) {
        try {
            if (StringUtils.isEmpty(triggerLink)) {
                throw new IllegalArgumentException("triggerLink");
            }

            logger.debug("Deleting a Trigger. triggerLink [{}]", triggerLink);
            String path = Utils.joinPath(triggerLink, null);
            Map<String, String> requestHeaders = getRequestHeaders(options, ResourceType.Trigger, OperationType.Delete);
            RxDocumentServiceRequest request = RxDocumentServiceRequest.create(this,
                OperationType.Delete, ResourceType.Trigger, path, requestHeaders, options);

            if (retryPolicyInstance != null){
                retryPolicyInstance.onBeforeSendRequest(request);
            }

            return this.delete(request, retryPolicyInstance).map(response -> toResourceResponse(response, Trigger.class));

        } catch (Exception e) {
            logger.debug("Failure in deleting a Trigger due to [{}]", e.getMessage(), e);
            return Mono.error(e);
        }
    }

    @Override
    public Mono<ResourceResponse<Trigger>> readTrigger(String triggerLink, RequestOptions options) {
        DocumentClientRetryPolicy retryPolicyInstance = this.resetSessionTokenRetryPolicy.getRequestPolicy();
        return ObservableHelper.inlineIfPossibleAsObs(() -> readTriggerInternal(triggerLink, options, retryPolicyInstance), retryPolicyInstance);
    }

    private Mono<ResourceResponse<Trigger>> readTriggerInternal(String triggerLink, RequestOptions options,
                                                                      DocumentClientRetryPolicy retryPolicyInstance) {
        try {
            if (StringUtils.isEmpty(triggerLink)) {
                throw new IllegalArgumentException("triggerLink");
            }

            logger.debug("Reading a Trigger. triggerLink [{}]", triggerLink);
            String path = Utils.joinPath(triggerLink, null);
            Map<String, String> requestHeaders = getRequestHeaders(options, ResourceType.Trigger, OperationType.Read);
            RxDocumentServiceRequest request = RxDocumentServiceRequest.create(this,
                OperationType.Read, ResourceType.Trigger, path, requestHeaders, options);

            if (retryPolicyInstance != null){
                retryPolicyInstance.onBeforeSendRequest(request);
            }

            return this.read(request, retryPolicyInstance).map(response -> toResourceResponse(response, Trigger.class));

        } catch (Exception e) {
            logger.debug("Failure in reading a Trigger due to [{}]", e.getMessage(), e);
            return Mono.error(e);
        }
    }

    @Override
    public Flux<FeedResponse<Trigger>> readTriggers(String collectionLink, CosmosQueryRequestOptions options) {

        if (StringUtils.isEmpty(collectionLink)) {
            throw new IllegalArgumentException("collectionLink");
        }

        return readFeed(options, ResourceType.Trigger, Trigger.class,
                Utils.joinPath(collectionLink, Paths.TRIGGERS_PATH_SEGMENT));
    }

    @Override
    public Flux<FeedResponse<Trigger>> queryTriggers(String collectionLink, String query,
                                                           CosmosQueryRequestOptions options) {
        return queryTriggers(collectionLink, new SqlQuerySpec(query), options);
    }

    @Override
    public Flux<FeedResponse<Trigger>> queryTriggers(String collectionLink, SqlQuerySpec querySpec,
                                                           CosmosQueryRequestOptions options) {
        return createQuery(collectionLink, querySpec, options, Trigger.class, ResourceType.Trigger);
    }

    @Override
    public Mono<ResourceResponse<UserDefinedFunction>> createUserDefinedFunction(String collectionLink,
                                                                                       UserDefinedFunction udf, RequestOptions options) {
        DocumentClientRetryPolicy retryPolicyInstance = this.resetSessionTokenRetryPolicy.getRequestPolicy();
        return ObservableHelper.inlineIfPossibleAsObs(() -> createUserDefinedFunctionInternal(collectionLink, udf, options, retryPolicyInstance), retryPolicyInstance);
    }

    private Mono<ResourceResponse<UserDefinedFunction>> createUserDefinedFunctionInternal(String collectionLink,
                                                                                                UserDefinedFunction udf, RequestOptions options, DocumentClientRetryPolicy retryPolicyInstance) {
        // we are using an observable factory here
        // observable will be created fresh upon subscription
        // this is to ensure we capture most up to date information (e.g.,
        // session)
        try {
            logger.debug("Creating a UserDefinedFunction. collectionLink [{}], udf id [{}]", collectionLink,
                    udf.getId());
            RxDocumentServiceRequest request = getUserDefinedFunctionRequest(collectionLink, udf, options,
                    OperationType.Create);
            if (retryPolicyInstance != null){
                retryPolicyInstance.onBeforeSendRequest(request);
            }

            return this.create(request, retryPolicyInstance).map(response -> toResourceResponse(response, UserDefinedFunction.class));

        } catch (Exception e) {
            // this is only in trace level to capture what's going on
            logger.debug("Failure in creating a UserDefinedFunction due to [{}]", e.getMessage(), e);
            return Mono.error(e);
        }
    }

    @Override
    public Mono<ResourceResponse<UserDefinedFunction>> upsertUserDefinedFunction(String collectionLink,
                                                                                       UserDefinedFunction udf, RequestOptions options) {
        DocumentClientRetryPolicy retryPolicyInstance = this.resetSessionTokenRetryPolicy.getRequestPolicy();
        return ObservableHelper.inlineIfPossibleAsObs(() -> upsertUserDefinedFunctionInternal(collectionLink, udf, options, retryPolicyInstance), retryPolicyInstance);
    }

    private Mono<ResourceResponse<UserDefinedFunction>> upsertUserDefinedFunctionInternal(String collectionLink,
                                                                                                UserDefinedFunction udf, RequestOptions options, DocumentClientRetryPolicy retryPolicyInstance) {
        // we are using an observable factory here
        // observable will be created fresh upon subscription
        // this is to ensure we capture most up to date information (e.g.,
        // session)
        try {
            logger.debug("Upserting a UserDefinedFunction. collectionLink [{}], udf id [{}]", collectionLink,
                    udf.getId());
            RxDocumentServiceRequest request = getUserDefinedFunctionRequest(collectionLink, udf, options,
                    OperationType.Upsert);
            if (retryPolicyInstance != null){
                retryPolicyInstance.onBeforeSendRequest(request);
            }

            return this.upsert(request, retryPolicyInstance).map(response -> toResourceResponse(response, UserDefinedFunction.class));

        } catch (Exception e) {
            // this is only in trace level to capture what's going on
            logger.debug("Failure in upserting a UserDefinedFunction due to [{}]", e.getMessage(), e);
            return Mono.error(e);
        }
    }

    @Override
    public Mono<ResourceResponse<UserDefinedFunction>> replaceUserDefinedFunction(UserDefinedFunction udf,
                                                                                        RequestOptions options) {
        DocumentClientRetryPolicy retryPolicyInstance = this.resetSessionTokenRetryPolicy.getRequestPolicy();
        return ObservableHelper.inlineIfPossibleAsObs(() -> replaceUserDefinedFunctionInternal(udf, options, retryPolicyInstance), retryPolicyInstance);
    }

    private Mono<ResourceResponse<UserDefinedFunction>> replaceUserDefinedFunctionInternal(UserDefinedFunction udf,
                                                                                                 RequestOptions options, DocumentClientRetryPolicy retryPolicyInstance) {
        // we are using an observable factory here
        // observable will be created fresh upon subscription
        // this is to ensure we capture most up to date information (e.g.,
        // session)
        try {
            if (udf == null) {
                throw new IllegalArgumentException("udf");
            }

            logger.debug("Replacing a UserDefinedFunction. udf id [{}]", udf.getId());
            validateResource(udf);

            String path = Utils.joinPath(udf.getSelfLink(), null);
            Map<String, String> requestHeaders = this.getRequestHeaders(options, ResourceType.UserDefinedFunction, OperationType.Replace);
            RxDocumentServiceRequest request = RxDocumentServiceRequest.create(this,
                OperationType.Replace, ResourceType.UserDefinedFunction, path, udf, requestHeaders, options);

            if (retryPolicyInstance != null){
                retryPolicyInstance.onBeforeSendRequest(request);
            }

            return this.replace(request, retryPolicyInstance).map(response -> toResourceResponse(response, UserDefinedFunction.class));

        } catch (Exception e) {
            // this is only in trace level to capture what's going on
            logger.debug("Failure in replacing a UserDefinedFunction due to [{}]", e.getMessage(), e);
            return Mono.error(e);
        }
    }

    @Override
    public Mono<ResourceResponse<UserDefinedFunction>> deleteUserDefinedFunction(String udfLink,
                                                                                       RequestOptions options) {
        DocumentClientRetryPolicy retryPolicyInstance = this.resetSessionTokenRetryPolicy.getRequestPolicy();
        return ObservableHelper.inlineIfPossibleAsObs(() -> deleteUserDefinedFunctionInternal(udfLink, options, retryPolicyInstance), retryPolicyInstance);
    }

    private Mono<ResourceResponse<UserDefinedFunction>> deleteUserDefinedFunctionInternal(String udfLink,
                                                                                                RequestOptions options, DocumentClientRetryPolicy retryPolicyInstance) {
        // we are using an observable factory here
        // observable will be created fresh upon subscription
        // this is to ensure we capture most up to date information (e.g.,
        // session)
        try {
            if (StringUtils.isEmpty(udfLink)) {
                throw new IllegalArgumentException("udfLink");
            }

            logger.debug("Deleting a UserDefinedFunction. udfLink [{}]", udfLink);
            String path = Utils.joinPath(udfLink, null);
            Map<String, String> requestHeaders = this.getRequestHeaders(options, ResourceType.UserDefinedFunction, OperationType.Delete);
            RxDocumentServiceRequest request = RxDocumentServiceRequest.create(this,
                OperationType.Delete, ResourceType.UserDefinedFunction, path, requestHeaders, options);

            if (retryPolicyInstance != null){
                retryPolicyInstance.onBeforeSendRequest(request);
            }

            return this.delete(request, retryPolicyInstance).map(response -> toResourceResponse(response, UserDefinedFunction.class));

        } catch (Exception e) {
            // this is only in trace level to capture what's going on
            logger.debug("Failure in deleting a UserDefinedFunction due to [{}]", e.getMessage(), e);
            return Mono.error(e);
        }
    }

    @Override
    public Mono<ResourceResponse<UserDefinedFunction>> readUserDefinedFunction(String udfLink,
                                                                                     RequestOptions options) {
        DocumentClientRetryPolicy retryPolicyInstance = this.resetSessionTokenRetryPolicy.getRequestPolicy();
        return ObservableHelper.inlineIfPossibleAsObs(() -> readUserDefinedFunctionInternal(udfLink, options, retryPolicyInstance), retryPolicyInstance);
    }

    private Mono<ResourceResponse<UserDefinedFunction>> readUserDefinedFunctionInternal(String udfLink,
                                                                                              RequestOptions options, DocumentClientRetryPolicy retryPolicyInstance) {
        // we are using an observable factory here
        // observable will be created fresh upon subscription
        // this is to ensure we capture most up to date information (e.g.,
        // session)
        try {
            if (StringUtils.isEmpty(udfLink)) {
                throw new IllegalArgumentException("udfLink");
            }

            logger.debug("Reading a UserDefinedFunction. udfLink [{}]", udfLink);
            String path = Utils.joinPath(udfLink, null);
            Map<String, String> requestHeaders = this.getRequestHeaders(options, ResourceType.UserDefinedFunction, OperationType.Read);
            RxDocumentServiceRequest request = RxDocumentServiceRequest.create(this,
                OperationType.Read, ResourceType.UserDefinedFunction, path, requestHeaders, options);

            if (retryPolicyInstance != null) {
                retryPolicyInstance.onBeforeSendRequest(request);
            }

            return this.read(request, retryPolicyInstance).map(response -> toResourceResponse(response, UserDefinedFunction.class));

        } catch (Exception e) {
            // this is only in trace level to capture what's going on
            logger.debug("Failure in reading a UserDefinedFunction due to [{}]", e.getMessage(), e);
            return Mono.error(e);
        }
    }

    @Override
    public Flux<FeedResponse<UserDefinedFunction>> readUserDefinedFunctions(String collectionLink,
                                                                                  CosmosQueryRequestOptions options) {

        if (StringUtils.isEmpty(collectionLink)) {
            throw new IllegalArgumentException("collectionLink");
        }

        return readFeed(options, ResourceType.UserDefinedFunction, UserDefinedFunction.class,
                Utils.joinPath(collectionLink, Paths.USER_DEFINED_FUNCTIONS_PATH_SEGMENT));
    }

    @Override
    public Flux<FeedResponse<UserDefinedFunction>> queryUserDefinedFunctions(String collectionLink,
                                                                                   String query, CosmosQueryRequestOptions options) {
        return queryUserDefinedFunctions(collectionLink, new SqlQuerySpec(query), options);
    }

    @Override
    public Flux<FeedResponse<UserDefinedFunction>> queryUserDefinedFunctions(String collectionLink,
                                                                                   SqlQuerySpec querySpec, CosmosQueryRequestOptions options) {
        return createQuery(collectionLink, querySpec, options, UserDefinedFunction.class, ResourceType.UserDefinedFunction);
    }

    @Override
    public Mono<ResourceResponse<Conflict>> readConflict(String conflictLink, RequestOptions options) {
        DocumentClientRetryPolicy retryPolicyInstance = this.resetSessionTokenRetryPolicy.getRequestPolicy();
        return ObservableHelper.inlineIfPossibleAsObs(() -> readConflictInternal(conflictLink, options, retryPolicyInstance), retryPolicyInstance);
    }

    private Mono<ResourceResponse<Conflict>> readConflictInternal(String conflictLink, RequestOptions options, DocumentClientRetryPolicy retryPolicyInstance) {

        try {
            if (StringUtils.isEmpty(conflictLink)) {
                throw new IllegalArgumentException("conflictLink");
            }

            logger.debug("Reading a Conflict. conflictLink [{}]", conflictLink);
            String path = Utils.joinPath(conflictLink, null);
            Map<String, String> requestHeaders = getRequestHeaders(options, ResourceType.Conflict, OperationType.Read);
            RxDocumentServiceRequest request = RxDocumentServiceRequest.create(this,
                OperationType.Read, ResourceType.Conflict, path, requestHeaders, options);

            Mono<RxDocumentServiceRequest> reqObs = addPartitionKeyInformation(request, null, null, options);

            return reqObs.flatMap(req -> {
                if (retryPolicyInstance != null) {
                    retryPolicyInstance.onBeforeSendRequest(request);
                }
                return this.read(request, retryPolicyInstance).map(response -> toResourceResponse(response, Conflict.class));
            });

        } catch (Exception e) {
            logger.debug("Failure in reading a Conflict due to [{}]", e.getMessage(), e);
            return Mono.error(e);
        }
    }

    @Override
    public Flux<FeedResponse<Conflict>> readConflicts(String collectionLink, CosmosQueryRequestOptions options) {

        if (StringUtils.isEmpty(collectionLink)) {
            throw new IllegalArgumentException("collectionLink");
        }

        return readFeed(options, ResourceType.Conflict, Conflict.class,
                Utils.joinPath(collectionLink, Paths.CONFLICTS_PATH_SEGMENT));
    }

    @Override
    public Flux<FeedResponse<Conflict>> queryConflicts(String collectionLink, String query,
                                                             CosmosQueryRequestOptions options) {
        return queryConflicts(collectionLink, new SqlQuerySpec(query), options);
    }

    @Override
    public Flux<FeedResponse<Conflict>> queryConflicts(String collectionLink, SqlQuerySpec querySpec,
                                                             CosmosQueryRequestOptions options) {
        return createQuery(collectionLink, querySpec, options, Conflict.class, ResourceType.Conflict);
    }

    @Override
    public Mono<ResourceResponse<Conflict>> deleteConflict(String conflictLink, RequestOptions options) {
        DocumentClientRetryPolicy retryPolicyInstance = this.resetSessionTokenRetryPolicy.getRequestPolicy();
        return ObservableHelper.inlineIfPossibleAsObs(() -> deleteConflictInternal(conflictLink, options, retryPolicyInstance), retryPolicyInstance);
    }

    private Mono<ResourceResponse<Conflict>> deleteConflictInternal(String conflictLink, RequestOptions options,
                                                                          DocumentClientRetryPolicy retryPolicyInstance) {

        try {
            if (StringUtils.isEmpty(conflictLink)) {
                throw new IllegalArgumentException("conflictLink");
            }

            logger.debug("Deleting a Conflict. conflictLink [{}]", conflictLink);
            String path = Utils.joinPath(conflictLink, null);
            Map<String, String> requestHeaders = getRequestHeaders(options, ResourceType.Conflict, OperationType.Delete);
            RxDocumentServiceRequest request = RxDocumentServiceRequest.create(this,
                OperationType.Delete, ResourceType.Conflict, path, requestHeaders, options);

            Mono<RxDocumentServiceRequest> reqObs = addPartitionKeyInformation(request, null, null, options);
            return reqObs.flatMap(req -> {
                if (retryPolicyInstance != null) {
                    retryPolicyInstance.onBeforeSendRequest(request);
                }

                return this.delete(request, retryPolicyInstance).map(response -> toResourceResponse(response, Conflict.class));
            });

        } catch (Exception e) {
            logger.debug("Failure in deleting a Conflict due to [{}]", e.getMessage(), e);
            return Mono.error(e);
        }
    }

    @Override
    public Mono<ResourceResponse<User>> createUser(String databaseLink, User user, RequestOptions options) {
        DocumentClientRetryPolicy documentClientRetryPolicy = this.resetSessionTokenRetryPolicy.getRequestPolicy();
        return ObservableHelper.inlineIfPossibleAsObs(() -> createUserInternal(databaseLink, user, options, documentClientRetryPolicy), documentClientRetryPolicy);
    }

    private Mono<ResourceResponse<User>> createUserInternal(String databaseLink, User user, RequestOptions options, DocumentClientRetryPolicy documentClientRetryPolicy) {
        try {
            logger.debug("Creating a User. databaseLink [{}], user id [{}]", databaseLink, user.getId());
            RxDocumentServiceRequest request = getUserRequest(databaseLink, user, options, OperationType.Create);
            return this.create(request, documentClientRetryPolicy).map(response -> toResourceResponse(response, User.class));

        } catch (Exception e) {
            logger.debug("Failure in creating a User due to [{}]", e.getMessage(), e);
            return Mono.error(e);
        }
    }

    @Override
    public Mono<ResourceResponse<User>> upsertUser(String databaseLink, User user, RequestOptions options) {
        DocumentClientRetryPolicy retryPolicyInstance = this.resetSessionTokenRetryPolicy.getRequestPolicy();
        return ObservableHelper.inlineIfPossibleAsObs(() -> upsertUserInternal(databaseLink, user, options, retryPolicyInstance), retryPolicyInstance);
    }

    private Mono<ResourceResponse<User>> upsertUserInternal(String databaseLink, User user, RequestOptions options,
                                                                  DocumentClientRetryPolicy retryPolicyInstance) {
        try {
            logger.debug("Upserting a User. databaseLink [{}], user id [{}]", databaseLink, user.getId());
            RxDocumentServiceRequest request = getUserRequest(databaseLink, user, options, OperationType.Upsert);
            if (retryPolicyInstance != null) {
                retryPolicyInstance.onBeforeSendRequest(request);
            }

            return this.upsert(request, retryPolicyInstance).map(response -> toResourceResponse(response, User.class));

        } catch (Exception e) {
            logger.debug("Failure in upserting a User due to [{}]", e.getMessage(), e);
            return Mono.error(e);
        }
    }

    private RxDocumentServiceRequest getUserRequest(String databaseLink, User user, RequestOptions options,
                                                    OperationType operationType) {
        if (StringUtils.isEmpty(databaseLink)) {
            throw new IllegalArgumentException("databaseLink");
        }
        if (user == null) {
            throw new IllegalArgumentException("user");
        }

        RxDocumentClientImpl.validateResource(user);

        String path = Utils.joinPath(databaseLink, Paths.USERS_PATH_SEGMENT);
        Map<String, String> requestHeaders = getRequestHeaders(options, ResourceType.User, operationType);
        RxDocumentServiceRequest request = RxDocumentServiceRequest.create(this,
            operationType, ResourceType.User, path, user, requestHeaders, options);

        return request;
    }

    @Override
    public Mono<ResourceResponse<User>> replaceUser(User user, RequestOptions options) {
        DocumentClientRetryPolicy retryPolicyInstance = this.resetSessionTokenRetryPolicy.getRequestPolicy();
        return ObservableHelper.inlineIfPossibleAsObs(() -> replaceUserInternal(user, options, retryPolicyInstance), retryPolicyInstance);
    }

    private Mono<ResourceResponse<User>> replaceUserInternal(User user, RequestOptions options, DocumentClientRetryPolicy retryPolicyInstance) {
        try {
            if (user == null) {
                throw new IllegalArgumentException("user");
            }
            logger.debug("Replacing a User. user id [{}]", user.getId());
            RxDocumentClientImpl.validateResource(user);

            String path = Utils.joinPath(user.getSelfLink(), null);
            Map<String, String> requestHeaders = getRequestHeaders(options, ResourceType.User, OperationType.Replace);
            RxDocumentServiceRequest request = RxDocumentServiceRequest.create(this,
                OperationType.Replace, ResourceType.User, path, user, requestHeaders, options);
            if (retryPolicyInstance != null) {
                retryPolicyInstance.onBeforeSendRequest(request);
            }

            return this.replace(request, retryPolicyInstance).map(response -> toResourceResponse(response, User.class));

        } catch (Exception e) {
            logger.debug("Failure in replacing a User due to [{}]", e.getMessage(), e);
            return Mono.error(e);
        }
    }


    public Mono<ResourceResponse<User>> deleteUser(String userLink, RequestOptions options) {
        DocumentClientRetryPolicy retryPolicyInstance =  this.resetSessionTokenRetryPolicy.getRequestPolicy();
        return ObservableHelper.inlineIfPossibleAsObs(() -> deleteUserInternal(userLink, options, retryPolicyInstance), retryPolicyInstance);
    }

    private Mono<ResourceResponse<User>> deleteUserInternal(String userLink, RequestOptions options,
                                                                  DocumentClientRetryPolicy retryPolicyInstance) {

        try {
            if (StringUtils.isEmpty(userLink)) {
                throw new IllegalArgumentException("userLink");
            }
            logger.debug("Deleting a User. userLink [{}]", userLink);
            String path = Utils.joinPath(userLink, null);
            Map<String, String> requestHeaders = getRequestHeaders(options, ResourceType.User, OperationType.Delete);
            RxDocumentServiceRequest request = RxDocumentServiceRequest.create(this,
                OperationType.Delete, ResourceType.User, path, requestHeaders, options);

            if (retryPolicyInstance != null) {
                retryPolicyInstance.onBeforeSendRequest(request);
            }

            return this.delete(request, retryPolicyInstance).map(response -> toResourceResponse(response, User.class));

        } catch (Exception e) {
            logger.debug("Failure in deleting a User due to [{}]", e.getMessage(), e);
            return Mono.error(e);
        }
    }
    @Override
    public Mono<ResourceResponse<User>> readUser(String userLink, RequestOptions options) {
        DocumentClientRetryPolicy retryPolicyInstance = this.resetSessionTokenRetryPolicy.getRequestPolicy();
        return ObservableHelper.inlineIfPossibleAsObs(() -> readUserInternal(userLink, options, retryPolicyInstance), retryPolicyInstance);
    }

    private Mono<ResourceResponse<User>> readUserInternal(String userLink, RequestOptions options, DocumentClientRetryPolicy retryPolicyInstance) {
        try {
            if (StringUtils.isEmpty(userLink)) {
                throw new IllegalArgumentException("userLink");
            }
            logger.debug("Reading a User. userLink [{}]", userLink);
            String path = Utils.joinPath(userLink, null);
            Map<String, String> requestHeaders = getRequestHeaders(options, ResourceType.User, OperationType.Read);
            RxDocumentServiceRequest request = RxDocumentServiceRequest.create(this,
                OperationType.Read, ResourceType.User, path, requestHeaders, options);

            if (retryPolicyInstance != null) {
                retryPolicyInstance.onBeforeSendRequest(request);
            }
            return this.read(request, retryPolicyInstance).map(response -> toResourceResponse(response, User.class));

        } catch (Exception e) {
            logger.debug("Failure in reading a User due to [{}]", e.getMessage(), e);
            return Mono.error(e);
        }
    }

    @Override
    public Flux<FeedResponse<User>> readUsers(String databaseLink, CosmosQueryRequestOptions options) {

        if (StringUtils.isEmpty(databaseLink)) {
            throw new IllegalArgumentException("databaseLink");
        }

        return readFeed(options, ResourceType.User, User.class,
                Utils.joinPath(databaseLink, Paths.USERS_PATH_SEGMENT));
    }

    @Override
    public Flux<FeedResponse<User>> queryUsers(String databaseLink, String query, CosmosQueryRequestOptions options) {
        return queryUsers(databaseLink, new SqlQuerySpec(query), options);
    }

    @Override
    public Flux<FeedResponse<User>> queryUsers(String databaseLink, SqlQuerySpec querySpec,
                                                     CosmosQueryRequestOptions options) {
        return createQuery(databaseLink, querySpec, options, User.class, ResourceType.User);
    }

    @Override
    public Mono<ResourceResponse<Permission>> createPermission(String userLink, Permission permission,
                                                                     RequestOptions options) {
        DocumentClientRetryPolicy documentClientRetryPolicy = this.resetSessionTokenRetryPolicy.getRequestPolicy();
        return ObservableHelper.inlineIfPossibleAsObs(() -> createPermissionInternal(userLink, permission, options, documentClientRetryPolicy), this.resetSessionTokenRetryPolicy.getRequestPolicy());
    }

    private Mono<ResourceResponse<Permission>> createPermissionInternal(String userLink, Permission permission,
                                                                              RequestOptions options, DocumentClientRetryPolicy documentClientRetryPolicy) {

        try {
            logger.debug("Creating a Permission. userLink [{}], permission id [{}]", userLink, permission.getId());
            RxDocumentServiceRequest request = getPermissionRequest(userLink, permission, options,
                    OperationType.Create);
            return this.create(request, documentClientRetryPolicy).map(response -> toResourceResponse(response, Permission.class));

        } catch (Exception e) {
            logger.debug("Failure in creating a Permission due to [{}]", e.getMessage(), e);
            return Mono.error(e);
        }
    }

    @Override
    public Mono<ResourceResponse<Permission>> upsertPermission(String userLink, Permission permission,
                                                                     RequestOptions options) {
        DocumentClientRetryPolicy retryPolicyInstance = this.resetSessionTokenRetryPolicy.getRequestPolicy();
        return ObservableHelper.inlineIfPossibleAsObs(() -> upsertPermissionInternal(userLink, permission, options, retryPolicyInstance), retryPolicyInstance);
    }

    private Mono<ResourceResponse<Permission>> upsertPermissionInternal(String userLink, Permission permission,
                                                                              RequestOptions options, DocumentClientRetryPolicy retryPolicyInstance) {

        try {
            logger.debug("Upserting a Permission. userLink [{}], permission id [{}]", userLink, permission.getId());
            RxDocumentServiceRequest request = getPermissionRequest(userLink, permission, options,
                    OperationType.Upsert);
            if (retryPolicyInstance != null) {
                retryPolicyInstance.onBeforeSendRequest(request);
            }

            return this.upsert(request, retryPolicyInstance).map(response -> toResourceResponse(response, Permission.class));

        } catch (Exception e) {
            logger.debug("Failure in upserting a Permission due to [{}]", e.getMessage(), e);
            return Mono.error(e);
        }
    }

    private RxDocumentServiceRequest getPermissionRequest(String userLink, Permission permission,
                                                          RequestOptions options, OperationType operationType) {
        if (StringUtils.isEmpty(userLink)) {
            throw new IllegalArgumentException("userLink");
        }
        if (permission == null) {
            throw new IllegalArgumentException("permission");
        }

        RxDocumentClientImpl.validateResource(permission);

        String path = Utils.joinPath(userLink, Paths.PERMISSIONS_PATH_SEGMENT);
        Map<String, String> requestHeaders = getRequestHeaders(options, ResourceType.Permission, operationType);
        RxDocumentServiceRequest request = RxDocumentServiceRequest.create(this,
            operationType, ResourceType.Permission, path, permission, requestHeaders, options);

        return request;
    }

    @Override
    public Mono<ResourceResponse<Permission>> replacePermission(Permission permission, RequestOptions options) {
        DocumentClientRetryPolicy retryPolicyInstance = this.resetSessionTokenRetryPolicy.getRequestPolicy();
        return ObservableHelper.inlineIfPossibleAsObs(() -> replacePermissionInternal(permission, options, retryPolicyInstance), retryPolicyInstance);
    }

    private Mono<ResourceResponse<Permission>> replacePermissionInternal(Permission permission, RequestOptions options, DocumentClientRetryPolicy retryPolicyInstance) {
        try {
            if (permission == null) {
                throw new IllegalArgumentException("permission");
            }
            logger.debug("Replacing a Permission. permission id [{}]", permission.getId());
            RxDocumentClientImpl.validateResource(permission);

            String path = Utils.joinPath(permission.getSelfLink(), null);
            Map<String, String> requestHeaders = getRequestHeaders(options, ResourceType.Permission, OperationType.Replace);
            RxDocumentServiceRequest request = RxDocumentServiceRequest.create(this,
                OperationType.Replace, ResourceType.Permission, path, permission, requestHeaders, options);

            if (retryPolicyInstance != null) {
                retryPolicyInstance.onBeforeSendRequest(request);
            }

            return this.replace(request, retryPolicyInstance).map(response -> toResourceResponse(response, Permission.class));

        } catch (Exception e) {
            logger.debug("Failure in replacing a Permission due to [{}]", e.getMessage(), e);
            return Mono.error(e);
        }
    }

    @Override
    public Mono<ResourceResponse<Permission>> deletePermission(String permissionLink, RequestOptions options) {
        DocumentClientRetryPolicy retryPolicyInstance = this.resetSessionTokenRetryPolicy.getRequestPolicy();
        return ObservableHelper.inlineIfPossibleAsObs(() -> deletePermissionInternal(permissionLink, options, retryPolicyInstance), retryPolicyInstance);
    }

    private Mono<ResourceResponse<Permission>> deletePermissionInternal(String permissionLink, RequestOptions options,
                                                                              DocumentClientRetryPolicy retryPolicyInstance) {

        try {
            if (StringUtils.isEmpty(permissionLink)) {
                throw new IllegalArgumentException("permissionLink");
            }
            logger.debug("Deleting a Permission. permissionLink [{}]", permissionLink);
            String path = Utils.joinPath(permissionLink, null);
            Map<String, String> requestHeaders = getRequestHeaders(options, ResourceType.Permission, OperationType.Delete);
            RxDocumentServiceRequest request = RxDocumentServiceRequest.create(this,
                OperationType.Delete, ResourceType.Permission, path, requestHeaders, options);

            if (retryPolicyInstance != null) {
                retryPolicyInstance.onBeforeSendRequest(request);
            }

            return this.delete(request, retryPolicyInstance).map(response -> toResourceResponse(response, Permission.class));

        } catch (Exception e) {
            logger.debug("Failure in deleting a Permission due to [{}]", e.getMessage(), e);
            return Mono.error(e);
        }
    }

    @Override
    public Mono<ResourceResponse<Permission>> readPermission(String permissionLink, RequestOptions options) {
        DocumentClientRetryPolicy retryPolicyInstance = this.resetSessionTokenRetryPolicy.getRequestPolicy();
        return ObservableHelper.inlineIfPossibleAsObs(() -> readPermissionInternal(permissionLink, options, retryPolicyInstance), retryPolicyInstance);
    }

    private Mono<ResourceResponse<Permission>> readPermissionInternal(String permissionLink, RequestOptions options, DocumentClientRetryPolicy retryPolicyInstance ) {
        try {
            if (StringUtils.isEmpty(permissionLink)) {
                throw new IllegalArgumentException("permissionLink");
            }
            logger.debug("Reading a Permission. permissionLink [{}]", permissionLink);
            String path = Utils.joinPath(permissionLink, null);
            Map<String, String> requestHeaders = getRequestHeaders(options, ResourceType.Permission, OperationType.Read);
            RxDocumentServiceRequest request = RxDocumentServiceRequest.create(this,
                OperationType.Read, ResourceType.Permission, path, requestHeaders, options);

            if (retryPolicyInstance != null) {
                retryPolicyInstance.onBeforeSendRequest(request);
            }
            return this.read(request, retryPolicyInstance).map(response -> toResourceResponse(response, Permission.class));

        } catch (Exception e) {
            logger.debug("Failure in reading a Permission due to [{}]", e.getMessage(), e);
            return Mono.error(e);
        }
    }

    @Override
    public Flux<FeedResponse<Permission>> readPermissions(String userLink, CosmosQueryRequestOptions options) {

        if (StringUtils.isEmpty(userLink)) {
            throw new IllegalArgumentException("userLink");
        }

        return readFeed(options, ResourceType.Permission, Permission.class,
                Utils.joinPath(userLink, Paths.PERMISSIONS_PATH_SEGMENT));
    }

    @Override
    public Flux<FeedResponse<Permission>> queryPermissions(String userLink, String query,
                                                                 CosmosQueryRequestOptions options) {
        return queryPermissions(userLink, new SqlQuerySpec(query), options);
    }

    @Override
    public Flux<FeedResponse<Permission>> queryPermissions(String userLink, SqlQuerySpec querySpec,
                                                                 CosmosQueryRequestOptions options) {
        return createQuery(userLink, querySpec, options, Permission.class, ResourceType.Permission);
    }

    @Override
    public Mono<ResourceResponse<Offer>> replaceOffer(Offer offer) {
        DocumentClientRetryPolicy documentClientRetryPolicy = this.resetSessionTokenRetryPolicy.getRequestPolicy();
        return ObservableHelper.inlineIfPossibleAsObs(() -> replaceOfferInternal(offer, documentClientRetryPolicy), documentClientRetryPolicy);
    }

    private Mono<ResourceResponse<Offer>> replaceOfferInternal(Offer offer, DocumentClientRetryPolicy documentClientRetryPolicy) {
        try {
            if (offer == null) {
                throw new IllegalArgumentException("offer");
            }
            logger.debug("Replacing an Offer. offer id [{}]", offer.getId());
            RxDocumentClientImpl.validateResource(offer);

            String path = Utils.joinPath(offer.getSelfLink(), null);
            RxDocumentServiceRequest request = RxDocumentServiceRequest.create(this, OperationType.Replace,
                    ResourceType.Offer, path, offer, null, null);
            return this.replace(request, documentClientRetryPolicy).map(response -> toResourceResponse(response, Offer.class));

        } catch (Exception e) {
            logger.debug("Failure in replacing an Offer due to [{}]", e.getMessage(), e);
            return Mono.error(e);
        }
    }

    @Override
    public Mono<ResourceResponse<Offer>> readOffer(String offerLink) {
        DocumentClientRetryPolicy retryPolicyInstance = this.resetSessionTokenRetryPolicy.getRequestPolicy();
        return ObservableHelper.inlineIfPossibleAsObs(() -> readOfferInternal(offerLink, retryPolicyInstance), retryPolicyInstance);
    }

    private Mono<ResourceResponse<Offer>> readOfferInternal(String offerLink, DocumentClientRetryPolicy retryPolicyInstance) {
        try {
            if (StringUtils.isEmpty(offerLink)) {
                throw new IllegalArgumentException("offerLink");
            }
            logger.debug("Reading an Offer. offerLink [{}]", offerLink);
            String path = Utils.joinPath(offerLink, null);
            RxDocumentServiceRequest request = RxDocumentServiceRequest.create(this,
                OperationType.Read, ResourceType.Offer, path, (HashMap<String, String>)null, null);

            if (retryPolicyInstance != null) {
                retryPolicyInstance.onBeforeSendRequest(request);
            }

            return this.read(request, retryPolicyInstance).map(response -> toResourceResponse(response, Offer.class));

        } catch (Exception e) {
            logger.debug("Failure in reading an Offer due to [{}]", e.getMessage(), e);
            return Mono.error(e);
        }
    }

    @Override
    public Flux<FeedResponse<Offer>> readOffers(CosmosQueryRequestOptions options) {
        return readFeed(options, ResourceType.Offer, Offer.class,
                Utils.joinPath(Paths.OFFERS_PATH_SEGMENT, null));
    }

//    private <T extends Resource> Flux<FeedResponse<T>> readFeedCollectionChild(FeedOptions options, ResourceType resourceType,
//                                                                               Class<T> klass, String resourceLink) {
//        if (options == null) {
//            options = new FeedOptions();
//        }
//
//        int maxPageSize = options.getMaxItemCount() != null ? options.getMaxItemCount() : -1;
//
//        final FeedOptions finalFeedOptions = options;
//        RequestOptions requestOptions = new RequestOptions();
//        requestOptions.setPartitionKey(options.getPartitionKey());
//        BiFunction<String, Integer, RxDocumentServiceRequest> createRequestFunc = (continuationToken, pageSize) -> {
//            Map<String, String> requestHeaders = new HashMap<>();
//            if (continuationToken != null) {
//                requestHeaders.put(HttpConstants.HttpHeaders.CONTINUATION, continuationToken);
//            }
//            requestHeaders.put(HttpConstants.HttpHeaders.PAGE_SIZE, Integer.toString(pageSize));
//            RxDocumentServiceRequest request = RxDocumentServiceRequest.create(OperationType.ReadFeed,
//                resourceType, resourceLink, requestHeaders, finalFeedOptions);
//            return request;
//        };
//
//        Function<RxDocumentServiceRequest, Mono<FeedResponse<T>>> executeFunc = request -> {
//            return ObservableHelper.inlineIfPossibleAsObs(() -> {
//                Mono<Utils.ValueHolder<DocumentCollection>> collectionObs = this.collectionCache.resolveCollectionAsync(request);
//                Mono<RxDocumentServiceRequest> requestObs = this.addPartitionKeyInformation(request, null, null, requestOptions, collectionObs);
//
//                return requestObs.flatMap(req -> this.readFeed(req)
//                    .map(response -> toFeedResponsePage(response, klass)));
//            }, this.resetSessionTokenRetryPolicy.getRequestPolicy());
//        };
//
//        return Paginator.getPaginatedQueryResultAsObservable(options, createRequestFunc, executeFunc, klass, maxPageSize);
//    }

    private <T extends Resource> Flux<FeedResponse<T>> readFeed(CosmosQueryRequestOptions options, ResourceType resourceType, Class<T> klass, String resourceLink) {
        if (options == null) {
            options = new CosmosQueryRequestOptions();
        }

        Integer maxItemCount = ModelBridgeInternal.getMaxItemCountFromQueryRequestOptions(options);
        int maxPageSize = maxItemCount != null ? maxItemCount : -1;
        final CosmosQueryRequestOptions finalCosmosQueryRequestOptions = options;
        BiFunction<String, Integer, RxDocumentServiceRequest> createRequestFunc = (continuationToken, pageSize) -> {
            Map<String, String> requestHeaders = new HashMap<>();
            if (continuationToken != null) {
                requestHeaders.put(HttpConstants.HttpHeaders.CONTINUATION, continuationToken);
            }
            requestHeaders.put(HttpConstants.HttpHeaders.PAGE_SIZE, Integer.toString(pageSize));
            RxDocumentServiceRequest request =  RxDocumentServiceRequest.create(this,
                OperationType.ReadFeed, resourceType, resourceLink, requestHeaders, finalCosmosQueryRequestOptions);
            return request;
        };

        Function<RxDocumentServiceRequest, Mono<FeedResponse<T>>> executeFunc = request -> {
            return ObservableHelper.inlineIfPossibleAsObs(() -> readFeed(request).map(response -> toFeedResponsePage(response, klass)),
                    this.resetSessionTokenRetryPolicy.getRequestPolicy());
        };

        return Paginator.getPaginatedQueryResultAsObservable(options, createRequestFunc, executeFunc, klass, maxPageSize);
    }

    @Override
    public Flux<FeedResponse<Offer>> queryOffers(String query, CosmosQueryRequestOptions options) {
        return queryOffers(new SqlQuerySpec(query), options);
    }

    @Override
    public Flux<FeedResponse<Offer>> queryOffers(SqlQuerySpec querySpec, CosmosQueryRequestOptions options) {
        return createQuery(null, querySpec, options, Offer.class, ResourceType.Offer);
    }

    @Override
    public Mono<DatabaseAccount> getDatabaseAccount() {
        DocumentClientRetryPolicy documentClientRetryPolicy = this.resetSessionTokenRetryPolicy.getRequestPolicy();
        return ObservableHelper.inlineIfPossibleAsObs(() -> getDatabaseAccountInternal(documentClientRetryPolicy), documentClientRetryPolicy);
    }

    private Mono<DatabaseAccount> getDatabaseAccountInternal(DocumentClientRetryPolicy documentClientRetryPolicy) {
        try {
            logger.debug("Getting Database Account");
            RxDocumentServiceRequest request = RxDocumentServiceRequest.create(this,
                    OperationType.Read,
                    ResourceType.DatabaseAccount, "", // path
                    (HashMap<String, String>) null,
                    null);
            return this.read(request, documentClientRetryPolicy).map(response -> toDatabaseAccount(response));

        } catch (Exception e) {
            logger.debug("Failure in getting Database Account due to [{}]", e.getMessage(), e);
            return Mono.error(e);
        }
    }

    public Object getSession() {
        return this.sessionContainer;
    }

    public void setSession(Object sessionContainer) {
        this.sessionContainer = (SessionContainer) sessionContainer;
    }

    public RxPartitionKeyRangeCache getPartitionKeyRangeCache() {
        return partitionKeyRangeCache;
    }

    public Flux<DatabaseAccount> getDatabaseAccountFromEndpoint(URI endpoint) {
        return Flux.defer(() -> {
            RxDocumentServiceRequest request = RxDocumentServiceRequest.create(this,
                OperationType.Read, ResourceType.DatabaseAccount, "", null, (Object) null);
            return this.populateHeaders(request, RequestVerb.GET)
                .flatMap(requestPopulated -> {

                    requestPopulated.setEndpointOverride(endpoint);
                    return this.gatewayProxy.processMessage(requestPopulated).doOnError(e -> {
                        String message = String.format("Failed to retrieve database account information. %s",
                            e.getCause() != null
                                ? e.getCause().toString()
                                : e.toString());
                        logger.warn(message);
                    }).map(rsp -> rsp.getResource(DatabaseAccount.class))
                        .doOnNext(databaseAccount -> {
                            this.useMultipleWriteLocations = this.connectionPolicy.isMultipleWriteRegionsEnabled()
                                && BridgeInternal.isEnableMultipleWriteLocations(databaseAccount);
                        });
                });
        });
    }

    /**
     * Certain requests must be routed through gateway even when the client connectivity mode is direct.
     *
     * @param request
     * @return RxStoreModel
     */
    private RxStoreModel getStoreProxy(RxDocumentServiceRequest request) {
        // If a request is configured to always use GATEWAY mode(in some cases when targeting .NET Core)
        // we return the GATEWAY store model
        if (request.UseGatewayMode) {
            return this.gatewayProxy;
        }

        ResourceType resourceType = request.getResourceType();
        OperationType operationType = request.getOperationType();

        if (resourceType == ResourceType.Offer ||
                resourceType.isScript() && operationType != OperationType.ExecuteJavaScript ||
                resourceType == ResourceType.PartitionKeyRange) {
            return this.gatewayProxy;
        }

        if (operationType == OperationType.Create
                || operationType == OperationType.Upsert) {
            if (resourceType == ResourceType.Database ||
                    resourceType == ResourceType.User ||
                    resourceType == ResourceType.DocumentCollection ||
                    resourceType == ResourceType.Permission) {
                return this.gatewayProxy;
            } else {
                return this.storeModel;
            }
        } else if (operationType == OperationType.Delete) {
            if (resourceType == ResourceType.Database ||
                    resourceType == ResourceType.User ||
                    resourceType == ResourceType.DocumentCollection) {
                return this.gatewayProxy;
            } else {
                return this.storeModel;
            }
        } else if (operationType == OperationType.Replace) {
            if (resourceType == ResourceType.DocumentCollection) {
                return this.gatewayProxy;
            } else {
                return this.storeModel;
            }
        } else if (operationType == OperationType.Read) {
            if (resourceType == ResourceType.DocumentCollection) {
                return this.gatewayProxy;
            } else {
                return this.storeModel;
            }
        } else {
            if ((request.getOperationType() == OperationType.Query || request.getOperationType() == OperationType.SqlQuery) &&
                    Utils.isCollectionChild(request.getResourceType())) {
                if (request.getPartitionKeyRangeIdentity() == null) {
                    return this.gatewayProxy;
                }
            }

            return this.storeModel;
        }
    }

    @Override
    public void close() {
        logger.info("Attempting to close client {}", this.clientId);
        if (!closed.getAndSet(true)) {
            logger.info("Shutting down ...");
            logger.info("Closing Global Endpoint Manager ...");
            LifeCycleUtils.closeQuietly(this.globalEndpointManager);
            logger.info("Closing StoreClientFactory ...");
            LifeCycleUtils.closeQuietly(this.storeClientFactory);
            logger.info("Shutting down reactorHttpClient ...");
            LifeCycleUtils.closeQuietly(this.reactorHttpClient);
            logger.info("Shutting down CpuMonitor ...");
            CpuMonitor.unregister(this);
            logger.info("Shutting down completed.");
        } else {
            logger.warn("Already shutdown!");
        }
    }

    @Override
    public ItemDeserializer getItemDeserializer() {
        return this.itemDeserializer;
    }

    private static SqlQuerySpec createLogicalPartitionScanQuerySpec(
        PartitionKey partitionKey,
        String partitionKeySelector) {

        StringBuilder queryStringBuilder = new StringBuilder();
        List<SqlParameter> parameters = new ArrayList<>();

        queryStringBuilder.append("SELECT * FROM c WHERE");
        Object pkValue = ModelBridgeInternal.getPartitionKeyObject(partitionKey);
        String pkParamName = "@pkValue";
        parameters.add(new SqlParameter(pkParamName, pkValue));

        queryStringBuilder.append(" c");
        // partition key def
        queryStringBuilder.append(partitionKeySelector);
        queryStringBuilder.append((" = "));
        queryStringBuilder.append(pkParamName);

        return new SqlQuerySpec(queryStringBuilder.toString(), parameters);
    }
}<|MERGE_RESOLUTION|>--- conflicted
+++ resolved
@@ -1262,7 +1262,6 @@
         return addPartitionKeyInformation(request, content, document, options, collectionObs);
     }
 
-<<<<<<< HEAD
     private Mono<RxDocumentServiceRequest> getBatchDocumentRequest(DocumentClientRetryPolicy requestRetryPolicy,
                                                                    String documentCollectionLink,
                                                                    ServerBatchRequest serverBatchRequest,
@@ -1342,9 +1341,6 @@
     }
 
     private void populateHeaders(RxDocumentServiceRequest request, RequestVerb httpMethod) {
-=======
-    private Mono<RxDocumentServiceRequest> populateHeaders(RxDocumentServiceRequest request, RequestVerb httpMethod) {
->>>>>>> d09599e7
         request.getHeaders().put(HttpConstants.HttpHeaders.X_DATE, Utils.nowAsRFC1123());
         if (this.masterKeyOrResourceToken != null || this.resourceTokensMap != null
             || this.cosmosAuthorizationTokenResolver != null || this.credential != null) {
