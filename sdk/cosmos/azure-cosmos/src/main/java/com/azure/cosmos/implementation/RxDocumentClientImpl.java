// Copyright (c) Microsoft Corporation. All rights reserved.
// Licensed under the MIT License.
package com.azure.cosmos.implementation;

<<<<<<< HEAD
import com.azure.core.credential.SimpleTokenCache;
import com.azure.core.credential.TokenCredential;
import com.azure.core.credential.TokenRequestContext;
=======
import com.azure.core.credential.AzureKeyCredential;
>>>>>>> 02077a74
import com.azure.cosmos.BridgeInternal;
import com.azure.cosmos.ConnectionMode;
import com.azure.cosmos.ConsistencyLevel;
import com.azure.cosmos.DirectConnectionConfig;
import com.azure.cosmos.implementation.query.PipelinedDocumentQueryExecutionContext;
import com.azure.cosmos.implementation.query.QueryInfo;
import com.azure.cosmos.models.CosmosQueryRequestOptions;
import com.azure.cosmos.models.FeedResponse;
import com.azure.cosmos.models.PartitionKey;
import com.azure.cosmos.models.ModelBridgeInternal;
import com.azure.cosmos.models.PartitionKeyDefinition;
import com.azure.cosmos.models.SqlQuerySpec;
import com.azure.cosmos.models.SqlParameter;
import com.azure.cosmos.implementation.apachecommons.lang.StringUtils;
import com.azure.cosmos.implementation.apachecommons.lang.tuple.Pair;
import com.azure.cosmos.implementation.caches.RxClientCollectionCache;
import com.azure.cosmos.implementation.caches.RxCollectionCache;
import com.azure.cosmos.implementation.caches.RxPartitionKeyRangeCache;
import com.azure.cosmos.implementation.directconnectivity.GatewayServiceConfigurationReader;
import com.azure.cosmos.implementation.directconnectivity.GlobalAddressResolver;
import com.azure.cosmos.implementation.directconnectivity.ServerStoreModel;
import com.azure.cosmos.implementation.directconnectivity.StoreClient;
import com.azure.cosmos.implementation.directconnectivity.StoreClientFactory;
import com.azure.cosmos.implementation.http.HttpClient;
import com.azure.cosmos.implementation.http.HttpClientConfig;
import com.azure.cosmos.implementation.http.SharedGatewayHttpClient;
import com.azure.cosmos.implementation.query.DocumentQueryExecutionContextFactory;
import com.azure.cosmos.implementation.query.IDocumentQueryClient;
import com.azure.cosmos.implementation.query.IDocumentQueryExecutionContext;
import com.azure.cosmos.implementation.query.Paginator;
import com.azure.cosmos.implementation.routing.CollectionRoutingMap;
import com.azure.cosmos.implementation.routing.PartitionKeyAndResourceTokenPair;
import com.azure.cosmos.implementation.routing.PartitionKeyInternal;
import com.azure.cosmos.implementation.routing.PartitionKeyInternalHelper;
import com.fasterxml.jackson.databind.ObjectMapper;
import com.fasterxml.jackson.databind.node.ObjectNode;
import org.slf4j.Logger;
import org.slf4j.LoggerFactory;
import reactor.core.publisher.Flux;
import reactor.core.publisher.Mono;

import java.io.IOException;
import java.io.UnsupportedEncodingException;
import java.net.URI;
import java.net.URLEncoder;
import java.nio.ByteBuffer;
import java.time.Instant;
import java.util.ArrayList;
import java.util.Collections;
import java.util.HashMap;
import java.util.List;
import java.util.Map;
import java.util.Objects;
import java.util.Set;
import java.util.UUID;
import java.util.function.BiFunction;
import java.util.function.Function;
import java.util.stream.Collectors;

import static com.azure.cosmos.BridgeInternal.documentFromObject;
import static com.azure.cosmos.BridgeInternal.getAltLink;
import static com.azure.cosmos.BridgeInternal.toFeedResponsePage;
import static com.azure.cosmos.BridgeInternal.toResourceResponse;
import static com.azure.cosmos.BridgeInternal.toStoredProcedureResponse;
import static com.azure.cosmos.models.ModelBridgeInternal.serializeJsonToByteBuffer;
import static com.azure.cosmos.models.ModelBridgeInternal.toDatabaseAccount;

/**
 * While this class is public, but it is not part of our published public APIs.
 * This is meant to be internally used only by our sdk.
 */
public class RxDocumentClientImpl implements AsyncDocumentClient, IAuthorizationTokenProvider {

    private static final char PREFER_HEADER_SEPERATOR = ';';
    private final static ObjectMapper mapper = Utils.getSimpleObjectMapper();
    private final Logger logger = LoggerFactory.getLogger(RxDocumentClientImpl.class);
    private final String masterKeyOrResourceToken;
    private final URI serviceEndpoint;
    private final ConnectionPolicy connectionPolicy;
    private final ConsistencyLevel consistencyLevel;
    private final BaseAuthorizationTokenProvider authorizationTokenProvider;
    private final UserAgentContainer userAgentContainer;
    private final boolean hasAuthKeyResourceToken;
    private final Configs configs;
    private final boolean connectionSharingAcrossClientsEnabled;
<<<<<<< HEAD
    private CosmosKeyCredential cosmosKeyCredential;
    private TokenCredential tokenCredential;
    private String[] tokenCredentialScopes;
    private SimpleTokenCache tokenCredentialCache;
=======
    private AzureKeyCredential credential;
>>>>>>> 02077a74
    private CosmosAuthorizationTokenResolver cosmosAuthorizationTokenResolver;
    private SessionContainer sessionContainer;
    private String firstResourceTokenFromPermissionFeed = StringUtils.EMPTY;
    private RxClientCollectionCache collectionCache;
    private RxStoreModel gatewayProxy;
    private RxStoreModel storeModel;
    private GlobalAddressResolver addressResolver;
    private RxPartitionKeyRangeCache partitionKeyRangeCache;
    private Map<String, List<PartitionKeyAndResourceTokenPair>> resourceTokensMap;
    private final boolean contentResponseOnWriteEnabled;

    // RetryPolicy retries a request when it encounters session unavailable (see ClientRetryPolicy).
    // Once it exhausts all write regions it clears the session container, then it uses RxClientCollectionCache
    // to resolves the request's collection name. If it differs from the session container's resource id it
    // explains the session unavailable exception: somebody removed and recreated the collection. In this
    // case we retry once again (with empty session token) otherwise we return the error to the client
    // (see RenameCollectionAwareClientRetryPolicy)
    private IRetryPolicyFactory resetSessionTokenRetryPolicy;
    /**
     * Compatibility mode: Allows to specify compatibility mode used by client when
     * making query requests. Should be removed when application/sql is no longer
     * supported.
     */
    private final QueryCompatibilityMode queryCompatibilityMode = QueryCompatibilityMode.Default;
    private final HttpClient reactorHttpClient;
    private final GlobalEndpointManager globalEndpointManager;
    private final RetryPolicy retryPolicy;
    private volatile boolean useMultipleWriteLocations;

    // creator of TransportClient is responsible for disposing it.
    private StoreClientFactory storeClientFactory;

    private GatewayServiceConfigurationReader gatewayConfigurationReader;

    public RxDocumentClientImpl(URI serviceEndpoint,
                                String masterKeyOrResourceToken,
                                List<Permission> permissionFeed,
                                ConnectionPolicy connectionPolicy,
                                ConsistencyLevel consistencyLevel,
                                Configs configs,
                                CosmosAuthorizationTokenResolver cosmosAuthorizationTokenResolver,
                                AzureKeyCredential credential,
                                boolean sessionCapturingOverride,
                                boolean connectionSharingAcrossClientsEnabled,
                                boolean contentResponseOnWriteEnabled) {
        this(serviceEndpoint, masterKeyOrResourceToken, permissionFeed, connectionPolicy, consistencyLevel, configs,
<<<<<<< HEAD
            cosmosKeyCredential, null, sessionCapturingOverride, connectionSharingAcrossClientsEnabled, contentResponseOnWriteEnabled);
        this.cosmosAuthorizationTokenResolver = cosmosAuthorizationTokenResolver;
    }

    public RxDocumentClientImpl(URI serviceEndpoint,
                                String masterKeyOrResourceToken,
                                List<Permission> permissionFeed,
                                ConnectionPolicy connectionPolicy,
                                ConsistencyLevel consistencyLevel,
                                Configs configs,
                                CosmosAuthorizationTokenResolver cosmosAuthorizationTokenResolver,
                                CosmosKeyCredential cosmosKeyCredential,
                                TokenCredential tokenCredential,
                                boolean sessionCapturingOverride,
                                boolean connectionSharingAcrossClientsEnabled,
                                boolean contentResponseOnWriteEnabled) {
        this(serviceEndpoint, masterKeyOrResourceToken, permissionFeed, connectionPolicy, consistencyLevel, configs, cosmosKeyCredential,
            tokenCredential, sessionCapturingOverride, connectionSharingAcrossClientsEnabled, contentResponseOnWriteEnabled);
=======
            credential, sessionCapturingOverride, connectionSharingAcrossClientsEnabled, contentResponseOnWriteEnabled);
>>>>>>> 02077a74
        this.cosmosAuthorizationTokenResolver = cosmosAuthorizationTokenResolver;
    }

    private RxDocumentClientImpl(URI serviceEndpoint,
                                String masterKeyOrResourceToken,
                                List<Permission> permissionFeed,
                                ConnectionPolicy connectionPolicy,
                                ConsistencyLevel consistencyLevel,
                                Configs configs,
<<<<<<< HEAD
                                CosmosKeyCredential cosmosKeyCredential,
                                TokenCredential tokenCredential,
=======
                                AzureKeyCredential credential,
>>>>>>> 02077a74
                                boolean sessionCapturingOverrideEnabled,
                                boolean connectionSharingAcrossClientsEnabled,
                                boolean contentResponseOnWriteEnabled) {
        this(serviceEndpoint, masterKeyOrResourceToken, connectionPolicy, consistencyLevel, configs,
<<<<<<< HEAD
            cosmosKeyCredential, tokenCredential, sessionCapturingOverrideEnabled, connectionSharingAcrossClientsEnabled, contentResponseOnWriteEnabled);
=======
            credential, sessionCapturingOverrideEnabled, connectionSharingAcrossClientsEnabled, contentResponseOnWriteEnabled);
>>>>>>> 02077a74
        if (permissionFeed != null && permissionFeed.size() > 0) {
            this.resourceTokensMap = new HashMap<>();
            for (Permission permission : permissionFeed) {
                String[] segments = StringUtils.split(permission.getResourceLink(),
                        Constants.Properties.PATH_SEPARATOR.charAt(0));

                if (segments.length <= 0) {
                    throw new IllegalArgumentException("resourceLink");
                }

                List<PartitionKeyAndResourceTokenPair> partitionKeyAndResourceTokenPairs = null;
                PathInfo pathInfo = new PathInfo(false, StringUtils.EMPTY, StringUtils.EMPTY, false);
                if (!PathsHelper.tryParsePathSegments(permission.getResourceLink(), pathInfo, null)) {
                    throw new IllegalArgumentException(permission.getResourceLink());
                }

                partitionKeyAndResourceTokenPairs = resourceTokensMap.get(pathInfo.resourceIdOrFullName);
                if (partitionKeyAndResourceTokenPairs == null) {
                    partitionKeyAndResourceTokenPairs = new ArrayList<>();
                    this.resourceTokensMap.put(pathInfo.resourceIdOrFullName, partitionKeyAndResourceTokenPairs);
                }

                PartitionKey partitionKey = permission.getResourcePartitionKey();
                partitionKeyAndResourceTokenPairs.add(new PartitionKeyAndResourceTokenPair(
                        partitionKey != null ? BridgeInternal.getPartitionKeyInternal(partitionKey) : PartitionKeyInternal.Empty,
                        permission.getToken()));
                logger.debug("Initializing resource token map  , with map key [{}] , partition key [{}] and resource token",
                        pathInfo.resourceIdOrFullName, partitionKey != null ? partitionKey.toString() : null, permission.getToken());

            }

            if(this.resourceTokensMap.isEmpty()) {
                throw new IllegalArgumentException("permissionFeed");
            }

            String firstToken = permissionFeed.get(0).getToken();
            if(ResourceTokenAuthorizationHelper.isResourceToken(firstToken)) {
                this.firstResourceTokenFromPermissionFeed = firstToken;
            }
        }
    }

    RxDocumentClientImpl(URI serviceEndpoint,
                         String masterKeyOrResourceToken,
                         ConnectionPolicy connectionPolicy,
                         ConsistencyLevel consistencyLevel,
                         Configs configs,
<<<<<<< HEAD
                         CosmosKeyCredential cosmosKeyCredential,
                         TokenCredential tokenCredential,
=======
                         AzureKeyCredential credential,
>>>>>>> 02077a74
                         boolean sessionCapturingOverrideEnabled,
                         boolean connectionSharingAcrossClientsEnabled,
                         boolean contentResponseOnWriteEnabled) {

        logger.info(
            "Initializing DocumentClient with"
                + " serviceEndpoint [{}], connectionPolicy [{}], consistencyLevel [{}], directModeProtocol [{}]",
            serviceEndpoint, connectionPolicy, consistencyLevel, configs.getProtocol());

        this.connectionSharingAcrossClientsEnabled = connectionSharingAcrossClientsEnabled;
        this.configs = configs;
        this.masterKeyOrResourceToken = masterKeyOrResourceToken;
        this.serviceEndpoint = serviceEndpoint;
<<<<<<< HEAD
        this.cosmosKeyCredential = cosmosKeyCredential;
        this.tokenCredential = tokenCredential;
=======
        this.credential = credential;
>>>>>>> 02077a74
        this.contentResponseOnWriteEnabled = contentResponseOnWriteEnabled;

        if (this.credential != null) {
            hasAuthKeyResourceToken = false;
            this.authorizationTokenProvider = new BaseAuthorizationTokenProvider(this.credential);
        } else if (masterKeyOrResourceToken != null && ResourceTokenAuthorizationHelper.isResourceToken(masterKeyOrResourceToken)) {
            this.authorizationTokenProvider = null;
            hasAuthKeyResourceToken = true;
<<<<<<< HEAD
        } else if (masterKeyOrResourceToken != null && !ResourceTokenAuthorizationHelper.isResourceToken(masterKeyOrResourceToken)) {
            this.cosmosKeyCredential = new CosmosKeyCredential(this.masterKeyOrResourceToken);
=======
        } else if(masterKeyOrResourceToken != null && !ResourceTokenAuthorizationHelper.isResourceToken(masterKeyOrResourceToken)){
            this.credential = new AzureKeyCredential(this.masterKeyOrResourceToken);
>>>>>>> 02077a74
            hasAuthKeyResourceToken = false;
            this.authorizationTokenProvider = new BaseAuthorizationTokenProvider(this.credential);
        } else {
            hasAuthKeyResourceToken = false;
            this.authorizationTokenProvider = null;
            if (tokenCredential != null) {
                this.tokenCredentialScopes = new String[] {
//                    AadTokenAuthorizationHelper.AAD_AUTH_TOKEN_GENERAL_SCOPE,
                    Utils.joinPath(serviceEndpoint.toString(), ".default")
                };
                this.tokenCredentialCache = new SimpleTokenCache(() -> this.tokenCredential
                    .getToken(new TokenRequestContext().addScopes(this.tokenCredentialScopes)));
            }
        }

        if (connectionPolicy != null) {
            this.connectionPolicy = connectionPolicy;
        } else {
            this.connectionPolicy = new ConnectionPolicy(DirectConnectionConfig.getDefaultConfig());
        }

        boolean disableSessionCapturing = (ConsistencyLevel.SESSION != consistencyLevel && !sessionCapturingOverrideEnabled);

        this.sessionContainer = new SessionContainer(this.serviceEndpoint.getHost(), disableSessionCapturing);
        this.consistencyLevel = consistencyLevel;

        this.userAgentContainer = new UserAgentContainer();

        String userAgentSuffix = this.connectionPolicy.getUserAgentSuffix();
        if (userAgentSuffix != null && userAgentSuffix.length() > 0) {
            userAgentContainer.setSuffix(userAgentSuffix);
        }

        this.reactorHttpClient = httpClient();
        this.globalEndpointManager = new GlobalEndpointManager(asDatabaseAccountManagerInternal(), this.connectionPolicy, /**/configs);
        this.retryPolicy = new RetryPolicy(this.globalEndpointManager, this.connectionPolicy);
        this.resetSessionTokenRetryPolicy = retryPolicy;
    }

    private void initializeGatewayConfigurationReader() {
        this.gatewayConfigurationReader = new GatewayServiceConfigurationReader(this.globalEndpointManager);
        DatabaseAccount databaseAccount = this.globalEndpointManager.getLatestDatabaseAccount();
        //Database account should not be null here,
        // this.globalEndpointManager.init() must have been already called
        // hence asserting it
        assert(databaseAccount != null);
        this.useMultipleWriteLocations = this.connectionPolicy.isMultipleWriteRegionsEnabled() && BridgeInternal.isEnableMultipleWriteLocations(databaseAccount);

        // TODO: add support for openAsync
        // https://msdata.visualstudio.com/CosmosDB/_workitems/edit/332589
    }

    public void init() {

        // TODO: add support for openAsync
        // https://msdata.visualstudio.com/CosmosDB/_workitems/edit/332589
        this.gatewayProxy = createRxGatewayProxy(this.sessionContainer,
                this.consistencyLevel,
                this.queryCompatibilityMode,
                this.userAgentContainer,
                this.globalEndpointManager,
                this.reactorHttpClient);
        this.globalEndpointManager.init();
        this.initializeGatewayConfigurationReader();

        this.collectionCache = new RxClientCollectionCache(this.sessionContainer, this.gatewayProxy, this, this.retryPolicy);
        this.resetSessionTokenRetryPolicy = new ResetSessionTokenRetryPolicyFactory(this.sessionContainer, this.collectionCache, this.retryPolicy);

        this.partitionKeyRangeCache = new RxPartitionKeyRangeCache(RxDocumentClientImpl.this,
                collectionCache);

        if (this.connectionPolicy.getConnectionMode() == ConnectionMode.GATEWAY) {
            this.storeModel = this.gatewayProxy;
        } else {
            this.initializeDirectConnectivity();
        }
    }

    private void initializeDirectConnectivity() {

        this.storeClientFactory = new StoreClientFactory(
            this.configs,
            this.connectionPolicy,
           // this.maxConcurrentConnectionOpenRequests,
            this.userAgentContainer,
            this.connectionSharingAcrossClientsEnabled
        );

        this.addressResolver = new GlobalAddressResolver(
            this.reactorHttpClient,
            this.globalEndpointManager,
            this.configs.getProtocol(),
            this,
            this.collectionCache,
            this.partitionKeyRangeCache,
            userAgentContainer,
            // TODO: GATEWAY Configuration Reader
            //     this.gatewayConfigurationReader,
            null,
            this.connectionPolicy);

        this.createStoreModel(true);
    }

    DatabaseAccountManagerInternal asDatabaseAccountManagerInternal() {
        return new DatabaseAccountManagerInternal() {

            @Override
            public URI getServiceEndpoint() {
                return RxDocumentClientImpl.this.getServiceEndpoint();
            }

            @Override
            public Flux<DatabaseAccount> getDatabaseAccountFromEndpoint(URI endpoint) {
                logger.info("Getting database account endpoint from {}", endpoint);
                return RxDocumentClientImpl.this.getDatabaseAccountFromEndpoint(endpoint);
            }

            @Override
            public ConnectionPolicy getConnectionPolicy() {
                return RxDocumentClientImpl.this.getConnectionPolicy();
            }
        };
    }

    RxGatewayStoreModel createRxGatewayProxy(ISessionContainer sessionContainer,
                                             ConsistencyLevel consistencyLevel,
                                             QueryCompatibilityMode queryCompatibilityMode,
                                             UserAgentContainer userAgentContainer,
                                             GlobalEndpointManager globalEndpointManager,
                                             HttpClient httpClient) {
        return new RxGatewayStoreModel(sessionContainer,
                consistencyLevel,
                queryCompatibilityMode,
                userAgentContainer,
                globalEndpointManager,
                httpClient);
    }

    private HttpClient httpClient() {

        HttpClientConfig httpClientConfig = new HttpClientConfig(this.configs)
                .withMaxIdleConnectionTimeout(this.connectionPolicy.getIdleConnectionTimeout())
                .withPoolSize(this.connectionPolicy.getMaxConnectionPoolSize())
                .withProxy(this.connectionPolicy.getProxy())
                .withRequestTimeout(this.connectionPolicy.getRequestTimeout());

        if (connectionSharingAcrossClientsEnabled) {
            return SharedGatewayHttpClient.getOrCreateInstance(httpClientConfig);
        } else {
            return HttpClient.createFixed(httpClientConfig);
        }
    }

    private void createStoreModel(boolean subscribeRntbdStatus) {
        // EnableReadRequestsFallback, if not explicitly set on the connection policy,
        // is false if the account's consistency is bounded staleness,
        // and true otherwise.

        StoreClient storeClient = this.storeClientFactory.createStoreClient(
                this.addressResolver,
                this.sessionContainer,
                this.gatewayConfigurationReader,
                this,
                false
        );

        this.storeModel = new ServerStoreModel(storeClient);
    }


    @Override
    public URI getServiceEndpoint() {
        return this.serviceEndpoint;
    }

    @Override
    public URI getWriteEndpoint() {
        return globalEndpointManager.getWriteEndpoints().stream().findFirst().orElse(null);
    }

    @Override
    public URI getReadEndpoint() {
        return globalEndpointManager.getReadEndpoints().stream().findFirst().orElse(null);
    }

    @Override
    public ConnectionPolicy getConnectionPolicy() {
        return this.connectionPolicy;
    }

    @Override
    public boolean isContentResponseOnWriteEnabled() {
        return contentResponseOnWriteEnabled;
    }

    @Override
    public ConsistencyLevel getConsistencyLevel() {
        return consistencyLevel;
    }

    @Override
    public Mono<ResourceResponse<Database>> createDatabase(Database database, RequestOptions options) {
        DocumentClientRetryPolicy retryPolicyInstance = this.resetSessionTokenRetryPolicy.getRequestPolicy();
        return ObservableHelper.inlineIfPossibleAsObs(() -> createDatabaseInternal(database, options, retryPolicyInstance), retryPolicyInstance);
    }

    private Mono<ResourceResponse<Database>> createDatabaseInternal(Database database, RequestOptions options, DocumentClientRetryPolicy retryPolicyInstance) {
        try {

            if (database == null) {
                throw new IllegalArgumentException("Database");
            }

            logger.debug("Creating a Database. id: [{}]", database.getId());
            validateResource(database);

            Map<String, String> requestHeaders = this.getRequestHeaders(options, ResourceType.Database, OperationType.Create);
            Instant serializationStartTimeUTC = Instant.now();
            ByteBuffer byteBuffer = ModelBridgeInternal.serializeJsonToByteBuffer(database);
            Instant serializationEndTimeUTC = Instant.now();
            SerializationDiagnosticsContext.SerializationDiagnostics serializationDiagnostics = new SerializationDiagnosticsContext.SerializationDiagnostics(
                serializationStartTimeUTC,
                serializationEndTimeUTC,
                SerializationDiagnosticsContext.SerializationType.DATABASE_SERIALIZATION);
            RxDocumentServiceRequest request = RxDocumentServiceRequest.create(OperationType.Create,
                ResourceType.Database, Paths.DATABASES_ROOT, byteBuffer, requestHeaders, options);

            if (retryPolicyInstance != null) {
                retryPolicyInstance.onBeforeSendRequest(request);
            }

            SerializationDiagnosticsContext serializationDiagnosticsContext = BridgeInternal.getSerializationDiagnosticsContext(request.requestContext.cosmosDiagnostics);
            if (serializationDiagnosticsContext != null) {
                serializationDiagnosticsContext.addSerializationDiagnostics(serializationDiagnostics);
            }

            return this.create(request, retryPolicyInstance).map(response -> toResourceResponse(response, Database.class));
        } catch (Exception e) {
            logger.debug("Failure in creating a database. due to [{}]", e.getMessage(), e);
            return Mono.error(e);
        }
    }

    @Override
    public Mono<ResourceResponse<Database>> deleteDatabase(String databaseLink, RequestOptions options) {
        DocumentClientRetryPolicy retryPolicyInstance = this.resetSessionTokenRetryPolicy.getRequestPolicy();
        return ObservableHelper.inlineIfPossibleAsObs(() -> deleteDatabaseInternal(databaseLink, options, retryPolicyInstance), retryPolicyInstance);
    }

    private Mono<ResourceResponse<Database>> deleteDatabaseInternal(String databaseLink, RequestOptions options,
                                                                    DocumentClientRetryPolicy retryPolicyInstance) {
        try {
            if (StringUtils.isEmpty(databaseLink)) {
                throw new IllegalArgumentException("databaseLink");
            }

            logger.debug("Deleting a Database. databaseLink: [{}]", databaseLink);
            String path = Utils.joinPath(databaseLink, null);
            Map<String, String> requestHeaders = this.getRequestHeaders(options, ResourceType.Database, OperationType.Delete);
            RxDocumentServiceRequest request = RxDocumentServiceRequest.create(OperationType.Delete,
                ResourceType.Database, path, requestHeaders, options);

            if (retryPolicyInstance != null) {
                retryPolicyInstance.onBeforeSendRequest(request);
            }

            return this.delete(request, retryPolicyInstance).map(response -> toResourceResponse(response, Database.class));
        } catch (Exception e) {
            logger.debug("Failure in deleting a database. due to [{}]", e.getMessage(), e);
            return Mono.error(e);
        }
    }

    @Override
    public Mono<ResourceResponse<Database>> readDatabase(String databaseLink, RequestOptions options) {
        DocumentClientRetryPolicy retryPolicyInstance = this.resetSessionTokenRetryPolicy.getRequestPolicy();
        return ObservableHelper.inlineIfPossibleAsObs(() -> readDatabaseInternal(databaseLink, options, retryPolicyInstance), retryPolicyInstance);
    }

    private Mono<ResourceResponse<Database>> readDatabaseInternal(String databaseLink, RequestOptions options, DocumentClientRetryPolicy retryPolicyInstance) {
        try {
            if (StringUtils.isEmpty(databaseLink)) {
                throw new IllegalArgumentException("databaseLink");
            }

            logger.debug("Reading a Database. databaseLink: [{}]", databaseLink);
            String path = Utils.joinPath(databaseLink, null);
            Map<String, String> requestHeaders = this.getRequestHeaders(options, ResourceType.Database, OperationType.Read);
            RxDocumentServiceRequest request = RxDocumentServiceRequest.create(OperationType.Read,
                ResourceType.Database, path, requestHeaders, options);

            if (retryPolicyInstance != null) {
                retryPolicyInstance.onBeforeSendRequest(request);
            }
            return this.read(request, retryPolicyInstance).map(response -> toResourceResponse(response, Database.class));
        } catch (Exception e) {
            logger.debug("Failure in reading a database. due to [{}]", e.getMessage(), e);
            return Mono.error(e);
        }
    }

    @Override
    public Flux<FeedResponse<Database>> readDatabases(CosmosQueryRequestOptions options) {
        return readFeed(options, ResourceType.Database, Database.class, Paths.DATABASES_ROOT);
    }

    private String parentResourceLinkToQueryLink(String parentResouceLink, ResourceType resourceTypeEnum) {
        switch (resourceTypeEnum) {
            case Database:
                return Paths.DATABASES_ROOT;

            case DocumentCollection:
                return Utils.joinPath(parentResouceLink, Paths.COLLECTIONS_PATH_SEGMENT);

            case Document:
                return Utils.joinPath(parentResouceLink, Paths.DOCUMENTS_PATH_SEGMENT);

            case Offer:
                return Paths.OFFERS_ROOT;

            case User:
                return Utils.joinPath(parentResouceLink, Paths.USERS_PATH_SEGMENT);

            case Permission:
                return Utils.joinPath(parentResouceLink, Paths.PERMISSIONS_PATH_SEGMENT);

            case Attachment:
                return Utils.joinPath(parentResouceLink, Paths.ATTACHMENTS_PATH_SEGMENT);

            case StoredProcedure:
                return Utils.joinPath(parentResouceLink, Paths.STORED_PROCEDURES_PATH_SEGMENT);

            case Trigger:
                return Utils.joinPath(parentResouceLink, Paths.TRIGGERS_PATH_SEGMENT);

            case UserDefinedFunction:
                return Utils.joinPath(parentResouceLink, Paths.USER_DEFINED_FUNCTIONS_PATH_SEGMENT);

            default:
                throw new IllegalArgumentException("resource type not supported");
        }
    }

    private <T extends Resource> Flux<FeedResponse<T>> createQuery(
            String parentResourceLink,
            SqlQuerySpec sqlQuery,
            CosmosQueryRequestOptions options,
            Class<T> klass,
            ResourceType resourceTypeEnum) {

        String queryResourceLink = parentResourceLinkToQueryLink(parentResourceLink, resourceTypeEnum);

        UUID activityId = Utils.randomUUID();
        IDocumentQueryClient queryClient = documentQueryClientImpl(RxDocumentClientImpl.this);
        Flux<? extends IDocumentQueryExecutionContext<T>> executionContext =
                DocumentQueryExecutionContextFactory.createDocumentQueryExecutionContextAsync(queryClient, resourceTypeEnum, klass, sqlQuery , options, queryResourceLink, false, activityId);
        return executionContext.flatMap(iDocumentQueryExecutionContext -> {
            QueryInfo queryInfo = null;
            if (iDocumentQueryExecutionContext instanceof PipelinedDocumentQueryExecutionContext) {
                queryInfo = ((PipelinedDocumentQueryExecutionContext<T>) iDocumentQueryExecutionContext).getQueryInfo();
            }
            if (queryInfo != null && queryInfo.hasSelectValue()) {
                QueryInfo finalQueryInfo = queryInfo;
                return iDocumentQueryExecutionContext.executeAsync()
                           .map(tFeedResponse -> {
                               ModelBridgeInternal
                                   .addQueryInfoToFeedResponse(tFeedResponse, finalQueryInfo);
                               return tFeedResponse;
                           });
            }
            return iDocumentQueryExecutionContext.executeAsync();
        });
    }

    @Override
    public Flux<FeedResponse<Database>> queryDatabases(String query, CosmosQueryRequestOptions options) {
        return queryDatabases(new SqlQuerySpec(query), options);
    }


    @Override
    public Flux<FeedResponse<Database>> queryDatabases(SqlQuerySpec querySpec, CosmosQueryRequestOptions options) {
        return createQuery(Paths.DATABASES_ROOT, querySpec, options, Database.class, ResourceType.Database);
    }

    @Override
    public Mono<ResourceResponse<DocumentCollection>> createCollection(String databaseLink,
                                                                       DocumentCollection collection, RequestOptions options) {
        DocumentClientRetryPolicy retryPolicyInstance = this.resetSessionTokenRetryPolicy.getRequestPolicy();
        return ObservableHelper.inlineIfPossibleAsObs(() -> this.createCollectionInternal(databaseLink, collection, options, retryPolicyInstance), retryPolicyInstance);
    }

    private Mono<ResourceResponse<DocumentCollection>> createCollectionInternal(String databaseLink,
                                                                                DocumentCollection collection, RequestOptions options, DocumentClientRetryPolicy retryPolicyInstance) {
        try {
            if (StringUtils.isEmpty(databaseLink)) {
                throw new IllegalArgumentException("databaseLink");
            }
            if (collection == null) {
                throw new IllegalArgumentException("collection");
            }

            logger.debug("Creating a Collection. databaseLink: [{}], Collection id: [{}]", databaseLink,
                collection.getId());
            validateResource(collection);

            String path = Utils.joinPath(databaseLink, Paths.COLLECTIONS_PATH_SEGMENT);
            Map<String, String> requestHeaders = this.getRequestHeaders(options, ResourceType.DocumentCollection, OperationType.Create);

            Instant serializationStartTimeUTC = Instant.now();
            ByteBuffer byteBuffer = ModelBridgeInternal.serializeJsonToByteBuffer(collection);
            Instant serializationEndTimeUTC = Instant.now();
            SerializationDiagnosticsContext.SerializationDiagnostics serializationDiagnostics = new SerializationDiagnosticsContext.SerializationDiagnostics(
                serializationStartTimeUTC,
                serializationEndTimeUTC,
                SerializationDiagnosticsContext.SerializationType.CONTAINER_SERIALIZATION);
            RxDocumentServiceRequest request = RxDocumentServiceRequest.create(OperationType.Create,
                ResourceType.DocumentCollection, path, byteBuffer, requestHeaders, options);

            if (retryPolicyInstance != null){
                retryPolicyInstance.onBeforeSendRequest(request);
            }

            SerializationDiagnosticsContext serializationDiagnosticsContext = BridgeInternal.getSerializationDiagnosticsContext(request.requestContext.cosmosDiagnostics);
            if (serializationDiagnosticsContext != null) {
                serializationDiagnosticsContext.addSerializationDiagnostics(serializationDiagnostics);
            }

            return this.create(request, retryPolicyInstance).map(response -> toResourceResponse(response, DocumentCollection.class))
                .doOnNext(resourceResponse -> {
                    // set the session token
                    this.sessionContainer.setSessionToken(resourceResponse.getResource().getResourceId(),
                        getAltLink(resourceResponse.getResource()),
                        resourceResponse.getResponseHeaders());
                });
        } catch (Exception e) {
            logger.debug("Failure in creating a collection. due to [{}]", e.getMessage(), e);
            return Mono.error(e);
        }
    }

    @Override
    public Mono<ResourceResponse<DocumentCollection>> replaceCollection(DocumentCollection collection,
                                                                        RequestOptions options) {
        DocumentClientRetryPolicy retryPolicyInstance = this.resetSessionTokenRetryPolicy.getRequestPolicy();
        return ObservableHelper.inlineIfPossibleAsObs(() -> replaceCollectionInternal(collection, options, retryPolicyInstance), retryPolicyInstance);
    }

    private Mono<ResourceResponse<DocumentCollection>> replaceCollectionInternal(DocumentCollection collection,
                                                                                 RequestOptions options, DocumentClientRetryPolicy retryPolicyInstance) {
        try {
            if (collection == null) {
                throw new IllegalArgumentException("collection");
            }

            logger.debug("Replacing a Collection. id: [{}]", collection.getId());
            validateResource(collection);

            String path = Utils.joinPath(collection.getSelfLink(), null);
            Map<String, String> requestHeaders = this.getRequestHeaders(options, ResourceType.DocumentCollection, OperationType.Replace);
            Instant serializationStartTimeUTC = Instant.now();
            ByteBuffer byteBuffer = ModelBridgeInternal.serializeJsonToByteBuffer(collection);
            Instant serializationEndTimeUTC = Instant.now();
            SerializationDiagnosticsContext.SerializationDiagnostics serializationDiagnostics = new SerializationDiagnosticsContext.SerializationDiagnostics(
                serializationStartTimeUTC,
                serializationEndTimeUTC,
                SerializationDiagnosticsContext.SerializationType.CONTAINER_SERIALIZATION);
            RxDocumentServiceRequest request = RxDocumentServiceRequest.create(OperationType.Replace,
                ResourceType.DocumentCollection, path, byteBuffer, requestHeaders, options);

            // TODO: .Net has some logic for updating session token which we don't
            // have here
            if (retryPolicyInstance != null){
                retryPolicyInstance.onBeforeSendRequest(request);
            }

            SerializationDiagnosticsContext serializationDiagnosticsContext = BridgeInternal.getSerializationDiagnosticsContext(request.requestContext.cosmosDiagnostics);
            if (serializationDiagnosticsContext != null) {
                serializationDiagnosticsContext.addSerializationDiagnostics(serializationDiagnostics);
            }

            return this.replace(request, retryPolicyInstance).map(response -> toResourceResponse(response, DocumentCollection.class))
                .doOnNext(resourceResponse -> {
                    if (resourceResponse.getResource() != null) {
                        // set the session token
                        this.sessionContainer.setSessionToken(resourceResponse.getResource().getResourceId(),
                            getAltLink(resourceResponse.getResource()),
                            resourceResponse.getResponseHeaders());
                    }
                });

        } catch (Exception e) {
            logger.debug("Failure in replacing a collection. due to [{}]", e.getMessage(), e);
            return Mono.error(e);
        }
    }

    @Override
    public Mono<ResourceResponse<DocumentCollection>> deleteCollection(String collectionLink,
                                                                       RequestOptions options) {
        DocumentClientRetryPolicy retryPolicyInstance = this.resetSessionTokenRetryPolicy.getRequestPolicy();
        return ObservableHelper.inlineIfPossibleAsObs(() -> deleteCollectionInternal(collectionLink, options, retryPolicyInstance), retryPolicyInstance);
    }

    private Mono<ResourceResponse<DocumentCollection>> deleteCollectionInternal(String collectionLink,
                                                                                RequestOptions options, DocumentClientRetryPolicy retryPolicyInstance) {
        try {
            if (StringUtils.isEmpty(collectionLink)) {
                throw new IllegalArgumentException("collectionLink");
            }

            logger.debug("Deleting a Collection. collectionLink: [{}]", collectionLink);
            String path = Utils.joinPath(collectionLink, null);
            Map<String, String> requestHeaders = this.getRequestHeaders(options, ResourceType.DocumentCollection, OperationType.Delete);
            RxDocumentServiceRequest request = RxDocumentServiceRequest.create(OperationType.Delete,
                ResourceType.DocumentCollection, path, requestHeaders, options);

            if (retryPolicyInstance != null){
                retryPolicyInstance.onBeforeSendRequest(request);
            }

            return this.delete(request, retryPolicyInstance).map(response -> toResourceResponse(response, DocumentCollection.class));

        } catch (Exception e) {
            logger.debug("Failure in deleting a collection, due to [{}]", e.getMessage(), e);
            return Mono.error(e);
        }
    }

    private Mono<RxDocumentServiceResponse> delete(RxDocumentServiceRequest request, DocumentClientRetryPolicy documentClientRetryPolicy) {
        return populateHeaders(request, RequestVerb.DELETE)
            .flatMap(requestPopulated -> {
                if (requestPopulated.requestContext != null && documentClientRetryPolicy.getRetryCount() > 0) {
                    documentClientRetryPolicy.updateEndTime();
                    requestPopulated.requestContext.updateRetryContext(documentClientRetryPolicy, true);
                }

                return getStoreProxy(requestPopulated).processMessage(requestPopulated);
            });
    }

    private Mono<RxDocumentServiceResponse> read(RxDocumentServiceRequest request, DocumentClientRetryPolicy documentClientRetryPolicy) {
        return populateHeaders(request, RequestVerb.GET)
            .flatMap(requestPopulated -> {
                    if (requestPopulated.requestContext != null && documentClientRetryPolicy.getRetryCount() > 0) {
                        documentClientRetryPolicy.updateEndTime();
                        requestPopulated.requestContext.updateRetryContext(documentClientRetryPolicy, true);
                    }
                return getStoreProxy(requestPopulated).processMessage(requestPopulated);
                });
    }

    Mono<RxDocumentServiceResponse> readFeed(RxDocumentServiceRequest request) {
        return populateHeaders(request, RequestVerb.GET)
            .flatMap(gatewayProxy::processMessage);
    }

    private Mono<RxDocumentServiceResponse> query(RxDocumentServiceRequest request) {
        return populateHeaders(request, RequestVerb.POST)
            .flatMap(requestPopulated ->
                this.getStoreProxy(requestPopulated).processMessage(requestPopulated)
                    .map(response -> {
                            this.captureSessionToken(requestPopulated, response);
                            return response;
                        }
                    ));
    }

    @Override
    public Mono<ResourceResponse<DocumentCollection>> readCollection(String collectionLink,
                                                                     RequestOptions options) {
        DocumentClientRetryPolicy retryPolicyInstance = this.resetSessionTokenRetryPolicy.getRequestPolicy();
        return ObservableHelper.inlineIfPossibleAsObs(() -> readCollectionInternal(collectionLink, options, retryPolicyInstance), retryPolicyInstance);
    }

    private Mono<ResourceResponse<DocumentCollection>> readCollectionInternal(String collectionLink,
                                                                              RequestOptions options, DocumentClientRetryPolicy retryPolicyInstance) {

        // we are using an observable factory here
        // observable will be created fresh upon subscription
        // this is to ensure we capture most up to date information (e.g.,
        // session)
        try {
            if (StringUtils.isEmpty(collectionLink)) {
                throw new IllegalArgumentException("collectionLink");
            }

            logger.debug("Reading a Collection. collectionLink: [{}]", collectionLink);
            String path = Utils.joinPath(collectionLink, null);
            Map<String, String> requestHeaders = this.getRequestHeaders(options, ResourceType.DocumentCollection, OperationType.Read);
            RxDocumentServiceRequest request = RxDocumentServiceRequest.create(OperationType.Read,
                ResourceType.DocumentCollection, path, requestHeaders, options);

            if (retryPolicyInstance != null){
                retryPolicyInstance.onBeforeSendRequest(request);
            }
            return this.read(request, retryPolicyInstance).map(response -> toResourceResponse(response, DocumentCollection.class));
        } catch (Exception e) {
            // this is only in trace level to capture what's going on
            logger.debug("Failure in reading a collection, due to [{}]", e.getMessage(), e);
            return Mono.error(e);
        }
    }

    @Override
    public Flux<FeedResponse<DocumentCollection>> readCollections(String databaseLink, CosmosQueryRequestOptions options) {

        if (StringUtils.isEmpty(databaseLink)) {
            throw new IllegalArgumentException("databaseLink");
        }

        return readFeed(options, ResourceType.DocumentCollection, DocumentCollection.class,
                Utils.joinPath(databaseLink, Paths.COLLECTIONS_PATH_SEGMENT));
    }

    @Override
    public Flux<FeedResponse<DocumentCollection>> queryCollections(String databaseLink, String query,
                                                                   CosmosQueryRequestOptions options) {
        return createQuery(databaseLink, new SqlQuerySpec(query), options, DocumentCollection.class, ResourceType.DocumentCollection);
    }

    @Override
    public Flux<FeedResponse<DocumentCollection>> queryCollections(String databaseLink,
                                                                         SqlQuerySpec querySpec, CosmosQueryRequestOptions options) {
        return createQuery(databaseLink, querySpec, options, DocumentCollection.class, ResourceType.DocumentCollection);
    }

    private static String serializeProcedureParams(List<Object> objectArray) {
        String[] stringArray = new String[objectArray.size()];

        for (int i = 0; i < objectArray.size(); ++i) {
            Object object = objectArray.get(i);
            if (object instanceof JsonSerializable) {
                stringArray[i] = ModelBridgeInternal.toJsonFromJsonSerializable((JsonSerializable) object);
            } else {

                // POJO, ObjectNode, number, STRING or Boolean
                try {
                    stringArray[i] = mapper.writeValueAsString(object);
                } catch (IOException e) {
                    throw new IllegalArgumentException("Can't serialize the object into the json string", e);
                }
            }
        }

        return String.format("[%s]", StringUtils.join(stringArray, ","));
    }

    private static void validateResource(Resource resource) {
        if (!StringUtils.isEmpty(resource.getId())) {
            if (resource.getId().indexOf('/') != -1 || resource.getId().indexOf('\\') != -1 ||
                    resource.getId().indexOf('?') != -1 || resource.getId().indexOf('#') != -1) {
                throw new IllegalArgumentException("Id contains illegal chars.");
            }

            if (resource.getId().endsWith(" ")) {
                throw new IllegalArgumentException("Id ends with a space.");
            }
        }
    }

    private Map<String, String> getRequestHeaders(RequestOptions options, ResourceType resourceType, OperationType operationType) {
        Map<String, String> headers = new HashMap<>();

        if (this.useMultipleWriteLocations) {
            headers.put(HttpConstants.HttpHeaders.ALLOW_TENTATIVE_WRITES, Boolean.TRUE.toString());
        }

        if (consistencyLevel != null) {
            headers.put(HttpConstants.HttpHeaders.CONSISTENCY_LEVEL, consistencyLevel.toString());
        }

        //  If content response on write is not enabled, and operation is document write - then add minimal prefer header
        if (resourceType.equals(ResourceType.Document) && operationType.isWriteOperation() && !this.contentResponseOnWriteEnabled) {
            headers.put(HttpConstants.HttpHeaders.PREFER, HttpConstants.HeaderValues.PREFER_RETURN_MINIMAL);
        }

        if (options == null) {
            return headers;
        }

        Map<String, String> customOptions = options.getHeaders();
        if (customOptions != null) {
            headers.putAll(customOptions);
        }

        if (options.getIfMatchETag() != null) {
                headers.put(HttpConstants.HttpHeaders.IF_MATCH, options.getIfMatchETag());
        }

        if(options.getIfNoneMatchETag() != null) {
            headers.put(HttpConstants.HttpHeaders.IF_NONE_MATCH, options.getIfNoneMatchETag());
        }

        if (options.getConsistencyLevel() != null) {
            headers.put(HttpConstants.HttpHeaders.CONSISTENCY_LEVEL, options.getConsistencyLevel().toString());
        }

        if (options.getIndexingDirective() != null) {
            headers.put(HttpConstants.HttpHeaders.INDEXING_DIRECTIVE, options.getIndexingDirective().toString());
        }

        if (options.getPostTriggerInclude() != null && options.getPostTriggerInclude().size() > 0) {
            String postTriggerInclude = StringUtils.join(options.getPostTriggerInclude(), ",");
            headers.put(HttpConstants.HttpHeaders.POST_TRIGGER_INCLUDE, postTriggerInclude);
        }

        if (options.getPreTriggerInclude() != null && options.getPreTriggerInclude().size() > 0) {
            String preTriggerInclude = StringUtils.join(options.getPreTriggerInclude(), ",");
            headers.put(HttpConstants.HttpHeaders.PRE_TRIGGER_INCLUDE, preTriggerInclude);
        }

        if (!Strings.isNullOrEmpty(options.getSessionToken())) {
            headers.put(HttpConstants.HttpHeaders.SESSION_TOKEN, options.getSessionToken());
        }

        if (options.getResourceTokenExpirySeconds() != null) {
            headers.put(HttpConstants.HttpHeaders.RESOURCE_TOKEN_EXPIRY,
                    String.valueOf(options.getResourceTokenExpirySeconds()));
        }

        if (options.getOfferThroughput() != null && options.getOfferThroughput() >= 0) {
            headers.put(HttpConstants.HttpHeaders.OFFER_THROUGHPUT, options.getOfferThroughput().toString());
        } else if (options.getOfferType() != null) {
            headers.put(HttpConstants.HttpHeaders.OFFER_TYPE, options.getOfferType());
        }

        if (options.getOfferThroughput() == null) {
            if (options.getThroughputProperties() != null) {
                Offer offer = ModelBridgeInternal.getOfferFromThroughputProperties(options.getThroughputProperties());
                final OfferAutoscaleSettings offerAutoscaleSettings = offer.getOfferAutoScaleSettings();
                OfferAutoscaleAutoUpgradeProperties autoscaleAutoUpgradeProperties = null;
                if (offerAutoscaleSettings != null) {
                     autoscaleAutoUpgradeProperties
                        = offer.getOfferAutoScaleSettings().getAutoscaleAutoUpgradeProperties();
                }
                if (offer.hasOfferThroughput() &&
                        (offerAutoscaleSettings != null && offerAutoscaleSettings.getMaxThroughput() >= 0 ||
                             autoscaleAutoUpgradeProperties != null &&
                                 autoscaleAutoUpgradeProperties
                                     .getAutoscaleThroughputProperties()
                                     .getIncrementPercent() >= 0)) {
                    throw new IllegalArgumentException("Autoscale provisioned throughput can not be configured with "
                                                           + "fixed offer");
                }

                if (offer.hasOfferThroughput()) {
                    headers.put(HttpConstants.HttpHeaders.OFFER_THROUGHPUT, String.valueOf(offer.getThroughput()));
                } else if (offer.getOfferAutoScaleSettings() != null) {
                    headers.put(HttpConstants.HttpHeaders.OFFER_AUTOPILOT_SETTINGS,
                                ModelBridgeInternal.toJsonFromJsonSerializable(offer.getOfferAutoScaleSettings()));
                }
            }
        }

        if (options.isQuotaInfoEnabled()) {
            headers.put(HttpConstants.HttpHeaders.POPULATE_QUOTA_INFO, String.valueOf(true));
        }

        if (options.isScriptLoggingEnabled()) {
            headers.put(HttpConstants.HttpHeaders.SCRIPT_ENABLE_LOGGING, String.valueOf(true));
        }

        return headers;
    }

    private Mono<RxDocumentServiceRequest> addPartitionKeyInformation(RxDocumentServiceRequest request,
                                                                      ByteBuffer contentAsByteBuffer,
                                                                      Document document,
                                                                      RequestOptions options) {

        Mono<Utils.ValueHolder<DocumentCollection>> collectionObs = this.collectionCache.resolveCollectionAsync(BridgeInternal.getMetaDataDiagnosticContext(request.requestContext.cosmosDiagnostics), request);
        return collectionObs
                .map(collectionValueHolder -> {
                    addPartitionKeyInformation(request, contentAsByteBuffer, document, options, collectionValueHolder.v);
                    return request;
                });
    }

    private Mono<RxDocumentServiceRequest> addPartitionKeyInformation(RxDocumentServiceRequest request,
                                                                      ByteBuffer contentAsByteBuffer,
                                                                      Object document,
                                                                      RequestOptions options,
                                                                      Mono<Utils.ValueHolder<DocumentCollection>> collectionObs) {

        return collectionObs.map(collectionValueHolder -> {
            addPartitionKeyInformation(request, contentAsByteBuffer, document, options, collectionValueHolder.v);
            return request;
        });
    }

    private void addPartitionKeyInformation(RxDocumentServiceRequest request,
                                            ByteBuffer contentAsByteBuffer,
                                            Object objectDoc, RequestOptions options,
                                            DocumentCollection collection) {
        PartitionKeyDefinition partitionKeyDefinition = collection.getPartitionKey();

        PartitionKeyInternal partitionKeyInternal = null;
        if (options != null && options.getPartitionKey() != null && options.getPartitionKey().equals(PartitionKey.NONE)){
            partitionKeyInternal = ModelBridgeInternal.getNonePartitionKey(partitionKeyDefinition);
        } else if (options != null && options.getPartitionKey() != null) {
            partitionKeyInternal = BridgeInternal.getPartitionKeyInternal(options.getPartitionKey());
        } else if (partitionKeyDefinition == null || partitionKeyDefinition.getPaths().size() == 0) {
            // For backward compatibility, if collection doesn't have partition key defined, we assume all documents
            // have empty value for it and user doesn't need to specify it explicitly.
            partitionKeyInternal = PartitionKeyInternal.getEmpty();
        } else if (contentAsByteBuffer != null) {
            InternalObjectNode internalObjectNode;
            if (objectDoc instanceof InternalObjectNode) {
                internalObjectNode = (InternalObjectNode) objectDoc;
            } else {
                contentAsByteBuffer.rewind();
                internalObjectNode = new InternalObjectNode(contentAsByteBuffer);
            }

            Instant serializationStartTime = Instant.now();
            partitionKeyInternal =  extractPartitionKeyValueFromDocument(internalObjectNode, partitionKeyDefinition);
            Instant serializationEndTime = Instant.now();
            SerializationDiagnosticsContext.SerializationDiagnostics serializationDiagnostics = new SerializationDiagnosticsContext.SerializationDiagnostics(
                serializationStartTime,
                serializationEndTime,
                SerializationDiagnosticsContext.SerializationType.PARTITION_KEY_FETCH_SERIALIZATION
            );
            SerializationDiagnosticsContext serializationDiagnosticsContext = BridgeInternal.getSerializationDiagnosticsContext(request.requestContext.cosmosDiagnostics);
            if (serializationDiagnosticsContext != null) {
                serializationDiagnosticsContext.addSerializationDiagnostics(serializationDiagnostics);
            }

        } else {
            throw new UnsupportedOperationException("PartitionKey value must be supplied for this operation.");
        }

        request.setPartitionKeyInternal(partitionKeyInternal);
        request.getHeaders().put(HttpConstants.HttpHeaders.PARTITION_KEY, Utils.escapeNonAscii(partitionKeyInternal.toJson()));
    }

    private static PartitionKeyInternal extractPartitionKeyValueFromDocument(
            InternalObjectNode document,
            PartitionKeyDefinition partitionKeyDefinition) {
        if (partitionKeyDefinition != null) {
            String path = partitionKeyDefinition.getPaths().iterator().next();
            List<String> parts = PathParser.getPathParts(path);
            if (parts.size() >= 1) {
                Object value = ModelBridgeInternal.getObjectByPathFromJsonSerializable(document, parts);
                if (value == null || value.getClass() == ObjectNode.class) {
                    value = ModelBridgeInternal.getNonePartitionKey(partitionKeyDefinition);
                }

                if (value instanceof PartitionKeyInternal) {
                    return (PartitionKeyInternal) value;
                } else {
                    return PartitionKeyInternal.fromObjectArray(Collections.singletonList(value), false);
                }
            }
        }

        return null;
    }

    private Mono<RxDocumentServiceRequest> getCreateDocumentRequest(DocumentClientRetryPolicy requestRetryPolicy,
                                                                    String documentCollectionLink,
                                                                    Object document,
                                                                    RequestOptions options,
                                                                    boolean disableAutomaticIdGeneration,
                                                                    OperationType operationType) {

        if (StringUtils.isEmpty(documentCollectionLink)) {
            throw new IllegalArgumentException("documentCollectionLink");
        }
        if (document == null) {
            throw new IllegalArgumentException("document");
        }

        Instant serializationStartTimeUTC = Instant.now();
        ByteBuffer content = BridgeInternal.serializeJsonToByteBuffer(document, mapper);
        Instant serializationEndTimeUTC = Instant.now();
        SerializationDiagnosticsContext.SerializationDiagnostics serializationDiagnostics = new SerializationDiagnosticsContext.SerializationDiagnostics(
            serializationStartTimeUTC,
            serializationEndTimeUTC,
            SerializationDiagnosticsContext.SerializationType.ITEM_SERIALIZATION);

        String path = Utils.joinPath(documentCollectionLink, Paths.DOCUMENTS_PATH_SEGMENT);
        Map<String, String> requestHeaders = this.getRequestHeaders(options, ResourceType.Document, operationType);

        RxDocumentServiceRequest request = RxDocumentServiceRequest.create(operationType, ResourceType.Document, path,
                                                                           requestHeaders, options, content);
        if (requestRetryPolicy != null) {
            requestRetryPolicy.onBeforeSendRequest(request);
        }

        SerializationDiagnosticsContext serializationDiagnosticsContext = BridgeInternal.getSerializationDiagnosticsContext(request.requestContext.cosmosDiagnostics);
        if (serializationDiagnosticsContext != null) {
            serializationDiagnosticsContext.addSerializationDiagnostics(serializationDiagnostics);
        }

        Mono<Utils.ValueHolder<DocumentCollection>> collectionObs = this.collectionCache.resolveCollectionAsync(BridgeInternal.getMetaDataDiagnosticContext(request.requestContext.cosmosDiagnostics), request);
        return addPartitionKeyInformation(request, content, document, options, collectionObs);
    }

    private Mono<RxDocumentServiceRequest> populateHeaders(RxDocumentServiceRequest request, RequestVerb httpMethod) {
        request.getHeaders().put(HttpConstants.HttpHeaders.X_DATE, Utils.nowAsRFC1123());
        if (this.masterKeyOrResourceToken != null || this.resourceTokensMap != null
            || this.cosmosAuthorizationTokenResolver != null || this.credential != null) {
            String resourceName = request.getResourceAddress();

            String authorization = this.getUserAuthorizationToken(
                    resourceName, request.getResourceType(), httpMethod, request.getHeaders(),
                    AuthorizationTokenType.PrimaryMasterKey, request.properties);
            try {
                authorization = URLEncoder.encode(authorization, "UTF-8");
            } catch (UnsupportedEncodingException e) {
                throw new IllegalStateException("Failed to encode authtoken.", e);
            }
            request.getHeaders().put(HttpConstants.HttpHeaders.AUTHORIZATION, authorization);
        }

        if ((RequestVerb.POST.equals(httpMethod) || RequestVerb.PUT.equals(httpMethod))
                && !request.getHeaders().containsKey(HttpConstants.HttpHeaders.CONTENT_TYPE)) {
            request.getHeaders().put(HttpConstants.HttpHeaders.CONTENT_TYPE, RuntimeConstants.MediaTypes.JSON);
        }

        if (!request.getHeaders().containsKey(HttpConstants.HttpHeaders.ACCEPT)) {
            request.getHeaders().put(HttpConstants.HttpHeaders.ACCEPT, RuntimeConstants.MediaTypes.JSON);
        }

        if (this.tokenCredential != null) {
            return AadTokenAuthorizationHelper.populateAuthorizationHeader(request, this.tokenCredentialCache);
        } else {
            return Mono.just(request);
        }
    }

    @Override
    public String getUserAuthorizationToken(String resourceName,
                                            ResourceType resourceType,
                                            RequestVerb requestVerb,
                                            Map<String, String> headers,
                                            AuthorizationTokenType tokenType,
                                            Map<String, Object> properties) {

        if (this.cosmosAuthorizationTokenResolver != null) {
            return this.cosmosAuthorizationTokenResolver.getAuthorizationToken(requestVerb, resourceName, this.resolveCosmosResourceType(resourceType),
                    properties != null ? Collections.unmodifiableMap(properties) : null);
        } else if (credential != null) {
            return this.authorizationTokenProvider.generateKeyAuthorizationSignature(requestVerb, resourceName,
                    resourceType, headers);
        } else if (masterKeyOrResourceToken != null && hasAuthKeyResourceToken && resourceTokensMap == null) {
            return masterKeyOrResourceToken;
        } else {
            assert resourceTokensMap != null;
            if(resourceType.equals(ResourceType.DatabaseAccount)) {
                return this.firstResourceTokenFromPermissionFeed;
            }
            return ResourceTokenAuthorizationHelper.getAuthorizationTokenUsingResourceTokens(resourceTokensMap, requestVerb, resourceName, headers);
        }
    }

    private CosmosResourceType resolveCosmosResourceType(ResourceType resourceType) {
        CosmosResourceType cosmosResourceType =
            ModelBridgeInternal.fromServiceSerializedFormat(resourceType.toString());
        if (cosmosResourceType == null) {
            return CosmosResourceType.SYSTEM;
        }
        return cosmosResourceType;
    }

    void captureSessionToken(RxDocumentServiceRequest request, RxDocumentServiceResponse response) {
        this.sessionContainer.setSessionToken(request, response.getResponseHeaders());
    }

    private Mono<RxDocumentServiceResponse> create(RxDocumentServiceRequest request, DocumentClientRetryPolicy retryPolicy) {
        return populateHeaders(request, RequestVerb.POST)
            .flatMap(requestPopulated -> {
                RxStoreModel storeProxy = this.getStoreProxy(requestPopulated);
                if (requestPopulated.requestContext != null && retryPolicy.getRetryCount() > 0) {
                    retryPolicy.updateEndTime();
                    requestPopulated.requestContext.updateRetryContext(retryPolicy, true);
                }

                return storeProxy.processMessage(requestPopulated);
            });
    }

    private Mono<RxDocumentServiceResponse> upsert(RxDocumentServiceRequest request, DocumentClientRetryPolicy documentClientRetryPolicy) {

        return populateHeaders(request, RequestVerb.POST)
            .flatMap(requestPopulated -> {
                Map<String, String> headers = requestPopulated.getHeaders();
                // headers can never be null, since it will be initialized even when no
                // request options are specified,
                // hence using assertion here instead of exception, being in the private
                // method
                assert (headers != null);
                headers.put(HttpConstants.HttpHeaders.IS_UPSERT, "true");
                if (requestPopulated.requestContext != null && documentClientRetryPolicy.getRetryCount() > 0) {
                    documentClientRetryPolicy.updateEndTime();
                    requestPopulated.requestContext.updateRetryContext(documentClientRetryPolicy, true);
                }

                return getStoreProxy(requestPopulated).processMessage(requestPopulated)
                    .map(response -> {
                            this.captureSessionToken(requestPopulated, response);
                            return response;
                        }
                    );
            });
    }

    private Mono<RxDocumentServiceResponse> replace(RxDocumentServiceRequest request, DocumentClientRetryPolicy documentClientRetryPolicy) {
        return populateHeaders(request, RequestVerb.PUT)
            .flatMap(requestPopulated -> {
                if (requestPopulated.requestContext != null && documentClientRetryPolicy.getRetryCount() > 0) {
                    documentClientRetryPolicy.updateEndTime();
                    requestPopulated.requestContext.updateRetryContext(documentClientRetryPolicy, true);
                }

                return getStoreProxy(requestPopulated).processMessage(requestPopulated);
            });
    }

    @Override
    public Mono<ResourceResponse<Document>> createDocument(String collectionLink, Object document,
                                                           RequestOptions options, boolean disableAutomaticIdGeneration) {
        DocumentClientRetryPolicy requestRetryPolicy = this.resetSessionTokenRetryPolicy.getRequestPolicy();
        if (options == null || options.getPartitionKey() == null) {
            requestRetryPolicy = new PartitionKeyMismatchRetryPolicy(collectionCache, requestRetryPolicy, collectionLink, options);
        }

        DocumentClientRetryPolicy finalRetryPolicyInstance = requestRetryPolicy;
        return ObservableHelper.inlineIfPossibleAsObs(() -> createDocumentInternal(collectionLink, document, options, disableAutomaticIdGeneration, finalRetryPolicyInstance), requestRetryPolicy);
    }

    private Mono<ResourceResponse<Document>> createDocumentInternal(String collectionLink, Object document,
                                                                    RequestOptions options, boolean disableAutomaticIdGeneration, DocumentClientRetryPolicy requestRetryPolicy) {
        try {
            logger.debug("Creating a Document. collectionLink: [{}]", collectionLink);

            Mono<RxDocumentServiceRequest> requestObs = getCreateDocumentRequest(requestRetryPolicy, collectionLink, document,
                options, disableAutomaticIdGeneration, OperationType.Create);

            Mono<RxDocumentServiceResponse> responseObservable = requestObs.flatMap(request -> {
                return create(request, requestRetryPolicy);
            });

            return responseObservable
                    .map(serviceResponse -> toResourceResponse(serviceResponse, Document.class));

        } catch (Exception e) {
            logger.debug("Failure in creating a document due to [{}]", e.getMessage(), e);
            return Mono.error(e);
        }
    }

    @Override
    public Mono<ResourceResponse<Document>> upsertDocument(String collectionLink, Object document,
                                                                 RequestOptions options, boolean disableAutomaticIdGeneration) {
        DocumentClientRetryPolicy requestRetryPolicy = this.resetSessionTokenRetryPolicy.getRequestPolicy();
        if (options == null || options.getPartitionKey() == null) {
            requestRetryPolicy = new PartitionKeyMismatchRetryPolicy(collectionCache, requestRetryPolicy, collectionLink, options);
        }
        DocumentClientRetryPolicy finalRetryPolicyInstance = requestRetryPolicy;
        return ObservableHelper.inlineIfPossibleAsObs(() -> upsertDocumentInternal(collectionLink, document, options, disableAutomaticIdGeneration, finalRetryPolicyInstance), finalRetryPolicyInstance);
    }

    private Mono<ResourceResponse<Document>> upsertDocumentInternal(String collectionLink, Object document,
                                                                    RequestOptions options, boolean disableAutomaticIdGeneration, DocumentClientRetryPolicy retryPolicyInstance) {
        try {
            logger.debug("Upserting a Document. collectionLink: [{}]", collectionLink);

            Mono<RxDocumentServiceRequest> reqObs = getCreateDocumentRequest(retryPolicyInstance, collectionLink, document,
                options, disableAutomaticIdGeneration, OperationType.Upsert);

            Mono<RxDocumentServiceResponse> responseObservable = reqObs.flatMap(request -> {
                return upsert(request, retryPolicyInstance);
            });

            return responseObservable
                    .map(serviceResponse -> toResourceResponse(serviceResponse, Document.class));
        } catch (Exception e) {
            logger.debug("Failure in upserting a document due to [{}]", e.getMessage(), e);
            return Mono.error(e);
        }
    }

    @Override
    public Mono<ResourceResponse<Document>> replaceDocument(String documentLink, Object document,
                                                            RequestOptions options) {

        DocumentClientRetryPolicy requestRetryPolicy = this.resetSessionTokenRetryPolicy.getRequestPolicy();
        if (options == null || options.getPartitionKey() == null) {
            String collectionLink = Utils.getCollectionName(documentLink);
            requestRetryPolicy = new PartitionKeyMismatchRetryPolicy(collectionCache, requestRetryPolicy, collectionLink, options);
        }
        DocumentClientRetryPolicy finalRequestRetryPolicy = requestRetryPolicy;
        return ObservableHelper.inlineIfPossibleAsObs(() -> replaceDocumentInternal(documentLink, document, options, finalRequestRetryPolicy), requestRetryPolicy);
    }

    private Mono<ResourceResponse<Document>> replaceDocumentInternal(String documentLink, Object document,
                                                                     RequestOptions options, DocumentClientRetryPolicy retryPolicyInstance) {
        try {
            if (StringUtils.isEmpty(documentLink)) {
                throw new IllegalArgumentException("documentLink");
            }

            if (document == null) {
                throw new IllegalArgumentException("document");
            }

            Document typedDocument = documentFromObject(document, mapper);

            return this.replaceDocumentInternal(documentLink, typedDocument, options, retryPolicyInstance);

        } catch (Exception e) {
            logger.debug("Failure in replacing a document due to [{}]", e.getMessage());
            return Mono.error(e);
        }
    }

    @Override
    public Mono<ResourceResponse<Document>> replaceDocument(Document document, RequestOptions options) {
        DocumentClientRetryPolicy requestRetryPolicy = this.resetSessionTokenRetryPolicy.getRequestPolicy();
        if (options == null || options.getPartitionKey() == null) {
            String collectionLink = document.getSelfLink();
            requestRetryPolicy = new PartitionKeyMismatchRetryPolicy(collectionCache, requestRetryPolicy, collectionLink, options);
        }
        DocumentClientRetryPolicy finalRequestRetryPolicy = requestRetryPolicy;
        return ObservableHelper.inlineIfPossibleAsObs(() -> replaceDocumentInternal(document, options, finalRequestRetryPolicy), requestRetryPolicy);
    }

    private Mono<ResourceResponse<Document>> replaceDocumentInternal(Document document, RequestOptions options, DocumentClientRetryPolicy retryPolicyInstance) {

        try {
            if (document == null) {
                throw new IllegalArgumentException("document");
            }

            return this.replaceDocumentInternal(document.getSelfLink(), document, options, retryPolicyInstance);

        } catch (Exception e) {
            logger.debug("Failure in replacing a database due to [{}]", e.getMessage());
            return Mono.error(e);
        }
    }

    private Mono<ResourceResponse<Document>> replaceDocumentInternal(String documentLink,
                                                                     Document document,
                                                                     RequestOptions options,
                                                                     DocumentClientRetryPolicy retryPolicyInstance) {

        if (document == null) {
            throw new IllegalArgumentException("document");
        }

        logger.debug("Replacing a Document. documentLink: [{}]", documentLink);
        final String path = Utils.joinPath(documentLink, null);
        final Map<String, String> requestHeaders = getRequestHeaders(options, ResourceType.Document, OperationType.Replace);
        Instant serializationStartTimeUTC = Instant.now();
        ByteBuffer content = serializeJsonToByteBuffer(document);
        Instant serializationEndTime = Instant.now();
        SerializationDiagnosticsContext.SerializationDiagnostics serializationDiagnostics = new SerializationDiagnosticsContext.SerializationDiagnostics(
            serializationStartTimeUTC,
            serializationEndTime,
            SerializationDiagnosticsContext.SerializationType.ITEM_SERIALIZATION);

        final RxDocumentServiceRequest request = RxDocumentServiceRequest.create(OperationType.Replace,
            ResourceType.Document, path, requestHeaders, options, content);
        if (retryPolicyInstance != null) {
            retryPolicyInstance.onBeforeSendRequest(request);
        }

        SerializationDiagnosticsContext serializationDiagnosticsContext = BridgeInternal.getSerializationDiagnosticsContext(request.requestContext.cosmosDiagnostics);
        if (serializationDiagnosticsContext != null) {
            serializationDiagnosticsContext.addSerializationDiagnostics(serializationDiagnostics);
        }

        Mono<Utils.ValueHolder<DocumentCollection>> collectionObs = collectionCache.resolveCollectionAsync(BridgeInternal.getMetaDataDiagnosticContext(request.requestContext.cosmosDiagnostics), request);
        Mono<RxDocumentServiceRequest> requestObs = addPartitionKeyInformation(request, content, document, options, collectionObs);

        return requestObs.flatMap(req -> {
            return replace(request, retryPolicyInstance)
                .map(resp -> toResourceResponse(resp, Document.class));} );
    }

    @Override
    public Mono<ResourceResponse<Document>> deleteDocument(String documentLink, RequestOptions options) {
        DocumentClientRetryPolicy requestRetryPolicy = this.resetSessionTokenRetryPolicy.getRequestPolicy();
        return ObservableHelper.inlineIfPossibleAsObs(() -> deleteDocumentInternal(documentLink, options, requestRetryPolicy), requestRetryPolicy);
    }

    private Mono<ResourceResponse<Document>> deleteDocumentInternal(String documentLink, RequestOptions options,
                                                                    DocumentClientRetryPolicy retryPolicyInstance) {
        try {
            if (StringUtils.isEmpty(documentLink)) {
                throw new IllegalArgumentException("documentLink");
            }

            logger.debug("Deleting a Document. documentLink: [{}]", documentLink);
            String path = Utils.joinPath(documentLink, null);
            Map<String, String> requestHeaders = this.getRequestHeaders(options, ResourceType.Document, OperationType.Delete);
            RxDocumentServiceRequest request = RxDocumentServiceRequest.create(OperationType.Delete,
                ResourceType.Document, path, requestHeaders, options);
            if (retryPolicyInstance != null) {
                retryPolicyInstance.onBeforeSendRequest(request);
            }

            Mono<Utils.ValueHolder<DocumentCollection>> collectionObs = collectionCache.resolveCollectionAsync(BridgeInternal.getMetaDataDiagnosticContext(request.requestContext.cosmosDiagnostics), request);

            Mono<RxDocumentServiceRequest> requestObs = addPartitionKeyInformation(request, null, null, options, collectionObs);

            return requestObs.flatMap(req -> {
                return this.delete(req, retryPolicyInstance)
                    .map(serviceResponse -> toResourceResponse(serviceResponse, Document.class));});

        } catch (Exception e) {
            logger.debug("Failure in deleting a document due to [{}]", e.getMessage());
            return Mono.error(e);
        }
    }

    @Override
    public Mono<ResourceResponse<Document>> readDocument(String documentLink, RequestOptions options) {
        DocumentClientRetryPolicy retryPolicyInstance = this.resetSessionTokenRetryPolicy.getRequestPolicy();
        return ObservableHelper.inlineIfPossibleAsObs(() -> readDocumentInternal(documentLink, options, retryPolicyInstance), retryPolicyInstance);
    }

    private Mono<ResourceResponse<Document>> readDocumentInternal(String documentLink, RequestOptions options,
                                                                  DocumentClientRetryPolicy retryPolicyInstance) {
        try {
            if (StringUtils.isEmpty(documentLink)) {
                throw new IllegalArgumentException("documentLink");
            }

            logger.debug("Reading a Document. documentLink: [{}]", documentLink);
            String path = Utils.joinPath(documentLink, null);
            Map<String, String> requestHeaders = this.getRequestHeaders(options, ResourceType.Document, OperationType.Read);
            RxDocumentServiceRequest request = RxDocumentServiceRequest.create(OperationType.Read,
                ResourceType.Document, path, requestHeaders, options);
            if (retryPolicyInstance != null) {
                retryPolicyInstance.onBeforeSendRequest(request);
            }

            Mono<Utils.ValueHolder<DocumentCollection>> collectionObs = this.collectionCache.resolveCollectionAsync(BridgeInternal.getMetaDataDiagnosticContext(request.requestContext.cosmosDiagnostics), request);

            Mono<RxDocumentServiceRequest> requestObs = addPartitionKeyInformation(request, null, null, options, collectionObs);

            return requestObs.flatMap(req -> {
                if (retryPolicyInstance != null) {
                    retryPolicyInstance.onBeforeSendRequest(request);
                }
                return this.read(request, retryPolicyInstance).map(serviceResponse -> toResourceResponse(serviceResponse, Document.class));
            });

        } catch (Exception e) {
            logger.debug("Failure in reading a document due to [{}]", e.getMessage());
            return Mono.error(e);
        }
    }

    @Override
    public Flux<FeedResponse<Document>> readDocuments(String collectionLink, CosmosQueryRequestOptions options) {

        if (StringUtils.isEmpty(collectionLink)) {
            throw new IllegalArgumentException("collectionLink");
        }

        return queryDocuments(collectionLink, "SELECT * FROM r", options);
    }

    @Override
    public <T> Mono<FeedResponse<T>> readMany(
        List<Pair<String, PartitionKey>> itemKeyList,
        String collectionLink,
        CosmosQueryRequestOptions options,
        Class<T> klass) {

        RxDocumentServiceRequest request = RxDocumentServiceRequest.create(
            OperationType.Query,
            ResourceType.Document,
            collectionLink, null
        ); // This should not got to backend
        Mono<Utils.ValueHolder<DocumentCollection>> collectionObs = collectionCache.resolveCollectionAsync(null, request);

        return collectionObs
                   .flatMap(documentCollectionResourceResponse -> {
                                final DocumentCollection collection = documentCollectionResourceResponse.v;
                                if (collection == null) {
                                    throw new IllegalStateException("Collection cannot be null");
                                }

                                Mono<Utils.ValueHolder<CollectionRoutingMap>> valueHolderMono = partitionKeyRangeCache
                                                                                                    .tryLookupAsync(BridgeInternal.getMetaDataDiagnosticContext(request.requestContext.cosmosDiagnostics),
                                                                                                        collection.getResourceId(),
                                                                                                                    null,
                                                                                                                    null);
                                return valueHolderMono.flatMap(collectionRoutingMapValueHolder -> {
                                    Map<PartitionKeyRange, List<Pair<String, PartitionKey>>> partitionRangeItemKeyMap =
                                        new HashMap<>();
                                    CollectionRoutingMap routingMap = collectionRoutingMapValueHolder.v;
                                    if (routingMap == null) {
                                        throw new IllegalStateException("Failed to get routing map.");
                                    }
                                    itemKeyList
                                        .forEach(stringPartitionKeyPair -> {

                                            String effectivePartitionKeyString =  PartitionKeyInternalHelper
                                                                                     .getEffectivePartitionKeyString(BridgeInternal
                                                                                                                         .getPartitionKeyInternal(stringPartitionKeyPair
                                                                                                                                                      .getRight()),
                                                                                                                     collection
                                                                                                                         .getPartitionKey());

                                            //use routing map to find the partitionKeyRangeId of each
                                            // effectivePartitionKey
                                            PartitionKeyRange range =
                                                routingMap.getRangeByEffectivePartitionKey(effectivePartitionKeyString);

                                            //group the itemKeyList based on partitionKeyRangeId
                                            if (partitionRangeItemKeyMap.get(range) == null) {
                                                List<Pair<String, PartitionKey>> list = new ArrayList<>();
                                                list.add(stringPartitionKeyPair);
                                                partitionRangeItemKeyMap.put(range, list);
                                            } else {
                                                List<Pair<String, PartitionKey>> pairs =
                                                    partitionRangeItemKeyMap.get(range);
                                                pairs.add(stringPartitionKeyPair);
                                                partitionRangeItemKeyMap.put(range, pairs);
                                            }

                                        });

                                    Set<PartitionKeyRange> partitionKeyRanges = partitionRangeItemKeyMap.keySet();
                                    List<PartitionKeyRange> ranges = new ArrayList<>();
                                    ranges.addAll(partitionKeyRanges);

                                    //Create the range query map that contains the query to be run for that
                                    // partitionkeyrange
                                    Map<PartitionKeyRange, SqlQuerySpec> rangeQueryMap;
                                    rangeQueryMap = getRangeQueryMap(partitionRangeItemKeyMap,
                                                                     collection.getPartitionKey());

                                    String sqlQuery = "this is dummy and only used in creating " +
                                                          "ParallelDocumentQueryExecutioncontext, but not used";

                                    // create the executable query
                                    return createReadManyQuery(collectionLink,
                                                               new SqlQuerySpec(sqlQuery),
                                                               options,
                                                               Document.class,
                                                               ResourceType.Document,
                                                               collection,
                                                               Collections.unmodifiableMap(rangeQueryMap))
                                               .collectList() // aggregating the result construct a FeedResponse and
                                               // aggregate RUs.
                                               .map(feedList -> {
                                                   List<T> finalList = new ArrayList<T>();
                                                   HashMap<String, String> headers = new HashMap<>();
                                                   double requestCharge = 0;
                                                   for (FeedResponse<Document> page : feedList) {
                                                       requestCharge += page.getRequestCharge();
                                                       // TODO: this does double serialization: FIXME
                                                       finalList.addAll(page.getResults().stream().map(document ->
                                                           ModelBridgeInternal.toObjectFromJsonSerializable(document, klass)).collect(Collectors.toList()));
                                                   }
                                                   headers.put(HttpConstants.HttpHeaders.REQUEST_CHARGE, Double
                                                                                                             .toString(requestCharge));
                                                   FeedResponse<T> frp = BridgeInternal
                                                                                    .createFeedResponse(finalList, headers);
                                                   return frp;
                                               });
                                });
                            }
                   );

    }

    private Map<PartitionKeyRange, SqlQuerySpec> getRangeQueryMap(
        Map<PartitionKeyRange, List<Pair<String, PartitionKey>>> partitionRangeItemKeyMap,
        PartitionKeyDefinition partitionKeyDefinition) {
        //TODO: Optimise this to include all types of partitionkeydefinitions. ex: c["prop1./ab"]["key1"]

        Map<PartitionKeyRange, SqlQuerySpec> rangeQueryMap = new HashMap<>();
        String partitionKeySelector = createPkSelector(partitionKeyDefinition);

        for(Map.Entry<PartitionKeyRange, List<Pair<String, PartitionKey>>> entry: partitionRangeItemKeyMap.entrySet()) {

            SqlQuerySpec sqlQuerySpec;
            if (partitionKeySelector.equals("[\"id\"]")) {
                sqlQuerySpec = createReadManyQuerySpecPartitionKeyIdSame(entry.getValue(), partitionKeySelector);
            } else {
                sqlQuerySpec = createReadManyQuerySpec(entry.getValue(), partitionKeySelector);
            }
            // Add query for this partition to rangeQueryMap
            rangeQueryMap.put(entry.getKey(), sqlQuerySpec);

        }

        return rangeQueryMap;
    }

    private SqlQuerySpec createReadManyQuerySpecPartitionKeyIdSame(List<Pair<String, PartitionKey>> idPartitionKeyPairList, String partitionKeySelector) {
        StringBuilder queryStringBuilder = new StringBuilder();
        List<SqlParameter> parameters = new ArrayList<>();

        queryStringBuilder.append("SELECT * FROM c WHERE c.id IN ( ");
        for (int i = 0; i < idPartitionKeyPairList.size(); i++) {
            Pair<String, PartitionKey> pair = idPartitionKeyPairList.get(i);

            String idValue = pair.getLeft();
            String idParamName = "@param" + i;

            PartitionKey pkValueAsPartitionKey = pair.getRight();
            Object pkValue = ModelBridgeInternal.getPartitionKeyObject(pkValueAsPartitionKey);

            if (!Objects.equals(idValue, pkValue)) {
                // this is sanity check to ensure id and pk are the same
                continue;
            }

            parameters.add(new SqlParameter(idParamName, idValue));
            queryStringBuilder.append(idParamName);

            if (i < idPartitionKeyPairList.size() - 1) {
                queryStringBuilder.append(", ");
            }
        }
        queryStringBuilder.append(" )");

        return new SqlQuerySpec(queryStringBuilder.toString(), parameters);
    }

    private SqlQuerySpec createReadManyQuerySpec(List<Pair<String, PartitionKey>> idPartitionKeyPairList, String partitionKeySelector) {
        StringBuilder queryStringBuilder = new StringBuilder();
        List<SqlParameter> parameters = new ArrayList<>();

        queryStringBuilder.append("SELECT * FROM c WHERE ( ");
        for (int i = 0; i < idPartitionKeyPairList.size(); i++) {
            Pair<String, PartitionKey> pair = idPartitionKeyPairList.get(i);

            PartitionKey pkValueAsPartitionKey = pair.getRight();
            Object pkValue = ModelBridgeInternal.getPartitionKeyObject(pkValueAsPartitionKey);
            String pkParamName = "@param" + (2 * i);
            parameters.add(new SqlParameter(pkParamName, pkValue));

            String idValue = pair.getLeft();
            String idParamName = "@param" + (2 * i + 1);
            parameters.add(new SqlParameter(idParamName, idValue));

            queryStringBuilder.append("(");
            queryStringBuilder.append("c.id = ");
            queryStringBuilder.append(idParamName);
            queryStringBuilder.append(" AND ");
            queryStringBuilder.append(" c");
            // partition key def
            queryStringBuilder.append(partitionKeySelector);
            queryStringBuilder.append((" = "));
            queryStringBuilder.append(pkParamName);
            queryStringBuilder.append(" )");

            if (i < idPartitionKeyPairList.size() - 1) {
                queryStringBuilder.append(" OR ");
            }
        }
        queryStringBuilder.append(" )");

        return new SqlQuerySpec(queryStringBuilder.toString(), parameters);
    }

    private String createPkSelector(PartitionKeyDefinition partitionKeyDefinition) {
        return partitionKeyDefinition.getPaths()
            .stream()
            .map(pathPart -> StringUtils.substring(pathPart, 1)) // skip starting /
            .map(pathPart -> StringUtils.replace(pathPart, "\"", "\\")) // escape quote
            .map(part -> "[\"" + part + "\"]")
            .collect(Collectors.joining());
    }

    private <T extends Resource> Flux<FeedResponse<T>> createReadManyQuery(
        String parentResourceLink,
        SqlQuerySpec sqlQuery,
        CosmosQueryRequestOptions options,
        Class<T> klass,
        ResourceType resourceTypeEnum,
        DocumentCollection collection,
        Map<PartitionKeyRange, SqlQuerySpec> rangeQueryMap) {

        UUID activityId = Utils.randomUUID();
        IDocumentQueryClient queryClient = documentQueryClientImpl(RxDocumentClientImpl.this);
        Flux<? extends IDocumentQueryExecutionContext<T>> executionContext =
            DocumentQueryExecutionContextFactory.createReadManyQueryAsync(queryClient, collection.getResourceId(),
                                                                          sqlQuery,
                                                                          rangeQueryMap,
                                                                          options,
                                                                          collection.getResourceId(),
                                                                          parentResourceLink,
                                                                          activityId,
                                                                          klass,
                                                                          resourceTypeEnum);
        return executionContext.flatMap(IDocumentQueryExecutionContext<T>::executeAsync);
    }

    @Override
    public Flux<FeedResponse<Document>> queryDocuments(String collectionLink, String query, CosmosQueryRequestOptions options) {
        return queryDocuments(collectionLink, new SqlQuerySpec(query), options);
    }

    private IDocumentQueryClient documentQueryClientImpl(RxDocumentClientImpl rxDocumentClientImpl) {

        return new IDocumentQueryClient () {

            @Override
            public RxCollectionCache getCollectionCache() {
                return RxDocumentClientImpl.this.collectionCache;
            }

            @Override
            public RxPartitionKeyRangeCache getPartitionKeyRangeCache() {
                return RxDocumentClientImpl.this.partitionKeyRangeCache;
            }

            @Override
            public IRetryPolicyFactory getResetSessionTokenRetryPolicy() {
                return RxDocumentClientImpl.this.resetSessionTokenRetryPolicy;
            }

            @Override
            public ConsistencyLevel getDefaultConsistencyLevelAsync() {
                return RxDocumentClientImpl.this.gatewayConfigurationReader.getDefaultConsistencyLevel();
            }

            @Override
            public ConsistencyLevel getDesiredConsistencyLevelAsync() {
                // TODO Auto-generated method stub
                return RxDocumentClientImpl.this.consistencyLevel;
            }

            @Override
            public Mono<RxDocumentServiceResponse> executeQueryAsync(RxDocumentServiceRequest request) {
                return RxDocumentClientImpl.this.query(request).single();
            }

            @Override
            public QueryCompatibilityMode getQueryCompatibilityMode() {
                // TODO Auto-generated method stub
                return QueryCompatibilityMode.Default;
            }

            @Override
            public Mono<RxDocumentServiceResponse> readFeedAsync(RxDocumentServiceRequest request) {
                // TODO Auto-generated method stub
                return null;
            }
        };
    }

    @Override
    public Flux<FeedResponse<Document>> queryDocuments(String collectionLink, SqlQuerySpec querySpec,
                                                             CosmosQueryRequestOptions options) {
        return createQuery(collectionLink, querySpec, options, Document.class, ResourceType.Document);
    }

    @Override
    public Flux<FeedResponse<Document>> queryDocumentChangeFeed(final String collectionLink,
                                                                      final ChangeFeedOptions changeFeedOptions) {

        if (StringUtils.isEmpty(collectionLink)) {
            throw new IllegalArgumentException("collectionLink");
        }

        ChangeFeedQueryImpl<Document> changeFeedQueryImpl = new ChangeFeedQueryImpl<Document>(this, ResourceType.Document,
                Document.class, collectionLink, changeFeedOptions);

        return changeFeedQueryImpl.executeAsync();
    }

    @Override
    public Flux<FeedResponse<PartitionKeyRange>> readPartitionKeyRanges(final String collectionLink,
                                                                              CosmosQueryRequestOptions options) {

        if (StringUtils.isEmpty(collectionLink)) {
            throw new IllegalArgumentException("collectionLink");
        }

        return readFeed(options, ResourceType.PartitionKeyRange, PartitionKeyRange.class,
                Utils.joinPath(collectionLink, Paths.PARTITION_KEY_RANGES_PATH_SEGMENT));
    }

    private RxDocumentServiceRequest getStoredProcedureRequest(String collectionLink, StoredProcedure storedProcedure,
                                                               RequestOptions options, OperationType operationType) {
        if (StringUtils.isEmpty(collectionLink)) {
            throw new IllegalArgumentException("collectionLink");
        }
        if (storedProcedure == null) {
            throw new IllegalArgumentException("storedProcedure");
        }

        validateResource(storedProcedure);

        String path = Utils.joinPath(collectionLink, Paths.STORED_PROCEDURES_PATH_SEGMENT);
        Map<String, String> requestHeaders = this.getRequestHeaders(options, ResourceType.StoredProcedure, operationType);
        RxDocumentServiceRequest request = RxDocumentServiceRequest.create(operationType, ResourceType.StoredProcedure,
                path, storedProcedure, requestHeaders, options);

        return request;
    }

    private RxDocumentServiceRequest getUserDefinedFunctionRequest(String collectionLink, UserDefinedFunction udf,
                                                                   RequestOptions options, OperationType operationType) {
        if (StringUtils.isEmpty(collectionLink)) {
            throw new IllegalArgumentException("collectionLink");
        }
        if (udf == null) {
            throw new IllegalArgumentException("udf");
        }

        validateResource(udf);

        String path = Utils.joinPath(collectionLink, Paths.USER_DEFINED_FUNCTIONS_PATH_SEGMENT);
        Map<String, String> requestHeaders = this.getRequestHeaders(options, ResourceType.UserDefinedFunction, operationType);
        RxDocumentServiceRequest request = RxDocumentServiceRequest.create(operationType,
                ResourceType.UserDefinedFunction, path, udf, requestHeaders, options);

        return request;
    }

    @Override
    public Mono<ResourceResponse<StoredProcedure>> createStoredProcedure(String collectionLink,
                                                                               StoredProcedure storedProcedure, RequestOptions options) {
        DocumentClientRetryPolicy requestRetryPolicy = this.resetSessionTokenRetryPolicy.getRequestPolicy();
        return ObservableHelper.inlineIfPossibleAsObs(() -> createStoredProcedureInternal(collectionLink, storedProcedure, options, requestRetryPolicy), requestRetryPolicy);
    }

    private Mono<ResourceResponse<StoredProcedure>> createStoredProcedureInternal(String collectionLink,
                                                                                        StoredProcedure storedProcedure, RequestOptions options, DocumentClientRetryPolicy retryPolicyInstance) {
        // we are using an observable factory here
        // observable will be created fresh upon subscription
        // this is to ensure we capture most up to date information (e.g.,
        // session)
        try {

            logger.debug("Creating a StoredProcedure. collectionLink: [{}], storedProcedure id [{}]",
                    collectionLink, storedProcedure.getId());
            RxDocumentServiceRequest request = getStoredProcedureRequest(collectionLink, storedProcedure, options,
                    OperationType.Create);
            if (retryPolicyInstance != null) {
                retryPolicyInstance.onBeforeSendRequest(request);
            }

            return this.create(request, retryPolicyInstance).map(response -> toResourceResponse(response, StoredProcedure.class));

        } catch (Exception e) {
            // this is only in trace level to capture what's going on
            logger.debug("Failure in creating a StoredProcedure due to [{}]", e.getMessage(), e);
            return Mono.error(e);
        }
    }

    @Override
    public Mono<ResourceResponse<StoredProcedure>> upsertStoredProcedure(String collectionLink,
                                                                               StoredProcedure storedProcedure, RequestOptions options) {
        DocumentClientRetryPolicy requestRetryPolicy = this.resetSessionTokenRetryPolicy.getRequestPolicy();
        return ObservableHelper.inlineIfPossibleAsObs(() -> upsertStoredProcedureInternal(collectionLink, storedProcedure, options, requestRetryPolicy), requestRetryPolicy);
    }

    private Mono<ResourceResponse<StoredProcedure>> upsertStoredProcedureInternal(String collectionLink,
                                                                                        StoredProcedure storedProcedure, RequestOptions options, DocumentClientRetryPolicy retryPolicyInstance) {
        // we are using an observable factory here
        // observable will be created fresh upon subscription
        // this is to ensure we capture most up to date information (e.g.,
        // session)
        try {

            logger.debug("Upserting a StoredProcedure. collectionLink: [{}], storedProcedure id [{}]",
                    collectionLink, storedProcedure.getId());
            RxDocumentServiceRequest request = getStoredProcedureRequest(collectionLink, storedProcedure, options,
                    OperationType.Upsert);
            if (retryPolicyInstance != null) {
                retryPolicyInstance.onBeforeSendRequest(request);
            }

            return this.upsert(request, retryPolicyInstance).map(response -> toResourceResponse(response, StoredProcedure.class));

        } catch (Exception e) {
            // this is only in trace level to capture what's going on
            logger.debug("Failure in upserting a StoredProcedure due to [{}]", e.getMessage(), e);
            return Mono.error(e);
        }
    }

    @Override
    public Mono<ResourceResponse<StoredProcedure>> replaceStoredProcedure(StoredProcedure storedProcedure,
                                                                                RequestOptions options) {
        DocumentClientRetryPolicy requestRetryPolicy = this.resetSessionTokenRetryPolicy.getRequestPolicy();
        return ObservableHelper.inlineIfPossibleAsObs(() -> replaceStoredProcedureInternal(storedProcedure, options, requestRetryPolicy), requestRetryPolicy);
    }

    private Mono<ResourceResponse<StoredProcedure>> replaceStoredProcedureInternal(StoredProcedure storedProcedure,
                                                                                         RequestOptions options, DocumentClientRetryPolicy retryPolicyInstance) {
        try {

            if (storedProcedure == null) {
                throw new IllegalArgumentException("storedProcedure");
            }
            logger.debug("Replacing a StoredProcedure. storedProcedure id [{}]", storedProcedure.getId());

            RxDocumentClientImpl.validateResource(storedProcedure);

            String path = Utils.joinPath(storedProcedure.getSelfLink(), null);
            Map<String, String> requestHeaders = getRequestHeaders(options, ResourceType.StoredProcedure, OperationType.Replace);
            RxDocumentServiceRequest request = RxDocumentServiceRequest.create(OperationType.Replace,
                    ResourceType.StoredProcedure, path, storedProcedure, requestHeaders, options);

            if (retryPolicyInstance != null) {
                retryPolicyInstance.onBeforeSendRequest(request);
            }

            return this.replace(request, retryPolicyInstance).map(response -> toResourceResponse(response, StoredProcedure.class));

        } catch (Exception e) {
            logger.debug("Failure in replacing a StoredProcedure due to [{}]", e.getMessage(), e);
            return Mono.error(e);
        }
    }

    @Override
    public Mono<ResourceResponse<StoredProcedure>> deleteStoredProcedure(String storedProcedureLink,
                                                                               RequestOptions options) {
        DocumentClientRetryPolicy requestRetryPolicy = this.resetSessionTokenRetryPolicy.getRequestPolicy();
        return ObservableHelper.inlineIfPossibleAsObs(() -> deleteStoredProcedureInternal(storedProcedureLink, options, requestRetryPolicy), requestRetryPolicy);
    }

    private Mono<ResourceResponse<StoredProcedure>> deleteStoredProcedureInternal(String storedProcedureLink,
                                                                                        RequestOptions options, DocumentClientRetryPolicy retryPolicyInstance) {
        // we are using an observable factory here
        // observable will be created fresh upon subscription
        // this is to ensure we capture most up to date information (e.g.,
        // session)
        try {

            if (StringUtils.isEmpty(storedProcedureLink)) {
                throw new IllegalArgumentException("storedProcedureLink");
            }

            logger.debug("Deleting a StoredProcedure. storedProcedureLink [{}]", storedProcedureLink);
            String path = Utils.joinPath(storedProcedureLink, null);
            Map<String, String> requestHeaders = this.getRequestHeaders(options, ResourceType.StoredProcedure, OperationType.Delete);
            RxDocumentServiceRequest request = RxDocumentServiceRequest.create(OperationType.Delete,
                    ResourceType.StoredProcedure, path, requestHeaders, options);

            if (retryPolicyInstance != null) {
                retryPolicyInstance.onBeforeSendRequest(request);
            }

            return this.delete(request, retryPolicyInstance).map(response -> toResourceResponse(response, StoredProcedure.class));

        } catch (Exception e) {
            // this is only in trace level to capture what's going on
            logger.debug("Failure in deleting a StoredProcedure due to [{}]", e.getMessage(), e);
            return Mono.error(e);
        }
    }

    @Override
    public Mono<ResourceResponse<StoredProcedure>> readStoredProcedure(String storedProcedureLink,
                                                                             RequestOptions options) {
        DocumentClientRetryPolicy retryPolicyInstance = this.resetSessionTokenRetryPolicy.getRequestPolicy();
        return ObservableHelper.inlineIfPossibleAsObs(() -> readStoredProcedureInternal(storedProcedureLink, options, retryPolicyInstance), retryPolicyInstance);
    }

    private Mono<ResourceResponse<StoredProcedure>> readStoredProcedureInternal(String storedProcedureLink,
                                                                                      RequestOptions options, DocumentClientRetryPolicy retryPolicyInstance) {

        // we are using an observable factory here
        // observable will be created fresh upon subscription
        // this is to ensure we capture most up to date information (e.g.,
        // session)
        try {

            if (StringUtils.isEmpty(storedProcedureLink)) {
                throw new IllegalArgumentException("storedProcedureLink");
            }

            logger.debug("Reading a StoredProcedure. storedProcedureLink [{}]", storedProcedureLink);
            String path = Utils.joinPath(storedProcedureLink, null);
            Map<String, String> requestHeaders = this.getRequestHeaders(options, ResourceType.StoredProcedure, OperationType.Read);
            RxDocumentServiceRequest request = RxDocumentServiceRequest.create(OperationType.Read,
                    ResourceType.StoredProcedure, path, requestHeaders, options);

            if (retryPolicyInstance != null){
                retryPolicyInstance.onBeforeSendRequest(request);
            }

            return this.read(request, retryPolicyInstance).map(response -> toResourceResponse(response, StoredProcedure.class));

        } catch (Exception e) {
            // this is only in trace level to capture what's going on
            logger.debug("Failure in reading a StoredProcedure due to [{}]", e.getMessage(), e);
            return Mono.error(e);
        }
    }

    @Override
    public Flux<FeedResponse<StoredProcedure>> readStoredProcedures(String collectionLink,
                                                                          CosmosQueryRequestOptions options) {

        if (StringUtils.isEmpty(collectionLink)) {
            throw new IllegalArgumentException("collectionLink");
        }

        return readFeed(options, ResourceType.StoredProcedure, StoredProcedure.class,
                Utils.joinPath(collectionLink, Paths.STORED_PROCEDURES_PATH_SEGMENT));
    }

    @Override
    public Flux<FeedResponse<StoredProcedure>> queryStoredProcedures(String collectionLink, String query,
                                                                           CosmosQueryRequestOptions options) {
        return queryStoredProcedures(collectionLink, new SqlQuerySpec(query), options);
    }

    @Override
    public Flux<FeedResponse<StoredProcedure>> queryStoredProcedures(String collectionLink,
                                                                           SqlQuerySpec querySpec, CosmosQueryRequestOptions options) {
        return createQuery(collectionLink, querySpec, options, StoredProcedure.class, ResourceType.StoredProcedure);
    }

    @Override
    public Mono<StoredProcedureResponse> executeStoredProcedure(String storedProcedureLink,
                                                                      List<Object> procedureParams) {
        return this.executeStoredProcedure(storedProcedureLink, null, procedureParams);
    }

    @Override
    public Mono<StoredProcedureResponse> executeStoredProcedure(String storedProcedureLink,
                                                                      RequestOptions options, List<Object> procedureParams) {
        DocumentClientRetryPolicy documentClientRetryPolicy = this.resetSessionTokenRetryPolicy.getRequestPolicy();
        return ObservableHelper.inlineIfPossibleAsObs(() -> executeStoredProcedureInternal(storedProcedureLink, options, procedureParams, documentClientRetryPolicy), documentClientRetryPolicy);
    }

    private Mono<StoredProcedureResponse> executeStoredProcedureInternal(String storedProcedureLink,
                                                                               RequestOptions options, List<Object> procedureParams, DocumentClientRetryPolicy retryPolicy) {

        try {
            logger.debug("Executing a StoredProcedure. storedProcedureLink [{}]", storedProcedureLink);
            String path = Utils.joinPath(storedProcedureLink, null);

            Map<String, String> requestHeaders = getRequestHeaders(options, ResourceType.StoredProcedure, OperationType.ExecuteJavaScript);
            requestHeaders.put(HttpConstants.HttpHeaders.ACCEPT, RuntimeConstants.MediaTypes.JSON);

            RxDocumentServiceRequest request = RxDocumentServiceRequest.create(OperationType.ExecuteJavaScript,
                    ResourceType.StoredProcedure, path,
                    procedureParams != null && !procedureParams.isEmpty() ? RxDocumentClientImpl.serializeProcedureParams(procedureParams) : "",
                    requestHeaders, options);

            Mono<RxDocumentServiceRequest> reqObs = addPartitionKeyInformation(request, null, null, options);
            return reqObs.flatMap(req -> create(request, retryPolicy)
                    .map(response -> {
                        this.captureSessionToken(request, response);
                        return toStoredProcedureResponse(response);
                    }));

        } catch (Exception e) {
            logger.debug("Failure in executing a StoredProcedure due to [{}]", e.getMessage(), e);
            return Mono.error(e);
        }
    }

    @Override
    public Mono<ResourceResponse<Trigger>> createTrigger(String collectionLink, Trigger trigger,
                                                               RequestOptions options) {
        DocumentClientRetryPolicy retryPolicyInstance = this.resetSessionTokenRetryPolicy.getRequestPolicy();
        return ObservableHelper.inlineIfPossibleAsObs(() -> createTriggerInternal(collectionLink, trigger, options, retryPolicyInstance), retryPolicyInstance);
    }

    private Mono<ResourceResponse<Trigger>> createTriggerInternal(String collectionLink, Trigger trigger,
                                                                        RequestOptions options, DocumentClientRetryPolicy retryPolicyInstance) {
        try {

            logger.debug("Creating a Trigger. collectionLink [{}], trigger id [{}]", collectionLink,
                    trigger.getId());
            RxDocumentServiceRequest request = getTriggerRequest(collectionLink, trigger, options,
                    OperationType.Create);
            if (retryPolicyInstance != null){
                retryPolicyInstance.onBeforeSendRequest(request);
            }

            return this.create(request, retryPolicyInstance).map(response -> toResourceResponse(response, Trigger.class));

        } catch (Exception e) {
            logger.debug("Failure in creating a Trigger due to [{}]", e.getMessage(), e);
            return Mono.error(e);
        }
    }

    @Override
    public Mono<ResourceResponse<Trigger>> upsertTrigger(String collectionLink, Trigger trigger,
                                                               RequestOptions options) {
        DocumentClientRetryPolicy retryPolicyInstance = this.resetSessionTokenRetryPolicy.getRequestPolicy();
        return ObservableHelper.inlineIfPossibleAsObs(() -> upsertTriggerInternal(collectionLink, trigger, options, retryPolicyInstance), retryPolicyInstance);
    }

    private Mono<ResourceResponse<Trigger>> upsertTriggerInternal(String collectionLink, Trigger trigger,
                                                                        RequestOptions options, DocumentClientRetryPolicy retryPolicyInstance) {
        try {

            logger.debug("Upserting a Trigger. collectionLink [{}], trigger id [{}]", collectionLink,
                    trigger.getId());
            RxDocumentServiceRequest request = getTriggerRequest(collectionLink, trigger, options,
                    OperationType.Upsert);
            if (retryPolicyInstance != null){
                retryPolicyInstance.onBeforeSendRequest(request);
            }

            return this.upsert(request, retryPolicyInstance).map(response -> toResourceResponse(response, Trigger.class));

        } catch (Exception e) {
            logger.debug("Failure in upserting a Trigger due to [{}]", e.getMessage(), e);
            return Mono.error(e);
        }
    }

    private RxDocumentServiceRequest getTriggerRequest(String collectionLink, Trigger trigger, RequestOptions options,
                                                       OperationType operationType) {
        if (StringUtils.isEmpty(collectionLink)) {
            throw new IllegalArgumentException("collectionLink");
        }
        if (trigger == null) {
            throw new IllegalArgumentException("trigger");
        }

        RxDocumentClientImpl.validateResource(trigger);

        String path = Utils.joinPath(collectionLink, Paths.TRIGGERS_PATH_SEGMENT);
        Map<String, String> requestHeaders = getRequestHeaders(options, ResourceType.Trigger, operationType);
        RxDocumentServiceRequest request = RxDocumentServiceRequest.create(operationType, ResourceType.Trigger, path,
                trigger, requestHeaders, options);

        return request;
    }

    @Override
    public Mono<ResourceResponse<Trigger>> replaceTrigger(Trigger trigger, RequestOptions options) {
        DocumentClientRetryPolicy retryPolicyInstance = this.resetSessionTokenRetryPolicy.getRequestPolicy();
        return ObservableHelper.inlineIfPossibleAsObs(() -> replaceTriggerInternal(trigger, options, retryPolicyInstance), retryPolicyInstance);
    }

    private Mono<ResourceResponse<Trigger>> replaceTriggerInternal(Trigger trigger, RequestOptions options,
                                                                         DocumentClientRetryPolicy retryPolicyInstance) {

        try {
            if (trigger == null) {
                throw new IllegalArgumentException("trigger");
            }

            logger.debug("Replacing a Trigger. trigger id [{}]", trigger.getId());
            RxDocumentClientImpl.validateResource(trigger);

            String path = Utils.joinPath(trigger.getSelfLink(), null);
            Map<String, String> requestHeaders = getRequestHeaders(options, ResourceType.Trigger, OperationType.Replace);
            RxDocumentServiceRequest request = RxDocumentServiceRequest.create(OperationType.Replace,
                    ResourceType.Trigger, path, trigger, requestHeaders, options);

            if (retryPolicyInstance != null){
                retryPolicyInstance.onBeforeSendRequest(request);
            }

            return this.replace(request, retryPolicyInstance).map(response -> toResourceResponse(response, Trigger.class));

        } catch (Exception e) {
            logger.debug("Failure in replacing a Trigger due to [{}]", e.getMessage(), e);
            return Mono.error(e);
        }
    }

    @Override
    public Mono<ResourceResponse<Trigger>> deleteTrigger(String triggerLink, RequestOptions options) {
        DocumentClientRetryPolicy retryPolicyInstance = this.resetSessionTokenRetryPolicy.getRequestPolicy();
        return ObservableHelper.inlineIfPossibleAsObs(() -> deleteTriggerInternal(triggerLink, options, retryPolicyInstance), retryPolicyInstance);
    }

    private Mono<ResourceResponse<Trigger>> deleteTriggerInternal(String triggerLink, RequestOptions options, DocumentClientRetryPolicy retryPolicyInstance) {
        try {
            if (StringUtils.isEmpty(triggerLink)) {
                throw new IllegalArgumentException("triggerLink");
            }

            logger.debug("Deleting a Trigger. triggerLink [{}]", triggerLink);
            String path = Utils.joinPath(triggerLink, null);
            Map<String, String> requestHeaders = getRequestHeaders(options, ResourceType.Trigger, OperationType.Delete);
            RxDocumentServiceRequest request = RxDocumentServiceRequest.create(OperationType.Delete,
                    ResourceType.Trigger, path, requestHeaders, options);

            if (retryPolicyInstance != null){
                retryPolicyInstance.onBeforeSendRequest(request);
            }

            return this.delete(request, retryPolicyInstance).map(response -> toResourceResponse(response, Trigger.class));

        } catch (Exception e) {
            logger.debug("Failure in deleting a Trigger due to [{}]", e.getMessage(), e);
            return Mono.error(e);
        }
    }

    @Override
    public Mono<ResourceResponse<Trigger>> readTrigger(String triggerLink, RequestOptions options) {
        DocumentClientRetryPolicy retryPolicyInstance = this.resetSessionTokenRetryPolicy.getRequestPolicy();
        return ObservableHelper.inlineIfPossibleAsObs(() -> readTriggerInternal(triggerLink, options, retryPolicyInstance), retryPolicyInstance);
    }

    private Mono<ResourceResponse<Trigger>> readTriggerInternal(String triggerLink, RequestOptions options,
                                                                      DocumentClientRetryPolicy retryPolicyInstance) {
        try {
            if (StringUtils.isEmpty(triggerLink)) {
                throw new IllegalArgumentException("triggerLink");
            }

            logger.debug("Reading a Trigger. triggerLink [{}]", triggerLink);
            String path = Utils.joinPath(triggerLink, null);
            Map<String, String> requestHeaders = getRequestHeaders(options, ResourceType.Trigger, OperationType.Read);
            RxDocumentServiceRequest request = RxDocumentServiceRequest.create(OperationType.Read,
                    ResourceType.Trigger, path, requestHeaders, options);

            if (retryPolicyInstance != null){
                retryPolicyInstance.onBeforeSendRequest(request);
            }

            return this.read(request, retryPolicyInstance).map(response -> toResourceResponse(response, Trigger.class));

        } catch (Exception e) {
            logger.debug("Failure in reading a Trigger due to [{}]", e.getMessage(), e);
            return Mono.error(e);
        }
    }

    @Override
    public Flux<FeedResponse<Trigger>> readTriggers(String collectionLink, CosmosQueryRequestOptions options) {

        if (StringUtils.isEmpty(collectionLink)) {
            throw new IllegalArgumentException("collectionLink");
        }

        return readFeed(options, ResourceType.Trigger, Trigger.class,
                Utils.joinPath(collectionLink, Paths.TRIGGERS_PATH_SEGMENT));
    }

    @Override
    public Flux<FeedResponse<Trigger>> queryTriggers(String collectionLink, String query,
                                                           CosmosQueryRequestOptions options) {
        return queryTriggers(collectionLink, new SqlQuerySpec(query), options);
    }

    @Override
    public Flux<FeedResponse<Trigger>> queryTriggers(String collectionLink, SqlQuerySpec querySpec,
                                                           CosmosQueryRequestOptions options) {
        return createQuery(collectionLink, querySpec, options, Trigger.class, ResourceType.Trigger);
    }

    @Override
    public Mono<ResourceResponse<UserDefinedFunction>> createUserDefinedFunction(String collectionLink,
                                                                                       UserDefinedFunction udf, RequestOptions options) {
        DocumentClientRetryPolicy retryPolicyInstance = this.resetSessionTokenRetryPolicy.getRequestPolicy();
        return ObservableHelper.inlineIfPossibleAsObs(() -> createUserDefinedFunctionInternal(collectionLink, udf, options, retryPolicyInstance), retryPolicyInstance);
    }

    private Mono<ResourceResponse<UserDefinedFunction>> createUserDefinedFunctionInternal(String collectionLink,
                                                                                                UserDefinedFunction udf, RequestOptions options, DocumentClientRetryPolicy retryPolicyInstance) {
        // we are using an observable factory here
        // observable will be created fresh upon subscription
        // this is to ensure we capture most up to date information (e.g.,
        // session)
        try {
            logger.debug("Creating a UserDefinedFunction. collectionLink [{}], udf id [{}]", collectionLink,
                    udf.getId());
            RxDocumentServiceRequest request = getUserDefinedFunctionRequest(collectionLink, udf, options,
                    OperationType.Create);
            if (retryPolicyInstance != null){
                retryPolicyInstance.onBeforeSendRequest(request);
            }

            return this.create(request, retryPolicyInstance).map(response -> toResourceResponse(response, UserDefinedFunction.class));

        } catch (Exception e) {
            // this is only in trace level to capture what's going on
            logger.debug("Failure in creating a UserDefinedFunction due to [{}]", e.getMessage(), e);
            return Mono.error(e);
        }
    }

    @Override
    public Mono<ResourceResponse<UserDefinedFunction>> upsertUserDefinedFunction(String collectionLink,
                                                                                       UserDefinedFunction udf, RequestOptions options) {
        DocumentClientRetryPolicy retryPolicyInstance = this.resetSessionTokenRetryPolicy.getRequestPolicy();
        return ObservableHelper.inlineIfPossibleAsObs(() -> upsertUserDefinedFunctionInternal(collectionLink, udf, options, retryPolicyInstance), retryPolicyInstance);
    }

    private Mono<ResourceResponse<UserDefinedFunction>> upsertUserDefinedFunctionInternal(String collectionLink,
                                                                                                UserDefinedFunction udf, RequestOptions options, DocumentClientRetryPolicy retryPolicyInstance) {
        // we are using an observable factory here
        // observable will be created fresh upon subscription
        // this is to ensure we capture most up to date information (e.g.,
        // session)
        try {
            logger.debug("Upserting a UserDefinedFunction. collectionLink [{}], udf id [{}]", collectionLink,
                    udf.getId());
            RxDocumentServiceRequest request = getUserDefinedFunctionRequest(collectionLink, udf, options,
                    OperationType.Upsert);
            if (retryPolicyInstance != null){
                retryPolicyInstance.onBeforeSendRequest(request);
            }

            return this.upsert(request, retryPolicyInstance).map(response -> toResourceResponse(response, UserDefinedFunction.class));

        } catch (Exception e) {
            // this is only in trace level to capture what's going on
            logger.debug("Failure in upserting a UserDefinedFunction due to [{}]", e.getMessage(), e);
            return Mono.error(e);
        }
    }

    @Override
    public Mono<ResourceResponse<UserDefinedFunction>> replaceUserDefinedFunction(UserDefinedFunction udf,
                                                                                        RequestOptions options) {
        DocumentClientRetryPolicy retryPolicyInstance = this.resetSessionTokenRetryPolicy.getRequestPolicy();
        return ObservableHelper.inlineIfPossibleAsObs(() -> replaceUserDefinedFunctionInternal(udf, options, retryPolicyInstance), retryPolicyInstance);
    }

    private Mono<ResourceResponse<UserDefinedFunction>> replaceUserDefinedFunctionInternal(UserDefinedFunction udf,
                                                                                                 RequestOptions options, DocumentClientRetryPolicy retryPolicyInstance) {
        // we are using an observable factory here
        // observable will be created fresh upon subscription
        // this is to ensure we capture most up to date information (e.g.,
        // session)
        try {
            if (udf == null) {
                throw new IllegalArgumentException("udf");
            }

            logger.debug("Replacing a UserDefinedFunction. udf id [{}]", udf.getId());
            validateResource(udf);

            String path = Utils.joinPath(udf.getSelfLink(), null);
            Map<String, String> requestHeaders = this.getRequestHeaders(options, ResourceType.UserDefinedFunction, OperationType.Replace);
            RxDocumentServiceRequest request = RxDocumentServiceRequest.create(OperationType.Replace,
                    ResourceType.UserDefinedFunction, path, udf, requestHeaders, options);

            if (retryPolicyInstance != null){
                retryPolicyInstance.onBeforeSendRequest(request);
            }

            return this.replace(request, retryPolicyInstance).map(response -> toResourceResponse(response, UserDefinedFunction.class));

        } catch (Exception e) {
            // this is only in trace level to capture what's going on
            logger.debug("Failure in replacing a UserDefinedFunction due to [{}]", e.getMessage(), e);
            return Mono.error(e);
        }
    }

    @Override
    public Mono<ResourceResponse<UserDefinedFunction>> deleteUserDefinedFunction(String udfLink,
                                                                                       RequestOptions options) {
        DocumentClientRetryPolicy retryPolicyInstance = this.resetSessionTokenRetryPolicy.getRequestPolicy();
        return ObservableHelper.inlineIfPossibleAsObs(() -> deleteUserDefinedFunctionInternal(udfLink, options, retryPolicyInstance), retryPolicyInstance);
    }

    private Mono<ResourceResponse<UserDefinedFunction>> deleteUserDefinedFunctionInternal(String udfLink,
                                                                                                RequestOptions options, DocumentClientRetryPolicy retryPolicyInstance) {
        // we are using an observable factory here
        // observable will be created fresh upon subscription
        // this is to ensure we capture most up to date information (e.g.,
        // session)
        try {
            if (StringUtils.isEmpty(udfLink)) {
                throw new IllegalArgumentException("udfLink");
            }

            logger.debug("Deleting a UserDefinedFunction. udfLink [{}]", udfLink);
            String path = Utils.joinPath(udfLink, null);
            Map<String, String> requestHeaders = this.getRequestHeaders(options, ResourceType.UserDefinedFunction, OperationType.Delete);
            RxDocumentServiceRequest request = RxDocumentServiceRequest.create(OperationType.Delete,
                    ResourceType.UserDefinedFunction, path, requestHeaders, options);

            if (retryPolicyInstance != null){
                retryPolicyInstance.onBeforeSendRequest(request);
            }

            return this.delete(request, retryPolicyInstance).map(response -> toResourceResponse(response, UserDefinedFunction.class));

        } catch (Exception e) {
            // this is only in trace level to capture what's going on
            logger.debug("Failure in deleting a UserDefinedFunction due to [{}]", e.getMessage(), e);
            return Mono.error(e);
        }
    }

    @Override
    public Mono<ResourceResponse<UserDefinedFunction>> readUserDefinedFunction(String udfLink,
                                                                                     RequestOptions options) {
        DocumentClientRetryPolicy retryPolicyInstance = this.resetSessionTokenRetryPolicy.getRequestPolicy();
        return ObservableHelper.inlineIfPossibleAsObs(() -> readUserDefinedFunctionInternal(udfLink, options, retryPolicyInstance), retryPolicyInstance);
    }

    private Mono<ResourceResponse<UserDefinedFunction>> readUserDefinedFunctionInternal(String udfLink,
                                                                                              RequestOptions options, DocumentClientRetryPolicy retryPolicyInstance) {
        // we are using an observable factory here
        // observable will be created fresh upon subscription
        // this is to ensure we capture most up to date information (e.g.,
        // session)
        try {
            if (StringUtils.isEmpty(udfLink)) {
                throw new IllegalArgumentException("udfLink");
            }

            logger.debug("Reading a UserDefinedFunction. udfLink [{}]", udfLink);
            String path = Utils.joinPath(udfLink, null);
            Map<String, String> requestHeaders = this.getRequestHeaders(options, ResourceType.UserDefinedFunction, OperationType.Read);
            RxDocumentServiceRequest request = RxDocumentServiceRequest.create(OperationType.Read,
                    ResourceType.UserDefinedFunction, path, requestHeaders, options);

            if (retryPolicyInstance != null) {
                retryPolicyInstance.onBeforeSendRequest(request);
            }

            return this.read(request, retryPolicyInstance).map(response -> toResourceResponse(response, UserDefinedFunction.class));

        } catch (Exception e) {
            // this is only in trace level to capture what's going on
            logger.debug("Failure in reading a UserDefinedFunction due to [{}]", e.getMessage(), e);
            return Mono.error(e);
        }
    }

    @Override
    public Flux<FeedResponse<UserDefinedFunction>> readUserDefinedFunctions(String collectionLink,
                                                                                  CosmosQueryRequestOptions options) {

        if (StringUtils.isEmpty(collectionLink)) {
            throw new IllegalArgumentException("collectionLink");
        }

        return readFeed(options, ResourceType.UserDefinedFunction, UserDefinedFunction.class,
                Utils.joinPath(collectionLink, Paths.USER_DEFINED_FUNCTIONS_PATH_SEGMENT));
    }

    @Override
    public Flux<FeedResponse<UserDefinedFunction>> queryUserDefinedFunctions(String collectionLink,
                                                                                   String query, CosmosQueryRequestOptions options) {
        return queryUserDefinedFunctions(collectionLink, new SqlQuerySpec(query), options);
    }

    @Override
    public Flux<FeedResponse<UserDefinedFunction>> queryUserDefinedFunctions(String collectionLink,
                                                                                   SqlQuerySpec querySpec, CosmosQueryRequestOptions options) {
        return createQuery(collectionLink, querySpec, options, UserDefinedFunction.class, ResourceType.UserDefinedFunction);
    }

    @Override
    public Mono<ResourceResponse<Conflict>> readConflict(String conflictLink, RequestOptions options) {
        DocumentClientRetryPolicy retryPolicyInstance = this.resetSessionTokenRetryPolicy.getRequestPolicy();
        return ObservableHelper.inlineIfPossibleAsObs(() -> readConflictInternal(conflictLink, options, retryPolicyInstance), retryPolicyInstance);
    }

    private Mono<ResourceResponse<Conflict>> readConflictInternal(String conflictLink, RequestOptions options, DocumentClientRetryPolicy retryPolicyInstance) {

        try {
            if (StringUtils.isEmpty(conflictLink)) {
                throw new IllegalArgumentException("conflictLink");
            }

            logger.debug("Reading a Conflict. conflictLink [{}]", conflictLink);
            String path = Utils.joinPath(conflictLink, null);
            Map<String, String> requestHeaders = getRequestHeaders(options, ResourceType.Conflict, OperationType.Read);
            RxDocumentServiceRequest request = RxDocumentServiceRequest.create(OperationType.Read,
                    ResourceType.Conflict, path, requestHeaders, options);

            Mono<RxDocumentServiceRequest> reqObs = addPartitionKeyInformation(request, null, null, options);

            return reqObs.flatMap(req -> {
                if (retryPolicyInstance != null) {
                    retryPolicyInstance.onBeforeSendRequest(request);
                }
                return this.read(request, retryPolicyInstance).map(response -> toResourceResponse(response, Conflict.class));
            });

        } catch (Exception e) {
            logger.debug("Failure in reading a Conflict due to [{}]", e.getMessage(), e);
            return Mono.error(e);
        }
    }

    @Override
    public Flux<FeedResponse<Conflict>> readConflicts(String collectionLink, CosmosQueryRequestOptions options) {

        if (StringUtils.isEmpty(collectionLink)) {
            throw new IllegalArgumentException("collectionLink");
        }

        return readFeed(options, ResourceType.Conflict, Conflict.class,
                Utils.joinPath(collectionLink, Paths.CONFLICTS_PATH_SEGMENT));
    }

    @Override
    public Flux<FeedResponse<Conflict>> queryConflicts(String collectionLink, String query,
                                                             CosmosQueryRequestOptions options) {
        return queryConflicts(collectionLink, new SqlQuerySpec(query), options);
    }

    @Override
    public Flux<FeedResponse<Conflict>> queryConflicts(String collectionLink, SqlQuerySpec querySpec,
                                                             CosmosQueryRequestOptions options) {
        return createQuery(collectionLink, querySpec, options, Conflict.class, ResourceType.Conflict);
    }

    @Override
    public Mono<ResourceResponse<Conflict>> deleteConflict(String conflictLink, RequestOptions options) {
        DocumentClientRetryPolicy retryPolicyInstance = this.resetSessionTokenRetryPolicy.getRequestPolicy();
        return ObservableHelper.inlineIfPossibleAsObs(() -> deleteConflictInternal(conflictLink, options, retryPolicyInstance), retryPolicyInstance);
    }

    private Mono<ResourceResponse<Conflict>> deleteConflictInternal(String conflictLink, RequestOptions options,
                                                                          DocumentClientRetryPolicy retryPolicyInstance) {

        try {
            if (StringUtils.isEmpty(conflictLink)) {
                throw new IllegalArgumentException("conflictLink");
            }

            logger.debug("Deleting a Conflict. conflictLink [{}]", conflictLink);
            String path = Utils.joinPath(conflictLink, null);
            Map<String, String> requestHeaders = getRequestHeaders(options, ResourceType.Conflict, OperationType.Delete);
            RxDocumentServiceRequest request = RxDocumentServiceRequest.create(OperationType.Delete,
                    ResourceType.Conflict, path, requestHeaders, options);

            Mono<RxDocumentServiceRequest> reqObs = addPartitionKeyInformation(request, null, null, options);
            return reqObs.flatMap(req -> {
                if (retryPolicyInstance != null) {
                    retryPolicyInstance.onBeforeSendRequest(request);
                }

                return this.delete(request, retryPolicyInstance).map(response -> toResourceResponse(response, Conflict.class));
            });

        } catch (Exception e) {
            logger.debug("Failure in deleting a Conflict due to [{}]", e.getMessage(), e);
            return Mono.error(e);
        }
    }

    @Override
    public Mono<ResourceResponse<User>> createUser(String databaseLink, User user, RequestOptions options) {
        DocumentClientRetryPolicy documentClientRetryPolicy = this.resetSessionTokenRetryPolicy.getRequestPolicy();
        return ObservableHelper.inlineIfPossibleAsObs(() -> createUserInternal(databaseLink, user, options, documentClientRetryPolicy), documentClientRetryPolicy);
    }

    private Mono<ResourceResponse<User>> createUserInternal(String databaseLink, User user, RequestOptions options, DocumentClientRetryPolicy documentClientRetryPolicy) {
        try {
            logger.debug("Creating a User. databaseLink [{}], user id [{}]", databaseLink, user.getId());
            RxDocumentServiceRequest request = getUserRequest(databaseLink, user, options, OperationType.Create);
            return this.create(request, documentClientRetryPolicy).map(response -> toResourceResponse(response, User.class));

        } catch (Exception e) {
            logger.debug("Failure in creating a User due to [{}]", e.getMessage(), e);
            return Mono.error(e);
        }
    }

    @Override
    public Mono<ResourceResponse<User>> upsertUser(String databaseLink, User user, RequestOptions options) {
        DocumentClientRetryPolicy retryPolicyInstance = this.resetSessionTokenRetryPolicy.getRequestPolicy();
        return ObservableHelper.inlineIfPossibleAsObs(() -> upsertUserInternal(databaseLink, user, options, retryPolicyInstance), retryPolicyInstance);
    }

    private Mono<ResourceResponse<User>> upsertUserInternal(String databaseLink, User user, RequestOptions options,
                                                                  DocumentClientRetryPolicy retryPolicyInstance) {
        try {
            logger.debug("Upserting a User. databaseLink [{}], user id [{}]", databaseLink, user.getId());
            RxDocumentServiceRequest request = getUserRequest(databaseLink, user, options, OperationType.Upsert);
            if (retryPolicyInstance != null) {
                retryPolicyInstance.onBeforeSendRequest(request);
            }

            return this.upsert(request, retryPolicyInstance).map(response -> toResourceResponse(response, User.class));

        } catch (Exception e) {
            logger.debug("Failure in upserting a User due to [{}]", e.getMessage(), e);
            return Mono.error(e);
        }
    }

    private RxDocumentServiceRequest getUserRequest(String databaseLink, User user, RequestOptions options,
                                                    OperationType operationType) {
        if (StringUtils.isEmpty(databaseLink)) {
            throw new IllegalArgumentException("databaseLink");
        }
        if (user == null) {
            throw new IllegalArgumentException("user");
        }

        RxDocumentClientImpl.validateResource(user);

        String path = Utils.joinPath(databaseLink, Paths.USERS_PATH_SEGMENT);
        Map<String, String> requestHeaders = getRequestHeaders(options, ResourceType.User, operationType);
        RxDocumentServiceRequest request = RxDocumentServiceRequest.create(operationType, ResourceType.User, path, user,
                requestHeaders, options);

        return request;
    }

    @Override
    public Mono<ResourceResponse<User>> replaceUser(User user, RequestOptions options) {
        DocumentClientRetryPolicy retryPolicyInstance = this.resetSessionTokenRetryPolicy.getRequestPolicy();
        return ObservableHelper.inlineIfPossibleAsObs(() -> replaceUserInternal(user, options, retryPolicyInstance), retryPolicyInstance);
    }

    private Mono<ResourceResponse<User>> replaceUserInternal(User user, RequestOptions options, DocumentClientRetryPolicy retryPolicyInstance) {
        try {
            if (user == null) {
                throw new IllegalArgumentException("user");
            }
            logger.debug("Replacing a User. user id [{}]", user.getId());
            RxDocumentClientImpl.validateResource(user);

            String path = Utils.joinPath(user.getSelfLink(), null);
            Map<String, String> requestHeaders = getRequestHeaders(options, ResourceType.User, OperationType.Replace);
            RxDocumentServiceRequest request = RxDocumentServiceRequest.create(OperationType.Replace,
                    ResourceType.User, path, user, requestHeaders, options);
            if (retryPolicyInstance != null) {
                retryPolicyInstance.onBeforeSendRequest(request);
            }

            return this.replace(request, retryPolicyInstance).map(response -> toResourceResponse(response, User.class));

        } catch (Exception e) {
            logger.debug("Failure in replacing a User due to [{}]", e.getMessage(), e);
            return Mono.error(e);
        }
    }


    public Mono<ResourceResponse<User>> deleteUser(String userLink, RequestOptions options) {
        DocumentClientRetryPolicy retryPolicyInstance =  this.resetSessionTokenRetryPolicy.getRequestPolicy();
        return ObservableHelper.inlineIfPossibleAsObs(() -> deleteUserInternal(userLink, options, retryPolicyInstance), retryPolicyInstance);
    }

    private Mono<ResourceResponse<User>> deleteUserInternal(String userLink, RequestOptions options,
                                                                  DocumentClientRetryPolicy retryPolicyInstance) {

        try {
            if (StringUtils.isEmpty(userLink)) {
                throw new IllegalArgumentException("userLink");
            }
            logger.debug("Deleting a User. userLink [{}]", userLink);
            String path = Utils.joinPath(userLink, null);
            Map<String, String> requestHeaders = getRequestHeaders(options, ResourceType.User, OperationType.Delete);
            RxDocumentServiceRequest request = RxDocumentServiceRequest.create(OperationType.Delete,
                    ResourceType.User, path, requestHeaders, options);

            if (retryPolicyInstance != null) {
                retryPolicyInstance.onBeforeSendRequest(request);
            }

            return this.delete(request, retryPolicyInstance).map(response -> toResourceResponse(response, User.class));

        } catch (Exception e) {
            logger.debug("Failure in deleting a User due to [{}]", e.getMessage(), e);
            return Mono.error(e);
        }
    }
    @Override
    public Mono<ResourceResponse<User>> readUser(String userLink, RequestOptions options) {
        DocumentClientRetryPolicy retryPolicyInstance = this.resetSessionTokenRetryPolicy.getRequestPolicy();
        return ObservableHelper.inlineIfPossibleAsObs(() -> readUserInternal(userLink, options, retryPolicyInstance), retryPolicyInstance);
    }

    private Mono<ResourceResponse<User>> readUserInternal(String userLink, RequestOptions options, DocumentClientRetryPolicy retryPolicyInstance) {
        try {
            if (StringUtils.isEmpty(userLink)) {
                throw new IllegalArgumentException("userLink");
            }
            logger.debug("Reading a User. userLink [{}]", userLink);
            String path = Utils.joinPath(userLink, null);
            Map<String, String> requestHeaders = getRequestHeaders(options, ResourceType.User, OperationType.Read);
            RxDocumentServiceRequest request = RxDocumentServiceRequest.create(OperationType.Read,
                    ResourceType.User, path, requestHeaders, options);

            if (retryPolicyInstance != null) {
                retryPolicyInstance.onBeforeSendRequest(request);
            }
            return this.read(request, retryPolicyInstance).map(response -> toResourceResponse(response, User.class));

        } catch (Exception e) {
            logger.debug("Failure in reading a User due to [{}]", e.getMessage(), e);
            return Mono.error(e);
        }
    }

    @Override
    public Flux<FeedResponse<User>> readUsers(String databaseLink, CosmosQueryRequestOptions options) {

        if (StringUtils.isEmpty(databaseLink)) {
            throw new IllegalArgumentException("databaseLink");
        }

        return readFeed(options, ResourceType.User, User.class,
                Utils.joinPath(databaseLink, Paths.USERS_PATH_SEGMENT));
    }

    @Override
    public Flux<FeedResponse<User>> queryUsers(String databaseLink, String query, CosmosQueryRequestOptions options) {
        return queryUsers(databaseLink, new SqlQuerySpec(query), options);
    }

    @Override
    public Flux<FeedResponse<User>> queryUsers(String databaseLink, SqlQuerySpec querySpec,
                                                     CosmosQueryRequestOptions options) {
        return createQuery(databaseLink, querySpec, options, User.class, ResourceType.User);
    }

    @Override
    public Mono<ResourceResponse<Permission>> createPermission(String userLink, Permission permission,
                                                                     RequestOptions options) {
        DocumentClientRetryPolicy documentClientRetryPolicy = this.resetSessionTokenRetryPolicy.getRequestPolicy();
        return ObservableHelper.inlineIfPossibleAsObs(() -> createPermissionInternal(userLink, permission, options, documentClientRetryPolicy), this.resetSessionTokenRetryPolicy.getRequestPolicy());
    }

    private Mono<ResourceResponse<Permission>> createPermissionInternal(String userLink, Permission permission,
                                                                              RequestOptions options, DocumentClientRetryPolicy documentClientRetryPolicy) {

        try {
            logger.debug("Creating a Permission. userLink [{}], permission id [{}]", userLink, permission.getId());
            RxDocumentServiceRequest request = getPermissionRequest(userLink, permission, options,
                    OperationType.Create);
            return this.create(request, documentClientRetryPolicy).map(response -> toResourceResponse(response, Permission.class));

        } catch (Exception e) {
            logger.debug("Failure in creating a Permission due to [{}]", e.getMessage(), e);
            return Mono.error(e);
        }
    }

    @Override
    public Mono<ResourceResponse<Permission>> upsertPermission(String userLink, Permission permission,
                                                                     RequestOptions options) {
        DocumentClientRetryPolicy retryPolicyInstance = this.resetSessionTokenRetryPolicy.getRequestPolicy();
        return ObservableHelper.inlineIfPossibleAsObs(() -> upsertPermissionInternal(userLink, permission, options, retryPolicyInstance), retryPolicyInstance);
    }

    private Mono<ResourceResponse<Permission>> upsertPermissionInternal(String userLink, Permission permission,
                                                                              RequestOptions options, DocumentClientRetryPolicy retryPolicyInstance) {

        try {
            logger.debug("Upserting a Permission. userLink [{}], permission id [{}]", userLink, permission.getId());
            RxDocumentServiceRequest request = getPermissionRequest(userLink, permission, options,
                    OperationType.Upsert);
            if (retryPolicyInstance != null) {
                retryPolicyInstance.onBeforeSendRequest(request);
            }

            return this.upsert(request, retryPolicyInstance).map(response -> toResourceResponse(response, Permission.class));

        } catch (Exception e) {
            logger.debug("Failure in upserting a Permission due to [{}]", e.getMessage(), e);
            return Mono.error(e);
        }
    }

    private RxDocumentServiceRequest getPermissionRequest(String userLink, Permission permission,
                                                          RequestOptions options, OperationType operationType) {
        if (StringUtils.isEmpty(userLink)) {
            throw new IllegalArgumentException("userLink");
        }
        if (permission == null) {
            throw new IllegalArgumentException("permission");
        }

        RxDocumentClientImpl.validateResource(permission);

        String path = Utils.joinPath(userLink, Paths.PERMISSIONS_PATH_SEGMENT);
        Map<String, String> requestHeaders = getRequestHeaders(options, ResourceType.Permission, operationType);
        RxDocumentServiceRequest request = RxDocumentServiceRequest.create(operationType, ResourceType.Permission, path,
                permission, requestHeaders, options);

        return request;
    }

    @Override
    public Mono<ResourceResponse<Permission>> replacePermission(Permission permission, RequestOptions options) {
        DocumentClientRetryPolicy retryPolicyInstance = this.resetSessionTokenRetryPolicy.getRequestPolicy();
        return ObservableHelper.inlineIfPossibleAsObs(() -> replacePermissionInternal(permission, options, retryPolicyInstance), retryPolicyInstance);
    }

    private Mono<ResourceResponse<Permission>> replacePermissionInternal(Permission permission, RequestOptions options, DocumentClientRetryPolicy retryPolicyInstance) {
        try {
            if (permission == null) {
                throw new IllegalArgumentException("permission");
            }
            logger.debug("Replacing a Permission. permission id [{}]", permission.getId());
            RxDocumentClientImpl.validateResource(permission);

            String path = Utils.joinPath(permission.getSelfLink(), null);
            Map<String, String> requestHeaders = getRequestHeaders(options, ResourceType.Permission, OperationType.Replace);
            RxDocumentServiceRequest request = RxDocumentServiceRequest.create(OperationType.Replace,
                    ResourceType.Permission, path, permission, requestHeaders, options);

            if (retryPolicyInstance != null) {
                retryPolicyInstance.onBeforeSendRequest(request);
            }

            return this.replace(request, retryPolicyInstance).map(response -> toResourceResponse(response, Permission.class));

        } catch (Exception e) {
            logger.debug("Failure in replacing a Permission due to [{}]", e.getMessage(), e);
            return Mono.error(e);
        }
    }

    @Override
    public Mono<ResourceResponse<Permission>> deletePermission(String permissionLink, RequestOptions options) {
        DocumentClientRetryPolicy retryPolicyInstance = this.resetSessionTokenRetryPolicy.getRequestPolicy();
        return ObservableHelper.inlineIfPossibleAsObs(() -> deletePermissionInternal(permissionLink, options, retryPolicyInstance), retryPolicyInstance);
    }

    private Mono<ResourceResponse<Permission>> deletePermissionInternal(String permissionLink, RequestOptions options,
                                                                              DocumentClientRetryPolicy retryPolicyInstance) {

        try {
            if (StringUtils.isEmpty(permissionLink)) {
                throw new IllegalArgumentException("permissionLink");
            }
            logger.debug("Deleting a Permission. permissionLink [{}]", permissionLink);
            String path = Utils.joinPath(permissionLink, null);
            Map<String, String> requestHeaders = getRequestHeaders(options, ResourceType.Permission, OperationType.Delete);
            RxDocumentServiceRequest request = RxDocumentServiceRequest.create(OperationType.Delete,
                    ResourceType.Permission, path, requestHeaders, options);

            if (retryPolicyInstance != null) {
                retryPolicyInstance.onBeforeSendRequest(request);
            }

            return this.delete(request, retryPolicyInstance).map(response -> toResourceResponse(response, Permission.class));

        } catch (Exception e) {
            logger.debug("Failure in deleting a Permission due to [{}]", e.getMessage(), e);
            return Mono.error(e);
        }
    }

    @Override
    public Mono<ResourceResponse<Permission>> readPermission(String permissionLink, RequestOptions options) {
        DocumentClientRetryPolicy retryPolicyInstance = this.resetSessionTokenRetryPolicy.getRequestPolicy();
        return ObservableHelper.inlineIfPossibleAsObs(() -> readPermissionInternal(permissionLink, options, retryPolicyInstance), retryPolicyInstance);
    }

    private Mono<ResourceResponse<Permission>> readPermissionInternal(String permissionLink, RequestOptions options, DocumentClientRetryPolicy retryPolicyInstance ) {
        try {
            if (StringUtils.isEmpty(permissionLink)) {
                throw new IllegalArgumentException("permissionLink");
            }
            logger.debug("Reading a Permission. permissionLink [{}]", permissionLink);
            String path = Utils.joinPath(permissionLink, null);
            Map<String, String> requestHeaders = getRequestHeaders(options, ResourceType.Permission, OperationType.Read);
            RxDocumentServiceRequest request = RxDocumentServiceRequest.create(OperationType.Read,
                    ResourceType.Permission, path, requestHeaders, options);

            if (retryPolicyInstance != null) {
                retryPolicyInstance.onBeforeSendRequest(request);
            }
            return this.read(request, retryPolicyInstance).map(response -> toResourceResponse(response, Permission.class));

        } catch (Exception e) {
            logger.debug("Failure in reading a Permission due to [{}]", e.getMessage(), e);
            return Mono.error(e);
        }
    }

    @Override
    public Flux<FeedResponse<Permission>> readPermissions(String userLink, CosmosQueryRequestOptions options) {

        if (StringUtils.isEmpty(userLink)) {
            throw new IllegalArgumentException("userLink");
        }

        return readFeed(options, ResourceType.Permission, Permission.class,
                Utils.joinPath(userLink, Paths.PERMISSIONS_PATH_SEGMENT));
    }

    @Override
    public Flux<FeedResponse<Permission>> queryPermissions(String userLink, String query,
                                                                 CosmosQueryRequestOptions options) {
        return queryPermissions(userLink, new SqlQuerySpec(query), options);
    }

    @Override
    public Flux<FeedResponse<Permission>> queryPermissions(String userLink, SqlQuerySpec querySpec,
                                                                 CosmosQueryRequestOptions options) {
        return createQuery(userLink, querySpec, options, Permission.class, ResourceType.Permission);
    }

    @Override
    public Mono<ResourceResponse<Offer>> replaceOffer(Offer offer) {
        DocumentClientRetryPolicy documentClientRetryPolicy = this.resetSessionTokenRetryPolicy.getRequestPolicy();
        return ObservableHelper.inlineIfPossibleAsObs(() -> replaceOfferInternal(offer, documentClientRetryPolicy), documentClientRetryPolicy);
    }

    private Mono<ResourceResponse<Offer>> replaceOfferInternal(Offer offer, DocumentClientRetryPolicy documentClientRetryPolicy) {
        try {
            if (offer == null) {
                throw new IllegalArgumentException("offer");
            }
            logger.debug("Replacing an Offer. offer id [{}]", offer.getId());
            RxDocumentClientImpl.validateResource(offer);

            String path = Utils.joinPath(offer.getSelfLink(), null);
            RxDocumentServiceRequest request = RxDocumentServiceRequest.create(OperationType.Replace,
                    ResourceType.Offer, path, offer, null, null);
            return this.replace(request, documentClientRetryPolicy).map(response -> toResourceResponse(response, Offer.class));

        } catch (Exception e) {
            logger.debug("Failure in replacing an Offer due to [{}]", e.getMessage(), e);
            return Mono.error(e);
        }
    }

    @Override
    public Mono<ResourceResponse<Offer>> readOffer(String offerLink) {
        DocumentClientRetryPolicy retryPolicyInstance = this.resetSessionTokenRetryPolicy.getRequestPolicy();
        return ObservableHelper.inlineIfPossibleAsObs(() -> readOfferInternal(offerLink, retryPolicyInstance), retryPolicyInstance);
    }

    private Mono<ResourceResponse<Offer>> readOfferInternal(String offerLink, DocumentClientRetryPolicy retryPolicyInstance) {
        try {
            if (StringUtils.isEmpty(offerLink)) {
                throw new IllegalArgumentException("offerLink");
            }
            logger.debug("Reading an Offer. offerLink [{}]", offerLink);
            String path = Utils.joinPath(offerLink, null);
            RxDocumentServiceRequest request = RxDocumentServiceRequest.create(OperationType.Read,
                    ResourceType.Offer, path, (HashMap<String, String>)null, null);

            if (retryPolicyInstance != null) {
                retryPolicyInstance.onBeforeSendRequest(request);
            }

            return this.read(request, retryPolicyInstance).map(response -> toResourceResponse(response, Offer.class));

        } catch (Exception e) {
            logger.debug("Failure in reading an Offer due to [{}]", e.getMessage(), e);
            return Mono.error(e);
        }
    }

    @Override
    public Flux<FeedResponse<Offer>> readOffers(CosmosQueryRequestOptions options) {
        return readFeed(options, ResourceType.Offer, Offer.class,
                Utils.joinPath(Paths.OFFERS_PATH_SEGMENT, null));
    }

//    private <T extends Resource> Flux<FeedResponse<T>> readFeedCollectionChild(FeedOptions options, ResourceType resourceType,
//                                                                               Class<T> klass, String resourceLink) {
//        if (options == null) {
//            options = new FeedOptions();
//        }
//
//        int maxPageSize = options.getMaxItemCount() != null ? options.getMaxItemCount() : -1;
//
//        final FeedOptions finalFeedOptions = options;
//        RequestOptions requestOptions = new RequestOptions();
//        requestOptions.setPartitionKey(options.getPartitionKey());
//        BiFunction<String, Integer, RxDocumentServiceRequest> createRequestFunc = (continuationToken, pageSize) -> {
//            Map<String, String> requestHeaders = new HashMap<>();
//            if (continuationToken != null) {
//                requestHeaders.put(HttpConstants.HttpHeaders.CONTINUATION, continuationToken);
//            }
//            requestHeaders.put(HttpConstants.HttpHeaders.PAGE_SIZE, Integer.toString(pageSize));
//            RxDocumentServiceRequest request = RxDocumentServiceRequest.create(OperationType.ReadFeed,
//                resourceType, resourceLink, requestHeaders, finalFeedOptions);
//            return request;
//        };
//
//        Function<RxDocumentServiceRequest, Mono<FeedResponse<T>>> executeFunc = request -> {
//            return ObservableHelper.inlineIfPossibleAsObs(() -> {
//                Mono<Utils.ValueHolder<DocumentCollection>> collectionObs = this.collectionCache.resolveCollectionAsync(request);
//                Mono<RxDocumentServiceRequest> requestObs = this.addPartitionKeyInformation(request, null, null, requestOptions, collectionObs);
//
//                return requestObs.flatMap(req -> this.readFeed(req)
//                    .map(response -> toFeedResponsePage(response, klass)));
//            }, this.resetSessionTokenRetryPolicy.getRequestPolicy());
//        };
//
//        return Paginator.getPaginatedQueryResultAsObservable(options, createRequestFunc, executeFunc, klass, maxPageSize);
//    }

    private <T extends Resource> Flux<FeedResponse<T>> readFeed(CosmosQueryRequestOptions options, ResourceType resourceType, Class<T> klass, String resourceLink) {
        if (options == null) {
            options = new CosmosQueryRequestOptions();
        }

        Integer maxItemCount = ModelBridgeInternal.getMaxItemCountFromQueryRequestOptions(options);
        int maxPageSize = maxItemCount != null ? maxItemCount : -1;
        final CosmosQueryRequestOptions finalCosmosQueryRequestOptions = options;
        BiFunction<String, Integer, RxDocumentServiceRequest> createRequestFunc = (continuationToken, pageSize) -> {
            Map<String, String> requestHeaders = new HashMap<>();
            if (continuationToken != null) {
                requestHeaders.put(HttpConstants.HttpHeaders.CONTINUATION, continuationToken);
            }
            requestHeaders.put(HttpConstants.HttpHeaders.PAGE_SIZE, Integer.toString(pageSize));
            RxDocumentServiceRequest request =  RxDocumentServiceRequest.create(OperationType.ReadFeed,
                    resourceType, resourceLink, requestHeaders, finalCosmosQueryRequestOptions);
            return request;
        };

        Function<RxDocumentServiceRequest, Mono<FeedResponse<T>>> executeFunc = request -> {
            return ObservableHelper.inlineIfPossibleAsObs(() -> readFeed(request).map(response -> toFeedResponsePage(response, klass)),
                    this.resetSessionTokenRetryPolicy.getRequestPolicy());
        };

        return Paginator.getPaginatedQueryResultAsObservable(options, createRequestFunc, executeFunc, klass, maxPageSize);
    }

    @Override
    public Flux<FeedResponse<Offer>> queryOffers(String query, CosmosQueryRequestOptions options) {
        return queryOffers(new SqlQuerySpec(query), options);
    }

    @Override
    public Flux<FeedResponse<Offer>> queryOffers(SqlQuerySpec querySpec, CosmosQueryRequestOptions options) {
        return createQuery(null, querySpec, options, Offer.class, ResourceType.Offer);
    }

    @Override
    public Mono<DatabaseAccount> getDatabaseAccount() {
        DocumentClientRetryPolicy documentClientRetryPolicy = this.resetSessionTokenRetryPolicy.getRequestPolicy();
        return ObservableHelper.inlineIfPossibleAsObs(() -> getDatabaseAccountInternal(documentClientRetryPolicy), documentClientRetryPolicy);
    }

    private Mono<DatabaseAccount> getDatabaseAccountInternal(DocumentClientRetryPolicy documentClientRetryPolicy) {
        try {
            logger.debug("Getting Database Account");
            RxDocumentServiceRequest request = RxDocumentServiceRequest.create(OperationType.Read,
                    ResourceType.DatabaseAccount, "", // path
                    (HashMap<String, String>) null,
                    null);
            return this.read(request, documentClientRetryPolicy).map(response -> toDatabaseAccount(response));

        } catch (Exception e) {
            logger.debug("Failure in getting Database Account due to [{}]", e.getMessage(), e);
            return Mono.error(e);
        }
    }

    public Object getSession() {
        return this.sessionContainer;
    }

    public void setSession(Object sessionContainer) {
        this.sessionContainer = (SessionContainer) sessionContainer;
    }

    public RxPartitionKeyRangeCache getPartitionKeyRangeCache() {
        return partitionKeyRangeCache;
    }

    public Flux<DatabaseAccount> getDatabaseAccountFromEndpoint(URI endpoint) {
        return Flux.defer(() -> {
            RxDocumentServiceRequest request = RxDocumentServiceRequest.create(OperationType.Read,
                ResourceType.DatabaseAccount, "", null, (Object) null);
            return this.populateHeaders(request, RequestVerb.GET)
                .flatMap(requestPopulated -> {

                    requestPopulated.setEndpointOverride(endpoint);
                    return this.gatewayProxy.processMessage(requestPopulated).doOnError(e -> {
                        String message = String.format("Failed to retrieve database account information. %s",
                            e.getCause() != null
                                ? e.getCause().toString()
                                : e.toString());
                        logger.warn(message);
                    }).map(rsp -> rsp.getResource(DatabaseAccount.class))
                        .doOnNext(databaseAccount -> {
                            this.useMultipleWriteLocations = this.connectionPolicy.isMultipleWriteRegionsEnabled()
                                && BridgeInternal.isEnableMultipleWriteLocations(databaseAccount);
                        });
                });
        });
    }

    /**
     * Certain requests must be routed through gateway even when the client connectivity mode is direct.
     *
     * @param request
     * @return RxStoreModel
     */
    private RxStoreModel getStoreProxy(RxDocumentServiceRequest request) {
        // If a request is configured to always use GATEWAY mode(in some cases when targeting .NET Core)
        // we return the GATEWAY store model
        if (request.UseGatewayMode) {
            return this.gatewayProxy;
        }

        ResourceType resourceType = request.getResourceType();
        OperationType operationType = request.getOperationType();

        if (resourceType == ResourceType.Offer ||
                resourceType.isScript() && operationType != OperationType.ExecuteJavaScript ||
                resourceType == ResourceType.PartitionKeyRange) {
            return this.gatewayProxy;
        }

        if (operationType == OperationType.Create
                || operationType == OperationType.Upsert) {
            if (resourceType == ResourceType.Database ||
                    resourceType == ResourceType.User ||
                    resourceType == ResourceType.DocumentCollection ||
                    resourceType == ResourceType.Permission) {
                return this.gatewayProxy;
            } else {
                return this.storeModel;
            }
        } else if (operationType == OperationType.Delete) {
            if (resourceType == ResourceType.Database ||
                    resourceType == ResourceType.User ||
                    resourceType == ResourceType.DocumentCollection) {
                return this.gatewayProxy;
            } else {
                return this.storeModel;
            }
        } else if (operationType == OperationType.Replace) {
            if (resourceType == ResourceType.DocumentCollection) {
                return this.gatewayProxy;
            } else {
                return this.storeModel;
            }
        } else if (operationType == OperationType.Read) {
            if (resourceType == ResourceType.DocumentCollection) {
                return this.gatewayProxy;
            } else {
                return this.storeModel;
            }
        } else {
            if ((request.getOperationType() == OperationType.Query || request.getOperationType() == OperationType.SqlQuery) &&
                    Utils.isCollectionChild(request.getResourceType())) {
                if (request.getPartitionKeyRangeIdentity() == null) {
                    return this.gatewayProxy;
                }
            }

            return this.storeModel;
        }
    }

    @Override
    public void close() {
        logger.info("Shutting down ...");
        logger.info("Closing Global Endpoint Manager ...");
        LifeCycleUtils.closeQuietly(this.globalEndpointManager);
        logger.info("Closing StoreClientFactory ...");
        LifeCycleUtils.closeQuietly(this.storeClientFactory);
        logger.info("Shutting down reactorHttpClient ...");
        try {
            this.reactorHttpClient.shutdown();
        } catch (Exception e) {
            logger.warn("shutting down reactorHttpClient failed", e);
        }
        logger.info("Shutting down completed.");
    }
}<|MERGE_RESOLUTION|>--- conflicted
+++ resolved
@@ -2,13 +2,10 @@
 // Licensed under the MIT License.
 package com.azure.cosmos.implementation;
 
-<<<<<<< HEAD
+import com.azure.core.credential.AzureKeyCredential;
 import com.azure.core.credential.SimpleTokenCache;
 import com.azure.core.credential.TokenCredential;
 import com.azure.core.credential.TokenRequestContext;
-=======
-import com.azure.core.credential.AzureKeyCredential;
->>>>>>> 02077a74
 import com.azure.cosmos.BridgeInternal;
 import com.azure.cosmos.ConnectionMode;
 import com.azure.cosmos.ConsistencyLevel;
@@ -94,14 +91,10 @@
     private final boolean hasAuthKeyResourceToken;
     private final Configs configs;
     private final boolean connectionSharingAcrossClientsEnabled;
-<<<<<<< HEAD
-    private CosmosKeyCredential cosmosKeyCredential;
+    private AzureKeyCredential credential;
     private TokenCredential tokenCredential;
     private String[] tokenCredentialScopes;
     private SimpleTokenCache tokenCredentialCache;
-=======
-    private AzureKeyCredential credential;
->>>>>>> 02077a74
     private CosmosAuthorizationTokenResolver cosmosAuthorizationTokenResolver;
     private SessionContainer sessionContainer;
     private String firstResourceTokenFromPermissionFeed = StringUtils.EMPTY;
@@ -148,8 +141,7 @@
                                 boolean connectionSharingAcrossClientsEnabled,
                                 boolean contentResponseOnWriteEnabled) {
         this(serviceEndpoint, masterKeyOrResourceToken, permissionFeed, connectionPolicy, consistencyLevel, configs,
-<<<<<<< HEAD
-            cosmosKeyCredential, null, sessionCapturingOverride, connectionSharingAcrossClientsEnabled, contentResponseOnWriteEnabled);
+            credential, null, sessionCapturingOverride, connectionSharingAcrossClientsEnabled, contentResponseOnWriteEnabled);
         this.cosmosAuthorizationTokenResolver = cosmosAuthorizationTokenResolver;
     }
 
@@ -160,16 +152,13 @@
                                 ConsistencyLevel consistencyLevel,
                                 Configs configs,
                                 CosmosAuthorizationTokenResolver cosmosAuthorizationTokenResolver,
-                                CosmosKeyCredential cosmosKeyCredential,
+                                AzureKeyCredential credential,
                                 TokenCredential tokenCredential,
                                 boolean sessionCapturingOverride,
                                 boolean connectionSharingAcrossClientsEnabled,
                                 boolean contentResponseOnWriteEnabled) {
-        this(serviceEndpoint, masterKeyOrResourceToken, permissionFeed, connectionPolicy, consistencyLevel, configs, cosmosKeyCredential,
-            tokenCredential, sessionCapturingOverride, connectionSharingAcrossClientsEnabled, contentResponseOnWriteEnabled);
-=======
-            credential, sessionCapturingOverride, connectionSharingAcrossClientsEnabled, contentResponseOnWriteEnabled);
->>>>>>> 02077a74
+        this(serviceEndpoint, masterKeyOrResourceToken, permissionFeed, connectionPolicy, consistencyLevel, configs,
+            credential, tokenCredential, sessionCapturingOverride, connectionSharingAcrossClientsEnabled, contentResponseOnWriteEnabled);
         this.cosmosAuthorizationTokenResolver = cosmosAuthorizationTokenResolver;
     }
 
@@ -179,21 +168,13 @@
                                 ConnectionPolicy connectionPolicy,
                                 ConsistencyLevel consistencyLevel,
                                 Configs configs,
-<<<<<<< HEAD
-                                CosmosKeyCredential cosmosKeyCredential,
+                                AzureKeyCredential credential,
                                 TokenCredential tokenCredential,
-=======
-                                AzureKeyCredential credential,
->>>>>>> 02077a74
                                 boolean sessionCapturingOverrideEnabled,
                                 boolean connectionSharingAcrossClientsEnabled,
                                 boolean contentResponseOnWriteEnabled) {
         this(serviceEndpoint, masterKeyOrResourceToken, connectionPolicy, consistencyLevel, configs,
-<<<<<<< HEAD
-            cosmosKeyCredential, tokenCredential, sessionCapturingOverrideEnabled, connectionSharingAcrossClientsEnabled, contentResponseOnWriteEnabled);
-=======
-            credential, sessionCapturingOverrideEnabled, connectionSharingAcrossClientsEnabled, contentResponseOnWriteEnabled);
->>>>>>> 02077a74
+            credential, tokenCredential, sessionCapturingOverrideEnabled, connectionSharingAcrossClientsEnabled, contentResponseOnWriteEnabled);
         if (permissionFeed != null && permissionFeed.size() > 0) {
             this.resourceTokensMap = new HashMap<>();
             for (Permission permission : permissionFeed) {
@@ -241,12 +222,8 @@
                          ConnectionPolicy connectionPolicy,
                          ConsistencyLevel consistencyLevel,
                          Configs configs,
-<<<<<<< HEAD
-                         CosmosKeyCredential cosmosKeyCredential,
+                         AzureKeyCredential credential,
                          TokenCredential tokenCredential,
-=======
-                         AzureKeyCredential credential,
->>>>>>> 02077a74
                          boolean sessionCapturingOverrideEnabled,
                          boolean connectionSharingAcrossClientsEnabled,
                          boolean contentResponseOnWriteEnabled) {
@@ -260,12 +237,8 @@
         this.configs = configs;
         this.masterKeyOrResourceToken = masterKeyOrResourceToken;
         this.serviceEndpoint = serviceEndpoint;
-<<<<<<< HEAD
-        this.cosmosKeyCredential = cosmosKeyCredential;
+        this.credential = credential;
         this.tokenCredential = tokenCredential;
-=======
-        this.credential = credential;
->>>>>>> 02077a74
         this.contentResponseOnWriteEnabled = contentResponseOnWriteEnabled;
 
         if (this.credential != null) {
@@ -274,13 +247,8 @@
         } else if (masterKeyOrResourceToken != null && ResourceTokenAuthorizationHelper.isResourceToken(masterKeyOrResourceToken)) {
             this.authorizationTokenProvider = null;
             hasAuthKeyResourceToken = true;
-<<<<<<< HEAD
-        } else if (masterKeyOrResourceToken != null && !ResourceTokenAuthorizationHelper.isResourceToken(masterKeyOrResourceToken)) {
-            this.cosmosKeyCredential = new CosmosKeyCredential(this.masterKeyOrResourceToken);
-=======
-        } else if(masterKeyOrResourceToken != null && !ResourceTokenAuthorizationHelper.isResourceToken(masterKeyOrResourceToken)){
+        } else if(masterKeyOrResourceToken != null && !ResourceTokenAuthorizationHelper.isResourceToken(masterKeyOrResourceToken)) {
             this.credential = new AzureKeyCredential(this.masterKeyOrResourceToken);
->>>>>>> 02077a74
             hasAuthKeyResourceToken = false;
             this.authorizationTokenProvider = new BaseAuthorizationTokenProvider(this.credential);
         } else {
