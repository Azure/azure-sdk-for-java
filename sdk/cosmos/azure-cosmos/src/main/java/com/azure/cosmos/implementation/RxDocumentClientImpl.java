--- conflicted
+++ resolved
@@ -669,6 +669,7 @@
 
     public void init(CosmosClientMetadataCachesSnapshot metadataCachesSnapshot, Function<HttpClient, HttpClient> httpClientInterceptor) {
         try {
+
             this.httpClientInterceptor = httpClientInterceptor;
             if (httpClientInterceptor != null) {
                 this.reactorHttpClient = httpClientInterceptor.apply(httpClient());
@@ -830,11 +831,8 @@
             .withPoolSize(this.connectionPolicy.getMaxConnectionPoolSize())
             .withProxy(this.connectionPolicy.getProxy())
             .withNetworkRequestTimeout(this.connectionPolicy.getHttpNetworkRequestTimeout())
-<<<<<<< HEAD
+            .withServerCertValidationDisabled(this.connectionPolicy.isServerCertValidationDisabled())
             .withHttp2Enabled(Configs.isHttp2Enabled());
-=======
-            .withServerCertValidationDisabled(this.connectionPolicy.isServerCertValidationDisabled());
->>>>>>> 819d5730
 
         if (connectionSharingAcrossClientsEnabled) {
             return SharedGatewayHttpClient.getOrCreateInstance(httpClientConfig, diagnosticsClientConfig);
