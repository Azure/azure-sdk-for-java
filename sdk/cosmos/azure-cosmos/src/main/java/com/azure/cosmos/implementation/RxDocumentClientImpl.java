--- conflicted
+++ resolved
@@ -2,13 +2,10 @@
 // Licensed under the MIT License.
 package com.azure.cosmos.implementation;
 
-<<<<<<< HEAD
 import com.azure.cosmos.implementation.apachecommons.lang.StringUtils;
 import com.azure.cosmos.implementation.encryption.api.DataEncryptionKeyProvider;
-import com.azure.cosmos.models.AccessConditionType;
-=======
+
 import com.azure.core.credential.AzureKeyCredential;
->>>>>>> d67a22ac
 import com.azure.cosmos.BridgeInternal;
 import com.azure.cosmos.ConnectionMode;
 import com.azure.cosmos.ConsistencyLevel;
@@ -22,11 +19,6 @@
 import com.azure.cosmos.models.PartitionKeyDefinition;
 import com.azure.cosmos.models.SqlQuerySpec;
 import com.azure.cosmos.models.SqlParameter;
-<<<<<<< HEAD
-import com.azure.cosmos.CosmosAuthorizationTokenResolver;
-=======
-import com.azure.cosmos.implementation.apachecommons.lang.StringUtils;
->>>>>>> d67a22ac
 import com.azure.cosmos.implementation.apachecommons.lang.tuple.Pair;
 import com.azure.cosmos.implementation.caches.RxClientCollectionCache;
 import com.azure.cosmos.implementation.caches.RxCollectionCache;
@@ -1100,17 +1092,10 @@
             throw new IllegalArgumentException("document");
         }
 
-<<<<<<< HEAD
-        ZonedDateTime serializationStartTimeUTC = ZonedDateTime.now(ZoneOffset.UTC);
+        Instant serializationStartTimeUTC = Instant.now();
         ByteBuffer content = BridgeInternal.serializeJsonToByteBuffer(document, mapper, dataEncryptionKeyProvider, options.getEncryptionOptions());
-
-
-        ZonedDateTime serializationEndTimeUTC = ZonedDateTime.now(ZoneOffset.UTC);
-=======
-        Instant serializationStartTimeUTC = Instant.now();
-        ByteBuffer content = BridgeInternal.serializeJsonToByteBuffer(document, mapper);
         Instant serializationEndTimeUTC = Instant.now();
->>>>>>> d67a22ac
+
         SerializationDiagnosticsContext.SerializationDiagnostics serializationDiagnostics = new SerializationDiagnosticsContext.SerializationDiagnostics(
             serializationStartTimeUTC,
             serializationEndTimeUTC,
