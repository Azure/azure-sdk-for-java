// Copyright (c) Microsoft Corporation. All rights reserved.
// Licensed under the MIT License.
package com.azure.cosmos.implementation;

import com.azure.cosmos.CosmosItemProperties;
import com.azure.cosmos.implementation.caches.RxClientCollectionCache;
import com.azure.cosmos.implementation.caches.RxCollectionCache;
import com.azure.cosmos.implementation.caches.RxPartitionKeyRangeCache;
import com.azure.cosmos.implementation.directconnectivity.GatewayServiceConfigurationReader;
import com.azure.cosmos.implementation.directconnectivity.GlobalAddressResolver;
import com.azure.cosmos.implementation.directconnectivity.ServerStoreModel;
import com.azure.cosmos.implementation.directconnectivity.StoreClient;
import com.azure.cosmos.implementation.directconnectivity.StoreClientFactory;
import com.azure.cosmos.implementation.http.HttpClient;
import com.azure.cosmos.implementation.http.HttpClientConfig;
import com.azure.cosmos.implementation.query.DocumentQueryExecutionContextFactory;
import com.azure.cosmos.implementation.query.IDocumentQueryClient;
import com.azure.cosmos.implementation.query.IDocumentQueryExecutionContext;
import com.azure.cosmos.implementation.query.Paginator;
import com.azure.cosmos.implementation.routing.PartitionKeyAndResourceTokenPair;
import com.azure.cosmos.implementation.routing.PartitionKeyInternal;
import com.azure.cosmos.AccessConditionType;
import com.azure.cosmos.BridgeInternal;
import com.azure.cosmos.ChangeFeedOptions;
import com.azure.cosmos.ConnectionMode;
import com.azure.cosmos.ConnectionPolicy;
import com.azure.cosmos.ConsistencyLevel;
import com.azure.cosmos.CosmosKeyCredential;
import com.azure.cosmos.CosmosResourceType;
import com.azure.cosmos.DatabaseAccount;
import com.azure.cosmos.FeedOptions;
import com.azure.cosmos.FeedResponse;
import com.azure.cosmos.JsonSerializable;
import com.azure.cosmos.PartitionKey;
import com.azure.cosmos.PartitionKeyDefinition;
import com.azure.cosmos.Resource;
import com.azure.cosmos.SqlQuerySpec;
import com.azure.cosmos.TokenResolver;
import com.fasterxml.jackson.databind.ObjectMapper;
import com.fasterxml.jackson.databind.node.ObjectNode;
import org.apache.commons.lang3.StringUtils;
import org.slf4j.Logger;
import org.slf4j.LoggerFactory;
import reactor.core.publisher.Flux;
import reactor.core.publisher.Mono;

import java.io.IOException;
import java.io.UnsupportedEncodingException;
import java.net.URI;
import java.net.URLEncoder;
import java.nio.ByteBuffer;
import java.util.ArrayList;
import java.util.Collections;
import java.util.HashMap;
import java.util.List;
import java.util.Map;
import java.util.UUID;
import java.util.function.BiFunction;
import java.util.function.Function;

import static com.azure.cosmos.BridgeInternal.documentFromObject;
import static com.azure.cosmos.BridgeInternal.getAltLink;
import static com.azure.cosmos.BridgeInternal.serializeJsonToByteBuffer;
import static com.azure.cosmos.BridgeInternal.toDatabaseAccount;
import static com.azure.cosmos.BridgeInternal.toFeedResponsePage;
import static com.azure.cosmos.BridgeInternal.toResourceResponse;
import static com.azure.cosmos.BridgeInternal.toStoredProcedureResponse;

/**
 * While this class is public, but it is not part of our published public APIs.
 * This is meant to be internally used only by our sdk.
 */
public class RxDocumentClientImpl implements AsyncDocumentClient, IAuthorizationTokenProvider {
    private final static ObjectMapper mapper = Utils.getSimpleObjectMapper();
    private final Logger logger = LoggerFactory.getLogger(RxDocumentClientImpl.class);
    private final String masterKeyOrResourceToken;
    private final URI serviceEndpoint;
    private final ConnectionPolicy connectionPolicy;
    private final ConsistencyLevel consistencyLevel;
    private final BaseAuthorizationTokenProvider authorizationTokenProvider;
    private final UserAgentContainer userAgentContainer;
    private final boolean hasAuthKeyResourceToken;
    private final Configs configs;
    private CosmosKeyCredential cosmosKeyCredential;
    private TokenResolver tokenResolver;
    private SessionContainer sessionContainer;
    private String firstResourceTokenFromPermissionFeed = StringUtils.EMPTY;
    private RxClientCollectionCache collectionCache;
    private RxStoreModel gatewayProxy;
    private RxStoreModel storeModel;
    private GlobalAddressResolver addressResolver;
    private RxPartitionKeyRangeCache partitionKeyRangeCache;
    private Map<String, List<PartitionKeyAndResourceTokenPair>> resourceTokensMap;

    // RetryPolicy retries a request when it encounters session unavailable (see ClientRetryPolicy).
    // Once it exhausts all write regions it clears the session container, then it uses RxClientCollectionCache
    // to resolves the request's collection name. If it differs from the session container's resource id it
    // explains the session unavailable exception: somebody removed and recreated the collection. In this
    // case we retry once again (with empty session token) otherwise we return the error to the client
    // (see RenameCollectionAwareClientRetryPolicy)
    private IRetryPolicyFactory resetSessionTokenRetryPolicy;
    /**
     * Compatibility mode: Allows to specify compatibility mode used by client when
     * making query requests. Should be removed when application/sql is no longer
     * supported.
     */
    private final QueryCompatibilityMode queryCompatibilityMode = QueryCompatibilityMode.Default;
    private final HttpClient reactorHttpClient;
    private final GlobalEndpointManager globalEndpointManager;
    private final RetryPolicy retryPolicy;
    private volatile boolean useMultipleWriteLocations;

    // creator of TransportClient is responsible for disposing it.
    private StoreClientFactory storeClientFactory;

    private GatewayServiceConfigurationReader gatewayConfigurationReader;

    public RxDocumentClientImpl(URI serviceEndpoint,
                                String masterKeyOrResourceToken,
                                List<Permission> permissionFeed,
                                ConnectionPolicy connectionPolicy,
                                ConsistencyLevel consistencyLevel,
                                Configs configs,
                                TokenResolver tokenResolver,
                                CosmosKeyCredential cosmosKeyCredential) {
        this(serviceEndpoint, masterKeyOrResourceToken, permissionFeed, connectionPolicy, consistencyLevel, configs, cosmosKeyCredential);
        this.tokenResolver = tokenResolver;
    }

    private RxDocumentClientImpl(URI serviceEndpoint,
                                String masterKeyOrResourceToken,
                                List<Permission> permissionFeed,
                                ConnectionPolicy connectionPolicy,
                                ConsistencyLevel consistencyLevel,
                                Configs configs,
                                CosmosKeyCredential cosmosKeyCredential) {
        this(serviceEndpoint, masterKeyOrResourceToken, connectionPolicy, consistencyLevel, configs, cosmosKeyCredential);
        if (permissionFeed != null && permissionFeed.size() > 0) {
            this.resourceTokensMap = new HashMap<>();
            for (Permission permission : permissionFeed) {
                String[] segments = StringUtils.split(permission.getResourceLink(),
                        Constants.Properties.PATH_SEPARATOR.charAt(0));

                if (segments.length <= 0) {
                    throw new IllegalArgumentException("resourceLink");
                }

                List<PartitionKeyAndResourceTokenPair> partitionKeyAndResourceTokenPairs = null;
                PathInfo pathInfo = new PathInfo(false, StringUtils.EMPTY, StringUtils.EMPTY, false);
                if (!PathsHelper.tryParsePathSegments(permission.getResourceLink(), pathInfo, null)) {
                    throw new IllegalArgumentException(permission.getResourceLink());
                }

                partitionKeyAndResourceTokenPairs = resourceTokensMap.get(pathInfo.resourceIdOrFullName);
                if (partitionKeyAndResourceTokenPairs == null) {
                    partitionKeyAndResourceTokenPairs = new ArrayList<>();
                    this.resourceTokensMap.put(pathInfo.resourceIdOrFullName, partitionKeyAndResourceTokenPairs);
                }

                PartitionKey partitionKey = permission.getResourcePartitionKey();
                partitionKeyAndResourceTokenPairs.add(new PartitionKeyAndResourceTokenPair(
                        partitionKey != null ? BridgeInternal.getPartitionKeyInternal(partitionKey) : PartitionKeyInternal.Empty,
                        permission.getToken()));
                logger.debug("Initializing resource token map  , with map key [{}] , partition key [{}] and resource token",
                        pathInfo.resourceIdOrFullName, partitionKey != null ? partitionKey.toString() : null, permission.getToken());

            }

            if(this.resourceTokensMap.isEmpty()) {
                throw new IllegalArgumentException("permissionFeed");
            }

            String firstToken = permissionFeed.get(0).getToken();
            if(ResourceTokenAuthorizationHelper.isResourceToken(firstToken)) {
                this.firstResourceTokenFromPermissionFeed = firstToken;
            }
        }
    }

    RxDocumentClientImpl(URI serviceEndpoint, String masterKeyOrResourceToken, ConnectionPolicy connectionPolicy,
                         ConsistencyLevel consistencyLevel, Configs configs, CosmosKeyCredential cosmosKeyCredential) {

        logger.info(
            "Initializing DocumentClient with"
                + " serviceEndpoint [{}], connectionPolicy [{}], consistencyLevel [{}], directModeProtocol [{}]",
            serviceEndpoint, connectionPolicy, consistencyLevel, configs.getProtocol());

        this.configs = configs;
        this.masterKeyOrResourceToken = masterKeyOrResourceToken;
        this.serviceEndpoint = serviceEndpoint;
        this.cosmosKeyCredential = cosmosKeyCredential;

        if (this.cosmosKeyCredential != null) {
            hasAuthKeyResourceToken = false;
            this.authorizationTokenProvider = new BaseAuthorizationTokenProvider(this.cosmosKeyCredential);
        } else if (masterKeyOrResourceToken != null && ResourceTokenAuthorizationHelper.isResourceToken(masterKeyOrResourceToken)) {
            this.authorizationTokenProvider = null;
            hasAuthKeyResourceToken = true;
        } else if(masterKeyOrResourceToken != null && !ResourceTokenAuthorizationHelper.isResourceToken(masterKeyOrResourceToken)){
            this.cosmosKeyCredential = new CosmosKeyCredential(this.masterKeyOrResourceToken);
            hasAuthKeyResourceToken = false;
            this.authorizationTokenProvider = new BaseAuthorizationTokenProvider(this.cosmosKeyCredential);
        } else {
            hasAuthKeyResourceToken = false;
            this.authorizationTokenProvider = null;
        }

        if (connectionPolicy != null) {
            this.connectionPolicy = connectionPolicy;
        } else {
            this.connectionPolicy = new ConnectionPolicy();
        }

        this.sessionContainer = new SessionContainer(this.serviceEndpoint.getHost());
        this.consistencyLevel = consistencyLevel;

        this.userAgentContainer = new UserAgentContainer();

        String userAgentSuffix = this.connectionPolicy.getUserAgentSuffix();
        if (userAgentSuffix != null && userAgentSuffix.length() > 0) {
            userAgentContainer.setSuffix(userAgentSuffix);
        }

        this.reactorHttpClient = httpClient();
        this.globalEndpointManager = new GlobalEndpointManager(asDatabaseAccountManagerInternal(), this.connectionPolicy, /**/configs);
        this.retryPolicy = new RetryPolicy(this.globalEndpointManager, this.connectionPolicy);
        this.resetSessionTokenRetryPolicy = retryPolicy;
    }

    private void initializeGatewayConfigurationReader() {
        String resourceToken;
        if(this.tokenResolver != null) {
            resourceToken = this.tokenResolver.getAuthorizationToken("GET", "", CosmosResourceType.System, null);
        } else if(!this.hasAuthKeyResourceToken && this.authorizationTokenProvider == null) {
            resourceToken = this.firstResourceTokenFromPermissionFeed;
        } else {
            assert  this.masterKeyOrResourceToken != null || this.cosmosKeyCredential != null;
            resourceToken = this.masterKeyOrResourceToken;
        }

        this.gatewayConfigurationReader = new GatewayServiceConfigurationReader(this.serviceEndpoint,
                this.hasAuthKeyResourceToken,
                resourceToken,
                this.connectionPolicy,
                this.authorizationTokenProvider,
                this.reactorHttpClient);

        DatabaseAccount databaseAccount = this.gatewayConfigurationReader.initializeReaderAsync().block();
        this.useMultipleWriteLocations = this.connectionPolicy.getUsingMultipleWriteLocations() && BridgeInternal.isEnableMultipleWriteLocations(databaseAccount);

        // TODO: add support for openAsync
        // https://msdata.visualstudio.com/CosmosDB/_workitems/edit/332589
        this.globalEndpointManager.refreshLocationAsync(databaseAccount, false).block();
    }

    public void init() {

        // TODO: add support for openAsync
        // https://msdata.visualstudio.com/CosmosDB/_workitems/edit/332589
        this.gatewayProxy = createRxGatewayProxy(this.sessionContainer,
                this.consistencyLevel,
                this.queryCompatibilityMode,
                this.userAgentContainer,
                this.globalEndpointManager,
                this.reactorHttpClient);
        this.globalEndpointManager.init();
        this.initializeGatewayConfigurationReader();

        this.collectionCache = new RxClientCollectionCache(this.sessionContainer, this.gatewayProxy, this, this.retryPolicy);
        this.resetSessionTokenRetryPolicy = new ResetSessionTokenRetryPolicyFactory(this.sessionContainer, this.collectionCache, this.retryPolicy);

        this.partitionKeyRangeCache = new RxPartitionKeyRangeCache(RxDocumentClientImpl.this,
                collectionCache);

        if (this.connectionPolicy.getConnectionMode() == ConnectionMode.GATEWAY) {
            this.storeModel = this.gatewayProxy;
        } else {
            this.initializeDirectConnectivity();
        }
    }

    private void initializeDirectConnectivity() {

        this.storeClientFactory = new StoreClientFactory(
            this.configs,
            this.connectionPolicy.getRequestTimeoutInMillis() / 1000,
           // this.maxConcurrentConnectionOpenRequests,
            0,
            this.userAgentContainer
        );

        this.addressResolver = new GlobalAddressResolver(
            this.reactorHttpClient,
            this.globalEndpointManager,
            this.configs.getProtocol(),
            this,
            this.collectionCache,
            this.partitionKeyRangeCache,
            userAgentContainer,
            // TODO: GATEWAY Configuration Reader
            //     this.gatewayConfigurationReader,
            null,
            this.connectionPolicy);

        this.createStoreModel(true);
    }

    DatabaseAccountManagerInternal asDatabaseAccountManagerInternal() {
        return new DatabaseAccountManagerInternal() {

            @Override
            public URI getServiceEndpoint() {
                return RxDocumentClientImpl.this.getServiceEndpoint();
            }

            @Override
            public Flux<DatabaseAccount> getDatabaseAccountFromEndpoint(URI endpoint) {
                logger.info("Getting database account endpoint from {}", endpoint);
                return RxDocumentClientImpl.this.getDatabaseAccountFromEndpoint(endpoint);
            }

            @Override
            public ConnectionPolicy getConnectionPolicy() {
                return RxDocumentClientImpl.this.getConnectionPolicy();
            }
        };
    }

    RxGatewayStoreModel createRxGatewayProxy(ISessionContainer sessionContainer,
                                             ConsistencyLevel consistencyLevel,
                                             QueryCompatibilityMode queryCompatibilityMode,
                                             UserAgentContainer userAgentContainer,
                                             GlobalEndpointManager globalEndpointManager,
                                             HttpClient httpClient) {
        return new RxGatewayStoreModel(sessionContainer,
                consistencyLevel,
                queryCompatibilityMode,
                userAgentContainer,
                globalEndpointManager,
                httpClient);
    }

    private HttpClient httpClient() {

        HttpClientConfig httpClientConfig = new HttpClientConfig(this.configs)
                .withMaxIdleConnectionTimeoutInMillis(this.connectionPolicy.getIdleConnectionTimeoutInMillis())
                .withPoolSize(this.connectionPolicy.getMaxPoolSize())
                .withHttpProxy(this.connectionPolicy.getProxy())
                .withRequestTimeoutInMillis(this.connectionPolicy.getRequestTimeoutInMillis());

        return HttpClient.createFixed(httpClientConfig);
    }

    private void createStoreModel(boolean subscribeRntbdStatus) {
        // EnableReadRequestsFallback, if not explicitly set on the connection policy,
        // is false if the account's consistency is bounded staleness,
        // and true otherwise.

        StoreClient storeClient = this.storeClientFactory.createStoreClient(
                this.addressResolver,
                this.sessionContainer,
                this.gatewayConfigurationReader,
                this,
                false
        );

        this.storeModel = new ServerStoreModel(storeClient);
    }


    @Override
    public URI getServiceEndpoint() {
        return this.serviceEndpoint;
    }

    @Override
    public URI getWriteEndpoint() {
        return globalEndpointManager.getWriteEndpoints().stream().findFirst().orElse(null);
    }

    @Override
    public URI getReadEndpoint() {
        return globalEndpointManager.getReadEndpoints().stream().findFirst().orElse(null);
    }

    @Override
    public ConnectionPolicy getConnectionPolicy() {
        return this.connectionPolicy;
    }

    @Override
    public Mono<ResourceResponse<Database>> createDatabase(Database database, RequestOptions options) {
        if (database == null) {
            throw new IllegalArgumentException("Database");
        }

        logger.debug("Creating a Database. id: [{}]", database.getId());
        validateResource(database);

        Map<String, String> requestHeaders = this.getRequestHeaders(options);
        RxDocumentServiceRequest request = RxDocumentServiceRequest.create(OperationType.Create,
            ResourceType.Database, Paths.DATABASES_ROOT, database, requestHeaders, options);

        DocumentClientRetryPolicy retryPolicyInstance = this.resetSessionTokenRetryPolicy.getRequestPolicy();

        return ObservableHelper.inlineIfPossibleAsObs(() -> createDatabaseInternal(retryPolicyInstance, request), retryPolicyInstance);
    }

    private Mono<ResourceResponse<Database>> createDatabaseInternal(DocumentClientRetryPolicy retryPolicyInstance, RxDocumentServiceRequest request) {
        try {
            if (retryPolicyInstance != null) {
                retryPolicyInstance.onBeforeSendRequest(request);
            }
            return this.create(request, retryPolicyInstance).map(response -> toResourceResponse(response, Database.class));
        } catch (Exception e) {
            logger.debug("Failure in creating a database. due to [{}]", e.getMessage(), e);
            return Mono.error(e);
        }
    }

    @Override
    public Mono<ResourceResponse<Database>> deleteDatabase(String databaseLink, RequestOptions options) {
        if (StringUtils.isEmpty(databaseLink)) {
            throw new IllegalArgumentException("databaseLink");
        }

        logger.debug("Deleting a Database. databaseLink: [{}]", databaseLink);
        String path = Utils.joinPath(databaseLink, null);
        Map<String, String> requestHeaders = this.getRequestHeaders(options);
        RxDocumentServiceRequest request = RxDocumentServiceRequest.create(OperationType.Delete,
            ResourceType.Database, path, requestHeaders, options);

        DocumentClientRetryPolicy retryPolicyInstance = this.resetSessionTokenRetryPolicy.getRequestPolicy();
        return ObservableHelper.inlineIfPossibleAsObs(() -> deleteDatabaseInternal(retryPolicyInstance, request), retryPolicyInstance);
    }

    private Mono<ResourceResponse<Database>> deleteDatabaseInternal(DocumentClientRetryPolicy retryPolicyInstance, RxDocumentServiceRequest request) {
        try {
            if (retryPolicyInstance != null) {
                retryPolicyInstance.onBeforeSendRequest(request);
            }

            return this.delete(request, retryPolicyInstance).map(response -> toResourceResponse(response, Database.class));
        } catch (Exception e) {
            logger.debug("Failure in deleting a database. due to [{}]", e.getMessage(), e);
            return Mono.error(e);
        }
    }

    @Override
    public Mono<ResourceResponse<Database>> readDatabase(String databaseLink, RequestOptions options) {
        if (StringUtils.isEmpty(databaseLink)) {
            throw new IllegalArgumentException("databaseLink");
        }

        logger.debug("Reading a Database. databaseLink: [{}]", databaseLink);
        String path = Utils.joinPath(databaseLink, null);
        Map<String, String> requestHeaders = this.getRequestHeaders(options);
        RxDocumentServiceRequest request = RxDocumentServiceRequest.create(OperationType.Read,
            ResourceType.Database, path, requestHeaders, options);

        DocumentClientRetryPolicy retryPolicyInstance = this.resetSessionTokenRetryPolicy.getRequestPolicy();
        return ObservableHelper.inlineIfPossibleAsObs(() -> readDatabaseInternal(retryPolicyInstance, request), retryPolicyInstance);
    }

    private Mono<ResourceResponse<Database>> readDatabaseInternal(DocumentClientRetryPolicy retryPolicyInstance, RxDocumentServiceRequest request) {
        try {
            if (retryPolicyInstance != null) {
                retryPolicyInstance.onBeforeSendRequest(request);
            }
            return this.read(request, retryPolicyInstance).map(response -> toResourceResponse(response, Database.class));
        } catch (Exception e) {
            logger.debug("Failure in reading a database. due to [{}]", e.getMessage(), e);
            return Mono.error(e);
        }
    }

    @Override
    public Flux<FeedResponse<Database>> readDatabases(FeedOptions options) {
        return readFeed(options, ResourceType.Database, Database.class, Paths.DATABASES_ROOT);
    }

    private String parentResourceLinkToQueryLink(String parentResouceLink, ResourceType resourceTypeEnum) {
        switch (resourceTypeEnum) {
            case Database:
                return Paths.DATABASES_ROOT;

            case DocumentCollection:
                return Utils.joinPath(parentResouceLink, Paths.COLLECTIONS_PATH_SEGMENT);

            case Document:
                return Utils.joinPath(parentResouceLink, Paths.DOCUMENTS_PATH_SEGMENT);

            case Offer:
                return Paths.OFFERS_ROOT;

            case User:
                return Utils.joinPath(parentResouceLink, Paths.USERS_PATH_SEGMENT);

            case Permission:
                return Utils.joinPath(parentResouceLink, Paths.PERMISSIONS_PATH_SEGMENT);

            case Attachment:
                return Utils.joinPath(parentResouceLink, Paths.ATTACHMENTS_PATH_SEGMENT);

            case StoredProcedure:
                return Utils.joinPath(parentResouceLink, Paths.STORED_PROCEDURES_PATH_SEGMENT);

            case Trigger:
                return Utils.joinPath(parentResouceLink, Paths.TRIGGERS_PATH_SEGMENT);

            case UserDefinedFunction:
                return Utils.joinPath(parentResouceLink, Paths.USER_DEFINED_FUNCTIONS_PATH_SEGMENT);

            default:
                throw new IllegalArgumentException("resource type not supported");
        }
    }

    private <T extends Resource> Flux<FeedResponse<T>> createQuery(
            String parentResourceLink,
            SqlQuerySpec sqlQuery,
            FeedOptions options,
            Class<T> klass,
            ResourceType resourceTypeEnum) {

        String queryResourceLink = parentResourceLinkToQueryLink(parentResourceLink, resourceTypeEnum);

        UUID activityId = Utils.randomUUID();
        IDocumentQueryClient queryClient = DocumentQueryClientImpl(RxDocumentClientImpl.this);
        Flux<? extends IDocumentQueryExecutionContext<T>> executionContext =
                DocumentQueryExecutionContextFactory.createDocumentQueryExecutionContextAsync(queryClient, resourceTypeEnum, klass, sqlQuery , options, queryResourceLink, false, activityId);
        return executionContext.flatMap(IDocumentQueryExecutionContext::executeAsync);
    }


    @Override
    public Flux<FeedResponse<Database>> queryDatabases(String query, FeedOptions options) {
        return queryDatabases(new SqlQuerySpec(query), options);
    }


    @Override
    public Flux<FeedResponse<Database>> queryDatabases(SqlQuerySpec querySpec, FeedOptions options) {
        return createQuery(Paths.DATABASES_ROOT, querySpec, options, Database.class, ResourceType.Database);
    }

    @Override
    public Mono<ResourceResponse<DocumentCollection>> createCollection(String databaseLink,
                                                                             DocumentCollection collection, RequestOptions options) {
        if (StringUtils.isEmpty(databaseLink)) {
            throw new IllegalArgumentException("databaseLink");
        }
        if (collection == null) {
            throw new IllegalArgumentException("collection");
        }

        logger.debug("Creating a Collection. databaseLink: [{}], Collection id: [{}]", databaseLink,
            collection.getId());
        validateResource(collection);

        String path = Utils.joinPath(databaseLink, Paths.COLLECTIONS_PATH_SEGMENT);
        Map<String, String> requestHeaders = this.getRequestHeaders(options);
        RxDocumentServiceRequest request = RxDocumentServiceRequest.create(OperationType.Create,
            ResourceType.DocumentCollection, path, collection, requestHeaders, options);

        DocumentClientRetryPolicy retryPolicyInstance = this.resetSessionTokenRetryPolicy.getRequestPolicy();
        return ObservableHelper.inlineIfPossibleAsObs(() -> this.createCollectionInternal(retryPolicyInstance, request), retryPolicyInstance);
    }

    private Mono<ResourceResponse<DocumentCollection>> createCollectionInternal(DocumentClientRetryPolicy retryPolicyInstance, RxDocumentServiceRequest request) {
        try {


            if (retryPolicyInstance != null){
                retryPolicyInstance.onBeforeSendRequest(request);
            }

            return this.create(request, retryPolicyInstance).map(response -> toResourceResponse(response, DocumentCollection.class))
                    .doOnNext(resourceResponse -> {
                        // set the session token
                        this.sessionContainer.setSessionToken(resourceResponse.getResource().getResourceId(),
                                getAltLink(resourceResponse.getResource()),
                                resourceResponse.getResponseHeaders());
                    });
        } catch (Exception e) {
            logger.debug("Failure in creating a collection. due to [{}]", e.getMessage(), e);
            return Mono.error(e);
        }
    }

    @Override
    public Mono<ResourceResponse<DocumentCollection>> replaceCollection(DocumentCollection collection,
                                                                              RequestOptions options) {
        if (collection == null) {
            throw new IllegalArgumentException("collection");
        }

        logger.debug("Replacing a Collection. id: [{}]", collection.getId());
        validateResource(collection);

        String path = Utils.joinPath(collection.getSelfLink(), null);
        Map<String, String> requestHeaders = this.getRequestHeaders(options);

        RxDocumentServiceRequest request = RxDocumentServiceRequest.create(OperationType.Replace,
            ResourceType.DocumentCollection, path, collection, requestHeaders, options);

        DocumentClientRetryPolicy retryPolicyInstance = this.resetSessionTokenRetryPolicy.getRequestPolicy();
        return ObservableHelper.inlineIfPossibleAsObs(() -> replaceCollectionInternal(retryPolicyInstance, request), retryPolicyInstance);
    }

    private Mono<ResourceResponse<DocumentCollection>> replaceCollectionInternal(DocumentClientRetryPolicy retryPolicyInstance, RxDocumentServiceRequest request) {
        try {


            // TODO: .Net has some logic for updating session token which we don't
            // have here
            if (retryPolicyInstance != null){
                retryPolicyInstance.onBeforeSendRequest(request);
            }

            return this.replace(request, retryPolicyInstance).map(response -> toResourceResponse(response, DocumentCollection.class))
                    .doOnNext(resourceResponse -> {
                        if (resourceResponse.getResource() != null) {
                            // set the session token
                            this.sessionContainer.setSessionToken(resourceResponse.getResource().getResourceId(),
                                    getAltLink(resourceResponse.getResource()),
                                    resourceResponse.getResponseHeaders());
                        }
                    });

        } catch (Exception e) {
            logger.debug("Failure in replacing a collection. due to [{}]", e.getMessage(), e);
            return Mono.error(e);
        }
    }

    @Override
    public Mono<ResourceResponse<DocumentCollection>> deleteCollection(String collectionLink,
                                                                             RequestOptions options) {
        if (StringUtils.isEmpty(collectionLink)) {
            throw new IllegalArgumentException("collectionLink");
        }

        logger.debug("Deleting a Collection. collectionLink: [{}]", collectionLink);
        String path = Utils.joinPath(collectionLink, null);
        Map<String, String> requestHeaders = this.getRequestHeaders(options);
        RxDocumentServiceRequest request = RxDocumentServiceRequest.create(OperationType.Delete,
            ResourceType.DocumentCollection, path, requestHeaders, options);

        DocumentClientRetryPolicy retryPolicyInstance = this.resetSessionTokenRetryPolicy.getRequestPolicy();
        return ObservableHelper.inlineIfPossibleAsObs(() -> deleteCollectionInternal(retryPolicyInstance, request), retryPolicyInstance);
    }

    private Mono<ResourceResponse<DocumentCollection>> deleteCollectionInternal(DocumentClientRetryPolicy retryPolicyInstance,RxDocumentServiceRequest request) {
        try {
            if (retryPolicyInstance != null){
                retryPolicyInstance.onBeforeSendRequest(request);
            }

            return this.delete(request, retryPolicyInstance).map(response -> toResourceResponse(response, DocumentCollection.class));

        } catch (Exception e) {
            logger.debug("Failure in deleting a collection, due to [{}]", e.getMessage(), e);
            return Mono.error(e);
        }
    }

    private Mono<RxDocumentServiceResponse> delete(RxDocumentServiceRequest request, DocumentClientRetryPolicy documentClientRetryPolicy) {
        populateHeaders(request, HttpConstants.HttpMethods.DELETE);
        if(request.requestContext != null && documentClientRetryPolicy.getRetryCount() > 0) {
            documentClientRetryPolicy.updateEndTime();
            request.requestContext.updateRetryContext(documentClientRetryPolicy, true);
        }

        return getStoreProxy(request).processMessage(request);
    }

    private Mono<RxDocumentServiceResponse> read(RxDocumentServiceRequest request, DocumentClientRetryPolicy documentClientRetryPolicy) {
        populateHeaders(request, HttpConstants.HttpMethods.GET);
        if(request.requestContext != null && documentClientRetryPolicy.getRetryCount() > 0) {
            documentClientRetryPolicy.updateEndTime();
            request.requestContext.updateRetryContext(documentClientRetryPolicy, true);
        }

        return getStoreProxy(request).processMessage(request);
    }

    Mono<RxDocumentServiceResponse> readFeed(RxDocumentServiceRequest request) {
        populateHeaders(request, HttpConstants.HttpMethods.GET);
        return gatewayProxy.processMessage(request);
    }

    private Mono<RxDocumentServiceResponse> query(RxDocumentServiceRequest request) {
        populateHeaders(request, HttpConstants.HttpMethods.POST);
        return this.getStoreProxy(request).processMessage(request)
                .map(response -> {
                            this.captureSessionToken(request, response);
                            return response;
                        }
                );
    }

    @Override
    public Mono<ResourceResponse<DocumentCollection>> readCollection(String collectionLink,
                                                                           RequestOptions options) {
        if (StringUtils.isEmpty(collectionLink)) {
            throw new IllegalArgumentException("collectionLink");
        }

        logger.debug("Reading a Collection. collectionLink: [{}]", collectionLink);
        String path = Utils.joinPath(collectionLink, null);
        Map<String, String> requestHeaders = this.getRequestHeaders(options);
        RxDocumentServiceRequest request = RxDocumentServiceRequest.create(OperationType.Read,
            ResourceType.DocumentCollection, path, requestHeaders, options);

        DocumentClientRetryPolicy retryPolicyInstance = this.resetSessionTokenRetryPolicy.getRequestPolicy();
        return ObservableHelper.inlineIfPossibleAsObs(() -> readCollectionInternal(retryPolicyInstance, request), retryPolicyInstance);
    }

    private Mono<ResourceResponse<DocumentCollection>> readCollectionInternal(DocumentClientRetryPolicy retryPolicyInstance, RxDocumentServiceRequest request) {

        // we are using an observable factory here
        // observable will be created fresh upon subscription
        // this is to ensure we capture most up to date information (e.g.,
        // session)
        try {
            if (retryPolicyInstance != null){
                retryPolicyInstance.onBeforeSendRequest(request);
            }
            return this.read(request, retryPolicyInstance).map(response -> toResourceResponse(response, DocumentCollection.class));
        } catch (Exception e) {
            // this is only in trace level to capture what's going on
            logger.debug("Failure in reading a collection, due to [{}]", e.getMessage(), e);
            return Mono.error(e);
        }
    }

    @Override
    public Flux<FeedResponse<DocumentCollection>> readCollections(String databaseLink, FeedOptions options) {

        if (StringUtils.isEmpty(databaseLink)) {
            throw new IllegalArgumentException("databaseLink");
        }

        return readFeed(options, ResourceType.DocumentCollection, DocumentCollection.class,
                Utils.joinPath(databaseLink, Paths.COLLECTIONS_PATH_SEGMENT));
    }

    @Override
    public Flux<FeedResponse<DocumentCollection>> queryCollections(String databaseLink, String query,
                                                                         FeedOptions options) {
        return createQuery(databaseLink, new SqlQuerySpec(query), options, DocumentCollection.class, ResourceType.DocumentCollection);
    }

    @Override
    public Flux<FeedResponse<DocumentCollection>> queryCollections(String databaseLink,
                                                                         SqlQuerySpec querySpec, FeedOptions options) {
        return createQuery(databaseLink, querySpec, options, DocumentCollection.class, ResourceType.DocumentCollection);
    }

    private static String serializeProcedureParams(Object[] objectArray) {
        String[] stringArray = new String[objectArray.length];

        for (int i = 0; i < objectArray.length; ++i) {
            Object object = objectArray[i];
            if (object instanceof JsonSerializable) {
                stringArray[i] = ((JsonSerializable) object).toJson();
            } else {

                // POJO, ObjectNode, number, STRING or Boolean
                try {
                    stringArray[i] = mapper.writeValueAsString(object);
                } catch (IOException e) {
                    throw new IllegalArgumentException("Can't serialize the object into the json string", e);
                }
            }
        }

        return String.format("[%s]", StringUtils.join(stringArray, ","));
    }

    private static void validateResource(Resource resource) {
        if (!StringUtils.isEmpty(resource.getId())) {
            if (resource.getId().indexOf('/') != -1 || resource.getId().indexOf('\\') != -1 ||
                    resource.getId().indexOf('?') != -1 || resource.getId().indexOf('#') != -1) {
                throw new IllegalArgumentException("Id contains illegal chars.");
            }

            if (resource.getId().endsWith(" ")) {
                throw new IllegalArgumentException("Id ends with a space.");
            }
        }
    }

    private Map<String, String> getRequestHeaders(RequestOptions options) {
        Map<String, String> headers = new HashMap<>();

        if (this.useMultipleWriteLocations) {
            headers.put(HttpConstants.HttpHeaders.ALLOW_TENTATIVE_WRITES, Boolean.TRUE.toString());
        }

        if (consistencyLevel != null) {
            headers.put(HttpConstants.HttpHeaders.CONSISTENCY_LEVEL, consistencyLevel.toString());
        }

        if (options == null) {
            return headers;
        }

        Map<String, String> customOptions = options.getHeaders();
        if (customOptions != null) {
            headers.putAll(customOptions);
        }

        if (options.getAccessCondition() != null) {
            if (options.getAccessCondition().getType() == AccessConditionType.IF_MATCH) {
                headers.put(HttpConstants.HttpHeaders.IF_MATCH, options.getAccessCondition().getCondition());
            } else {
                headers.put(HttpConstants.HttpHeaders.IF_NONE_MATCH, options.getAccessCondition().getCondition());
            }
        }

        if (options.getConsistencyLevel() != null) {
            headers.put(HttpConstants.HttpHeaders.CONSISTENCY_LEVEL, options.getConsistencyLevel().toString());
        }

        if (options.getIndexingDirective() != null) {
            headers.put(HttpConstants.HttpHeaders.INDEXING_DIRECTIVE, options.getIndexingDirective().toString());
        }

        if (options.getPostTriggerInclude() != null && options.getPostTriggerInclude().size() > 0) {
            String postTriggerInclude = StringUtils.join(options.getPostTriggerInclude(), ",");
            headers.put(HttpConstants.HttpHeaders.POST_TRIGGER_INCLUDE, postTriggerInclude);
        }

        if (options.getPreTriggerInclude() != null && options.getPreTriggerInclude().size() > 0) {
            String preTriggerInclude = StringUtils.join(options.getPreTriggerInclude(), ",");
            headers.put(HttpConstants.HttpHeaders.PRE_TRIGGER_INCLUDE, preTriggerInclude);
        }

        if (!Strings.isNullOrEmpty(options.getSessionToken())) {
            headers.put(HttpConstants.HttpHeaders.SESSION_TOKEN, options.getSessionToken());
        }

        if (options.getResourceTokenExpirySeconds() != null) {
            headers.put(HttpConstants.HttpHeaders.RESOURCE_TOKEN_EXPIRY,
                    String.valueOf(options.getResourceTokenExpirySeconds()));
        }

        if (options.getOfferThroughput() != null && options.getOfferThroughput() >= 0) {
            headers.put(HttpConstants.HttpHeaders.OFFER_THROUGHPUT, options.getOfferThroughput().toString());
        } else if (options.getOfferType() != null) {
            headers.put(HttpConstants.HttpHeaders.OFFER_TYPE, options.getOfferType());
        }

        if (options.isPopulateQuotaInfo()) {
            headers.put(HttpConstants.HttpHeaders.POPULATE_QUOTA_INFO, String.valueOf(true));
        }

        if (options.isScriptLoggingEnabled()) {
            headers.put(HttpConstants.HttpHeaders.SCRIPT_ENABLE_LOGGING, String.valueOf(true));
        }

        return headers;
    }

    private Mono<RxDocumentServiceRequest> addPartitionKeyInformation(RxDocumentServiceRequest request,
                                                                      ByteBuffer contentAsString,
                                                                      Document document,
                                                                      RequestOptions options) {

        Mono<Utils.ValueHolder<DocumentCollection>> collectionObs = this.collectionCache.resolveCollectionAsync(request);
        return collectionObs
                .map(collectionValueHolder -> {
                    addPartitionKeyInformation(request, contentAsString, document, options, collectionValueHolder.v);
                    return request;
                });
    }

    private Mono<RxDocumentServiceRequest> addPartitionKeyInformation(RxDocumentServiceRequest request,
                                                                      ByteBuffer contentAsString,
                                                                      Object document,
                                                                      RequestOptions options,
                                                                      Mono<Utils.ValueHolder<DocumentCollection>> collectionObs) {

        return collectionObs.map(collectionValueHolder -> {
            addPartitionKeyInformation(request, contentAsString, document, options, collectionValueHolder.v);
            return request;
        });
    }

    private void addPartitionKeyInformation(RxDocumentServiceRequest request,
                                            ByteBuffer contentAsString,
                                            Object objectDoc, RequestOptions options,
                                            DocumentCollection collection) {
        PartitionKeyDefinition partitionKeyDefinition = collection.getPartitionKey();

        PartitionKeyInternal partitionKeyInternal = null;
        if (options != null && options.getPartitionKey() != null && options.getPartitionKey().equals(PartitionKey.NONE)){
            partitionKeyInternal = BridgeInternal.getNonePartitionKey(partitionKeyDefinition);
        } else if (options != null && options.getPartitionKey() != null) {
            partitionKeyInternal = BridgeInternal.getPartitionKeyInternal(options.getPartitionKey());
        } else if (partitionKeyDefinition == null || partitionKeyDefinition.getPaths().size() == 0) {
            // For backward compatibility, if collection doesn't have partition key defined, we assume all documents
            // have empty value for it and user doesn't need to specify it explicitly.
            partitionKeyInternal = PartitionKeyInternal.getEmpty();
        } else if (contentAsString != null) {
            CosmosItemProperties cosmosItemProperties;
            if (objectDoc instanceof CosmosItemProperties) {
                cosmosItemProperties = (CosmosItemProperties) objectDoc;
            } else {
                cosmosItemProperties = new CosmosItemProperties(contentAsString);
            }

            partitionKeyInternal = extractPartitionKeyValueFromDocument(cosmosItemProperties, partitionKeyDefinition);
        } else {
            throw new UnsupportedOperationException("PartitionKey value must be supplied for this operation.");
        }

        request.getHeaders().put(HttpConstants.HttpHeaders.PARTITION_KEY, escapeNonAscii(partitionKeyInternal.toJson()));
    }

    private static String escapeNonAscii(String partitionKeyJson) {
        StringBuilder sb = new StringBuilder(partitionKeyJson.length());
        for (int i = 0; i < partitionKeyJson.length(); i++) {
            int val = partitionKeyJson.charAt(i);
            if (val > 127) {
                sb.append("\\u").append(String.format("%04X", val));
            } else {
                sb.append(partitionKeyJson.charAt(i));
            }
        }
        return sb.toString();
    }

    private static PartitionKeyInternal extractPartitionKeyValueFromDocument(
            CosmosItemProperties document,
            PartitionKeyDefinition partitionKeyDefinition) {
        if (partitionKeyDefinition != null) {
            String path = partitionKeyDefinition.getPaths().iterator().next();
            List<String> parts = PathParser.getPathParts(path);
            if (parts.size() >= 1) {
                Object value = document.getObjectByPath(parts);
                if (value == null || value.getClass() == ObjectNode.class) {
                    value = BridgeInternal.getNonePartitionKey(partitionKeyDefinition);
                }

                if (value instanceof PartitionKeyInternal) {
                    return (PartitionKeyInternal) value;
                } else {
                    return PartitionKeyInternal.fromObjectArray(Collections.singletonList(value), false);
                }
            }
        }

        return null;
    }

    private Mono<RxDocumentServiceRequest> getCreateDocumentRequest(String documentCollectionLink, Object document,
                                                                      RequestOptions options, boolean disableAutomaticIdGeneration, OperationType operationType) {

        if (StringUtils.isEmpty(documentCollectionLink)) {
            throw new IllegalArgumentException("documentCollectionLink");
        }
        if (document == null) {
            throw new IllegalArgumentException("document");
        }

        ByteBuffer content = serializeJsonToByteBuffer(document, mapper);

        String path = Utils.joinPath(documentCollectionLink, Paths.DOCUMENTS_PATH_SEGMENT);
        Map<String, String> requestHeaders = this.getRequestHeaders(options);

        RxDocumentServiceRequest request = RxDocumentServiceRequest.create(operationType, ResourceType.Document, path,
                                                                           requestHeaders, options, content);

        Mono<Utils.ValueHolder<DocumentCollection>> collectionObs = this.collectionCache.resolveCollectionAsync(request);
        return addPartitionKeyInformation(request, content, document, options, collectionObs);
    }

    private void populateHeaders(RxDocumentServiceRequest request, String httpMethod) {
        request.getHeaders().put(HttpConstants.HttpHeaders.X_DATE, Utils.nowAsRFC1123());
        if (this.masterKeyOrResourceToken != null || this.resourceTokensMap != null
            || this.tokenResolver != null || this.cosmosKeyCredential != null) {
            String resourceName = request.getResourceAddress();

            String authorization = this.getUserAuthorizationToken(
                    resourceName, request.getResourceType(), httpMethod, request.getHeaders(),
                    AuthorizationTokenType.PrimaryMasterKey, request.properties);
            try {
                authorization = URLEncoder.encode(authorization, "UTF-8");
            } catch (UnsupportedEncodingException e) {
                throw new IllegalStateException("Failed to encode authtoken.", e);
            }
            request.getHeaders().put(HttpConstants.HttpHeaders.AUTHORIZATION, authorization);
        }

        if ((HttpConstants.HttpMethods.POST.equals(httpMethod) || HttpConstants.HttpMethods.PUT.equals(httpMethod))
                && !request.getHeaders().containsKey(HttpConstants.HttpHeaders.CONTENT_TYPE)) {
            request.getHeaders().put(HttpConstants.HttpHeaders.CONTENT_TYPE, RuntimeConstants.MediaTypes.JSON);
        }

        if (!request.getHeaders().containsKey(HttpConstants.HttpHeaders.ACCEPT)) {
            request.getHeaders().put(HttpConstants.HttpHeaders.ACCEPT, RuntimeConstants.MediaTypes.JSON);
        }
    }

    @Override
    public String getUserAuthorizationToken(String resourceName,
                                            ResourceType resourceType,
                                            String requestVerb,
                                            Map<String, String> headers,
                                            AuthorizationTokenType tokenType,
                                            Map<String, Object> properties) {

        if (this.tokenResolver != null) {
            return this.tokenResolver.getAuthorizationToken(requestVerb, resourceName, this.resolveCosmosResourceType(resourceType),
                    properties != null ? Collections.unmodifiableMap(properties) : null);
        } else if (cosmosKeyCredential != null) {
            return this.authorizationTokenProvider.generateKeyAuthorizationSignature(requestVerb, resourceName,
                    resourceType, headers);
        } else if (masterKeyOrResourceToken != null && hasAuthKeyResourceToken && resourceTokensMap == null) {
            return masterKeyOrResourceToken;
        } else {
            assert resourceTokensMap != null;
            if(resourceType.equals(ResourceType.DatabaseAccount)) {
                return this.firstResourceTokenFromPermissionFeed;
            }
            return ResourceTokenAuthorizationHelper.getAuthorizationTokenUsingResourceTokens(resourceTokensMap, requestVerb, resourceName, headers);
        }
    }

    private CosmosResourceType resolveCosmosResourceType(ResourceType resourceType) {
        try {
            return CosmosResourceType.valueOf(resourceType.toString());
        } catch (IllegalArgumentException e) {
            return CosmosResourceType.System;
        }
    }

    void captureSessionToken(RxDocumentServiceRequest request, RxDocumentServiceResponse response) {
        this.sessionContainer.setSessionToken(request, response.getResponseHeaders());
    }

    private Mono<RxDocumentServiceResponse> create(RxDocumentServiceRequest request, DocumentClientRetryPolicy retryPolicy) {
        populateHeaders(request, HttpConstants.HttpMethods.POST);
        RxStoreModel storeProxy = this.getStoreProxy(request);
        if(request.requestContext != null && retryPolicy.getRetryCount() > 0) {
            retryPolicy.updateEndTime();
            request.requestContext.updateRetryContext(retryPolicy, true);
        }

        return storeProxy.processMessage(request);
    }

    private Mono<RxDocumentServiceResponse> upsert(RxDocumentServiceRequest request, DocumentClientRetryPolicy documentClientRetryPolicy) {

        populateHeaders(request, HttpConstants.HttpMethods.POST);
        Map<String, String> headers = request.getHeaders();
        // headers can never be null, since it will be initialized even when no
        // request options are specified,
        // hence using assertion here instead of exception, being in the private
        // method
        assert (headers != null);
        headers.put(HttpConstants.HttpHeaders.IS_UPSERT, "true");
        if(request.requestContext != null && documentClientRetryPolicy.getRetryCount() > 0) {
            documentClientRetryPolicy.updateEndTime();
            request.requestContext.updateRetryContext(documentClientRetryPolicy, true);
        }

        return getStoreProxy(request).processMessage(request)
                .map(response -> {
                            this.captureSessionToken(request, response);
                            return response;
                        }
                );
    }

    private Mono<RxDocumentServiceResponse> replace(RxDocumentServiceRequest request, DocumentClientRetryPolicy documentClientRetryPolicy) {
        populateHeaders(request, HttpConstants.HttpMethods.PUT);
        if(request.requestContext != null && documentClientRetryPolicy.getRetryCount() > 0) {
            documentClientRetryPolicy.updateEndTime();
            request.requestContext.updateRetryContext(documentClientRetryPolicy, true);
        }

        return getStoreProxy(request).processMessage(request);
    }

    @Override
    public Mono<ResourceResponse<Document>> createDocument(String collectionLink, Object document,
                                                                 RequestOptions options, boolean disableAutomaticIdGeneration) {
        DocumentClientRetryPolicy requestRetryPolicy = this.resetSessionTokenRetryPolicy.getRequestPolicy();
        if (options == null || options.getPartitionKey() == null) {
            requestRetryPolicy = new PartitionKeyMismatchRetryPolicy(collectionCache, requestRetryPolicy, collectionLink, options);
        }

        DocumentClientRetryPolicy documentClientRetryPolicy = requestRetryPolicy;
        logger.debug("Creating a Document. collectionLink: [{}]", collectionLink);

        Mono<RxDocumentServiceRequest> requestObs = getCreateDocumentRequest(collectionLink, document,
            options, disableAutomaticIdGeneration, OperationType.Create);
        return requestObs
            .flatMap(req -> {
                return ObservableHelper.inlineIfPossibleAsObs(() -> createDocumentInternal(documentClientRetryPolicy, req), documentClientRetryPolicy);
            });
    }

    private Mono<ResourceResponse<Document>> createDocumentInternal(DocumentClientRetryPolicy requestRetryPolicy, RxDocumentServiceRequest request) {
        try {
            if (requestRetryPolicy != null) {
                requestRetryPolicy.onBeforeSendRequest(request);
            }
            Mono<RxDocumentServiceResponse> responseObservable = create(request, requestRetryPolicy);

            return responseObservable
                    .map(serviceResponse -> toResourceResponse(serviceResponse, Document.class));

        } catch (Exception e) {
            logger.debug("Failure in creating a document due to [{}]", e.getMessage(), e);
            return Mono.error(e);
        }
    }

    @Override
    public Mono<ResourceResponse<Document>> upsertDocument(String collectionLink, Object document,
                                                                 RequestOptions options, boolean disableAutomaticIdGeneration) {

        DocumentClientRetryPolicy requestRetryPolicy = this.resetSessionTokenRetryPolicy.getRequestPolicy();
        if (options == null || options.getPartitionKey() == null) {
            requestRetryPolicy = new PartitionKeyMismatchRetryPolicy(collectionCache, requestRetryPolicy, collectionLink, options);
        }

        logger.debug("Upserting a Document. collectionLink: [{}]", collectionLink);
        DocumentClientRetryPolicy finalRetryPolicyInstance = requestRetryPolicy;
        Mono<RxDocumentServiceRequest> reqObs = getCreateDocumentRequest(collectionLink, document,
            options, disableAutomaticIdGeneration, OperationType.Upsert);
        return reqObs.flatMap(req -> {
            return ObservableHelper.inlineIfPossibleAsObs(() -> upsertDocumentInternal(finalRetryPolicyInstance, req), finalRetryPolicyInstance);
            });
    }

    private Mono<ResourceResponse<Document>> upsertDocumentInternal(DocumentClientRetryPolicy retryPolicyInstance, RxDocumentServiceRequest request) {
        try {
            if (retryPolicyInstance != null) {
                retryPolicyInstance.onBeforeSendRequest(request);
            }
            Mono<RxDocumentServiceResponse> responseObservable = upsert(request, retryPolicyInstance);
            return responseObservable
                    .map(serviceResponse -> toResourceResponse(serviceResponse, Document.class));
        } catch (Exception e) {
            logger.debug("Failure in upserting a document due to [{}]", e.getMessage(), e);
            return Mono.error(e);
        }
    }

    @Override
    public Mono<ResourceResponse<Document>> replaceDocument(String documentLink, Object document,
                                                            RequestOptions options) {

        DocumentClientRetryPolicy requestRetryPolicy = this.resetSessionTokenRetryPolicy.getRequestPolicy();
        if (options == null || options.getPartitionKey() == null) {
            String collectionLink = Utils.getCollectionName(documentLink);
            requestRetryPolicy = new PartitionKeyMismatchRetryPolicy(collectionCache, requestRetryPolicy, collectionLink, options);
        }
        DocumentClientRetryPolicy finalRequestRetryPolicy = requestRetryPolicy;
        if (document == null) {
            throw new IllegalArgumentException("document");
        }
        if (StringUtils.isEmpty(documentLink)) {
            throw new IllegalArgumentException("documentLink");
        }

        if (document == null) {
            throw new IllegalArgumentException("document");
        }

        Document typedDocument = documentFromObject(document, mapper);
        logger.debug("Replacing a Document. documentLink: [{}]", documentLink);
        final String path = Utils.joinPath(documentLink, null);
        final Map<String, String> requestHeaders = getRequestHeaders(options);

        ByteBuffer content = serializeJsonToByteBuffer(typedDocument, mapper);

        final RxDocumentServiceRequest request = RxDocumentServiceRequest.create(OperationType.Replace,
            ResourceType.Document, path, requestHeaders, options, content);
        return ObservableHelper.inlineIfPossibleAsObs(() -> replaceDocumentInternal(typedDocument, options, content, finalRequestRetryPolicy, request), finalRequestRetryPolicy);
    }

    @Override
    public Mono<ResourceResponse<Document>> replaceDocument(Document document, RequestOptions options) {
        DocumentClientRetryPolicy requestRetryPolicy = this.resetSessionTokenRetryPolicy.getRequestPolicy();
        if (options == null || options.getPartitionKey() == null) {
            String collectionLink = document.getSelfLink();
            requestRetryPolicy = new PartitionKeyMismatchRetryPolicy(collectionCache, requestRetryPolicy, collectionLink, options);
        }
        DocumentClientRetryPolicy finalRequestRetryPolicy = requestRetryPolicy;
        if (document == null) {
            throw new IllegalArgumentException("document");
        }

        logger.debug("Replacing a Document. documentLink: [{}]", document.getSelfLink());
        final String path = Utils.joinPath(document.getSelfLink(), null);
        final Map<String, String> requestHeaders = getRequestHeaders(options);

        ByteBuffer content = serializeJsonToByteBuffer(document, mapper);

        final RxDocumentServiceRequest request = RxDocumentServiceRequest.create(OperationType.Replace,
            ResourceType.Document, path, requestHeaders, options, content);

        return ObservableHelper.inlineIfPossibleAsObs(() -> replaceDocumentInternal(document, options, content, finalRequestRetryPolicy, request), requestRetryPolicy);
    }

<<<<<<< HEAD
    private Flux<ResourceResponse<Document>> replaceDocumentInternal(Document document, RequestOptions options, ByteBuffer content, DocumentClientRetryPolicy retryPolicyInstance, RxDocumentServiceRequest request) {
=======
    private Mono<ResourceResponse<Document>> replaceDocumentInternal(Document document, RequestOptions options, String content, DocumentClientRetryPolicy retryPolicyInstance, RxDocumentServiceRequest request) {
>>>>>>> 10eab364

        try {
            if (document == null) {
                throw new IllegalArgumentException("document");
            }

            return this.replaceDocumentInternal(document.getSelfLink(), document, options, content, retryPolicyInstance, request);

        } catch (Exception e) {
            logger.debug("Failure in replacing a database due to [{}]", e.getMessage());
            return Mono.error(e);
        }
    }

<<<<<<< HEAD
    private Flux<ResourceResponse<Document>> replaceDocumentInternal(String documentLink, Document document,
                                                                     RequestOptions options, ByteBuffer content, DocumentClientRetryPolicy retryPolicyInstance, RxDocumentServiceRequest request) {
=======
    private Mono<ResourceResponse<Document>> replaceDocumentInternal(String documentLink, Document document,
                                                                     RequestOptions options, String content, DocumentClientRetryPolicy retryPolicyInstance, RxDocumentServiceRequest request) {
>>>>>>> 10eab364

        Mono<Utils.ValueHolder<DocumentCollection>> collectionObs = collectionCache.resolveCollectionAsync(request);
        Mono<RxDocumentServiceRequest> requestObs = addPartitionKeyInformation(request, content, document, options, collectionObs);

        return requestObs.flatMap(req -> {
            if (retryPolicyInstance != null) {
                retryPolicyInstance.onBeforeSendRequest(request);
            }
            return replace(request, retryPolicyInstance)
                .map(resp -> toResourceResponse(resp, Document.class));} );
    }

    @Override
    public Mono<ResourceResponse<Document>> deleteDocument(String documentLink, RequestOptions options) {
        if (StringUtils.isEmpty(documentLink)) {
            throw new IllegalArgumentException("documentLink");
        }

        logger.debug("Deleting a Document. documentLink: [{}]", documentLink);
        String path = Utils.joinPath(documentLink, null);
        Map<String, String> requestHeaders = this.getRequestHeaders(options);
        RxDocumentServiceRequest request = RxDocumentServiceRequest.create(OperationType.Delete,
            ResourceType.Document, path, requestHeaders, options);
        DocumentClientRetryPolicy requestRetryPolicy = this.resetSessionTokenRetryPolicy.getRequestPolicy();
        return ObservableHelper.inlineIfPossibleAsObs(() -> deleteDocumentInternal(options, requestRetryPolicy, request), requestRetryPolicy);
    }

    private Mono<ResourceResponse<Document>> deleteDocumentInternal(RequestOptions options,
                                                                          DocumentClientRetryPolicy retryPolicyInstance, RxDocumentServiceRequest request) {
        try {
            Mono<Utils.ValueHolder<DocumentCollection>> collectionObs = collectionCache.resolveCollectionAsync(request);

            Mono<RxDocumentServiceRequest> requestObs = addPartitionKeyInformation(request, null, null, options, collectionObs);

            return requestObs.flatMap(req -> {
                if (retryPolicyInstance != null) {
                    retryPolicyInstance.onBeforeSendRequest(req);
                }
                return this.delete(req, retryPolicyInstance)
                        .map(serviceResponse -> toResourceResponse(serviceResponse, Document.class));});

        } catch (Exception e) {
            logger.debug("Failure in deleting a document due to [{}]", e.getMessage());
            return Mono.error(e);
        }
    }

    @Override
    public Mono<ResourceResponse<Document>> readDocument(String documentLink, RequestOptions options) {
        if (StringUtils.isEmpty(documentLink)) {
            throw new IllegalArgumentException("documentLink");
        }

        logger.debug("Reading a Document. documentLink: [{}]", documentLink);
        String path = Utils.joinPath(documentLink, null);
        Map<String, String> requestHeaders = this.getRequestHeaders(options);
        RxDocumentServiceRequest request = RxDocumentServiceRequest.create(OperationType.Read,
            ResourceType.Document, path, requestHeaders, options);
        DocumentClientRetryPolicy retryPolicyInstance = this.resetSessionTokenRetryPolicy.getRequestPolicy();
        return ObservableHelper.inlineIfPossibleAsObs(() -> readDocumentInternal(options, retryPolicyInstance, request), retryPolicyInstance);
    }

    private Mono<ResourceResponse<Document>> readDocumentInternal(RequestOptions options,
                                                                        DocumentClientRetryPolicy retryPolicyInstance, RxDocumentServiceRequest request) {
        try {
            Mono<Utils.ValueHolder<DocumentCollection>> collectionObs = this.collectionCache.resolveCollectionAsync(request);

            Mono<RxDocumentServiceRequest> requestObs = addPartitionKeyInformation(request, null, null, options, collectionObs);

            return requestObs.flatMap(req -> {
                if (retryPolicyInstance != null) {
                    retryPolicyInstance.onBeforeSendRequest(request);
                }
                return this.read(request, retryPolicyInstance).map(serviceResponse -> toResourceResponse(serviceResponse, Document.class));
            });

        } catch (Exception e) {
            logger.debug("Failure in reading a document due to [{}]", e.getMessage());
            return Mono.error(e);
        }
    }

    @Override
    public Flux<FeedResponse<Document>> readDocuments(String collectionLink, FeedOptions options) {

        if (StringUtils.isEmpty(collectionLink)) {
            throw new IllegalArgumentException("collectionLink");
        }

        return queryDocuments(collectionLink, "SELECT * FROM r", options);
    }

    @Override
    public Flux<FeedResponse<Document>> queryDocuments(String collectionLink, String query,
                                                             FeedOptions options) {
        return queryDocuments(collectionLink, new SqlQuerySpec(query), options);
    }

    private IDocumentQueryClient DocumentQueryClientImpl(RxDocumentClientImpl rxDocumentClientImpl) {

        return new IDocumentQueryClient () {

            @Override
            public RxCollectionCache getCollectionCache() {
                return RxDocumentClientImpl.this.collectionCache;
            }

            @Override
            public RxPartitionKeyRangeCache getPartitionKeyRangeCache() {
                return RxDocumentClientImpl.this.partitionKeyRangeCache;
            }

            @Override
            public IRetryPolicyFactory getResetSessionTokenRetryPolicy() {
                return RxDocumentClientImpl.this.resetSessionTokenRetryPolicy;
            }

            @Override
            public ConsistencyLevel getDefaultConsistencyLevelAsync() {
                return RxDocumentClientImpl.this.gatewayConfigurationReader.getDefaultConsistencyLevel();
            }

            @Override
            public ConsistencyLevel getDesiredConsistencyLevelAsync() {
                // TODO Auto-generated method stub
                return RxDocumentClientImpl.this.consistencyLevel;
            }

            @Override
            public Mono<RxDocumentServiceResponse> executeQueryAsync(RxDocumentServiceRequest request) {
                return RxDocumentClientImpl.this.query(request).single();
            }

            @Override
            public QueryCompatibilityMode getQueryCompatibilityMode() {
                // TODO Auto-generated method stub
                return QueryCompatibilityMode.Default;
            }

            @Override
            public Mono<RxDocumentServiceResponse> readFeedAsync(RxDocumentServiceRequest request) {
                // TODO Auto-generated method stub
                return null;
            }
        };
    }

    @Override
    public Flux<FeedResponse<Document>> queryDocuments(String collectionLink, SqlQuerySpec querySpec,
                                                             FeedOptions options) {
        return createQuery(collectionLink, querySpec, options, Document.class, ResourceType.Document);
    }

    @Override
    public Flux<FeedResponse<Document>> queryDocumentChangeFeed(final String collectionLink,
                                                                      final ChangeFeedOptions changeFeedOptions) {

        if (StringUtils.isEmpty(collectionLink)) {
            throw new IllegalArgumentException("collectionLink");
        }

        ChangeFeedQueryImpl<Document> changeFeedQueryImpl = new ChangeFeedQueryImpl<Document>(this, ResourceType.Document,
                Document.class, collectionLink, changeFeedOptions);

        return changeFeedQueryImpl.executeAsync();
    }

    @Override
    public Flux<FeedResponse<PartitionKeyRange>> readPartitionKeyRanges(final String collectionLink,
                                                                              FeedOptions options) {

        if (StringUtils.isEmpty(collectionLink)) {
            throw new IllegalArgumentException("collectionLink");
        }

        return readFeed(options, ResourceType.PartitionKeyRange, PartitionKeyRange.class,
                Utils.joinPath(collectionLink, Paths.PARTITION_KEY_RANGES_PATH_SEGMENT));
    }

    private RxDocumentServiceRequest getStoredProcedureRequest(String collectionLink, StoredProcedure storedProcedure,
                                                               RequestOptions options, OperationType operationType) {
        if (StringUtils.isEmpty(collectionLink)) {
            throw new IllegalArgumentException("collectionLink");
        }
        if (storedProcedure == null) {
            throw new IllegalArgumentException("storedProcedure");
        }

        validateResource(storedProcedure);

        String path = Utils.joinPath(collectionLink, Paths.STORED_PROCEDURES_PATH_SEGMENT);
        Map<String, String> requestHeaders = this.getRequestHeaders(options);
        RxDocumentServiceRequest request = RxDocumentServiceRequest.create(operationType, ResourceType.StoredProcedure,
                path, storedProcedure, requestHeaders, options);

        return request;
    }

    private RxDocumentServiceRequest getUserDefinedFunctionRequest(String collectionLink, UserDefinedFunction udf,
                                                                   RequestOptions options, OperationType operationType) {
        if (StringUtils.isEmpty(collectionLink)) {
            throw new IllegalArgumentException("collectionLink");
        }
        if (udf == null) {
            throw new IllegalArgumentException("udf");
        }

        validateResource(udf);

        String path = Utils.joinPath(collectionLink, Paths.USER_DEFINED_FUNCTIONS_PATH_SEGMENT);
        Map<String, String> requestHeaders = this.getRequestHeaders(options);
        RxDocumentServiceRequest request = RxDocumentServiceRequest.create(operationType,
                ResourceType.UserDefinedFunction, path, udf, requestHeaders, options);

        return request;
    }

    @Override
    public Mono<ResourceResponse<StoredProcedure>> createStoredProcedure(String collectionLink,
                                                                               StoredProcedure storedProcedure, RequestOptions options) {
        DocumentClientRetryPolicy requestRetryPolicy = this.resetSessionTokenRetryPolicy.getRequestPolicy();
        return ObservableHelper.inlineIfPossibleAsObs(() -> createStoredProcedureInternal(collectionLink, storedProcedure, options, requestRetryPolicy), requestRetryPolicy);
    }

    private Mono<ResourceResponse<StoredProcedure>> createStoredProcedureInternal(String collectionLink,
                                                                                        StoredProcedure storedProcedure, RequestOptions options, DocumentClientRetryPolicy retryPolicyInstance) {
        // we are using an observable factory here
        // observable will be created fresh upon subscription
        // this is to ensure we capture most up to date information (e.g.,
        // session)
        try {

            logger.debug("Creating a StoredProcedure. collectionLink: [{}], storedProcedure id [{}]",
                    collectionLink, storedProcedure.getId());
            RxDocumentServiceRequest request = getStoredProcedureRequest(collectionLink, storedProcedure, options,
                    OperationType.Create);
            if (retryPolicyInstance != null) {
                retryPolicyInstance.onBeforeSendRequest(request);
            }

            return this.create(request, retryPolicyInstance).map(response -> toResourceResponse(response, StoredProcedure.class));

        } catch (Exception e) {
            // this is only in trace level to capture what's going on
            logger.debug("Failure in creating a StoredProcedure due to [{}]", e.getMessage(), e);
            return Mono.error(e);
        }
    }

    @Override
    public Mono<ResourceResponse<StoredProcedure>> upsertStoredProcedure(String collectionLink,
                                                                               StoredProcedure storedProcedure, RequestOptions options) {
        DocumentClientRetryPolicy requestRetryPolicy = this.resetSessionTokenRetryPolicy.getRequestPolicy();
        return ObservableHelper.inlineIfPossibleAsObs(() -> upsertStoredProcedureInternal(collectionLink, storedProcedure, options, requestRetryPolicy), requestRetryPolicy);
    }

    private Mono<ResourceResponse<StoredProcedure>> upsertStoredProcedureInternal(String collectionLink,
                                                                                        StoredProcedure storedProcedure, RequestOptions options, DocumentClientRetryPolicy retryPolicyInstance) {
        // we are using an observable factory here
        // observable will be created fresh upon subscription
        // this is to ensure we capture most up to date information (e.g.,
        // session)
        try {

            logger.debug("Upserting a StoredProcedure. collectionLink: [{}], storedProcedure id [{}]",
                    collectionLink, storedProcedure.getId());
            RxDocumentServiceRequest request = getStoredProcedureRequest(collectionLink, storedProcedure, options,
                    OperationType.Upsert);
            if (retryPolicyInstance != null) {
                retryPolicyInstance.onBeforeSendRequest(request);
            }

            return this.upsert(request, retryPolicyInstance).map(response -> toResourceResponse(response, StoredProcedure.class));

        } catch (Exception e) {
            // this is only in trace level to capture what's going on
            logger.debug("Failure in upserting a StoredProcedure due to [{}]", e.getMessage(), e);
            return Mono.error(e);
        }
    }

    @Override
    public Mono<ResourceResponse<StoredProcedure>> replaceStoredProcedure(StoredProcedure storedProcedure,
                                                                                RequestOptions options) {
        DocumentClientRetryPolicy requestRetryPolicy = this.resetSessionTokenRetryPolicy.getRequestPolicy();
        return ObservableHelper.inlineIfPossibleAsObs(() -> replaceStoredProcedureInternal(storedProcedure, options, requestRetryPolicy), requestRetryPolicy);
    }

    private Mono<ResourceResponse<StoredProcedure>> replaceStoredProcedureInternal(StoredProcedure storedProcedure,
                                                                                         RequestOptions options, DocumentClientRetryPolicy retryPolicyInstance) {
        try {

            if (storedProcedure == null) {
                throw new IllegalArgumentException("storedProcedure");
            }
            logger.debug("Replacing a StoredProcedure. storedProcedure id [{}]", storedProcedure.getId());

            RxDocumentClientImpl.validateResource(storedProcedure);

            String path = Utils.joinPath(storedProcedure.getSelfLink(), null);
            Map<String, String> requestHeaders = getRequestHeaders(options);
            RxDocumentServiceRequest request = RxDocumentServiceRequest.create(OperationType.Replace,
                    ResourceType.StoredProcedure, path, storedProcedure, requestHeaders, options);

            if (retryPolicyInstance != null) {
                retryPolicyInstance.onBeforeSendRequest(request);
            }

            return this.replace(request, retryPolicyInstance).map(response -> toResourceResponse(response, StoredProcedure.class));

        } catch (Exception e) {
            logger.debug("Failure in replacing a StoredProcedure due to [{}]", e.getMessage(), e);
            return Mono.error(e);
        }
    }

    @Override
    public Mono<ResourceResponse<StoredProcedure>> deleteStoredProcedure(String storedProcedureLink,
                                                                               RequestOptions options) {
        DocumentClientRetryPolicy requestRetryPolicy = this.resetSessionTokenRetryPolicy.getRequestPolicy();
        return ObservableHelper.inlineIfPossibleAsObs(() -> deleteStoredProcedureInternal(storedProcedureLink, options, requestRetryPolicy), requestRetryPolicy);
    }

    private Mono<ResourceResponse<StoredProcedure>> deleteStoredProcedureInternal(String storedProcedureLink,
                                                                                        RequestOptions options, DocumentClientRetryPolicy retryPolicyInstance) {
        // we are using an observable factory here
        // observable will be created fresh upon subscription
        // this is to ensure we capture most up to date information (e.g.,
        // session)
        try {

            if (StringUtils.isEmpty(storedProcedureLink)) {
                throw new IllegalArgumentException("storedProcedureLink");
            }

            logger.debug("Deleting a StoredProcedure. storedProcedureLink [{}]", storedProcedureLink);
            String path = Utils.joinPath(storedProcedureLink, null);
            Map<String, String> requestHeaders = this.getRequestHeaders(options);
            RxDocumentServiceRequest request = RxDocumentServiceRequest.create(OperationType.Delete,
                    ResourceType.StoredProcedure, path, requestHeaders, options);

            if (retryPolicyInstance != null) {
                retryPolicyInstance.onBeforeSendRequest(request);
            }

            return this.delete(request, retryPolicyInstance).map(response -> toResourceResponse(response, StoredProcedure.class));

        } catch (Exception e) {
            // this is only in trace level to capture what's going on
            logger.debug("Failure in deleting a StoredProcedure due to [{}]", e.getMessage(), e);
            return Mono.error(e);
        }
    }

    @Override
    public Mono<ResourceResponse<StoredProcedure>> readStoredProcedure(String storedProcedureLink,
                                                                             RequestOptions options) {
        DocumentClientRetryPolicy retryPolicyInstance = this.resetSessionTokenRetryPolicy.getRequestPolicy();
        return ObservableHelper.inlineIfPossibleAsObs(() -> readStoredProcedureInternal(storedProcedureLink, options, retryPolicyInstance), retryPolicyInstance);
    }

    private Mono<ResourceResponse<StoredProcedure>> readStoredProcedureInternal(String storedProcedureLink,
                                                                                      RequestOptions options, DocumentClientRetryPolicy retryPolicyInstance) {

        // we are using an observable factory here
        // observable will be created fresh upon subscription
        // this is to ensure we capture most up to date information (e.g.,
        // session)
        try {

            if (StringUtils.isEmpty(storedProcedureLink)) {
                throw new IllegalArgumentException("storedProcedureLink");
            }

            logger.debug("Reading a StoredProcedure. storedProcedureLink [{}]", storedProcedureLink);
            String path = Utils.joinPath(storedProcedureLink, null);
            Map<String, String> requestHeaders = this.getRequestHeaders(options);
            RxDocumentServiceRequest request = RxDocumentServiceRequest.create(OperationType.Read,
                    ResourceType.StoredProcedure, path, requestHeaders, options);

            if (retryPolicyInstance != null){
                retryPolicyInstance.onBeforeSendRequest(request);
            }

            return this.read(request, retryPolicyInstance).map(response -> toResourceResponse(response, StoredProcedure.class));

        } catch (Exception e) {
            // this is only in trace level to capture what's going on
            logger.debug("Failure in reading a StoredProcedure due to [{}]", e.getMessage(), e);
            return Mono.error(e);
        }
    }

    @Override
    public Flux<FeedResponse<StoredProcedure>> readStoredProcedures(String collectionLink,
                                                                          FeedOptions options) {

        if (StringUtils.isEmpty(collectionLink)) {
            throw new IllegalArgumentException("collectionLink");
        }

        return readFeed(options, ResourceType.StoredProcedure, StoredProcedure.class,
                Utils.joinPath(collectionLink, Paths.STORED_PROCEDURES_PATH_SEGMENT));
    }

    @Override
    public Flux<FeedResponse<StoredProcedure>> queryStoredProcedures(String collectionLink, String query,
                                                                           FeedOptions options) {
        return queryStoredProcedures(collectionLink, new SqlQuerySpec(query), options);
    }

    @Override
    public Flux<FeedResponse<StoredProcedure>> queryStoredProcedures(String collectionLink,
                                                                           SqlQuerySpec querySpec, FeedOptions options) {
        return createQuery(collectionLink, querySpec, options, StoredProcedure.class, ResourceType.StoredProcedure);
    }

    @Override
    public Mono<StoredProcedureResponse> executeStoredProcedure(String storedProcedureLink,
                                                                      Object[] procedureParams) {
        return this.executeStoredProcedure(storedProcedureLink, null, procedureParams);
    }

    @Override
    public Mono<StoredProcedureResponse> executeStoredProcedure(String storedProcedureLink,
                                                                      RequestOptions options, Object[] procedureParams) {
        DocumentClientRetryPolicy documentClientRetryPolicy = this.resetSessionTokenRetryPolicy.getRequestPolicy();
        return ObservableHelper.inlineIfPossibleAsObs(() -> executeStoredProcedureInternal(storedProcedureLink, options, procedureParams, documentClientRetryPolicy), documentClientRetryPolicy);
    }

    private Mono<StoredProcedureResponse> executeStoredProcedureInternal(String storedProcedureLink,
                                                                               RequestOptions options, Object[] procedureParams, DocumentClientRetryPolicy retryPolicy) {

        try {
            logger.debug("Executing a StoredProcedure. storedProcedureLink [{}]", storedProcedureLink);
            String path = Utils.joinPath(storedProcedureLink, null);

            Map<String, String> requestHeaders = getRequestHeaders(options);
            requestHeaders.put(HttpConstants.HttpHeaders.ACCEPT, RuntimeConstants.MediaTypes.JSON);

            RxDocumentServiceRequest request = RxDocumentServiceRequest.create(OperationType.ExecuteJavaScript,
                    ResourceType.StoredProcedure, path,
                    procedureParams != null ? RxDocumentClientImpl.serializeProcedureParams(procedureParams) : "",
                    requestHeaders, options);

            Mono<RxDocumentServiceRequest> reqObs = addPartitionKeyInformation(request, null, null, options);
            return reqObs.flatMap(req -> create(request, retryPolicy)
                    .map(response -> {
                        this.captureSessionToken(request, response);
                        return toStoredProcedureResponse(response);
                    }));

        } catch (Exception e) {
            logger.debug("Failure in executing a StoredProcedure due to [{}]", e.getMessage(), e);
            return Mono.error(e);
        }
    }

    @Override
    public Mono<ResourceResponse<Trigger>> createTrigger(String collectionLink, Trigger trigger,
                                                               RequestOptions options) {
        DocumentClientRetryPolicy retryPolicyInstance = this.resetSessionTokenRetryPolicy.getRequestPolicy();
        return ObservableHelper.inlineIfPossibleAsObs(() -> createTriggerInternal(collectionLink, trigger, options, retryPolicyInstance), retryPolicyInstance);
    }

    private Mono<ResourceResponse<Trigger>> createTriggerInternal(String collectionLink, Trigger trigger,
                                                                        RequestOptions options, DocumentClientRetryPolicy retryPolicyInstance) {
        try {

            logger.debug("Creating a Trigger. collectionLink [{}], trigger id [{}]", collectionLink,
                    trigger.getId());
            RxDocumentServiceRequest request = getTriggerRequest(collectionLink, trigger, options,
                    OperationType.Create);
            if (retryPolicyInstance != null){
                retryPolicyInstance.onBeforeSendRequest(request);
            }

            return this.create(request, retryPolicyInstance).map(response -> toResourceResponse(response, Trigger.class));

        } catch (Exception e) {
            logger.debug("Failure in creating a Trigger due to [{}]", e.getMessage(), e);
            return Mono.error(e);
        }
    }

    @Override
    public Mono<ResourceResponse<Trigger>> upsertTrigger(String collectionLink, Trigger trigger,
                                                               RequestOptions options) {
        DocumentClientRetryPolicy retryPolicyInstance = this.resetSessionTokenRetryPolicy.getRequestPolicy();
        return ObservableHelper.inlineIfPossibleAsObs(() -> upsertTriggerInternal(collectionLink, trigger, options, retryPolicyInstance), retryPolicyInstance);
    }

    private Mono<ResourceResponse<Trigger>> upsertTriggerInternal(String collectionLink, Trigger trigger,
                                                                        RequestOptions options, DocumentClientRetryPolicy retryPolicyInstance) {
        try {

            logger.debug("Upserting a Trigger. collectionLink [{}], trigger id [{}]", collectionLink,
                    trigger.getId());
            RxDocumentServiceRequest request = getTriggerRequest(collectionLink, trigger, options,
                    OperationType.Upsert);
            if (retryPolicyInstance != null){
                retryPolicyInstance.onBeforeSendRequest(request);
            }

            return this.upsert(request, retryPolicyInstance).map(response -> toResourceResponse(response, Trigger.class));

        } catch (Exception e) {
            logger.debug("Failure in upserting a Trigger due to [{}]", e.getMessage(), e);
            return Mono.error(e);
        }
    }

    private RxDocumentServiceRequest getTriggerRequest(String collectionLink, Trigger trigger, RequestOptions options,
                                                       OperationType operationType) {
        if (StringUtils.isEmpty(collectionLink)) {
            throw new IllegalArgumentException("collectionLink");
        }
        if (trigger == null) {
            throw new IllegalArgumentException("trigger");
        }

        RxDocumentClientImpl.validateResource(trigger);

        String path = Utils.joinPath(collectionLink, Paths.TRIGGERS_PATH_SEGMENT);
        Map<String, String> requestHeaders = getRequestHeaders(options);
        RxDocumentServiceRequest request = RxDocumentServiceRequest.create(operationType, ResourceType.Trigger, path,
                trigger, requestHeaders, options);

        return request;
    }

    @Override
    public Mono<ResourceResponse<Trigger>> replaceTrigger(Trigger trigger, RequestOptions options) {
        DocumentClientRetryPolicy retryPolicyInstance = this.resetSessionTokenRetryPolicy.getRequestPolicy();
        return ObservableHelper.inlineIfPossibleAsObs(() -> replaceTriggerInternal(trigger, options, retryPolicyInstance), retryPolicyInstance);
    }

    private Mono<ResourceResponse<Trigger>> replaceTriggerInternal(Trigger trigger, RequestOptions options,
                                                                         DocumentClientRetryPolicy retryPolicyInstance) {

        try {
            if (trigger == null) {
                throw new IllegalArgumentException("trigger");
            }

            logger.debug("Replacing a Trigger. trigger id [{}]", trigger.getId());
            RxDocumentClientImpl.validateResource(trigger);

            String path = Utils.joinPath(trigger.getSelfLink(), null);
            Map<String, String> requestHeaders = getRequestHeaders(options);
            RxDocumentServiceRequest request = RxDocumentServiceRequest.create(OperationType.Replace,
                    ResourceType.Trigger, path, trigger, requestHeaders, options);

            if (retryPolicyInstance != null){
                retryPolicyInstance.onBeforeSendRequest(request);
            }

            return this.replace(request, retryPolicyInstance).map(response -> toResourceResponse(response, Trigger.class));

        } catch (Exception e) {
            logger.debug("Failure in replacing a Trigger due to [{}]", e.getMessage(), e);
            return Mono.error(e);
        }
    }

    @Override
    public Mono<ResourceResponse<Trigger>> deleteTrigger(String triggerLink, RequestOptions options) {
        DocumentClientRetryPolicy retryPolicyInstance = this.resetSessionTokenRetryPolicy.getRequestPolicy();
        return ObservableHelper.inlineIfPossibleAsObs(() -> deleteTriggerInternal(triggerLink, options, retryPolicyInstance), retryPolicyInstance);
    }

    private Mono<ResourceResponse<Trigger>> deleteTriggerInternal(String triggerLink, RequestOptions options, DocumentClientRetryPolicy retryPolicyInstance) {
        try {
            if (StringUtils.isEmpty(triggerLink)) {
                throw new IllegalArgumentException("triggerLink");
            }

            logger.debug("Deleting a Trigger. triggerLink [{}]", triggerLink);
            String path = Utils.joinPath(triggerLink, null);
            Map<String, String> requestHeaders = getRequestHeaders(options);
            RxDocumentServiceRequest request = RxDocumentServiceRequest.create(OperationType.Delete,
                    ResourceType.Trigger, path, requestHeaders, options);

            if (retryPolicyInstance != null){
                retryPolicyInstance.onBeforeSendRequest(request);
            }

            return this.delete(request, retryPolicyInstance).map(response -> toResourceResponse(response, Trigger.class));

        } catch (Exception e) {
            logger.debug("Failure in deleting a Trigger due to [{}]", e.getMessage(), e);
            return Mono.error(e);
        }
    }

    @Override
    public Mono<ResourceResponse<Trigger>> readTrigger(String triggerLink, RequestOptions options) {
        DocumentClientRetryPolicy retryPolicyInstance = this.resetSessionTokenRetryPolicy.getRequestPolicy();
        return ObservableHelper.inlineIfPossibleAsObs(() -> readTriggerInternal(triggerLink, options, retryPolicyInstance), retryPolicyInstance);
    }

    private Mono<ResourceResponse<Trigger>> readTriggerInternal(String triggerLink, RequestOptions options,
                                                                      DocumentClientRetryPolicy retryPolicyInstance) {
        try {
            if (StringUtils.isEmpty(triggerLink)) {
                throw new IllegalArgumentException("triggerLink");
            }

            logger.debug("Reading a Trigger. triggerLink [{}]", triggerLink);
            String path = Utils.joinPath(triggerLink, null);
            Map<String, String> requestHeaders = getRequestHeaders(options);
            RxDocumentServiceRequest request = RxDocumentServiceRequest.create(OperationType.Read,
                    ResourceType.Trigger, path, requestHeaders, options);

            if (retryPolicyInstance != null){
                retryPolicyInstance.onBeforeSendRequest(request);
            }

            return this.read(request, retryPolicyInstance).map(response -> toResourceResponse(response, Trigger.class));

        } catch (Exception e) {
            logger.debug("Failure in reading a Trigger due to [{}]", e.getMessage(), e);
            return Mono.error(e);
        }
    }

    @Override
    public Flux<FeedResponse<Trigger>> readTriggers(String collectionLink, FeedOptions options) {

        if (StringUtils.isEmpty(collectionLink)) {
            throw new IllegalArgumentException("collectionLink");
        }

        return readFeed(options, ResourceType.Trigger, Trigger.class,
                Utils.joinPath(collectionLink, Paths.TRIGGERS_PATH_SEGMENT));
    }

    @Override
    public Flux<FeedResponse<Trigger>> queryTriggers(String collectionLink, String query,
                                                           FeedOptions options) {
        return queryTriggers(collectionLink, new SqlQuerySpec(query), options);
    }

    @Override
    public Flux<FeedResponse<Trigger>> queryTriggers(String collectionLink, SqlQuerySpec querySpec,
                                                           FeedOptions options) {
        return createQuery(collectionLink, querySpec, options, Trigger.class, ResourceType.Trigger);
    }

    @Override
    public Mono<ResourceResponse<UserDefinedFunction>> createUserDefinedFunction(String collectionLink,
                                                                                       UserDefinedFunction udf, RequestOptions options) {
        DocumentClientRetryPolicy retryPolicyInstance = this.resetSessionTokenRetryPolicy.getRequestPolicy();
        return ObservableHelper.inlineIfPossibleAsObs(() -> createUserDefinedFunctionInternal(collectionLink, udf, options, retryPolicyInstance), retryPolicyInstance);
    }

    private Mono<ResourceResponse<UserDefinedFunction>> createUserDefinedFunctionInternal(String collectionLink,
                                                                                                UserDefinedFunction udf, RequestOptions options, DocumentClientRetryPolicy retryPolicyInstance) {
        // we are using an observable factory here
        // observable will be created fresh upon subscription
        // this is to ensure we capture most up to date information (e.g.,
        // session)
        try {
            logger.debug("Creating a UserDefinedFunction. collectionLink [{}], udf id [{}]", collectionLink,
                    udf.getId());
            RxDocumentServiceRequest request = getUserDefinedFunctionRequest(collectionLink, udf, options,
                    OperationType.Create);
            if (retryPolicyInstance != null){
                retryPolicyInstance.onBeforeSendRequest(request);
            }

            return this.create(request, retryPolicyInstance).map(response -> toResourceResponse(response, UserDefinedFunction.class));

        } catch (Exception e) {
            // this is only in trace level to capture what's going on
            logger.debug("Failure in creating a UserDefinedFunction due to [{}]", e.getMessage(), e);
            return Mono.error(e);
        }
    }

    @Override
    public Mono<ResourceResponse<UserDefinedFunction>> upsertUserDefinedFunction(String collectionLink,
                                                                                       UserDefinedFunction udf, RequestOptions options) {
        DocumentClientRetryPolicy retryPolicyInstance = this.resetSessionTokenRetryPolicy.getRequestPolicy();
        return ObservableHelper.inlineIfPossibleAsObs(() -> upsertUserDefinedFunctionInternal(collectionLink, udf, options, retryPolicyInstance), retryPolicyInstance);
    }

    private Mono<ResourceResponse<UserDefinedFunction>> upsertUserDefinedFunctionInternal(String collectionLink,
                                                                                                UserDefinedFunction udf, RequestOptions options, DocumentClientRetryPolicy retryPolicyInstance) {
        // we are using an observable factory here
        // observable will be created fresh upon subscription
        // this is to ensure we capture most up to date information (e.g.,
        // session)
        try {
            logger.debug("Upserting a UserDefinedFunction. collectionLink [{}], udf id [{}]", collectionLink,
                    udf.getId());
            RxDocumentServiceRequest request = getUserDefinedFunctionRequest(collectionLink, udf, options,
                    OperationType.Upsert);
            if (retryPolicyInstance != null){
                retryPolicyInstance.onBeforeSendRequest(request);
            }

            return this.upsert(request, retryPolicyInstance).map(response -> toResourceResponse(response, UserDefinedFunction.class));

        } catch (Exception e) {
            // this is only in trace level to capture what's going on
            logger.debug("Failure in upserting a UserDefinedFunction due to [{}]", e.getMessage(), e);
            return Mono.error(e);
        }
    }

    @Override
    public Mono<ResourceResponse<UserDefinedFunction>> replaceUserDefinedFunction(UserDefinedFunction udf,
                                                                                        RequestOptions options) {
        DocumentClientRetryPolicy retryPolicyInstance = this.resetSessionTokenRetryPolicy.getRequestPolicy();
        return ObservableHelper.inlineIfPossibleAsObs(() -> replaceUserDefinedFunctionInternal(udf, options, retryPolicyInstance), retryPolicyInstance);
    }

    private Mono<ResourceResponse<UserDefinedFunction>> replaceUserDefinedFunctionInternal(UserDefinedFunction udf,
                                                                                                 RequestOptions options, DocumentClientRetryPolicy retryPolicyInstance) {
        // we are using an observable factory here
        // observable will be created fresh upon subscription
        // this is to ensure we capture most up to date information (e.g.,
        // session)
        try {
            if (udf == null) {
                throw new IllegalArgumentException("udf");
            }

            logger.debug("Replacing a UserDefinedFunction. udf id [{}]", udf.getId());
            validateResource(udf);

            String path = Utils.joinPath(udf.getSelfLink(), null);
            Map<String, String> requestHeaders = this.getRequestHeaders(options);
            RxDocumentServiceRequest request = RxDocumentServiceRequest.create(OperationType.Replace,
                    ResourceType.UserDefinedFunction, path, udf, requestHeaders, options);

            if (retryPolicyInstance != null){
                retryPolicyInstance.onBeforeSendRequest(request);
            }

            return this.replace(request, retryPolicyInstance).map(response -> toResourceResponse(response, UserDefinedFunction.class));

        } catch (Exception e) {
            // this is only in trace level to capture what's going on
            logger.debug("Failure in replacing a UserDefinedFunction due to [{}]", e.getMessage(), e);
            return Mono.error(e);
        }
    }

    @Override
    public Mono<ResourceResponse<UserDefinedFunction>> deleteUserDefinedFunction(String udfLink,
                                                                                       RequestOptions options) {
        DocumentClientRetryPolicy retryPolicyInstance = this.resetSessionTokenRetryPolicy.getRequestPolicy();
        return ObservableHelper.inlineIfPossibleAsObs(() -> deleteUserDefinedFunctionInternal(udfLink, options, retryPolicyInstance), retryPolicyInstance);
    }

    private Mono<ResourceResponse<UserDefinedFunction>> deleteUserDefinedFunctionInternal(String udfLink,
                                                                                                RequestOptions options, DocumentClientRetryPolicy retryPolicyInstance) {
        // we are using an observable factory here
        // observable will be created fresh upon subscription
        // this is to ensure we capture most up to date information (e.g.,
        // session)
        try {
            if (StringUtils.isEmpty(udfLink)) {
                throw new IllegalArgumentException("udfLink");
            }

            logger.debug("Deleting a UserDefinedFunction. udfLink [{}]", udfLink);
            String path = Utils.joinPath(udfLink, null);
            Map<String, String> requestHeaders = this.getRequestHeaders(options);
            RxDocumentServiceRequest request = RxDocumentServiceRequest.create(OperationType.Delete,
                    ResourceType.UserDefinedFunction, path, requestHeaders, options);

            if (retryPolicyInstance != null){
                retryPolicyInstance.onBeforeSendRequest(request);
            }

            return this.delete(request, retryPolicyInstance).map(response -> toResourceResponse(response, UserDefinedFunction.class));

        } catch (Exception e) {
            // this is only in trace level to capture what's going on
            logger.debug("Failure in deleting a UserDefinedFunction due to [{}]", e.getMessage(), e);
            return Mono.error(e);
        }
    }

    @Override
    public Mono<ResourceResponse<UserDefinedFunction>> readUserDefinedFunction(String udfLink,
                                                                                     RequestOptions options) {
        DocumentClientRetryPolicy retryPolicyInstance = this.resetSessionTokenRetryPolicy.getRequestPolicy();
        return ObservableHelper.inlineIfPossibleAsObs(() -> readUserDefinedFunctionInternal(udfLink, options, retryPolicyInstance), retryPolicyInstance);
    }

    private Mono<ResourceResponse<UserDefinedFunction>> readUserDefinedFunctionInternal(String udfLink,
                                                                                              RequestOptions options, DocumentClientRetryPolicy retryPolicyInstance) {
        // we are using an observable factory here
        // observable will be created fresh upon subscription
        // this is to ensure we capture most up to date information (e.g.,
        // session)
        try {
            if (StringUtils.isEmpty(udfLink)) {
                throw new IllegalArgumentException("udfLink");
            }

            logger.debug("Reading a UserDefinedFunction. udfLink [{}]", udfLink);
            String path = Utils.joinPath(udfLink, null);
            Map<String, String> requestHeaders = this.getRequestHeaders(options);
            RxDocumentServiceRequest request = RxDocumentServiceRequest.create(OperationType.Read,
                    ResourceType.UserDefinedFunction, path, requestHeaders, options);

            if (retryPolicyInstance != null) {
                retryPolicyInstance.onBeforeSendRequest(request);
            }

            return this.read(request, retryPolicyInstance).map(response -> toResourceResponse(response, UserDefinedFunction.class));

        } catch (Exception e) {
            // this is only in trace level to capture what's going on
            logger.debug("Failure in reading a UserDefinedFunction due to [{}]", e.getMessage(), e);
            return Mono.error(e);
        }
    }

    @Override
    public Flux<FeedResponse<UserDefinedFunction>> readUserDefinedFunctions(String collectionLink,
                                                                                  FeedOptions options) {

        if (StringUtils.isEmpty(collectionLink)) {
            throw new IllegalArgumentException("collectionLink");
        }

        return readFeed(options, ResourceType.UserDefinedFunction, UserDefinedFunction.class,
                Utils.joinPath(collectionLink, Paths.USER_DEFINED_FUNCTIONS_PATH_SEGMENT));
    }

    @Override
    public Flux<FeedResponse<UserDefinedFunction>> queryUserDefinedFunctions(String collectionLink,
                                                                                   String query, FeedOptions options) {
        return queryUserDefinedFunctions(collectionLink, new SqlQuerySpec(query), options);
    }

    @Override
    public Flux<FeedResponse<UserDefinedFunction>> queryUserDefinedFunctions(String collectionLink,
                                                                                   SqlQuerySpec querySpec, FeedOptions options) {
        return createQuery(collectionLink, querySpec, options, UserDefinedFunction.class, ResourceType.UserDefinedFunction);
    }

    @Override
    public Mono<ResourceResponse<Conflict>> readConflict(String conflictLink, RequestOptions options) {
        DocumentClientRetryPolicy retryPolicyInstance = this.resetSessionTokenRetryPolicy.getRequestPolicy();
        return ObservableHelper.inlineIfPossibleAsObs(() -> readConflictInternal(conflictLink, options, retryPolicyInstance), retryPolicyInstance);
    }

    private Mono<ResourceResponse<Conflict>> readConflictInternal(String conflictLink, RequestOptions options, DocumentClientRetryPolicy retryPolicyInstance) {

        try {
            if (StringUtils.isEmpty(conflictLink)) {
                throw new IllegalArgumentException("conflictLink");
            }

            logger.debug("Reading a Conflict. conflictLink [{}]", conflictLink);
            String path = Utils.joinPath(conflictLink, null);
            Map<String, String> requestHeaders = getRequestHeaders(options);
            RxDocumentServiceRequest request = RxDocumentServiceRequest.create(OperationType.Read,
                    ResourceType.Conflict, path, requestHeaders, options);

            Mono<RxDocumentServiceRequest> reqObs = addPartitionKeyInformation(request, null, null, options);

            return reqObs.flatMap(req -> {
                if (retryPolicyInstance != null) {
                    retryPolicyInstance.onBeforeSendRequest(request);
                }
                return this.read(request, retryPolicyInstance).map(response -> toResourceResponse(response, Conflict.class));
            });

        } catch (Exception e) {
            logger.debug("Failure in reading a Conflict due to [{}]", e.getMessage(), e);
            return Mono.error(e);
        }
    }

    @Override
    public Flux<FeedResponse<Conflict>> readConflicts(String collectionLink, FeedOptions options) {

        if (StringUtils.isEmpty(collectionLink)) {
            throw new IllegalArgumentException("collectionLink");
        }

        return readFeed(options, ResourceType.Conflict, Conflict.class,
                Utils.joinPath(collectionLink, Paths.CONFLICTS_PATH_SEGMENT));
    }

    @Override
    public Flux<FeedResponse<Conflict>> queryConflicts(String collectionLink, String query,
                                                             FeedOptions options) {
        return queryConflicts(collectionLink, new SqlQuerySpec(query), options);
    }

    @Override
    public Flux<FeedResponse<Conflict>> queryConflicts(String collectionLink, SqlQuerySpec querySpec,
                                                             FeedOptions options) {
        return createQuery(collectionLink, querySpec, options, Conflict.class, ResourceType.Conflict);
    }

    @Override
    public Mono<ResourceResponse<Conflict>> deleteConflict(String conflictLink, RequestOptions options) {
        DocumentClientRetryPolicy retryPolicyInstance = this.resetSessionTokenRetryPolicy.getRequestPolicy();
        return ObservableHelper.inlineIfPossibleAsObs(() -> deleteConflictInternal(conflictLink, options, retryPolicyInstance), retryPolicyInstance);
    }

    private Mono<ResourceResponse<Conflict>> deleteConflictInternal(String conflictLink, RequestOptions options,
                                                                          DocumentClientRetryPolicy retryPolicyInstance) {

        try {
            if (StringUtils.isEmpty(conflictLink)) {
                throw new IllegalArgumentException("conflictLink");
            }

            logger.debug("Deleting a Conflict. conflictLink [{}]", conflictLink);
            String path = Utils.joinPath(conflictLink, null);
            Map<String, String> requestHeaders = getRequestHeaders(options);
            RxDocumentServiceRequest request = RxDocumentServiceRequest.create(OperationType.Delete,
                    ResourceType.Conflict, path, requestHeaders, options);

            Mono<RxDocumentServiceRequest> reqObs = addPartitionKeyInformation(request, null, null, options);
            return reqObs.flatMap(req -> {
                if (retryPolicyInstance != null) {
                    retryPolicyInstance.onBeforeSendRequest(request);
                }

                return this.delete(request, retryPolicyInstance).map(response -> toResourceResponse(response, Conflict.class));
            });

        } catch (Exception e) {
            logger.debug("Failure in deleting a Conflict due to [{}]", e.getMessage(), e);
            return Mono.error(e);
        }
    }

    @Override
    public Mono<ResourceResponse<User>> createUser(String databaseLink, User user, RequestOptions options) {
        DocumentClientRetryPolicy documentClientRetryPolicy = this.resetSessionTokenRetryPolicy.getRequestPolicy();
        return ObservableHelper.inlineIfPossibleAsObs(() -> createUserInternal(databaseLink, user, options, documentClientRetryPolicy), documentClientRetryPolicy);
    }

    private Mono<ResourceResponse<User>> createUserInternal(String databaseLink, User user, RequestOptions options, DocumentClientRetryPolicy documentClientRetryPolicy) {
        try {
            logger.debug("Creating a User. databaseLink [{}], user id [{}]", databaseLink, user.getId());
            RxDocumentServiceRequest request = getUserRequest(databaseLink, user, options, OperationType.Create);
            return this.create(request, documentClientRetryPolicy).map(response -> toResourceResponse(response, User.class));

        } catch (Exception e) {
            logger.debug("Failure in creating a User due to [{}]", e.getMessage(), e);
            return Mono.error(e);
        }
    }

    @Override
    public Mono<ResourceResponse<User>> upsertUser(String databaseLink, User user, RequestOptions options) {
        DocumentClientRetryPolicy retryPolicyInstance = this.resetSessionTokenRetryPolicy.getRequestPolicy();
        return ObservableHelper.inlineIfPossibleAsObs(() -> upsertUserInternal(databaseLink, user, options, retryPolicyInstance), retryPolicyInstance);
    }

    private Mono<ResourceResponse<User>> upsertUserInternal(String databaseLink, User user, RequestOptions options,
                                                                  DocumentClientRetryPolicy retryPolicyInstance) {
        try {
            logger.debug("Upserting a User. databaseLink [{}], user id [{}]", databaseLink, user.getId());
            RxDocumentServiceRequest request = getUserRequest(databaseLink, user, options, OperationType.Upsert);
            if (retryPolicyInstance != null) {
                retryPolicyInstance.onBeforeSendRequest(request);
            }

            return this.upsert(request, retryPolicyInstance).map(response -> toResourceResponse(response, User.class));

        } catch (Exception e) {
            logger.debug("Failure in upserting a User due to [{}]", e.getMessage(), e);
            return Mono.error(e);
        }
    }

    private RxDocumentServiceRequest getUserRequest(String databaseLink, User user, RequestOptions options,
                                                    OperationType operationType) {
        if (StringUtils.isEmpty(databaseLink)) {
            throw new IllegalArgumentException("databaseLink");
        }
        if (user == null) {
            throw new IllegalArgumentException("user");
        }

        RxDocumentClientImpl.validateResource(user);

        String path = Utils.joinPath(databaseLink, Paths.USERS_PATH_SEGMENT);
        Map<String, String> requestHeaders = getRequestHeaders(options);
        RxDocumentServiceRequest request = RxDocumentServiceRequest.create(operationType, ResourceType.User, path, user,
                requestHeaders, options);

        return request;
    }

    @Override
    public Mono<ResourceResponse<User>> replaceUser(User user, RequestOptions options) {
        DocumentClientRetryPolicy retryPolicyInstance = this.resetSessionTokenRetryPolicy.getRequestPolicy();
        return ObservableHelper.inlineIfPossibleAsObs(() -> replaceUserInternal(user, options, retryPolicyInstance), retryPolicyInstance);
    }

    private Mono<ResourceResponse<User>> replaceUserInternal(User user, RequestOptions options, DocumentClientRetryPolicy retryPolicyInstance) {
        try {
            if (user == null) {
                throw new IllegalArgumentException("user");
            }
            logger.debug("Replacing a User. user id [{}]", user.getId());
            RxDocumentClientImpl.validateResource(user);

            String path = Utils.joinPath(user.getSelfLink(), null);
            Map<String, String> requestHeaders = getRequestHeaders(options);
            RxDocumentServiceRequest request = RxDocumentServiceRequest.create(OperationType.Replace,
                    ResourceType.User, path, user, requestHeaders, options);
            if (retryPolicyInstance != null) {
                retryPolicyInstance.onBeforeSendRequest(request);
            }

            return this.replace(request, retryPolicyInstance).map(response -> toResourceResponse(response, User.class));

        } catch (Exception e) {
            logger.debug("Failure in replacing a User due to [{}]", e.getMessage(), e);
            return Mono.error(e);
        }
    }


    public Mono<ResourceResponse<User>> deleteUser(String userLink, RequestOptions options) {
        DocumentClientRetryPolicy retryPolicyInstance =  this.resetSessionTokenRetryPolicy.getRequestPolicy();
        return ObservableHelper.inlineIfPossibleAsObs(() -> deleteUserInternal(userLink, options, retryPolicyInstance), retryPolicyInstance);
    }

    private Mono<ResourceResponse<User>> deleteUserInternal(String userLink, RequestOptions options,
                                                                  DocumentClientRetryPolicy retryPolicyInstance) {

        try {
            if (StringUtils.isEmpty(userLink)) {
                throw new IllegalArgumentException("userLink");
            }
            logger.debug("Deleting a User. userLink [{}]", userLink);
            String path = Utils.joinPath(userLink, null);
            Map<String, String> requestHeaders = getRequestHeaders(options);
            RxDocumentServiceRequest request = RxDocumentServiceRequest.create(OperationType.Delete,
                    ResourceType.User, path, requestHeaders, options);

            if (retryPolicyInstance != null) {
                retryPolicyInstance.onBeforeSendRequest(request);
            }

            return this.delete(request, retryPolicyInstance).map(response -> toResourceResponse(response, User.class));

        } catch (Exception e) {
            logger.debug("Failure in deleting a User due to [{}]", e.getMessage(), e);
            return Mono.error(e);
        }
    }
    @Override
    public Mono<ResourceResponse<User>> readUser(String userLink, RequestOptions options) {
        DocumentClientRetryPolicy retryPolicyInstance = this.resetSessionTokenRetryPolicy.getRequestPolicy();
        return ObservableHelper.inlineIfPossibleAsObs(() -> readUserInternal(userLink, options, retryPolicyInstance), retryPolicyInstance);
    }

    private Mono<ResourceResponse<User>> readUserInternal(String userLink, RequestOptions options, DocumentClientRetryPolicy retryPolicyInstance) {
        try {
            if (StringUtils.isEmpty(userLink)) {
                throw new IllegalArgumentException("userLink");
            }
            logger.debug("Reading a User. userLink [{}]", userLink);
            String path = Utils.joinPath(userLink, null);
            Map<String, String> requestHeaders = getRequestHeaders(options);
            RxDocumentServiceRequest request = RxDocumentServiceRequest.create(OperationType.Read,
                    ResourceType.User, path, requestHeaders, options);

            if (retryPolicyInstance != null) {
                retryPolicyInstance.onBeforeSendRequest(request);
            }
            return this.read(request, retryPolicyInstance).map(response -> toResourceResponse(response, User.class));

        } catch (Exception e) {
            logger.debug("Failure in reading a User due to [{}]", e.getMessage(), e);
            return Mono.error(e);
        }
    }

    @Override
    public Flux<FeedResponse<User>> readUsers(String databaseLink, FeedOptions options) {

        if (StringUtils.isEmpty(databaseLink)) {
            throw new IllegalArgumentException("databaseLink");
        }

        return readFeed(options, ResourceType.User, User.class,
                Utils.joinPath(databaseLink, Paths.USERS_PATH_SEGMENT));
    }

    @Override
    public Flux<FeedResponse<User>> queryUsers(String databaseLink, String query, FeedOptions options) {
        return queryUsers(databaseLink, new SqlQuerySpec(query), options);
    }

    @Override
    public Flux<FeedResponse<User>> queryUsers(String databaseLink, SqlQuerySpec querySpec,
                                                     FeedOptions options) {
        return createQuery(databaseLink, querySpec, options, User.class, ResourceType.User);
    }

    @Override
    public Mono<ResourceResponse<Permission>> createPermission(String userLink, Permission permission,
                                                                     RequestOptions options) {
        DocumentClientRetryPolicy documentClientRetryPolicy = this.resetSessionTokenRetryPolicy.getRequestPolicy();
        return ObservableHelper.inlineIfPossibleAsObs(() -> createPermissionInternal(userLink, permission, options, documentClientRetryPolicy), this.resetSessionTokenRetryPolicy.getRequestPolicy());
    }

    private Mono<ResourceResponse<Permission>> createPermissionInternal(String userLink, Permission permission,
                                                                              RequestOptions options, DocumentClientRetryPolicy documentClientRetryPolicy) {

        try {
            logger.debug("Creating a Permission. userLink [{}], permission id [{}]", userLink, permission.getId());
            RxDocumentServiceRequest request = getPermissionRequest(userLink, permission, options,
                    OperationType.Create);
            return this.create(request, documentClientRetryPolicy).map(response -> toResourceResponse(response, Permission.class));

        } catch (Exception e) {
            logger.debug("Failure in creating a Permission due to [{}]", e.getMessage(), e);
            return Mono.error(e);
        }
    }

    @Override
    public Mono<ResourceResponse<Permission>> upsertPermission(String userLink, Permission permission,
                                                                     RequestOptions options) {
        DocumentClientRetryPolicy retryPolicyInstance = this.resetSessionTokenRetryPolicy.getRequestPolicy();
        return ObservableHelper.inlineIfPossibleAsObs(() -> upsertPermissionInternal(userLink, permission, options, retryPolicyInstance), retryPolicyInstance);
    }

    private Mono<ResourceResponse<Permission>> upsertPermissionInternal(String userLink, Permission permission,
                                                                              RequestOptions options, DocumentClientRetryPolicy retryPolicyInstance) {

        try {
            logger.debug("Upserting a Permission. userLink [{}], permission id [{}]", userLink, permission.getId());
            RxDocumentServiceRequest request = getPermissionRequest(userLink, permission, options,
                    OperationType.Upsert);
            if (retryPolicyInstance != null) {
                retryPolicyInstance.onBeforeSendRequest(request);
            }

            return this.upsert(request, retryPolicyInstance).map(response -> toResourceResponse(response, Permission.class));

        } catch (Exception e) {
            logger.debug("Failure in upserting a Permission due to [{}]", e.getMessage(), e);
            return Mono.error(e);
        }
    }

    private RxDocumentServiceRequest getPermissionRequest(String userLink, Permission permission,
                                                          RequestOptions options, OperationType operationType) {
        if (StringUtils.isEmpty(userLink)) {
            throw new IllegalArgumentException("userLink");
        }
        if (permission == null) {
            throw new IllegalArgumentException("permission");
        }

        RxDocumentClientImpl.validateResource(permission);

        String path = Utils.joinPath(userLink, Paths.PERMISSIONS_PATH_SEGMENT);
        Map<String, String> requestHeaders = getRequestHeaders(options);
        RxDocumentServiceRequest request = RxDocumentServiceRequest.create(operationType, ResourceType.Permission, path,
                permission, requestHeaders, options);

        return request;
    }

    @Override
    public Mono<ResourceResponse<Permission>> replacePermission(Permission permission, RequestOptions options) {
        DocumentClientRetryPolicy retryPolicyInstance = this.resetSessionTokenRetryPolicy.getRequestPolicy();
        return ObservableHelper.inlineIfPossibleAsObs(() -> replacePermissionInternal(permission, options, retryPolicyInstance), retryPolicyInstance);
    }

    private Mono<ResourceResponse<Permission>> replacePermissionInternal(Permission permission, RequestOptions options, DocumentClientRetryPolicy retryPolicyInstance) {
        try {
            if (permission == null) {
                throw new IllegalArgumentException("permission");
            }
            logger.debug("Replacing a Permission. permission id [{}]", permission.getId());
            RxDocumentClientImpl.validateResource(permission);

            String path = Utils.joinPath(permission.getSelfLink(), null);
            Map<String, String> requestHeaders = getRequestHeaders(options);
            RxDocumentServiceRequest request = RxDocumentServiceRequest.create(OperationType.Replace,
                    ResourceType.Permission, path, permission, requestHeaders, options);

            if (retryPolicyInstance != null) {
                retryPolicyInstance.onBeforeSendRequest(request);
            }

            return this.replace(request, retryPolicyInstance).map(response -> toResourceResponse(response, Permission.class));

        } catch (Exception e) {
            logger.debug("Failure in replacing a Permission due to [{}]", e.getMessage(), e);
            return Mono.error(e);
        }
    }

    @Override
    public Mono<ResourceResponse<Permission>> deletePermission(String permissionLink, RequestOptions options) {
        DocumentClientRetryPolicy retryPolicyInstance = this.resetSessionTokenRetryPolicy.getRequestPolicy();
        return ObservableHelper.inlineIfPossibleAsObs(() -> deletePermissionInternal(permissionLink, options, retryPolicyInstance), retryPolicyInstance);
    }

    private Mono<ResourceResponse<Permission>> deletePermissionInternal(String permissionLink, RequestOptions options,
                                                                              DocumentClientRetryPolicy retryPolicyInstance) {

        try {
            if (StringUtils.isEmpty(permissionLink)) {
                throw new IllegalArgumentException("permissionLink");
            }
            logger.debug("Deleting a Permission. permissionLink [{}]", permissionLink);
            String path = Utils.joinPath(permissionLink, null);
            Map<String, String> requestHeaders = getRequestHeaders(options);
            RxDocumentServiceRequest request = RxDocumentServiceRequest.create(OperationType.Delete,
                    ResourceType.Permission, path, requestHeaders, options);

            if (retryPolicyInstance != null) {
                retryPolicyInstance.onBeforeSendRequest(request);
            }

            return this.delete(request, retryPolicyInstance).map(response -> toResourceResponse(response, Permission.class));

        } catch (Exception e) {
            logger.debug("Failure in deleting a Permission due to [{}]", e.getMessage(), e);
            return Mono.error(e);
        }
    }

    @Override
    public Mono<ResourceResponse<Permission>> readPermission(String permissionLink, RequestOptions options) {
        DocumentClientRetryPolicy retryPolicyInstance = this.resetSessionTokenRetryPolicy.getRequestPolicy();
        return ObservableHelper.inlineIfPossibleAsObs(() -> readPermissionInternal(permissionLink, options, retryPolicyInstance), retryPolicyInstance);
    }

    private Mono<ResourceResponse<Permission>> readPermissionInternal(String permissionLink, RequestOptions options, DocumentClientRetryPolicy retryPolicyInstance ) {
        try {
            if (StringUtils.isEmpty(permissionLink)) {
                throw new IllegalArgumentException("permissionLink");
            }
            logger.debug("Reading a Permission. permissionLink [{}]", permissionLink);
            String path = Utils.joinPath(permissionLink, null);
            Map<String, String> requestHeaders = getRequestHeaders(options);
            RxDocumentServiceRequest request = RxDocumentServiceRequest.create(OperationType.Read,
                    ResourceType.Permission, path, requestHeaders, options);

            if (retryPolicyInstance != null) {
                retryPolicyInstance.onBeforeSendRequest(request);
            }
            return this.read(request, retryPolicyInstance).map(response -> toResourceResponse(response, Permission.class));

        } catch (Exception e) {
            logger.debug("Failure in reading a Permission due to [{}]", e.getMessage(), e);
            return Mono.error(e);
        }
    }

    @Override
    public Flux<FeedResponse<Permission>> readPermissions(String userLink, FeedOptions options) {

        if (StringUtils.isEmpty(userLink)) {
            throw new IllegalArgumentException("userLink");
        }

        return readFeed(options, ResourceType.Permission, Permission.class,
                Utils.joinPath(userLink, Paths.PERMISSIONS_PATH_SEGMENT));
    }

    @Override
    public Flux<FeedResponse<Permission>> queryPermissions(String userLink, String query,
                                                                 FeedOptions options) {
        return queryPermissions(userLink, new SqlQuerySpec(query), options);
    }

    @Override
    public Flux<FeedResponse<Permission>> queryPermissions(String userLink, SqlQuerySpec querySpec,
                                                                 FeedOptions options) {
        return createQuery(userLink, querySpec, options, Permission.class, ResourceType.Permission);
    }

    @Override
    public Mono<ResourceResponse<Offer>> replaceOffer(Offer offer) {
        DocumentClientRetryPolicy documentClientRetryPolicy = this.resetSessionTokenRetryPolicy.getRequestPolicy();
        return ObservableHelper.inlineIfPossibleAsObs(() -> replaceOfferInternal(offer, documentClientRetryPolicy), documentClientRetryPolicy);
    }

    private Mono<ResourceResponse<Offer>> replaceOfferInternal(Offer offer, DocumentClientRetryPolicy documentClientRetryPolicy) {
        try {
            if (offer == null) {
                throw new IllegalArgumentException("offer");
            }
            logger.debug("Replacing an Offer. offer id [{}]", offer.getId());
            RxDocumentClientImpl.validateResource(offer);

            String path = Utils.joinPath(offer.getSelfLink(), null);
            RxDocumentServiceRequest request = RxDocumentServiceRequest.create(OperationType.Replace,
                    ResourceType.Offer, path, offer, null, null);
            return this.replace(request, documentClientRetryPolicy).map(response -> toResourceResponse(response, Offer.class));

        } catch (Exception e) {
            logger.debug("Failure in replacing an Offer due to [{}]", e.getMessage(), e);
            return Mono.error(e);
        }
    }

    @Override
    public Mono<ResourceResponse<Offer>> readOffer(String offerLink) {
        DocumentClientRetryPolicy retryPolicyInstance = this.resetSessionTokenRetryPolicy.getRequestPolicy();
        return ObservableHelper.inlineIfPossibleAsObs(() -> readOfferInternal(offerLink, retryPolicyInstance), retryPolicyInstance);
    }

    private Mono<ResourceResponse<Offer>> readOfferInternal(String offerLink, DocumentClientRetryPolicy retryPolicyInstance) {
        try {
            if (StringUtils.isEmpty(offerLink)) {
                throw new IllegalArgumentException("offerLink");
            }
            logger.debug("Reading an Offer. offerLink [{}]", offerLink);
            String path = Utils.joinPath(offerLink, null);
            RxDocumentServiceRequest request = RxDocumentServiceRequest.create(OperationType.Read,
                    ResourceType.Offer, path, (HashMap<String, String>)null, null);

            if (retryPolicyInstance != null) {
                retryPolicyInstance.onBeforeSendRequest(request);
            }

            return this.read(request, retryPolicyInstance).map(response -> toResourceResponse(response, Offer.class));

        } catch (Exception e) {
            logger.debug("Failure in reading an Offer due to [{}]", e.getMessage(), e);
            return Mono.error(e);
        }
    }

    @Override
    public Flux<FeedResponse<Offer>> readOffers(FeedOptions options) {
        return readFeed(options, ResourceType.Offer, Offer.class,
                Utils.joinPath(Paths.OFFERS_PATH_SEGMENT, null));
    }

    private <T extends Resource> Flux<FeedResponse<T>> readFeedCollectionChild(FeedOptions options, ResourceType resourceType,
                                                                                     Class<T> klass, String resourceLink) {
        if (options == null) {
            options = new FeedOptions();
        }

        int maxPageSize = options.maxItemCount() != null ? options.maxItemCount() : -1;

        final FeedOptions finalFeedOptions = options;
        RequestOptions requestOptions = new RequestOptions();
        requestOptions.setPartitionKey(options.partitionKey());
        BiFunction<String, Integer, RxDocumentServiceRequest> createRequestFunc = (continuationToken, pageSize) -> {
            Map<String, String> requestHeaders = new HashMap<>();
            if (continuationToken != null) {
                requestHeaders.put(HttpConstants.HttpHeaders.CONTINUATION, continuationToken);
            }
            requestHeaders.put(HttpConstants.HttpHeaders.PAGE_SIZE, Integer.toString(pageSize));
            RxDocumentServiceRequest request = RxDocumentServiceRequest.create(OperationType.ReadFeed,
                    resourceType, resourceLink, requestHeaders, finalFeedOptions);
            return request;
        };

        Function<RxDocumentServiceRequest, Mono<FeedResponse<T>>> executeFunc = request -> {
            return ObservableHelper.inlineIfPossibleAsObs(() -> {
                Mono<Utils.ValueHolder<DocumentCollection>> collectionObs = this.collectionCache.resolveCollectionAsync(request);
                Mono<RxDocumentServiceRequest> requestObs = this.addPartitionKeyInformation(request, null, null, requestOptions, collectionObs);

                return requestObs.flatMap(req -> this.readFeed(req)
                        .map(response -> toFeedResponsePage(response, klass)));
            }, this.resetSessionTokenRetryPolicy.getRequestPolicy());
        };

        return Paginator.getPaginatedQueryResultAsObservable(options, createRequestFunc, executeFunc, klass, maxPageSize);
    }

    private <T extends Resource> Flux<FeedResponse<T>> readFeed(FeedOptions options, ResourceType resourceType, Class<T> klass, String resourceLink) {
        if (options == null) {
            options = new FeedOptions();
        }

        int maxPageSize = options.maxItemCount() != null ? options.maxItemCount() : -1;
        final FeedOptions finalFeedOptions = options;
        BiFunction<String, Integer, RxDocumentServiceRequest> createRequestFunc = (continuationToken, pageSize) -> {
            Map<String, String> requestHeaders = new HashMap<>();
            if (continuationToken != null) {
                requestHeaders.put(HttpConstants.HttpHeaders.CONTINUATION, continuationToken);
            }
            requestHeaders.put(HttpConstants.HttpHeaders.PAGE_SIZE, Integer.toString(pageSize));
            RxDocumentServiceRequest request =  RxDocumentServiceRequest.create(OperationType.ReadFeed,
                    resourceType, resourceLink, requestHeaders, finalFeedOptions);
            return request;
        };

        Function<RxDocumentServiceRequest, Mono<FeedResponse<T>>> executeFunc = request -> {
            return ObservableHelper.inlineIfPossibleAsObs(() -> readFeed(request).map(response -> toFeedResponsePage(response, klass)),
                    this.resetSessionTokenRetryPolicy.getRequestPolicy());
        };

        return Paginator.getPaginatedQueryResultAsObservable(options, createRequestFunc, executeFunc, klass, maxPageSize);
    }

    @Override
    public Flux<FeedResponse<Offer>> queryOffers(String query, FeedOptions options) {
        return queryOffers(new SqlQuerySpec(query), options);
    }

    @Override
    public Flux<FeedResponse<Offer>> queryOffers(SqlQuerySpec querySpec, FeedOptions options) {
        return createQuery(null, querySpec, options, Offer.class, ResourceType.Offer);
    }

    @Override
    public Mono<DatabaseAccount> getDatabaseAccount() {
        DocumentClientRetryPolicy documentClientRetryPolicy = this.resetSessionTokenRetryPolicy.getRequestPolicy();
        return ObservableHelper.inlineIfPossibleAsObs(() -> getDatabaseAccountInternal(documentClientRetryPolicy), documentClientRetryPolicy);
    }

    private Mono<DatabaseAccount> getDatabaseAccountInternal(DocumentClientRetryPolicy documentClientRetryPolicy) {
        try {
            logger.debug("Getting Database Account");
            RxDocumentServiceRequest request = RxDocumentServiceRequest.create(OperationType.Read,
                    ResourceType.DatabaseAccount, "", // path
                    (HashMap<String, String>) null,
                    null);
            return this.read(request, documentClientRetryPolicy).map(response -> toDatabaseAccount(response));

        } catch (Exception e) {
            logger.debug("Failure in getting Database Account due to [{}]", e.getMessage(), e);
            return Mono.error(e);
        }
    }

    public Object getSession() {
        return this.sessionContainer;
    }

    public void setSession(Object sessionContainer) {
        this.sessionContainer = (SessionContainer) sessionContainer;
    }

    public RxPartitionKeyRangeCache getPartitionKeyRangeCache() {
        return partitionKeyRangeCache;
    }

    public Flux<DatabaseAccount> getDatabaseAccountFromEndpoint(URI endpoint) {
        return Flux.defer(() -> {
            RxDocumentServiceRequest request = RxDocumentServiceRequest.create(OperationType.Read,
                    ResourceType.DatabaseAccount, "", null, (Object) null);
            this.populateHeaders(request, HttpConstants.HttpMethods.GET);

            request.setEndpointOverride(endpoint);
            return this.gatewayProxy.processMessage(request).doOnError(e -> {
                String message = String.format("Failed to retrieve database account information. %s",
                        e.getCause() != null
                                ? e.getCause().toString()
                                : e.toString());
                logger.warn(message);
            }).map(rsp -> rsp.getResource(DatabaseAccount.class))
                    .doOnNext(databaseAccount -> {
                        this.useMultipleWriteLocations = this.connectionPolicy.getUsingMultipleWriteLocations()
                                && BridgeInternal.isEnableMultipleWriteLocations(databaseAccount);
                    });
        });
    }

    /**
     * Certain requests must be routed through gateway even when the client connectivity mode is direct.
     *
     * @param request
     * @return RxStoreModel
     */
    private RxStoreModel getStoreProxy(RxDocumentServiceRequest request) {
        // If a request is configured to always use GATEWAY mode(in some cases when targeting .NET Core)
        // we return the GATEWAY store model
        if (request.UseGatewayMode) {
            return this.gatewayProxy;
        }

        ResourceType resourceType = request.getResourceType();
        OperationType operationType = request.getOperationType();

        if (resourceType == ResourceType.Offer ||
                resourceType.isScript() && operationType != OperationType.ExecuteJavaScript ||
                resourceType == ResourceType.PartitionKeyRange) {
            return this.gatewayProxy;
        }

        if (operationType == OperationType.Create
                || operationType == OperationType.Upsert) {
            if (resourceType == ResourceType.Database ||
                    resourceType == ResourceType.User ||
                    resourceType == ResourceType.DocumentCollection ||
                    resourceType == ResourceType.Permission) {
                return this.gatewayProxy;
            } else {
                return this.storeModel;
            }
        } else if (operationType == OperationType.Delete) {
            if (resourceType == ResourceType.Database ||
                    resourceType == ResourceType.User ||
                    resourceType == ResourceType.DocumentCollection) {
                return this.gatewayProxy;
            } else {
                return this.storeModel;
            }
        } else if (operationType == OperationType.Replace) {
            if (resourceType == ResourceType.DocumentCollection) {
                return this.gatewayProxy;
            } else {
                return this.storeModel;
            }
        } else if (operationType == OperationType.Read) {
            if (resourceType == ResourceType.DocumentCollection) {
                return this.gatewayProxy;
            } else {
                return this.storeModel;
            }
        } else {
            if ((request.getOperationType() == OperationType.Query || request.getOperationType() == OperationType.SqlQuery) &&
                    Utils.isCollectionChild(request.getResourceType())) {
                if (request.getPartitionKeyRangeIdentity() == null) {
                    return this.gatewayProxy;
                }
            }

            return this.storeModel;
        }
    }

    @Override
    public void close() {
        logger.info("Shutting down ...");
        logger.info("Closing Global Endpoint Manager ...");
        LifeCycleUtils.closeQuietly(this.globalEndpointManager);
        logger.info("Closing StoreClientFactory ...");
        LifeCycleUtils.closeQuietly(this.storeClientFactory);
        logger.info("Shutting down reactorHttpClient ...");
        try {
            this.reactorHttpClient.shutdown();
        } catch (Exception e) {
            logger.warn("shutting down reactorHttpClient failed", e);
        }
        logger.info("Shutting down completed.");
    }
}<|MERGE_RESOLUTION|>--- conflicted
+++ resolved
@@ -48,7 +48,6 @@
 import java.io.UnsupportedEncodingException;
 import java.net.URI;
 import java.net.URLEncoder;
-import java.nio.ByteBuffer;
 import java.util.ArrayList;
 import java.util.Collections;
 import java.util.HashMap;
@@ -60,9 +59,9 @@
 
 import static com.azure.cosmos.BridgeInternal.documentFromObject;
 import static com.azure.cosmos.BridgeInternal.getAltLink;
-import static com.azure.cosmos.BridgeInternal.serializeJsonToByteBuffer;
 import static com.azure.cosmos.BridgeInternal.toDatabaseAccount;
 import static com.azure.cosmos.BridgeInternal.toFeedResponsePage;
+import static com.azure.cosmos.BridgeInternal.toJsonString;
 import static com.azure.cosmos.BridgeInternal.toResourceResponse;
 import static com.azure.cosmos.BridgeInternal.toStoredProcedureResponse;
 
@@ -866,7 +865,7 @@
     }
 
     private Mono<RxDocumentServiceRequest> addPartitionKeyInformation(RxDocumentServiceRequest request,
-                                                                      ByteBuffer contentAsString,
+                                                                      String contentAsString,
                                                                       Document document,
                                                                       RequestOptions options) {
 
@@ -879,7 +878,7 @@
     }
 
     private Mono<RxDocumentServiceRequest> addPartitionKeyInformation(RxDocumentServiceRequest request,
-                                                                      ByteBuffer contentAsString,
+                                                                      String contentAsString,
                                                                       Object document,
                                                                       RequestOptions options,
                                                                       Mono<Utils.ValueHolder<DocumentCollection>> collectionObs) {
@@ -891,7 +890,7 @@
     }
 
     private void addPartitionKeyInformation(RxDocumentServiceRequest request,
-                                            ByteBuffer contentAsString,
+                                            String contentAsString,
                                             Object objectDoc, RequestOptions options,
                                             DocumentCollection collection) {
         PartitionKeyDefinition partitionKeyDefinition = collection.getPartitionKey();
@@ -967,7 +966,7 @@
             throw new IllegalArgumentException("document");
         }
 
-        ByteBuffer content = serializeJsonToByteBuffer(document, mapper);
+        String content = toJsonString(document, mapper);
 
         String path = Utils.joinPath(documentCollectionLink, Paths.DOCUMENTS_PATH_SEGMENT);
         Map<String, String> requestHeaders = this.getRequestHeaders(options);
@@ -1180,7 +1179,7 @@
         final String path = Utils.joinPath(documentLink, null);
         final Map<String, String> requestHeaders = getRequestHeaders(options);
 
-        ByteBuffer content = serializeJsonToByteBuffer(typedDocument, mapper);
+        String content = toJsonString(typedDocument, mapper);
 
         final RxDocumentServiceRequest request = RxDocumentServiceRequest.create(OperationType.Replace,
             ResourceType.Document, path, requestHeaders, options, content);
@@ -1203,7 +1202,7 @@
         final String path = Utils.joinPath(document.getSelfLink(), null);
         final Map<String, String> requestHeaders = getRequestHeaders(options);
 
-        ByteBuffer content = serializeJsonToByteBuffer(document, mapper);
+        String content = toJsonString(document, mapper);
 
         final RxDocumentServiceRequest request = RxDocumentServiceRequest.create(OperationType.Replace,
             ResourceType.Document, path, requestHeaders, options, content);
@@ -1211,11 +1210,7 @@
         return ObservableHelper.inlineIfPossibleAsObs(() -> replaceDocumentInternal(document, options, content, finalRequestRetryPolicy, request), requestRetryPolicy);
     }
 
-<<<<<<< HEAD
-    private Flux<ResourceResponse<Document>> replaceDocumentInternal(Document document, RequestOptions options, ByteBuffer content, DocumentClientRetryPolicy retryPolicyInstance, RxDocumentServiceRequest request) {
-=======
     private Mono<ResourceResponse<Document>> replaceDocumentInternal(Document document, RequestOptions options, String content, DocumentClientRetryPolicy retryPolicyInstance, RxDocumentServiceRequest request) {
->>>>>>> 10eab364
 
         try {
             if (document == null) {
@@ -1230,13 +1225,8 @@
         }
     }
 
-<<<<<<< HEAD
-    private Flux<ResourceResponse<Document>> replaceDocumentInternal(String documentLink, Document document,
-                                                                     RequestOptions options, ByteBuffer content, DocumentClientRetryPolicy retryPolicyInstance, RxDocumentServiceRequest request) {
-=======
     private Mono<ResourceResponse<Document>> replaceDocumentInternal(String documentLink, Document document,
                                                                      RequestOptions options, String content, DocumentClientRetryPolicy retryPolicyInstance, RxDocumentServiceRequest request) {
->>>>>>> 10eab364
 
         Mono<Utils.ValueHolder<DocumentCollection>> collectionObs = collectionCache.resolveCollectionAsync(request);
         Mono<RxDocumentServiceRequest> requestObs = addPartitionKeyInformation(request, content, document, options, collectionObs);
