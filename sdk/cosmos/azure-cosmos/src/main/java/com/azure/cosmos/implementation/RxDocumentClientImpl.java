// Copyright (c) Microsoft Corporation. All rights reserved.
// Licensed under the MIT License.
package com.azure.cosmos.implementation;

import com.azure.core.credential.AzureKeyCredential;
import com.azure.core.credential.SimpleTokenCache;
import com.azure.core.credential.TokenCredential;
import com.azure.core.credential.TokenRequestContext;
import com.azure.cosmos.BridgeInternal;
import com.azure.cosmos.ConnectionMode;
import com.azure.cosmos.ConsistencyLevel;
import com.azure.cosmos.CosmosDiagnostics;
import com.azure.cosmos.DirectConnectionConfig;
import com.azure.cosmos.implementation.apachecommons.lang.StringUtils;
import com.azure.cosmos.implementation.batch.BatchResponseParser;
import com.azure.cosmos.implementation.batch.PartitionKeyRangeServerBatchRequest;
import com.azure.cosmos.implementation.batch.ServerBatchRequest;
import com.azure.cosmos.implementation.batch.SinglePartitionKeyServerBatchRequest;
import com.azure.cosmos.implementation.caches.RxClientCollectionCache;
import com.azure.cosmos.implementation.caches.RxCollectionCache;
import com.azure.cosmos.implementation.caches.RxPartitionKeyRangeCache;
import com.azure.cosmos.implementation.clienttelemetry.ClientTelemetry;
import com.azure.cosmos.implementation.clienttelemetry.TagName;
import com.azure.cosmos.implementation.cpu.CpuMemoryListener;
import com.azure.cosmos.implementation.cpu.CpuMemoryMonitor;
import com.azure.cosmos.implementation.directconnectivity.GatewayServiceConfigurationReader;
import com.azure.cosmos.implementation.directconnectivity.GlobalAddressResolver;
import com.azure.cosmos.implementation.directconnectivity.ServerStoreModel;
import com.azure.cosmos.implementation.directconnectivity.StoreClient;
import com.azure.cosmos.implementation.directconnectivity.StoreClientFactory;
import com.azure.cosmos.implementation.feedranges.FeedRangeEpkImpl;
import com.azure.cosmos.implementation.http.HttpClient;
import com.azure.cosmos.implementation.http.HttpClientConfig;
import com.azure.cosmos.implementation.http.HttpHeaders;
import com.azure.cosmos.implementation.http.SharedGatewayHttpClient;
import com.azure.cosmos.implementation.patch.PatchUtil;
import com.azure.cosmos.implementation.query.DocumentQueryExecutionContextFactory;
import com.azure.cosmos.implementation.query.IDocumentQueryClient;
import com.azure.cosmos.implementation.query.IDocumentQueryExecutionContext;
import com.azure.cosmos.implementation.query.Paginator;
import com.azure.cosmos.implementation.query.PartitionedQueryExecutionInfo;
import com.azure.cosmos.implementation.query.PipelinedQueryExecutionContextBase;
import com.azure.cosmos.implementation.query.QueryInfo;
import com.azure.cosmos.implementation.routing.CollectionRoutingMap;
import com.azure.cosmos.implementation.routing.PartitionKeyAndResourceTokenPair;
import com.azure.cosmos.implementation.routing.PartitionKeyInternal;
import com.azure.cosmos.implementation.routing.PartitionKeyInternalHelper;
import com.azure.cosmos.implementation.routing.PartitionKeyRangeIdentity;
import com.azure.cosmos.implementation.routing.Range;
import com.azure.cosmos.implementation.spark.OperationContext;
import com.azure.cosmos.implementation.spark.OperationContextAndListenerTuple;
import com.azure.cosmos.implementation.spark.OperationListener;
import com.azure.cosmos.implementation.throughputControl.ThroughputControlStore;
import com.azure.cosmos.implementation.throughputControl.config.ThroughputControlGroupInternal;
import com.azure.cosmos.models.CosmosClientTelemetryConfig;
import com.azure.cosmos.models.CosmosAuthorizationTokenResolver;
import com.azure.cosmos.models.CosmosBatchResponse;
import com.azure.cosmos.models.CosmosChangeFeedRequestOptions;
import com.azure.cosmos.models.CosmosItemIdentity;
import com.azure.cosmos.models.CosmosPatchOperations;
import com.azure.cosmos.models.CosmosQueryRequestOptions;
import com.azure.cosmos.models.FeedRange;
import com.azure.cosmos.models.FeedResponse;
import com.azure.cosmos.models.ModelBridgeInternal;
import com.azure.cosmos.models.PartitionKey;
import com.azure.cosmos.models.PartitionKeyDefinition;
import com.azure.cosmos.models.SqlParameter;
import com.azure.cosmos.models.SqlQuerySpec;
import com.fasterxml.jackson.databind.ObjectMapper;
import com.fasterxml.jackson.databind.node.ObjectNode;
import org.slf4j.Logger;
import org.slf4j.LoggerFactory;
import reactor.core.publisher.Flux;
import reactor.core.publisher.Mono;

import java.io.IOException;
import java.io.UnsupportedEncodingException;
import java.lang.management.ManagementFactory;
import java.net.URI;
import java.net.URLEncoder;
import java.nio.ByteBuffer;
import java.time.Instant;
import java.util.ArrayList;
import java.util.Collections;
import java.util.EnumSet;
import java.util.HashMap;
import java.util.List;
import java.util.Map;
import java.util.Objects;
import java.util.UUID;
import java.util.concurrent.ConcurrentHashMap;
import java.util.concurrent.ConcurrentMap;
import java.util.concurrent.atomic.AtomicBoolean;
import java.util.concurrent.atomic.AtomicInteger;
import java.util.function.BiFunction;
import java.util.function.Function;
import java.util.stream.Collectors;

import static com.azure.cosmos.BridgeInternal.documentFromObject;
import static com.azure.cosmos.BridgeInternal.getAltLink;
import static com.azure.cosmos.BridgeInternal.toFeedResponsePage;
import static com.azure.cosmos.BridgeInternal.toResourceResponse;
import static com.azure.cosmos.BridgeInternal.toStoredProcedureResponse;
import static com.azure.cosmos.implementation.guava25.base.Preconditions.checkArgument;
import static com.azure.cosmos.implementation.guava25.base.Preconditions.checkNotNull;
import static com.azure.cosmos.models.ModelBridgeInternal.serializeJsonToByteBuffer;

/**
 * While this class is public, it is not part of our published public APIs.
 * This is meant to be internally used only by our sdk.
 */
public class RxDocumentClientImpl implements AsyncDocumentClient, IAuthorizationTokenProvider, CpuMemoryListener,
    DiagnosticsClientContext {
    private static final String tempMachineId = "uuid:" + UUID.randomUUID();
    private static final AtomicInteger activeClientsCnt = new AtomicInteger(0);
    private static final Map<String, Integer> clientMap = new ConcurrentHashMap<>();
    private static final AtomicInteger clientIdGenerator = new AtomicInteger(0);
    private static final Range<String> RANGE_INCLUDING_ALL_PARTITION_KEY_RANGES = new Range<>(
        PartitionKeyInternalHelper.MinimumInclusiveEffectivePartitionKey,
        PartitionKeyInternalHelper.MaximumExclusiveEffectivePartitionKey, true, false);

    private static final String DUMMY_SQL_QUERY = "this is dummy and only used in creating " +
        "ParallelDocumentQueryExecutioncontext, but not used";
    private final static ObjectMapper mapper = Utils.getSimpleObjectMapper();
    private final ItemDeserializer itemDeserializer = new ItemDeserializer.JsonDeserializer();
    private final static Logger logger = LoggerFactory.getLogger(RxDocumentClientImpl.class);
    private final String masterKeyOrResourceToken;
    private final URI serviceEndpoint;
    private final ConnectionPolicy connectionPolicy;
    private final ConsistencyLevel consistencyLevel;
    private final BaseAuthorizationTokenProvider authorizationTokenProvider;
    private final UserAgentContainer userAgentContainer;
    private final boolean hasAuthKeyResourceToken;
    private final Configs configs;
    private final boolean connectionSharingAcrossClientsEnabled;
    private AzureKeyCredential credential;
    private final TokenCredential tokenCredential;
    private String[] tokenCredentialScopes;
    private SimpleTokenCache tokenCredentialCache;
    private CosmosAuthorizationTokenResolver cosmosAuthorizationTokenResolver;
    AuthorizationTokenType authorizationTokenType;
    private SessionContainer sessionContainer;
    private String firstResourceTokenFromPermissionFeed = StringUtils.EMPTY;
    private RxClientCollectionCache collectionCache;
    private RxGatewayStoreModel gatewayProxy;
    private RxStoreModel storeModel;
    private GlobalAddressResolver addressResolver;
    private RxPartitionKeyRangeCache partitionKeyRangeCache;
    private Map<String, List<PartitionKeyAndResourceTokenPair>> resourceTokensMap;
    private final boolean contentResponseOnWriteEnabled;
    private Map<String, PartitionedQueryExecutionInfo> queryPlanCache;

    private final AtomicBoolean closed = new AtomicBoolean(false);
    private final int clientId;
    private ClientTelemetry clientTelemetry;
    private ApiType apiType;

    // RetryPolicy retries a request when it encounters session unavailable (see ClientRetryPolicy).
    // Once it exhausts all write regions it clears the session container, then it uses RxClientCollectionCache
    // to resolves the request's collection name. If it differs from the session container's resource id it
    // explains the session unavailable exception: somebody removed and recreated the collection. In this
    // case we retry once again (with empty session token) otherwise we return the error to the client
    // (see RenameCollectionAwareClientRetryPolicy)
    private IRetryPolicyFactory resetSessionTokenRetryPolicy;
    /**
     * Compatibility mode: Allows to specify compatibility mode used by client when
     * making query requests. Should be removed when application/sql is no longer
     * supported.
     */
    private final QueryCompatibilityMode queryCompatibilityMode = QueryCompatibilityMode.Default;
    private final GlobalEndpointManager globalEndpointManager;
    private final RetryPolicy retryPolicy;
    private HttpClient reactorHttpClient;
    private Function<HttpClient, HttpClient> httpClientInterceptor;
    private volatile boolean useMultipleWriteLocations;

    // creator of TransportClient is responsible for disposing it.
    private StoreClientFactory storeClientFactory;

    private GatewayServiceConfigurationReader gatewayConfigurationReader;
    private final DiagnosticsClientConfig diagnosticsClientConfig;

    private final AtomicBoolean throughputControlEnabled;
    private ThroughputControlStore throughputControlStore;
    private final CosmosClientTelemetryConfig clientTelemetryConfig;
    private final String clientCorrelationId;
    private final EnumSet<TagName> metricTagNames;

    public RxDocumentClientImpl(URI serviceEndpoint,
                                String masterKeyOrResourceToken,
                                List<Permission> permissionFeed,
                                ConnectionPolicy connectionPolicy,
                                ConsistencyLevel consistencyLevel,
                                Configs configs,
                                CosmosAuthorizationTokenResolver cosmosAuthorizationTokenResolver,
                                AzureKeyCredential credential,
                                boolean sessionCapturingOverride,
                                boolean connectionSharingAcrossClientsEnabled,
                                boolean contentResponseOnWriteEnabled,
                                CosmosClientMetadataCachesSnapshot metadataCachesSnapshot,
                                ApiType apiType,
                                CosmosClientTelemetryConfig clientTelemetryConfig,
                                String clientCorrelationId,
                                EnumSet<TagName> tagNames) {
        this(
                serviceEndpoint,
                masterKeyOrResourceToken,
                permissionFeed,
                connectionPolicy,
                consistencyLevel,
                configs,
                credential,
                null,
                sessionCapturingOverride,
                connectionSharingAcrossClientsEnabled,
                contentResponseOnWriteEnabled,
                metadataCachesSnapshot,
                apiType,
                clientTelemetryConfig,
                clientCorrelationId,
                tagNames);
        this.cosmosAuthorizationTokenResolver = cosmosAuthorizationTokenResolver;
    }

    public RxDocumentClientImpl(URI serviceEndpoint,
                                String masterKeyOrResourceToken,
                                List<Permission> permissionFeed,
                                ConnectionPolicy connectionPolicy,
                                ConsistencyLevel consistencyLevel,
                                Configs configs,
                                CosmosAuthorizationTokenResolver cosmosAuthorizationTokenResolver,
                                AzureKeyCredential credential,
                                TokenCredential tokenCredential,
                                boolean sessionCapturingOverride,
                                boolean connectionSharingAcrossClientsEnabled,
                                boolean contentResponseOnWriteEnabled,
                                CosmosClientMetadataCachesSnapshot metadataCachesSnapshot,
                                ApiType apiType,
                                CosmosClientTelemetryConfig clientTelemetryConfig,
                                String clientCorrelationId,
                                EnumSet<TagName> tagNames) {
        this(
                serviceEndpoint,
                masterKeyOrResourceToken,
                permissionFeed,
                connectionPolicy,
                consistencyLevel,
                configs,
                credential,
                tokenCredential,
                sessionCapturingOverride,
                connectionSharingAcrossClientsEnabled,
                contentResponseOnWriteEnabled,
                metadataCachesSnapshot,
                apiType,
                clientTelemetryConfig,
                clientCorrelationId,
                tagNames);
        this.cosmosAuthorizationTokenResolver = cosmosAuthorizationTokenResolver;
    }

    private RxDocumentClientImpl(URI serviceEndpoint,
                                String masterKeyOrResourceToken,
                                List<Permission> permissionFeed,
                                ConnectionPolicy connectionPolicy,
                                ConsistencyLevel consistencyLevel,
                                Configs configs,
                                AzureKeyCredential credential,
                                TokenCredential tokenCredential,
                                boolean sessionCapturingOverrideEnabled,
                                boolean connectionSharingAcrossClientsEnabled,
                                boolean contentResponseOnWriteEnabled,
                                CosmosClientMetadataCachesSnapshot metadataCachesSnapshot,
                                ApiType apiType,
                                CosmosClientTelemetryConfig clientTelemetryConfig,
                                String clientCorrelationId,
                                EnumSet<TagName> tagNames) {
        this(
                serviceEndpoint,
                masterKeyOrResourceToken,
                connectionPolicy,
                consistencyLevel,
                configs,
                credential,
                tokenCredential,
                sessionCapturingOverrideEnabled,
                connectionSharingAcrossClientsEnabled,
                contentResponseOnWriteEnabled,
                metadataCachesSnapshot,
                apiType,
                clientTelemetryConfig,
                clientCorrelationId,
                tagNames);

        if (permissionFeed != null && permissionFeed.size() > 0) {
            this.resourceTokensMap = new HashMap<>();
            for (Permission permission : permissionFeed) {
                String[] segments = StringUtils.split(permission.getResourceLink(),
                        Constants.Properties.PATH_SEPARATOR.charAt(0));

                if (segments.length <= 0) {
                    throw new IllegalArgumentException("resourceLink");
                }

                List<PartitionKeyAndResourceTokenPair> partitionKeyAndResourceTokenPairs = null;
                PathInfo pathInfo = new PathInfo(false, StringUtils.EMPTY, StringUtils.EMPTY, false);
                if (!PathsHelper.tryParsePathSegments(permission.getResourceLink(), pathInfo, null)) {
                    throw new IllegalArgumentException(permission.getResourceLink());
                }

                partitionKeyAndResourceTokenPairs = resourceTokensMap.get(pathInfo.resourceIdOrFullName);
                if (partitionKeyAndResourceTokenPairs == null) {
                    partitionKeyAndResourceTokenPairs = new ArrayList<>();
                    this.resourceTokensMap.put(pathInfo.resourceIdOrFullName, partitionKeyAndResourceTokenPairs);
                }

                PartitionKey partitionKey = permission.getResourcePartitionKey();
                partitionKeyAndResourceTokenPairs.add(new PartitionKeyAndResourceTokenPair(
                        partitionKey != null ? BridgeInternal.getPartitionKeyInternal(partitionKey) : PartitionKeyInternal.Empty,
                        permission.getToken()));
                logger.debug("Initializing resource token map  , with map key [{}] , partition key [{}] and resource token [{}]",
                        pathInfo.resourceIdOrFullName, partitionKey != null ? partitionKey.toString() : null, permission.getToken());

            }

            if(this.resourceTokensMap.isEmpty()) {
                throw new IllegalArgumentException("permissionFeed");
            }

            String firstToken = permissionFeed.get(0).getToken();
            if(ResourceTokenAuthorizationHelper.isResourceToken(firstToken)) {
                this.firstResourceTokenFromPermissionFeed = firstToken;
            }
        }
    }

    RxDocumentClientImpl(URI serviceEndpoint,
                         String masterKeyOrResourceToken,
                         ConnectionPolicy connectionPolicy,
                         ConsistencyLevel consistencyLevel,
                         Configs configs,
                         AzureKeyCredential credential,
                         TokenCredential tokenCredential,
                         boolean sessionCapturingOverrideEnabled,
                         boolean connectionSharingAcrossClientsEnabled,
                         boolean contentResponseOnWriteEnabled,
                         CosmosClientMetadataCachesSnapshot metadataCachesSnapshot,
                         ApiType apiType,
                         CosmosClientTelemetryConfig clientTelemetryConfig,
                         String clientCorrelationId,
                         EnumSet<TagName> tagNames) {

        activeClientsCnt.incrementAndGet();
        this.clientId = clientIdGenerator.incrementAndGet();
<<<<<<< HEAD
        this.clientCorrelationId = Strings.isNullOrWhiteSpace(clientCorrelationId) ?
            String.format("%05d",this.clientId): clientCorrelationId;
        this.metricTagNames = tagNames;
=======
        clientMap.put(serviceEndpoint.toString(), clientMap.getOrDefault(serviceEndpoint.toString(), 0) + 1);
>>>>>>> a84a3ef8
        this.diagnosticsClientConfig = new DiagnosticsClientConfig();
        this.diagnosticsClientConfig.withClientId(this.clientId);
        this.diagnosticsClientConfig.withActiveClientCounter(activeClientsCnt);
        this.diagnosticsClientConfig.withClientMap(clientMap);

        this.diagnosticsClientConfig.withConnectionSharingAcrossClientsEnabled(connectionSharingAcrossClientsEnabled);
        this.diagnosticsClientConfig.withConsistency(consistencyLevel);
        this.throughputControlEnabled = new AtomicBoolean(false);

        logger.info(
            "Initializing DocumentClient [{}] with"
                + " serviceEndpoint [{}], connectionPolicy [{}], consistencyLevel [{}], directModeProtocol [{}]",
            this.clientId, serviceEndpoint, connectionPolicy, consistencyLevel, configs.getProtocol());

        try {
            this.connectionSharingAcrossClientsEnabled = connectionSharingAcrossClientsEnabled;
            this.configs = configs;
            this.masterKeyOrResourceToken = masterKeyOrResourceToken;
            this.serviceEndpoint = serviceEndpoint;
            this.credential = credential;
            this.tokenCredential = tokenCredential;
            this.contentResponseOnWriteEnabled = contentResponseOnWriteEnabled;
            this.authorizationTokenType = AuthorizationTokenType.Invalid;

            if (this.credential != null) {
                hasAuthKeyResourceToken = false;
                this.authorizationTokenType = AuthorizationTokenType.PrimaryMasterKey;
                this.authorizationTokenProvider = new BaseAuthorizationTokenProvider(this.credential);
            } else if (masterKeyOrResourceToken != null && ResourceTokenAuthorizationHelper.isResourceToken(masterKeyOrResourceToken)) {
                this.authorizationTokenProvider = null;
                hasAuthKeyResourceToken = true;
                this.authorizationTokenType = AuthorizationTokenType.ResourceToken;
            } else if(masterKeyOrResourceToken != null && !ResourceTokenAuthorizationHelper.isResourceToken(masterKeyOrResourceToken)) {
                this.credential = new AzureKeyCredential(this.masterKeyOrResourceToken);
                hasAuthKeyResourceToken = false;
                this.authorizationTokenType = AuthorizationTokenType.PrimaryMasterKey;
                this.authorizationTokenProvider = new BaseAuthorizationTokenProvider(this.credential);
            } else {
                hasAuthKeyResourceToken = false;
                this.authorizationTokenProvider = null;
                if (tokenCredential != null) {
                    this.tokenCredentialScopes = new String[] {
//                    AadTokenAuthorizationHelper.AAD_AUTH_TOKEN_COSMOS_WINDOWS_SCOPE,
                        serviceEndpoint.getScheme() + "://" + serviceEndpoint.getHost() + "/.default"
                    };
                    this.tokenCredentialCache = new SimpleTokenCache(() -> this.tokenCredential
                        .getToken(new TokenRequestContext().addScopes(this.tokenCredentialScopes)));
                    this.authorizationTokenType = AuthorizationTokenType.AadToken;
                }
            }

            if (connectionPolicy != null) {
                this.connectionPolicy = connectionPolicy;
            } else {
                this.connectionPolicy = new ConnectionPolicy(DirectConnectionConfig.getDefaultConfig());
            }

            this.diagnosticsClientConfig.withConnectionMode(this.getConnectionPolicy().getConnectionMode());
            this.diagnosticsClientConfig.withMultipleWriteRegionsEnabled(this.connectionPolicy.isMultipleWriteRegionsEnabled());
            this.diagnosticsClientConfig.withEndpointDiscoveryEnabled(this.connectionPolicy.isEndpointDiscoveryEnabled());
            this.diagnosticsClientConfig.withPreferredRegions(this.connectionPolicy.getPreferredRegions());
            this.diagnosticsClientConfig.withMachineId(tempMachineId);

            boolean disableSessionCapturing = (ConsistencyLevel.SESSION != consistencyLevel && !sessionCapturingOverrideEnabled);

            this.sessionContainer = new SessionContainer(this.serviceEndpoint.getHost(), disableSessionCapturing);
            this.consistencyLevel = consistencyLevel;

            this.userAgentContainer = new UserAgentContainer();

            String userAgentSuffix = this.connectionPolicy.getUserAgentSuffix();
            if (userAgentSuffix != null && userAgentSuffix.length() > 0) {
                userAgentContainer.setSuffix(userAgentSuffix);
            }

            this.httpClientInterceptor = null;
            this.reactorHttpClient = httpClient();

            this.globalEndpointManager = new GlobalEndpointManager(asDatabaseAccountManagerInternal(), this.connectionPolicy, /**/configs);
            this.retryPolicy = new RetryPolicy(this, this.globalEndpointManager, this.connectionPolicy);
            this.resetSessionTokenRetryPolicy = retryPolicy;
            CpuMemoryMonitor.register(this);
            this.queryPlanCache = new ConcurrentHashMap<>();
            this.apiType = apiType;
            this.clientTelemetryConfig = clientTelemetryConfig;
        } catch (RuntimeException e) {
            logger.error("unexpected failure in initializing client.", e);
            close();
            throw e;
        }
    }

    @Override
    public DiagnosticsClientConfig getConfig() {
        return diagnosticsClientConfig;
    }

    @Override
    public CosmosDiagnostics createDiagnostics() {
       return BridgeInternal.createCosmosDiagnostics(this);
    }

    private void initializeGatewayConfigurationReader() {
        this.gatewayConfigurationReader = new GatewayServiceConfigurationReader(this.globalEndpointManager);
        DatabaseAccount databaseAccount = this.globalEndpointManager.getLatestDatabaseAccount();
        //Database account should not be null here,
        // this.globalEndpointManager.init() must have been already called
        // hence asserting it
        if (databaseAccount == null) {
            logger.error("Client initialization failed."
                + " Check if the endpoint is reachable and if your auth token is valid. More info: https://aka.ms/cosmosdb-tsg-service-unavailable-java");
            throw new RuntimeException("Client initialization failed."
                + " Check if the endpoint is reachable and if your auth token is valid. More info: https://aka.ms/cosmosdb-tsg-service-unavailable-java");
        }

        this.useMultipleWriteLocations = this.connectionPolicy.isMultipleWriteRegionsEnabled() && BridgeInternal.isEnableMultipleWriteLocations(databaseAccount);

        // TODO: add support for openAsync
        // https://msdata.visualstudio.com/CosmosDB/_workitems/edit/332589
    }

    private void updateGatewayProxy() {
        (this.gatewayProxy).setGatewayServiceConfigurationReader(this.gatewayConfigurationReader);
        (this.gatewayProxy).setCollectionCache(this.collectionCache);
        (this.gatewayProxy).setPartitionKeyRangeCache(this.partitionKeyRangeCache);
        (this.gatewayProxy).setUseMultipleWriteLocations(this.useMultipleWriteLocations);
    }

    public void init(CosmosClientMetadataCachesSnapshot metadataCachesSnapshot, Function<HttpClient, HttpClient> httpClientInterceptor) {
        try {
            // TODO: add support for openAsync
            // https://msdata.visualstudio.com/CosmosDB/_workitems/edit/332589

            this.httpClientInterceptor = httpClientInterceptor;
            if (httpClientInterceptor != null) {
                this.reactorHttpClient = httpClientInterceptor.apply(httpClient());
            }

            this.gatewayProxy = createRxGatewayProxy(this.sessionContainer,
                this.consistencyLevel,
                this.queryCompatibilityMode,
                this.userAgentContainer,
                this.globalEndpointManager,
                this.reactorHttpClient,
                this.apiType);
            this.globalEndpointManager.init();
            this.initializeGatewayConfigurationReader();

            if (metadataCachesSnapshot != null) {
                this.collectionCache = new RxClientCollectionCache(this,
                    this.sessionContainer,
                    this.gatewayProxy,
                    this,
                    this.retryPolicy,
                    metadataCachesSnapshot.getCollectionInfoByNameCache(),
                    metadataCachesSnapshot.getCollectionInfoByIdCache()
                );
            } else {
                this.collectionCache = new RxClientCollectionCache(this,
                    this.sessionContainer,
                    this.gatewayProxy,
                    this,
                    this.retryPolicy);
            }
            this.resetSessionTokenRetryPolicy = new ResetSessionTokenRetryPolicyFactory(this.sessionContainer, this.collectionCache, this.retryPolicy);

            this.partitionKeyRangeCache = new RxPartitionKeyRangeCache(RxDocumentClientImpl.this,
                collectionCache);

            updateGatewayProxy();
            clientTelemetry = new ClientTelemetry(
                    this,
                    null,
                    UUID.randomUUID().toString(),
                    ManagementFactory.getRuntimeMXBean().getName(),
                    userAgentContainer.getUserAgent(),
                    connectionPolicy.getConnectionMode(),
                    globalEndpointManager.getLatestDatabaseAccount().getId(),
                    null,
                    null,
                    this.configs,
                    this.clientTelemetryConfig,
                    this,
                    this.connectionPolicy.getPreferredRegions());
            clientTelemetry.init();
            if (this.connectionPolicy.getConnectionMode() == ConnectionMode.GATEWAY) {
                this.storeModel = this.gatewayProxy;
            } else {
                this.initializeDirectConnectivity();
            }
            this.retryPolicy.setRxCollectionCache(this.collectionCache);
        } catch (Exception e) {
            logger.error("unexpected failure in initializing client.", e);
            close();
            throw e;
        }
    }

    public void serialize(CosmosClientMetadataCachesSnapshot state) {
        RxCollectionCache.serialize(state, this.collectionCache);
    }

    private void initializeDirectConnectivity() {

        this.addressResolver = new GlobalAddressResolver(this,
            this.reactorHttpClient,
            this.globalEndpointManager,
            this.configs.getProtocol(),
            this,
            this.collectionCache,
            this.partitionKeyRangeCache,
            userAgentContainer,
            // TODO: GATEWAY Configuration Reader
            //     this.gatewayConfigurationReader,
            null,
            this.connectionPolicy,
            this.apiType);

        this.storeClientFactory = new StoreClientFactory(
            this.addressResolver,
            this.diagnosticsClientConfig,
            this.configs,
            this.connectionPolicy,
            // this.maxConcurrentConnectionOpenRequests,
            this.userAgentContainer,
            this.connectionSharingAcrossClientsEnabled,
            this.clientTelemetry,
            this.globalEndpointManager
        );

        this.createStoreModel(true);
    }

    DatabaseAccountManagerInternal asDatabaseAccountManagerInternal() {
        return new DatabaseAccountManagerInternal() {

            @Override
            public URI getServiceEndpoint() {
                return RxDocumentClientImpl.this.getServiceEndpoint();
            }

            @Override
            public Flux<DatabaseAccount> getDatabaseAccountFromEndpoint(URI endpoint) {
                logger.info("Getting database account endpoint from {}", endpoint);
                return RxDocumentClientImpl.this.getDatabaseAccountFromEndpoint(endpoint);
            }

            @Override
            public ConnectionPolicy getConnectionPolicy() {
                return RxDocumentClientImpl.this.getConnectionPolicy();
            }
        };
    }

    RxGatewayStoreModel createRxGatewayProxy(ISessionContainer sessionContainer,
                                             ConsistencyLevel consistencyLevel,
                                             QueryCompatibilityMode queryCompatibilityMode,
                                             UserAgentContainer userAgentContainer,
                                             GlobalEndpointManager globalEndpointManager,
                                             HttpClient httpClient,
                                             ApiType apiType) {
        return new RxGatewayStoreModel(
                this,
                sessionContainer,
                consistencyLevel,
                queryCompatibilityMode,
                userAgentContainer,
                globalEndpointManager,
                httpClient,
                apiType);
    }

    private HttpClient httpClient() {
        HttpClientConfig httpClientConfig = new HttpClientConfig(this.configs)
            .withMaxIdleConnectionTimeout(this.connectionPolicy.getIdleHttpConnectionTimeout())
            .withPoolSize(this.connectionPolicy.getMaxConnectionPoolSize())
            .withProxy(this.connectionPolicy.getProxy())
            .withNetworkRequestTimeout(this.connectionPolicy.getHttpNetworkRequestTimeout());

        if (connectionSharingAcrossClientsEnabled) {
            return SharedGatewayHttpClient.getOrCreateInstance(httpClientConfig, diagnosticsClientConfig);
        } else {
            diagnosticsClientConfig.withGatewayHttpClientConfig(httpClientConfig.toDiagnosticsString());
            return HttpClient.createFixed(httpClientConfig);
        }
    }

    private void createStoreModel(boolean subscribeRntbdStatus) {
        // EnableReadRequestsFallback, if not explicitly set on the connection policy,
        // is false if the account's consistency is bounded staleness,
        // and true otherwise.

        StoreClient storeClient = this.storeClientFactory.createStoreClient(this,
                this.addressResolver,
                this.sessionContainer,
                this.gatewayConfigurationReader,
                this,
                this.useMultipleWriteLocations
        );

        this.storeModel = new ServerStoreModel(storeClient);
    }


    @Override
    public URI getServiceEndpoint() {
        return this.serviceEndpoint;
    }

    @Override
    public URI getWriteEndpoint() {
        return globalEndpointManager.getWriteEndpoints().stream().findFirst().orElse(null);
    }

    @Override
    public URI getReadEndpoint() {
        return globalEndpointManager.getReadEndpoints().stream().findFirst().orElse(null);
    }

    @Override
    public ConnectionPolicy getConnectionPolicy() {
        return this.connectionPolicy;
    }

    @Override
    public boolean isContentResponseOnWriteEnabled() {
        return contentResponseOnWriteEnabled;
    }

    @Override
    public ConsistencyLevel getConsistencyLevel() {
        return consistencyLevel;
    }

    @Override
    public ClientTelemetry getClientTelemetry() {
        return this.clientTelemetry;
    }

    @Override
    public String getClientCorrelationId() {
        return this.clientCorrelationId;
    }

    @Override
    public String getMachineId() {
        if (this.diagnosticsClientConfig == null) {
            return null;
        }

        return this.diagnosticsClientConfig.getMachineId();
    }

    @Override
    public Mono<ResourceResponse<Database>> createDatabase(Database database, RequestOptions options) {
        DocumentClientRetryPolicy retryPolicyInstance = this.resetSessionTokenRetryPolicy.getRequestPolicy();
        return ObservableHelper.inlineIfPossibleAsObs(() -> createDatabaseInternal(database, options, retryPolicyInstance), retryPolicyInstance);
    }

    private Mono<ResourceResponse<Database>> createDatabaseInternal(Database database, RequestOptions options, DocumentClientRetryPolicy retryPolicyInstance) {
        try {

            if (database == null) {
                throw new IllegalArgumentException("Database");
            }

            logger.debug("Creating a Database. id: [{}]", database.getId());
            validateResource(database);

            Map<String, String> requestHeaders = this.getRequestHeaders(options, ResourceType.Database, OperationType.Create);
            Instant serializationStartTimeUTC = Instant.now();
            ByteBuffer byteBuffer = ModelBridgeInternal.serializeJsonToByteBuffer(database);
            Instant serializationEndTimeUTC = Instant.now();
            SerializationDiagnosticsContext.SerializationDiagnostics serializationDiagnostics = new SerializationDiagnosticsContext.SerializationDiagnostics(
                serializationStartTimeUTC,
                serializationEndTimeUTC,
                SerializationDiagnosticsContext.SerializationType.DATABASE_SERIALIZATION);
            RxDocumentServiceRequest request = RxDocumentServiceRequest.create(this,
                OperationType.Create, ResourceType.Database, Paths.DATABASES_ROOT, byteBuffer, requestHeaders, options);

            if (retryPolicyInstance != null) {
                retryPolicyInstance.onBeforeSendRequest(request);
            }

            SerializationDiagnosticsContext serializationDiagnosticsContext = BridgeInternal.getSerializationDiagnosticsContext(request.requestContext.cosmosDiagnostics);
            if (serializationDiagnosticsContext != null) {
                serializationDiagnosticsContext.addSerializationDiagnostics(serializationDiagnostics);
            }

            return this.create(request, retryPolicyInstance, getOperationContextAndListenerTuple(options))
                       .map(response -> toResourceResponse(response, Database.class));
        } catch (Exception e) {
            logger.debug("Failure in creating a database. due to [{}]", e.getMessage(), e);
            return Mono.error(e);
        }
    }

    @Override
    public Mono<ResourceResponse<Database>> deleteDatabase(String databaseLink, RequestOptions options) {
        DocumentClientRetryPolicy retryPolicyInstance = this.resetSessionTokenRetryPolicy.getRequestPolicy();
        return ObservableHelper.inlineIfPossibleAsObs(() -> deleteDatabaseInternal(databaseLink, options, retryPolicyInstance), retryPolicyInstance);
    }

    private Mono<ResourceResponse<Database>> deleteDatabaseInternal(String databaseLink, RequestOptions options,
                                                                    DocumentClientRetryPolicy retryPolicyInstance) {
        try {
            if (StringUtils.isEmpty(databaseLink)) {
                throw new IllegalArgumentException("databaseLink");
            }

            logger.debug("Deleting a Database. databaseLink: [{}]", databaseLink);
            String path = Utils.joinPath(databaseLink, null);
            Map<String, String> requestHeaders = this.getRequestHeaders(options, ResourceType.Database, OperationType.Delete);
            RxDocumentServiceRequest request = RxDocumentServiceRequest.create(this,
                OperationType.Delete, ResourceType.Database, path, requestHeaders, options);

            if (retryPolicyInstance != null) {
                retryPolicyInstance.onBeforeSendRequest(request);
            }

            return this.delete(request, retryPolicyInstance, getOperationContextAndListenerTuple(options)).map(response -> toResourceResponse(response, Database.class));
        } catch (Exception e) {
            logger.debug("Failure in deleting a database. due to [{}]", e.getMessage(), e);
            return Mono.error(e);
        }
    }

    @Override
    public Mono<ResourceResponse<Database>> readDatabase(String databaseLink, RequestOptions options) {
        DocumentClientRetryPolicy retryPolicyInstance = this.resetSessionTokenRetryPolicy.getRequestPolicy();
        return ObservableHelper.inlineIfPossibleAsObs(() -> readDatabaseInternal(databaseLink, options, retryPolicyInstance), retryPolicyInstance);
    }

    private Mono<ResourceResponse<Database>> readDatabaseInternal(String databaseLink, RequestOptions options, DocumentClientRetryPolicy retryPolicyInstance) {
        try {
            if (StringUtils.isEmpty(databaseLink)) {
                throw new IllegalArgumentException("databaseLink");
            }

            logger.debug("Reading a Database. databaseLink: [{}]", databaseLink);
            String path = Utils.joinPath(databaseLink, null);
            Map<String, String> requestHeaders = this.getRequestHeaders(options, ResourceType.Database, OperationType.Read);
            RxDocumentServiceRequest request = RxDocumentServiceRequest.create(this,
                OperationType.Read, ResourceType.Database, path, requestHeaders, options);

            if (retryPolicyInstance != null) {
                retryPolicyInstance.onBeforeSendRequest(request);
            }
            return this.read(request, retryPolicyInstance).map(response -> toResourceResponse(response, Database.class));
        } catch (Exception e) {
            logger.debug("Failure in reading a database. due to [{}]", e.getMessage(), e);
            return Mono.error(e);
        }
    }

    @Override
    public Flux<FeedResponse<Database>> readDatabases(CosmosQueryRequestOptions options) {
        return readFeed(options, ResourceType.Database, Database.class, Paths.DATABASES_ROOT);
    }

    private String parentResourceLinkToQueryLink(String parentResourceLink, ResourceType resourceTypeEnum) {
        switch (resourceTypeEnum) {
            case Database:
                return Paths.DATABASES_ROOT;

            case DocumentCollection:
                return Utils.joinPath(parentResourceLink, Paths.COLLECTIONS_PATH_SEGMENT);

            case Document:
                return Utils.joinPath(parentResourceLink, Paths.DOCUMENTS_PATH_SEGMENT);

            case Offer:
                return Paths.OFFERS_ROOT;

            case User:
                return Utils.joinPath(parentResourceLink, Paths.USERS_PATH_SEGMENT);

            case ClientEncryptionKey:
                return Utils.joinPath(parentResourceLink, Paths.CLIENT_ENCRYPTION_KEY_PATH_SEGMENT);

            case Permission:
                return Utils.joinPath(parentResourceLink, Paths.PERMISSIONS_PATH_SEGMENT);

            case Attachment:
                return Utils.joinPath(parentResourceLink, Paths.ATTACHMENTS_PATH_SEGMENT);

            case StoredProcedure:
                return Utils.joinPath(parentResourceLink, Paths.STORED_PROCEDURES_PATH_SEGMENT);

            case Trigger:
                return Utils.joinPath(parentResourceLink, Paths.TRIGGERS_PATH_SEGMENT);

            case UserDefinedFunction:
                return Utils.joinPath(parentResourceLink, Paths.USER_DEFINED_FUNCTIONS_PATH_SEGMENT);

            case Conflict:
                return Utils.joinPath(parentResourceLink, Paths.CONFLICTS_PATH_SEGMENT);

            default:
                throw new IllegalArgumentException("resource type not supported");
        }
    }

    private OperationContextAndListenerTuple getOperationContextAndListenerTuple(CosmosQueryRequestOptions options) {
        if (options == null) {
            return null;
        }
        return ImplementationBridgeHelpers.CosmosQueryRequestOptionsHelper.getCosmosQueryRequestOptionsAccessor().getOperationContext(options);
    }

    private OperationContextAndListenerTuple getOperationContextAndListenerTuple(RequestOptions options) {
        if (options == null) {
            return null;
        }
        return options.getOperationContextAndListenerTuple();
    }

    private <T> Flux<FeedResponse<T>> createQuery(
        String parentResourceLink,
        SqlQuerySpec sqlQuery,
        CosmosQueryRequestOptions options,
        Class<T> klass,
        ResourceType resourceTypeEnum) {

        String resourceLink = parentResourceLinkToQueryLink(parentResourceLink, resourceTypeEnum);

        UUID correlationActivityIdOfRequestOptions = ImplementationBridgeHelpers
            .CosmosQueryRequestOptionsHelper
            .getCosmosQueryRequestOptionsAccessor()
            .getCorrelationActivityId(options);
        UUID correlationActivityId = correlationActivityIdOfRequestOptions != null ?
            correlationActivityIdOfRequestOptions : Utils.randomUUID();

        IDocumentQueryClient queryClient = documentQueryClientImpl(RxDocumentClientImpl.this,
            getOperationContextAndListenerTuple(options));

        // Trying to put this logic as low as the query pipeline
        // Since for parallelQuery, each partition will have its own request, so at this point, there will be no request associate with this retry policy.
        // For default document context, it already wired up InvalidPartitionExceptionRetry, but there is no harm to wire it again here
        InvalidPartitionExceptionRetryPolicy invalidPartitionExceptionRetryPolicy = new InvalidPartitionExceptionRetryPolicy(
            this.collectionCache,
            null,
            resourceLink,
            ModelBridgeInternal.getPropertiesFromQueryRequestOptions(options));

        return ObservableHelper.fluxInlineIfPossibleAsObs(
            () -> createQueryInternal(
                resourceLink, sqlQuery, options, klass, resourceTypeEnum, queryClient, correlationActivityId),
            invalidPartitionExceptionRetryPolicy);
    }

    private <T> Flux<FeedResponse<T>> createQueryInternal(
            String resourceLink,
            SqlQuerySpec sqlQuery,
            CosmosQueryRequestOptions options,
            Class<T> klass,
            ResourceType resourceTypeEnum,
            IDocumentQueryClient queryClient,
            UUID activityId) {

        Flux<? extends IDocumentQueryExecutionContext<T>> executionContext =
            DocumentQueryExecutionContextFactory
                .createDocumentQueryExecutionContextAsync(this, queryClient, resourceTypeEnum, klass, sqlQuery,
                                                          options, resourceLink, false, activityId,
                                                          Configs.isQueryPlanCachingEnabled(), queryPlanCache);

        AtomicBoolean isFirstResponse = new AtomicBoolean(true);
        return executionContext.flatMap(iDocumentQueryExecutionContext -> {
            QueryInfo queryInfo = null;
            if (iDocumentQueryExecutionContext instanceof PipelinedQueryExecutionContextBase) {
                queryInfo = ((PipelinedQueryExecutionContextBase<T>) iDocumentQueryExecutionContext).getQueryInfo();
            }

            QueryInfo finalQueryInfo = queryInfo;
            return iDocumentQueryExecutionContext.executeAsync()
                .map(tFeedResponse -> {
                    if (finalQueryInfo != null) {
                        if (finalQueryInfo.hasSelectValue()) {
                            ModelBridgeInternal
                                .addQueryInfoToFeedResponse(tFeedResponse, finalQueryInfo);
                        }

                        if (isFirstResponse.compareAndSet(true, false)) {
                            ModelBridgeInternal.addQueryPlanDiagnosticsContextToFeedResponse(tFeedResponse,
                                finalQueryInfo.getQueryPlanDiagnosticsContext());
                        }
                    }
                    return tFeedResponse;
                });
        });
    }

    @Override
    public Flux<FeedResponse<Database>> queryDatabases(String query, CosmosQueryRequestOptions options) {
        return queryDatabases(new SqlQuerySpec(query), options);
    }


    @Override
    public Flux<FeedResponse<Database>> queryDatabases(SqlQuerySpec querySpec, CosmosQueryRequestOptions options) {
        return createQuery(Paths.DATABASES_ROOT, querySpec, options, Database.class, ResourceType.Database);
    }

    @Override
    public Mono<ResourceResponse<DocumentCollection>> createCollection(String databaseLink,
                                                                       DocumentCollection collection, RequestOptions options) {
        DocumentClientRetryPolicy retryPolicyInstance = this.resetSessionTokenRetryPolicy.getRequestPolicy();
        return ObservableHelper.inlineIfPossibleAsObs(() -> this.createCollectionInternal(databaseLink, collection, options, retryPolicyInstance), retryPolicyInstance);
    }

    private Mono<ResourceResponse<DocumentCollection>> createCollectionInternal(String databaseLink,
                                                                                DocumentCollection collection, RequestOptions options, DocumentClientRetryPolicy retryPolicyInstance) {
        try {
            if (StringUtils.isEmpty(databaseLink)) {
                throw new IllegalArgumentException("databaseLink");
            }
            if (collection == null) {
                throw new IllegalArgumentException("collection");
            }

            logger.debug("Creating a Collection. databaseLink: [{}], Collection id: [{}]", databaseLink,
                collection.getId());
            validateResource(collection);

            String path = Utils.joinPath(databaseLink, Paths.COLLECTIONS_PATH_SEGMENT);
            Map<String, String> requestHeaders = this.getRequestHeaders(options, ResourceType.DocumentCollection, OperationType.Create);

            Instant serializationStartTimeUTC = Instant.now();
            ByteBuffer byteBuffer = ModelBridgeInternal.serializeJsonToByteBuffer(collection);
            Instant serializationEndTimeUTC = Instant.now();
            SerializationDiagnosticsContext.SerializationDiagnostics serializationDiagnostics = new SerializationDiagnosticsContext.SerializationDiagnostics(
                serializationStartTimeUTC,
                serializationEndTimeUTC,
                SerializationDiagnosticsContext.SerializationType.CONTAINER_SERIALIZATION);
            RxDocumentServiceRequest request = RxDocumentServiceRequest.create(this,
                OperationType.Create, ResourceType.DocumentCollection, path, byteBuffer, requestHeaders, options);

            if (retryPolicyInstance != null){
                retryPolicyInstance.onBeforeSendRequest(request);
            }

            SerializationDiagnosticsContext serializationDiagnosticsContext = BridgeInternal.getSerializationDiagnosticsContext(request.requestContext.cosmosDiagnostics);
            if (serializationDiagnosticsContext != null) {
                serializationDiagnosticsContext.addSerializationDiagnostics(serializationDiagnostics);
            }

            return this.create(request, retryPolicyInstance, getOperationContextAndListenerTuple(options)).map(response -> toResourceResponse(response, DocumentCollection.class))
                       .doOnNext(resourceResponse -> {
                    // set the session token
                    this.sessionContainer.setSessionToken(resourceResponse.getResource().getResourceId(),
                        getAltLink(resourceResponse.getResource()),
                        resourceResponse.getResponseHeaders());
                });
        } catch (Exception e) {
            logger.debug("Failure in creating a collection. due to [{}]", e.getMessage(), e);
            return Mono.error(e);
        }
    }

    @Override
    public Mono<ResourceResponse<DocumentCollection>> replaceCollection(DocumentCollection collection,
                                                                        RequestOptions options) {
        DocumentClientRetryPolicy retryPolicyInstance = this.resetSessionTokenRetryPolicy.getRequestPolicy();
        return ObservableHelper.inlineIfPossibleAsObs(() -> replaceCollectionInternal(collection, options, retryPolicyInstance), retryPolicyInstance);
    }

    private Mono<ResourceResponse<DocumentCollection>> replaceCollectionInternal(DocumentCollection collection,
                                                                                 RequestOptions options, DocumentClientRetryPolicy retryPolicyInstance) {
        try {
            if (collection == null) {
                throw new IllegalArgumentException("collection");
            }

            logger.debug("Replacing a Collection. id: [{}]", collection.getId());
            validateResource(collection);

            String path = Utils.joinPath(collection.getSelfLink(), null);
            Map<String, String> requestHeaders = this.getRequestHeaders(options, ResourceType.DocumentCollection, OperationType.Replace);
            Instant serializationStartTimeUTC = Instant.now();
            ByteBuffer byteBuffer = ModelBridgeInternal.serializeJsonToByteBuffer(collection);
            Instant serializationEndTimeUTC = Instant.now();
            SerializationDiagnosticsContext.SerializationDiagnostics serializationDiagnostics = new SerializationDiagnosticsContext.SerializationDiagnostics(
                serializationStartTimeUTC,
                serializationEndTimeUTC,
                SerializationDiagnosticsContext.SerializationType.CONTAINER_SERIALIZATION);
            RxDocumentServiceRequest request = RxDocumentServiceRequest.create(this,
                OperationType.Replace, ResourceType.DocumentCollection, path, byteBuffer, requestHeaders, options);

            // TODO: .Net has some logic for updating session token which we don't
            // have here
            if (retryPolicyInstance != null){
                retryPolicyInstance.onBeforeSendRequest(request);
            }

            SerializationDiagnosticsContext serializationDiagnosticsContext = BridgeInternal.getSerializationDiagnosticsContext(request.requestContext.cosmosDiagnostics);
            if (serializationDiagnosticsContext != null) {
                serializationDiagnosticsContext.addSerializationDiagnostics(serializationDiagnostics);
            }

            return this.replace(request, retryPolicyInstance).map(response -> toResourceResponse(response, DocumentCollection.class))
                .doOnNext(resourceResponse -> {
                    if (resourceResponse.getResource() != null) {
                        // set the session token
                        this.sessionContainer.setSessionToken(resourceResponse.getResource().getResourceId(),
                            getAltLink(resourceResponse.getResource()),
                            resourceResponse.getResponseHeaders());
                    }
                });

        } catch (Exception e) {
            logger.debug("Failure in replacing a collection. due to [{}]", e.getMessage(), e);
            return Mono.error(e);
        }
    }

    @Override
    public Mono<ResourceResponse<DocumentCollection>> deleteCollection(String collectionLink,
                                                                       RequestOptions options) {
        DocumentClientRetryPolicy retryPolicyInstance = this.resetSessionTokenRetryPolicy.getRequestPolicy();
        return ObservableHelper.inlineIfPossibleAsObs(() -> deleteCollectionInternal(collectionLink, options, retryPolicyInstance), retryPolicyInstance);
    }

    private Mono<ResourceResponse<DocumentCollection>> deleteCollectionInternal(String collectionLink,
                                                                                RequestOptions options, DocumentClientRetryPolicy retryPolicyInstance) {
        try {
            if (StringUtils.isEmpty(collectionLink)) {
                throw new IllegalArgumentException("collectionLink");
            }

            logger.debug("Deleting a Collection. collectionLink: [{}]", collectionLink);
            String path = Utils.joinPath(collectionLink, null);
            Map<String, String> requestHeaders = this.getRequestHeaders(options, ResourceType.DocumentCollection, OperationType.Delete);
            RxDocumentServiceRequest request = RxDocumentServiceRequest.create(this,
                OperationType.Delete, ResourceType.DocumentCollection, path, requestHeaders, options);

            if (retryPolicyInstance != null){
                retryPolicyInstance.onBeforeSendRequest(request);
            }

            return this.delete(request, retryPolicyInstance, getOperationContextAndListenerTuple(options)).map(response -> toResourceResponse(response, DocumentCollection.class));

        } catch (Exception e) {
            logger.debug("Failure in deleting a collection, due to [{}]", e.getMessage(), e);
            return Mono.error(e);
        }
    }

    private Mono<RxDocumentServiceResponse> delete(RxDocumentServiceRequest request, DocumentClientRetryPolicy documentClientRetryPolicy, OperationContextAndListenerTuple operationContextAndListenerTuple) {
        return populateHeadersAsync(request, RequestVerb.DELETE)
            .flatMap(requestPopulated -> {
                if (documentClientRetryPolicy.getRetryContext() != null && documentClientRetryPolicy.getRetryContext().getRetryCount() > 0) {
                    documentClientRetryPolicy.getRetryContext().updateEndTime();
                }

                return getStoreProxy(requestPopulated).processMessage(requestPopulated, operationContextAndListenerTuple);
            });
    }

    private Mono<RxDocumentServiceResponse> deleteAllItemsByPartitionKey(RxDocumentServiceRequest request, DocumentClientRetryPolicy documentClientRetryPolicy, OperationContextAndListenerTuple operationContextAndListenerTuple) {
        return populateHeadersAsync(request, RequestVerb.POST)
            .flatMap(requestPopulated -> {
                RxStoreModel storeProxy = this.getStoreProxy(requestPopulated);
                if (documentClientRetryPolicy.getRetryContext() != null && documentClientRetryPolicy.getRetryContext().getRetryCount() > 0) {
                    documentClientRetryPolicy.getRetryContext().updateEndTime();
                }

                return storeProxy.processMessage(requestPopulated, operationContextAndListenerTuple);
            });
    }

    private Mono<RxDocumentServiceResponse> read(RxDocumentServiceRequest request, DocumentClientRetryPolicy documentClientRetryPolicy) {
        return populateHeadersAsync(request, RequestVerb.GET)
            .flatMap(requestPopulated -> {
                if (documentClientRetryPolicy.getRetryContext() != null && documentClientRetryPolicy.getRetryContext().getRetryCount() > 0) {
                    documentClientRetryPolicy.getRetryContext().updateEndTime();
                }

                return getStoreProxy(requestPopulated).processMessage(requestPopulated);
                });
    }

    Mono<RxDocumentServiceResponse> readFeed(RxDocumentServiceRequest request) {
        return populateHeadersAsync(request, RequestVerb.GET)
            .flatMap(requestPopulated -> getStoreProxy(requestPopulated).processMessage(requestPopulated));
    }

    private Mono<RxDocumentServiceResponse> query(RxDocumentServiceRequest request) {
        return populateHeadersAsync(request, RequestVerb.POST)
            .flatMap(requestPopulated ->
                this.getStoreProxy(requestPopulated).processMessage(requestPopulated)
                    .map(response -> {
                            this.captureSessionToken(requestPopulated, response);
                            return response;
                        }
                    ));
    }

    @Override
    public Mono<ResourceResponse<DocumentCollection>> readCollection(String collectionLink,
                                                                     RequestOptions options) {
        DocumentClientRetryPolicy retryPolicyInstance = this.resetSessionTokenRetryPolicy.getRequestPolicy();
        return ObservableHelper.inlineIfPossibleAsObs(() -> readCollectionInternal(collectionLink, options, retryPolicyInstance), retryPolicyInstance);
    }

    private Mono<ResourceResponse<DocumentCollection>> readCollectionInternal(String collectionLink,
                                                                              RequestOptions options, DocumentClientRetryPolicy retryPolicyInstance) {

        // we are using an observable factory here
        // observable will be created fresh upon subscription
        // this is to ensure we capture most up to date information (e.g.,
        // session)
        try {
            if (StringUtils.isEmpty(collectionLink)) {
                throw new IllegalArgumentException("collectionLink");
            }

            logger.debug("Reading a Collection. collectionLink: [{}]", collectionLink);
            String path = Utils.joinPath(collectionLink, null);
            Map<String, String> requestHeaders = this.getRequestHeaders(options, ResourceType.DocumentCollection, OperationType.Read);
            RxDocumentServiceRequest request = RxDocumentServiceRequest.create(this,
                OperationType.Read, ResourceType.DocumentCollection, path, requestHeaders, options);

            if (retryPolicyInstance != null){
                retryPolicyInstance.onBeforeSendRequest(request);
            }
            return this.read(request, retryPolicyInstance).map(response -> toResourceResponse(response, DocumentCollection.class));
        } catch (Exception e) {
            // this is only in trace level to capture what's going on
            logger.debug("Failure in reading a collection, due to [{}]", e.getMessage(), e);
            return Mono.error(e);
        }
    }

    @Override
    public Flux<FeedResponse<DocumentCollection>> readCollections(String databaseLink, CosmosQueryRequestOptions options) {

        if (StringUtils.isEmpty(databaseLink)) {
            throw new IllegalArgumentException("databaseLink");
        }

        return readFeed(options, ResourceType.DocumentCollection, DocumentCollection.class,
                Utils.joinPath(databaseLink, Paths.COLLECTIONS_PATH_SEGMENT));
    }

    @Override
    public Flux<FeedResponse<DocumentCollection>> queryCollections(String databaseLink, String query,
                                                                   CosmosQueryRequestOptions options) {
        return createQuery(databaseLink, new SqlQuerySpec(query), options, DocumentCollection.class, ResourceType.DocumentCollection);
    }

    @Override
    public Flux<FeedResponse<DocumentCollection>> queryCollections(String databaseLink,
                                                                         SqlQuerySpec querySpec, CosmosQueryRequestOptions options) {
        return createQuery(databaseLink, querySpec, options, DocumentCollection.class, ResourceType.DocumentCollection);
    }

    private static String serializeProcedureParams(List<Object> objectArray) {
        String[] stringArray = new String[objectArray.size()];

        for (int i = 0; i < objectArray.size(); ++i) {
            Object object = objectArray.get(i);
            if (object instanceof JsonSerializable) {
                stringArray[i] = ModelBridgeInternal.toJsonFromJsonSerializable((JsonSerializable) object);
            } else {

                // POJO, ObjectNode, number, STRING or Boolean
                try {
                    stringArray[i] = mapper.writeValueAsString(object);
                } catch (IOException e) {
                    throw new IllegalArgumentException("Can't serialize the object into the json string", e);
                }
            }
        }

        return String.format("[%s]", StringUtils.join(stringArray, ","));
    }

    private static void validateResource(Resource resource) {
        if (!StringUtils.isEmpty(resource.getId())) {
            if (resource.getId().indexOf('/') != -1 || resource.getId().indexOf('\\') != -1 ||
                    resource.getId().indexOf('?') != -1 || resource.getId().indexOf('#') != -1) {
                throw new IllegalArgumentException("Id contains illegal chars.");
            }

            if (resource.getId().endsWith(" ")) {
                throw new IllegalArgumentException("Id ends with a space.");
            }
        }
    }

    private Map<String, String> getRequestHeaders(RequestOptions options, ResourceType resourceType, OperationType operationType) {
        Map<String, String> headers = new HashMap<>();

        if (this.useMultipleWriteLocations) {
            headers.put(HttpConstants.HttpHeaders.ALLOW_TENTATIVE_WRITES, Boolean.TRUE.toString());
        }

        if (consistencyLevel != null) {
            headers.put(HttpConstants.HttpHeaders.CONSISTENCY_LEVEL, consistencyLevel.toString());
        }

        if (options == null) {
            //  Corner case, if options are null, then just check this flag from CosmosClientBuilder
            //  If content response on write is not enabled, and operation is document write - then add minimal prefer header
            //  Otherwise, don't add this header, which means return the full response
            if (!this.contentResponseOnWriteEnabled && resourceType.equals(ResourceType.Document) && operationType.isWriteOperation()) {
                headers.put(HttpConstants.HttpHeaders.PREFER, HttpConstants.HeaderValues.PREFER_RETURN_MINIMAL);
            }
            return headers;
        }

        Map<String, String> customOptions = options.getHeaders();
        if (customOptions != null) {
            headers.putAll(customOptions);
        }

        boolean contentResponseOnWriteEnabled = this.contentResponseOnWriteEnabled;
        //  If options has contentResponseOnWriteEnabled set to true / false, override the value from CosmosClientBuilder
        if (options.isContentResponseOnWriteEnabled() != null) {
            contentResponseOnWriteEnabled = options.isContentResponseOnWriteEnabled();
        }

        //  If content response on write is not enabled, and operation is document write - then add minimal prefer header
        //  Otherwise, don't add this header, which means return the full response
        if (!contentResponseOnWriteEnabled && resourceType.equals(ResourceType.Document) && operationType.isWriteOperation()) {
            headers.put(HttpConstants.HttpHeaders.PREFER, HttpConstants.HeaderValues.PREFER_RETURN_MINIMAL);
        }

        if (options.getIfMatchETag() != null) {
                headers.put(HttpConstants.HttpHeaders.IF_MATCH, options.getIfMatchETag());
        }

        if(options.getIfNoneMatchETag() != null) {
            headers.put(HttpConstants.HttpHeaders.IF_NONE_MATCH, options.getIfNoneMatchETag());
        }

        if (options.getConsistencyLevel() != null) {
            headers.put(HttpConstants.HttpHeaders.CONSISTENCY_LEVEL, options.getConsistencyLevel().toString());
        }

        if (options.getIndexingDirective() != null) {
            headers.put(HttpConstants.HttpHeaders.INDEXING_DIRECTIVE, options.getIndexingDirective().toString());
        }

        if (options.getPostTriggerInclude() != null && options.getPostTriggerInclude().size() > 0) {
            String postTriggerInclude = StringUtils.join(options.getPostTriggerInclude(), ",");
            headers.put(HttpConstants.HttpHeaders.POST_TRIGGER_INCLUDE, postTriggerInclude);
        }

        if (options.getPreTriggerInclude() != null && options.getPreTriggerInclude().size() > 0) {
            String preTriggerInclude = StringUtils.join(options.getPreTriggerInclude(), ",");
            headers.put(HttpConstants.HttpHeaders.PRE_TRIGGER_INCLUDE, preTriggerInclude);
        }

        if (!Strings.isNullOrEmpty(options.getSessionToken())) {
            headers.put(HttpConstants.HttpHeaders.SESSION_TOKEN, options.getSessionToken());
        }

        if (options.getResourceTokenExpirySeconds() != null) {
            headers.put(HttpConstants.HttpHeaders.RESOURCE_TOKEN_EXPIRY,
                    String.valueOf(options.getResourceTokenExpirySeconds()));
        }

        if (options.getOfferThroughput() != null && options.getOfferThroughput() >= 0) {
            headers.put(HttpConstants.HttpHeaders.OFFER_THROUGHPUT, options.getOfferThroughput().toString());
        } else if (options.getOfferType() != null) {
            headers.put(HttpConstants.HttpHeaders.OFFER_TYPE, options.getOfferType());
        }

        if (options.getOfferThroughput() == null) {
            if (options.getThroughputProperties() != null) {
                Offer offer = ModelBridgeInternal.getOfferFromThroughputProperties(options.getThroughputProperties());
                final OfferAutoscaleSettings offerAutoscaleSettings = offer.getOfferAutoScaleSettings();
                OfferAutoscaleAutoUpgradeProperties autoscaleAutoUpgradeProperties = null;
                if (offerAutoscaleSettings != null) {
                     autoscaleAutoUpgradeProperties
                        = offer.getOfferAutoScaleSettings().getAutoscaleAutoUpgradeProperties();
                }
                if (offer.hasOfferThroughput() &&
                        (offerAutoscaleSettings != null && offerAutoscaleSettings.getMaxThroughput() >= 0 ||
                             autoscaleAutoUpgradeProperties != null &&
                                 autoscaleAutoUpgradeProperties
                                     .getAutoscaleThroughputProperties()
                                     .getIncrementPercent() >= 0)) {
                    throw new IllegalArgumentException("Autoscale provisioned throughput can not be configured with "
                                                           + "fixed offer");
                }

                if (offer.hasOfferThroughput()) {
                    headers.put(HttpConstants.HttpHeaders.OFFER_THROUGHPUT, String.valueOf(offer.getThroughput()));
                } else if (offer.getOfferAutoScaleSettings() != null) {
                    headers.put(HttpConstants.HttpHeaders.OFFER_AUTOPILOT_SETTINGS,
                                ModelBridgeInternal.toJsonFromJsonSerializable(offer.getOfferAutoScaleSettings()));
                }
            }
        }

        if (options.isQuotaInfoEnabled()) {
            headers.put(HttpConstants.HttpHeaders.POPULATE_QUOTA_INFO, String.valueOf(true));
        }

        if (options.isScriptLoggingEnabled()) {
            headers.put(HttpConstants.HttpHeaders.SCRIPT_ENABLE_LOGGING, String.valueOf(true));
        }

        if (options.getDedicatedGatewayRequestOptions() != null &&
            options.getDedicatedGatewayRequestOptions().getMaxIntegratedCacheStaleness() != null) {
            headers.put(HttpConstants.HttpHeaders.DEDICATED_GATEWAY_PER_REQUEST_CACHE_STALENESS,
                String.valueOf(Utils.getMaxIntegratedCacheStalenessInMillis(options.getDedicatedGatewayRequestOptions())));
        }

        return headers;
    }

    public IRetryPolicyFactory getResetSessionTokenRetryPolicy() {
        return this.resetSessionTokenRetryPolicy;
    }

    private Mono<RxDocumentServiceRequest> addPartitionKeyInformation(RxDocumentServiceRequest request,
                                                                      ByteBuffer contentAsByteBuffer,
                                                                      Document document,
                                                                      RequestOptions options) {

        Mono<Utils.ValueHolder<DocumentCollection>> collectionObs = this.collectionCache.resolveCollectionAsync(BridgeInternal.getMetaDataDiagnosticContext(request.requestContext.cosmosDiagnostics), request);
        return collectionObs
                .map(collectionValueHolder -> {
                    addPartitionKeyInformation(request, contentAsByteBuffer, document, options, collectionValueHolder.v);
                    return request;
                });
    }

    private Mono<RxDocumentServiceRequest> addPartitionKeyInformation(RxDocumentServiceRequest request,
                                                                      ByteBuffer contentAsByteBuffer,
                                                                      Object document,
                                                                      RequestOptions options,
                                                                      Mono<Utils.ValueHolder<DocumentCollection>> collectionObs) {

        return collectionObs.map(collectionValueHolder -> {
            addPartitionKeyInformation(request, contentAsByteBuffer, document, options, collectionValueHolder.v);
            return request;
        });
    }

    private void addPartitionKeyInformation(RxDocumentServiceRequest request,
                                            ByteBuffer contentAsByteBuffer,
                                            Object objectDoc, RequestOptions options,
                                            DocumentCollection collection) {
        PartitionKeyDefinition partitionKeyDefinition = collection.getPartitionKey();

        PartitionKeyInternal partitionKeyInternal = null;
        if (options != null && options.getPartitionKey() != null && options.getPartitionKey().equals(PartitionKey.NONE)){
            partitionKeyInternal = ModelBridgeInternal.getNonePartitionKey(partitionKeyDefinition);
        } else if (options != null && options.getPartitionKey() != null) {
            partitionKeyInternal = BridgeInternal.getPartitionKeyInternal(options.getPartitionKey());
        } else if (partitionKeyDefinition == null || partitionKeyDefinition.getPaths().size() == 0) {
            // For backward compatibility, if collection doesn't have partition key defined, we assume all documents
            // have empty value for it and user doesn't need to specify it explicitly.
            partitionKeyInternal = PartitionKeyInternal.getEmpty();
        } else if (contentAsByteBuffer != null || objectDoc != null) {
            InternalObjectNode internalObjectNode;
            if (objectDoc instanceof InternalObjectNode) {
                internalObjectNode = (InternalObjectNode) objectDoc;
            } else if (objectDoc instanceof ObjectNode) {
                internalObjectNode = new InternalObjectNode((ObjectNode)objectDoc);
            } else if (contentAsByteBuffer != null) {
                contentAsByteBuffer.rewind();
                internalObjectNode = new InternalObjectNode(contentAsByteBuffer);
            } else {
                //  This is a safety check, this should not happen ever.
                //  If it does, it is a SDK bug
                throw new IllegalStateException("ContentAsByteBuffer and objectDoc are null");
            }

            Instant serializationStartTime = Instant.now();
            partitionKeyInternal =  extractPartitionKeyValueFromDocument(internalObjectNode, partitionKeyDefinition);
            Instant serializationEndTime = Instant.now();
            SerializationDiagnosticsContext.SerializationDiagnostics serializationDiagnostics = new SerializationDiagnosticsContext.SerializationDiagnostics(
                serializationStartTime,
                serializationEndTime,
                SerializationDiagnosticsContext.SerializationType.PARTITION_KEY_FETCH_SERIALIZATION
            );
            SerializationDiagnosticsContext serializationDiagnosticsContext = BridgeInternal.getSerializationDiagnosticsContext(request.requestContext.cosmosDiagnostics);
            if (serializationDiagnosticsContext != null) {
                serializationDiagnosticsContext.addSerializationDiagnostics(serializationDiagnostics);
            }

        } else {
            throw new UnsupportedOperationException("PartitionKey value must be supplied for this operation.");
        }

        request.setPartitionKeyInternal(partitionKeyInternal);
        request.getHeaders().put(HttpConstants.HttpHeaders.PARTITION_KEY, Utils.escapeNonAscii(partitionKeyInternal.toJson()));
    }

    public static PartitionKeyInternal extractPartitionKeyValueFromDocument(
            InternalObjectNode document,
            PartitionKeyDefinition partitionKeyDefinition) {
        if (partitionKeyDefinition != null) {
            switch (partitionKeyDefinition.getKind()) {
                case HASH:
                    String path = partitionKeyDefinition.getPaths().iterator().next();
                    List<String> parts = PathParser.getPathParts(path);
                    if (parts.size() >= 1) {
                        Object value = ModelBridgeInternal.getObjectByPathFromJsonSerializable(document, parts);
                        if (value == null || value.getClass() == ObjectNode.class) {
                            value = ModelBridgeInternal.getNonePartitionKey(partitionKeyDefinition);
                        }

                        if (value instanceof PartitionKeyInternal) {
                            return (PartitionKeyInternal) value;
                        } else {
                            return PartitionKeyInternal.fromObjectArray(Collections.singletonList(value), false);
                        }
                    }
                    break;
                case MULTI_HASH:
                    Object[] partitionKeyValues = new Object[partitionKeyDefinition.getPaths().size()];
                    for(int pathIter = 0 ; pathIter < partitionKeyDefinition.getPaths().size(); pathIter++){
                        String partitionPath = partitionKeyDefinition.getPaths().get(pathIter);
                        List<String> partitionPathParts = PathParser.getPathParts(partitionPath);
                        partitionKeyValues[pathIter] = ModelBridgeInternal.getObjectByPathFromJsonSerializable(document, partitionPathParts);
                    }
                    return PartitionKeyInternal.fromObjectArray(partitionKeyValues, false);

                default:
                    throw new IllegalArgumentException("Unrecognized Partition kind: " + partitionKeyDefinition.getKind());
                }
        }

        return null;
    }

    private Mono<RxDocumentServiceRequest> getCreateDocumentRequest(DocumentClientRetryPolicy requestRetryPolicy,
                                                                    String documentCollectionLink,
                                                                    Object document,
                                                                    RequestOptions options,
                                                                    boolean disableAutomaticIdGeneration,
                                                                    OperationType operationType) {

        if (StringUtils.isEmpty(documentCollectionLink)) {
            throw new IllegalArgumentException("documentCollectionLink");
        }
        if (document == null) {
            throw new IllegalArgumentException("document");
        }

        Instant serializationStartTimeUTC = Instant.now();
        ByteBuffer content = BridgeInternal.serializeJsonToByteBuffer(document, mapper);
        Instant serializationEndTimeUTC = Instant.now();

        SerializationDiagnosticsContext.SerializationDiagnostics serializationDiagnostics = new SerializationDiagnosticsContext.SerializationDiagnostics(
            serializationStartTimeUTC,
            serializationEndTimeUTC,
            SerializationDiagnosticsContext.SerializationType.ITEM_SERIALIZATION);

        String path = Utils.joinPath(documentCollectionLink, Paths.DOCUMENTS_PATH_SEGMENT);
        Map<String, String> requestHeaders = this.getRequestHeaders(options, ResourceType.Document, operationType);

        RxDocumentServiceRequest request = RxDocumentServiceRequest.create(this,
            operationType, ResourceType.Document, path, requestHeaders, options, content);
        if (requestRetryPolicy != null) {
            requestRetryPolicy.onBeforeSendRequest(request);
        }

        SerializationDiagnosticsContext serializationDiagnosticsContext = BridgeInternal.getSerializationDiagnosticsContext(request.requestContext.cosmosDiagnostics);
        if (serializationDiagnosticsContext != null) {
            serializationDiagnosticsContext.addSerializationDiagnostics(serializationDiagnostics);
        }

        Mono<Utils.ValueHolder<DocumentCollection>> collectionObs = this.collectionCache.resolveCollectionAsync(BridgeInternal.getMetaDataDiagnosticContext(request.requestContext.cosmosDiagnostics), request);
        return addPartitionKeyInformation(request, content, document, options, collectionObs);
    }

    private Mono<RxDocumentServiceRequest> getBatchDocumentRequest(DocumentClientRetryPolicy requestRetryPolicy,
                                                                   String documentCollectionLink,
                                                                   ServerBatchRequest serverBatchRequest,
                                                                   RequestOptions options,
                                                                   boolean disableAutomaticIdGeneration) {

        checkArgument(StringUtils.isNotEmpty(documentCollectionLink), "expected non empty documentCollectionLink");
        checkNotNull(serverBatchRequest, "expected non null serverBatchRequest");

        Instant serializationStartTimeUTC = Instant.now();
        ByteBuffer content = ByteBuffer.wrap(Utils.getUTF8Bytes(serverBatchRequest.getRequestBody()));
        Instant serializationEndTimeUTC = Instant.now();

        SerializationDiagnosticsContext.SerializationDiagnostics serializationDiagnostics = new SerializationDiagnosticsContext.SerializationDiagnostics(
            serializationStartTimeUTC,
            serializationEndTimeUTC,
            SerializationDiagnosticsContext.SerializationType.ITEM_SERIALIZATION);

        String path = Utils.joinPath(documentCollectionLink, Paths.DOCUMENTS_PATH_SEGMENT);
        Map<String, String> requestHeaders = this.getRequestHeaders(options, ResourceType.Document, OperationType.Batch);

        RxDocumentServiceRequest request = RxDocumentServiceRequest.create(
            this,
            OperationType.Batch,
            ResourceType.Document,
            path,
            requestHeaders,
            options,
            content);

        if (requestRetryPolicy != null) {
            requestRetryPolicy.onBeforeSendRequest(request);
        }

        SerializationDiagnosticsContext serializationDiagnosticsContext = BridgeInternal.getSerializationDiagnosticsContext(request.requestContext.cosmosDiagnostics);
        if (serializationDiagnosticsContext != null) {
            serializationDiagnosticsContext.addSerializationDiagnostics(serializationDiagnostics);
        }

        Mono<Utils.ValueHolder<DocumentCollection>> collectionObs =
            this.collectionCache.resolveCollectionAsync(BridgeInternal.getMetaDataDiagnosticContext(request.requestContext.cosmosDiagnostics), request);

        return collectionObs.map((Utils.ValueHolder<DocumentCollection> collectionValueHolder) -> {
            addBatchHeaders(request, serverBatchRequest, collectionValueHolder.v);
            return request;
        });
    }

    private RxDocumentServiceRequest addBatchHeaders(RxDocumentServiceRequest request,
                                                     ServerBatchRequest serverBatchRequest,
                                                     DocumentCollection collection) {

        if(serverBatchRequest instanceof SinglePartitionKeyServerBatchRequest) {

            PartitionKey partitionKey = ((SinglePartitionKeyServerBatchRequest) serverBatchRequest).getPartitionKeyValue();
            PartitionKeyInternal partitionKeyInternal;

            if (partitionKey.equals(PartitionKey.NONE)) {
                PartitionKeyDefinition partitionKeyDefinition = collection.getPartitionKey();
                partitionKeyInternal = ModelBridgeInternal.getNonePartitionKey(partitionKeyDefinition);
            } else {
                // Partition key is always non-null
                partitionKeyInternal = BridgeInternal.getPartitionKeyInternal(partitionKey);
            }

            request.setPartitionKeyInternal(partitionKeyInternal);
            request.getHeaders().put(HttpConstants.HttpHeaders.PARTITION_KEY, Utils.escapeNonAscii(partitionKeyInternal.toJson()));
        } else if(serverBatchRequest instanceof PartitionKeyRangeServerBatchRequest) {
            request.setPartitionKeyRangeIdentity(new PartitionKeyRangeIdentity(((PartitionKeyRangeServerBatchRequest) serverBatchRequest).getPartitionKeyRangeId()));
        } else {
            throw new UnsupportedOperationException("Unknown Server request.");
        }

        request.getHeaders().put(HttpConstants.HttpHeaders.IS_BATCH_REQUEST, Boolean.TRUE.toString());
        request.getHeaders().put(HttpConstants.HttpHeaders.IS_BATCH_ATOMIC, String.valueOf(serverBatchRequest.isAtomicBatch()));
        request.getHeaders().put(HttpConstants.HttpHeaders.SHOULD_BATCH_CONTINUE_ON_ERROR, String.valueOf(serverBatchRequest.isShouldContinueOnError()));

        request.setNumberOfItemsInBatchRequest(serverBatchRequest.getOperations().size());

        return request;
    }

    /**
     * NOTE: Caller needs to consume it by subscribing to this Mono in order for the request to populate headers
     * @param request request to populate headers to
     * @param httpMethod http method
     * @return Mono, which on subscription will populate the headers in the request passed in the argument.
     */
    private Mono<RxDocumentServiceRequest> populateHeadersAsync(RxDocumentServiceRequest request, RequestVerb httpMethod) {
        request.getHeaders().put(HttpConstants.HttpHeaders.X_DATE, Utils.nowAsRFC1123());
        if (this.masterKeyOrResourceToken != null || this.resourceTokensMap != null
            || this.cosmosAuthorizationTokenResolver != null || this.credential != null) {
            String resourceName = request.getResourceAddress();

            String authorization = this.getUserAuthorizationToken(
                resourceName, request.getResourceType(), httpMethod, request.getHeaders(),
                    AuthorizationTokenType.PrimaryMasterKey, request.properties);
            try {
                authorization = URLEncoder.encode(authorization, "UTF-8");
            } catch (UnsupportedEncodingException e) {
                throw new IllegalStateException("Failed to encode authtoken.", e);
            }
            request.getHeaders().put(HttpConstants.HttpHeaders.AUTHORIZATION, authorization);
        }

        if (this.apiType != null)   {
            request.getHeaders().put(HttpConstants.HttpHeaders.API_TYPE, this.apiType.toString());
        }

        if ((RequestVerb.POST.equals(httpMethod) || RequestVerb.PUT.equals(httpMethod))
                && !request.getHeaders().containsKey(HttpConstants.HttpHeaders.CONTENT_TYPE)) {
            request.getHeaders().put(HttpConstants.HttpHeaders.CONTENT_TYPE, RuntimeConstants.MediaTypes.JSON);
        }

        if (RequestVerb.PATCH.equals(httpMethod) &&
            !request.getHeaders().containsKey(HttpConstants.HttpHeaders.CONTENT_TYPE)) {
            request.getHeaders().put(HttpConstants.HttpHeaders.CONTENT_TYPE, RuntimeConstants.MediaTypes.JSON_PATCH);
        }

        if (!request.getHeaders().containsKey(HttpConstants.HttpHeaders.ACCEPT)) {
            request.getHeaders().put(HttpConstants.HttpHeaders.ACCEPT, RuntimeConstants.MediaTypes.JSON);
        }

        MetadataDiagnosticsContext metadataDiagnosticsCtx =
            BridgeInternal.getMetaDataDiagnosticContext(request.requestContext.cosmosDiagnostics);

        if (this.requiresFeedRangeFiltering(request)) {
            return request.getFeedRange()
                          .populateFeedRangeFilteringHeaders(
                              this.getPartitionKeyRangeCache(),
                              request,
                              this.collectionCache.resolveCollectionAsync(metadataDiagnosticsCtx, request))
                          .flatMap(this::populateAuthorizationHeader);
        }

        return this.populateAuthorizationHeader(request);
    }

    private boolean requiresFeedRangeFiltering(RxDocumentServiceRequest request) {
        if (request.getResourceType() != ResourceType.Document &&
                request.getResourceType() != ResourceType.Conflict) {
            return false;
        }

        switch (request.getOperationType()) {
            case ReadFeed:
            case Query:
            case SqlQuery:
                return request.getFeedRange() != null;
            default:
                return false;
        }
    }

    @Override
    public Mono<RxDocumentServiceRequest> populateAuthorizationHeader(RxDocumentServiceRequest request) {
        if (request == null) {
            throw new IllegalArgumentException("request");
        }

        if (this.authorizationTokenType == AuthorizationTokenType.AadToken) {
            return AadTokenAuthorizationHelper.getAuthorizationToken(this.tokenCredentialCache)
                .map(authorization -> {
                    request.getHeaders().put(HttpConstants.HttpHeaders.AUTHORIZATION, authorization);
                    return request;
                });
        } else {
            return Mono.just(request);
        }
    }

    @Override
    public Mono<HttpHeaders> populateAuthorizationHeader(HttpHeaders httpHeaders) {
        if (httpHeaders == null) {
            throw new IllegalArgumentException("httpHeaders");
        }

        if (this.authorizationTokenType == AuthorizationTokenType.AadToken) {
            return AadTokenAuthorizationHelper.getAuthorizationToken(this.tokenCredentialCache)
                .map(authorization -> {
                    httpHeaders.set(HttpConstants.HttpHeaders.AUTHORIZATION, authorization);
                    return httpHeaders;
                });
        }

        return Mono.just(httpHeaders);
    }

    @Override
    public AuthorizationTokenType getAuthorizationTokenType() {
        return this.authorizationTokenType;
    }

    @Override
    public String getUserAuthorizationToken(String resourceName,
                                            ResourceType resourceType,
                                            RequestVerb requestVerb,
                                            Map<String, String> headers,
                                            AuthorizationTokenType tokenType,
                                            Map<String, Object> properties) {

        if (this.cosmosAuthorizationTokenResolver != null) {
            return this.cosmosAuthorizationTokenResolver.getAuthorizationToken(requestVerb.toUpperCase(), resourceName, this.resolveCosmosResourceType(resourceType).toString(),
                    properties != null ? Collections.unmodifiableMap(properties) : null);
        } else if (credential != null) {
            return this.authorizationTokenProvider.generateKeyAuthorizationSignature(requestVerb, resourceName,
                    resourceType, headers);
        } else if (masterKeyOrResourceToken != null && hasAuthKeyResourceToken && resourceTokensMap == null) {
            return masterKeyOrResourceToken;
        } else {
            assert resourceTokensMap != null;
            if(resourceType.equals(ResourceType.DatabaseAccount)) {
                return this.firstResourceTokenFromPermissionFeed;
            }

            return ResourceTokenAuthorizationHelper.getAuthorizationTokenUsingResourceTokens(resourceTokensMap, requestVerb, resourceName, headers);
        }
    }

    private CosmosResourceType resolveCosmosResourceType(ResourceType resourceType) {
        CosmosResourceType cosmosResourceType =
            ModelBridgeInternal.fromServiceSerializedFormat(resourceType.toString());
        if (cosmosResourceType == null) {
            return CosmosResourceType.SYSTEM;
        }
        return cosmosResourceType;
    }

    void captureSessionToken(RxDocumentServiceRequest request, RxDocumentServiceResponse response) {
        this.sessionContainer.setSessionToken(request, response.getResponseHeaders());
    }

    private Mono<RxDocumentServiceResponse> create(RxDocumentServiceRequest request,
                                                   DocumentClientRetryPolicy documentClientRetryPolicy,
                                                   OperationContextAndListenerTuple operationContextAndListenerTuple) {
        return populateHeadersAsync(request, RequestVerb.POST)
            .flatMap(requestPopulated -> {
                RxStoreModel storeProxy = this.getStoreProxy(requestPopulated);
                if (documentClientRetryPolicy.getRetryContext() != null && documentClientRetryPolicy.getRetryContext().getRetryCount() > 0) {
                    documentClientRetryPolicy.getRetryContext().updateEndTime();
                }

                return storeProxy.processMessage(requestPopulated, operationContextAndListenerTuple);
            });
    }

    private Mono<RxDocumentServiceResponse> upsert(RxDocumentServiceRequest request,
                                                   DocumentClientRetryPolicy documentClientRetryPolicy,
                                                   OperationContextAndListenerTuple operationContextAndListenerTuple) {

        return populateHeadersAsync(request, RequestVerb.POST)
            .flatMap(requestPopulated -> {
                Map<String, String> headers = requestPopulated.getHeaders();
                // headers can never be null, since it will be initialized even when no
                // request options are specified,
                // hence using assertion here instead of exception, being in the private
                // method
                assert (headers != null);
                headers.put(HttpConstants.HttpHeaders.IS_UPSERT, "true");
                if (documentClientRetryPolicy.getRetryContext() != null && documentClientRetryPolicy.getRetryContext().getRetryCount() > 0) {
                    documentClientRetryPolicy.getRetryContext().updateEndTime();
                }

                return getStoreProxy(requestPopulated).processMessage(requestPopulated, operationContextAndListenerTuple)
                    .map(response -> {
                            this.captureSessionToken(requestPopulated, response);
                            return response;
                        }
                    );
            });
    }

    private Mono<RxDocumentServiceResponse> replace(RxDocumentServiceRequest request, DocumentClientRetryPolicy documentClientRetryPolicy) {
        return populateHeadersAsync(request, RequestVerb.PUT)
            .flatMap(requestPopulated -> {
                if (documentClientRetryPolicy.getRetryContext() != null && documentClientRetryPolicy.getRetryContext().getRetryCount() > 0) {
                    documentClientRetryPolicy.getRetryContext().updateEndTime();
                }

                return getStoreProxy(requestPopulated).processMessage(requestPopulated);
            });
    }

    private Mono<RxDocumentServiceResponse> patch(RxDocumentServiceRequest request, DocumentClientRetryPolicy documentClientRetryPolicy) {
        return populateHeadersAsync(request, RequestVerb.PATCH)
            .flatMap(requestPopulated -> {
                if (documentClientRetryPolicy.getRetryContext() != null && documentClientRetryPolicy.getRetryContext().getRetryCount() > 0) {
                    documentClientRetryPolicy.getRetryContext().updateEndTime();
                }
                return getStoreProxy(requestPopulated).processMessage(requestPopulated);
        });
    }

    @Override
    public Mono<ResourceResponse<Document>> createDocument(String collectionLink, Object document,
                                                           RequestOptions options, boolean disableAutomaticIdGeneration) {
        DocumentClientRetryPolicy requestRetryPolicy = this.resetSessionTokenRetryPolicy.getRequestPolicy();
        if (options == null || options.getPartitionKey() == null) {
            requestRetryPolicy = new PartitionKeyMismatchRetryPolicy(collectionCache, requestRetryPolicy, collectionLink, options);
        }

        DocumentClientRetryPolicy finalRetryPolicyInstance = requestRetryPolicy;
        return ObservableHelper.inlineIfPossibleAsObs(() -> createDocumentInternal(collectionLink, document, options, disableAutomaticIdGeneration, finalRetryPolicyInstance), requestRetryPolicy);
    }

    private Mono<ResourceResponse<Document>> createDocumentInternal(String collectionLink, Object document,
                                                                    RequestOptions options, boolean disableAutomaticIdGeneration, DocumentClientRetryPolicy requestRetryPolicy) {
        try {
            logger.debug("Creating a Document. collectionLink: [{}]", collectionLink);

            Mono<RxDocumentServiceRequest> requestObs = getCreateDocumentRequest(requestRetryPolicy, collectionLink, document,
                options, disableAutomaticIdGeneration, OperationType.Create);

            Mono<RxDocumentServiceResponse> responseObservable =
                requestObs.flatMap(request -> create(request, requestRetryPolicy, getOperationContextAndListenerTuple(options)));

            return responseObservable
                    .map(serviceResponse -> toResourceResponse(serviceResponse, Document.class));

        } catch (Exception e) {
            logger.debug("Failure in creating a document due to [{}]", e.getMessage(), e);
            return Mono.error(e);
        }
    }

    @Override
    public Mono<ResourceResponse<Document>> upsertDocument(String collectionLink, Object document,
                                                                 RequestOptions options, boolean disableAutomaticIdGeneration) {
        DocumentClientRetryPolicy requestRetryPolicy = this.resetSessionTokenRetryPolicy.getRequestPolicy();
        if (options == null || options.getPartitionKey() == null) {
            requestRetryPolicy = new PartitionKeyMismatchRetryPolicy(collectionCache, requestRetryPolicy, collectionLink, options);
        }
        DocumentClientRetryPolicy finalRetryPolicyInstance = requestRetryPolicy;
        return ObservableHelper.inlineIfPossibleAsObs(() -> upsertDocumentInternal(collectionLink, document, options, disableAutomaticIdGeneration, finalRetryPolicyInstance), finalRetryPolicyInstance);
    }

    private Mono<ResourceResponse<Document>> upsertDocumentInternal(String collectionLink, Object document,
                                                                    RequestOptions options, boolean disableAutomaticIdGeneration, DocumentClientRetryPolicy retryPolicyInstance) {
        try {
            logger.debug("Upserting a Document. collectionLink: [{}]", collectionLink);

            Mono<RxDocumentServiceRequest> reqObs = getCreateDocumentRequest(retryPolicyInstance, collectionLink, document,
                options, disableAutomaticIdGeneration, OperationType.Upsert);

            Mono<RxDocumentServiceResponse> responseObservable = reqObs.flatMap(request -> upsert(request, retryPolicyInstance, getOperationContextAndListenerTuple(options)));

            return responseObservable
                    .map(serviceResponse -> toResourceResponse(serviceResponse, Document.class));
        } catch (Exception e) {
            logger.debug("Failure in upserting a document due to [{}]", e.getMessage(), e);
            return Mono.error(e);
        }
    }

    @Override
    public Mono<ResourceResponse<Document>> replaceDocument(String documentLink, Object document,
                                                            RequestOptions options) {

        DocumentClientRetryPolicy requestRetryPolicy = this.resetSessionTokenRetryPolicy.getRequestPolicy();
        if (options == null || options.getPartitionKey() == null) {
            String collectionLink = Utils.getCollectionName(documentLink);
            requestRetryPolicy = new PartitionKeyMismatchRetryPolicy(collectionCache, requestRetryPolicy, collectionLink, options);
        }
        DocumentClientRetryPolicy finalRequestRetryPolicy = requestRetryPolicy;
        return ObservableHelper.inlineIfPossibleAsObs(() -> replaceDocumentInternal(documentLink, document, options, finalRequestRetryPolicy), requestRetryPolicy);
    }

    private Mono<ResourceResponse<Document>> replaceDocumentInternal(String documentLink, Object document,
                                                                     RequestOptions options, DocumentClientRetryPolicy retryPolicyInstance) {
        try {
            if (StringUtils.isEmpty(documentLink)) {
                throw new IllegalArgumentException("documentLink");
            }

            if (document == null) {
                throw new IllegalArgumentException("document");
            }

            Document typedDocument = documentFromObject(document, mapper);

            return this.replaceDocumentInternal(documentLink, typedDocument, options, retryPolicyInstance);

        } catch (Exception e) {
            logger.debug("Failure in replacing a document due to [{}]", e.getMessage());
            return Mono.error(e);
        }
    }

    @Override
    public Mono<ResourceResponse<Document>> replaceDocument(Document document, RequestOptions options) {
        DocumentClientRetryPolicy requestRetryPolicy = this.resetSessionTokenRetryPolicy.getRequestPolicy();
        if (options == null || options.getPartitionKey() == null) {
            String collectionLink = document.getSelfLink();
            requestRetryPolicy = new PartitionKeyMismatchRetryPolicy(collectionCache, requestRetryPolicy, collectionLink, options);
        }
        DocumentClientRetryPolicy finalRequestRetryPolicy = requestRetryPolicy;
        return ObservableHelper.inlineIfPossibleAsObs(() -> replaceDocumentInternal(document, options, finalRequestRetryPolicy), requestRetryPolicy);
    }

    private Mono<ResourceResponse<Document>> replaceDocumentInternal(Document document, RequestOptions options, DocumentClientRetryPolicy retryPolicyInstance) {

        try {
            if (document == null) {
                throw new IllegalArgumentException("document");
            }

            return this.replaceDocumentInternal(document.getSelfLink(), document, options, retryPolicyInstance);

        } catch (Exception e) {
            logger.debug("Failure in replacing a database due to [{}]", e.getMessage());
            return Mono.error(e);
        }
    }

    private Mono<ResourceResponse<Document>> replaceDocumentInternal(String documentLink,
                                                                     Document document,
                                                                     RequestOptions options,
                                                                     DocumentClientRetryPolicy retryPolicyInstance) {

        if (document == null) {
            throw new IllegalArgumentException("document");
        }

        logger.debug("Replacing a Document. documentLink: [{}]", documentLink);
        final String path = Utils.joinPath(documentLink, null);
        final Map<String, String> requestHeaders = getRequestHeaders(options, ResourceType.Document, OperationType.Replace);
        Instant serializationStartTimeUTC = Instant.now();
        ByteBuffer content = serializeJsonToByteBuffer(document);
        Instant serializationEndTime = Instant.now();
        SerializationDiagnosticsContext.SerializationDiagnostics serializationDiagnostics = new SerializationDiagnosticsContext.SerializationDiagnostics(
            serializationStartTimeUTC,
            serializationEndTime,
            SerializationDiagnosticsContext.SerializationType.ITEM_SERIALIZATION);

        final RxDocumentServiceRequest request = RxDocumentServiceRequest.create(this,
            OperationType.Replace, ResourceType.Document, path, requestHeaders, options, content);
        if (retryPolicyInstance != null) {
            retryPolicyInstance.onBeforeSendRequest(request);
        }

        SerializationDiagnosticsContext serializationDiagnosticsContext = BridgeInternal.getSerializationDiagnosticsContext(request.requestContext.cosmosDiagnostics);
        if (serializationDiagnosticsContext != null) {
            serializationDiagnosticsContext.addSerializationDiagnostics(serializationDiagnostics);
        }

        Mono<Utils.ValueHolder<DocumentCollection>> collectionObs = collectionCache.resolveCollectionAsync(BridgeInternal.getMetaDataDiagnosticContext(request.requestContext.cosmosDiagnostics), request);
        Mono<RxDocumentServiceRequest> requestObs = addPartitionKeyInformation(request, content, document, options, collectionObs);

        return requestObs.flatMap(req -> replace(request, retryPolicyInstance)
            .map(resp -> toResourceResponse(resp, Document.class)));
    }

    @Override
    public Mono<ResourceResponse<Document>> patchDocument(String documentLink,
                                                          CosmosPatchOperations cosmosPatchOperations,
                                                          RequestOptions options) {
        DocumentClientRetryPolicy documentClientRetryPolicy = this.resetSessionTokenRetryPolicy.getRequestPolicy();
        return ObservableHelper.inlineIfPossibleAsObs(() -> patchDocumentInternal(documentLink, cosmosPatchOperations, options, documentClientRetryPolicy), documentClientRetryPolicy);
    }

    private Mono<ResourceResponse<Document>> patchDocumentInternal(String documentLink,
                                                                   CosmosPatchOperations cosmosPatchOperations,
                                                                   RequestOptions options,
                                                                   DocumentClientRetryPolicy retryPolicyInstance) {

        checkArgument(StringUtils.isNotEmpty(documentLink), "expected non empty documentLink");
        checkNotNull(cosmosPatchOperations, "expected non null cosmosPatchOperations");

        logger.debug("Running patch operations on Document. documentLink: [{}]", documentLink);

        final String path = Utils.joinPath(documentLink, null);

        final Map<String, String> requestHeaders = getRequestHeaders(options, ResourceType.Document, OperationType.Patch);
        Instant serializationStartTimeUTC = Instant.now();

        ByteBuffer content = ByteBuffer.wrap(PatchUtil.serializeCosmosPatchToByteArray(cosmosPatchOperations, options));

        Instant serializationEndTime = Instant.now();
        SerializationDiagnosticsContext.SerializationDiagnostics serializationDiagnostics = new SerializationDiagnosticsContext.SerializationDiagnostics(
            serializationStartTimeUTC,
            serializationEndTime,
            SerializationDiagnosticsContext.SerializationType.ITEM_SERIALIZATION);

        final RxDocumentServiceRequest request = RxDocumentServiceRequest.create(
            this,
            OperationType.Patch,
            ResourceType.Document,
            path,
            requestHeaders,
            options,
            content);

        if (retryPolicyInstance != null) {
            retryPolicyInstance.onBeforeSendRequest(request);
        }

        SerializationDiagnosticsContext serializationDiagnosticsContext = BridgeInternal.getSerializationDiagnosticsContext(request.requestContext.cosmosDiagnostics);
        if (serializationDiagnosticsContext != null) {
            serializationDiagnosticsContext.addSerializationDiagnostics(serializationDiagnostics);
        }

        Mono<Utils.ValueHolder<DocumentCollection>> collectionObs = collectionCache.resolveCollectionAsync(
            BridgeInternal.getMetaDataDiagnosticContext(request.requestContext.cosmosDiagnostics), request);

        // options will always have partition key info, so contentAsByteBuffer can be null and is not needed.
        Mono<RxDocumentServiceRequest> requestObs = addPartitionKeyInformation(
            request,
            null,
            null,
            options,
            collectionObs);

        return requestObs.flatMap(req -> patch(request, retryPolicyInstance)
            .map(resp -> toResourceResponse(resp, Document.class)));
    }

    @Override
    public Mono<ResourceResponse<Document>> deleteDocument(String documentLink, RequestOptions options) {
        DocumentClientRetryPolicy requestRetryPolicy = this.resetSessionTokenRetryPolicy.getRequestPolicy();
        return ObservableHelper.inlineIfPossibleAsObs(() -> deleteDocumentInternal(documentLink, null, options, requestRetryPolicy), requestRetryPolicy);
    }

    @Override
    public Mono<ResourceResponse<Document>> deleteDocument(String documentLink, InternalObjectNode internalObjectNode, RequestOptions options) {
        DocumentClientRetryPolicy requestRetryPolicy = this.resetSessionTokenRetryPolicy.getRequestPolicy();
        return ObservableHelper.inlineIfPossibleAsObs(() -> deleteDocumentInternal(documentLink, internalObjectNode, options, requestRetryPolicy),
            requestRetryPolicy);
    }

    private Mono<ResourceResponse<Document>> deleteDocumentInternal(String documentLink, InternalObjectNode internalObjectNode, RequestOptions options,
                                                                    DocumentClientRetryPolicy retryPolicyInstance) {
        try {
            if (StringUtils.isEmpty(documentLink)) {
                throw new IllegalArgumentException("documentLink");
            }

            logger.debug("Deleting a Document. documentLink: [{}]", documentLink);
            String path = Utils.joinPath(documentLink, null);
            Map<String, String> requestHeaders = this.getRequestHeaders(options, ResourceType.Document, OperationType.Delete);
            RxDocumentServiceRequest request = RxDocumentServiceRequest.create(this,
                OperationType.Delete, ResourceType.Document, path, requestHeaders, options);
            if (retryPolicyInstance != null) {
                retryPolicyInstance.onBeforeSendRequest(request);
            }

            Mono<Utils.ValueHolder<DocumentCollection>> collectionObs = collectionCache.resolveCollectionAsync(BridgeInternal.getMetaDataDiagnosticContext(request.requestContext.cosmosDiagnostics), request);

            Mono<RxDocumentServiceRequest> requestObs = addPartitionKeyInformation(request, null, internalObjectNode, options, collectionObs);

            return requestObs.flatMap(req -> this
                .delete(req, retryPolicyInstance, getOperationContextAndListenerTuple(options))
                .map(serviceResponse -> toResourceResponse(serviceResponse, Document.class)));

        } catch (Exception e) {
            logger.debug("Failure in deleting a document due to [{}]", e.getMessage());
            return Mono.error(e);
        }
    }

    @Override
    public Mono<ResourceResponse<Document>> deleteAllDocumentsByPartitionKey(String collectionLink, PartitionKey partitionKey, RequestOptions options) {
        DocumentClientRetryPolicy requestRetryPolicy = this.resetSessionTokenRetryPolicy.getRequestPolicy();
        return ObservableHelper.inlineIfPossibleAsObs(() -> deleteAllDocumentsByPartitionKeyInternal(collectionLink, options, requestRetryPolicy),
            requestRetryPolicy);
    }

    private Mono<ResourceResponse<Document>> deleteAllDocumentsByPartitionKeyInternal(String collectionLink, RequestOptions options,
                                                                                  DocumentClientRetryPolicy retryPolicyInstance) {
        try {
            if (StringUtils.isEmpty(collectionLink)) {
                throw new IllegalArgumentException("collectionLink");
            }

            logger.debug("Deleting all items by Partition Key. collectionLink: [{}]", collectionLink);
            String path = Utils.joinPath(collectionLink, null);
            Map<String, String> requestHeaders = this.getRequestHeaders(options, ResourceType.PartitionKey, OperationType.Delete);
            RxDocumentServiceRequest request = RxDocumentServiceRequest.create(this,
                OperationType.Delete, ResourceType.PartitionKey, path, requestHeaders, options);
            if (retryPolicyInstance != null) {
                retryPolicyInstance.onBeforeSendRequest(request);
            }

            Mono<Utils.ValueHolder<DocumentCollection>> collectionObs = collectionCache.resolveCollectionAsync(BridgeInternal.getMetaDataDiagnosticContext(request.requestContext.cosmosDiagnostics), request);

            Mono<RxDocumentServiceRequest> requestObs = addPartitionKeyInformation(request, null, null, options, collectionObs);

            return requestObs.flatMap(req -> this
                .deleteAllItemsByPartitionKey(req, retryPolicyInstance, getOperationContextAndListenerTuple(options))
                .map(serviceResponse -> toResourceResponse(serviceResponse, Document.class)));
        } catch (Exception e) {
            logger.debug("Failure in deleting documents due to [{}]", e.getMessage());
            return Mono.error(e);
        }
    }

    @Override
    public Mono<ResourceResponse<Document>> readDocument(String documentLink, RequestOptions options) {
        DocumentClientRetryPolicy retryPolicyInstance = this.resetSessionTokenRetryPolicy.getRequestPolicy();
        return ObservableHelper.inlineIfPossibleAsObs(() -> readDocumentInternal(documentLink, options, retryPolicyInstance), retryPolicyInstance);
    }

    private Mono<ResourceResponse<Document>> readDocumentInternal(String documentLink, RequestOptions options,
                                                                  DocumentClientRetryPolicy retryPolicyInstance) {
        try {
            if (StringUtils.isEmpty(documentLink)) {
                throw new IllegalArgumentException("documentLink");
            }

            logger.debug("Reading a Document. documentLink: [{}]", documentLink);
            String path = Utils.joinPath(documentLink, null);
            Map<String, String> requestHeaders = this.getRequestHeaders(options, ResourceType.Document, OperationType.Read);
            RxDocumentServiceRequest request = RxDocumentServiceRequest.create(this,
                OperationType.Read, ResourceType.Document, path, requestHeaders, options);
            if (retryPolicyInstance != null) {
                retryPolicyInstance.onBeforeSendRequest(request);
            }

            Mono<Utils.ValueHolder<DocumentCollection>> collectionObs = this.collectionCache.resolveCollectionAsync(BridgeInternal.getMetaDataDiagnosticContext(request.requestContext.cosmosDiagnostics), request);

            Mono<RxDocumentServiceRequest> requestObs = addPartitionKeyInformation(request, null, null, options, collectionObs);

            return requestObs.flatMap(req -> {
                return this.read(request, retryPolicyInstance).map(serviceResponse -> toResourceResponse(serviceResponse, Document.class));
            });

        } catch (Exception e) {
            logger.debug("Failure in reading a document due to [{}]", e.getMessage());
            return Mono.error(e);
        }
    }

    @Override
    public <T> Flux<FeedResponse<T>>  readDocuments(
        String collectionLink, CosmosQueryRequestOptions options, Class<T> classOfT) {

        if (StringUtils.isEmpty(collectionLink)) {
            throw new IllegalArgumentException("collectionLink");
        }

        return queryDocuments(collectionLink, "SELECT * FROM r", options, classOfT);
    }

    @Override
    public <T> Mono<FeedResponse<T>> readMany(
        List<CosmosItemIdentity> itemIdentityList,
        String collectionLink,
        CosmosQueryRequestOptions options,
        Class<T> klass) {

        String resourceLink = parentResourceLinkToQueryLink(collectionLink, ResourceType.Document);
        RxDocumentServiceRequest request = RxDocumentServiceRequest.create(this,
            OperationType.Query,
            ResourceType.Document,
            collectionLink, null
        );

        // This should not got to backend
        Mono<Utils.ValueHolder<DocumentCollection>> collectionObs =
            collectionCache.resolveCollectionAsync(null, request);

        return collectionObs
            .flatMap(documentCollectionResourceResponse -> {
                    final DocumentCollection collection = documentCollectionResourceResponse.v;
                    if (collection == null) {
                        throw new IllegalStateException("Collection cannot be null");
                    }

                    final PartitionKeyDefinition pkDefinition = collection.getPartitionKey();

                    Mono<Utils.ValueHolder<CollectionRoutingMap>> valueHolderMono = partitionKeyRangeCache
                        .tryLookupAsync(BridgeInternal.getMetaDataDiagnosticContext(request.requestContext.cosmosDiagnostics),
                            collection.getResourceId(),
                            null,
                            null);
                    return valueHolderMono.flatMap(collectionRoutingMapValueHolder -> {
                        Map<PartitionKeyRange, List<CosmosItemIdentity>> partitionRangeItemKeyMap =
                            new HashMap<>();
                        CollectionRoutingMap routingMap = collectionRoutingMapValueHolder.v;
                        if (routingMap == null) {
                            throw new IllegalStateException("Failed to get routing map.");
                        }
                        itemIdentityList
                            .forEach(itemIdentity -> {

                                String effectivePartitionKeyString =  PartitionKeyInternalHelper
                                    .getEffectivePartitionKeyString(
                                        BridgeInternal.getPartitionKeyInternal(
                                            itemIdentity.getPartitionKey()),
                                        pkDefinition);

                                //use routing map to find the partitionKeyRangeId of each
                                // effectivePartitionKey
                                PartitionKeyRange range =
                                    routingMap.getRangeByEffectivePartitionKey(effectivePartitionKeyString);

                                //group the itemKeyList based on partitionKeyRangeId
                                if (partitionRangeItemKeyMap.get(range) == null) {
                                    List<CosmosItemIdentity> list = new ArrayList<>();
                                    list.add(itemIdentity);
                                    partitionRangeItemKeyMap.put(range, list);
                                } else {
                                    List<CosmosItemIdentity> pairs =
                                        partitionRangeItemKeyMap.get(range);
                                    pairs.add(itemIdentity);
                                    partitionRangeItemKeyMap.put(range, pairs);
                                }

                            });

                        //Create the range query map that contains the query to be run for that
                        // partitionkeyrange
                        Map<PartitionKeyRange, SqlQuerySpec> rangeQueryMap;
                        rangeQueryMap = getRangeQueryMap(partitionRangeItemKeyMap,
                            collection.getPartitionKey());

                        // create the executable query
                        return createReadManyQuery(
                            resourceLink,
                            new SqlQuerySpec(DUMMY_SQL_QUERY),
                            options,
                            Document.class,
                            ResourceType.Document,
                            collection,
                            Collections.unmodifiableMap(rangeQueryMap))
                            .collectList() // aggregating the result construct a FeedResponse and
                            // aggregate RUs.
                            .map(feedList -> {
                                List<T> finalList = new ArrayList<>();
                                HashMap<String, String> headers = new HashMap<>();
                                ConcurrentMap<String, QueryMetrics> aggregatedQueryMetrics = new ConcurrentHashMap<>();
                                double requestCharge = 0;
                                for (FeedResponse<Document> page : feedList) {
                                    ConcurrentMap<String, QueryMetrics> pageQueryMetrics =
                                        ModelBridgeInternal.queryMetrics(page);
                                    if (pageQueryMetrics != null) {
                                        pageQueryMetrics.forEach(
                                            aggregatedQueryMetrics::putIfAbsent);
                                    }

                                    requestCharge += page.getRequestCharge();
                                    // TODO: this does double serialization: FIXME
                                    finalList.addAll(page.getResults().stream().map(document ->
                                        ModelBridgeInternal.toObjectFromJsonSerializable(document, klass)).collect(Collectors.toList()));
                                }
                                headers.put(HttpConstants.HttpHeaders.REQUEST_CHARGE, Double
                                    .toString(requestCharge));
                                FeedResponse<T> frp = BridgeInternal
                                    .createFeedResponse(finalList, headers);
                                return frp;
                            });
                    });
                }
            );

    }

    private Map<PartitionKeyRange, SqlQuerySpec> getRangeQueryMap(
        Map<PartitionKeyRange, List<CosmosItemIdentity>> partitionRangeItemKeyMap,
        PartitionKeyDefinition partitionKeyDefinition) {
        //TODO: Optimise this to include all types of partitionkeydefinitions. ex: c["prop1./ab"]["key1"]

        Map<PartitionKeyRange, SqlQuerySpec> rangeQueryMap = new HashMap<>();
        String partitionKeySelector = createPkSelector(partitionKeyDefinition);

        for(Map.Entry<PartitionKeyRange, List<CosmosItemIdentity>> entry: partitionRangeItemKeyMap.entrySet()) {

            SqlQuerySpec sqlQuerySpec;
            if (partitionKeySelector.equals("[\"id\"]")) {
                sqlQuerySpec = createReadManyQuerySpecPartitionKeyIdSame(entry.getValue(), partitionKeySelector);
            } else {
                sqlQuerySpec = createReadManyQuerySpec(entry.getValue(), partitionKeySelector);
            }
            // Add query for this partition to rangeQueryMap
            rangeQueryMap.put(entry.getKey(), sqlQuerySpec);

        }

        return rangeQueryMap;
    }

    private SqlQuerySpec createReadManyQuerySpecPartitionKeyIdSame(
        List<CosmosItemIdentity> idPartitionKeyPairList,
        String partitionKeySelector) {

        StringBuilder queryStringBuilder = new StringBuilder();
        List<SqlParameter> parameters = new ArrayList<>();

        queryStringBuilder.append("SELECT * FROM c WHERE c.id IN ( ");
        for (int i = 0; i < idPartitionKeyPairList.size(); i++) {
            CosmosItemIdentity itemIdentity = idPartitionKeyPairList.get(i);

            String idValue = itemIdentity.getId();
            String idParamName = "@param" + i;

            PartitionKey pkValueAsPartitionKey = itemIdentity.getPartitionKey();
            Object pkValue = ModelBridgeInternal.getPartitionKeyObject(pkValueAsPartitionKey);

            if (!Objects.equals(idValue, pkValue)) {
                // this is sanity check to ensure id and pk are the same
                continue;
            }

            parameters.add(new SqlParameter(idParamName, idValue));
            queryStringBuilder.append(idParamName);

            if (i < idPartitionKeyPairList.size() - 1) {
                queryStringBuilder.append(", ");
            }
        }
        queryStringBuilder.append(" )");

        return new SqlQuerySpec(queryStringBuilder.toString(), parameters);
    }

    private SqlQuerySpec createReadManyQuerySpec(List<CosmosItemIdentity> itemIdentities, String partitionKeySelector) {
        StringBuilder queryStringBuilder = new StringBuilder();
        List<SqlParameter> parameters = new ArrayList<>();

        queryStringBuilder.append("SELECT * FROM c WHERE ( ");
        for (int i = 0; i < itemIdentities.size(); i++) {
            CosmosItemIdentity itemIdentity = itemIdentities.get(i);

            PartitionKey pkValueAsPartitionKey = itemIdentity.getPartitionKey();
            Object pkValue = ModelBridgeInternal.getPartitionKeyObject(pkValueAsPartitionKey);
            String pkParamName = "@param" + (2 * i);
            parameters.add(new SqlParameter(pkParamName, pkValue));

            String idValue = itemIdentity.getId();
            String idParamName = "@param" + (2 * i + 1);
            parameters.add(new SqlParameter(idParamName, idValue));

            queryStringBuilder.append("(");
            queryStringBuilder.append("c.id = ");
            queryStringBuilder.append(idParamName);
            queryStringBuilder.append(" AND ");
            queryStringBuilder.append(" c");
            // partition key def
            queryStringBuilder.append(partitionKeySelector);
            queryStringBuilder.append((" = "));
            queryStringBuilder.append(pkParamName);
            queryStringBuilder.append(" )");

            if (i < itemIdentities.size() - 1) {
                queryStringBuilder.append(" OR ");
            }
        }
        queryStringBuilder.append(" )");

        return new SqlQuerySpec(queryStringBuilder.toString(), parameters);
    }

    private String createPkSelector(PartitionKeyDefinition partitionKeyDefinition) {
        return partitionKeyDefinition.getPaths()
            .stream()
            .map(pathPart -> StringUtils.substring(pathPart, 1)) // skip starting /
            .map(pathPart -> StringUtils.replace(pathPart, "\"", "\\")) // escape quote
            .map(part -> "[\"" + part + "\"]")
            .collect(Collectors.joining());
    }

    private <T extends Resource> Flux<FeedResponse<T>> createReadManyQuery(
        String parentResourceLink,
        SqlQuerySpec sqlQuery,
        CosmosQueryRequestOptions options,
        Class<T> klass,
        ResourceType resourceTypeEnum,
        DocumentCollection collection,
        Map<PartitionKeyRange, SqlQuerySpec> rangeQueryMap) {

        UUID activityId = Utils.randomUUID();
        IDocumentQueryClient queryClient = documentQueryClientImpl(RxDocumentClientImpl.this, getOperationContextAndListenerTuple(options));
        Flux<? extends IDocumentQueryExecutionContext<T>> executionContext =
            DocumentQueryExecutionContextFactory.createReadManyQueryAsync(this, queryClient, collection.getResourceId(),
                                                                          sqlQuery,
                                                                          rangeQueryMap,
                                                                          options,
                                                                          collection.getResourceId(),
                                                                          parentResourceLink,
                                                                          activityId,
                                                                          klass,
                                                                          resourceTypeEnum);
        return executionContext.flatMap(IDocumentQueryExecutionContext<T>::executeAsync);
    }

    @Override
    public <T> Flux<FeedResponse<T>> queryDocuments(
        String collectionLink, String query, CosmosQueryRequestOptions options, Class<T> classOfT) {

        return queryDocuments(collectionLink, new SqlQuerySpec(query), options, classOfT);
    }

    private IDocumentQueryClient documentQueryClientImpl(RxDocumentClientImpl rxDocumentClientImpl, OperationContextAndListenerTuple operationContextAndListenerTuple) {

        return new IDocumentQueryClient () {

            @Override
            public RxCollectionCache getCollectionCache() {
                return RxDocumentClientImpl.this.collectionCache;
            }

            @Override
            public RxPartitionKeyRangeCache getPartitionKeyRangeCache() {
                return RxDocumentClientImpl.this.partitionKeyRangeCache;
            }

            @Override
            public IRetryPolicyFactory getResetSessionTokenRetryPolicy() {
                return RxDocumentClientImpl.this.resetSessionTokenRetryPolicy;
            }

            @Override
            public ConsistencyLevel getDefaultConsistencyLevelAsync() {
                return RxDocumentClientImpl.this.gatewayConfigurationReader.getDefaultConsistencyLevel();
            }

            @Override
            public ConsistencyLevel getDesiredConsistencyLevelAsync() {
                // TODO Auto-generated method stub
                return RxDocumentClientImpl.this.consistencyLevel;
            }

            @Override
            public Mono<RxDocumentServiceResponse> executeQueryAsync(RxDocumentServiceRequest request) {
                if (operationContextAndListenerTuple == null) {
                    return RxDocumentClientImpl.this.query(request).single();
                } else {
                    final OperationListener listener =
                        operationContextAndListenerTuple.getOperationListener();
                    final OperationContext operationContext = operationContextAndListenerTuple.getOperationContext();
                    request.getHeaders().put(HttpConstants.HttpHeaders.CORRELATED_ACTIVITY_ID, operationContext.getCorrelationActivityId());
                    listener.requestListener(operationContext, request);

                    return RxDocumentClientImpl.this.query(request).single().doOnNext(
                        response -> listener.responseListener(operationContext, response)
                    ).doOnError(
                        ex -> listener.exceptionListener(operationContext, ex)
                    );
                }
            }

            @Override
            public QueryCompatibilityMode getQueryCompatibilityMode() {
                // TODO Auto-generated method stub
                return QueryCompatibilityMode.Default;
            }

            @Override
            public Mono<RxDocumentServiceResponse> readFeedAsync(RxDocumentServiceRequest request) {
                // TODO Auto-generated method stub
                return null;
            }
        };
    }

    @Override
    public <T> Flux<FeedResponse<T>> queryDocuments(
        String collectionLink,
        SqlQuerySpec querySpec,
        CosmosQueryRequestOptions options,
        Class<T> classOfT) {
        SqlQuerySpecLogger.getInstance().logQuery(querySpec);
        return createQuery(collectionLink, querySpec, options, classOfT, ResourceType.Document);
    }

    @Override
    public <T> Flux<FeedResponse<T>> queryDocumentChangeFeed(
        final DocumentCollection collection,
        final CosmosChangeFeedRequestOptions changeFeedOptions,
        Class<T> classOfT) {

        checkNotNull(collection, "Argument 'collection' must not be null.");

        ChangeFeedQueryImpl<T> changeFeedQueryImpl = new ChangeFeedQueryImpl<>(
            this,
            ResourceType.Document,
            classOfT,
            collection.getAltLink(),
            collection.getResourceId(),
            changeFeedOptions);

        return changeFeedQueryImpl.executeAsync();
    }

    @Override
    public <T> Flux<FeedResponse<T>> readAllDocuments(
        String collectionLink,
        PartitionKey partitionKey,
        CosmosQueryRequestOptions options,
        Class<T> classOfT) {

        if (StringUtils.isEmpty(collectionLink)) {
            throw new IllegalArgumentException("collectionLink");
        }

        if (partitionKey == null) {
            throw new IllegalArgumentException("partitionKey");
        }

        RxDocumentServiceRequest request = RxDocumentServiceRequest.create(this,
            OperationType.Query,
            ResourceType.Document,
            collectionLink,
            null
        );

        // This should not got to backend
        Flux<Utils.ValueHolder<DocumentCollection>> collectionObs =
            collectionCache.resolveCollectionAsync(null, request).flux();

        return collectionObs.flatMap(documentCollectionResourceResponse -> {

            DocumentCollection collection = documentCollectionResourceResponse.v;
            if (collection == null) {
                throw new IllegalStateException("Collection cannot be null");
            }

            PartitionKeyDefinition pkDefinition = collection.getPartitionKey();
            String pkSelector = createPkSelector(pkDefinition);
            SqlQuerySpec querySpec = createLogicalPartitionScanQuerySpec(partitionKey, pkSelector);

            String resourceLink = parentResourceLinkToQueryLink(collectionLink, ResourceType.Document);
            UUID activityId = Utils.randomUUID();
            IDocumentQueryClient queryClient = documentQueryClientImpl(RxDocumentClientImpl.this, getOperationContextAndListenerTuple(options));

            final CosmosQueryRequestOptions effectiveOptions =
                ModelBridgeInternal.createQueryRequestOptions(options);

            // Trying to put this logic as low as the query pipeline
            // Since for parallelQuery, each partition will have its own request, so at this point, there will be no request associate with this retry policy.
            // For default document context, it already wired up InvalidPartitionExceptionRetry, but there is no harm to wire it again here
            InvalidPartitionExceptionRetryPolicy invalidPartitionExceptionRetryPolicy = new InvalidPartitionExceptionRetryPolicy(
                this.collectionCache,
                null,
                resourceLink,
                ModelBridgeInternal.getPropertiesFromQueryRequestOptions(effectiveOptions));

            return ObservableHelper.fluxInlineIfPossibleAsObs(
                () -> {
                    Flux<Utils.ValueHolder<CollectionRoutingMap>> valueHolderMono = this.partitionKeyRangeCache
                        .tryLookupAsync(
                            BridgeInternal.getMetaDataDiagnosticContext(request.requestContext.cosmosDiagnostics),
                            collection.getResourceId(),
                            null,
                            null).flux();
                    return valueHolderMono.flatMap(collectionRoutingMapValueHolder -> {

                        CollectionRoutingMap routingMap = collectionRoutingMapValueHolder.v;
                        if (routingMap == null) {
                            throw new IllegalStateException("Failed to get routing map.");
                        }

                        String effectivePartitionKeyString = PartitionKeyInternalHelper
                            .getEffectivePartitionKeyString(
                                BridgeInternal.getPartitionKeyInternal(partitionKey),
                                pkDefinition);

                        //use routing map to find the partitionKeyRangeId of each
                        // effectivePartitionKey
                        PartitionKeyRange range =
                            routingMap.getRangeByEffectivePartitionKey(effectivePartitionKeyString);

                        return createQueryInternal(
                            resourceLink,
                            querySpec,
                            ModelBridgeInternal.setPartitionKeyRangeIdInternal(effectiveOptions, range.getId()),
                            classOfT, //Document.class
                            ResourceType.Document,
                            queryClient,
                            activityId);
                    });
                },
                invalidPartitionExceptionRetryPolicy);
        });
    }

    @Override
    public Map<String, PartitionedQueryExecutionInfo> getQueryPlanCache() {
        return queryPlanCache;
    }

    @Override
    public Flux<FeedResponse<PartitionKeyRange>> readPartitionKeyRanges(final String collectionLink,
                                                                              CosmosQueryRequestOptions options) {

        if (StringUtils.isEmpty(collectionLink)) {
            throw new IllegalArgumentException("collectionLink");
        }

        return readFeed(options, ResourceType.PartitionKeyRange, PartitionKeyRange.class,
                Utils.joinPath(collectionLink, Paths.PARTITION_KEY_RANGES_PATH_SEGMENT));
    }

    private RxDocumentServiceRequest getStoredProcedureRequest(String collectionLink, StoredProcedure storedProcedure,
                                                               RequestOptions options, OperationType operationType) {
        if (StringUtils.isEmpty(collectionLink)) {
            throw new IllegalArgumentException("collectionLink");
        }
        if (storedProcedure == null) {
            throw new IllegalArgumentException("storedProcedure");
        }

        validateResource(storedProcedure);

        String path = Utils.joinPath(collectionLink, Paths.STORED_PROCEDURES_PATH_SEGMENT);
        Map<String, String> requestHeaders = this.getRequestHeaders(options, ResourceType.StoredProcedure, operationType);
        RxDocumentServiceRequest request = RxDocumentServiceRequest.create(this, operationType,
            ResourceType.StoredProcedure, path, storedProcedure, requestHeaders, options);

        return request;
    }

    private RxDocumentServiceRequest getUserDefinedFunctionRequest(String collectionLink, UserDefinedFunction udf,
                                                                   RequestOptions options, OperationType operationType) {
        if (StringUtils.isEmpty(collectionLink)) {
            throw new IllegalArgumentException("collectionLink");
        }
        if (udf == null) {
            throw new IllegalArgumentException("udf");
        }

        validateResource(udf);

        String path = Utils.joinPath(collectionLink, Paths.USER_DEFINED_FUNCTIONS_PATH_SEGMENT);
        Map<String, String> requestHeaders = this.getRequestHeaders(options, ResourceType.UserDefinedFunction, operationType);
        RxDocumentServiceRequest request = RxDocumentServiceRequest.create(this,
            operationType, ResourceType.UserDefinedFunction, path, udf, requestHeaders, options);

        return request;
    }

    @Override
    public Mono<ResourceResponse<StoredProcedure>> createStoredProcedure(String collectionLink,
                                                                               StoredProcedure storedProcedure, RequestOptions options) {
        DocumentClientRetryPolicy requestRetryPolicy = this.resetSessionTokenRetryPolicy.getRequestPolicy();
        return ObservableHelper.inlineIfPossibleAsObs(() -> createStoredProcedureInternal(collectionLink, storedProcedure, options, requestRetryPolicy), requestRetryPolicy);
    }

    private Mono<ResourceResponse<StoredProcedure>> createStoredProcedureInternal(String collectionLink,
                                                                                        StoredProcedure storedProcedure, RequestOptions options, DocumentClientRetryPolicy retryPolicyInstance) {
        // we are using an observable factory here
        // observable will be created fresh upon subscription
        // this is to ensure we capture most up to date information (e.g.,
        // session)
        try {

            logger.debug("Creating a StoredProcedure. collectionLink: [{}], storedProcedure id [{}]",
                    collectionLink, storedProcedure.getId());
            RxDocumentServiceRequest request = getStoredProcedureRequest(collectionLink, storedProcedure, options,
                    OperationType.Create);
            if (retryPolicyInstance != null) {
                retryPolicyInstance.onBeforeSendRequest(request);
            }

            return this.create(request, retryPolicyInstance, getOperationContextAndListenerTuple(options)).map(response -> toResourceResponse(response, StoredProcedure.class));

        } catch (Exception e) {
            // this is only in trace level to capture what's going on
            logger.debug("Failure in creating a StoredProcedure due to [{}]", e.getMessage(), e);
            return Mono.error(e);
        }
    }

    @Override
    public Mono<ResourceResponse<StoredProcedure>> upsertStoredProcedure(String collectionLink,
                                                                               StoredProcedure storedProcedure, RequestOptions options) {
        DocumentClientRetryPolicy requestRetryPolicy = this.resetSessionTokenRetryPolicy.getRequestPolicy();
        return ObservableHelper.inlineIfPossibleAsObs(() -> upsertStoredProcedureInternal(collectionLink, storedProcedure, options, requestRetryPolicy), requestRetryPolicy);
    }

    private Mono<ResourceResponse<StoredProcedure>> upsertStoredProcedureInternal(String collectionLink,
                                                                                        StoredProcedure storedProcedure, RequestOptions options, DocumentClientRetryPolicy retryPolicyInstance) {
        // we are using an observable factory here
        // observable will be created fresh upon subscription
        // this is to ensure we capture most up to date information (e.g.,
        // session)
        try {

            logger.debug("Upserting a StoredProcedure. collectionLink: [{}], storedProcedure id [{}]",
                    collectionLink, storedProcedure.getId());
            RxDocumentServiceRequest request = getStoredProcedureRequest(collectionLink, storedProcedure, options,
                    OperationType.Upsert);
            if (retryPolicyInstance != null) {
                retryPolicyInstance.onBeforeSendRequest(request);
            }

            return this.upsert(request, retryPolicyInstance, getOperationContextAndListenerTuple(options)).map(response -> toResourceResponse(response, StoredProcedure.class));

        } catch (Exception e) {
            // this is only in trace level to capture what's going on
            logger.debug("Failure in upserting a StoredProcedure due to [{}]", e.getMessage(), e);
            return Mono.error(e);
        }
    }

    @Override
    public Mono<ResourceResponse<StoredProcedure>> replaceStoredProcedure(StoredProcedure storedProcedure,
                                                                                RequestOptions options) {
        DocumentClientRetryPolicy requestRetryPolicy = this.resetSessionTokenRetryPolicy.getRequestPolicy();
        return ObservableHelper.inlineIfPossibleAsObs(() -> replaceStoredProcedureInternal(storedProcedure, options, requestRetryPolicy), requestRetryPolicy);
    }

    private Mono<ResourceResponse<StoredProcedure>> replaceStoredProcedureInternal(StoredProcedure storedProcedure,
                                                                                         RequestOptions options, DocumentClientRetryPolicy retryPolicyInstance) {
        try {

            if (storedProcedure == null) {
                throw new IllegalArgumentException("storedProcedure");
            }
            logger.debug("Replacing a StoredProcedure. storedProcedure id [{}]", storedProcedure.getId());

            RxDocumentClientImpl.validateResource(storedProcedure);

            String path = Utils.joinPath(storedProcedure.getSelfLink(), null);
            Map<String, String> requestHeaders = getRequestHeaders(options, ResourceType.StoredProcedure, OperationType.Replace);
            RxDocumentServiceRequest request = RxDocumentServiceRequest.create(this,
                OperationType.Replace, ResourceType.StoredProcedure, path, storedProcedure, requestHeaders, options);

            if (retryPolicyInstance != null) {
                retryPolicyInstance.onBeforeSendRequest(request);
            }

            return this.replace(request, retryPolicyInstance).map(response -> toResourceResponse(response, StoredProcedure.class));

        } catch (Exception e) {
            logger.debug("Failure in replacing a StoredProcedure due to [{}]", e.getMessage(), e);
            return Mono.error(e);
        }
    }

    @Override
    public Mono<ResourceResponse<StoredProcedure>> deleteStoredProcedure(String storedProcedureLink,
                                                                               RequestOptions options) {
        DocumentClientRetryPolicy requestRetryPolicy = this.resetSessionTokenRetryPolicy.getRequestPolicy();
        return ObservableHelper.inlineIfPossibleAsObs(() -> deleteStoredProcedureInternal(storedProcedureLink, options, requestRetryPolicy), requestRetryPolicy);
    }

    private Mono<ResourceResponse<StoredProcedure>> deleteStoredProcedureInternal(String storedProcedureLink,
                                                                                        RequestOptions options, DocumentClientRetryPolicy retryPolicyInstance) {
        // we are using an observable factory here
        // observable will be created fresh upon subscription
        // this is to ensure we capture most up to date information (e.g.,
        // session)
        try {

            if (StringUtils.isEmpty(storedProcedureLink)) {
                throw new IllegalArgumentException("storedProcedureLink");
            }

            logger.debug("Deleting a StoredProcedure. storedProcedureLink [{}]", storedProcedureLink);
            String path = Utils.joinPath(storedProcedureLink, null);
            Map<String, String> requestHeaders = this.getRequestHeaders(options, ResourceType.StoredProcedure, OperationType.Delete);
            RxDocumentServiceRequest request = RxDocumentServiceRequest.create(this,
                OperationType.Delete, ResourceType.StoredProcedure, path, requestHeaders, options);

            if (retryPolicyInstance != null) {
                retryPolicyInstance.onBeforeSendRequest(request);
            }

            return this.delete(request, retryPolicyInstance, getOperationContextAndListenerTuple(options)).map(response -> toResourceResponse(response, StoredProcedure.class));

        } catch (Exception e) {
            // this is only in trace level to capture what's going on
            logger.debug("Failure in deleting a StoredProcedure due to [{}]", e.getMessage(), e);
            return Mono.error(e);
        }
    }

    @Override
    public Mono<ResourceResponse<StoredProcedure>> readStoredProcedure(String storedProcedureLink,
                                                                             RequestOptions options) {
        DocumentClientRetryPolicy retryPolicyInstance = this.resetSessionTokenRetryPolicy.getRequestPolicy();
        return ObservableHelper.inlineIfPossibleAsObs(() -> readStoredProcedureInternal(storedProcedureLink, options, retryPolicyInstance), retryPolicyInstance);
    }

    private Mono<ResourceResponse<StoredProcedure>> readStoredProcedureInternal(String storedProcedureLink,
                                                                                      RequestOptions options, DocumentClientRetryPolicy retryPolicyInstance) {

        // we are using an observable factory here
        // observable will be created fresh upon subscription
        // this is to ensure we capture most up to date information (e.g.,
        // session)
        try {

            if (StringUtils.isEmpty(storedProcedureLink)) {
                throw new IllegalArgumentException("storedProcedureLink");
            }

            logger.debug("Reading a StoredProcedure. storedProcedureLink [{}]", storedProcedureLink);
            String path = Utils.joinPath(storedProcedureLink, null);
            Map<String, String> requestHeaders = this.getRequestHeaders(options, ResourceType.StoredProcedure, OperationType.Read);
            RxDocumentServiceRequest request = RxDocumentServiceRequest.create(this,
                OperationType.Read, ResourceType.StoredProcedure, path, requestHeaders, options);

            if (retryPolicyInstance != null){
                retryPolicyInstance.onBeforeSendRequest(request);
            }

            return this.read(request, retryPolicyInstance).map(response -> toResourceResponse(response, StoredProcedure.class));

        } catch (Exception e) {
            // this is only in trace level to capture what's going on
            logger.debug("Failure in reading a StoredProcedure due to [{}]", e.getMessage(), e);
            return Mono.error(e);
        }
    }

    @Override
    public Flux<FeedResponse<StoredProcedure>> readStoredProcedures(String collectionLink,
                                                                          CosmosQueryRequestOptions options) {

        if (StringUtils.isEmpty(collectionLink)) {
            throw new IllegalArgumentException("collectionLink");
        }

        return readFeed(options, ResourceType.StoredProcedure, StoredProcedure.class,
                Utils.joinPath(collectionLink, Paths.STORED_PROCEDURES_PATH_SEGMENT));
    }

    @Override
    public Flux<FeedResponse<StoredProcedure>> queryStoredProcedures(String collectionLink, String query,
                                                                           CosmosQueryRequestOptions options) {
        return queryStoredProcedures(collectionLink, new SqlQuerySpec(query), options);
    }

    @Override
    public Flux<FeedResponse<StoredProcedure>> queryStoredProcedures(String collectionLink,
                                                                           SqlQuerySpec querySpec, CosmosQueryRequestOptions options) {
        return createQuery(collectionLink, querySpec, options, StoredProcedure.class, ResourceType.StoredProcedure);
    }

    @Override
    public Mono<StoredProcedureResponse> executeStoredProcedure(String storedProcedureLink,
                                                                      List<Object> procedureParams) {
        return this.executeStoredProcedure(storedProcedureLink, null, procedureParams);
    }

    @Override
    public Mono<StoredProcedureResponse> executeStoredProcedure(String storedProcedureLink,
                                                                      RequestOptions options, List<Object> procedureParams) {
        DocumentClientRetryPolicy documentClientRetryPolicy = this.resetSessionTokenRetryPolicy.getRequestPolicy();
        return ObservableHelper.inlineIfPossibleAsObs(() -> executeStoredProcedureInternal(storedProcedureLink, options, procedureParams, documentClientRetryPolicy), documentClientRetryPolicy);
    }

    @Override
    public Mono<CosmosBatchResponse> executeBatchRequest(String collectionLink,
                                                         ServerBatchRequest serverBatchRequest,
                                                         RequestOptions options,
                                                         boolean disableAutomaticIdGeneration) {
        DocumentClientRetryPolicy documentClientRetryPolicy = this.resetSessionTokenRetryPolicy.getRequestPolicy();
        return ObservableHelper.inlineIfPossibleAsObs(() -> executeBatchRequestInternal(collectionLink, serverBatchRequest, options, documentClientRetryPolicy, disableAutomaticIdGeneration), documentClientRetryPolicy);
    }

    private Mono<StoredProcedureResponse> executeStoredProcedureInternal(String storedProcedureLink,
                                                                               RequestOptions options, List<Object> procedureParams, DocumentClientRetryPolicy retryPolicy) {

        try {
            logger.debug("Executing a StoredProcedure. storedProcedureLink [{}]", storedProcedureLink);
            String path = Utils.joinPath(storedProcedureLink, null);

            Map<String, String> requestHeaders = getRequestHeaders(options, ResourceType.StoredProcedure, OperationType.ExecuteJavaScript);
            requestHeaders.put(HttpConstants.HttpHeaders.ACCEPT, RuntimeConstants.MediaTypes.JSON);

            RxDocumentServiceRequest request = RxDocumentServiceRequest.create(this,
                    OperationType.ExecuteJavaScript,
                    ResourceType.StoredProcedure, path,
                    procedureParams != null && !procedureParams.isEmpty() ? RxDocumentClientImpl.serializeProcedureParams(procedureParams) : "",
                    requestHeaders, options);

            if (retryPolicy != null) {
                retryPolicy.onBeforeSendRequest(request);
            }

            Mono<RxDocumentServiceRequest> reqObs = addPartitionKeyInformation(request, null, null, options);
            return reqObs.flatMap(req -> create(request, retryPolicy, getOperationContextAndListenerTuple(options))
                    .map(response -> {
                        this.captureSessionToken(request, response);
                        return toStoredProcedureResponse(response);
                    }));

        } catch (Exception e) {
            logger.debug("Failure in executing a StoredProcedure due to [{}]", e.getMessage(), e);
            return Mono.error(e);
        }
    }

    private Mono<CosmosBatchResponse> executeBatchRequestInternal(String collectionLink,
                                                                         ServerBatchRequest serverBatchRequest,
                                                                         RequestOptions options,
                                                                         DocumentClientRetryPolicy requestRetryPolicy,
                                                                         boolean disableAutomaticIdGeneration) {

        try {
            logger.debug("Executing a Batch request with number of operations {}", serverBatchRequest.getOperations().size());

            Mono<RxDocumentServiceRequest> requestObs = getBatchDocumentRequest(requestRetryPolicy, collectionLink, serverBatchRequest, options, disableAutomaticIdGeneration);
            Mono<RxDocumentServiceResponse> responseObservable =
                requestObs.flatMap(request -> create(request, requestRetryPolicy, getOperationContextAndListenerTuple(options)));

            return responseObservable
                .map(serviceResponse -> BatchResponseParser.fromDocumentServiceResponse(serviceResponse, serverBatchRequest, true));

        } catch (Exception ex) {
            logger.debug("Failure in executing a batch due to [{}]", ex.getMessage(), ex);
            return Mono.error(ex);
        }
    }

    @Override
    public Mono<ResourceResponse<Trigger>> createTrigger(String collectionLink, Trigger trigger,
                                                               RequestOptions options) {
        DocumentClientRetryPolicy retryPolicyInstance = this.resetSessionTokenRetryPolicy.getRequestPolicy();
        return ObservableHelper.inlineIfPossibleAsObs(() -> createTriggerInternal(collectionLink, trigger, options, retryPolicyInstance), retryPolicyInstance);
    }

    private Mono<ResourceResponse<Trigger>> createTriggerInternal(String collectionLink, Trigger trigger,
                                                                        RequestOptions options, DocumentClientRetryPolicy retryPolicyInstance) {
        try {

            logger.debug("Creating a Trigger. collectionLink [{}], trigger id [{}]", collectionLink,
                    trigger.getId());
            RxDocumentServiceRequest request = getTriggerRequest(collectionLink, trigger, options,
                    OperationType.Create);
            if (retryPolicyInstance != null){
                retryPolicyInstance.onBeforeSendRequest(request);
            }

            return this.create(request, retryPolicyInstance, getOperationContextAndListenerTuple(options)).map(response -> toResourceResponse(response, Trigger.class));

        } catch (Exception e) {
            logger.debug("Failure in creating a Trigger due to [{}]", e.getMessage(), e);
            return Mono.error(e);
        }
    }

    @Override
    public Mono<ResourceResponse<Trigger>> upsertTrigger(String collectionLink, Trigger trigger,
                                                               RequestOptions options) {
        DocumentClientRetryPolicy retryPolicyInstance = this.resetSessionTokenRetryPolicy.getRequestPolicy();
        return ObservableHelper.inlineIfPossibleAsObs(() -> upsertTriggerInternal(collectionLink, trigger, options, retryPolicyInstance), retryPolicyInstance);
    }

    private Mono<ResourceResponse<Trigger>> upsertTriggerInternal(String collectionLink, Trigger trigger,
                                                                        RequestOptions options, DocumentClientRetryPolicy retryPolicyInstance) {
        try {

            logger.debug("Upserting a Trigger. collectionLink [{}], trigger id [{}]", collectionLink,
                    trigger.getId());
            RxDocumentServiceRequest request = getTriggerRequest(collectionLink, trigger, options,
                    OperationType.Upsert);
            if (retryPolicyInstance != null){
                retryPolicyInstance.onBeforeSendRequest(request);
            }

            return this.upsert(request, retryPolicyInstance, getOperationContextAndListenerTuple(options)).map(response -> toResourceResponse(response, Trigger.class));

        } catch (Exception e) {
            logger.debug("Failure in upserting a Trigger due to [{}]", e.getMessage(), e);
            return Mono.error(e);
        }
    }

    private RxDocumentServiceRequest getTriggerRequest(String collectionLink, Trigger trigger, RequestOptions options,
                                                       OperationType operationType) {
        if (StringUtils.isEmpty(collectionLink)) {
            throw new IllegalArgumentException("collectionLink");
        }
        if (trigger == null) {
            throw new IllegalArgumentException("trigger");
        }

        RxDocumentClientImpl.validateResource(trigger);

        String path = Utils.joinPath(collectionLink, Paths.TRIGGERS_PATH_SEGMENT);
        Map<String, String> requestHeaders = getRequestHeaders(options, ResourceType.Trigger, operationType);
        RxDocumentServiceRequest request = RxDocumentServiceRequest.create(this, operationType, ResourceType.Trigger, path,
                trigger, requestHeaders, options);

        return request;
    }

    @Override
    public Mono<ResourceResponse<Trigger>> replaceTrigger(Trigger trigger, RequestOptions options) {
        DocumentClientRetryPolicy retryPolicyInstance = this.resetSessionTokenRetryPolicy.getRequestPolicy();
        return ObservableHelper.inlineIfPossibleAsObs(() -> replaceTriggerInternal(trigger, options, retryPolicyInstance), retryPolicyInstance);
    }

    private Mono<ResourceResponse<Trigger>> replaceTriggerInternal(Trigger trigger, RequestOptions options,
                                                                         DocumentClientRetryPolicy retryPolicyInstance) {

        try {
            if (trigger == null) {
                throw new IllegalArgumentException("trigger");
            }

            logger.debug("Replacing a Trigger. trigger id [{}]", trigger.getId());
            RxDocumentClientImpl.validateResource(trigger);

            String path = Utils.joinPath(trigger.getSelfLink(), null);
            Map<String, String> requestHeaders = getRequestHeaders(options, ResourceType.Trigger, OperationType.Replace);
            RxDocumentServiceRequest request = RxDocumentServiceRequest.create(this,
                OperationType.Replace, ResourceType.Trigger, path, trigger, requestHeaders, options);

            if (retryPolicyInstance != null){
                retryPolicyInstance.onBeforeSendRequest(request);
            }

            return this.replace(request, retryPolicyInstance).map(response -> toResourceResponse(response, Trigger.class));

        } catch (Exception e) {
            logger.debug("Failure in replacing a Trigger due to [{}]", e.getMessage(), e);
            return Mono.error(e);
        }
    }

    @Override
    public Mono<ResourceResponse<Trigger>> deleteTrigger(String triggerLink, RequestOptions options) {
        DocumentClientRetryPolicy retryPolicyInstance = this.resetSessionTokenRetryPolicy.getRequestPolicy();
        return ObservableHelper.inlineIfPossibleAsObs(() -> deleteTriggerInternal(triggerLink, options, retryPolicyInstance), retryPolicyInstance);
    }

    private Mono<ResourceResponse<Trigger>> deleteTriggerInternal(String triggerLink, RequestOptions options, DocumentClientRetryPolicy retryPolicyInstance) {
        try {
            if (StringUtils.isEmpty(triggerLink)) {
                throw new IllegalArgumentException("triggerLink");
            }

            logger.debug("Deleting a Trigger. triggerLink [{}]", triggerLink);
            String path = Utils.joinPath(triggerLink, null);
            Map<String, String> requestHeaders = getRequestHeaders(options, ResourceType.Trigger, OperationType.Delete);
            RxDocumentServiceRequest request = RxDocumentServiceRequest.create(this,
                OperationType.Delete, ResourceType.Trigger, path, requestHeaders, options);

            if (retryPolicyInstance != null){
                retryPolicyInstance.onBeforeSendRequest(request);
            }

            return this.delete(request, retryPolicyInstance, getOperationContextAndListenerTuple(options)).map(response -> toResourceResponse(response, Trigger.class));

        } catch (Exception e) {
            logger.debug("Failure in deleting a Trigger due to [{}]", e.getMessage(), e);
            return Mono.error(e);
        }
    }

    @Override
    public Mono<ResourceResponse<Trigger>> readTrigger(String triggerLink, RequestOptions options) {
        DocumentClientRetryPolicy retryPolicyInstance = this.resetSessionTokenRetryPolicy.getRequestPolicy();
        return ObservableHelper.inlineIfPossibleAsObs(() -> readTriggerInternal(triggerLink, options, retryPolicyInstance), retryPolicyInstance);
    }

    private Mono<ResourceResponse<Trigger>> readTriggerInternal(String triggerLink, RequestOptions options,
                                                                      DocumentClientRetryPolicy retryPolicyInstance) {
        try {
            if (StringUtils.isEmpty(triggerLink)) {
                throw new IllegalArgumentException("triggerLink");
            }

            logger.debug("Reading a Trigger. triggerLink [{}]", triggerLink);
            String path = Utils.joinPath(triggerLink, null);
            Map<String, String> requestHeaders = getRequestHeaders(options, ResourceType.Trigger, OperationType.Read);
            RxDocumentServiceRequest request = RxDocumentServiceRequest.create(this,
                OperationType.Read, ResourceType.Trigger, path, requestHeaders, options);

            if (retryPolicyInstance != null){
                retryPolicyInstance.onBeforeSendRequest(request);
            }

            return this.read(request, retryPolicyInstance).map(response -> toResourceResponse(response, Trigger.class));

        } catch (Exception e) {
            logger.debug("Failure in reading a Trigger due to [{}]", e.getMessage(), e);
            return Mono.error(e);
        }
    }

    @Override
    public Flux<FeedResponse<Trigger>> readTriggers(String collectionLink, CosmosQueryRequestOptions options) {

        if (StringUtils.isEmpty(collectionLink)) {
            throw new IllegalArgumentException("collectionLink");
        }

        return readFeed(options, ResourceType.Trigger, Trigger.class,
                Utils.joinPath(collectionLink, Paths.TRIGGERS_PATH_SEGMENT));
    }

    @Override
    public Flux<FeedResponse<Trigger>> queryTriggers(String collectionLink, String query,
                                                           CosmosQueryRequestOptions options) {
        return queryTriggers(collectionLink, new SqlQuerySpec(query), options);
    }

    @Override
    public Flux<FeedResponse<Trigger>> queryTriggers(String collectionLink, SqlQuerySpec querySpec,
                                                           CosmosQueryRequestOptions options) {
        return createQuery(collectionLink, querySpec, options, Trigger.class, ResourceType.Trigger);
    }

    @Override
    public Mono<ResourceResponse<UserDefinedFunction>> createUserDefinedFunction(String collectionLink,
                                                                                       UserDefinedFunction udf, RequestOptions options) {
        DocumentClientRetryPolicy retryPolicyInstance = this.resetSessionTokenRetryPolicy.getRequestPolicy();
        return ObservableHelper.inlineIfPossibleAsObs(() -> createUserDefinedFunctionInternal(collectionLink, udf, options, retryPolicyInstance), retryPolicyInstance);
    }

    private Mono<ResourceResponse<UserDefinedFunction>> createUserDefinedFunctionInternal(String collectionLink,
                                                                                                UserDefinedFunction udf, RequestOptions options, DocumentClientRetryPolicy retryPolicyInstance) {
        // we are using an observable factory here
        // observable will be created fresh upon subscription
        // this is to ensure we capture most up to date information (e.g.,
        // session)
        try {
            logger.debug("Creating a UserDefinedFunction. collectionLink [{}], udf id [{}]", collectionLink,
                    udf.getId());
            RxDocumentServiceRequest request = getUserDefinedFunctionRequest(collectionLink, udf, options,
                    OperationType.Create);
            if (retryPolicyInstance != null){
                retryPolicyInstance.onBeforeSendRequest(request);
            }

            return this.create(request, retryPolicyInstance, getOperationContextAndListenerTuple(options)).map(response -> toResourceResponse(response, UserDefinedFunction.class));

        } catch (Exception e) {
            // this is only in trace level to capture what's going on
            logger.debug("Failure in creating a UserDefinedFunction due to [{}]", e.getMessage(), e);
            return Mono.error(e);
        }
    }

    @Override
    public Mono<ResourceResponse<UserDefinedFunction>> upsertUserDefinedFunction(String collectionLink,
                                                                                       UserDefinedFunction udf, RequestOptions options) {
        DocumentClientRetryPolicy retryPolicyInstance = this.resetSessionTokenRetryPolicy.getRequestPolicy();
        return ObservableHelper.inlineIfPossibleAsObs(() -> upsertUserDefinedFunctionInternal(collectionLink, udf, options, retryPolicyInstance), retryPolicyInstance);
    }

    private Mono<ResourceResponse<UserDefinedFunction>> upsertUserDefinedFunctionInternal(String collectionLink,
                                                                                                UserDefinedFunction udf, RequestOptions options, DocumentClientRetryPolicy retryPolicyInstance) {
        // we are using an observable factory here
        // observable will be created fresh upon subscription
        // this is to ensure we capture most up to date information (e.g.,
        // session)
        try {
            logger.debug("Upserting a UserDefinedFunction. collectionLink [{}], udf id [{}]", collectionLink,
                    udf.getId());
            RxDocumentServiceRequest request = getUserDefinedFunctionRequest(collectionLink, udf, options,
                    OperationType.Upsert);
            if (retryPolicyInstance != null){
                retryPolicyInstance.onBeforeSendRequest(request);
            }

            return this.upsert(request, retryPolicyInstance, getOperationContextAndListenerTuple(options)).map(response -> toResourceResponse(response, UserDefinedFunction.class));

        } catch (Exception e) {
            // this is only in trace level to capture what's going on
            logger.debug("Failure in upserting a UserDefinedFunction due to [{}]", e.getMessage(), e);
            return Mono.error(e);
        }
    }

    @Override
    public Mono<ResourceResponse<UserDefinedFunction>> replaceUserDefinedFunction(UserDefinedFunction udf,
                                                                                        RequestOptions options) {
        DocumentClientRetryPolicy retryPolicyInstance = this.resetSessionTokenRetryPolicy.getRequestPolicy();
        return ObservableHelper.inlineIfPossibleAsObs(() -> replaceUserDefinedFunctionInternal(udf, options, retryPolicyInstance), retryPolicyInstance);
    }

    private Mono<ResourceResponse<UserDefinedFunction>> replaceUserDefinedFunctionInternal(UserDefinedFunction udf,
                                                                                                 RequestOptions options, DocumentClientRetryPolicy retryPolicyInstance) {
        // we are using an observable factory here
        // observable will be created fresh upon subscription
        // this is to ensure we capture most up to date information (e.g.,
        // session)
        try {
            if (udf == null) {
                throw new IllegalArgumentException("udf");
            }

            logger.debug("Replacing a UserDefinedFunction. udf id [{}]", udf.getId());
            validateResource(udf);

            String path = Utils.joinPath(udf.getSelfLink(), null);
            Map<String, String> requestHeaders = this.getRequestHeaders(options, ResourceType.UserDefinedFunction, OperationType.Replace);
            RxDocumentServiceRequest request = RxDocumentServiceRequest.create(this,
                OperationType.Replace, ResourceType.UserDefinedFunction, path, udf, requestHeaders, options);

            if (retryPolicyInstance != null){
                retryPolicyInstance.onBeforeSendRequest(request);
            }

            return this.replace(request, retryPolicyInstance).map(response -> toResourceResponse(response, UserDefinedFunction.class));

        } catch (Exception e) {
            // this is only in trace level to capture what's going on
            logger.debug("Failure in replacing a UserDefinedFunction due to [{}]", e.getMessage(), e);
            return Mono.error(e);
        }
    }

    @Override
    public Mono<ResourceResponse<UserDefinedFunction>> deleteUserDefinedFunction(String udfLink,
                                                                                       RequestOptions options) {
        DocumentClientRetryPolicy retryPolicyInstance = this.resetSessionTokenRetryPolicy.getRequestPolicy();
        return ObservableHelper.inlineIfPossibleAsObs(() -> deleteUserDefinedFunctionInternal(udfLink, options, retryPolicyInstance), retryPolicyInstance);
    }

    private Mono<ResourceResponse<UserDefinedFunction>> deleteUserDefinedFunctionInternal(String udfLink,
                                                                                                RequestOptions options, DocumentClientRetryPolicy retryPolicyInstance) {
        // we are using an observable factory here
        // observable will be created fresh upon subscription
        // this is to ensure we capture most up to date information (e.g.,
        // session)
        try {
            if (StringUtils.isEmpty(udfLink)) {
                throw new IllegalArgumentException("udfLink");
            }

            logger.debug("Deleting a UserDefinedFunction. udfLink [{}]", udfLink);
            String path = Utils.joinPath(udfLink, null);
            Map<String, String> requestHeaders = this.getRequestHeaders(options, ResourceType.UserDefinedFunction, OperationType.Delete);
            RxDocumentServiceRequest request = RxDocumentServiceRequest.create(this,
                OperationType.Delete, ResourceType.UserDefinedFunction, path, requestHeaders, options);

            if (retryPolicyInstance != null){
                retryPolicyInstance.onBeforeSendRequest(request);
            }

            return this.delete(request, retryPolicyInstance, getOperationContextAndListenerTuple(options)).map(response -> toResourceResponse(response, UserDefinedFunction.class));

        } catch (Exception e) {
            // this is only in trace level to capture what's going on
            logger.debug("Failure in deleting a UserDefinedFunction due to [{}]", e.getMessage(), e);
            return Mono.error(e);
        }
    }

    @Override
    public Mono<ResourceResponse<UserDefinedFunction>> readUserDefinedFunction(String udfLink,
                                                                                     RequestOptions options) {
        DocumentClientRetryPolicy retryPolicyInstance = this.resetSessionTokenRetryPolicy.getRequestPolicy();
        return ObservableHelper.inlineIfPossibleAsObs(() -> readUserDefinedFunctionInternal(udfLink, options, retryPolicyInstance), retryPolicyInstance);
    }

    private Mono<ResourceResponse<UserDefinedFunction>> readUserDefinedFunctionInternal(String udfLink,
                                                                                              RequestOptions options, DocumentClientRetryPolicy retryPolicyInstance) {
        // we are using an observable factory here
        // observable will be created fresh upon subscription
        // this is to ensure we capture most up to date information (e.g.,
        // session)
        try {
            if (StringUtils.isEmpty(udfLink)) {
                throw new IllegalArgumentException("udfLink");
            }

            logger.debug("Reading a UserDefinedFunction. udfLink [{}]", udfLink);
            String path = Utils.joinPath(udfLink, null);
            Map<String, String> requestHeaders = this.getRequestHeaders(options, ResourceType.UserDefinedFunction, OperationType.Read);
            RxDocumentServiceRequest request = RxDocumentServiceRequest.create(this,
                OperationType.Read, ResourceType.UserDefinedFunction, path, requestHeaders, options);

            if (retryPolicyInstance != null) {
                retryPolicyInstance.onBeforeSendRequest(request);
            }

            return this.read(request, retryPolicyInstance).map(response -> toResourceResponse(response, UserDefinedFunction.class));

        } catch (Exception e) {
            // this is only in trace level to capture what's going on
            logger.debug("Failure in reading a UserDefinedFunction due to [{}]", e.getMessage(), e);
            return Mono.error(e);
        }
    }

    @Override
    public Flux<FeedResponse<UserDefinedFunction>> readUserDefinedFunctions(String collectionLink,
                                                                                  CosmosQueryRequestOptions options) {

        if (StringUtils.isEmpty(collectionLink)) {
            throw new IllegalArgumentException("collectionLink");
        }

        return readFeed(options, ResourceType.UserDefinedFunction, UserDefinedFunction.class,
                Utils.joinPath(collectionLink, Paths.USER_DEFINED_FUNCTIONS_PATH_SEGMENT));
    }

    @Override
    public Flux<FeedResponse<UserDefinedFunction>> queryUserDefinedFunctions(String collectionLink,
                                                                                   String query, CosmosQueryRequestOptions options) {
        return queryUserDefinedFunctions(collectionLink, new SqlQuerySpec(query), options);
    }

    @Override
    public Flux<FeedResponse<UserDefinedFunction>> queryUserDefinedFunctions(String collectionLink,
                                                                                   SqlQuerySpec querySpec, CosmosQueryRequestOptions options) {
        return createQuery(collectionLink, querySpec, options, UserDefinedFunction.class, ResourceType.UserDefinedFunction);
    }

    @Override
    public Mono<ResourceResponse<Conflict>> readConflict(String conflictLink, RequestOptions options) {
        DocumentClientRetryPolicy retryPolicyInstance = this.resetSessionTokenRetryPolicy.getRequestPolicy();
        return ObservableHelper.inlineIfPossibleAsObs(() -> readConflictInternal(conflictLink, options, retryPolicyInstance), retryPolicyInstance);
    }

    private Mono<ResourceResponse<Conflict>> readConflictInternal(String conflictLink, RequestOptions options, DocumentClientRetryPolicy retryPolicyInstance) {

        try {
            if (StringUtils.isEmpty(conflictLink)) {
                throw new IllegalArgumentException("conflictLink");
            }

            logger.debug("Reading a Conflict. conflictLink [{}]", conflictLink);
            String path = Utils.joinPath(conflictLink, null);
            Map<String, String> requestHeaders = getRequestHeaders(options, ResourceType.Conflict, OperationType.Read);
            RxDocumentServiceRequest request = RxDocumentServiceRequest.create(this,
                OperationType.Read, ResourceType.Conflict, path, requestHeaders, options);

            Mono<RxDocumentServiceRequest> reqObs = addPartitionKeyInformation(request, null, null, options);

            return reqObs.flatMap(req -> {
                if (retryPolicyInstance != null) {
                    retryPolicyInstance.onBeforeSendRequest(request);
                }
                return this.read(request, retryPolicyInstance).map(response -> toResourceResponse(response, Conflict.class));
            });

        } catch (Exception e) {
            logger.debug("Failure in reading a Conflict due to [{}]", e.getMessage(), e);
            return Mono.error(e);
        }
    }

    @Override
    public Flux<FeedResponse<Conflict>> readConflicts(String collectionLink, CosmosQueryRequestOptions options) {

        if (StringUtils.isEmpty(collectionLink)) {
            throw new IllegalArgumentException("collectionLink");
        }

        return readFeed(options, ResourceType.Conflict, Conflict.class,
                Utils.joinPath(collectionLink, Paths.CONFLICTS_PATH_SEGMENT));
    }

    @Override
    public Flux<FeedResponse<Conflict>> queryConflicts(String collectionLink, String query,
                                                             CosmosQueryRequestOptions options) {
        return queryConflicts(collectionLink, new SqlQuerySpec(query), options);
    }

    @Override
    public Flux<FeedResponse<Conflict>> queryConflicts(String collectionLink, SqlQuerySpec querySpec,
                                                             CosmosQueryRequestOptions options) {
        return createQuery(collectionLink, querySpec, options, Conflict.class, ResourceType.Conflict);
    }

    @Override
    public Mono<ResourceResponse<Conflict>> deleteConflict(String conflictLink, RequestOptions options) {
        DocumentClientRetryPolicy retryPolicyInstance = this.resetSessionTokenRetryPolicy.getRequestPolicy();
        return ObservableHelper.inlineIfPossibleAsObs(() -> deleteConflictInternal(conflictLink, options, retryPolicyInstance), retryPolicyInstance);
    }

    private Mono<ResourceResponse<Conflict>> deleteConflictInternal(String conflictLink, RequestOptions options,
                                                                          DocumentClientRetryPolicy retryPolicyInstance) {

        try {
            if (StringUtils.isEmpty(conflictLink)) {
                throw new IllegalArgumentException("conflictLink");
            }

            logger.debug("Deleting a Conflict. conflictLink [{}]", conflictLink);
            String path = Utils.joinPath(conflictLink, null);
            Map<String, String> requestHeaders = getRequestHeaders(options, ResourceType.Conflict, OperationType.Delete);
            RxDocumentServiceRequest request = RxDocumentServiceRequest.create(this,
                OperationType.Delete, ResourceType.Conflict, path, requestHeaders, options);

            Mono<RxDocumentServiceRequest> reqObs = addPartitionKeyInformation(request, null, null, options);
            return reqObs.flatMap(req -> {
                if (retryPolicyInstance != null) {
                    retryPolicyInstance.onBeforeSendRequest(request);
                }

                return this.delete(request, retryPolicyInstance, getOperationContextAndListenerTuple(options)).map(response -> toResourceResponse(response, Conflict.class));
            });

        } catch (Exception e) {
            logger.debug("Failure in deleting a Conflict due to [{}]", e.getMessage(), e);
            return Mono.error(e);
        }
    }

    @Override
    public Mono<ResourceResponse<User>> createUser(String databaseLink, User user, RequestOptions options) {
        DocumentClientRetryPolicy documentClientRetryPolicy = this.resetSessionTokenRetryPolicy.getRequestPolicy();
        return ObservableHelper.inlineIfPossibleAsObs(() -> createUserInternal(databaseLink, user, options, documentClientRetryPolicy), documentClientRetryPolicy);
    }

    private Mono<ResourceResponse<User>> createUserInternal(String databaseLink, User user, RequestOptions options, DocumentClientRetryPolicy documentClientRetryPolicy) {
        try {
            logger.debug("Creating a User. databaseLink [{}], user id [{}]", databaseLink, user.getId());
            RxDocumentServiceRequest request = getUserRequest(databaseLink, user, options, OperationType.Create);
            return this.create(request, documentClientRetryPolicy, getOperationContextAndListenerTuple(options)).map(response -> toResourceResponse(response, User.class));

        } catch (Exception e) {
            logger.debug("Failure in creating a User due to [{}]", e.getMessage(), e);
            return Mono.error(e);
        }
    }

    @Override
    public Mono<ResourceResponse<User>> upsertUser(String databaseLink, User user, RequestOptions options) {
        DocumentClientRetryPolicy retryPolicyInstance = this.resetSessionTokenRetryPolicy.getRequestPolicy();
        return ObservableHelper.inlineIfPossibleAsObs(() -> upsertUserInternal(databaseLink, user, options, retryPolicyInstance), retryPolicyInstance);
    }

    private Mono<ResourceResponse<User>> upsertUserInternal(String databaseLink, User user, RequestOptions options,
                                                                  DocumentClientRetryPolicy retryPolicyInstance) {
        try {
            logger.debug("Upserting a User. databaseLink [{}], user id [{}]", databaseLink, user.getId());
            RxDocumentServiceRequest request = getUserRequest(databaseLink, user, options, OperationType.Upsert);
            if (retryPolicyInstance != null) {
                retryPolicyInstance.onBeforeSendRequest(request);
            }

            return this.upsert(request, retryPolicyInstance, getOperationContextAndListenerTuple(options)).map(response -> toResourceResponse(response, User.class));

        } catch (Exception e) {
            logger.debug("Failure in upserting a User due to [{}]", e.getMessage(), e);
            return Mono.error(e);
        }
    }

    private RxDocumentServiceRequest getUserRequest(String databaseLink, User user, RequestOptions options,
                                                    OperationType operationType) {
        if (StringUtils.isEmpty(databaseLink)) {
            throw new IllegalArgumentException("databaseLink");
        }
        if (user == null) {
            throw new IllegalArgumentException("user");
        }

        RxDocumentClientImpl.validateResource(user);

        String path = Utils.joinPath(databaseLink, Paths.USERS_PATH_SEGMENT);
        Map<String, String> requestHeaders = getRequestHeaders(options, ResourceType.User, operationType);
        RxDocumentServiceRequest request = RxDocumentServiceRequest.create(this,
            operationType, ResourceType.User, path, user, requestHeaders, options);

        return request;
    }

    @Override
    public Mono<ResourceResponse<User>> replaceUser(User user, RequestOptions options) {
        DocumentClientRetryPolicy retryPolicyInstance = this.resetSessionTokenRetryPolicy.getRequestPolicy();
        return ObservableHelper.inlineIfPossibleAsObs(() -> replaceUserInternal(user, options, retryPolicyInstance), retryPolicyInstance);
    }

    private Mono<ResourceResponse<User>> replaceUserInternal(User user, RequestOptions options, DocumentClientRetryPolicy retryPolicyInstance) {
        try {
            if (user == null) {
                throw new IllegalArgumentException("user");
            }
            logger.debug("Replacing a User. user id [{}]", user.getId());
            RxDocumentClientImpl.validateResource(user);

            String path = Utils.joinPath(user.getSelfLink(), null);
            Map<String, String> requestHeaders = getRequestHeaders(options, ResourceType.User, OperationType.Replace);
            RxDocumentServiceRequest request = RxDocumentServiceRequest.create(this,
                OperationType.Replace, ResourceType.User, path, user, requestHeaders, options);
            if (retryPolicyInstance != null) {
                retryPolicyInstance.onBeforeSendRequest(request);
            }

            return this.replace(request, retryPolicyInstance).map(response -> toResourceResponse(response, User.class));

        } catch (Exception e) {
            logger.debug("Failure in replacing a User due to [{}]", e.getMessage(), e);
            return Mono.error(e);
        }
    }


    public Mono<ResourceResponse<User>> deleteUser(String userLink, RequestOptions options) {
        DocumentClientRetryPolicy retryPolicyInstance =  this.resetSessionTokenRetryPolicy.getRequestPolicy();
        return ObservableHelper.inlineIfPossibleAsObs(() -> deleteUserInternal(userLink, options, retryPolicyInstance), retryPolicyInstance);
    }

    private Mono<ResourceResponse<User>> deleteUserInternal(String userLink, RequestOptions options,
                                                                  DocumentClientRetryPolicy retryPolicyInstance) {

        try {
            if (StringUtils.isEmpty(userLink)) {
                throw new IllegalArgumentException("userLink");
            }
            logger.debug("Deleting a User. userLink [{}]", userLink);
            String path = Utils.joinPath(userLink, null);
            Map<String, String> requestHeaders = getRequestHeaders(options, ResourceType.User, OperationType.Delete);
            RxDocumentServiceRequest request = RxDocumentServiceRequest.create(this,
                OperationType.Delete, ResourceType.User, path, requestHeaders, options);

            if (retryPolicyInstance != null) {
                retryPolicyInstance.onBeforeSendRequest(request);
            }

            return this.delete(request, retryPolicyInstance, getOperationContextAndListenerTuple(options)).map(response -> toResourceResponse(response, User.class));

        } catch (Exception e) {
            logger.debug("Failure in deleting a User due to [{}]", e.getMessage(), e);
            return Mono.error(e);
        }
    }
    @Override
    public Mono<ResourceResponse<User>> readUser(String userLink, RequestOptions options) {
        DocumentClientRetryPolicy retryPolicyInstance = this.resetSessionTokenRetryPolicy.getRequestPolicy();
        return ObservableHelper.inlineIfPossibleAsObs(() -> readUserInternal(userLink, options, retryPolicyInstance), retryPolicyInstance);
    }

    private Mono<ResourceResponse<User>> readUserInternal(String userLink, RequestOptions options, DocumentClientRetryPolicy retryPolicyInstance) {
        try {
            if (StringUtils.isEmpty(userLink)) {
                throw new IllegalArgumentException("userLink");
            }
            logger.debug("Reading a User. userLink [{}]", userLink);
            String path = Utils.joinPath(userLink, null);
            Map<String, String> requestHeaders = getRequestHeaders(options, ResourceType.User, OperationType.Read);
            RxDocumentServiceRequest request = RxDocumentServiceRequest.create(this,
                OperationType.Read, ResourceType.User, path, requestHeaders, options);

            if (retryPolicyInstance != null) {
                retryPolicyInstance.onBeforeSendRequest(request);
            }
            return this.read(request, retryPolicyInstance).map(response -> toResourceResponse(response, User.class));

        } catch (Exception e) {
            logger.debug("Failure in reading a User due to [{}]", e.getMessage(), e);
            return Mono.error(e);
        }
    }

    @Override
    public Flux<FeedResponse<User>> readUsers(String databaseLink, CosmosQueryRequestOptions options) {

        if (StringUtils.isEmpty(databaseLink)) {
            throw new IllegalArgumentException("databaseLink");
        }

        return readFeed(options, ResourceType.User, User.class,
                Utils.joinPath(databaseLink, Paths.USERS_PATH_SEGMENT));
    }

    @Override
    public Flux<FeedResponse<User>> queryUsers(String databaseLink, String query, CosmosQueryRequestOptions options) {
        return queryUsers(databaseLink, new SqlQuerySpec(query), options);
    }

    @Override
    public Flux<FeedResponse<User>> queryUsers(String databaseLink, SqlQuerySpec querySpec,
                                                     CosmosQueryRequestOptions options) {
        return createQuery(databaseLink, querySpec, options, User.class, ResourceType.User);
    }

    @Override
    public Mono<ResourceResponse<ClientEncryptionKey>> readClientEncryptionKey(String clientEncryptionKeyLink,
                                                                RequestOptions options) {
        DocumentClientRetryPolicy retryPolicyInstance = this.resetSessionTokenRetryPolicy.getRequestPolicy();
        return ObservableHelper.inlineIfPossibleAsObs(() -> readClientEncryptionKeyInternal(clientEncryptionKeyLink, options, retryPolicyInstance), retryPolicyInstance);
    }

    private Mono<ResourceResponse<ClientEncryptionKey>> readClientEncryptionKeyInternal(String clientEncryptionKeyLink, RequestOptions options, DocumentClientRetryPolicy retryPolicyInstance) {
        try {
            if (StringUtils.isEmpty(clientEncryptionKeyLink)) {
                throw new IllegalArgumentException("clientEncryptionKeyLink");
            }
            logger.debug("Reading a client encryption key. clientEncryptionKeyLink [{}]", clientEncryptionKeyLink);
            String path = Utils.joinPath(clientEncryptionKeyLink, null);
            Map<String, String> requestHeaders = getRequestHeaders(options, ResourceType.ClientEncryptionKey, OperationType.Read);
            RxDocumentServiceRequest request = RxDocumentServiceRequest.create(this,
                OperationType.Read, ResourceType.ClientEncryptionKey, path, requestHeaders, options);

            if (retryPolicyInstance != null) {
                retryPolicyInstance.onBeforeSendRequest(request);
            }
            return this.read(request, retryPolicyInstance).map(response -> toResourceResponse(response, ClientEncryptionKey.class));

        } catch (Exception e) {
            logger.debug("Failure in reading a client encryption key due to [{}]", e.getMessage(), e);
            return Mono.error(e);
        }
    }

    @Override
    public Mono<ResourceResponse<ClientEncryptionKey>> createClientEncryptionKey(String databaseLink,
     ClientEncryptionKey clientEncryptionKey, RequestOptions options) {
        DocumentClientRetryPolicy retryPolicyInstance = this.resetSessionTokenRetryPolicy.getRequestPolicy();
        return ObservableHelper.inlineIfPossibleAsObs(() -> createClientEncryptionKeyInternal(databaseLink, clientEncryptionKey, options, retryPolicyInstance), retryPolicyInstance);

    }

    private Mono<ResourceResponse<ClientEncryptionKey>> createClientEncryptionKeyInternal(String databaseLink, ClientEncryptionKey clientEncryptionKey, RequestOptions options, DocumentClientRetryPolicy documentClientRetryPolicy) {
        try {
            logger.debug("Creating a client encryption key. databaseLink [{}], clientEncryptionKey id [{}]", databaseLink, clientEncryptionKey.getId());
            RxDocumentServiceRequest request = getClientEncryptionKeyRequest(databaseLink, clientEncryptionKey, options, OperationType.Create);
            return this.create(request, documentClientRetryPolicy, getOperationContextAndListenerTuple(options)).map(response -> toResourceResponse(response, ClientEncryptionKey.class));

        } catch (Exception e) {
            logger.debug("Failure in creating a client encryption key due to [{}]", e.getMessage(), e);
            return Mono.error(e);
        }
    }

    private RxDocumentServiceRequest getClientEncryptionKeyRequest(String databaseLink, ClientEncryptionKey clientEncryptionKey, RequestOptions options,
                                                    OperationType operationType) {
        if (StringUtils.isEmpty(databaseLink)) {
            throw new IllegalArgumentException("databaseLink");
        }
        if (clientEncryptionKey == null) {
            throw new IllegalArgumentException("clientEncryptionKey");
        }

        RxDocumentClientImpl.validateResource(clientEncryptionKey);

        String path = Utils.joinPath(databaseLink, Paths.CLIENT_ENCRYPTION_KEY_PATH_SEGMENT);
        Map<String, String> requestHeaders = getRequestHeaders(options, ResourceType.ClientEncryptionKey, operationType);
        RxDocumentServiceRequest request = RxDocumentServiceRequest.create(this,
            operationType, ResourceType.ClientEncryptionKey, path, clientEncryptionKey, requestHeaders, options);

        return request;
    }

    @Override
    public Mono<ResourceResponse<ClientEncryptionKey>> replaceClientEncryptionKey(ClientEncryptionKey clientEncryptionKey,
                                                                                  String nameBasedLink,
                                                                                  RequestOptions options) {
        DocumentClientRetryPolicy retryPolicyInstance = this.resetSessionTokenRetryPolicy.getRequestPolicy();
        return ObservableHelper.inlineIfPossibleAsObs(() -> replaceClientEncryptionKeyInternal(clientEncryptionKey,
            nameBasedLink, options, retryPolicyInstance), retryPolicyInstance);
    }

    private Mono<ResourceResponse<ClientEncryptionKey>> replaceClientEncryptionKeyInternal(ClientEncryptionKey clientEncryptionKey, String nameBasedLink, RequestOptions options, DocumentClientRetryPolicy retryPolicyInstance) {
        try {
            if (clientEncryptionKey == null) {
                throw new IllegalArgumentException("clientEncryptionKey");
            }
            logger.debug("Replacing a clientEncryptionKey. clientEncryptionKey id [{}]", clientEncryptionKey.getId());
            RxDocumentClientImpl.validateResource(clientEncryptionKey);

            String path = Utils.joinPath(nameBasedLink, null);
            //String path = Utils.joinPath(clientEncryptionKey.getSelfLink(), null); TODO need to check with BE service
            Map<String, String> requestHeaders = getRequestHeaders(options, ResourceType.ClientEncryptionKey,
             OperationType.Replace);
            RxDocumentServiceRequest request = RxDocumentServiceRequest.create(this,
                OperationType.Replace, ResourceType.ClientEncryptionKey, path, clientEncryptionKey, requestHeaders,
                 options);
            if (retryPolicyInstance != null) {
                retryPolicyInstance.onBeforeSendRequest(request);
            }

            return this.replace(request, retryPolicyInstance).map(response -> toResourceResponse(response, ClientEncryptionKey.class));

        } catch (Exception e) {
            logger.debug("Failure in replacing a clientEncryptionKey due to [{}]", e.getMessage(), e);
            return Mono.error(e);
        }
    }

    @Override
    public Flux<FeedResponse<ClientEncryptionKey>> readClientEncryptionKeys(String databaseLink, CosmosQueryRequestOptions options) {
        if (StringUtils.isEmpty(databaseLink)) {
            throw new IllegalArgumentException("databaseLink");
        }

        return readFeed(options, ResourceType.ClientEncryptionKey, ClientEncryptionKey.class,
            Utils.joinPath(databaseLink, Paths.CLIENT_ENCRYPTION_KEY_PATH_SEGMENT));
    }

    @Override
    public Flux<FeedResponse<ClientEncryptionKey>> queryClientEncryptionKeys(String databaseLink, String query,
     CosmosQueryRequestOptions options) {
        return queryClientEncryptionKeys(databaseLink, new SqlQuerySpec(query), options);
    }

    @Override
    public Flux<FeedResponse<ClientEncryptionKey>> queryClientEncryptionKeys(String databaseLink, SqlQuerySpec querySpec, CosmosQueryRequestOptions options) {
        return createQuery(databaseLink, querySpec, options, ClientEncryptionKey.class, ResourceType.ClientEncryptionKey);
    }

    @Override
    public Mono<ResourceResponse<Permission>> createPermission(String userLink, Permission permission,
                                                                     RequestOptions options) {
        DocumentClientRetryPolicy documentClientRetryPolicy = this.resetSessionTokenRetryPolicy.getRequestPolicy();
        return ObservableHelper.inlineIfPossibleAsObs(() -> createPermissionInternal(userLink, permission, options, documentClientRetryPolicy), this.resetSessionTokenRetryPolicy.getRequestPolicy());
    }

    private Mono<ResourceResponse<Permission>> createPermissionInternal(String userLink, Permission permission,
                                                                              RequestOptions options, DocumentClientRetryPolicy documentClientRetryPolicy) {

        try {
            logger.debug("Creating a Permission. userLink [{}], permission id [{}]", userLink, permission.getId());
            RxDocumentServiceRequest request = getPermissionRequest(userLink, permission, options,
                    OperationType.Create);
            return this.create(request, documentClientRetryPolicy, getOperationContextAndListenerTuple(options)).map(response -> toResourceResponse(response, Permission.class));

        } catch (Exception e) {
            logger.debug("Failure in creating a Permission due to [{}]", e.getMessage(), e);
            return Mono.error(e);
        }
    }

    @Override
    public Mono<ResourceResponse<Permission>> upsertPermission(String userLink, Permission permission,
                                                                     RequestOptions options) {
        DocumentClientRetryPolicy retryPolicyInstance = this.resetSessionTokenRetryPolicy.getRequestPolicy();
        return ObservableHelper.inlineIfPossibleAsObs(() -> upsertPermissionInternal(userLink, permission, options, retryPolicyInstance), retryPolicyInstance);
    }

    private Mono<ResourceResponse<Permission>> upsertPermissionInternal(String userLink, Permission permission,
                                                                              RequestOptions options, DocumentClientRetryPolicy retryPolicyInstance) {

        try {
            logger.debug("Upserting a Permission. userLink [{}], permission id [{}]", userLink, permission.getId());
            RxDocumentServiceRequest request = getPermissionRequest(userLink, permission, options,
                    OperationType.Upsert);
            if (retryPolicyInstance != null) {
                retryPolicyInstance.onBeforeSendRequest(request);
            }

            return this.upsert(request, retryPolicyInstance, getOperationContextAndListenerTuple(options)).map(response -> toResourceResponse(response, Permission.class));

        } catch (Exception e) {
            logger.debug("Failure in upserting a Permission due to [{}]", e.getMessage(), e);
            return Mono.error(e);
        }
    }

    private RxDocumentServiceRequest getPermissionRequest(String userLink, Permission permission,
                                                          RequestOptions options, OperationType operationType) {
        if (StringUtils.isEmpty(userLink)) {
            throw new IllegalArgumentException("userLink");
        }
        if (permission == null) {
            throw new IllegalArgumentException("permission");
        }

        RxDocumentClientImpl.validateResource(permission);

        String path = Utils.joinPath(userLink, Paths.PERMISSIONS_PATH_SEGMENT);
        Map<String, String> requestHeaders = getRequestHeaders(options, ResourceType.Permission, operationType);
        RxDocumentServiceRequest request = RxDocumentServiceRequest.create(this,
            operationType, ResourceType.Permission, path, permission, requestHeaders, options);

        return request;
    }

    @Override
    public Mono<ResourceResponse<Permission>> replacePermission(Permission permission, RequestOptions options) {
        DocumentClientRetryPolicy retryPolicyInstance = this.resetSessionTokenRetryPolicy.getRequestPolicy();
        return ObservableHelper.inlineIfPossibleAsObs(() -> replacePermissionInternal(permission, options, retryPolicyInstance), retryPolicyInstance);
    }

    private Mono<ResourceResponse<Permission>> replacePermissionInternal(Permission permission, RequestOptions options, DocumentClientRetryPolicy retryPolicyInstance) {
        try {
            if (permission == null) {
                throw new IllegalArgumentException("permission");
            }
            logger.debug("Replacing a Permission. permission id [{}]", permission.getId());
            RxDocumentClientImpl.validateResource(permission);

            String path = Utils.joinPath(permission.getSelfLink(), null);
            Map<String, String> requestHeaders = getRequestHeaders(options, ResourceType.Permission, OperationType.Replace);
            RxDocumentServiceRequest request = RxDocumentServiceRequest.create(this,
                OperationType.Replace, ResourceType.Permission, path, permission, requestHeaders, options);

            if (retryPolicyInstance != null) {
                retryPolicyInstance.onBeforeSendRequest(request);
            }

            return this.replace(request, retryPolicyInstance).map(response -> toResourceResponse(response, Permission.class));

        } catch (Exception e) {
            logger.debug("Failure in replacing a Permission due to [{}]", e.getMessage(), e);
            return Mono.error(e);
        }
    }

    @Override
    public Mono<ResourceResponse<Permission>> deletePermission(String permissionLink, RequestOptions options) {
        DocumentClientRetryPolicy retryPolicyInstance = this.resetSessionTokenRetryPolicy.getRequestPolicy();
        return ObservableHelper.inlineIfPossibleAsObs(() -> deletePermissionInternal(permissionLink, options, retryPolicyInstance), retryPolicyInstance);
    }

    private Mono<ResourceResponse<Permission>> deletePermissionInternal(String permissionLink, RequestOptions options,
                                                                              DocumentClientRetryPolicy retryPolicyInstance) {

        try {
            if (StringUtils.isEmpty(permissionLink)) {
                throw new IllegalArgumentException("permissionLink");
            }
            logger.debug("Deleting a Permission. permissionLink [{}]", permissionLink);
            String path = Utils.joinPath(permissionLink, null);
            Map<String, String> requestHeaders = getRequestHeaders(options, ResourceType.Permission, OperationType.Delete);
            RxDocumentServiceRequest request = RxDocumentServiceRequest.create(this,
                OperationType.Delete, ResourceType.Permission, path, requestHeaders, options);

            if (retryPolicyInstance != null) {
                retryPolicyInstance.onBeforeSendRequest(request);
            }

            return this.delete(request, retryPolicyInstance, getOperationContextAndListenerTuple(options)).map(response -> toResourceResponse(response, Permission.class));

        } catch (Exception e) {
            logger.debug("Failure in deleting a Permission due to [{}]", e.getMessage(), e);
            return Mono.error(e);
        }
    }

    @Override
    public Mono<ResourceResponse<Permission>> readPermission(String permissionLink, RequestOptions options) {
        DocumentClientRetryPolicy retryPolicyInstance = this.resetSessionTokenRetryPolicy.getRequestPolicy();
        return ObservableHelper.inlineIfPossibleAsObs(() -> readPermissionInternal(permissionLink, options, retryPolicyInstance), retryPolicyInstance);
    }

    private Mono<ResourceResponse<Permission>> readPermissionInternal(String permissionLink, RequestOptions options, DocumentClientRetryPolicy retryPolicyInstance ) {
        try {
            if (StringUtils.isEmpty(permissionLink)) {
                throw new IllegalArgumentException("permissionLink");
            }
            logger.debug("Reading a Permission. permissionLink [{}]", permissionLink);
            String path = Utils.joinPath(permissionLink, null);
            Map<String, String> requestHeaders = getRequestHeaders(options, ResourceType.Permission, OperationType.Read);
            RxDocumentServiceRequest request = RxDocumentServiceRequest.create(this,
                OperationType.Read, ResourceType.Permission, path, requestHeaders, options);

            if (retryPolicyInstance != null) {
                retryPolicyInstance.onBeforeSendRequest(request);
            }
            return this.read(request, retryPolicyInstance).map(response -> toResourceResponse(response, Permission.class));

        } catch (Exception e) {
            logger.debug("Failure in reading a Permission due to [{}]", e.getMessage(), e);
            return Mono.error(e);
        }
    }

    @Override
    public Flux<FeedResponse<Permission>> readPermissions(String userLink, CosmosQueryRequestOptions options) {

        if (StringUtils.isEmpty(userLink)) {
            throw new IllegalArgumentException("userLink");
        }

        return readFeed(options, ResourceType.Permission, Permission.class,
                Utils.joinPath(userLink, Paths.PERMISSIONS_PATH_SEGMENT));
    }

    @Override
    public Flux<FeedResponse<Permission>> queryPermissions(String userLink, String query,
                                                                 CosmosQueryRequestOptions options) {
        return queryPermissions(userLink, new SqlQuerySpec(query), options);
    }

    @Override
    public Flux<FeedResponse<Permission>> queryPermissions(String userLink, SqlQuerySpec querySpec,
                                                                 CosmosQueryRequestOptions options) {
        return createQuery(userLink, querySpec, options, Permission.class, ResourceType.Permission);
    }

    @Override
    public Mono<ResourceResponse<Offer>> replaceOffer(Offer offer) {
        DocumentClientRetryPolicy documentClientRetryPolicy = this.resetSessionTokenRetryPolicy.getRequestPolicy();
        return ObservableHelper.inlineIfPossibleAsObs(() -> replaceOfferInternal(offer, documentClientRetryPolicy), documentClientRetryPolicy);
    }

    private Mono<ResourceResponse<Offer>> replaceOfferInternal(Offer offer, DocumentClientRetryPolicy documentClientRetryPolicy) {
        try {
            if (offer == null) {
                throw new IllegalArgumentException("offer");
            }
            logger.debug("Replacing an Offer. offer id [{}]", offer.getId());
            RxDocumentClientImpl.validateResource(offer);

            String path = Utils.joinPath(offer.getSelfLink(), null);
            RxDocumentServiceRequest request = RxDocumentServiceRequest.create(this, OperationType.Replace,
                    ResourceType.Offer, path, offer, null, null);
            return this.replace(request, documentClientRetryPolicy).map(response -> toResourceResponse(response, Offer.class));

        } catch (Exception e) {
            logger.debug("Failure in replacing an Offer due to [{}]", e.getMessage(), e);
            return Mono.error(e);
        }
    }

    @Override
    public Mono<ResourceResponse<Offer>> readOffer(String offerLink) {
        DocumentClientRetryPolicy retryPolicyInstance = this.resetSessionTokenRetryPolicy.getRequestPolicy();
        return ObservableHelper.inlineIfPossibleAsObs(() -> readOfferInternal(offerLink, retryPolicyInstance), retryPolicyInstance);
    }

    private Mono<ResourceResponse<Offer>> readOfferInternal(String offerLink, DocumentClientRetryPolicy retryPolicyInstance) {
        try {
            if (StringUtils.isEmpty(offerLink)) {
                throw new IllegalArgumentException("offerLink");
            }
            logger.debug("Reading an Offer. offerLink [{}]", offerLink);
            String path = Utils.joinPath(offerLink, null);
            RxDocumentServiceRequest request = RxDocumentServiceRequest.create(this,
                OperationType.Read, ResourceType.Offer, path, (HashMap<String, String>)null, null);

            if (retryPolicyInstance != null) {
                retryPolicyInstance.onBeforeSendRequest(request);
            }

            return this.read(request, retryPolicyInstance).map(response -> toResourceResponse(response, Offer.class));

        } catch (Exception e) {
            logger.debug("Failure in reading an Offer due to [{}]", e.getMessage(), e);
            return Mono.error(e);
        }
    }

    @Override
    public Flux<FeedResponse<Offer>> readOffers(CosmosQueryRequestOptions options) {
        return readFeed(options, ResourceType.Offer, Offer.class,
                Utils.joinPath(Paths.OFFERS_PATH_SEGMENT, null));
    }

//    private <T extends Resource> Flux<FeedResponse<T>> readFeedCollectionChild(FeedOptions options, ResourceType resourceType,
//                                                                               Class<T> klass, String resourceLink) {
//        if (options == null) {
//            options = new FeedOptions();
//        }
//
//        int maxPageSize = options.getMaxItemCount() != null ? options.getMaxItemCount() : -1;
//
//        final FeedOptions finalFeedOptions = options;
//        RequestOptions requestOptions = new RequestOptions();
//        requestOptions.setPartitionKey(options.getPartitionKey());
//        BiFunction<String, Integer, RxDocumentServiceRequest> createRequestFunc = (continuationToken, pageSize) -> {
//            Map<String, String> requestHeaders = new HashMap<>();
//            if (continuationToken != null) {
//                requestHeaders.put(HttpConstants.HttpHeaders.CONTINUATION, continuationToken);
//            }
//            requestHeaders.put(HttpConstants.HttpHeaders.PAGE_SIZE, Integer.toString(pageSize));
//            RxDocumentServiceRequest request = RxDocumentServiceRequest.create(OperationType.ReadFeed,
//                resourceType, resourceLink, requestHeaders, finalFeedOptions);
//            return request;
//        };
//
//        Function<RxDocumentServiceRequest, Mono<FeedResponse<T>>> executeFunc = request -> {
//            return ObservableHelper.inlineIfPossibleAsObs(() -> {
//                Mono<Utils.ValueHolder<DocumentCollection>> collectionObs = this.collectionCache.resolveCollectionAsync(request);
//                Mono<RxDocumentServiceRequest> requestObs = this.addPartitionKeyInformation(request, null, null, requestOptions, collectionObs);
//
//                return requestObs.flatMap(req -> this.readFeed(req)
//                    .map(response -> toFeedResponsePage(response, klass)));
//            }, this.resetSessionTokenRetryPolicy.getRequestPolicy());
//        };
//
//        return Paginator.getPaginatedQueryResultAsObservable(options, createRequestFunc, executeFunc, klass, maxPageSize);
//    }
    private <T> Flux<FeedResponse<T>> readFeed(
        CosmosQueryRequestOptions options,
        ResourceType resourceType,
        Class<T> klass,
        String resourceLink) {

        if (options == null) {
            options = new CosmosQueryRequestOptions();
        }

        Integer maxItemCount = ModelBridgeInternal.getMaxItemCountFromQueryRequestOptions(options);
        int maxPageSize = maxItemCount != null ? maxItemCount : -1;
        final CosmosQueryRequestOptions finalCosmosQueryRequestOptions = options;
        DocumentClientRetryPolicy retryPolicy = this.resetSessionTokenRetryPolicy.getRequestPolicy();
        BiFunction<String, Integer, RxDocumentServiceRequest> createRequestFunc = (continuationToken, pageSize) -> {
            Map<String, String> requestHeaders = new HashMap<>();
            if (continuationToken != null) {
                requestHeaders.put(HttpConstants.HttpHeaders.CONTINUATION, continuationToken);
            }
            requestHeaders.put(HttpConstants.HttpHeaders.PAGE_SIZE, Integer.toString(pageSize));
            RxDocumentServiceRequest request =  RxDocumentServiceRequest.create(this,
                OperationType.ReadFeed, resourceType, resourceLink, requestHeaders, finalCosmosQueryRequestOptions);
            retryPolicy.onBeforeSendRequest(request);
            return request;
        };

        Function<RxDocumentServiceRequest, Mono<FeedResponse<T>>> executeFunc = request -> ObservableHelper
            .inlineIfPossibleAsObs(() -> readFeed(request).map(response -> toFeedResponsePage(
                response,
                ImplementationBridgeHelpers
                    .CosmosQueryRequestOptionsHelper
                    .getCosmosQueryRequestOptionsAccessor()
                    .getItemFactoryMethod(finalCosmosQueryRequestOptions, klass),
                    klass)),
                retryPolicy);

        return Paginator.getPaginatedQueryResultAsObservable(
            options, createRequestFunc, executeFunc, maxPageSize);
    }

    @Override
    public Flux<FeedResponse<Offer>> queryOffers(String query, CosmosQueryRequestOptions options) {
        return queryOffers(new SqlQuerySpec(query), options);
    }

    @Override
    public Flux<FeedResponse<Offer>> queryOffers(SqlQuerySpec querySpec, CosmosQueryRequestOptions options) {
        return createQuery(null, querySpec, options, Offer.class, ResourceType.Offer);
    }

    @Override
    public Mono<DatabaseAccount> getDatabaseAccount() {
        DocumentClientRetryPolicy documentClientRetryPolicy = this.resetSessionTokenRetryPolicy.getRequestPolicy();
        return ObservableHelper.inlineIfPossibleAsObs(() -> getDatabaseAccountInternal(documentClientRetryPolicy),
         documentClientRetryPolicy);
    }

    @Override
    public DatabaseAccount getLatestDatabaseAccount() {
        return this.globalEndpointManager.getLatestDatabaseAccount();
    }

    private Mono<DatabaseAccount> getDatabaseAccountInternal(DocumentClientRetryPolicy documentClientRetryPolicy) {
        try {
            logger.debug("Getting Database Account");
            RxDocumentServiceRequest request = RxDocumentServiceRequest.create(this,
                    OperationType.Read,
                    ResourceType.DatabaseAccount, "", // path
                    (HashMap<String, String>) null,
                    null);
            return this.read(request, documentClientRetryPolicy).map(ModelBridgeInternal::toDatabaseAccount);

        } catch (Exception e) {
            logger.debug("Failure in getting Database Account due to [{}]", e.getMessage(), e);
            return Mono.error(e);
        }
    }

    public Object getSession() {
        return this.sessionContainer;
    }

    public void setSession(Object sessionContainer) {
        this.sessionContainer = (SessionContainer) sessionContainer;
    }

    @Override
    public RxClientCollectionCache getCollectionCache() {
        return this.collectionCache;
    }

    @Override
    public RxPartitionKeyRangeCache getPartitionKeyRangeCache() {
        return partitionKeyRangeCache;
    }

    public Flux<DatabaseAccount> getDatabaseAccountFromEndpoint(URI endpoint) {
        return Flux.defer(() -> {
            RxDocumentServiceRequest request = RxDocumentServiceRequest.create(this,
                OperationType.Read, ResourceType.DatabaseAccount, "", null, (Object) null);
            return this.populateHeadersAsync(request, RequestVerb.GET)
                .flatMap(requestPopulated -> {

                    requestPopulated.setEndpointOverride(endpoint);
                    return this.gatewayProxy.processMessage(requestPopulated).doOnError(e -> {
                        String message = String.format("Failed to retrieve database account information. %s",
                            e.getCause() != null
                                ? e.getCause().toString()
                                : e.toString());
                        logger.warn(message);
                    }).map(rsp -> rsp.getResource(DatabaseAccount.class))
                        .doOnNext(databaseAccount ->
                            this.useMultipleWriteLocations = this.connectionPolicy.isMultipleWriteRegionsEnabled()
                            && BridgeInternal.isEnableMultipleWriteLocations(databaseAccount));
                });
        });
    }

    /**
     * Certain requests must be routed through gateway even when the client connectivity mode is direct.
     *
     * @param request
     * @return RxStoreModel
     */
    private RxStoreModel getStoreProxy(RxDocumentServiceRequest request) {
        // If a request is configured to always use GATEWAY mode(in some cases when targeting .NET Core)
        // we return the GATEWAY store model
        if (request.useGatewayMode) {
            return this.gatewayProxy;
        }

        ResourceType resourceType = request.getResourceType();
        OperationType operationType = request.getOperationType();

        if (resourceType == ResourceType.Offer ||
            resourceType == ResourceType.ClientEncryptionKey ||
            resourceType.isScript() && operationType != OperationType.ExecuteJavaScript ||
            resourceType == ResourceType.PartitionKeyRange ||
            resourceType == ResourceType.PartitionKey && operationType == OperationType.Delete) {
            return this.gatewayProxy;
        }

        if (operationType == OperationType.Create
                || operationType == OperationType.Upsert) {
            if (resourceType == ResourceType.Database ||
                    resourceType == ResourceType.User ||
                    resourceType == ResourceType.DocumentCollection ||
                    resourceType == ResourceType.Permission) {
                return this.gatewayProxy;
            } else {
                return this.storeModel;
            }
        } else if (operationType == OperationType.Delete) {
            if (resourceType == ResourceType.Database ||
                    resourceType == ResourceType.User ||
                    resourceType == ResourceType.DocumentCollection) {
                return this.gatewayProxy;
            } else {
                return this.storeModel;
            }
        } else if (operationType == OperationType.Replace) {
            if (resourceType == ResourceType.DocumentCollection) {
                return this.gatewayProxy;
            } else {
                return this.storeModel;
            }
        } else if (operationType == OperationType.Read) {
            if (resourceType == ResourceType.DocumentCollection) {
                return this.gatewayProxy;
            } else {
                return this.storeModel;
            }
        } else {
            if ((operationType == OperationType.Query ||
                operationType == OperationType.SqlQuery ||
                operationType == OperationType.ReadFeed) &&
                    Utils.isCollectionChild(request.getResourceType())) {
                // Go to gateway only when partition key range and partition key are not set. This should be very rare
                if (request.getPartitionKeyRangeIdentity() == null &&
                        request.getHeaders().get(HttpConstants.HttpHeaders.PARTITION_KEY) == null) {
                    return this.gatewayProxy;
                }
            }

            return this.storeModel;
        }
    }

    @Override
    public void close() {
        logger.info("Attempting to close client {}", this.clientId);
        if (!closed.getAndSet(true)) {
            activeClientsCnt.decrementAndGet();
            logger.info("Shutting down ...");
            logger.info("Closing Global Endpoint Manager ...");
            LifeCycleUtils.closeQuietly(this.globalEndpointManager);
            logger.info("Closing StoreClientFactory ...");
            LifeCycleUtils.closeQuietly(this.storeClientFactory);
            logger.info("Shutting down reactorHttpClient ...");
            LifeCycleUtils.closeQuietly(this.reactorHttpClient);
            logger.info("Shutting down CpuMonitor ...");
            CpuMemoryMonitor.unregister(this);

            if (this.throughputControlEnabled.get()) {
                logger.info("Closing ThroughputControlStore ...");
                this.throughputControlStore.close();
            }

            logger.info("Shutting down completed.");
        } else {
            logger.warn("Already shutdown!");
        }
    }

    @Override
    public ItemDeserializer getItemDeserializer() {
        return this.itemDeserializer;
    }

    @Override
    public synchronized void enableThroughputControlGroup(ThroughputControlGroupInternal group) {
        checkNotNull(group, "Throughput control group can not be null");

        if (this.throughputControlEnabled.compareAndSet(false, true)) {
            this.throughputControlStore =
                new ThroughputControlStore(
                    this.collectionCache,
                    this.connectionPolicy.getConnectionMode(),
                    this.partitionKeyRangeCache);

            this.storeModel.enableThroughputControl(throughputControlStore);
        }

        this.throughputControlStore.enableThroughputControlGroup(group);
    }

    @Override
    public Flux<OpenConnectionResponse> openConnectionsAndInitCaches(String containerLink) {
        checkArgument(StringUtils.isNotEmpty(containerLink), "Argument 'containerLink' should not be null nor empty");

        return this.storeModel.openConnectionsAndInitCaches(containerLink);
    }

    private static SqlQuerySpec createLogicalPartitionScanQuerySpec(
        PartitionKey partitionKey,
        String partitionKeySelector) {

        StringBuilder queryStringBuilder = new StringBuilder();
        List<SqlParameter> parameters = new ArrayList<>();

        queryStringBuilder.append("SELECT * FROM c WHERE");
        Object pkValue = ModelBridgeInternal.getPartitionKeyObject(partitionKey);
        String pkParamName = "@pkValue";
        parameters.add(new SqlParameter(pkParamName, pkValue));

        queryStringBuilder.append(" c");
        // partition key def
        queryStringBuilder.append(partitionKeySelector);
        queryStringBuilder.append((" = "));
        queryStringBuilder.append(pkParamName);

        return new SqlQuerySpec(queryStringBuilder.toString(), parameters);
    }

    @Override
    public Mono<List<FeedRange>> getFeedRanges(String collectionLink) {
        InvalidPartitionExceptionRetryPolicy invalidPartitionExceptionRetryPolicy = new InvalidPartitionExceptionRetryPolicy(
            this.collectionCache,
            null,
            collectionLink,
            new HashMap<>());

        RxDocumentServiceRequest request = RxDocumentServiceRequest.create(
            this,
            OperationType.Query,
            ResourceType.Document,
            collectionLink,
            null);

        invalidPartitionExceptionRetryPolicy.onBeforeSendRequest(request);

        return ObservableHelper.inlineIfPossibleAsObs(
            () -> getFeedRangesInternal(request, collectionLink),
            invalidPartitionExceptionRetryPolicy);
    }

    private Mono<List<FeedRange>> getFeedRangesInternal(RxDocumentServiceRequest request, String collectionLink) {
        logger.debug("getFeedRange collectionLink=[{}]", collectionLink);

        if (StringUtils.isEmpty(collectionLink)) {
            throw new IllegalArgumentException("collectionLink");
        }

        Mono<Utils.ValueHolder<DocumentCollection>> collectionObs = collectionCache.resolveCollectionAsync(null,
            request);

        return collectionObs.flatMap(documentCollectionResourceResponse -> {
            final DocumentCollection collection = documentCollectionResourceResponse.v;
            if (collection == null) {
                throw new IllegalStateException("Collection cannot be null");
            }

            Mono<Utils.ValueHolder<List<PartitionKeyRange>>> valueHolderMono = partitionKeyRangeCache
                .tryGetOverlappingRangesAsync(
                    BridgeInternal.getMetaDataDiagnosticContext(request.requestContext.cosmosDiagnostics),
                    collection.getResourceId(), RANGE_INCLUDING_ALL_PARTITION_KEY_RANGES, true, null);

            return valueHolderMono.map(partitionKeyRangeList -> toFeedRanges(partitionKeyRangeList, request));
        });
    }

    private static List<FeedRange> toFeedRanges(
        Utils.ValueHolder<List<PartitionKeyRange>> partitionKeyRangeListValueHolder, RxDocumentServiceRequest request) {
        final List<PartitionKeyRange> partitionKeyRangeList = partitionKeyRangeListValueHolder.v;
        if (partitionKeyRangeList == null) {
            request.forceNameCacheRefresh = true;
            throw new InvalidPartitionException();
        }

        List<FeedRange> feedRanges = new ArrayList<>();
        partitionKeyRangeList.forEach(pkRange -> feedRanges.add(toFeedRange(pkRange)));

        return feedRanges;
    }

    private static FeedRange toFeedRange(PartitionKeyRange pkRange) {
        return new FeedRangeEpkImpl(pkRange.toRange());
    }
}<|MERGE_RESOLUTION|>--- conflicted
+++ resolved
@@ -352,13 +352,10 @@
 
         activeClientsCnt.incrementAndGet();
         this.clientId = clientIdGenerator.incrementAndGet();
-<<<<<<< HEAD
         this.clientCorrelationId = Strings.isNullOrWhiteSpace(clientCorrelationId) ?
             String.format("%05d",this.clientId): clientCorrelationId;
         this.metricTagNames = tagNames;
-=======
         clientMap.put(serviceEndpoint.toString(), clientMap.getOrDefault(serviceEndpoint.toString(), 0) + 1);
->>>>>>> a84a3ef8
         this.diagnosticsClientConfig = new DiagnosticsClientConfig();
         this.diagnosticsClientConfig.withClientId(this.clientId);
         this.diagnosticsClientConfig.withActiveClientCounter(activeClientsCnt);
