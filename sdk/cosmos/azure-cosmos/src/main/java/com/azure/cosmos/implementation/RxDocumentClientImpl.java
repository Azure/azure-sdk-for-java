// Copyright (c) Microsoft Corporation. All rights reserved.
// Licensed under the MIT License.
package com.azure.cosmos.implementation;

import com.azure.core.credential.AzureKeyCredential;
import com.azure.core.credential.SimpleTokenCache;
import com.azure.core.credential.TokenCredential;
import com.azure.core.credential.TokenRequestContext;
import com.azure.cosmos.BridgeInternal;
import com.azure.cosmos.ConnectionMode;
import com.azure.cosmos.ConsistencyLevel;
import com.azure.cosmos.CosmosAsyncClient;
import com.azure.cosmos.CosmosContainerProactiveInitConfig;
import com.azure.cosmos.CosmosDiagnostics;
import com.azure.cosmos.CosmosDiagnosticsContext;
import com.azure.cosmos.CosmosEndToEndOperationLatencyPolicyConfig;
import com.azure.cosmos.CosmosEndToEndOperationLatencyPolicyConfigBuilder;
import com.azure.cosmos.CosmosException;
import com.azure.cosmos.CosmosItemSerializer;
import com.azure.cosmos.CosmosOperationPolicy;
import com.azure.cosmos.DirectConnectionConfig;
import com.azure.cosmos.ReadConsistencyStrategy;
import com.azure.cosmos.SessionRetryOptions;
import com.azure.cosmos.ThresholdBasedAvailabilityStrategy;
import com.azure.cosmos.implementation.apachecommons.lang.StringUtils;
import com.azure.cosmos.implementation.apachecommons.lang.tuple.ImmutablePair;
import com.azure.cosmos.implementation.batch.BatchResponseParser;
import com.azure.cosmos.implementation.batch.PartitionKeyRangeServerBatchRequest;
import com.azure.cosmos.implementation.batch.ServerBatchRequest;
import com.azure.cosmos.implementation.batch.SinglePartitionKeyServerBatchRequest;
import com.azure.cosmos.implementation.caches.RxClientCollectionCache;
import com.azure.cosmos.implementation.caches.RxCollectionCache;
import com.azure.cosmos.implementation.caches.RxPartitionKeyRangeCache;
import com.azure.cosmos.implementation.clienttelemetry.ClientTelemetry;
import com.azure.cosmos.implementation.cpu.CpuMemoryListener;
import com.azure.cosmos.implementation.cpu.CpuMemoryMonitor;
import com.azure.cosmos.implementation.directconnectivity.AddressSelector;
import com.azure.cosmos.implementation.directconnectivity.GatewayServiceConfigurationReader;
import com.azure.cosmos.implementation.directconnectivity.GlobalAddressResolver;
import com.azure.cosmos.implementation.directconnectivity.ServerStoreModel;
import com.azure.cosmos.implementation.directconnectivity.StoreClient;
import com.azure.cosmos.implementation.directconnectivity.StoreClientFactory;
import com.azure.cosmos.implementation.faultinjection.IFaultInjectorProvider;
import com.azure.cosmos.implementation.feedranges.FeedRangeEpkImpl;
import com.azure.cosmos.implementation.http.HttpClient;
import com.azure.cosmos.implementation.http.HttpClientConfig;
import com.azure.cosmos.implementation.http.HttpHeaders;
import com.azure.cosmos.implementation.http.SharedGatewayHttpClient;
import com.azure.cosmos.implementation.patch.PatchUtil;
import com.azure.cosmos.implementation.perPartitionAutomaticFailover.GlobalPartitionEndpointManagerForPerPartitionAutomaticFailover;
import com.azure.cosmos.implementation.perPartitionCircuitBreaker.GlobalPartitionEndpointManagerForPerPartitionCircuitBreaker;
import com.azure.cosmos.implementation.perPartitionCircuitBreaker.PartitionLevelCircuitBreakerConfig;
import com.azure.cosmos.implementation.query.DocumentQueryExecutionContextFactory;
import com.azure.cosmos.implementation.query.IDocumentQueryClient;
import com.azure.cosmos.implementation.query.IDocumentQueryExecutionContext;
import com.azure.cosmos.implementation.query.Paginator;
import com.azure.cosmos.implementation.query.PartitionedQueryExecutionInfo;
import com.azure.cosmos.implementation.query.PipelinedQueryExecutionContextBase;
import com.azure.cosmos.implementation.query.QueryInfo;
import com.azure.cosmos.implementation.routing.CollectionRoutingMap;
import com.azure.cosmos.implementation.routing.PartitionKeyAndResourceTokenPair;
import com.azure.cosmos.implementation.routing.PartitionKeyInternal;
import com.azure.cosmos.implementation.routing.PartitionKeyInternalHelper;
import com.azure.cosmos.implementation.routing.PartitionKeyRangeIdentity;
import com.azure.cosmos.implementation.routing.Range;
import com.azure.cosmos.implementation.routing.RegionNameToRegionIdMap;
import com.azure.cosmos.implementation.routing.RegionalRoutingContext;
import com.azure.cosmos.implementation.spark.OperationContext;
import com.azure.cosmos.implementation.spark.OperationContextAndListenerTuple;
import com.azure.cosmos.implementation.spark.OperationListener;
import com.azure.cosmos.implementation.throughputControl.ThroughputControlStore;
import com.azure.cosmos.implementation.throughputControl.sdk.config.SDKThroughputControlGroupInternal;
import com.azure.cosmos.implementation.throughputControl.server.config.ServerThroughputControlGroup;
import com.azure.cosmos.models.CosmosAuthorizationTokenResolver;
import com.azure.cosmos.models.CosmosBatchResponse;
import com.azure.cosmos.models.CosmosChangeFeedRequestOptions;
import com.azure.cosmos.models.CosmosClientTelemetryConfig;
import com.azure.cosmos.models.CosmosContainerIdentity;
import com.azure.cosmos.models.CosmosItemIdentity;
import com.azure.cosmos.models.CosmosItemRequestOptions;
import com.azure.cosmos.models.CosmosItemResponse;
import com.azure.cosmos.models.CosmosOperationDetails;
import com.azure.cosmos.models.CosmosPatchOperations;
import com.azure.cosmos.models.CosmosQueryRequestOptions;
import com.azure.cosmos.models.FeedRange;
import com.azure.cosmos.models.FeedResponse;
import com.azure.cosmos.models.ModelBridgeInternal;
import com.azure.cosmos.models.PartitionKey;
import com.azure.cosmos.models.PartitionKeyDefinition;
import com.azure.cosmos.models.PartitionKind;
import com.azure.cosmos.models.SqlParameter;
import com.azure.cosmos.models.SqlQuerySpec;
import com.fasterxml.jackson.databind.ObjectMapper;
import com.fasterxml.jackson.databind.node.ObjectNode;
import org.slf4j.Logger;
import org.slf4j.LoggerFactory;
import reactor.core.Exceptions;
import reactor.core.publisher.Flux;
import reactor.core.publisher.Mono;
import reactor.core.publisher.SignalType;
import reactor.util.concurrent.Queues;
import reactor.util.function.Tuple2;

import java.io.IOException;
import java.io.UnsupportedEncodingException;
import java.lang.management.ManagementFactory;
import java.net.URI;
import java.net.URLEncoder;
import java.nio.ByteBuffer;
import java.time.Duration;
import java.time.Instant;
import java.util.ArrayList;
import java.util.Arrays;
import java.util.Collection;
import java.util.Collections;
import java.util.EnumSet;
import java.util.HashMap;
import java.util.HashSet;
import java.util.Iterator;
import java.util.List;
import java.util.Locale;
import java.util.Map;
import java.util.NoSuchElementException;
import java.util.Set;
import java.util.UUID;
import java.util.concurrent.ConcurrentHashMap;
import java.util.concurrent.ConcurrentLinkedQueue;
import java.util.concurrent.ConcurrentMap;
import java.util.concurrent.TimeoutException;
import java.util.concurrent.atomic.AtomicBoolean;
import java.util.concurrent.atomic.AtomicInteger;
import java.util.concurrent.atomic.AtomicReference;
import java.util.function.BiFunction;
import java.util.function.Consumer;
import java.util.function.Function;
import java.util.function.Supplier;
import java.util.stream.Collectors;

import static com.azure.cosmos.BridgeInternal.getAltLink;
import static com.azure.cosmos.BridgeInternal.toResourceResponse;
import static com.azure.cosmos.BridgeInternal.toStoredProcedureResponse;
import static com.azure.cosmos.implementation.guava25.base.Preconditions.checkArgument;
import static com.azure.cosmos.implementation.guava25.base.Preconditions.checkNotNull;

/**
 * While this class is public, it is not part of our published public APIs.
 * This is meant to be internally used only by our sdk.
 */
public class RxDocumentClientImpl implements AsyncDocumentClient, IAuthorizationTokenProvider, CpuMemoryListener,
    DiagnosticsClientContext {

    private final static List<String> EMPTY_REGION_LIST = Collections.emptyList();

    private final static List<RegionalRoutingContext> EMPTY_ENDPOINT_LIST = Collections.emptyList();

    private final static
    ImplementationBridgeHelpers.CosmosDiagnosticsHelper.CosmosDiagnosticsAccessor diagnosticsAccessor =
        ImplementationBridgeHelpers.CosmosDiagnosticsHelper.getCosmosDiagnosticsAccessor();

    private final static
    ImplementationBridgeHelpers.FeedResponseHelper.FeedResponseAccessor feedResponseAccessor =
        ImplementationBridgeHelpers.FeedResponseHelper.getFeedResponseAccessor();

    private final static
    ImplementationBridgeHelpers.CosmosClientTelemetryConfigHelper.CosmosClientTelemetryConfigAccessor telemetryCfgAccessor =
        ImplementationBridgeHelpers.CosmosClientTelemetryConfigHelper.getCosmosClientTelemetryConfigAccessor();

    private final static
    ImplementationBridgeHelpers.CosmosDiagnosticsContextHelper.CosmosDiagnosticsContextAccessor ctxAccessor =
        ImplementationBridgeHelpers.CosmosDiagnosticsContextHelper.getCosmosDiagnosticsContextAccessor();

    private final static
    ImplementationBridgeHelpers.CosmosQueryRequestOptionsHelper.CosmosQueryRequestOptionsAccessor qryOptAccessor =
        ImplementationBridgeHelpers.CosmosQueryRequestOptionsHelper.getCosmosQueryRequestOptionsAccessor();

    private final static
    ImplementationBridgeHelpers.CosmosItemResponseHelper.CosmosItemResponseBuilderAccessor itemResponseAccessor =
        ImplementationBridgeHelpers.CosmosItemResponseHelper.getCosmosItemResponseBuilderAccessor();

    private static final ImplementationBridgeHelpers.CosmosChangeFeedRequestOptionsHelper.CosmosChangeFeedRequestOptionsAccessor changeFeedOptionsAccessor =
        ImplementationBridgeHelpers.CosmosChangeFeedRequestOptionsHelper.getCosmosChangeFeedRequestOptionsAccessor();

    private static final ImplementationBridgeHelpers.CosmosOperationDetailsHelper.CosmosOperationDetailsAccessor operationDetailsAccessor =
        ImplementationBridgeHelpers.CosmosOperationDetailsHelper.getCosmosOperationDetailsAccessor();

    private static final ImplementationBridgeHelpers.ReadConsistencyStrategyHelper.ReadConsistencyStrategyAccessor readConsistencyStrategyAccessor =
        ImplementationBridgeHelpers.ReadConsistencyStrategyHelper.getReadConsistencyStrategyAccessor();

    private static final ImplementationBridgeHelpers.CosmosBulkExecutionOptionsHelper.CosmosBulkExecutionOptionsAccessor bulkExecutionOptionsAccessor =
        ImplementationBridgeHelpers.CosmosBulkExecutionOptionsHelper.getCosmosBulkExecutionOptionsAccessor();

    private static final String tempMachineId = "uuid:" + UUIDs.nonBlockingRandomUUID();
    private static final AtomicInteger activeClientsCnt = new AtomicInteger(0);
    private static final Map<String, Integer> clientMap = new ConcurrentHashMap<>();
    private static final AtomicInteger clientIdGenerator = new AtomicInteger(0);
    private static final Range<String> RANGE_INCLUDING_ALL_PARTITION_KEY_RANGES = new Range<>(
        PartitionKeyInternalHelper.MinimumInclusiveEffectivePartitionKey,
        PartitionKeyInternalHelper.MaximumExclusiveEffectivePartitionKey, true, false);

    private static final String DUMMY_SQL_QUERY = "this is dummy and only used in creating " +
        "ParallelDocumentQueryExecutioncontext, but not used";

    private final static ObjectMapper mapper = Utils.getSimpleObjectMapper();
    private final CosmosItemSerializer defaultCustomSerializer;
    private final static Logger logger = LoggerFactory.getLogger(RxDocumentClientImpl.class);
    private final String masterKeyOrResourceToken;
    private final URI serviceEndpoint;
    private final ConnectionPolicy connectionPolicy;
    private final ConsistencyLevel consistencyLevel;
    private final ReadConsistencyStrategy readConsistencyStrategy;
    private final BaseAuthorizationTokenProvider authorizationTokenProvider;
    private final UserAgentContainer userAgentContainer;
    private final boolean hasAuthKeyResourceToken;
    private final Configs configs;
    private final boolean connectionSharingAcrossClientsEnabled;
    private AzureKeyCredential credential;
    private final TokenCredential tokenCredential;
    private String[] tokenCredentialScopes;
    private SimpleTokenCache tokenCredentialCache;
    private CosmosAuthorizationTokenResolver cosmosAuthorizationTokenResolver;
    AuthorizationTokenType authorizationTokenType;
    private ISessionContainer sessionContainer;
    private String firstResourceTokenFromPermissionFeed = StringUtils.EMPTY;
    private RxClientCollectionCache collectionCache;
    private RxGatewayStoreModel gatewayProxy;
    private RxGatewayStoreModel thinProxy;
    private RxStoreModel storeModel;
    private GlobalAddressResolver addressResolver;
    private RxPartitionKeyRangeCache partitionKeyRangeCache;
    private Map<String, List<PartitionKeyAndResourceTokenPair>> resourceTokensMap;
    private final boolean contentResponseOnWriteEnabled;
    private final Map<String, PartitionedQueryExecutionInfo> queryPlanCache;

    private final AtomicBoolean closed = new AtomicBoolean(false);
    private final int clientId;
    private ClientTelemetry clientTelemetry;
    private final ApiType apiType;
    private final CosmosEndToEndOperationLatencyPolicyConfig cosmosEndToEndOperationLatencyPolicyConfig;

    private final AtomicReference<CosmosDiagnostics> mostRecentlyCreatedDiagnostics = new AtomicReference<>(null);

    // RetryPolicy retries a request when it encounters session unavailable (see ClientRetryPolicy).
    // Once it exhausts all write regions it clears the session container, then it uses RxClientCollectionCache
    // to resolves the request's collection name. If it differs from the session container's resource id it
    // explains the session unavailable exception: somebody removed and recreated the collection. In this
    // case we retry once again (with empty session token) otherwise we return the error to the client
    // (see RenameCollectionAwareClientRetryPolicy)
    private IRetryPolicyFactory resetSessionTokenRetryPolicy;
    /**
     * Compatibility mode: Allows to specify compatibility mode used by client when
     * making query requests. Should be removed when application/sql is no longer
     * supported.
     */
    private final QueryCompatibilityMode queryCompatibilityMode = QueryCompatibilityMode.Default;
    private final GlobalEndpointManager globalEndpointManager;
    private final GlobalPartitionEndpointManagerForPerPartitionCircuitBreaker globalPartitionEndpointManagerForPerPartitionCircuitBreaker;
    private final GlobalPartitionEndpointManagerForPerPartitionAutomaticFailover globalPartitionEndpointManagerForPerPartitionAutomaticFailover;
    private final RetryPolicy retryPolicy;
    private HttpClient reactorHttpClient;
    private Function<HttpClient, HttpClient> httpClientInterceptor;
    private volatile boolean useMultipleWriteLocations;

    // creator of TransportClient is responsible for disposing it.
    private StoreClientFactory storeClientFactory;

    private GatewayServiceConfigurationReader gatewayConfigurationReader;
    private final DiagnosticsClientConfig diagnosticsClientConfig;
    private final AtomicBoolean throughputControlEnabled;
    private ThroughputControlStore throughputControlStore;
    private final CosmosClientTelemetryConfig clientTelemetryConfig;
    private final String clientCorrelationId;
    private final SessionRetryOptions sessionRetryOptions;
    private final boolean sessionCapturingOverrideEnabled;
    private final boolean sessionCapturingDisabled;
    private final boolean isRegionScopedSessionCapturingEnabledOnClientOrSystemConfig;
    private final boolean useThinClient;
    private List<CosmosOperationPolicy> operationPolicies;
    private final AtomicReference<CosmosAsyncClient> cachedCosmosAsyncClientSnapshot;
    private CosmosEndToEndOperationLatencyPolicyConfig ppafEnforcedE2ELatencyPolicyConfigForReads;

    public RxDocumentClientImpl(URI serviceEndpoint,
                                String masterKeyOrResourceToken,
                                List<Permission> permissionFeed,
                                ConnectionPolicy connectionPolicy,
                                ConsistencyLevel consistencyLevel,
                                ReadConsistencyStrategy readConsistencyStrategy,
                                Configs configs,
                                CosmosAuthorizationTokenResolver cosmosAuthorizationTokenResolver,
                                AzureKeyCredential credential,
                                boolean sessionCapturingOverride,
                                boolean connectionSharingAcrossClientsEnabled,
                                boolean contentResponseOnWriteEnabled,
                                CosmosClientMetadataCachesSnapshot metadataCachesSnapshot,
                                ApiType apiType,
                                CosmosClientTelemetryConfig clientTelemetryConfig,
                                String clientCorrelationId,
                                CosmosEndToEndOperationLatencyPolicyConfig cosmosEndToEndOperationLatencyPolicyConfig,
                                SessionRetryOptions sessionRetryOptions,
                                CosmosContainerProactiveInitConfig containerProactiveInitConfig,
                                CosmosItemSerializer defaultCustomSerializer,
                                boolean isRegionScopedSessionCapturingEnabled) {
        this(
                serviceEndpoint,
                masterKeyOrResourceToken,
                permissionFeed,
                connectionPolicy,
                consistencyLevel,
                readConsistencyStrategy,
                configs,
                credential,
                null,
                sessionCapturingOverride,
                connectionSharingAcrossClientsEnabled,
                contentResponseOnWriteEnabled,
                metadataCachesSnapshot,
                apiType,
                clientTelemetryConfig,
                clientCorrelationId,
                cosmosEndToEndOperationLatencyPolicyConfig,
                sessionRetryOptions,
                containerProactiveInitConfig,
                defaultCustomSerializer,
                isRegionScopedSessionCapturingEnabled
        );

        this.cosmosAuthorizationTokenResolver = cosmosAuthorizationTokenResolver;
    }

    public RxDocumentClientImpl(URI serviceEndpoint,
                                String masterKeyOrResourceToken,
                                List<Permission> permissionFeed,
                                ConnectionPolicy connectionPolicy,
                                ConsistencyLevel consistencyLevel,
                                ReadConsistencyStrategy readConsistencyStrategy,
                                Configs configs,
                                CosmosAuthorizationTokenResolver cosmosAuthorizationTokenResolver,
                                AzureKeyCredential credential,
                                TokenCredential tokenCredential,
                                boolean sessionCapturingOverride,
                                boolean connectionSharingAcrossClientsEnabled,
                                boolean contentResponseOnWriteEnabled,
                                CosmosClientMetadataCachesSnapshot metadataCachesSnapshot,
                                ApiType apiType,
                                CosmosClientTelemetryConfig clientTelemetryConfig,
                                String clientCorrelationId,
                                CosmosEndToEndOperationLatencyPolicyConfig cosmosEndToEndOperationLatencyPolicyConfig,
                                SessionRetryOptions sessionRetryOptions,
                                CosmosContainerProactiveInitConfig containerProactiveInitConfig,
                                CosmosItemSerializer defaultCustomSerializer,
                                boolean isRegionScopedSessionCapturingEnabled,
                                List<CosmosOperationPolicy> operationPolicies,
                                boolean isPerPartitionAutomaticFailoverEnabled) {
        this(
                serviceEndpoint,
                masterKeyOrResourceToken,
                permissionFeed,
                connectionPolicy,
                consistencyLevel,
                readConsistencyStrategy,
                configs,
                credential,
                tokenCredential,
                sessionCapturingOverride,
                connectionSharingAcrossClientsEnabled,
                contentResponseOnWriteEnabled,
                metadataCachesSnapshot,
                apiType,
                clientTelemetryConfig,
                clientCorrelationId,
                cosmosEndToEndOperationLatencyPolicyConfig,
                sessionRetryOptions,
                containerProactiveInitConfig,
                defaultCustomSerializer,
                isRegionScopedSessionCapturingEnabled
        );

        this.cosmosAuthorizationTokenResolver = cosmosAuthorizationTokenResolver;
        this.operationPolicies = operationPolicies;
    }

    private RxDocumentClientImpl(URI serviceEndpoint,
                                String masterKeyOrResourceToken,
                                List<Permission> permissionFeed,
                                ConnectionPolicy connectionPolicy,
                                ConsistencyLevel consistencyLevel,
                                ReadConsistencyStrategy readConsistencyStrategy,
                                Configs configs,
                                AzureKeyCredential credential,
                                TokenCredential tokenCredential,
                                boolean sessionCapturingOverrideEnabled,
                                boolean connectionSharingAcrossClientsEnabled,
                                boolean contentResponseOnWriteEnabled,
                                CosmosClientMetadataCachesSnapshot metadataCachesSnapshot,
                                ApiType apiType,
                                CosmosClientTelemetryConfig clientTelemetryConfig,
                                String clientCorrelationId,
                                CosmosEndToEndOperationLatencyPolicyConfig cosmosEndToEndOperationLatencyPolicyConfig,
                                SessionRetryOptions sessionRetryOptions,
                                CosmosContainerProactiveInitConfig containerProactiveInitConfig,
                                CosmosItemSerializer defaultCustomSerializer,
                                boolean isRegionScopedSessionCapturingEnabled) {
        this(
                serviceEndpoint,
                masterKeyOrResourceToken,
                connectionPolicy,
                consistencyLevel,
                readConsistencyStrategy,
                configs,
                credential,
                tokenCredential,
                sessionCapturingOverrideEnabled,
                connectionSharingAcrossClientsEnabled,
                contentResponseOnWriteEnabled,
                metadataCachesSnapshot,
                apiType,
                clientTelemetryConfig,
                clientCorrelationId,
                cosmosEndToEndOperationLatencyPolicyConfig,
                sessionRetryOptions,
                containerProactiveInitConfig,
                defaultCustomSerializer,
                isRegionScopedSessionCapturingEnabled
        );

        if (permissionFeed != null && permissionFeed.size() > 0) {
            this.resourceTokensMap = new HashMap<>();
            for (Permission permission : permissionFeed) {
                String[] segments = StringUtils.split(permission.getResourceLink(),
                        Constants.Properties.PATH_SEPARATOR.charAt(0));

                if (segments.length == 0) {
                    throw new IllegalArgumentException("resourceLink");
                }

                List<PartitionKeyAndResourceTokenPair> partitionKeyAndResourceTokenPairs = null;
                PathInfo pathInfo = new PathInfo(false, StringUtils.EMPTY, StringUtils.EMPTY, false);
                if (!PathsHelper.tryParsePathSegments(permission.getResourceLink(), pathInfo, null)) {
                    throw new IllegalArgumentException(permission.getResourceLink());
                }

                partitionKeyAndResourceTokenPairs = resourceTokensMap.get(pathInfo.resourceIdOrFullName);
                if (partitionKeyAndResourceTokenPairs == null) {
                    partitionKeyAndResourceTokenPairs = new ArrayList<>();
                    this.resourceTokensMap.put(pathInfo.resourceIdOrFullName, partitionKeyAndResourceTokenPairs);
                }

                PartitionKey partitionKey = permission.getResourcePartitionKey();
                partitionKeyAndResourceTokenPairs.add(new PartitionKeyAndResourceTokenPair(
                        partitionKey != null ? BridgeInternal.getPartitionKeyInternal(partitionKey) : PartitionKeyInternal.Empty,
                        permission.getToken()));
                logger.debug("Initializing resource token map  , with map key [{}] , partition key [{}] and resource token [{}]",
                        pathInfo.resourceIdOrFullName, partitionKey != null ? partitionKey.toString() : null, permission.getToken());

            }

            if(this.resourceTokensMap.isEmpty()) {
                throw new IllegalArgumentException("permissionFeed");
            }

            String firstToken = permissionFeed.get(0).getToken();
            if(ResourceTokenAuthorizationHelper.isResourceToken(firstToken)) {
                this.firstResourceTokenFromPermissionFeed = firstToken;
            }
        }
    }

    RxDocumentClientImpl(URI serviceEndpoint,
                         String masterKeyOrResourceToken,
                         ConnectionPolicy connectionPolicy,
                         ConsistencyLevel consistencyLevel,
                         ReadConsistencyStrategy readConsistencyStrategy,
                         Configs configs,
                         AzureKeyCredential credential,
                         TokenCredential tokenCredential,
                         boolean sessionCapturingOverrideEnabled,
                         boolean connectionSharingAcrossClientsEnabled,
                         boolean contentResponseOnWriteEnabled,
                         CosmosClientMetadataCachesSnapshot metadataCachesSnapshot,
                         ApiType apiType,
                         CosmosClientTelemetryConfig clientTelemetryConfig,
                         String clientCorrelationId,
                         CosmosEndToEndOperationLatencyPolicyConfig cosmosEndToEndOperationLatencyPolicyConfig,
                         SessionRetryOptions sessionRetryOptions,
                         CosmosContainerProactiveInitConfig containerProactiveInitConfig,
                         CosmosItemSerializer defaultCustomSerializer,
                         boolean isRegionScopedSessionCapturingEnabled) {

        assert(clientTelemetryConfig != null);
        activeClientsCnt.incrementAndGet();
        this.clientId = clientIdGenerator.incrementAndGet();
        this.clientCorrelationId = Strings.isNullOrWhiteSpace(clientCorrelationId) ?
            String.format("%05d",this.clientId): clientCorrelationId;
        clientMap.put(serviceEndpoint.toString(), clientMap.getOrDefault(serviceEndpoint.toString(), 0) + 1);
        this.diagnosticsClientConfig = new DiagnosticsClientConfig();
        this.diagnosticsClientConfig.withClientId(this.clientId);
        this.diagnosticsClientConfig.withActiveClientCounter(activeClientsCnt);
        this.diagnosticsClientConfig.withClientMap(clientMap);

        this.diagnosticsClientConfig.withConnectionSharingAcrossClientsEnabled(connectionSharingAcrossClientsEnabled);
        this.diagnosticsClientConfig.withConsistency(consistencyLevel).withReadConsistencyStrategy(readConsistencyStrategy);
        this.throughputControlEnabled = new AtomicBoolean(false);
        this.cosmosEndToEndOperationLatencyPolicyConfig = cosmosEndToEndOperationLatencyPolicyConfig;
        this.diagnosticsClientConfig.withEndToEndOperationLatencyPolicy(cosmosEndToEndOperationLatencyPolicyConfig);
        this.sessionRetryOptions = sessionRetryOptions;
        this.defaultCustomSerializer = defaultCustomSerializer;

        logger.info(
            "Initializing DocumentClient [{}] with"
                + " serviceEndpoint [{}], connectionPolicy [{}], consistencyLevel [{}], readConsistencyStrategy [{}]",
            this.clientId, serviceEndpoint, connectionPolicy, consistencyLevel, readConsistencyStrategy);

        try {
            this.connectionSharingAcrossClientsEnabled = connectionSharingAcrossClientsEnabled;
            this.configs = configs;
            this.masterKeyOrResourceToken = masterKeyOrResourceToken;
            this.serviceEndpoint = serviceEndpoint;
            this.credential = credential;
            this.tokenCredential = tokenCredential;
            this.contentResponseOnWriteEnabled = contentResponseOnWriteEnabled;
            this.authorizationTokenType = AuthorizationTokenType.Invalid;

            if (this.credential != null) {
                hasAuthKeyResourceToken = false;
                this.authorizationTokenType = AuthorizationTokenType.PrimaryMasterKey;
                this.authorizationTokenProvider = new BaseAuthorizationTokenProvider(this.credential);
            } else if (masterKeyOrResourceToken != null && ResourceTokenAuthorizationHelper.isResourceToken(masterKeyOrResourceToken)) {
                this.authorizationTokenProvider = null;
                hasAuthKeyResourceToken = true;
                this.authorizationTokenType = AuthorizationTokenType.ResourceToken;
            } else if(masterKeyOrResourceToken != null && !ResourceTokenAuthorizationHelper.isResourceToken(masterKeyOrResourceToken)) {
                this.credential = new AzureKeyCredential(this.masterKeyOrResourceToken);
                hasAuthKeyResourceToken = false;
                this.authorizationTokenType = AuthorizationTokenType.PrimaryMasterKey;
                this.authorizationTokenProvider = new BaseAuthorizationTokenProvider(this.credential);
            }else {
                hasAuthKeyResourceToken = false;
                this.authorizationTokenProvider = null;
                if (tokenCredential != null) {
                    String scopeOverride = Configs.getAadScopeOverride();
                    String accountScope = serviceEndpoint.getScheme() + "://" + serviceEndpoint.getHost() + "/.default";

                    if (scopeOverride != null && !scopeOverride.isEmpty()) {
                        // Use only the override scope; no fallback.
                        this.tokenCredentialScopes = new String[] { scopeOverride };

                        this.tokenCredentialCache = new SimpleTokenCache(() -> {
                            final String primaryScope = this.tokenCredentialScopes[0];
                            final TokenRequestContext ctx = new TokenRequestContext().addScopes(primaryScope);
                            return this.tokenCredential.getToken(ctx)
                                .doOnNext(t -> {
                                    if (logger.isInfoEnabled()) {
                                        logger.info("AAD token: acquired using override scope: {}", primaryScope);
                                    }
                                });
                        });
                    } else {
                        // Account scope with fallback to default scope on AADSTS500011 error
                        this.tokenCredentialScopes = new String[] { accountScope, Constants.AAD_DEFAULT_SCOPE };

                        this.tokenCredentialCache = new SimpleTokenCache(() -> {
                            final String primaryScope  = this.tokenCredentialScopes[0];
                            final String fallbackScope = this.tokenCredentialScopes[1];

                            final TokenRequestContext primaryCtx = new TokenRequestContext().addScopes(primaryScope);

                            return this.tokenCredential.getToken(primaryCtx)
                                .doOnNext(t -> {
                                    if (logger.isInfoEnabled()) {
                                        logger.info("AAD token: acquired using account scope: {}", primaryScope);
                                    }
                                })
                                .onErrorResume(error -> {
                                    final Throwable root = reactor.core.Exceptions.unwrap(error);
                                    final String messageText = (root.getMessage() != null) ? root.getMessage() : "";
                                    final boolean isAadAppNotFound = messageText.contains("AADSTS500011");

                                    if (!isAadAppNotFound) {
                                        return Mono.error(error);
                                    }

                                    if (logger.isWarnEnabled()) {
                                        logger.warn(
                                            "AAD token: account scope failed with AADSTS500011; retrying with fallback scope: {}",
                                            fallbackScope);
                                    }

                                    final TokenRequestContext fallbackCtx = new TokenRequestContext().addScopes(fallbackScope);
                                    return this.tokenCredential.getToken(fallbackCtx)
                                        .doOnNext(t -> {
                                            if (logger.isInfoEnabled()) {
                                                logger.info("AAD token: acquired using fallback scope: {}", fallbackScope);
                                            }
                                        });
                                });
                        });
                    }
                    this.authorizationTokenType = AuthorizationTokenType.AadToken;
                }
            }

            if (connectionPolicy != null) {
                this.connectionPolicy = connectionPolicy;
            } else {
                this.connectionPolicy = new ConnectionPolicy(DirectConnectionConfig.getDefaultConfig());
            }

            this.diagnosticsClientConfig.withConnectionMode(this.getConnectionPolicy().getConnectionMode());
            this.diagnosticsClientConfig.withConnectionPolicy(this.connectionPolicy);
            this.diagnosticsClientConfig.withMultipleWriteRegionsEnabled(this.connectionPolicy.isMultipleWriteRegionsEnabled());
            this.diagnosticsClientConfig.withEndpointDiscoveryEnabled(this.connectionPolicy.isEndpointDiscoveryEnabled());
            this.diagnosticsClientConfig.withPreferredRegions(this.connectionPolicy.getPreferredRegions());
            this.diagnosticsClientConfig.withMachineId(tempMachineId);
            this.diagnosticsClientConfig.withProactiveContainerInitConfig(containerProactiveInitConfig);
            this.diagnosticsClientConfig.withSessionRetryOptions(sessionRetryOptions);

            this.sessionCapturingOverrideEnabled = sessionCapturingOverrideEnabled;
            boolean disableSessionCapturing = (ConsistencyLevel.SESSION != consistencyLevel
                && ReadConsistencyStrategy.SESSION != readConsistencyStrategy
                && !sessionCapturingOverrideEnabled);
            this.sessionCapturingDisabled = disableSessionCapturing;

            this.consistencyLevel = consistencyLevel;
            this.readConsistencyStrategy = readConsistencyStrategy;

            this.userAgentContainer = new UserAgentContainer();

            String userAgentSuffix = this.connectionPolicy.getUserAgentSuffix();

            if (userAgentSuffix != null && !userAgentSuffix.isEmpty()) {
                userAgentContainer.setSuffix(userAgentSuffix);
            }

            this.httpClientInterceptor = null;
            this.reactorHttpClient = httpClient();

            this.globalEndpointManager = new GlobalEndpointManager(asDatabaseAccountManagerInternal(), this.connectionPolicy, configs);
            this.isRegionScopedSessionCapturingEnabledOnClientOrSystemConfig = isRegionScopedSessionCapturingEnabled;

            this.sessionContainer = new SessionContainer(this.serviceEndpoint.getHost(), disableSessionCapturing);

            this.globalPartitionEndpointManagerForPerPartitionCircuitBreaker
                = new GlobalPartitionEndpointManagerForPerPartitionCircuitBreaker(this.globalEndpointManager);

            // enablement of PPAF is revaluated in RxDocumentClientImpl#init
            this.globalPartitionEndpointManagerForPerPartitionAutomaticFailover
                = new GlobalPartitionEndpointManagerForPerPartitionAutomaticFailover(this.globalEndpointManager, false);

            this.cachedCosmosAsyncClientSnapshot = new AtomicReference<>();

            this.retryPolicy = new RetryPolicy(
                this,
                this.globalEndpointManager,
                this.connectionPolicy,
                this.globalPartitionEndpointManagerForPerPartitionCircuitBreaker,
                this.globalPartitionEndpointManagerForPerPartitionAutomaticFailover);
            this.resetSessionTokenRetryPolicy = retryPolicy;
            CpuMemoryMonitor.register(this);
            this.queryPlanCache = new ConcurrentHashMap<>();
            this.apiType = apiType;
            this.clientTelemetryConfig = clientTelemetryConfig;
            this.useThinClient = Configs.isThinClientEnabled()
                && this.connectionPolicy.getConnectionMode() == ConnectionMode.GATEWAY
                && this.connectionPolicy.getHttp2ConnectionConfig() != null
                && ImplementationBridgeHelpers
                    .Http2ConnectionConfigHelper
                    .getHttp2ConnectionConfigAccessor()
                    .isEffectivelyEnabled(
                        this.connectionPolicy.getHttp2ConnectionConfig()
                    );
        } catch (RuntimeException e) {
            logger.error("unexpected failure in initializing client.", e);
            close();
            throw e;
        }
    }

    @Override
    public DiagnosticsClientConfig getConfig() {
        return diagnosticsClientConfig;
    }

    @Override
    public CosmosDiagnostics createDiagnostics() {
       CosmosDiagnostics diagnostics =
           diagnosticsAccessor.create(this, telemetryCfgAccessor.getSamplingRate(this.clientTelemetryConfig));

       this.mostRecentlyCreatedDiagnostics.set(diagnostics);

       return diagnostics;
    }
    private DatabaseAccount initializeGatewayConfigurationReader() {
        this.gatewayConfigurationReader = new GatewayServiceConfigurationReader(this.globalEndpointManager);
        DatabaseAccount databaseAccount = this.globalEndpointManager.getLatestDatabaseAccount();
        //Database account should not be null here,
        // this.globalEndpointManager.init() must have been already called
        // hence asserting it
        if (databaseAccount == null) {
            Throwable databaseRefreshErrorSnapshot = this.globalEndpointManager.getLatestDatabaseRefreshError();
            if (databaseRefreshErrorSnapshot != null) {
                logger.error("Client initialization failed. Check if the endpoint is reachable and if your auth token "
                        + "is valid. More info: https://aka.ms/cosmosdb-tsg-service-unavailable-java. More details: "+ databaseRefreshErrorSnapshot.getMessage(),
                    databaseRefreshErrorSnapshot
                );

                throw new RuntimeException("Client initialization failed. Check if the endpoint is reachable and if your auth token "
                    + "is valid. More info: https://aka.ms/cosmosdb-tsg-service-unavailable-java. More details: "+ databaseRefreshErrorSnapshot.getMessage(),
                    databaseRefreshErrorSnapshot);
            } else {
                logger.error("Client initialization failed."
                    + " Check if the endpoint is reachable and if your auth token is valid. More info: https://aka.ms/cosmosdb-tsg-service-unavailable-java");

                throw new RuntimeException("Client initialization failed. Check if the endpoint is reachable and if your auth token "
                    + "is valid. More info: https://aka.ms/cosmosdb-tsg-service-unavailable-java.");
            }
        }

        this.useMultipleWriteLocations = this.connectionPolicy.isMultipleWriteRegionsEnabled() && BridgeInternal.isEnableMultipleWriteLocations(databaseAccount);
        return databaseAccount;
    }

    private void resetSessionContainerIfNeeded(DatabaseAccount databaseAccount) {
        boolean isRegionScopingOfSessionTokensPossible = this.isRegionScopingOfSessionTokensPossible(databaseAccount, this.useMultipleWriteLocations, this.isRegionScopedSessionCapturingEnabledOnClientOrSystemConfig);

        if (isRegionScopingOfSessionTokensPossible) {
            this.sessionContainer = new RegionScopedSessionContainer(this.serviceEndpoint.getHost(), this.sessionCapturingDisabled, this.globalEndpointManager);
            this.diagnosticsClientConfig.withRegionScopedSessionContainerOptions((RegionScopedSessionContainer) this.sessionContainer);
        }
    }

    private boolean isRegionScopingOfSessionTokensPossible(DatabaseAccount databaseAccount, boolean useMultipleWriteLocations, boolean isRegionScopedSessionCapturingEnabled) {

        if (!isRegionScopedSessionCapturingEnabled) {
            return false;
        }

        if (!useMultipleWriteLocations) {
            return false;
        }

        Iterable<DatabaseAccountLocation> readableLocationsIterable = databaseAccount.getReadableLocations();
        Iterator<DatabaseAccountLocation> readableLocationsIterator = readableLocationsIterable.iterator();

        while (readableLocationsIterator.hasNext()) {
            DatabaseAccountLocation readableLocation = readableLocationsIterator.next();

            String normalizedReadableRegion = readableLocation.getName().toLowerCase(Locale.ROOT).trim().replace(" ", "");

            if (RegionNameToRegionIdMap.getRegionId(normalizedReadableRegion) == -1) {
                return false;
            }
        }

        return true;
    }

    private void updateGatewayProxy() {
        (this.gatewayProxy).setGatewayServiceConfigurationReader(this.gatewayConfigurationReader);
        (this.gatewayProxy).setCollectionCache(this.collectionCache);
        (this.gatewayProxy).setPartitionKeyRangeCache(this.partitionKeyRangeCache);
        (this.gatewayProxy).setUseMultipleWriteLocations(this.useMultipleWriteLocations);
        (this.gatewayProxy).setSessionContainer(this.sessionContainer);
    }

    private void updateThinProxy() {
        (this.thinProxy).setGatewayServiceConfigurationReader(this.gatewayConfigurationReader);
        (this.thinProxy).setCollectionCache(this.collectionCache);
        (this.thinProxy).setPartitionKeyRangeCache(this.partitionKeyRangeCache);
        (this.thinProxy).setUseMultipleWriteLocations(this.useMultipleWriteLocations);
        (this.thinProxy).setSessionContainer(this.sessionContainer);
    }

    public void init(CosmosClientMetadataCachesSnapshot metadataCachesSnapshot, Function<HttpClient, HttpClient> httpClientInterceptor) {
        try {

            this.httpClientInterceptor = httpClientInterceptor;
            if (httpClientInterceptor != null) {
                this.reactorHttpClient = httpClientInterceptor.apply(httpClient());
            }

            this.gatewayProxy = createRxGatewayProxy(this.sessionContainer,
                this.consistencyLevel,
                this.queryCompatibilityMode,
                this.userAgentContainer,
                this.globalEndpointManager,
                this.reactorHttpClient,
                this.apiType);

            this.thinProxy = createThinProxy(this.sessionContainer,
                this.consistencyLevel,
                this.userAgentContainer,
                this.globalEndpointManager,
                this.reactorHttpClient);

            this.globalEndpointManager.init();

            DatabaseAccount databaseAccountSnapshot = this.initializeGatewayConfigurationReader();
            this.resetSessionContainerIfNeeded(databaseAccountSnapshot);

            if (metadataCachesSnapshot != null) {
                this.collectionCache = new RxClientCollectionCache(this,
                    this.sessionContainer,
                    this.gatewayProxy,
                    this,
                    this.retryPolicy,
                    metadataCachesSnapshot.getCollectionInfoByNameCache(),
                    metadataCachesSnapshot.getCollectionInfoByIdCache()
                );
            } else {
                this.collectionCache = new RxClientCollectionCache(this,
                    this.sessionContainer,
                    this.gatewayProxy,
                    this,
                    this.retryPolicy);
            }
            this.resetSessionTokenRetryPolicy = new ResetSessionTokenRetryPolicyFactory(this.sessionContainer, this.collectionCache, this.retryPolicy);

            this.partitionKeyRangeCache = new RxPartitionKeyRangeCache(RxDocumentClientImpl.this,
                collectionCache);

            updateGatewayProxy();
            updateThinProxy();
            clientTelemetry = new ClientTelemetry(
                    this,
                    null,
                    UUIDs.nonBlockingRandomUUID().toString(),
                    ManagementFactory.getRuntimeMXBean().getName(),
                    connectionPolicy.getConnectionMode(),
                    globalEndpointManager.getLatestDatabaseAccount().getId(),
                    null,
                    null,
                    this.configs,
                    this.clientTelemetryConfig,
                    this.connectionPolicy.getPreferredRegions());
            clientTelemetry.init().thenEmpty((publisher) -> {
                logger.warn(
                    "Initialized DocumentClient [{}] with machineId[{}]"
                        + " serviceEndpoint [{}], connectionPolicy [{}], consistencyLevel [{}], readConsistencyStrategy [{}]",
                    clientId,
                    ClientTelemetry.getMachineId(diagnosticsClientConfig),
                    serviceEndpoint,
                    connectionPolicy,
                    consistencyLevel,
                    readConsistencyStrategy);
            }).subscribe();
            if (this.connectionPolicy.getConnectionMode() == ConnectionMode.GATEWAY) {
                this.storeModel = this.gatewayProxy;
            } else {
                this.initializeDirectConnectivity();
            }
            this.retryPolicy.setRxCollectionCache(this.collectionCache);
            ConsistencyLevel effectiveConsistencyLevel = consistencyLevel != null
                ? consistencyLevel
                : this.getDefaultConsistencyLevelOfAccount();
            boolean updatedDisableSessionCapturing =
                (ConsistencyLevel.SESSION != effectiveConsistencyLevel
                    && readConsistencyStrategy != ReadConsistencyStrategy.SESSION
                    && !sessionCapturingOverrideEnabled);
            this.sessionContainer.setDisableSessionCapturing(updatedDisableSessionCapturing);
            this.initializePerPartitionFailover(databaseAccountSnapshot);
            this.addUserAgentSuffix(this.userAgentContainer, EnumSet.allOf(UserAgentFeatureFlags.class));
        } catch (Exception e) {
            logger.error("unexpected failure in initializing client.", e);
            close();
            throw e;
        }
    }

    public void serialize(CosmosClientMetadataCachesSnapshot state) {
        RxCollectionCache.serialize(state, this.collectionCache);
    }

    private void initializeDirectConnectivity() {
        this.addressResolver = new GlobalAddressResolver(this,
            this.reactorHttpClient,
            this.globalEndpointManager,
            this.configs.getProtocol(),
            this,
            this.collectionCache,
            this.partitionKeyRangeCache,
            userAgentContainer,
            // TODO: GATEWAY Configuration Reader
            //     this.gatewayConfigurationReader,
            null,
            this.connectionPolicy,
            this.apiType);

        this.storeClientFactory = new StoreClientFactory(
            this.addressResolver,
            this.diagnosticsClientConfig,
            this.configs,
            this.connectionPolicy,
            // this.maxConcurrentConnectionOpenRequests,
            this.userAgentContainer,
            this.connectionSharingAcrossClientsEnabled,
            this.clientTelemetry,
            this.globalEndpointManager);

        this.globalPartitionEndpointManagerForPerPartitionCircuitBreaker.setGlobalAddressResolver(this.addressResolver);
        this.createStoreModel(true);
    }

    DatabaseAccountManagerInternal asDatabaseAccountManagerInternal() {
        return new DatabaseAccountManagerInternal() {

            @Override
            public URI getServiceEndpoint() {
                return RxDocumentClientImpl.this.getServiceEndpoint();
            }

            @Override
            public Flux<DatabaseAccount> getDatabaseAccountFromEndpoint(URI endpoint) {
                logger.info("Getting database account endpoint from {} - useThinClient: {}", endpoint, useThinClient);
                return RxDocumentClientImpl.this.getDatabaseAccountFromEndpoint(endpoint);
            }

            @Override
            public ConnectionPolicy getConnectionPolicy() {
                return RxDocumentClientImpl.this.getConnectionPolicy();
            }
        };
    }

    RxGatewayStoreModel createRxGatewayProxy(ISessionContainer sessionContainer,
                                             ConsistencyLevel consistencyLevel,
                                             QueryCompatibilityMode queryCompatibilityMode,
                                             UserAgentContainer userAgentContainer,
                                             GlobalEndpointManager globalEndpointManager,
                                             HttpClient httpClient,
                                             ApiType apiType) {
        return new RxGatewayStoreModel(
                this,
                sessionContainer,
                consistencyLevel,
                queryCompatibilityMode,
                userAgentContainer,
                globalEndpointManager,
                httpClient,
                apiType);
    }

    ThinClientStoreModel createThinProxy(ISessionContainer sessionContainer,
                                         ConsistencyLevel consistencyLevel,
                                         UserAgentContainer userAgentContainer,
                                         GlobalEndpointManager globalEndpointManager,
                                         HttpClient httpClient) {
        return new ThinClientStoreModel(
            this,
            sessionContainer,
            consistencyLevel,
            userAgentContainer,
            globalEndpointManager,
            httpClient);
    }

    private HttpClient httpClient() {
        HttpClientConfig httpClientConfig = new HttpClientConfig(this.configs)
            .withMaxIdleConnectionTimeout(this.connectionPolicy.getIdleHttpConnectionTimeout())
            .withPoolSize(this.connectionPolicy.getMaxConnectionPoolSize())
            .withProxy(this.connectionPolicy.getProxy())
            .withNetworkRequestTimeout(this.connectionPolicy.getHttpNetworkRequestTimeout())
            .withServerCertValidationDisabled(this.connectionPolicy.isServerCertValidationDisabled())
            .withHttp2ConnectionConfig(this.connectionPolicy.getHttp2ConnectionConfig());

        if (connectionSharingAcrossClientsEnabled) {
            return SharedGatewayHttpClient.getOrCreateInstance(httpClientConfig, diagnosticsClientConfig);
        } else {
            diagnosticsClientConfig.withGatewayHttpClientConfig(httpClientConfig.toDiagnosticsString());
            return HttpClient.createFixed(httpClientConfig);
        }
    }

    private void createStoreModel(boolean subscribeRntbdStatus) {
        // EnableReadRequestsFallback, if not explicitly set on the connection policy,
        // is false if the account's consistency is bounded staleness,
        // and true otherwise.

        StoreClient storeClient = this.storeClientFactory.createStoreClient(this,
                this.addressResolver,
                this.sessionContainer,
                this.gatewayConfigurationReader,
                this,
                this.useMultipleWriteLocations,
                this.sessionRetryOptions);

        this.storeModel = new ServerStoreModel(storeClient);
    }


    @Override
    public URI getServiceEndpoint() {
        return this.serviceEndpoint;
    }

    @Override
    public ConnectionPolicy getConnectionPolicy() {
        return this.connectionPolicy;
    }

    @Override
    public boolean isContentResponseOnWriteEnabled() {
        return contentResponseOnWriteEnabled;
    }

    @Override
    public ConsistencyLevel getConsistencyLevel() {
        return consistencyLevel;
    }

    @Override
    public ReadConsistencyStrategy getReadConsistencyStrategy() {
        return readConsistencyStrategy;
    }

    @Override
    public ClientTelemetry getClientTelemetry() {
        return this.clientTelemetry;
    }

    @Override
    public String getClientCorrelationId() {
        return this.clientCorrelationId;
    }

    @Override
    public String getMachineId() {
        if (this.diagnosticsClientConfig == null) {
            return null;
        }

        return ClientTelemetry.getMachineId(diagnosticsClientConfig);
    }

    @Override
    public String getUserAgent() {
        return this.userAgentContainer.getUserAgent();
    }

    @Override
    public CosmosDiagnostics getMostRecentlyCreatedDiagnostics() {
        return mostRecentlyCreatedDiagnostics.get();
    }

    @Override
    public Mono<ResourceResponse<Database>> createDatabase(Database database, RequestOptions options) {
        DocumentClientRetryPolicy retryPolicyInstance = this.resetSessionTokenRetryPolicy.getRequestPolicy(null);
        return ObservableHelper.inlineIfPossibleAsObs(() -> createDatabaseInternal(database, options, retryPolicyInstance), retryPolicyInstance);
    }

    private Mono<ResourceResponse<Database>> createDatabaseInternal(Database database, RequestOptions options, DocumentClientRetryPolicy retryPolicyInstance) {
        try {

            if (database == null) {
                throw new IllegalArgumentException("Database");
            }

            logger.debug("Creating a Database. id: [{}]", database.getId());
            validateResource(database);

            Map<String, String> requestHeaders = this.getRequestHeaders(options, ResourceType.Database, OperationType.Create);
            Instant serializationStartTimeUTC = Instant.now();
            ByteBuffer byteBuffer = database.serializeJsonToByteBuffer(
                DefaultCosmosItemSerializer.INTERNAL_DEFAULT_SERIALIZER,
                null,
                false);
            Instant serializationEndTimeUTC = Instant.now();
            SerializationDiagnosticsContext.SerializationDiagnostics serializationDiagnostics = new SerializationDiagnosticsContext.SerializationDiagnostics(
                serializationStartTimeUTC,
                serializationEndTimeUTC,
                SerializationDiagnosticsContext.SerializationType.DATABASE_SERIALIZATION);
            RxDocumentServiceRequest request = RxDocumentServiceRequest.create(this,
                OperationType.Create, ResourceType.Database, Paths.DATABASES_ROOT, byteBuffer, requestHeaders, options);

            if (retryPolicyInstance != null) {
                retryPolicyInstance.onBeforeSendRequest(request);
            }

            SerializationDiagnosticsContext serializationDiagnosticsContext = BridgeInternal.getSerializationDiagnosticsContext(request.requestContext.cosmosDiagnostics);
            if (serializationDiagnosticsContext != null) {
                serializationDiagnosticsContext.addSerializationDiagnostics(serializationDiagnostics);
            }

            return this.create(request, retryPolicyInstance, getOperationContextAndListenerTuple(options))
                       .map(response -> toResourceResponse(response, Database.class));
        } catch (Exception e) {
            logger.debug("Failure in creating a database. due to [{}]", e.getMessage(), e);
            return Mono.error(e);
        }
    }

    @Override
    public Mono<ResourceResponse<Database>> deleteDatabase(String databaseLink, RequestOptions options) {
        DocumentClientRetryPolicy retryPolicyInstance = this.resetSessionTokenRetryPolicy.getRequestPolicy(null);
        return ObservableHelper.inlineIfPossibleAsObs(() -> deleteDatabaseInternal(databaseLink, options, retryPolicyInstance), retryPolicyInstance);
    }

    private Mono<ResourceResponse<Database>> deleteDatabaseInternal(String databaseLink, RequestOptions options,
                                                                    DocumentClientRetryPolicy retryPolicyInstance) {
        try {
            if (StringUtils.isEmpty(databaseLink)) {
                throw new IllegalArgumentException("databaseLink");
            }

            logger.debug("Deleting a Database. databaseLink: [{}]", databaseLink);
            String path = Utils.joinPath(databaseLink, null);
            Map<String, String> requestHeaders = this.getRequestHeaders(options, ResourceType.Database, OperationType.Delete);
            RxDocumentServiceRequest request = RxDocumentServiceRequest.create(this,
                OperationType.Delete, ResourceType.Database, path, requestHeaders, options);

            if (retryPolicyInstance != null) {
                retryPolicyInstance.onBeforeSendRequest(request);
            }

            return this.delete(request, retryPolicyInstance, getOperationContextAndListenerTuple(options)).map(response -> toResourceResponse(response, Database.class));
        } catch (Exception e) {
            logger.debug("Failure in deleting a database. due to [{}]", e.getMessage(), e);
            return Mono.error(e);
        }
    }

    @Override
    public Mono<ResourceResponse<Database>> readDatabase(String databaseLink, RequestOptions options) {
        DocumentClientRetryPolicy retryPolicyInstance = this.resetSessionTokenRetryPolicy.getRequestPolicy(null);
        return ObservableHelper.inlineIfPossibleAsObs(() -> readDatabaseInternal(databaseLink, options, retryPolicyInstance), retryPolicyInstance);
    }

    private Mono<ResourceResponse<Database>> readDatabaseInternal(String databaseLink, RequestOptions options, DocumentClientRetryPolicy retryPolicyInstance) {
        try {
            if (StringUtils.isEmpty(databaseLink)) {
                throw new IllegalArgumentException("databaseLink");
            }

            logger.debug("Reading a Database. databaseLink: [{}]", databaseLink);
            String path = Utils.joinPath(databaseLink, null);
            Map<String, String> requestHeaders = this.getRequestHeaders(options, ResourceType.Database, OperationType.Read);
            RxDocumentServiceRequest request = RxDocumentServiceRequest.create(this,
                OperationType.Read, ResourceType.Database, path, requestHeaders, options);

            if (retryPolicyInstance != null) {
                retryPolicyInstance.onBeforeSendRequest(request);
            }
            return this.read(request, retryPolicyInstance).map(response -> toResourceResponse(response, Database.class));
        } catch (Exception e) {
            logger.debug("Failure in reading a database. due to [{}]", e.getMessage(), e);
            return Mono.error(e);
        }
    }

    @Override
    public Flux<FeedResponse<Database>> readDatabases(QueryFeedOperationState state) {
        return nonDocumentReadFeed(state, ResourceType.Database, Database.class, Paths.DATABASES_ROOT);
    }

    private String parentResourceLinkToQueryLink(String parentResourceLink, ResourceType resourceTypeEnum) {
        switch (resourceTypeEnum) {
            case Database:
                return Paths.DATABASES_ROOT;

            case DocumentCollection:
                return Utils.joinPath(parentResourceLink, Paths.COLLECTIONS_PATH_SEGMENT);

            case Document:
                return Utils.joinPath(parentResourceLink, Paths.DOCUMENTS_PATH_SEGMENT);

            case Offer:
                return Paths.OFFERS_ROOT;

            case User:
                return Utils.joinPath(parentResourceLink, Paths.USERS_PATH_SEGMENT);

            case ClientEncryptionKey:
                return Utils.joinPath(parentResourceLink, Paths.CLIENT_ENCRYPTION_KEY_PATH_SEGMENT);

            case Permission:
                return Utils.joinPath(parentResourceLink, Paths.PERMISSIONS_PATH_SEGMENT);

            case Attachment:
                return Utils.joinPath(parentResourceLink, Paths.ATTACHMENTS_PATH_SEGMENT);

            case StoredProcedure:
                return Utils.joinPath(parentResourceLink, Paths.STORED_PROCEDURES_PATH_SEGMENT);

            case Trigger:
                return Utils.joinPath(parentResourceLink, Paths.TRIGGERS_PATH_SEGMENT);

            case UserDefinedFunction:
                return Utils.joinPath(parentResourceLink, Paths.USER_DEFINED_FUNCTIONS_PATH_SEGMENT);

            case Conflict:
                return Utils.joinPath(parentResourceLink, Paths.CONFLICTS_PATH_SEGMENT);

            default:
                throw new IllegalArgumentException("resource type not supported");
        }
    }

    private OperationContextAndListenerTuple getOperationContextAndListenerTuple(CosmosQueryRequestOptions options) {
        if (options == null) {
            return null;
        }
        return qryOptAccessor.getImpl(options).getOperationContextAndListenerTuple();
    }

    private OperationContextAndListenerTuple getOperationContextAndListenerTuple(RequestOptions options) {
        if (options == null) {
            return null;
        }
        return options.getOperationContextAndListenerTuple();
    }

    private <T> Flux<FeedResponse<T>> createQuery(
        String parentResourceLink,
        SqlQuerySpec sqlQuery,
        QueryFeedOperationState state,
        Class<T> klass,
        ResourceType resourceTypeEnum) {

        return createQuery(parentResourceLink, sqlQuery, state, klass, resourceTypeEnum, this);
    }

    private <T> Flux<FeedResponse<T>> createQuery(
        String parentResourceLink,
        SqlQuerySpec sqlQuery,
        QueryFeedOperationState state,
        Class<T> klass,
        ResourceType resourceTypeEnum,
        DiagnosticsClientContext innerDiagnosticsFactory) {

        String resourceLink = parentResourceLinkToQueryLink(parentResourceLink, resourceTypeEnum);

        CosmosQueryRequestOptions nonNullQueryOptions = state.getQueryOptions();

        UUID correlationActivityIdOfRequestOptions = qryOptAccessor
            .getImpl(nonNullQueryOptions)
            .getCorrelationActivityId();
        UUID correlationActivityId = correlationActivityIdOfRequestOptions != null ?
            correlationActivityIdOfRequestOptions : UUIDs.nonBlockingRandomUUID();

        final AtomicBoolean isQueryCancelledOnTimeout = new AtomicBoolean(false);

        IDocumentQueryClient queryClient = documentQueryClientImpl(RxDocumentClientImpl.this, getOperationContextAndListenerTuple(nonNullQueryOptions));

        final ScopedDiagnosticsFactory diagnosticsFactory = new ScopedDiagnosticsFactory(innerDiagnosticsFactory, false);
        state.registerDiagnosticsFactory(
            diagnosticsFactory::reset,
            diagnosticsFactory::merge);

        // Trying to put this logic as low as the query pipeline
        // Since for parallelQuery, each partition will have its own request, so at this point, there will be no request associate with this retry policy.
        StaleResourceRetryPolicy staleResourceRetryPolicy = new StaleResourceRetryPolicy(
            this.collectionCache,
            null,
            resourceLink,
            qryOptAccessor.getProperties(nonNullQueryOptions),
            qryOptAccessor.getHeaders(nonNullQueryOptions),
            this.sessionContainer,
            diagnosticsFactory);

        return
            ObservableHelper.fluxInlineIfPossibleAsObs(
                                () -> createQueryInternal(
                                    diagnosticsFactory,
                                    resourceLink,
                                    sqlQuery,
                                    state.getQueryOptions(),
                                    klass,
                                    resourceTypeEnum,
                                    queryClient,
                                    correlationActivityId,
                                    isQueryCancelledOnTimeout),
                    staleResourceRetryPolicy
                            ).flatMap(result -> {
                                diagnosticsFactory.merge(state.getDiagnosticsContextSnapshot());
                                return Mono.just(result);
                            })
                            .onErrorMap(throwable -> {
                                diagnosticsFactory.merge(state.getDiagnosticsContextSnapshot());
                                return throwable;
                            })
                            .doOnCancel(() -> diagnosticsFactory.merge(state.getDiagnosticsContextSnapshot()));
    }

    private <T> Flux<FeedResponse<T>> createQueryInternal(
            DiagnosticsClientContext diagnosticsClientContext,
            String resourceLink,
            SqlQuerySpec sqlQuery,
            CosmosQueryRequestOptions options,
            Class<T> klass,
            ResourceType resourceTypeEnum,
            IDocumentQueryClient queryClient,
            UUID activityId,
            final AtomicBoolean isQueryCancelledOnTimeout) {

        Flux<? extends IDocumentQueryExecutionContext<T>> executionContext =
            DocumentQueryExecutionContextFactory
                .createDocumentQueryExecutionContextAsync(diagnosticsClientContext, queryClient, resourceTypeEnum, klass, sqlQuery,
                                                          options, resourceLink, false, activityId,
                                                          Configs.isQueryPlanCachingEnabled(), queryPlanCache, isQueryCancelledOnTimeout);

        AtomicBoolean isFirstResponse = new AtomicBoolean(true);
        return executionContext.flatMap(iDocumentQueryExecutionContext -> {
            QueryInfo queryInfo = null;
            if (iDocumentQueryExecutionContext instanceof PipelinedQueryExecutionContextBase) {
                queryInfo = ((PipelinedQueryExecutionContextBase<T>) iDocumentQueryExecutionContext).getQueryInfo();
            }

            QueryInfo finalQueryInfo = queryInfo;
            Flux<FeedResponse<T>> feedResponseFlux = iDocumentQueryExecutionContext.executeAsync()
                .map(tFeedResponse -> {
                    if (finalQueryInfo != null) {
                        if (finalQueryInfo.hasSelectValue()) {
                            ModelBridgeInternal
                                .addQueryInfoToFeedResponse(tFeedResponse, finalQueryInfo);
                        }

                        if (isFirstResponse.compareAndSet(true, false)) {
                            ModelBridgeInternal.addQueryPlanDiagnosticsContextToFeedResponse(tFeedResponse,
                                finalQueryInfo.getQueryPlanDiagnosticsContext());
                        }
                    }
                    return tFeedResponse;
                });

            RequestOptions requestOptions = options == null? null : ImplementationBridgeHelpers
                .CosmosQueryRequestOptionsHelper
                .getCosmosQueryRequestOptionsAccessor()
                .toRequestOptions(options);

            CosmosEndToEndOperationLatencyPolicyConfig endToEndPolicyConfig =
                getEndToEndOperationLatencyPolicyConfig(requestOptions, resourceTypeEnum, OperationType.Query);

            if (endToEndPolicyConfig != null && endToEndPolicyConfig.isEnabled()) {
                return getFeedResponseFluxWithTimeout(
                    feedResponseFlux,
                    endToEndPolicyConfig,
                    options,
                    isQueryCancelledOnTimeout,
                    diagnosticsClientContext);
            }

            return feedResponseFlux;
            // concurrency is set to Queues.SMALL_BUFFER_SIZE to
            // maximize the IDocumentQueryExecutionContext publisher instances to subscribe to concurrently
            // prefetch is set to 1 to minimize the no. prefetched pages (result of merged executeAsync invocations)
        }, Queues.SMALL_BUFFER_SIZE, 1);
    }

    private static void applyExceptionToMergedDiagnosticsForQuery(
        CosmosQueryRequestOptions requestOptions,
        CosmosException exception,
        DiagnosticsClientContext diagnosticsClientContext) {

         CosmosDiagnostics mostRecentlyCreatedDiagnostics =
            diagnosticsClientContext.getMostRecentlyCreatedDiagnostics();

        if (mostRecentlyCreatedDiagnostics != null) {
            // When reaching here, it means the query(s) has timed out based on the e2e timeout config policy
            // Since all the underlying ongoing query requests will all timed out
            // We just use the last cosmosDiagnostics in the scoped diagnostics factory to populate the exception
            BridgeInternal.setCosmosDiagnostics(
                exception,
                mostRecentlyCreatedDiagnostics);
        } else {
            List<CosmosDiagnostics> cancelledRequestDiagnostics =
                qryOptAccessor
                    .getCancelledRequestDiagnosticsTracker(requestOptions);
            // if there is any cancelled requests, collect cosmos diagnostics
            if (cancelledRequestDiagnostics != null && !cancelledRequestDiagnostics.isEmpty()) {
                // combine all the cosmos diagnostics
                CosmosDiagnostics aggregratedCosmosDiagnostics =
                    cancelledRequestDiagnostics
                        .stream()
                        .reduce((first, toBeMerged) -> {
                            ClientSideRequestStatistics clientSideRequestStatistics =
                                ImplementationBridgeHelpers
                                    .CosmosDiagnosticsHelper
                                    .getCosmosDiagnosticsAccessor()
                                    .getClientSideRequestStatisticsRaw(first);

                            ClientSideRequestStatistics toBeMergedClientSideRequestStatistics =
                                ImplementationBridgeHelpers
                                    .CosmosDiagnosticsHelper
                                    .getCosmosDiagnosticsAccessor()
                                    .getClientSideRequestStatisticsRaw(first);

                            if (clientSideRequestStatistics == null) {
                                return toBeMerged;
                            } else {
                                clientSideRequestStatistics.mergeClientSideRequestStatistics(toBeMergedClientSideRequestStatistics);
                                return first;
                            }
                        })
                        .get();

                BridgeInternal.setCosmosDiagnostics(exception, aggregratedCosmosDiagnostics);
            }
        }
    }

    private static <T> Flux<FeedResponse<T>> getFeedResponseFluxWithTimeout(
        Flux<FeedResponse<T>> feedResponseFlux,
        CosmosEndToEndOperationLatencyPolicyConfig endToEndPolicyConfig,
        CosmosQueryRequestOptions requestOptions,
        final AtomicBoolean isQueryCancelledOnTimeout,
        DiagnosticsClientContext diagnosticsClientContext) {

        Duration endToEndTimeout = endToEndPolicyConfig.getEndToEndOperationTimeout();

        if (endToEndTimeout.isNegative()) {
            return feedResponseFlux
                .timeout(endToEndTimeout)
                .onErrorMap(throwable -> {
                    if (throwable instanceof TimeoutException) {
                        CosmosException cancellationException = getNegativeTimeoutException(null, endToEndTimeout);
                        cancellationException.setStackTrace(throwable.getStackTrace());

                        isQueryCancelledOnTimeout.set(true);

                        applyExceptionToMergedDiagnosticsForQuery(
                            requestOptions, cancellationException, diagnosticsClientContext);

                        return cancellationException;
                    }
                    return throwable;
                });
        }

        return feedResponseFlux
            .timeout(endToEndTimeout)
            .onErrorMap(throwable -> {
                if (throwable instanceof TimeoutException) {
                    CosmosException exception = new OperationCancelledException();
                    exception.setStackTrace(throwable.getStackTrace());

                    isQueryCancelledOnTimeout.set(true);

                    applyExceptionToMergedDiagnosticsForQuery(requestOptions, exception, diagnosticsClientContext);

                    return exception;
                }
                return throwable;
            });
    }

    private void addUserAgentSuffix(UserAgentContainer userAgentContainer, Set<UserAgentFeatureFlags> userAgentFeatureFlags) {

        if (!this.globalPartitionEndpointManagerForPerPartitionAutomaticFailover.isPerPartitionAutomaticFailoverEnabled()) {
            userAgentFeatureFlags.remove(UserAgentFeatureFlags.PerPartitionAutomaticFailover);
        }

        if (!this.globalPartitionEndpointManagerForPerPartitionCircuitBreaker.getCircuitBreakerConfig().isPartitionLevelCircuitBreakerEnabled()) {
            userAgentFeatureFlags.remove(UserAgentFeatureFlags.PerPartitionCircuitBreaker);
        }

        userAgentContainer.setFeatureEnabledFlagsAsSuffix(userAgentFeatureFlags);
    }

    @Override
    public Flux<FeedResponse<Database>> queryDatabases(String query, QueryFeedOperationState state) {
        return queryDatabases(new SqlQuerySpec(query), state);
    }


    @Override
    public Flux<FeedResponse<Database>> queryDatabases(SqlQuerySpec querySpec, QueryFeedOperationState state) {
        return createQuery(Paths.DATABASES_ROOT, querySpec, state, Database.class, ResourceType.Database);
    }

    @Override
    public Mono<ResourceResponse<DocumentCollection>> createCollection(String databaseLink,
                                                                       DocumentCollection collection, RequestOptions options) {
        DocumentClientRetryPolicy retryPolicyInstance = this.resetSessionTokenRetryPolicy.getRequestPolicy(null);
        return ObservableHelper.inlineIfPossibleAsObs(() -> this.createCollectionInternal(databaseLink, collection, options, retryPolicyInstance), retryPolicyInstance);
    }

    private Mono<ResourceResponse<DocumentCollection>> createCollectionInternal(String databaseLink,
                                                                                DocumentCollection collection, RequestOptions options, DocumentClientRetryPolicy retryPolicyInstance) {
        try {
            if (StringUtils.isEmpty(databaseLink)) {
                throw new IllegalArgumentException("databaseLink");
            }
            if (collection == null) {
                throw new IllegalArgumentException("collection");
            }

            logger.debug("Creating a Collection. databaseLink: [{}], Collection id: [{}]", databaseLink,
                collection.getId());
            validateResource(collection);

            String path = Utils.joinPath(databaseLink, Paths.COLLECTIONS_PATH_SEGMENT);
            Map<String, String> requestHeaders = this.getRequestHeaders(options, ResourceType.DocumentCollection, OperationType.Create);

            Instant serializationStartTimeUTC = Instant.now();
            ByteBuffer byteBuffer = collection.serializeJsonToByteBuffer(
                DefaultCosmosItemSerializer.INTERNAL_DEFAULT_SERIALIZER,
                null,
                false);
            Instant serializationEndTimeUTC = Instant.now();
            SerializationDiagnosticsContext.SerializationDiagnostics serializationDiagnostics = new SerializationDiagnosticsContext.SerializationDiagnostics(
                serializationStartTimeUTC,
                serializationEndTimeUTC,
                SerializationDiagnosticsContext.SerializationType.CONTAINER_SERIALIZATION);
            RxDocumentServiceRequest request = RxDocumentServiceRequest.create(this,
                OperationType.Create, ResourceType.DocumentCollection, path, byteBuffer, requestHeaders, options);

            if (retryPolicyInstance != null){
                retryPolicyInstance.onBeforeSendRequest(request);
            }

            SerializationDiagnosticsContext serializationDiagnosticsContext = BridgeInternal.getSerializationDiagnosticsContext(request.requestContext.cosmosDiagnostics);
            if (serializationDiagnosticsContext != null) {
                serializationDiagnosticsContext.addSerializationDiagnostics(serializationDiagnostics);
            }

            return this.create(request, retryPolicyInstance, getOperationContextAndListenerTuple(options)).map(response -> toResourceResponse(response, DocumentCollection.class))
                       .doOnNext(resourceResponse -> {
                    // set the session token
                    this.sessionContainer.setSessionToken(
                        request,
                        resourceResponse.getResource().getResourceId(),
                        getAltLink(resourceResponse.getResource()),
                        resourceResponse.getResponseHeaders());
                });
        } catch (Exception e) {
            logger.debug("Failure in creating a collection. due to [{}]", e.getMessage(), e);
            return Mono.error(e);
        }
    }

    @Override
    public Mono<ResourceResponse<DocumentCollection>> replaceCollection(DocumentCollection collection,
                                                                        RequestOptions options) {
        DocumentClientRetryPolicy retryPolicyInstance = this.resetSessionTokenRetryPolicy.getRequestPolicy(null);
        return ObservableHelper.inlineIfPossibleAsObs(() -> replaceCollectionInternal(collection, options, retryPolicyInstance), retryPolicyInstance);
    }

    private Mono<ResourceResponse<DocumentCollection>> replaceCollectionInternal(DocumentCollection collection,
                                                                                 RequestOptions options, DocumentClientRetryPolicy retryPolicyInstance) {
        try {
            if (collection == null) {
                throw new IllegalArgumentException("collection");
            }

            logger.debug("Replacing a Collection. id: [{}]", collection.getId());
            validateResource(collection);

            String path = Utils.joinPath(collection.getSelfLink(), null);
            Map<String, String> requestHeaders = this.getRequestHeaders(options, ResourceType.DocumentCollection, OperationType.Replace);
            Instant serializationStartTimeUTC = Instant.now();
            ByteBuffer byteBuffer = collection.serializeJsonToByteBuffer(
                DefaultCosmosItemSerializer.INTERNAL_DEFAULT_SERIALIZER,
                null,
                false);
            Instant serializationEndTimeUTC = Instant.now();
            SerializationDiagnosticsContext.SerializationDiagnostics serializationDiagnostics = new SerializationDiagnosticsContext.SerializationDiagnostics(
                serializationStartTimeUTC,
                serializationEndTimeUTC,
                SerializationDiagnosticsContext.SerializationType.CONTAINER_SERIALIZATION);
            RxDocumentServiceRequest request = RxDocumentServiceRequest.create(this,
                OperationType.Replace, ResourceType.DocumentCollection, path, byteBuffer, requestHeaders, options);

            // TODO: .Net has some logic for updating session token which we don't
            // have here
            if (retryPolicyInstance != null){
                retryPolicyInstance.onBeforeSendRequest(request);
            }

            SerializationDiagnosticsContext serializationDiagnosticsContext = BridgeInternal.getSerializationDiagnosticsContext(request.requestContext.cosmosDiagnostics);
            if (serializationDiagnosticsContext != null) {
                serializationDiagnosticsContext.addSerializationDiagnostics(serializationDiagnostics);
            }

            return this.replace(request, retryPolicyInstance).map(response -> toResourceResponse(response, DocumentCollection.class))
                .doOnNext(resourceResponse -> {
                    if (resourceResponse.getResource() != null) {
                        // set the session token
                        this.sessionContainer.setSessionToken(
                            request,
                            resourceResponse.getResource().getResourceId(),
                            getAltLink(resourceResponse.getResource()),
                            resourceResponse.getResponseHeaders());
                    }
                });

        } catch (Exception e) {
            logger.debug("Failure in replacing a collection. due to [{}]", e.getMessage(), e);
            return Mono.error(e);
        }
    }

    @Override
    public Mono<ResourceResponse<DocumentCollection>> deleteCollection(String collectionLink,
                                                                       RequestOptions options) {
        DocumentClientRetryPolicy retryPolicyInstance = this.resetSessionTokenRetryPolicy.getRequestPolicy(null);
        return ObservableHelper.inlineIfPossibleAsObs(() -> deleteCollectionInternal(collectionLink, options, retryPolicyInstance), retryPolicyInstance);
    }

    private Mono<ResourceResponse<DocumentCollection>> deleteCollectionInternal(String collectionLink,
                                                                                RequestOptions options, DocumentClientRetryPolicy retryPolicyInstance) {
        try {
            if (StringUtils.isEmpty(collectionLink)) {
                throw new IllegalArgumentException("collectionLink");
            }

            logger.debug("Deleting a Collection. collectionLink: [{}]", collectionLink);
            String path = Utils.joinPath(collectionLink, null);
            Map<String, String> requestHeaders = this.getRequestHeaders(options, ResourceType.DocumentCollection, OperationType.Delete);
            RxDocumentServiceRequest request = RxDocumentServiceRequest.create(this,
                OperationType.Delete, ResourceType.DocumentCollection, path, requestHeaders, options);

            if (retryPolicyInstance != null){
                retryPolicyInstance.onBeforeSendRequest(request);
            }

            return this.delete(request, retryPolicyInstance, getOperationContextAndListenerTuple(options)).map(response -> toResourceResponse(response, DocumentCollection.class));

        } catch (Exception e) {
            logger.debug("Failure in deleting a collection, due to [{}]", e.getMessage(), e);
            return Mono.error(e);
        }
    }

    private Mono<RxDocumentServiceResponse> delete(RxDocumentServiceRequest request, DocumentClientRetryPolicy documentClientRetryPolicy, OperationContextAndListenerTuple operationContextAndListenerTuple) {
        return populateHeadersAsync(request, RequestVerb.DELETE)
            .flatMap(requestPopulated -> {
                if (documentClientRetryPolicy.getRetryContext() != null && documentClientRetryPolicy.getRetryContext().getRetryCount() > 0) {
                    documentClientRetryPolicy.getRetryContext().updateEndTime();
                }

                return getStoreProxy(requestPopulated).processMessage(requestPopulated, operationContextAndListenerTuple);
            });
    }

    private Mono<RxDocumentServiceResponse> deleteAllItemsByPartitionKey(RxDocumentServiceRequest request, DocumentClientRetryPolicy documentClientRetryPolicy, OperationContextAndListenerTuple operationContextAndListenerTuple) {
        return populateHeadersAsync(request, RequestVerb.POST)
            .flatMap(requestPopulated -> {
                RxStoreModel storeProxy = this.getStoreProxy(requestPopulated);
                if (documentClientRetryPolicy.getRetryContext() != null && documentClientRetryPolicy.getRetryContext().getRetryCount() > 0) {
                    documentClientRetryPolicy.getRetryContext().updateEndTime();
                }

                return storeProxy.processMessage(requestPopulated, operationContextAndListenerTuple);
            });
    }

    private Mono<RxDocumentServiceResponse> read(RxDocumentServiceRequest request, DocumentClientRetryPolicy documentClientRetryPolicy) {
        return populateHeadersAsync(request, RequestVerb.GET)
            .flatMap(requestPopulated -> {
                if (documentClientRetryPolicy.getRetryContext() != null && documentClientRetryPolicy.getRetryContext().getRetryCount() > 0) {
                    documentClientRetryPolicy.getRetryContext().updateEndTime();
                }

                return getStoreProxy(requestPopulated).processMessage(requestPopulated);
                });
    }

    Mono<RxDocumentServiceResponse> readFeed(RxDocumentServiceRequest request) {
        return populateHeadersAsync(request, RequestVerb.GET)
            .flatMap(requestPopulated -> getStoreProxy(requestPopulated).processMessage(requestPopulated));
    }

    private Mono<RxDocumentServiceResponse> query(RxDocumentServiceRequest request) {
        // If endToEndOperationLatencyPolicy is set in the query request options,
        // then it should have been populated into request context already
        // otherwise set them here with the client level policy

        return populateHeadersAsync(request, RequestVerb.POST)
            .flatMap(requestPopulated ->
                this.getStoreProxy(requestPopulated).processMessage(requestPopulated)
                    .map(response -> {
                            this.captureSessionToken(requestPopulated, response);
                            return response;
                        }
                    ));
    }

    @Override
    public Mono<ResourceResponse<DocumentCollection>> readCollection(String collectionLink,
                                                                     RequestOptions options) {
        DocumentClientRetryPolicy retryPolicyInstance = this.resetSessionTokenRetryPolicy.getRequestPolicy(null);
        return ObservableHelper.inlineIfPossibleAsObs(() -> readCollectionInternal(collectionLink, options, retryPolicyInstance), retryPolicyInstance);
    }

    private Mono<ResourceResponse<DocumentCollection>> readCollectionInternal(String collectionLink,
                                                                              RequestOptions options, DocumentClientRetryPolicy retryPolicyInstance) {

        // we are using an observable factory here
        // observable will be created fresh upon subscription
        // this is to ensure we capture most up to date information (e.g.,
        // session)
        try {
            if (StringUtils.isEmpty(collectionLink)) {
                throw new IllegalArgumentException("collectionLink");
            }

            logger.debug("Reading a Collection. collectionLink: [{}]", collectionLink);
            String path = Utils.joinPath(collectionLink, null);
            Map<String, String> requestHeaders = this.getRequestHeaders(options, ResourceType.DocumentCollection, OperationType.Read);
            RxDocumentServiceRequest request = RxDocumentServiceRequest.create(this,
                OperationType.Read, ResourceType.DocumentCollection, path, requestHeaders, options);

            if (retryPolicyInstance != null){
                retryPolicyInstance.onBeforeSendRequest(request);
            }
            return this.read(request, retryPolicyInstance).map(response -> toResourceResponse(response, DocumentCollection.class));
        } catch (Exception e) {
            // this is only in trace level to capture what's going on
            logger.debug("Failure in reading a collection, due to [{}]", e.getMessage(), e);
            return Mono.error(e);
        }
    }

    @Override
    public Flux<FeedResponse<DocumentCollection>> readCollections(String databaseLink, QueryFeedOperationState state) {

        if (StringUtils.isEmpty(databaseLink)) {
            throw new IllegalArgumentException("databaseLink");
        }

        return nonDocumentReadFeed(state, ResourceType.DocumentCollection, DocumentCollection.class,
                Utils.joinPath(databaseLink, Paths.COLLECTIONS_PATH_SEGMENT));
    }

    @Override
    public Flux<FeedResponse<DocumentCollection>> queryCollections(String databaseLink, String query,
                                                                   QueryFeedOperationState state) {
        return createQuery(databaseLink, new SqlQuerySpec(query), state, DocumentCollection.class, ResourceType.DocumentCollection);
    }

    @Override
    public Flux<FeedResponse<DocumentCollection>> queryCollections(String databaseLink,
                                                                         SqlQuerySpec querySpec, QueryFeedOperationState state) {
        return createQuery(databaseLink, querySpec, state, DocumentCollection.class, ResourceType.DocumentCollection);
    }

    private static String serializeProcedureParams(List<Object> objectArray) {
        String[] stringArray = new String[objectArray.size()];

        for (int i = 0; i < objectArray.size(); ++i) {
            Object object = objectArray.get(i);
            if (object instanceof JsonSerializable) {
                stringArray[i] = ((JsonSerializable) object).toJson();
            } else {

                // POJO, ObjectNode, number, STRING or Boolean
                try {
                    stringArray[i] = mapper.writeValueAsString(object);
                } catch (IOException e) {
                    throw new IllegalArgumentException("Can't serialize the object into the json string", e);
                }
            }
        }

        return String.format("[%s]", StringUtils.join(stringArray, ","));
    }

    private static void validateResource(Resource resource) {
        if (!StringUtils.isEmpty(resource.getId())) {
            if (resource.getId().indexOf('/') != -1 || resource.getId().indexOf('\\') != -1 ||
                    resource.getId().indexOf('?') != -1 || resource.getId().indexOf('#') != -1) {
                throw new IllegalArgumentException("Id contains illegal chars.");
            }

            if (resource.getId().endsWith(" ")) {
                throw new IllegalArgumentException("Id ends with a space.");
            }
        }
    }

    public void validateAndLogNonDefaultReadConsistencyStrategy(String readConsistencyStrategyName) {
        if (this.connectionPolicy.getConnectionMode() != ConnectionMode.DIRECT
            && readConsistencyStrategyName != null
            && ! readConsistencyStrategyName.equalsIgnoreCase(ReadConsistencyStrategy.DEFAULT.toString())) {

            logger.warn(
                "ReadConsistencyStrategy {} defined in Gateway mode. "
                    + "This version of the SDK only supports ReadConsistencyStrategy in DIRECT mode. "
                    + "This setting will be ignored.",
                readConsistencyStrategyName);
        }
    }

    private Map<String, String> getRequestHeaders(RequestOptions options, ResourceType resourceType, OperationType operationType) {
        Map<String, String> headers = new HashMap<>();

        if (this.useMultipleWriteLocations) {
            headers.put(HttpConstants.HttpHeaders.ALLOW_TENTATIVE_WRITES, Boolean.TRUE.toString());
        }

        if (consistencyLevel != null) {
            // adding the "x-ms-consistency-level" header with consistency level stricter than the
            // account's default consistency level in Compute Gateway will result in a 400 Bad Request
            // even when it is done for resource types / operations where this header should simply be ignored
            // making the change here to restrict adding the header to when it is relevant.
            if ((operationType.isReadOnlyOperation() || operationType == OperationType.Batch) && (resourceType.isMasterResource() || resourceType == ResourceType.Document)) {
                headers.put(HttpConstants.HttpHeaders.CONSISTENCY_LEVEL, consistencyLevel.toString());
            }
        }

        if (readConsistencyStrategy != null
            && readConsistencyStrategy != ReadConsistencyStrategy.DEFAULT
            && resourceType == ResourceType.Document
            && operationType.isReadOnlyOperation()) {

            String readConsistencyStrategyName = readConsistencyStrategy.toString();
            this.validateAndLogNonDefaultReadConsistencyStrategy(readConsistencyStrategyName);
            headers.put(HttpConstants.HttpHeaders.READ_CONSISTENCY_STRATEGY, readConsistencyStrategyName);
        }

        if (options == null) {
            //  Corner case, if options are null, then just check this flag from CosmosClientBuilder
            //  If content response on write is not enabled, and operation is document write - then add minimal prefer header
            //  Otherwise, don't add this header, which means return the full response
            if (!this.contentResponseOnWriteEnabled && resourceType.equals(ResourceType.Document) && operationType.isWriteOperation()) {
                headers.put(HttpConstants.HttpHeaders.PREFER, HttpConstants.HeaderValues.PREFER_RETURN_MINIMAL);
            }
            return headers;
        }

        Map<String, String> customOptions = options.getHeaders();
        if (customOptions != null) {
            headers.putAll(customOptions);
        }

        boolean contentResponseOnWriteEnabled = this.contentResponseOnWriteEnabled;
        //  If options has contentResponseOnWriteEnabled set to true / false, override the value from CosmosClientBuilder
        if (options.isContentResponseOnWriteEnabled() != null) {
            contentResponseOnWriteEnabled = options.isContentResponseOnWriteEnabled();
        }

        //  If content response on write is not enabled, and operation is document write - then add minimal prefer header
        //  Otherwise, don't add this header, which means return the full response
        if (!contentResponseOnWriteEnabled && resourceType.equals(ResourceType.Document) && operationType.isWriteOperation()) {
            headers.put(HttpConstants.HttpHeaders.PREFER, HttpConstants.HeaderValues.PREFER_RETURN_MINIMAL);
        }

        if (options.getIfMatchETag() != null) {
            headers.put(HttpConstants.HttpHeaders.IF_MATCH, options.getIfMatchETag());
        }

        if (options.getIfNoneMatchETag() != null) {
            headers.put(HttpConstants.HttpHeaders.IF_NONE_MATCH, options.getIfNoneMatchETag());
        }

        if (options.getReadConsistencyStrategy() != null
            && options.getReadConsistencyStrategy() != ReadConsistencyStrategy.DEFAULT
            && resourceType == ResourceType.Document
            && operationType.isReadOnlyOperation()) {

            String readConsistencyStrategyName = options.getReadConsistencyStrategy().toString();
            this.validateAndLogNonDefaultReadConsistencyStrategy(readConsistencyStrategyName);
            headers.put(
                HttpConstants.HttpHeaders.READ_CONSISTENCY_STRATEGY,
                readConsistencyStrategyName);
        }

        if (options.getConsistencyLevel() != null) {
            headers.put(HttpConstants.HttpHeaders.CONSISTENCY_LEVEL, options.getConsistencyLevel().toString());
        }

        if (options.getIndexingDirective() != null) {
            headers.put(HttpConstants.HttpHeaders.INDEXING_DIRECTIVE, options.getIndexingDirective().toString());
        }

        if (options.getPostTriggerInclude() != null && options.getPostTriggerInclude().size() > 0) {
            String postTriggerInclude = StringUtils.join(options.getPostTriggerInclude(), ",");
            headers.put(HttpConstants.HttpHeaders.POST_TRIGGER_INCLUDE, postTriggerInclude);
        }

        if (options.getPreTriggerInclude() != null && options.getPreTriggerInclude().size() > 0) {
            String preTriggerInclude = StringUtils.join(options.getPreTriggerInclude(), ",");
            headers.put(HttpConstants.HttpHeaders.PRE_TRIGGER_INCLUDE, preTriggerInclude);
        }

        if (!Strings.isNullOrEmpty(options.getSessionToken())) {
            headers.put(HttpConstants.HttpHeaders.SESSION_TOKEN, options.getSessionToken());
        }

        if (options.getResourceTokenExpirySeconds() != null) {
            headers.put(HttpConstants.HttpHeaders.RESOURCE_TOKEN_EXPIRY,
                String.valueOf(options.getResourceTokenExpirySeconds()));
        }

        if (options.getOfferThroughput() != null && options.getOfferThroughput() >= 0) {
            headers.put(HttpConstants.HttpHeaders.OFFER_THROUGHPUT, options.getOfferThroughput().toString());
        } else if (options.getOfferType() != null) {
            headers.put(HttpConstants.HttpHeaders.OFFER_TYPE, options.getOfferType());
        }

        if (options.getOfferThroughput() == null) {
            if (options.getThroughputProperties() != null) {
                Offer offer = ModelBridgeInternal.getOfferFromThroughputProperties(options.getThroughputProperties());
                final OfferAutoscaleSettings offerAutoscaleSettings = offer.getOfferAutoScaleSettings();
                OfferAutoscaleAutoUpgradeProperties autoscaleAutoUpgradeProperties = null;
                if (offerAutoscaleSettings != null) {
                    autoscaleAutoUpgradeProperties
                        = offer.getOfferAutoScaleSettings().getAutoscaleAutoUpgradeProperties();
                }
                if (offer.hasOfferThroughput() &&
                    (offerAutoscaleSettings != null && offerAutoscaleSettings.getMaxThroughput() >= 0 ||
                        autoscaleAutoUpgradeProperties != null &&
                            autoscaleAutoUpgradeProperties
                                .getAutoscaleThroughputProperties()
                                .getIncrementPercent() >= 0)) {
                    throw new IllegalArgumentException("Autoscale provisioned throughput can not be configured with "
                        + "fixed offer");
                }

                if (offer.hasOfferThroughput()) {
                    headers.put(HttpConstants.HttpHeaders.OFFER_THROUGHPUT, String.valueOf(offer.getThroughput()));
                } else if (offer.getOfferAutoScaleSettings() != null) {
                    headers.put(HttpConstants.HttpHeaders.OFFER_AUTOPILOT_SETTINGS,
                        offer.getOfferAutoScaleSettings().toJson());
                }
            }
        }

        if (options.isQuotaInfoEnabled()) {
            headers.put(HttpConstants.HttpHeaders.POPULATE_QUOTA_INFO, String.valueOf(true));
        }

        if (options.isScriptLoggingEnabled()) {
            headers.put(HttpConstants.HttpHeaders.SCRIPT_ENABLE_LOGGING, String.valueOf(true));
        }

        if (options.getDedicatedGatewayRequestOptions() != null) {
            if (options.getDedicatedGatewayRequestOptions().getMaxIntegratedCacheStaleness() != null) {
                headers.put(HttpConstants.HttpHeaders.DEDICATED_GATEWAY_PER_REQUEST_CACHE_STALENESS,
                    String.valueOf(Utils.getMaxIntegratedCacheStalenessInMillis(options.getDedicatedGatewayRequestOptions())));
            }
            if (options.getDedicatedGatewayRequestOptions().isIntegratedCacheBypassed()) {
                headers.put(HttpConstants.HttpHeaders.DEDICATED_GATEWAY_PER_REQUEST_BYPASS_CACHE,
                    String.valueOf(options.getDedicatedGatewayRequestOptions().isIntegratedCacheBypassed()));
            }
        }

        return headers;
    }

    public IRetryPolicyFactory getResetSessionTokenRetryPolicy() {
        return this.resetSessionTokenRetryPolicy;
    }

    private Mono<RxDocumentServiceRequest> addPartitionKeyInformation(RxDocumentServiceRequest request,
                                                                      ByteBuffer contentAsByteBuffer,
                                                                      Document document,
                                                                      RequestOptions options) {

        Mono<Utils.ValueHolder<DocumentCollection>> collectionObs = this.collectionCache.resolveCollectionAsync(BridgeInternal.getMetaDataDiagnosticContext(request.requestContext.cosmosDiagnostics), request);
        return collectionObs
                .map(collectionValueHolder -> {
                    addPartitionKeyInformation(request, contentAsByteBuffer, document, options, collectionValueHolder.v, null);
                    return request;
                });
    }

    private Mono<RxDocumentServiceRequest> addPartitionKeyInformation(RxDocumentServiceRequest request,
                                                                      ByteBuffer contentAsByteBuffer,
                                                                      Object document,
                                                                      RequestOptions options,
                                                                      Mono<Utils.ValueHolder<DocumentCollection>> collectionObs,
                                                                      CrossRegionAvailabilityContextForRxDocumentServiceRequest crossRegionContextForRequest) {

        return collectionObs.map(collectionValueHolder -> {
            addPartitionKeyInformation(request, contentAsByteBuffer, document, options, collectionValueHolder.v, crossRegionContextForRequest);
            return request;
        });
    }

    private void addPartitionKeyInformation(RxDocumentServiceRequest request,
                                            ByteBuffer contentAsByteBuffer,
                                            Object objectDoc, RequestOptions options,
                                            DocumentCollection collection,
                                            CrossRegionAvailabilityContextForRxDocumentServiceRequest crossRegionAvailabilityContextForRequest) {

        PartitionKeyDefinition partitionKeyDefinition = collection.getPartitionKey();

        PartitionKeyInternal partitionKeyInternal = null;
        if (options != null && options.getPartitionKey() != null && options.getPartitionKey().equals(PartitionKey.NONE)){
            partitionKeyInternal = ModelBridgeInternal.getNonePartitionKey(partitionKeyDefinition);
        } else if (options != null && options.getPartitionKey() != null) {
            partitionKeyInternal = BridgeInternal.getPartitionKeyInternal(options.getPartitionKey());
        } else if (partitionKeyDefinition == null || partitionKeyDefinition.getPaths().size() == 0) {
            // For backward compatibility, if collection doesn't have partition key defined, we assume all documents
            // have empty value for it and user doesn't need to specify it explicitly.
            partitionKeyInternal = PartitionKeyInternal.getEmpty();
        } else if (contentAsByteBuffer != null || objectDoc != null) {
            InternalObjectNode internalObjectNode;
            if (objectDoc instanceof InternalObjectNode) {
                internalObjectNode = (InternalObjectNode) objectDoc;
            } else if (objectDoc instanceof ObjectNode) {
                internalObjectNode = new InternalObjectNode((ObjectNode)objectDoc);
            } else if (contentAsByteBuffer != null) {
                contentAsByteBuffer.rewind();
                internalObjectNode = new InternalObjectNode(contentAsByteBuffer);
            } else {
                //  This is a safety check, this should not happen ever.
                //  If it does, it is a SDK bug
                throw new IllegalStateException("ContentAsByteBuffer and objectDoc are null");
            }

            Instant serializationStartTime = Instant.now();
            partitionKeyInternal =  PartitionKeyHelper.extractPartitionKeyValueFromDocument(internalObjectNode, partitionKeyDefinition);
            Instant serializationEndTime = Instant.now();
            SerializationDiagnosticsContext.SerializationDiagnostics serializationDiagnostics = new SerializationDiagnosticsContext.SerializationDiagnostics(
                serializationStartTime,
                serializationEndTime,
                SerializationDiagnosticsContext.SerializationType.PARTITION_KEY_FETCH_SERIALIZATION
            );

            SerializationDiagnosticsContext serializationDiagnosticsContext = BridgeInternal.getSerializationDiagnosticsContext(request.requestContext.cosmosDiagnostics);
            if (serializationDiagnosticsContext != null) {
                serializationDiagnosticsContext.addSerializationDiagnostics(serializationDiagnostics);
            } else if (crossRegionAvailabilityContextForRequest != null) {

                PointOperationContextForCircuitBreaker pointOperationContextForCircuitBreaker
                    = crossRegionAvailabilityContextForRequest.getPointOperationContextForCircuitBreaker();

                if (pointOperationContextForCircuitBreaker != null) {
                    serializationDiagnosticsContext = pointOperationContextForCircuitBreaker.getSerializationDiagnosticsContext();

                    if (serializationDiagnosticsContext != null) {
                        serializationDiagnosticsContext.addSerializationDiagnostics(serializationDiagnostics);
                    }
                }
            }

        } else {
            throw new UnsupportedOperationException("PartitionKey value must be supplied for this operation.");
        }

        request.setPartitionKeyInternal(partitionKeyInternal);
        request.setPartitionKeyDefinition(partitionKeyDefinition);
        request.getHeaders().put(HttpConstants.HttpHeaders.PARTITION_KEY, Utils.escapeNonAscii(partitionKeyInternal.toJson()));
    }

    private Mono<Tuple2<RxDocumentServiceRequest, Utils.ValueHolder<DocumentCollection>>> getCreateDocumentRequest(DocumentClientRetryPolicy requestRetryPolicy,
                                                                           String documentCollectionLink,
                                                                           Object document,
                                                                           RequestOptions options,
                                                                           boolean disableAutomaticIdGeneration,
                                                                           OperationType operationType,
                                                                           DiagnosticsClientContext clientContextOverride,
                                                                           CrossRegionAvailabilityContextForRxDocumentServiceRequest crossRegionContextForRequest) {

        if (StringUtils.isEmpty(documentCollectionLink)) {
            throw new IllegalArgumentException("documentCollectionLink");
        }
        if (document == null) {
            throw new IllegalArgumentException("document");
        }

        Instant serializationStartTimeUTC = Instant.now();
        String trackingId = null;
        if (options != null) {
            trackingId = options.getTrackingId();
        }
        ByteBuffer content = InternalObjectNode.serializeJsonToByteBuffer(document, options.getEffectiveItemSerializer(), trackingId, true);
        Instant serializationEndTimeUTC = Instant.now();

        SerializationDiagnosticsContext.SerializationDiagnostics serializationDiagnostics = new SerializationDiagnosticsContext.SerializationDiagnostics(
            serializationStartTimeUTC,
            serializationEndTimeUTC,
            SerializationDiagnosticsContext.SerializationType.ITEM_SERIALIZATION);

        String path = Utils.joinPath(documentCollectionLink, Paths.DOCUMENTS_PATH_SEGMENT);
        Map<String, String> requestHeaders = this.getRequestHeaders(options, ResourceType.Document, operationType);

        RxDocumentServiceRequest request = RxDocumentServiceRequest.create(
            getEffectiveClientContext(clientContextOverride),
            operationType, ResourceType.Document, path, requestHeaders, options, content);

        if (operationType.isWriteOperation() &&  options != null && options.getNonIdempotentWriteRetriesEnabled() != null && options.getNonIdempotentWriteRetriesEnabled()) {
            request.setNonIdempotentWriteRetriesEnabled(true);
        }

        if( options != null) {

            DocumentServiceRequestContext requestContext = request.requestContext;

            options.getMarkE2ETimeoutInRequestContextCallbackHook().set(
                () -> requestContext.setIsRequestCancelledOnTimeout(new AtomicBoolean(true)));
            requestContext.setExcludeRegions(options.getExcludedRegions());
            requestContext.setKeywordIdentifiers(options.getKeywordIdentifiers());
        }

        SerializationDiagnosticsContext serializationDiagnosticsContext = BridgeInternal.getSerializationDiagnosticsContext(request.requestContext.cosmosDiagnostics);
        if (serializationDiagnosticsContext != null) {
            serializationDiagnosticsContext.addSerializationDiagnostics(serializationDiagnostics);
        }

        if (requestRetryPolicy != null) {
            requestRetryPolicy.onBeforeSendRequest(request);
        }

        Mono<Utils.ValueHolder<DocumentCollection>> collectionObs = this.collectionCache.resolveCollectionAsync(BridgeInternal.getMetaDataDiagnosticContext(request.requestContext.cosmosDiagnostics), request);
        return addPartitionKeyInformation(request, content, document, options, collectionObs, crossRegionContextForRequest)
            .zipWith(collectionObs);
    }

    private Mono<RxDocumentServiceRequest> getBatchDocumentRequest(DocumentClientRetryPolicy requestRetryPolicy,
                                                                   String documentCollectionLink,
                                                                   ServerBatchRequest serverBatchRequest,
                                                                   RequestOptions options,
                                                                   boolean disableAutomaticIdGeneration) {

        checkArgument(StringUtils.isNotEmpty(documentCollectionLink), "expected non empty documentCollectionLink");
        checkNotNull(serverBatchRequest, "expected non null serverBatchRequest");

        Instant serializationStartTimeUTC = Instant.now();
        ByteBuffer content = ByteBuffer.wrap(Utils.getUTF8Bytes(serverBatchRequest.getRequestBody()));
        Instant serializationEndTimeUTC = Instant.now();

        SerializationDiagnosticsContext.SerializationDiagnostics serializationDiagnostics = new SerializationDiagnosticsContext.SerializationDiagnostics(
            serializationStartTimeUTC,
            serializationEndTimeUTC,
            SerializationDiagnosticsContext.SerializationType.ITEM_SERIALIZATION);

        String path = Utils.joinPath(documentCollectionLink, Paths.DOCUMENTS_PATH_SEGMENT);
        Map<String, String> requestHeaders = this.getRequestHeaders(options, ResourceType.Document, OperationType.Batch);

        RxDocumentServiceRequest request = RxDocumentServiceRequest.create(
            this,
            OperationType.Batch,
            ResourceType.Document,
            path,
            requestHeaders,
            options,
            content);

        if (options != null) {

            DocumentServiceRequestContext requestContext = request.requestContext;

            options.getMarkE2ETimeoutInRequestContextCallbackHook().set(
                () -> requestContext.setIsRequestCancelledOnTimeout(new AtomicBoolean(true)));
            requestContext.setExcludeRegions(options.getExcludedRegions());
            requestContext.setKeywordIdentifiers(options.getKeywordIdentifiers());
        }

        SerializationDiagnosticsContext serializationDiagnosticsContext = BridgeInternal.getSerializationDiagnosticsContext(request.requestContext.cosmosDiagnostics);

        if (serializationDiagnosticsContext != null) {
            serializationDiagnosticsContext.addSerializationDiagnostics(serializationDiagnostics);
        }

        if (options != null) {
            request.requestContext.setExcludeRegions(options.getExcludedRegions());
            request.requestContext.setKeywordIdentifiers(options.getKeywordIdentifiers());
        }

        // note: calling onBeforeSendRequest is a cheap operation which injects a CosmosDiagnostics
        // instance into 'request' amongst other things - this way metadataDiagnosticsContext is not
        // null and can be used for metadata-related telemetry (partition key range, container and server address lookups)
        if (requestRetryPolicy != null) {
            requestRetryPolicy.onBeforeSendRequest(request);
        }

        MetadataDiagnosticsContext metadataDiagnosticsContext = BridgeInternal.getMetaDataDiagnosticContext(request.requestContext.cosmosDiagnostics);

        request.requestContext.setCrossRegionAvailabilityContext(

            new CrossRegionAvailabilityContextForRxDocumentServiceRequest(
                null,
                new PointOperationContextForCircuitBreaker(
                    new AtomicBoolean(false),
                    false,
                    documentCollectionLink,
                    serializationDiagnosticsContext),
                null));

        return this.collectionCache.resolveCollectionAsync(metadataDiagnosticsContext, request)
            .flatMap(documentCollectionValueHolder -> {

                if (documentCollectionValueHolder == null || documentCollectionValueHolder.v == null) {
                    return Mono.error(new IllegalStateException("documentCollectionValueHolder or documentCollectionValueHolder.v cannot be null"));
                }

                return this.partitionKeyRangeCache.tryLookupAsync(metadataDiagnosticsContext, documentCollectionValueHolder.v.getResourceId(), null, null)
                    .flatMap(collectionRoutingMapValueHolder -> {

                        if (collectionRoutingMapValueHolder == null || collectionRoutingMapValueHolder.v == null) {
                            return Mono.error(new IllegalStateException("collectionRoutingMapValueHolder or collectionRoutingMapValueHolder.v cannot be null"));
                        }

                        addBatchHeaders(request, serverBatchRequest, documentCollectionValueHolder.v);

                        checkNotNull(options, "Argument 'options' cannot be null!");

                        options.setPartitionKeyDefinition(documentCollectionValueHolder.v.getPartitionKey());

                        PartitionKeyRange preResolvePartitionKeyRangeIfAny
                            = setPartitionKeyRangeForPointOperationRequestForPerPartitionAutomaticFailover(
                            request,
                            options,
                            collectionRoutingMapValueHolder.v,
                            requestRetryPolicy,
                            true,
                            null);

                        addPartitionLevelUnavailableRegionsForPointOperationRequestForPerPartitionCircuitBreaker(
                            request,
                            options,
                            collectionRoutingMapValueHolder.v,
                            requestRetryPolicy,
                            preResolvePartitionKeyRangeIfAny);

                        return Mono.just(request);
                    });
            });
    }

    private RxDocumentServiceRequest addBatchHeaders(RxDocumentServiceRequest request,
                                                     ServerBatchRequest serverBatchRequest,
                                                     DocumentCollection collection) {

        if(serverBatchRequest instanceof SinglePartitionKeyServerBatchRequest) {

            PartitionKey partitionKey = ((SinglePartitionKeyServerBatchRequest) serverBatchRequest).getPartitionKeyValue();
            PartitionKeyInternal partitionKeyInternal;

            if (partitionKey.equals(PartitionKey.NONE)) {
                PartitionKeyDefinition partitionKeyDefinition = collection.getPartitionKey();
                partitionKeyInternal = ModelBridgeInternal.getNonePartitionKey(partitionKeyDefinition);
            } else {
                // Partition key is always non-null
                partitionKeyInternal = BridgeInternal.getPartitionKeyInternal(partitionKey);
            }

            request.setPartitionKeyInternal(partitionKeyInternal);
            request.getHeaders().put(HttpConstants.HttpHeaders.PARTITION_KEY, Utils.escapeNonAscii(partitionKeyInternal.toJson()));
        } else if(serverBatchRequest instanceof PartitionKeyRangeServerBatchRequest) {
            request.setPartitionKeyRangeIdentity(new PartitionKeyRangeIdentity(((PartitionKeyRangeServerBatchRequest) serverBatchRequest).getPartitionKeyRangeId()));
        } else {
            throw new UnsupportedOperationException("Unknown Server request.");
        }

        request.getHeaders().put(HttpConstants.HttpHeaders.IS_BATCH_REQUEST, Boolean.TRUE.toString());
        request.getHeaders().put(HttpConstants.HttpHeaders.IS_BATCH_ATOMIC, String.valueOf(serverBatchRequest.isAtomicBatch()));
        request.getHeaders().put(HttpConstants.HttpHeaders.SHOULD_BATCH_CONTINUE_ON_ERROR, String.valueOf(serverBatchRequest.isShouldContinueOnError()));

        request.setPartitionKeyDefinition(collection.getPartitionKey());
        request.setNumberOfItemsInBatchRequest(serverBatchRequest.getOperations().size());

        return request;
    }

    /**
     * NOTE: Caller needs to consume it by subscribing to this Mono in order for the request to populate headers
     * @param request request to populate headers to
     * @param httpMethod http method
     * @return Mono, which on subscription will populate the headers in the request passed in the argument.
     */
    public Mono<RxDocumentServiceRequest> populateHeadersAsync(RxDocumentServiceRequest request, RequestVerb httpMethod) {
        request.getHeaders().put(HttpConstants.HttpHeaders.X_DATE, Utils.nowAsRFC1123());
        if (this.masterKeyOrResourceToken != null || this.resourceTokensMap != null
            || this.cosmosAuthorizationTokenResolver != null || this.credential != null) {
            String resourceName = request.getResourceAddress();

            String authorization = this.getUserAuthorizationToken(
                resourceName, request.getResourceType(), httpMethod, request.getHeaders(),
                    AuthorizationTokenType.PrimaryMasterKey, request.properties);
            try {
                authorization = URLEncoder.encode(authorization, "UTF-8");
            } catch (UnsupportedEncodingException e) {
                throw new IllegalStateException("Failed to encode authtoken.", e);
            }
            request.getHeaders().put(HttpConstants.HttpHeaders.AUTHORIZATION, authorization);
        }

        if (this.apiType != null)   {
            request.getHeaders().put(HttpConstants.HttpHeaders.API_TYPE, this.apiType.toString());
        }

        this.populateCapabilitiesHeader(request);

        if ((RequestVerb.POST.equals(httpMethod) || RequestVerb.PUT.equals(httpMethod))
                && !request.getHeaders().containsKey(HttpConstants.HttpHeaders.CONTENT_TYPE)) {
            request.getHeaders().put(HttpConstants.HttpHeaders.CONTENT_TYPE, RuntimeConstants.MediaTypes.JSON);
        }

        if (RequestVerb.PATCH.equals(httpMethod) &&
            !request.getHeaders().containsKey(HttpConstants.HttpHeaders.CONTENT_TYPE)) {
            request.getHeaders().put(HttpConstants.HttpHeaders.CONTENT_TYPE, RuntimeConstants.MediaTypes.JSON_PATCH);
        }

        if (!request.getHeaders().containsKey(HttpConstants.HttpHeaders.ACCEPT)) {
            request.getHeaders().put(HttpConstants.HttpHeaders.ACCEPT, RuntimeConstants.MediaTypes.JSON);
        }

        MetadataDiagnosticsContext metadataDiagnosticsCtx =
            BridgeInternal.getMetaDataDiagnosticContext(request.requestContext.cosmosDiagnostics);

        if (this.requiresFeedRangeFiltering(request)) {
            return request.getFeedRange()
                          .populateFeedRangeFilteringHeaders(
                              this.getPartitionKeyRangeCache(),
                              request,
                              this.collectionCache
                                  .resolveCollectionAsync(metadataDiagnosticsCtx, request)
                                  .flatMap(documentCollectionValueHolder -> {

                                      if (documentCollectionValueHolder.v != null) {
                                          request.setPartitionKeyDefinition(documentCollectionValueHolder.v.getPartitionKey());
                                      }

                                      return Mono.just(documentCollectionValueHolder);
                                  })
                          )
                          .flatMap(this::populateAuthorizationHeader);
        }

        return this.populateAuthorizationHeader(request);
    }

    private void populateCapabilitiesHeader(RxDocumentServiceRequest request) {
        if (!request.getHeaders().containsKey(HttpConstants.HttpHeaders.SDK_SUPPORTED_CAPABILITIES)) {
            request
                .getHeaders()
                .put(HttpConstants.HttpHeaders.SDK_SUPPORTED_CAPABILITIES, HttpConstants.SDKSupportedCapabilities.SUPPORTED_CAPABILITIES);
        }
    }

    private boolean requiresFeedRangeFiltering(RxDocumentServiceRequest request) {
        if (request.getResourceType() != ResourceType.Document &&
                request.getResourceType() != ResourceType.Conflict) {
            return false;
        }

        if (request.hasFeedRangeFilteringBeenApplied()) {
            return false;
        }

        switch (request.getOperationType()) {
            case ReadFeed:
            case Query:
            case SqlQuery:
                return request.getFeedRange() != null;
            default:
                return false;
        }
    }

    @Override
    public Mono<RxDocumentServiceRequest> populateAuthorizationHeader(RxDocumentServiceRequest request) {
        if (request == null) {
            throw new IllegalArgumentException("request");
        }

        if (this.authorizationTokenType == AuthorizationTokenType.AadToken) {
            return AadTokenAuthorizationHelper.getAuthorizationToken(this.tokenCredentialCache)
                .map(authorization -> {
                    request.getHeaders().put(HttpConstants.HttpHeaders.AUTHORIZATION, authorization);
                    return request;
                });
        } else {
            return Mono.just(request);
        }
    }

    @Override
    public Mono<HttpHeaders> populateAuthorizationHeader(HttpHeaders httpHeaders) {
        if (httpHeaders == null) {
            throw new IllegalArgumentException("httpHeaders");
        }

        if (this.authorizationTokenType == AuthorizationTokenType.AadToken) {
            return AadTokenAuthorizationHelper.getAuthorizationToken(this.tokenCredentialCache)
                .map(authorization -> {
                    httpHeaders.set(HttpConstants.HttpHeaders.AUTHORIZATION, authorization);
                    return httpHeaders;
                });
        }

        return Mono.just(httpHeaders);
    }

    @Override
    public AuthorizationTokenType getAuthorizationTokenType() {
        return this.authorizationTokenType;
    }

    @Override
    public String getUserAuthorizationToken(String resourceName,
                                            ResourceType resourceType,
                                            RequestVerb requestVerb,
                                            Map<String, String> headers,
                                            AuthorizationTokenType tokenType,
                                            Map<String, Object> properties) {

        if (this.cosmosAuthorizationTokenResolver != null) {
            return this.cosmosAuthorizationTokenResolver.getAuthorizationToken(requestVerb.toUpperCase(), resourceName, this.resolveCosmosResourceType(resourceType).toString(),
                    properties != null ? Collections.unmodifiableMap(properties) : null);
        } else if (credential != null) {
            return this.authorizationTokenProvider.generateKeyAuthorizationSignature(requestVerb, resourceName,
                    resourceType, headers);
        } else if (masterKeyOrResourceToken != null && hasAuthKeyResourceToken && resourceTokensMap == null) {
            return masterKeyOrResourceToken;
        } else {
            assert resourceTokensMap != null;
            if(resourceType.equals(ResourceType.DatabaseAccount)) {
                return this.firstResourceTokenFromPermissionFeed;
            }

            return ResourceTokenAuthorizationHelper.getAuthorizationTokenUsingResourceTokens(resourceTokensMap, requestVerb, resourceName, headers);
        }
    }

    private CosmosResourceType resolveCosmosResourceType(ResourceType resourceType) {
        CosmosResourceType cosmosResourceType =
            ModelBridgeInternal.fromServiceSerializedFormat(resourceType.toString());
        if (cosmosResourceType == null) {
            return CosmosResourceType.SYSTEM;
        }
        return cosmosResourceType;
    }

    void captureSessionToken(RxDocumentServiceRequest request, RxDocumentServiceResponse response) {
        this.sessionContainer.setSessionToken(request, response.getResponseHeaders());
    }

    private Mono<RxDocumentServiceResponse> create(RxDocumentServiceRequest request,
                                                   DocumentClientRetryPolicy documentClientRetryPolicy,
                                                   OperationContextAndListenerTuple operationContextAndListenerTuple) {
        return populateHeadersAsync(request, RequestVerb.POST)
            .flatMap(requestPopulated -> {
                RxStoreModel storeProxy = this.getStoreProxy(requestPopulated);
                if (documentClientRetryPolicy.getRetryContext() != null && documentClientRetryPolicy.getRetryContext().getRetryCount() > 0) {
                    documentClientRetryPolicy.getRetryContext().updateEndTime();
                }

                return storeProxy.processMessage(requestPopulated, operationContextAndListenerTuple);
            });
    }

    private Mono<RxDocumentServiceResponse> upsert(RxDocumentServiceRequest request,
                                                   DocumentClientRetryPolicy documentClientRetryPolicy,
                                                   OperationContextAndListenerTuple operationContextAndListenerTuple) {

        return populateHeadersAsync(request, RequestVerb.POST)
            .flatMap(requestPopulated -> {
                Map<String, String> headers = requestPopulated.getHeaders();
                // headers can never be null, since it will be initialized even when no
                // request options are specified,
                // hence using assertion here instead of exception, being in the private
                // method
                assert (headers != null);
                headers.put(HttpConstants.HttpHeaders.IS_UPSERT, "true");
                if (documentClientRetryPolicy.getRetryContext() != null && documentClientRetryPolicy.getRetryContext().getRetryCount() > 0) {
                    documentClientRetryPolicy.getRetryContext().updateEndTime();
                }

                return getStoreProxy(requestPopulated).processMessage(requestPopulated, operationContextAndListenerTuple)
                    .map(response -> {
                            this.captureSessionToken(requestPopulated, response);
                            return response;
                        }
                    );
            });
    }

    private Mono<RxDocumentServiceResponse> replace(RxDocumentServiceRequest request, DocumentClientRetryPolicy documentClientRetryPolicy) {
        return populateHeadersAsync(request, RequestVerb.PUT)
            .flatMap(requestPopulated -> {
                if (documentClientRetryPolicy.getRetryContext() != null && documentClientRetryPolicy.getRetryContext().getRetryCount() > 0) {
                    documentClientRetryPolicy.getRetryContext().updateEndTime();
                }

                return getStoreProxy(requestPopulated).processMessage(requestPopulated);
            });
    }

    private Mono<RxDocumentServiceResponse> patch(RxDocumentServiceRequest request, DocumentClientRetryPolicy documentClientRetryPolicy) {
        return populateHeadersAsync(request, RequestVerb.PATCH)
            .flatMap(requestPopulated -> {
                if (documentClientRetryPolicy.getRetryContext() != null && documentClientRetryPolicy.getRetryContext().getRetryCount() > 0) {
                    documentClientRetryPolicy.getRetryContext().updateEndTime();
                }
                return getStoreProxy(requestPopulated).processMessage(requestPopulated);
        });
    }

    @Override
    public Mono<ResourceResponse<Document>> createDocument(
        String collectionLink,
        Object document,
        RequestOptions options,
        boolean disableAutomaticIdGeneration) {

        return wrapPointOperationWithAvailabilityStrategy(
            ResourceType.Document,
            OperationType.Create,
            (opt, e2ecfg, clientCtxOverride, crossRegionAvailabilityContextForRequest) -> createDocumentCore(
                collectionLink,
                document,
                opt,
                disableAutomaticIdGeneration,
                e2ecfg,
                clientCtxOverride,
                crossRegionAvailabilityContextForRequest
            ),
            options,
            options != null && options.getNonIdempotentWriteRetriesEnabled() != null && options.getNonIdempotentWriteRetriesEnabled(),
            collectionLink
        );
    }

    private Mono<ResourceResponse<Document>> createDocumentCore(
        String collectionLink,
        Object document,
        RequestOptions options,
        boolean disableAutomaticIdGeneration,
        CosmosEndToEndOperationLatencyPolicyConfig endToEndPolicyConfig,
        DiagnosticsClientContext clientContextOverride,
        CrossRegionAvailabilityContextForRxDocumentServiceRequest crossRegionAvailabilityContextForRxDocumentServiceRequest) {

        ScopedDiagnosticsFactory scopedDiagnosticsFactory = new ScopedDiagnosticsFactory(clientContextOverride, false);

        RequestOptions nonNullRequestOptions = options != null ? options : new RequestOptions();

        DocumentClientRetryPolicy finalRetryPolicyInstance =
            this.getRetryPolicyForPointOperation(
                scopedDiagnosticsFactory,
                nonNullRequestOptions,
                collectionLink);

        AtomicReference<RxDocumentServiceRequest> requestReference = new AtomicReference<>();

        Consumer<CosmosException> gwModeE2ETimeoutDiagnosticHandler
            = (operationCancelledException) -> {

            RxDocumentServiceRequest request = requestReference.get();
            this.addCancelledGatewayModeDiagnosticsIntoCosmosException(operationCancelledException, request);
        };

        scopedDiagnosticsFactory.setGwModeE2ETimeoutDiagnosticsHandler(gwModeE2ETimeoutDiagnosticHandler);

        return handleCircuitBreakingFeedbackForPointOperation(getPointOperationResponseMonoWithE2ETimeout(
            nonNullRequestOptions,
            endToEndPolicyConfig,
            ObservableHelper.inlineIfPossibleAsObs(() ->
                    createDocumentInternal(
                        collectionLink,
                        document,
                        nonNullRequestOptions,
                        disableAutomaticIdGeneration,
                        finalRetryPolicyInstance,
                        scopedDiagnosticsFactory,
                        requestReference,
                        crossRegionAvailabilityContextForRxDocumentServiceRequest),
                finalRetryPolicyInstance),
            scopedDiagnosticsFactory
        ), requestReference, endToEndPolicyConfig);
    }

    private Mono<ResourceResponse<Document>> createDocumentInternal(
        String collectionLink,
        Object document,
        RequestOptions options,
        boolean disableAutomaticIdGeneration,
        DocumentClientRetryPolicy requestRetryPolicy,
        DiagnosticsClientContext clientContextOverride,
        AtomicReference<RxDocumentServiceRequest> documentServiceRequestReference,
        CrossRegionAvailabilityContextForRxDocumentServiceRequest crossRegionAvailabilityContextForRequest) {

        try {
            logger.debug("Creating a Document. collectionLink: [{}]", collectionLink);

            Mono<Tuple2<RxDocumentServiceRequest, Utils.ValueHolder<DocumentCollection>>> requestToDocumentCollectionObs = getCreateDocumentRequest(
                requestRetryPolicy,
                collectionLink,
                document,
                options,
                disableAutomaticIdGeneration,
                OperationType.Create,
                clientContextOverride,
                crossRegionAvailabilityContextForRequest);

            return requestToDocumentCollectionObs
                .flatMap(requestToDocumentCollection -> {

                    RxDocumentServiceRequest request = requestToDocumentCollection.getT1();
                    Utils.ValueHolder<DocumentCollection> documentCollectionValueHolder = requestToDocumentCollection.getT2();

                    if (documentCollectionValueHolder == null || documentCollectionValueHolder.v == null) {
                        return Mono.error(new IllegalStateException("documentCollectionValueHolder or documentCollectionValueHolder.v cannot be null"));
                    }

                    return this.partitionKeyRangeCache.tryLookupAsync(BridgeInternal.getMetaDataDiagnosticContext(request.requestContext.cosmosDiagnostics), documentCollectionValueHolder.v.getResourceId(), null, null)
                        .flatMap(collectionRoutingMapValueHolder -> {

                            if (collectionRoutingMapValueHolder == null || collectionRoutingMapValueHolder.v == null) {
                                return Mono.error(new IllegalStateException("collectionRoutingMapValueHolder or collectionRoutingMapValueHolder.v cannot be null"));
                            }

                            options.setPartitionKeyDefinition(documentCollectionValueHolder.v.getPartitionKey());

                            request.requestContext.setCrossRegionAvailabilityContext(crossRegionAvailabilityContextForRequest);

                            PartitionKeyRange preResolvedPartitionKeyRangeIfAny = setPartitionKeyRangeForPointOperationRequestForPerPartitionAutomaticFailover(
                                request,
                                options,
                                collectionRoutingMapValueHolder.v,
                                requestRetryPolicy,
                                true,
                                null);

                            addPartitionLevelUnavailableRegionsForPointOperationRequestForPerPartitionCircuitBreaker(
                                request,
                                options,
                                collectionRoutingMapValueHolder.v,
                                requestRetryPolicy,
                                preResolvedPartitionKeyRangeIfAny);

                            documentServiceRequestReference.set(request);

                            // needs to be after onBeforeSendRequest since CosmosDiagnostics instance needs to be wired
                            // to the RxDocumentServiceRequest instance
                            mergeContextInformationIntoDiagnosticsForPointRequest(request, crossRegionAvailabilityContextForRequest);

                            return create(request, requestRetryPolicy, getOperationContextAndListenerTuple(options));

                        })
                        .map(serviceResponse -> toResourceResponse(serviceResponse, Document.class));
                });
        } catch (Exception e) {
            logger.debug("Failure in creating a document due to [{}]", e.getMessage(), e);
            return Mono.error(e);
        }
    }

    private static <T> Mono<T> getPointOperationResponseMonoWithE2ETimeout(
        RequestOptions requestOptions,
        CosmosEndToEndOperationLatencyPolicyConfig endToEndPolicyConfig,
        Mono<T> rxDocumentServiceResponseMono,
        ScopedDiagnosticsFactory scopedDiagnosticsFactory) {

        requestOptions.setCosmosEndToEndLatencyPolicyConfig(endToEndPolicyConfig);

        if (endToEndPolicyConfig != null && endToEndPolicyConfig.isEnabled()) {

            Duration endToEndTimeout = endToEndPolicyConfig.getEndToEndOperationTimeout();
            if (endToEndTimeout.isNegative()) {
                CosmosDiagnostics latestCosmosDiagnosticsSnapshot = scopedDiagnosticsFactory.getMostRecentlyCreatedDiagnostics();
                if (latestCosmosDiagnosticsSnapshot == null) {
                    scopedDiagnosticsFactory.createDiagnostics();
                }
                return Mono.error(getNegativeTimeoutException(scopedDiagnosticsFactory.getMostRecentlyCreatedDiagnostics(), endToEndTimeout));
            }

            return rxDocumentServiceResponseMono
                .timeout(endToEndTimeout)
                .onErrorMap(throwable -> getCancellationExceptionForPointOperations(
                    scopedDiagnosticsFactory,
                    throwable,
                    requestOptions.getMarkE2ETimeoutInRequestContextCallbackHook()));
        }
        return rxDocumentServiceResponseMono;
    }

    private <T> Mono<T> handleCircuitBreakingFeedbackForPointOperation(
        Mono<T> response,
        AtomicReference<RxDocumentServiceRequest> requestReference,
        CosmosEndToEndOperationLatencyPolicyConfig effectiveEndToEndPolicyConfig) {

        applyEndToEndLatencyPolicyCfgToRequestContext(requestReference.get(), effectiveEndToEndPolicyConfig);

        return response
            .doOnSuccess(ignore -> {

                RxDocumentServiceRequest succeededRequest = requestReference.get();

                if (this.globalPartitionEndpointManagerForPerPartitionCircuitBreaker.isPerPartitionLevelCircuitBreakingApplicable(requestReference.get())) {

                    checkNotNull(succeededRequest.requestContext, "Argument 'succeededRequest.requestContext' must not be null!");

                    CrossRegionAvailabilityContextForRxDocumentServiceRequest crossRegionAvailabilityContext = succeededRequest.requestContext.getCrossRegionAvailabilityContext();

                    checkNotNull(crossRegionAvailabilityContext, "Argument 'crossRegionAvailabilityContext' cannot be null!");

                    PointOperationContextForCircuitBreaker pointOperationContextForCircuitBreaker = crossRegionAvailabilityContext.getPointOperationContextForCircuitBreaker();

                    checkNotNull(pointOperationContextForCircuitBreaker, "Argument 'pointOperationContextForCircuitBreaker' must not be null!");
                    pointOperationContextForCircuitBreaker.setHasOperationSeenSuccess();

                    this.globalPartitionEndpointManagerForPerPartitionCircuitBreaker.handleLocationSuccessForPartitionKeyRange(succeededRequest);
                }

                this.globalPartitionEndpointManagerForPerPartitionAutomaticFailover.resetEndToEndTimeoutErrorCountIfPossible(succeededRequest);
            })
            .doOnError(throwable -> {
                if (throwable instanceof OperationCancelledException) {

                    RxDocumentServiceRequest failedRequest = requestReference.get();

                    if (this.globalPartitionEndpointManagerForPerPartitionCircuitBreaker.isPerPartitionLevelCircuitBreakingApplicable(requestReference.get())) {

                        checkNotNull(failedRequest.requestContext, "Argument 'failedRequest.requestContext' must not be null!");

                        CrossRegionAvailabilityContextForRxDocumentServiceRequest crossRegionAvailabilityContext = failedRequest.requestContext.getCrossRegionAvailabilityContext();

                        PointOperationContextForCircuitBreaker pointOperationContextForCircuitBreaker = crossRegionAvailabilityContext.getPointOperationContextForCircuitBreaker();

                        checkNotNull(pointOperationContextForCircuitBreaker, "Argument 'pointOperationContextForCircuitBreaker' must not be null!");

                        if (pointOperationContextForCircuitBreaker.isThresholdBasedAvailabilityStrategyEnabled()) {

                            if (!pointOperationContextForCircuitBreaker.isRequestHedged() && pointOperationContextForCircuitBreaker.getHasOperationSeenSuccess()) {
                                this.handleLocationCancellationExceptionForPartitionKeyRange(failedRequest);
                            }
                        } else {
                            this.handleLocationCancellationExceptionForPartitionKeyRange(failedRequest);
                        }
                    }

                    // Trigger PPAF flow iff an OperationCanceledException is intercepted here
                    this.globalPartitionEndpointManagerForPerPartitionAutomaticFailover
                        .tryMarkEndpointAsUnavailableForPartitionKeyRange(failedRequest, true);
                }
            })
            .doFinally(signalType -> {
                if (signalType != SignalType.CANCEL) {
                    return;
                }

                if (this.globalPartitionEndpointManagerForPerPartitionCircuitBreaker.isPerPartitionLevelCircuitBreakingApplicable(requestReference.get())) {
                    RxDocumentServiceRequest failedRequest = requestReference.get();
                    checkNotNull(failedRequest.requestContext, "Argument 'failedRequest.requestContext' must not be null!");

                    CrossRegionAvailabilityContextForRxDocumentServiceRequest crossRegionAvailabilityContext = failedRequest.requestContext.getCrossRegionAvailabilityContext();

                    checkNotNull(crossRegionAvailabilityContext, "Argument 'crossRegionAvailabilityContext' must not be null!");

                    PointOperationContextForCircuitBreaker pointOperationContextForCircuitBreaker = crossRegionAvailabilityContext.getPointOperationContextForCircuitBreaker();

                    checkNotNull(pointOperationContextForCircuitBreaker, "Argument 'pointOperationContextForCircuitBreaker' must not be null!");

                    // scoping the handling of CANCEL signal handling for reasons outside of end-to-end operation timeout
                    // to purely operations which have end-to-end operation timeout enabled
                    if (pointOperationContextForCircuitBreaker.isThresholdBasedAvailabilityStrategyEnabled()) {

                        if (!pointOperationContextForCircuitBreaker.isRequestHedged() && pointOperationContextForCircuitBreaker.getHasOperationSeenSuccess()) {
                            this.handleLocationCancellationExceptionForPartitionKeyRange(failedRequest);
                        }
                    }
                }
            });
    }

    private <T> Mono<NonTransientFeedOperationResult<T>> handleCircuitBreakingFeedbackForFeedOperationWithAvailabilityStrategy(Mono<NonTransientFeedOperationResult<T>> response, RxDocumentServiceRequest request) {

        return response
            .doOnSuccess(nonTransientFeedOperationResult -> {

                if (this.globalPartitionEndpointManagerForPerPartitionCircuitBreaker.isPerPartitionLevelCircuitBreakingApplicable(request)) {
                    if (!nonTransientFeedOperationResult.isError()) {
                        checkNotNull(request, "Argument 'request' cannot be null!");
                        checkNotNull(request.requestContext, "Argument 'request.requestContext' cannot be null!");

                        CrossRegionAvailabilityContextForRxDocumentServiceRequest crossRegionAvailabilityContext
                            = request.requestContext.getCrossRegionAvailabilityContext();

                        checkNotNull(crossRegionAvailabilityContext, "Argument 'crossRegionAvailabilityContext' cannot be null!");

                        FeedOperationContextForCircuitBreaker feedOperationContextForCircuitBreaker
                            = crossRegionAvailabilityContext.getFeedOperationContextForCircuitBreaker();

                        checkNotNull(feedOperationContextForCircuitBreaker, "Argument 'feedOperationContextForCircuitBreaker' cannot be null!");

                        feedOperationContextForCircuitBreaker.addPartitionKeyRangeWithSuccess(request.requestContext.resolvedPartitionKeyRangeForCircuitBreaker, request.getResourceId());
                        this.globalPartitionEndpointManagerForPerPartitionCircuitBreaker.handleLocationSuccessForPartitionKeyRange(request);
                    }
                }
            })
            .doFinally(signalType -> {
                if (signalType != SignalType.CANCEL) {
                    return;
                }

                if (this.globalPartitionEndpointManagerForPerPartitionCircuitBreaker.isPerPartitionLevelCircuitBreakingApplicable(request)) {
                    checkNotNull(request, "Argument 'request' cannot be null!");
                    checkNotNull(request.requestContext, "Argument 'request.requestContext' cannot be null!");

                    CrossRegionAvailabilityContextForRxDocumentServiceRequest crossRegionAvailabilityContext
                        = request.requestContext.getCrossRegionAvailabilityContext();

                    checkNotNull(crossRegionAvailabilityContext, "Argument 'crossRegionAvailabilityContext' cannot be null!");

                    FeedOperationContextForCircuitBreaker feedOperationContextForCircuitBreaker
                        = crossRegionAvailabilityContext.getFeedOperationContextForCircuitBreaker();

                    checkNotNull(feedOperationContextForCircuitBreaker, "Argument 'feedOperationContextForCircuitBreaker' cannot be null!");

                    if (!feedOperationContextForCircuitBreaker.getIsRequestHedged()
                        && feedOperationContextForCircuitBreaker.isThresholdBasedAvailabilityStrategyEnabled()
                        && feedOperationContextForCircuitBreaker.hasPartitionKeyRangeSeenSuccess(request.requestContext.resolvedPartitionKeyRange, request.getResourceId())) {
                        this.handleLocationCancellationExceptionForPartitionKeyRange(request);
                    }
                }
            });
    }

    private static Throwable getCancellationExceptionForPointOperations(
        ScopedDiagnosticsFactory scopedDiagnosticsFactory,
        Throwable throwable,
        AtomicReference<Runnable> markE2ETimeoutInRequestContextCallbackHook) {
        Throwable unwrappedException = reactor.core.Exceptions.unwrap(throwable);
        if (unwrappedException instanceof TimeoutException) {

            CosmosException exception = new OperationCancelledException();
            exception.setStackTrace(throwable.getStackTrace());

            Runnable actualCallback = markE2ETimeoutInRequestContextCallbackHook.get();
            if (actualCallback != null) {
                logger.trace("Calling actual Mark E2E timeout callback");
                actualCallback.run();
            }

            Consumer<CosmosException> gatewayCancelledDiagnosticsHandler
                = scopedDiagnosticsFactory.getGwModeE2ETimeoutDiagnosticsHandler();

            if (gatewayCancelledDiagnosticsHandler != null) {
                gatewayCancelledDiagnosticsHandler.accept(exception);
            }

            // For point operations
            // availabilityStrategy sits on top of e2eTimeoutPolicy
            // e2eTimeoutPolicy sits on top of client retry policy
            // for each e2eTimeoutPolicy wrap, we are going to create one distinct ScopedDiagnosticsFactory
            // so for each scopedDiagnosticsFactory being used here, there will only be max one CosmosDiagnostics being tracked
            CosmosDiagnostics lastDiagnosticsSnapshot = scopedDiagnosticsFactory.getMostRecentlyCreatedDiagnostics();
            if (lastDiagnosticsSnapshot == null) {
                scopedDiagnosticsFactory.createDiagnostics();
            }
            BridgeInternal.setCosmosDiagnostics(exception, scopedDiagnosticsFactory.getMostRecentlyCreatedDiagnostics());

            return exception;
        }
        return throwable;
    }

    private static CosmosException getNegativeTimeoutException(CosmosDiagnostics cosmosDiagnostics, Duration negativeTimeout) {
        checkNotNull(negativeTimeout, "Argument 'negativeTimeout' must not be null");
        checkArgument(
            negativeTimeout.isNegative(),
            "This exception should only be used for negative timeouts");

        String message = String.format("Negative timeout '%s' provided.",  negativeTimeout);
        CosmosException exception = new OperationCancelledException(message, null);
        BridgeInternal.setSubStatusCode(exception, HttpConstants.SubStatusCodes.NEGATIVE_TIMEOUT_PROVIDED);

        if (cosmosDiagnostics != null) {
            BridgeInternal.setCosmosDiagnostics(exception, cosmosDiagnostics);
        }

        return exception;
    }

    private static void applyEndToEndLatencyPolicyCfgToRequestContext(RxDocumentServiceRequest rxDocumentServiceRequest, CosmosEndToEndOperationLatencyPolicyConfig effectiveEndToEndPolicyConfig) {

        if (rxDocumentServiceRequest == null) {
            return;
        }

        if (rxDocumentServiceRequest.requestContext == null) {
            return;
        }

        if (effectiveEndToEndPolicyConfig == null) {
            return;
        }

        rxDocumentServiceRequest.requestContext.setEndToEndOperationLatencyPolicyConfig(effectiveEndToEndPolicyConfig);
    }

    @Override
    public Mono<ResourceResponse<Document>> upsertDocument(String collectionLink, Object document,
                                                                 RequestOptions options, boolean disableAutomaticIdGeneration) {
        return wrapPointOperationWithAvailabilityStrategy(
            ResourceType.Document,
            OperationType.Upsert,
            (opt, e2ecfg, clientCtxOverride, crossRegionAvailabilityContextForRequest) -> upsertDocumentCore(
                collectionLink,
                document,
                opt,
                disableAutomaticIdGeneration,
                e2ecfg,
                clientCtxOverride,
                crossRegionAvailabilityContextForRequest),
            options,
            options != null && options.getNonIdempotentWriteRetriesEnabled() != null && options.getNonIdempotentWriteRetriesEnabled(),
            collectionLink
        );
    }

    private Mono<ResourceResponse<Document>> upsertDocumentCore(
        String collectionLink,
        Object document,
        RequestOptions options,
        boolean disableAutomaticIdGeneration,
        CosmosEndToEndOperationLatencyPolicyConfig endToEndPolicyConfig,
        DiagnosticsClientContext clientContextOverride,
        CrossRegionAvailabilityContextForRxDocumentServiceRequest crossRegionAvailabilityContextForRequest) {

        RequestOptions nonNullRequestOptions = options != null ? options : new RequestOptions();
        ScopedDiagnosticsFactory scopedDiagnosticsFactory = new ScopedDiagnosticsFactory(clientContextOverride, false);

        DocumentClientRetryPolicy finalRetryPolicyInstance =
            this.getRetryPolicyForPointOperation(
                scopedDiagnosticsFactory,
                nonNullRequestOptions,
                collectionLink);;
        AtomicReference<RxDocumentServiceRequest> requestReference = new AtomicReference<>();

        Consumer<CosmosException> gwModeE2ETimeoutDiagnosticHandler
            = (operationCancelledException) -> {

            RxDocumentServiceRequest request = requestReference.get();
            this.addCancelledGatewayModeDiagnosticsIntoCosmosException(operationCancelledException, request);
        };

        scopedDiagnosticsFactory.setGwModeE2ETimeoutDiagnosticsHandler(gwModeE2ETimeoutDiagnosticHandler);

        return handleCircuitBreakingFeedbackForPointOperation(getPointOperationResponseMonoWithE2ETimeout(
                nonNullRequestOptions,
                endToEndPolicyConfig,
                ObservableHelper.inlineIfPossibleAsObs(
                    () -> upsertDocumentInternal(
                        collectionLink,
                        document,
                        nonNullRequestOptions,
                        disableAutomaticIdGeneration,
                        finalRetryPolicyInstance,
                        scopedDiagnosticsFactory,
                        requestReference,
                        crossRegionAvailabilityContextForRequest),
                    finalRetryPolicyInstance),
                scopedDiagnosticsFactory), requestReference, endToEndPolicyConfig);
    }

    private Mono<ResourceResponse<Document>> upsertDocumentInternal(
        String collectionLink,
        Object document,
        RequestOptions options,
        boolean disableAutomaticIdGeneration,
        DocumentClientRetryPolicy retryPolicyInstance,
        DiagnosticsClientContext clientContextOverride,
        AtomicReference<RxDocumentServiceRequest> requestReference,
        CrossRegionAvailabilityContextForRxDocumentServiceRequest crossRegionAvailabilityContextForRequest) {

        try {
            logger.debug("Upserting a Document. collectionLink: [{}]", collectionLink);

            Mono<Tuple2<RxDocumentServiceRequest, Utils.ValueHolder<DocumentCollection>>> requestToDocumentCollectionObs =
                getCreateDocumentRequest(
                    retryPolicyInstance,
                    collectionLink,
                    document,
                    options,
                    disableAutomaticIdGeneration,
                    OperationType.Upsert,
                    clientContextOverride,
                    crossRegionAvailabilityContextForRequest);

            return requestToDocumentCollectionObs
                .flatMap(requestToDocumentCollection -> {
                    RxDocumentServiceRequest request = requestToDocumentCollection.getT1();
                    Utils.ValueHolder<DocumentCollection> documentCollectionValueHolder = requestToDocumentCollection.getT2();

                    if (documentCollectionValueHolder == null || documentCollectionValueHolder.v == null) {
                        return Mono.error(new IllegalStateException("documentCollectionValueHolder or documentCollectionValueHolder.v cannot be null"));
                    }

                    return this.partitionKeyRangeCache.tryLookupAsync(BridgeInternal.getMetaDataDiagnosticContext(request.requestContext.cosmosDiagnostics), documentCollectionValueHolder.v.getResourceId(), null, null)
                        .flatMap(collectionRoutingMapValueHolder -> {

                            if (collectionRoutingMapValueHolder == null || collectionRoutingMapValueHolder.v == null) {
                                return Mono.error(new IllegalStateException("collectionRoutingMapValueHolder or collectionRoutingMapValueHolder.v cannot be null"));
                            }

                            options.setPartitionKeyDefinition(documentCollectionValueHolder.v.getPartitionKey());
                            request.requestContext.setCrossRegionAvailabilityContext(crossRegionAvailabilityContextForRequest);

                            PartitionKeyRange preResolvedPartitionKeyRangeIfAny = setPartitionKeyRangeForPointOperationRequestForPerPartitionAutomaticFailover(
                                request,
                                options,
                                collectionRoutingMapValueHolder.v,
                                retryPolicyInstance,
                                true,
                                null);

                            addPartitionLevelUnavailableRegionsForPointOperationRequestForPerPartitionCircuitBreaker(
                                request,
                                options,
                                collectionRoutingMapValueHolder.v,
                                retryPolicyInstance,
                                preResolvedPartitionKeyRangeIfAny);

                            requestReference.set(request);

                            // needs to be after onBeforeSendRequest since CosmosDiagnostics instance needs to be wired
                            // to the RxDocumentServiceRequest instance
                            mergeContextInformationIntoDiagnosticsForPointRequest(request, crossRegionAvailabilityContextForRequest);

                            return upsert(request, retryPolicyInstance, getOperationContextAndListenerTuple(options));
                        })
                        .map(serviceResponse -> toResourceResponse(serviceResponse, Document.class));

                });

        } catch (Exception e) {
            logger.debug("Failure in upserting a document due to [{}]", e.getMessage(), e);
            return Mono.error(e);
        }
    }

    @Override
    public Mono<ResourceResponse<Document>> replaceDocument(String documentLink, Object document,
                                                            RequestOptions options) {

        String collectionLink = Utils.getCollectionName(documentLink);

        return wrapPointOperationWithAvailabilityStrategy(
            ResourceType.Document,
            OperationType.Replace,
            (opt, e2ecfg, clientCtxOverride, crossRegionAvailabilityContextForRequest) -> replaceDocumentCore(
                documentLink,
                document,
                opt,
                e2ecfg,
                clientCtxOverride,
                crossRegionAvailabilityContextForRequest),
            options,
            options != null && options.getNonIdempotentWriteRetriesEnabled() != null && options.getNonIdempotentWriteRetriesEnabled(),
            collectionLink
        );
    }

    private Mono<ResourceResponse<Document>> replaceDocumentCore(
        String documentLink,
        Object document,
        RequestOptions options,
        CosmosEndToEndOperationLatencyPolicyConfig endToEndPolicyConfig,
        DiagnosticsClientContext clientContextOverride,
        CrossRegionAvailabilityContextForRxDocumentServiceRequest crossRegionAvailabilityContextForRequest) {

        RequestOptions nonNullRequestOptions = options != null ? options : new RequestOptions();
        ScopedDiagnosticsFactory scopedDiagnosticsFactory = new ScopedDiagnosticsFactory(clientContextOverride, false);

        DocumentClientRetryPolicy finalRequestRetryPolicy =
            this.getRetryPolicyForPointOperation(
                scopedDiagnosticsFactory,
                nonNullRequestOptions,
                Utils.getCollectionName(documentLink));
        AtomicReference<RxDocumentServiceRequest> requestReference = new AtomicReference<>();

        Consumer<CosmosException> gwModeE2ETimeoutDiagnosticHandler
            = (operationCancelledException) -> {

            RxDocumentServiceRequest request = requestReference.get();
            this.addCancelledGatewayModeDiagnosticsIntoCosmosException(operationCancelledException, request);
        };

        scopedDiagnosticsFactory.setGwModeE2ETimeoutDiagnosticsHandler(gwModeE2ETimeoutDiagnosticHandler);

        return handleCircuitBreakingFeedbackForPointOperation(getPointOperationResponseMonoWithE2ETimeout(
                nonNullRequestOptions,
                endToEndPolicyConfig,
                ObservableHelper.inlineIfPossibleAsObs(
                    () -> replaceDocumentInternal(
                        documentLink,
                        document,
                        nonNullRequestOptions,
                        finalRequestRetryPolicy,
                        scopedDiagnosticsFactory,
                        requestReference,
                        crossRegionAvailabilityContextForRequest),
                    finalRequestRetryPolicy),
                scopedDiagnosticsFactory), requestReference, endToEndPolicyConfig);
    }

    private Mono<ResourceResponse<Document>> replaceDocumentInternal(
        String documentLink,
        Object document,
        RequestOptions options,
        DocumentClientRetryPolicy retryPolicyInstance,
        DiagnosticsClientContext clientContextOverride,
        AtomicReference<RxDocumentServiceRequest> requestReference,
        CrossRegionAvailabilityContextForRxDocumentServiceRequest crossRegionAvailabilityContextForRequest) {

        try {
            if (StringUtils.isEmpty(documentLink)) {
                throw new IllegalArgumentException("documentLink");
            }

            if (document == null) {
                throw new IllegalArgumentException("document");
            }

            Document typedDocument = Document.fromObject(document, options.getEffectiveItemSerializer());

            return this.replaceDocumentInternal(
                documentLink,
                typedDocument,
                options,
                retryPolicyInstance,
                clientContextOverride,
                requestReference,
                crossRegionAvailabilityContextForRequest);

        } catch (Exception e) {
            logger.debug("Failure in replacing a document due to [{}]", e.getMessage());
            return Mono.error(e);
        }
    }

    @Override
    public Mono<ResourceResponse<Document>> replaceDocument(Document document, RequestOptions options) {

        String collectionLink = Utils.getCollectionName(document.getSelfLink());

        return wrapPointOperationWithAvailabilityStrategy(
            ResourceType.Document,
            OperationType.Replace,
            (opt, e2ecfg, clientCtxOverride, pointOperationContextForCircuitBreaker) -> replaceDocumentCore(
                document,
                opt,
                clientCtxOverride,
                pointOperationContextForCircuitBreaker
            ),
            options,
            options != null && options.getNonIdempotentWriteRetriesEnabled() != null && options.getNonIdempotentWriteRetriesEnabled(),
            collectionLink
        );
    }

    private Mono<ResourceResponse<Document>> replaceDocumentCore(
        Document document,
        RequestOptions options,
        DiagnosticsClientContext clientContextOverride,
        CrossRegionAvailabilityContextForRxDocumentServiceRequest crossRegionAvailabilityContextForRequest) {

        DocumentClientRetryPolicy requestRetryPolicy =
            this.resetSessionTokenRetryPolicy.getRequestPolicy(clientContextOverride);
        if (options == null || options.getPartitionKey() == null) {
            String collectionLink = document.getSelfLink();
            requestRetryPolicy = new PartitionKeyMismatchRetryPolicy(
                collectionCache, requestRetryPolicy, collectionLink, options);
        }
        DocumentClientRetryPolicy finalRequestRetryPolicy = requestRetryPolicy;
        AtomicReference<RxDocumentServiceRequest> requestReference = new AtomicReference<>();

        return handleCircuitBreakingFeedbackForPointOperation(ObservableHelper.inlineIfPossibleAsObs(
            () -> replaceDocumentInternal(
                document,
                options,
                finalRequestRetryPolicy,
                clientContextOverride,
                requestReference,
                crossRegionAvailabilityContextForRequest),
            requestRetryPolicy), requestReference, cosmosEndToEndOperationLatencyPolicyConfig);
    }

    private Mono<ResourceResponse<Document>> replaceDocumentInternal(
        Document document,
        RequestOptions options,
        DocumentClientRetryPolicy retryPolicyInstance,
        DiagnosticsClientContext clientContextOverride,
        AtomicReference<RxDocumentServiceRequest> requestReference,
        CrossRegionAvailabilityContextForRxDocumentServiceRequest crossRegionAvailabilityContextForRequest) {

        try {
            if (document == null) {
                throw new IllegalArgumentException("document");
            }

            return this.replaceDocumentInternal(
                document.getSelfLink(),
                document,
                options,
                retryPolicyInstance,
                clientContextOverride,
                requestReference,
                crossRegionAvailabilityContextForRequest);

        } catch (Exception e) {
            logger.debug("Failure in replacing a database due to [{}]", e.getMessage());
            return Mono.error(e);
        }
    }

    private Mono<ResourceResponse<Document>> replaceDocumentInternal(
        String documentLink,
        Document document,
        RequestOptions options,
        DocumentClientRetryPolicy retryPolicyInstance,
        DiagnosticsClientContext clientContextOverride,
        AtomicReference<RxDocumentServiceRequest> requestReference,
        CrossRegionAvailabilityContextForRxDocumentServiceRequest crossRegionAvailabilityContextForRequest) {

        if (document == null) {
            throw new IllegalArgumentException("document");
        }

        logger.debug("Replacing a Document. documentLink: [{}]", documentLink);
        final String path = Utils.joinPath(documentLink, null);
        final Map<String, String> requestHeaders =
            getRequestHeaders(options, ResourceType.Document, OperationType.Replace);
        Instant serializationStartTimeUTC = Instant.now();
        Consumer<Map<String, Object>> onAfterSerialization = null;
        if (options != null) {
            String trackingId = options.getTrackingId();

            if (trackingId != null && !trackingId.isEmpty()) {
                onAfterSerialization = (node) -> node.put(Constants.Properties.TRACKING_ID, trackingId);
            }
        }

        ByteBuffer content = document.serializeJsonToByteBuffer(options.getEffectiveItemSerializer(), onAfterSerialization, false);
        Instant serializationEndTime = Instant.now();
        SerializationDiagnosticsContext.SerializationDiagnostics serializationDiagnostics =
            new SerializationDiagnosticsContext.SerializationDiagnostics(
                serializationStartTimeUTC,
                serializationEndTime,
                SerializationDiagnosticsContext.SerializationType.ITEM_SERIALIZATION);

        final RxDocumentServiceRequest request = RxDocumentServiceRequest.create(
            getEffectiveClientContext(clientContextOverride),
            OperationType.Replace, ResourceType.Document, path, requestHeaders, options, content);

        if (options != null && options.getNonIdempotentWriteRetriesEnabled() != null && options.getNonIdempotentWriteRetriesEnabled()) {
            request.setNonIdempotentWriteRetriesEnabled(true);
        }

        if (options != null) {

            DocumentServiceRequestContext requestContext = request.requestContext;

            options.getMarkE2ETimeoutInRequestContextCallbackHook().set(
                () -> requestContext.setIsRequestCancelledOnTimeout(new AtomicBoolean(true)));
            requestContext.setExcludeRegions(options.getExcludedRegions());
            requestContext.setKeywordIdentifiers(options.getKeywordIdentifiers());
        }

        SerializationDiagnosticsContext serializationDiagnosticsContext =
            BridgeInternal.getSerializationDiagnosticsContext(request.requestContext.cosmosDiagnostics);

        if (serializationDiagnosticsContext != null) {
            serializationDiagnosticsContext.addSerializationDiagnostics(serializationDiagnostics);
        }

        if (retryPolicyInstance != null) {
            retryPolicyInstance.onBeforeSendRequest(request);
        }

        Mono<Utils.ValueHolder<DocumentCollection>> collectionObs =
            collectionCache.resolveCollectionAsync(
                BridgeInternal.getMetaDataDiagnosticContext(request.requestContext.cosmosDiagnostics),
                request);
        Mono<RxDocumentServiceRequest> requestObs =
            addPartitionKeyInformation(request, content, document, options, collectionObs, crossRegionAvailabilityContextForRequest);

        return collectionObs
            .flatMap(documentCollectionValueHolder -> {

                if (documentCollectionValueHolder == null || documentCollectionValueHolder.v == null) {
                    return Mono.error(new IllegalStateException("documentCollectionValueHolder or documentCollectionValueHolder.v cannot be null"));
                }

                return this.partitionKeyRangeCache.tryLookupAsync(BridgeInternal.getMetaDataDiagnosticContext(request.requestContext.cosmosDiagnostics), documentCollectionValueHolder.v.getResourceId(), null, null)
                    .flatMap(collectionRoutingMapValueHolder -> {

                        if (collectionRoutingMapValueHolder == null || collectionRoutingMapValueHolder.v == null) {
                            return Mono.error(new IllegalStateException("collectionRoutingMapValueHolder or collectionRoutingMapValueHolder.v cannot be null"));
                        }

                        return requestObs.flatMap(req -> {

                                options.setPartitionKeyDefinition(documentCollectionValueHolder.v.getPartitionKey());

                                req.requestContext.setCrossRegionAvailabilityContext(crossRegionAvailabilityContextForRequest);

                                PartitionKeyRange preResolvedPartitionKeyRangeIfAny = setPartitionKeyRangeForPointOperationRequestForPerPartitionAutomaticFailover(
                                    req,
                                    options,
                                    collectionRoutingMapValueHolder.v,
                                    retryPolicyInstance,
                                    true,
                                    null);

                                addPartitionLevelUnavailableRegionsForPointOperationRequestForPerPartitionCircuitBreaker(
                                    req,
                                    options,
                                    collectionRoutingMapValueHolder.v,
                                    retryPolicyInstance,
                                    preResolvedPartitionKeyRangeIfAny);

                                requestReference.set(req);

                                // needs to be after onBeforeSendRequest since CosmosDiagnostics instance needs to be wired
                                // to the RxDocumentServiceRequest instance
                                mergeContextInformationIntoDiagnosticsForPointRequest(request, crossRegionAvailabilityContextForRequest);

                                return replace(request, retryPolicyInstance);
                            })
                            .map(resp -> toResourceResponse(resp, Document.class));
                    });
            });
    }

    private CosmosEndToEndOperationLatencyPolicyConfig getEndToEndOperationLatencyPolicyConfig(
        RequestOptions options,
        ResourceType resourceType,
        OperationType operationType) {
        return this.getEffectiveEndToEndOperationLatencyPolicyConfig(
            options != null ? options.getCosmosEndToEndLatencyPolicyConfig() : null,
            resourceType,
            operationType);
    }

    private CosmosEndToEndOperationLatencyPolicyConfig getEffectiveEndToEndOperationLatencyPolicyConfig(
        CosmosEndToEndOperationLatencyPolicyConfig policyConfig,
        ResourceType resourceType,
        OperationType operationType) {
        if (policyConfig != null) {
            return policyConfig;
        }

        if (resourceType != ResourceType.Document) {
            return null;
        }

        if (!operationType.isPointOperation() && Configs.isDefaultE2ETimeoutDisabledForNonPointOperations()) {
            return null;
        }

        if (this.cosmosEndToEndOperationLatencyPolicyConfig != null) {
            return this.cosmosEndToEndOperationLatencyPolicyConfig;
        }

        // If request options level and client-level e2e latency policy config,
        // rely on PPAF enforced defaults
        if (operationType.isReadOnlyOperation()) {
            return this.ppafEnforcedE2ELatencyPolicyConfigForReads;
        }

        return null;
    }

    @Override
    public Mono<ResourceResponse<Document>> patchDocument(String documentLink,
                                                          CosmosPatchOperations cosmosPatchOperations,
                                                          RequestOptions options) {

        String collectionLink = Utils.getCollectionName(documentLink);

        return wrapPointOperationWithAvailabilityStrategy(
            ResourceType.Document,
            OperationType.Patch,
            (opt, e2ecfg, clientCtxOverride, crossRegionAvailabilityContextForRequest) -> patchDocumentCore(
                documentLink,
                cosmosPatchOperations,
                opt,
                e2ecfg,
                clientCtxOverride,
                crossRegionAvailabilityContextForRequest),
            options,
            options != null && options.getNonIdempotentWriteRetriesEnabled() != null && options.getNonIdempotentWriteRetriesEnabled(),
            collectionLink
        );
    }

    private Mono<ResourceResponse<Document>> patchDocumentCore(
        String documentLink,
        CosmosPatchOperations cosmosPatchOperations,
        RequestOptions options,
        CosmosEndToEndOperationLatencyPolicyConfig endToEndPolicyConfig,
        DiagnosticsClientContext clientContextOverride,
        CrossRegionAvailabilityContextForRxDocumentServiceRequest crossRegionAvailabilityContextForRequest) {

        RequestOptions nonNullRequestOptions = options != null ? options : new RequestOptions();
        ScopedDiagnosticsFactory scopedDiagnosticsFactory = new ScopedDiagnosticsFactory(clientContextOverride, false);
        DocumentClientRetryPolicy documentClientRetryPolicy =
            this.getRetryPolicyForPointOperation(
                scopedDiagnosticsFactory,
                nonNullRequestOptions,
                Utils.getCollectionName(documentLink));

        AtomicReference<RxDocumentServiceRequest> requestReference = new AtomicReference<>();

        Consumer<CosmosException> gwModeE2ETimeoutDiagnosticHandler
            = (operationCancelledException) -> {

            RxDocumentServiceRequest request = requestReference.get();
            this.addCancelledGatewayModeDiagnosticsIntoCosmosException(operationCancelledException, request);
        };

        scopedDiagnosticsFactory.setGwModeE2ETimeoutDiagnosticsHandler(gwModeE2ETimeoutDiagnosticHandler);

        return handleCircuitBreakingFeedbackForPointOperation(
            getPointOperationResponseMonoWithE2ETimeout(
                nonNullRequestOptions,
                endToEndPolicyConfig,
                ObservableHelper.inlineIfPossibleAsObs(
                    () -> patchDocumentInternal(
                        documentLink,
                        cosmosPatchOperations,
                        nonNullRequestOptions,
                        documentClientRetryPolicy,
                        scopedDiagnosticsFactory,
                        requestReference,
                        crossRegionAvailabilityContextForRequest),
                    documentClientRetryPolicy),
                scopedDiagnosticsFactory), requestReference, cosmosEndToEndOperationLatencyPolicyConfig);
    }

    private Mono<ResourceResponse<Document>> patchDocumentInternal(
        String documentLink,
        CosmosPatchOperations cosmosPatchOperations,
        RequestOptions options,
        DocumentClientRetryPolicy retryPolicyInstance,
        DiagnosticsClientContext clientContextOverride,
        AtomicReference<RxDocumentServiceRequest> requestReference,
        CrossRegionAvailabilityContextForRxDocumentServiceRequest crossRegionAvailabilityContextForRequest) {

        checkArgument(StringUtils.isNotEmpty(documentLink), "expected non empty documentLink");
        checkNotNull(cosmosPatchOperations, "expected non null cosmosPatchOperations");

        logger.debug("Running patch operations on Document. documentLink: [{}]", documentLink);

        final String path = Utils.joinPath(documentLink, null);

        final Map<String, String> requestHeaders =
            getRequestHeaders(options, ResourceType.Document, OperationType.Patch);
        Instant serializationStartTimeUTC = Instant.now();

        ByteBuffer content = ByteBuffer.wrap(
            PatchUtil.serializeCosmosPatchToByteArray(cosmosPatchOperations, options));

        Instant serializationEndTime = Instant.now();
        SerializationDiagnosticsContext.SerializationDiagnostics serializationDiagnostics =
            new SerializationDiagnosticsContext.SerializationDiagnostics(
                serializationStartTimeUTC,
                serializationEndTime,
                SerializationDiagnosticsContext.SerializationType.ITEM_SERIALIZATION);

        final RxDocumentServiceRequest request = RxDocumentServiceRequest.create(
            clientContextOverride,
            OperationType.Patch,
            ResourceType.Document,
            path,
            requestHeaders,
            options,
            content);

        if (options != null && options.getNonIdempotentWriteRetriesEnabled() != null && options.getNonIdempotentWriteRetriesEnabled()) {
            request.setNonIdempotentWriteRetriesEnabled(true);
        }
        if (options != null) {

            DocumentServiceRequestContext requestContext = request.requestContext;

            options.getMarkE2ETimeoutInRequestContextCallbackHook().set(
                () -> requestContext.setIsRequestCancelledOnTimeout(new AtomicBoolean(true)));
            requestContext.setExcludeRegions(options.getExcludedRegions());
            requestContext.setKeywordIdentifiers(options.getKeywordIdentifiers());
        }

        if (retryPolicyInstance != null) {
            retryPolicyInstance.onBeforeSendRequest(request);
        }

        SerializationDiagnosticsContext serializationDiagnosticsContext =
            BridgeInternal.getSerializationDiagnosticsContext(request.requestContext.cosmosDiagnostics);

        if (serializationDiagnosticsContext != null) {
            serializationDiagnosticsContext.addSerializationDiagnostics(serializationDiagnostics);
        }

        Mono<Utils.ValueHolder<DocumentCollection>> collectionObs = collectionCache.resolveCollectionAsync(
            BridgeInternal.getMetaDataDiagnosticContext(request.requestContext.cosmosDiagnostics), request);

        // options will always have partition key info, so contentAsByteBuffer can be null and is not needed.
        Mono<RxDocumentServiceRequest> requestObs = addPartitionKeyInformation(
            request,
            null,
            null,
            options,
            collectionObs,
            crossRegionAvailabilityContextForRequest);

        return collectionObs
            .flatMap(documentCollectionValueHolder -> {

                if (documentCollectionValueHolder == null || documentCollectionValueHolder.v == null) {
                    return Mono.error(new IllegalStateException("documentCollectionValueHolder or documentCollectionValueHolder.v cannot be null"));
                }

                return this.partitionKeyRangeCache.tryLookupAsync(BridgeInternal.getMetaDataDiagnosticContext(request.requestContext.cosmosDiagnostics), documentCollectionValueHolder.v.getResourceId(), null, null)
                    .flatMap(collectionRoutingMapValueHolder -> {

                        if (collectionRoutingMapValueHolder == null || collectionRoutingMapValueHolder.v == null) {
                            return Mono.error(new IllegalStateException("collectionRoutingMapValueHolder or collectionRoutingMapValueHolder.v cannot be null"));
                        }

                        return requestObs
                            .flatMap(req -> {

                                checkNotNull(options, "Argument 'options' cannot be null!");

                                options.setPartitionKeyDefinition(documentCollectionValueHolder.v.getPartitionKey());

                                req.requestContext.setCrossRegionAvailabilityContext(crossRegionAvailabilityContextForRequest);

                                PartitionKeyRange preResolvedPartitionKeyRangeIfAny = setPartitionKeyRangeForPointOperationRequestForPerPartitionAutomaticFailover(
                                    req,
                                    options,
                                    collectionRoutingMapValueHolder.v,
                                    retryPolicyInstance,
                                    true,
                                    null);

                                addPartitionLevelUnavailableRegionsForPointOperationRequestForPerPartitionCircuitBreaker(
                                    req,
                                    options,
                                    collectionRoutingMapValueHolder.v,
                                    retryPolicyInstance,
                                    preResolvedPartitionKeyRangeIfAny);

                                requestReference.set(req);

                                // needs to be after onBeforeSendRequest since CosmosDiagnostics instance needs to be wired
                                // to the RxDocumentServiceRequest instance
                                mergeContextInformationIntoDiagnosticsForPointRequest(request, crossRegionAvailabilityContextForRequest);

                                return patch(request, retryPolicyInstance);
                            })
                            .map(resp -> toResourceResponse(resp, Document.class));
                    });
            });
    }

    @Override
    public Mono<ResourceResponse<Document>> deleteDocument(String documentLink, RequestOptions options) {

        String collectionLink = Utils.getCollectionName(documentLink);

        return wrapPointOperationWithAvailabilityStrategy(
            ResourceType.Document,
            OperationType.Delete,
            (opt, e2ecfg, clientCtxOverride, crossRegionAvailabilityContextForRequest) -> deleteDocumentCore(
                documentLink,
                null,
                opt,
                e2ecfg,
                clientCtxOverride,
                crossRegionAvailabilityContextForRequest
            ),
            options,
            options != null && options.getNonIdempotentWriteRetriesEnabled() != null && options.getNonIdempotentWriteRetriesEnabled(),
            collectionLink
        );
    }

    @Override
    public Mono<ResourceResponse<Document>> deleteDocument(String documentLink, InternalObjectNode internalObjectNode, RequestOptions options) {

        String collectionLink = Utils.getCollectionName(documentLink);

        return wrapPointOperationWithAvailabilityStrategy(
            ResourceType.Document,
            OperationType.Delete,
            (opt, e2ecfg, clientCtxOverride, pointOperationContextForCircuitBreaker) -> deleteDocumentCore(
                documentLink,
                internalObjectNode,
                opt,
                e2ecfg,
                clientCtxOverride,
                pointOperationContextForCircuitBreaker),
            options,
            options != null && options.getNonIdempotentWriteRetriesEnabled() != null && options.getNonIdempotentWriteRetriesEnabled(),
            collectionLink
        );
    }

    private Mono<ResourceResponse<Document>> deleteDocumentCore(
        String documentLink,
        InternalObjectNode internalObjectNode,
        RequestOptions options,
        CosmosEndToEndOperationLatencyPolicyConfig endToEndPolicyConfig,
        DiagnosticsClientContext clientContextOverride,
        CrossRegionAvailabilityContextForRxDocumentServiceRequest crossRegionAvailabilityContextForRequest) {

        RequestOptions nonNullRequestOptions = options != null ? options : new RequestOptions();
        ScopedDiagnosticsFactory scopedDiagnosticsFactory = new ScopedDiagnosticsFactory(clientContextOverride, false);
        DocumentClientRetryPolicy requestRetryPolicy =
            this.getRetryPolicyForPointOperation(
                scopedDiagnosticsFactory,
                nonNullRequestOptions,
                Utils.getCollectionName(documentLink));

        AtomicReference<RxDocumentServiceRequest> requestReference = new AtomicReference<>();

        Consumer<CosmosException> gwModeE2ETimeoutDiagnosticHandler
            = (operationCancelledException) -> {

            RxDocumentServiceRequest request = requestReference.get();
            this.addCancelledGatewayModeDiagnosticsIntoCosmosException(operationCancelledException, request);
        };

        scopedDiagnosticsFactory.setGwModeE2ETimeoutDiagnosticsHandler(gwModeE2ETimeoutDiagnosticHandler);

        return handleCircuitBreakingFeedbackForPointOperation(getPointOperationResponseMonoWithE2ETimeout(
                nonNullRequestOptions,
                endToEndPolicyConfig,
                ObservableHelper.inlineIfPossibleAsObs(
                    () -> deleteDocumentInternal(
                        documentLink,
                        internalObjectNode,
                        nonNullRequestOptions,
                        requestRetryPolicy,
                        scopedDiagnosticsFactory,
                        requestReference,
                        crossRegionAvailabilityContextForRequest),
                    requestRetryPolicy),
                scopedDiagnosticsFactory), requestReference, endToEndPolicyConfig);
    }

    private Mono<ResourceResponse<Document>> deleteDocumentInternal(
        String documentLink,
        InternalObjectNode internalObjectNode,
        RequestOptions options,
        DocumentClientRetryPolicy retryPolicyInstance,
        DiagnosticsClientContext clientContextOverride,
        AtomicReference<RxDocumentServiceRequest> requestReference,
        CrossRegionAvailabilityContextForRxDocumentServiceRequest crossRegionAvailabilityContextForRequest) {

        try {
            if (StringUtils.isEmpty(documentLink)) {
                throw new IllegalArgumentException("documentLink");
            }

            logger.debug("Deleting a Document. documentLink: [{}]", documentLink);
            String path = Utils.joinPath(documentLink, null);
            Map<String, String> requestHeaders = this.getRequestHeaders(options, ResourceType.Document, OperationType.Delete);
            RxDocumentServiceRequest request = RxDocumentServiceRequest.create(
                getEffectiveClientContext(clientContextOverride),
                OperationType.Delete, ResourceType.Document, path, requestHeaders, options);

            if (options != null && options.getNonIdempotentWriteRetriesEnabled() != null && options.getNonIdempotentWriteRetriesEnabled()) {
                request.setNonIdempotentWriteRetriesEnabled(true);
            }

            if (options != null) {

                DocumentServiceRequestContext requestContext = request.requestContext;

                options.getMarkE2ETimeoutInRequestContextCallbackHook().set(
                    () -> requestContext.setIsRequestCancelledOnTimeout(new AtomicBoolean(true)));
                requestContext.setExcludeRegions(options.getExcludedRegions());
                requestContext.setKeywordIdentifiers(options.getKeywordIdentifiers());
            }

            if (retryPolicyInstance != null) {
                retryPolicyInstance.onBeforeSendRequest(request);
            }

            Mono<Utils.ValueHolder<DocumentCollection>> collectionObs = collectionCache.resolveCollectionAsync(
                BridgeInternal.getMetaDataDiagnosticContext(request.requestContext.cosmosDiagnostics),
                request);

            Mono<RxDocumentServiceRequest> requestObs = addPartitionKeyInformation(
                request, null, internalObjectNode, options, collectionObs, crossRegionAvailabilityContextForRequest);

            return collectionObs
                .flatMap(documentCollectionValueHolder -> this.partitionKeyRangeCache.tryLookupAsync(BridgeInternal.getMetaDataDiagnosticContext(request.requestContext.cosmosDiagnostics), documentCollectionValueHolder.v.getResourceId(), null, null)
                    .flatMap(collectionRoutingMapValueHolder -> {
                        return requestObs
                            .flatMap(req -> {

                                checkNotNull(options, "Argument 'options' cannot be null!");

                                options.setPartitionKeyDefinition(documentCollectionValueHolder.v.getPartitionKey());

                                req.requestContext.setCrossRegionAvailabilityContext(crossRegionAvailabilityContextForRequest);

                                PartitionKeyRange preResolvedPartitionKeyRangeIfAny = setPartitionKeyRangeForPointOperationRequestForPerPartitionAutomaticFailover(
                                    req,
                                    options,
                                    collectionRoutingMapValueHolder.v,
                                    retryPolicyInstance,
                                    true,
                                    null);

                                addPartitionLevelUnavailableRegionsForPointOperationRequestForPerPartitionCircuitBreaker(
                                    req,
                                    options,
                                    collectionRoutingMapValueHolder.v,
                                    retryPolicyInstance,
                                    preResolvedPartitionKeyRangeIfAny);

                                requestReference.set(req);

                                // needs to be after onBeforeSendRequest since CosmosDiagnostics instance needs to be wired
                                // to the RxDocumentServiceRequest instance
                                mergeContextInformationIntoDiagnosticsForPointRequest(req, crossRegionAvailabilityContextForRequest);

                                return this.delete(req, retryPolicyInstance, getOperationContextAndListenerTuple(options));
                            })
                            .map(serviceResponse -> toResourceResponse(serviceResponse, Document.class));

                    }));
        } catch (Exception e) {
            logger.debug("Failure in deleting a document due to [{}]", e.getMessage());
            return Mono.error(e);
        }
    }

    @Override
    public Mono<ResourceResponse<Document>> deleteAllDocumentsByPartitionKey(String collectionLink, PartitionKey partitionKey, RequestOptions options) {
        // No ned-to-end policy / availability strategy applicable because PK Delete is a Gateway/Control-Plane operation
        DocumentClientRetryPolicy requestRetryPolicy = this.resetSessionTokenRetryPolicy.getRequestPolicy(null);
        return ObservableHelper.inlineIfPossibleAsObs(() -> deleteAllDocumentsByPartitionKeyInternal(collectionLink, options, requestRetryPolicy),
            requestRetryPolicy);
    }

    private Mono<ResourceResponse<Document>> deleteAllDocumentsByPartitionKeyInternal(String collectionLink, RequestOptions options,
                                                                                  DocumentClientRetryPolicy retryPolicyInstance) {
        try {
            if (StringUtils.isEmpty(collectionLink)) {
                throw new IllegalArgumentException("collectionLink");
            }

            logger.debug("Deleting all items by Partition Key. collectionLink: [{}]", collectionLink);
            String path = Utils.joinPath(collectionLink, null);
            Map<String, String> requestHeaders = this.getRequestHeaders(options, ResourceType.PartitionKey, OperationType.Delete);
            RxDocumentServiceRequest request = RxDocumentServiceRequest.create(this,
                OperationType.Delete, ResourceType.PartitionKey, path, requestHeaders, options);
            if (retryPolicyInstance != null) {
                retryPolicyInstance.onBeforeSendRequest(request);
            }

            Mono<Utils.ValueHolder<DocumentCollection>> collectionObs = collectionCache.resolveCollectionAsync(BridgeInternal.getMetaDataDiagnosticContext(request.requestContext.cosmosDiagnostics), request);

            Mono<RxDocumentServiceRequest> requestObs = addPartitionKeyInformation(request, null, null, options, collectionObs, null);

            return requestObs.flatMap(req -> this
                .deleteAllItemsByPartitionKey(req, retryPolicyInstance, getOperationContextAndListenerTuple(options))
                .map(serviceResponse -> toResourceResponse(serviceResponse, Document.class)));
        } catch (Exception e) {
            logger.debug("Failure in deleting documents due to [{}]", e.getMessage());
            return Mono.error(e);
        }
    }

    @Override
    public Mono<ResourceResponse<Document>> readDocument(String documentLink, RequestOptions options) {
        return readDocument(documentLink, options, this);
    }

    private Mono<ResourceResponse<Document>> readDocument(
        String documentLink,
        RequestOptions options,
        DiagnosticsClientContext innerDiagnosticsFactory) {

        String collectionLink = Utils.getCollectionName(documentLink);

        return wrapPointOperationWithAvailabilityStrategy(
            ResourceType.Document,
            OperationType.Read,
            (opt, e2ecfg, clientCtxOverride, crossRegionAvailabilityContextForRequest) -> readDocumentCore(documentLink, opt, e2ecfg, clientCtxOverride, crossRegionAvailabilityContextForRequest),
            options,
            false,
            innerDiagnosticsFactory,
            collectionLink
        );
    }

    private Mono<ResourceResponse<Document>> readDocumentCore(
        String documentLink,
        RequestOptions options,
        CosmosEndToEndOperationLatencyPolicyConfig endToEndPolicyConfig,
        DiagnosticsClientContext clientContextOverride,
        CrossRegionAvailabilityContextForRxDocumentServiceRequest crossRegionAvailabilityContextForRequest) {

        RequestOptions nonNullRequestOptions = options != null ? options : new RequestOptions();
        ScopedDiagnosticsFactory scopedDiagnosticsFactory = new ScopedDiagnosticsFactory(clientContextOverride, false);
        DocumentClientRetryPolicy retryPolicyInstance =
            this.getRetryPolicyForPointOperation(
                scopedDiagnosticsFactory,
                nonNullRequestOptions,
                Utils.getCollectionName(documentLink));

        AtomicReference<RxDocumentServiceRequest> requestReference = new AtomicReference<>();

        Consumer<CosmosException> gwModeE2ETimeoutDiagnosticHandler
            = (operationCancelledException) -> {

            RxDocumentServiceRequest request = requestReference.get();
            this.addCancelledGatewayModeDiagnosticsIntoCosmosException(operationCancelledException, request);
        };

        scopedDiagnosticsFactory.setGwModeE2ETimeoutDiagnosticsHandler(gwModeE2ETimeoutDiagnosticHandler);

        return handleCircuitBreakingFeedbackForPointOperation(getPointOperationResponseMonoWithE2ETimeout(
            nonNullRequestOptions,
            endToEndPolicyConfig,
            ObservableHelper.inlineIfPossibleAsObs(
                () -> readDocumentInternal(
                    documentLink,
                    nonNullRequestOptions,
                    retryPolicyInstance,
                    scopedDiagnosticsFactory,
                    requestReference,
                    crossRegionAvailabilityContextForRequest),
                retryPolicyInstance),
            scopedDiagnosticsFactory
        ), requestReference, endToEndPolicyConfig);
    }

    private Mono<ResourceResponse<Document>> readDocumentInternal(
        String documentLink,
        RequestOptions options,
        DocumentClientRetryPolicy retryPolicyInstance,
        DiagnosticsClientContext clientContextOverride,
        AtomicReference<RxDocumentServiceRequest> requestReference,
        CrossRegionAvailabilityContextForRxDocumentServiceRequest crossRegionAvailabilityContextForRequest) {

        try {
            if (StringUtils.isEmpty(documentLink)) {
                throw new IllegalArgumentException("documentLink");
            }

            logger.debug("Reading a Document. documentLink: [{}]", documentLink);
            String path = Utils.joinPath(documentLink, null);
            Map<String, String> requestHeaders = this.getRequestHeaders(options, ResourceType.Document, OperationType.Read);

            RxDocumentServiceRequest request = RxDocumentServiceRequest.create(
                getEffectiveClientContext(clientContextOverride),
                OperationType.Read, ResourceType.Document, path, requestHeaders, options);

            DocumentServiceRequestContext requestContext = request.requestContext;

            options.getMarkE2ETimeoutInRequestContextCallbackHook().set(
                () -> requestContext.setIsRequestCancelledOnTimeout(new AtomicBoolean(true)));
            requestContext.setExcludeRegions(options.getExcludedRegions());
            requestContext.setKeywordIdentifiers(options.getKeywordIdentifiers());

            if (retryPolicyInstance != null) {
                retryPolicyInstance.onBeforeSendRequest(request);
            }

            Mono<Utils.ValueHolder<DocumentCollection>> collectionObs = this.collectionCache.resolveCollectionAsync(BridgeInternal.getMetaDataDiagnosticContext(request.requestContext.cosmosDiagnostics), request);
            return collectionObs.flatMap(documentCollectionValueHolder -> {

                    if (documentCollectionValueHolder == null || documentCollectionValueHolder.v == null) {
                        return Mono.error(new IllegalStateException("documentCollectionValueHolder or documentCollectionValueHolder.v cannot be null"));
                    }

                    DocumentCollection documentCollection = documentCollectionValueHolder.v;
                    return this.partitionKeyRangeCache.tryLookupAsync(BridgeInternal.getMetaDataDiagnosticContext(request.requestContext.cosmosDiagnostics), documentCollection.getResourceId(), null, null)
                        .flatMap(collectionRoutingMapValueHolder -> {

                            if (collectionRoutingMapValueHolder == null || collectionRoutingMapValueHolder.v == null) {
                                return Mono.error(new IllegalStateException("collectionRoutingMapValueHolder or collectionRoutingMapValueHolder.v cannot be null"));
                            }

                            Mono<RxDocumentServiceRequest> requestObs = addPartitionKeyInformation(request, null, null, options, collectionObs, crossRegionAvailabilityContextForRequest);

                            return requestObs.flatMap(req -> {

                                options.setPartitionKeyDefinition(documentCollection.getPartitionKey());
                                req.requestContext.setCrossRegionAvailabilityContext(crossRegionAvailabilityContextForRequest);

                                PartitionKeyRange preResolvedPartionKeyRangeIfAny = setPartitionKeyRangeForPointOperationRequestForPerPartitionAutomaticFailover(
                                    req,
                                    options,
                                    collectionRoutingMapValueHolder.v,
                                    retryPolicyInstance,
                                    false,
                                    null);

                                addPartitionLevelUnavailableRegionsForPointOperationRequestForPerPartitionCircuitBreaker(
                                    req,
                                    options,
                                    collectionRoutingMapValueHolder.v,
                                    retryPolicyInstance,
                                    preResolvedPartionKeyRangeIfAny);

                                requestReference.set(req);

                                // needs to be after onBeforeSendRequest since CosmosDiagnostics instance needs to be wired
                                // to the RxDocumentServiceRequest instance
                                mergeContextInformationIntoDiagnosticsForPointRequest(req, crossRegionAvailabilityContextForRequest);

                                return this.read(req, retryPolicyInstance)
                                    .map(serviceResponse -> toResourceResponse(serviceResponse, Document.class));
                            });

                        });

                }
            );
        } catch (Exception e) {
            logger.debug("Failure in reading a document due to [{}]", e.getMessage());
            return Mono.error(e);
        }
    }

    @Override
    public <T> Flux<FeedResponse<T>>  readDocuments(
        String collectionLink, QueryFeedOperationState state, Class<T> classOfT) {

        if (StringUtils.isEmpty(collectionLink)) {
            throw new IllegalArgumentException("collectionLink");
        }

        return queryDocuments(collectionLink, "SELECT * FROM r", state, classOfT);
    }

    @Override
    public <T> Mono<FeedResponse<T>> readMany(
        List<CosmosItemIdentity> itemIdentityList,
        String collectionLink,
        QueryFeedOperationState state,
        Class<T> klass) {

        final ScopedDiagnosticsFactory diagnosticsFactory = new ScopedDiagnosticsFactory(this, true);
        state.registerDiagnosticsFactory(
            () -> {}, // we never want to reset in readMany
            (ctx) -> diagnosticsFactory.merge(ctx)
        );

        StaleResourceRetryPolicy staleResourceRetryPolicy = new StaleResourceRetryPolicy(
            this.collectionCache,
            null,
            collectionLink,
            qryOptAccessor.getProperties(state.getQueryOptions()),
            qryOptAccessor.getHeaders(state.getQueryOptions()),
            this.sessionContainer,
            diagnosticsFactory);

        return ObservableHelper
            .inlineIfPossibleAsObs(
                () -> readMany(itemIdentityList, collectionLink, state, diagnosticsFactory, klass),
                staleResourceRetryPolicy
            )
            .map(feedList -> {
                // aggregating the result to construct a FeedResponse and aggregate RUs.
                List<T> finalList = new ArrayList<>();
                HashMap<String, String> headers = new HashMap<>();
                ConcurrentMap<String, QueryMetrics> aggregatedQueryMetrics = new ConcurrentHashMap<>();
                Collection<ClientSideRequestStatistics> aggregateRequestStatistics = new DistinctClientSideRequestStatisticsCollection();
                double requestCharge = 0;
                for (FeedResponse<T> page : feedList) {
                    ConcurrentMap<String, QueryMetrics> pageQueryMetrics =
                        ModelBridgeInternal.queryMetrics(page);
                    if (pageQueryMetrics != null) {
                        pageQueryMetrics.forEach(
                            aggregatedQueryMetrics::putIfAbsent);
                    }

                    requestCharge += page.getRequestCharge();
                    finalList.addAll(page.getResults());
                    aggregateRequestStatistics.addAll(diagnosticsAccessor.getClientSideRequestStatistics(page.getCosmosDiagnostics()));
                }

                // NOTE: This CosmosDiagnostics instance intentionally isn't captured in the
                // ScopedDiagnosticsFactory - and a such won't be included in the diagnostics of the
                // CosmosDiagnosticsContext - which is fine, because the CosmosDiagnosticsContext
                // contains the "real" CosmosDiagnostics instances (which will also be used
                // for diagnostics purposes - like metrics, logging etc.
                // this artificial CosmosDiagnostics with the aggregated RU/s etc. is simply
                // to maintain the API contract that a FeedResponse returns one CosmosDiagnostics
                CosmosDiagnostics aggregatedDiagnostics = BridgeInternal.createCosmosDiagnostics(aggregatedQueryMetrics);
                diagnosticsAccessor.addClientSideDiagnosticsToFeed(
                    aggregatedDiagnostics, aggregateRequestStatistics);

                state.mergeDiagnosticsContext();
                CosmosDiagnosticsContext ctx = state.getDiagnosticsContextSnapshot();
                if (ctx != null) {
                    ctxAccessor.recordOperation(
                        ctx,
                        200,
                        0,
                        finalList.size(),
                        requestCharge,
                        aggregatedDiagnostics,
                        null
                    );
                    diagnosticsAccessor
                        .setDiagnosticsContext(
                            aggregatedDiagnostics,
                            ctx);
                }

                headers.put(HttpConstants.HttpHeaders.REQUEST_CHARGE, Double
                    .toString(requestCharge));
                FeedResponse<T> frp = BridgeInternal
                    .createFeedResponseWithQueryMetrics(
                        finalList,
                        headers,
                        aggregatedQueryMetrics,
                        null,
                        false,
                        false,
                        aggregatedDiagnostics);
                return frp;
            })
            .onErrorMap(throwable -> {
                if (throwable instanceof CosmosException) {
                    CosmosException cosmosException = (CosmosException)throwable;
                    CosmosDiagnostics diagnostics = cosmosException.getDiagnostics();
                    if (diagnostics != null) {
                        state.mergeDiagnosticsContext();
                        CosmosDiagnosticsContext ctx = state.getDiagnosticsContextSnapshot();
                        if (ctx != null) {
                            ctxAccessor.recordOperation(
                                ctx,
                                cosmosException.getStatusCode(),
                                cosmosException.getSubStatusCode(),
                                0,
                                cosmosException.getRequestCharge(),
                                diagnostics,
                                throwable
                            );
                            diagnosticsAccessor
                                .setDiagnosticsContext(
                                    diagnostics,
                                    state.getDiagnosticsContextSnapshot());
                        }
                    }

                    return cosmosException;
                }

                return throwable;
            });
    }


    private <T> Mono<List<FeedResponse<T>>> readMany(
        List<CosmosItemIdentity> itemIdentityList,
        String collectionLink,
        QueryFeedOperationState state,
        ScopedDiagnosticsFactory diagnosticsFactory,
        Class<T> klass) {

        String resourceLink = parentResourceLinkToQueryLink(collectionLink, ResourceType.Document);
        RxDocumentServiceRequest request = RxDocumentServiceRequest.create(diagnosticsFactory,
            OperationType.Query,
            ResourceType.Document,
            collectionLink, null
        );

        // This should not get to backend
        Mono<Utils.ValueHolder<DocumentCollection>> collectionObs =
            collectionCache.resolveCollectionAsync(null, request);

        return collectionObs
            .flatMap(documentCollectionResourceResponse -> {
                    final DocumentCollection collection = documentCollectionResourceResponse.v;
                    if (collection == null) {
                        return Mono.error(new IllegalStateException("Collection cannot be null"));
                    }

                    final PartitionKeyDefinition pkDefinition = collection.getPartitionKey();

                    Mono<Utils.ValueHolder<CollectionRoutingMap>> valueHolderMono = partitionKeyRangeCache
                        .tryLookupAsync(BridgeInternal.getMetaDataDiagnosticContext(request.requestContext.cosmosDiagnostics),
                            collection.getResourceId(),
                            null,
                            null);

                    return valueHolderMono
                        .flatMap(collectionRoutingMapValueHolder -> {
                            Map<PartitionKeyRange, List<CosmosItemIdentity>> partitionRangeItemKeyMap = new HashMap<>();
                            CollectionRoutingMap routingMap = collectionRoutingMapValueHolder.v;
                            if (routingMap == null) {
                                return Mono.error(new IllegalStateException("Failed to get routing map."));
                            }
                            itemIdentityList
                                .forEach(itemIdentity -> {
                                    //Check no partial partition keys are being used
                                    if (pkDefinition.getKind().equals(PartitionKind.MULTI_HASH) &&
                                        ModelBridgeInternal.getPartitionKeyInternal(itemIdentity.getPartitionKey())
                                                           .getComponents().size() != pkDefinition.getPaths().size()) {
                                        throw new IllegalArgumentException(RMResources.PartitionKeyMismatch);
                                    }
                                    String effectivePartitionKeyString = PartitionKeyInternalHelper
                                        .getEffectivePartitionKeyString(
                                            BridgeInternal.getPartitionKeyInternal(
                                                itemIdentity.getPartitionKey()),
                                            pkDefinition);

                                    //use routing map to find the partitionKeyRangeId of each
                                    // effectivePartitionKey
                                    PartitionKeyRange range =
                                        routingMap.getRangeByEffectivePartitionKey(effectivePartitionKeyString);

                                    //group the itemKeyList based on partitionKeyRangeId
                                    if (partitionRangeItemKeyMap.get(range) == null) {
                                        List<CosmosItemIdentity> list = new ArrayList<>();
                                        list.add(itemIdentity);
                                        partitionRangeItemKeyMap.put(range, list);
                                    } else {
                                        List<CosmosItemIdentity> pairs =
                                            partitionRangeItemKeyMap.get(range);
                                        pairs.add(itemIdentity);
                                        partitionRangeItemKeyMap.put(range, pairs);
                                    }

                                });

                            //Create the range query map that contains the query to be run for that
                            // partitionkeyrange
                            Map<PartitionKeyRange, SqlQuerySpec> rangeQueryMap = getRangeQueryMap(partitionRangeItemKeyMap, collection.getPartitionKey());

                            // create point reads
                            Flux<FeedResponse<T>> pointReads = pointReadsForReadMany(
                                diagnosticsFactory,
                                partitionRangeItemKeyMap,
                                resourceLink,
                                state.getQueryOptions(),
                                klass);

                            // create the executable query
                            Flux<FeedResponse<T>> queries = queryForReadMany(
                                diagnosticsFactory,
                                resourceLink,
                                new SqlQuerySpec(DUMMY_SQL_QUERY),
                                state.getQueryOptions(),
                                klass,
                                ResourceType.Document,
                                collection,
                                Collections.unmodifiableMap(rangeQueryMap));

                            // merge results from point reads and queries
                            return Flux.merge(pointReads, queries).collectList();
                        });
                }
            );
    }

    private Map<PartitionKeyRange, SqlQuerySpec> getRangeQueryMap(
        Map<PartitionKeyRange, List<CosmosItemIdentity>> partitionRangeItemKeyMap,
        PartitionKeyDefinition partitionKeyDefinition) {
        //TODO: Optimise this to include all types of partitionkeydefinitions. ex: c["prop1./ab"]["key1"]

        Map<PartitionKeyRange, SqlQuerySpec> rangeQueryMap = new HashMap<>();
        List<String> partitionKeySelectors = createPkSelectors(partitionKeyDefinition);

        for(Map.Entry<PartitionKeyRange, List<CosmosItemIdentity>> entry: partitionRangeItemKeyMap.entrySet()) {
            SqlQuerySpec sqlQuerySpec;
            List<CosmosItemIdentity> cosmosItemIdentityList = entry.getValue();
            if (cosmosItemIdentityList.size() > 1) {
                if (partitionKeySelectors.size() == 1 && partitionKeySelectors.get(0).equals("[\"id\"]")) {
                    sqlQuerySpec = createReadManyQuerySpecPartitionKeyIdSame(cosmosItemIdentityList);
                } else {
                    sqlQuerySpec = createReadManyQuerySpec(entry.getValue(), partitionKeySelectors);
                }
                // Add query for this partition to rangeQueryMap
                rangeQueryMap.put(entry.getKey(), sqlQuerySpec);
            }
        }

        return rangeQueryMap;
    }

    private SqlQuerySpec createReadManyQuerySpecPartitionKeyIdSame(List<CosmosItemIdentity> idPartitionKeyPairList) {

        StringBuilder queryStringBuilder = new StringBuilder();
        List<SqlParameter> parameters = new ArrayList<>();

        queryStringBuilder.append("SELECT * FROM c WHERE c.id IN ( ");
        for (int i = 0; i < idPartitionKeyPairList.size(); i++) {
            CosmosItemIdentity itemIdentity = idPartitionKeyPairList.get(i);

            String idValue = itemIdentity.getId();
            String idParamName = "@param" + i;

            parameters.add(new SqlParameter(idParamName, idValue));
            queryStringBuilder.append(idParamName);

            if (i < idPartitionKeyPairList.size() - 1) {
                queryStringBuilder.append(", ");
            }
        }
        queryStringBuilder.append(" )");

        return new SqlQuerySpec(queryStringBuilder.toString(), parameters);
    }

    private SqlQuerySpec createReadManyQuerySpec(
        List<CosmosItemIdentity> itemIdentities,
        List<String> partitionKeySelectors) {
        StringBuilder queryStringBuilder = new StringBuilder();
        List<SqlParameter> parameters = new ArrayList<>();

        queryStringBuilder.append("SELECT * FROM c WHERE ( ");
        int paramCount = 0;
        for (int i = 0; i < itemIdentities.size(); i++) {
            CosmosItemIdentity itemIdentity = itemIdentities.get(i);

            PartitionKey pkValueAsPartitionKey = itemIdentity.getPartitionKey();
            Object[] pkValues = ModelBridgeInternal.getPartitionKeyInternal(pkValueAsPartitionKey).toObjectArray();
            List<List<String>> partitionKeyParams = new ArrayList<>();
            int pathCount = 0;
            for (Object pkComponentValue : pkValues) {
                String pkParamName = "@param" + paramCount;
                partitionKeyParams.add(Arrays.asList(partitionKeySelectors.get(pathCount), pkParamName));
                parameters.add(new SqlParameter(pkParamName, pkComponentValue));
                paramCount++;
                pathCount++;
            }

            String idValue = itemIdentity.getId();
            String idParamName = "@param" + paramCount;
            paramCount++;
            parameters.add(new SqlParameter(idParamName, idValue));

            queryStringBuilder.append("(");
            queryStringBuilder.append("c.id = ");
            queryStringBuilder.append(idParamName);

            // partition key def
            for (List<String> pkParam: partitionKeyParams) {
                queryStringBuilder.append(" AND ");
                queryStringBuilder.append(" c");
                queryStringBuilder.append(pkParam.get(0));
                queryStringBuilder.append((" = "));
                queryStringBuilder.append(pkParam.get(1));
            }
            queryStringBuilder.append(" )");

            if (i < itemIdentities.size() - 1) {
                queryStringBuilder.append(" OR ");
            }
        }
        queryStringBuilder.append(" )");

        return new SqlQuerySpec(queryStringBuilder.toString(), parameters);
    }

    private List<String> createPkSelectors(PartitionKeyDefinition partitionKeyDefinition) {
        return partitionKeyDefinition.getPaths()
            .stream()
            .map(pathPart -> StringUtils.substring(pathPart, 1)) // skip starting /
            .map(pathPart -> StringUtils.replace(pathPart, "\"", "\\")) // escape quote
            .map(part -> "[\"" + part + "\"]")
            .collect(Collectors.toList());
    }

    private <T> Flux<FeedResponse<T>> queryForReadMany(
        ScopedDiagnosticsFactory diagnosticsFactory,
        String parentResourceLink,
        SqlQuerySpec sqlQuery,
        CosmosQueryRequestOptions options,
        Class<T> klass,
        ResourceType resourceTypeEnum,
        DocumentCollection collection,
        Map<PartitionKeyRange, SqlQuerySpec> rangeQueryMap) {

        if (rangeQueryMap.isEmpty()) {
            return Flux.empty();
        }

        UUID activityId = UUIDs.nonBlockingRandomUUID();

        final AtomicBoolean isQueryCancelledOnTimeout = new AtomicBoolean(false);

        IDocumentQueryClient queryClient = documentQueryClientImpl(RxDocumentClientImpl.this, getOperationContextAndListenerTuple(options));
        Flux<? extends IDocumentQueryExecutionContext<T>> executionContext =
            DocumentQueryExecutionContextFactory.createReadManyQueryAsync(
                diagnosticsFactory,
                queryClient,
                collection.getResourceId(),
                sqlQuery,
                rangeQueryMap,
                options,
                collection,
                parentResourceLink,
                activityId,
                klass,
                resourceTypeEnum,
                isQueryCancelledOnTimeout);

        Flux<FeedResponse<T>> feedResponseFlux = executionContext.flatMap(IDocumentQueryExecutionContext<T>::executeAsync);

        RequestOptions requestOptions = options == null? null : ImplementationBridgeHelpers
            .CosmosQueryRequestOptionsHelper
            .getCosmosQueryRequestOptionsAccessor()
            .toRequestOptions(options);

        CosmosEndToEndOperationLatencyPolicyConfig endToEndPolicyConfig =
            getEndToEndOperationLatencyPolicyConfig(requestOptions, ResourceType.Document, OperationType.Query);

        if (endToEndPolicyConfig != null && endToEndPolicyConfig.isEnabled()) {
            return getFeedResponseFluxWithTimeout(
                feedResponseFlux,
                endToEndPolicyConfig,
                options,
                isQueryCancelledOnTimeout,
                diagnosticsFactory);
        }

        return feedResponseFlux;
    }

    private <T> Flux<FeedResponse<T>> pointReadsForReadMany(
        ScopedDiagnosticsFactory diagnosticsFactory,
        Map<PartitionKeyRange,
        List<CosmosItemIdentity>> singleItemPartitionRequestMap,
        String resourceLink,
        CosmosQueryRequestOptions queryRequestOptions,
        Class<T> klass) {

        // if there is any factory method being passed in, use the factory method to deserializ the object
        // else fallback to use the original way
        // typically used by spark trying to convert into SparkRowItem
        CosmosItemSerializer effectiveItemSerializer = getEffectiveItemSerializer(queryRequestOptions);

        return Flux.fromIterable(singleItemPartitionRequestMap.values())
            .flatMap(cosmosItemIdentityList -> {
                if (cosmosItemIdentityList.size() == 1) {
                    CosmosItemIdentity firstIdentity = cosmosItemIdentityList.get(0);
                    RequestOptions requestOptions = ImplementationBridgeHelpers
                        .CosmosQueryRequestOptionsHelper
                        .getCosmosQueryRequestOptionsAccessor()
                        .toRequestOptions(queryRequestOptions);
                    requestOptions.setPartitionKey(firstIdentity.getPartitionKey());
                    return this.readDocument((resourceLink + firstIdentity.getId()), requestOptions, diagnosticsFactory)
                        .flatMap(resourceResponse -> Mono.just(
                            new ImmutablePair<ResourceResponse<Document>, CosmosException>(resourceResponse, null)
                        ))
                        .onErrorResume(throwable -> {
                            Throwable unwrappedThrowable = Exceptions.unwrap(throwable);

                            if (unwrappedThrowable instanceof CosmosException) {

                                CosmosException cosmosException = (CosmosException) unwrappedThrowable;

                                int statusCode = cosmosException.getStatusCode();
                                int subStatusCode = cosmosException.getSubStatusCode();

                                if (statusCode == HttpConstants.StatusCodes.NOTFOUND && subStatusCode == HttpConstants.SubStatusCodes.UNKNOWN) {
                                    return Mono.just(new ImmutablePair<ResourceResponse<Document>, CosmosException>(null, cosmosException));
                                }
                            }

                            return Mono.error(unwrappedThrowable);
                        });
                }
                return Mono.empty();
            })
            .flatMap(resourceResponseToExceptionPair -> {

                ResourceResponse<Document> resourceResponse = resourceResponseToExceptionPair.getLeft();
                CosmosException cosmosException = resourceResponseToExceptionPair.getRight();
                FeedResponse<T> feedResponse;

                if (cosmosException != null) {
                    feedResponse = ModelBridgeInternal.createFeedResponse(new ArrayList<>(), cosmosException.getResponseHeaders());
                    diagnosticsAccessor.addClientSideDiagnosticsToFeed(
                        feedResponse.getCosmosDiagnostics(),
                        Collections.singleton(
                            BridgeInternal.getClientSideRequestStatics(cosmosException.getDiagnostics())));
                } else {
                    CosmosItemResponse<T> cosmosItemResponse =
                        itemResponseAccessor.createCosmosItemResponse(resourceResponse, klass, effectiveItemSerializer);

                    feedResponse = ModelBridgeInternal.createFeedResponse(
                            Arrays.asList(cosmosItemResponse.getItem()),
                            cosmosItemResponse.getResponseHeaders());

                    diagnosticsAccessor.addClientSideDiagnosticsToFeed(
                        feedResponse.getCosmosDiagnostics(),
                        Collections.singleton(
                            BridgeInternal.getClientSideRequestStatics(cosmosItemResponse.getDiagnostics())));
                }

                return Mono.just(feedResponse);
            });
    }

    @Override
    public <T> Flux<FeedResponse<T>> queryDocuments(
        String collectionLink, String query, QueryFeedOperationState state, Class<T> classOfT) {

        return queryDocuments(collectionLink, new SqlQuerySpec(query), state, classOfT);
    }

    @Override
    public CosmosItemSerializer getEffectiveItemSerializer(CosmosItemSerializer requestOptionsItemSerializer) {
        if (requestOptionsItemSerializer != null) {
            return requestOptionsItemSerializer;
        }

        if (this.defaultCustomSerializer != null) {
            return this.defaultCustomSerializer;
        }

        return CosmosItemSerializer.DEFAULT_SERIALIZER;
    }

    private <T> CosmosItemSerializer getEffectiveItemSerializer(CosmosQueryRequestOptions queryRequestOptions) {

        CosmosItemSerializer requestOptionsItemSerializer =
            queryRequestOptions != null ? queryRequestOptions.getCustomItemSerializer() :  null;

        return this.getEffectiveItemSerializer(requestOptionsItemSerializer);
    }

    private <T> CosmosItemSerializer getEffectiveItemSerializer(CosmosItemRequestOptions itemRequestOptions) {

        CosmosItemSerializer requestOptionsItemSerializer =
            itemRequestOptions != null ? itemRequestOptions.getCustomItemSerializer() :  null;

        return this.getEffectiveItemSerializer(requestOptionsItemSerializer);
    }

    private IDocumentQueryClient documentQueryClientImpl(RxDocumentClientImpl rxDocumentClientImpl, OperationContextAndListenerTuple operationContextAndListenerTuple) {

        return new IDocumentQueryClient () {

            @Override
            public RxCollectionCache getCollectionCache() {
                return RxDocumentClientImpl.this.collectionCache;
            }

            @Override
            public RxPartitionKeyRangeCache getPartitionKeyRangeCache() {
                return RxDocumentClientImpl.this.partitionKeyRangeCache;
            }

            @Override
            public IRetryPolicyFactory getResetSessionTokenRetryPolicy() {
                return RxDocumentClientImpl.this.resetSessionTokenRetryPolicy;
            }

            @Override
            public ConsistencyLevel getDefaultConsistencyLevelAsync() {
                return RxDocumentClientImpl.this.gatewayConfigurationReader.getDefaultConsistencyLevel();
            }

            @Override
            public ConsistencyLevel getDesiredConsistencyLevelAsync() {
                // TODO Auto-generated method stub
                return RxDocumentClientImpl.this.consistencyLevel;
            }

            @Override
            public Mono<RxDocumentServiceResponse> executeQueryAsync(RxDocumentServiceRequest request) {
                if (operationContextAndListenerTuple == null) {
                    return RxDocumentClientImpl.this.query(request).single();
                } else {
                    final OperationListener listener =
                        operationContextAndListenerTuple.getOperationListener();
                    final OperationContext operationContext = operationContextAndListenerTuple.getOperationContext();
                    request.getHeaders().put(HttpConstants.HttpHeaders.CORRELATED_ACTIVITY_ID, operationContext.getCorrelationActivityId());
                    listener.requestListener(operationContext, request);

                    return RxDocumentClientImpl.this.query(request).single().doOnNext(
                        response -> listener.responseListener(operationContext, response)
                    ).doOnError(
                        ex -> listener.exceptionListener(operationContext, ex)
                    );
                }
            }

            @Override
            public QueryCompatibilityMode getQueryCompatibilityMode() {
                // TODO Auto-generated method stub
                return QueryCompatibilityMode.Default;
            }

            @Override
            public <T> Mono<T> executeFeedOperationWithAvailabilityStrategy(
                ResourceType resourceType,
                OperationType operationType,
                Supplier<DocumentClientRetryPolicy> retryPolicyFactory,
                RxDocumentServiceRequest req,
                BiFunction<Supplier<DocumentClientRetryPolicy>, RxDocumentServiceRequest, Mono<T>> feedOperation,
                String collectionLink) {

                return RxDocumentClientImpl.this.executeFeedOperationWithAvailabilityStrategy(
                    resourceType,
                    operationType,
                    retryPolicyFactory,
                    req,
                    feedOperation,
                    collectionLink);
            }

            @Override
            public <T> CosmosItemSerializer getEffectiveItemSerializer(CosmosQueryRequestOptions queryRequestOptions) {
                return RxDocumentClientImpl.this.getEffectiveItemSerializer(queryRequestOptions);
            }

            @Override
            public ReadConsistencyStrategy getReadConsistencyStrategy() {
                return RxDocumentClientImpl.this.getReadConsistencyStrategy();
            }

            @Override
            public ConsistencyLevel getConsistencyLevel() {
                return RxDocumentClientImpl.this.getConsistencyLevel();
            }

            @Override
            public void validateAndLogNonDefaultReadConsistencyStrategy(String readConsistencyStrategyName) {
                RxDocumentClientImpl.this.validateAndLogNonDefaultReadConsistencyStrategy(readConsistencyStrategyName);
            }

            @Override
            public Mono<RxDocumentServiceResponse> readFeedAsync(RxDocumentServiceRequest request) {
                // TODO Auto-generated method stub
                return null;
            }

            @Override
            public Mono<RxDocumentServiceRequest> populateFeedRangeHeader(RxDocumentServiceRequest request) {

                if (RxDocumentClientImpl.this.requiresFeedRangeFiltering(request)) {
                    return request
                        .getFeedRange()
                        .populateFeedRangeFilteringHeaders(RxDocumentClientImpl.this.partitionKeyRangeCache, request, RxDocumentClientImpl.this.collectionCache.resolveCollectionAsync(BridgeInternal.getMetaDataDiagnosticContext(request.requestContext.cosmosDiagnostics), request))
                        .flatMap(ignore -> Mono.just(request));
                } else {
                    return Mono.just(request);
                }
            }

            @Override
            public Mono<RxDocumentServiceRequest> addPartitionLevelUnavailableRegionsOnRequest(RxDocumentServiceRequest request, CosmosQueryRequestOptions queryRequestOptions, DocumentClientRetryPolicy documentClientRetryPolicy) {

                if (RxDocumentClientImpl.this.globalPartitionEndpointManagerForPerPartitionCircuitBreaker.isPerPartitionLevelCircuitBreakingApplicable(request) || RxDocumentClientImpl.this.globalPartitionEndpointManagerForPerPartitionAutomaticFailover.isPerPartitionAutomaticFailoverApplicable(request)) {

                    String collectionRid = RxDocumentClientImpl.qryOptAccessor.getCollectionRid(queryRequestOptions);

                    checkNotNull(collectionRid, "Argument 'collectionRid' cannot be null!");

                    return RxDocumentClientImpl.this.partitionKeyRangeCache.tryLookupAsync(BridgeInternal.getMetaDataDiagnosticContext(request.requestContext.cosmosDiagnostics), collectionRid, null, null)
                        .flatMap(collectionRoutingMapValueHolder -> {

                            if (collectionRoutingMapValueHolder.v == null) {
                                return Mono.error(new CollectionRoutingMapNotFoundException("Argument 'collectionRoutingMapValueHolder.v' cannot be null!"));
                            }

                            PartitionKeyRange preResolvedPartitionKeyRangeIfAny
                                = RxDocumentClientImpl.this.setPartitionKeyRangeForFeedRequestForPerPartitionAutomaticFailover(
                                request,
                                queryRequestOptions,
                                collectionRoutingMapValueHolder.v,
                                null);

                            RxDocumentClientImpl.this.addPartitionLevelUnavailableRegionsForFeedRequestForPerPartitionCircuitBreaker(
                                request,
                                queryRequestOptions,
                                collectionRoutingMapValueHolder.v,
                                preResolvedPartitionKeyRangeIfAny);

                            // onBeforeSendRequest uses excluded regions to know the next location endpoint
                            // to route the request to unavailable regions are effectively excluded regions for this request
                            if (documentClientRetryPolicy != null) {
                                documentClientRetryPolicy.onBeforeSendRequest(request);
                            }

                            return Mono.just(request);
                        });
                } else {
                    return Mono.just(request);
                }
            }

            @Override
            public GlobalEndpointManager getGlobalEndpointManager() {
                return RxDocumentClientImpl.this.getGlobalEndpointManager();
            }

            @Override
            public GlobalPartitionEndpointManagerForPerPartitionCircuitBreaker getGlobalPartitionEndpointManagerForCircuitBreaker() {
                return RxDocumentClientImpl.this.globalPartitionEndpointManagerForPerPartitionCircuitBreaker;
            }
        };
    }

    @Override
    public <T> Flux<FeedResponse<T>> queryDocuments(
        String collectionLink,
        SqlQuerySpec querySpec,
        QueryFeedOperationState state,
        Class<T> classOfT) {
        SqlQuerySpecLogger.getInstance().logQuery(querySpec);
        return createQuery(collectionLink, querySpec, state, classOfT, ResourceType.Document);
    }

    @Override
    public <T> Flux<FeedResponse<T>> queryDocumentChangeFeed(
        final DocumentCollection collection,
        final CosmosChangeFeedRequestOptions requestOptions,
        Class<T> classOfT,
        DiagnosticsClientContext diagnosticsClientContext) {

        checkNotNull(collection, "Argument 'collection' must not be null.");


        ChangeFeedQueryImpl<T> changeFeedQueryImpl = new ChangeFeedQueryImpl<>(
            this,
            ResourceType.Document,
            classOfT,
            collection.getAltLink(),
            collection.getResourceId(),
            requestOptions,
            diagnosticsClientContext);

        return changeFeedQueryImpl.executeAsync();
    }

    @Override
    public <T> Flux<FeedResponse<T>> queryDocumentChangeFeedFromPagedFlux(
        String collectionLink,
        ChangeFeedOperationState state,
        Class<T> classOfT) {

        final ScopedDiagnosticsFactory diagnosticsFactory = new ScopedDiagnosticsFactory(this, false);
        state.registerDiagnosticsFactory(
            diagnosticsFactory::reset,
            diagnosticsFactory::merge);

        StaleResourceRetryPolicy staleResourceRetryPolicy = new StaleResourceRetryPolicy(
            this.collectionCache,
            null,
            collectionLink,
            changeFeedOptionsAccessor.getProperties(state.getChangeFeedOptions()),
            changeFeedOptionsAccessor.getHeaders(state.getChangeFeedOptions()),
            this.sessionContainer,
            diagnosticsFactory);

        return ObservableHelper
            .fluxInlineIfPossibleAsObs(
                () -> this.queryDocumentChangeFeedFromPagedFluxInternal(collectionLink, state, classOfT, diagnosticsFactory),
                staleResourceRetryPolicy)
            .flatMap(result -> {
                diagnosticsFactory.merge(state.getDiagnosticsContextSnapshot());
                return Mono.just(result);
            })
            .onErrorMap(throwable -> {
                diagnosticsFactory.merge(state.getDiagnosticsContextSnapshot());
                return throwable;
            })
            .doOnCancel(() -> diagnosticsFactory.merge(state.getDiagnosticsContextSnapshot()));
    }

    private <T> Flux<FeedResponse<T>> queryDocumentChangeFeedFromPagedFluxInternal(
        String collectionLink,
        ChangeFeedOperationState state,
        Class<T> classOfT,
        DiagnosticsClientContext diagnosticsClientContext) {

        return this.getCollectionCache()
            .resolveByNameAsync(null, collectionLink, null)
            .flatMapMany(collection -> {
                if (collection == null) {
                    throw new IllegalStateException("Collection can not be null");
                }

                CosmosChangeFeedRequestOptions clonedOptions = changeFeedOptionsAccessor.clone(state.getChangeFeedOptions());

                CosmosChangeFeedRequestOptionsImpl optionsImpl = changeFeedOptionsAccessor.getImpl(clonedOptions);

                CosmosOperationDetails operationDetails = operationDetailsAccessor.create(optionsImpl, state.getDiagnosticsContextSnapshot());
                this.operationPolicies.forEach(policy -> {
                    try {
                        policy.process(operationDetails);
                    } catch (RuntimeException exception) {
                        logger.info("The following exception was thrown by a custom policy on changeFeed operation" + exception.getMessage());
                        throw(exception);
                    }
                });

                ReadConsistencyStrategy requestLevelReadConsistencyStrategy = optionsImpl != null
                    ? optionsImpl.getReadConsistencyStrategy()
                    : null;

                ReadConsistencyStrategy effectiveReadConsistencyStrategy = readConsistencyStrategyAccessor
                    .getEffectiveReadConsistencyStrategy(
                        ResourceType.Document,
                        OperationType.ReadFeed,
                        requestLevelReadConsistencyStrategy,
                        this.readConsistencyStrategy);

                ctxAccessor.setRequestOptions(
                    state.getDiagnosticsContextSnapshot(),
                    optionsImpl,
                    effectiveReadConsistencyStrategy);

                return queryDocumentChangeFeed(collection, clonedOptions, classOfT, diagnosticsClientContext);
            });
    }

    @Override
    public <T> Flux<FeedResponse<T>> readAllDocuments(
        String collectionLink,
        PartitionKey partitionKey,
        QueryFeedOperationState state,
        Class<T> classOfT) {

        if (StringUtils.isEmpty(collectionLink)) {
            throw new IllegalArgumentException("collectionLink");
        }

        if (partitionKey == null) {
            throw new IllegalArgumentException("partitionKey");
        }

        final CosmosQueryRequestOptions effectiveOptions =
            qryOptAccessor.clone(state.getQueryOptions());

        RequestOptions nonNullRequestOptions = qryOptAccessor.toRequestOptions(effectiveOptions);

        CosmosEndToEndOperationLatencyPolicyConfig endToEndPolicyConfig =
            nonNullRequestOptions.getCosmosEndToEndLatencyPolicyConfig();

        List<String> orderedApplicableRegionsForSpeculation = getApplicableRegionsForSpeculation(
            endToEndPolicyConfig,
            ResourceType.Document,
            OperationType.Query,
            false,
            nonNullRequestOptions);

        ScopedDiagnosticsFactory diagnosticsFactory = new ScopedDiagnosticsFactory(this, false);

        if (orderedApplicableRegionsForSpeculation.size() < 2) {
            state.registerDiagnosticsFactory(
                () -> {},
                (ctx) -> diagnosticsFactory.merge(ctx));
        } else {
            state.registerDiagnosticsFactory(
                () -> diagnosticsFactory.reset(),
                (ctx) -> diagnosticsFactory.merge(ctx));
        }

        RxDocumentServiceRequest request = RxDocumentServiceRequest.create(
            diagnosticsFactory,
            OperationType.Query,
            ResourceType.Document,
            collectionLink,
            null
        );

        // This should not get to backend
        Flux<Utils.ValueHolder<DocumentCollection>> collectionObs =
            collectionCache.resolveCollectionAsync(null, request).flux();

        return collectionObs.flatMap(documentCollectionResourceResponse -> {

            DocumentCollection collection = documentCollectionResourceResponse.v;
            if (collection == null) {
                return Mono.error(new IllegalStateException("Collection cannot be null"));
            }

            PartitionKeyDefinition pkDefinition = collection.getPartitionKey();
            List<String> partitionKeySelectors = createPkSelectors(pkDefinition);
            SqlQuerySpec querySpec = createLogicalPartitionScanQuerySpec(partitionKey, partitionKeySelectors);

            String resourceLink = parentResourceLinkToQueryLink(collectionLink, ResourceType.Document);
            UUID activityId = UUIDs.nonBlockingRandomUUID();

            final AtomicBoolean isQueryCancelledOnTimeout = new AtomicBoolean(false);

            IDocumentQueryClient queryClient = documentQueryClientImpl(RxDocumentClientImpl.this, getOperationContextAndListenerTuple(state.getQueryOptions()));

            // Trying to put this logic as low as the query pipeline
            // Since for parallelQuery, each partition will have its own request, so at this point, there will be no request associate with this retry policy.
            StaleResourceRetryPolicy staleResourceRetryPolicy = new StaleResourceRetryPolicy(
                this.collectionCache,
                null,
                resourceLink,
                qryOptAccessor.getProperties(effectiveOptions),
                qryOptAccessor.getHeaders(effectiveOptions),
                this.sessionContainer,
                diagnosticsFactory);

            Flux<FeedResponse<T>> innerFlux = ObservableHelper.fluxInlineIfPossibleAsObs(
                () -> {
                    Flux<Utils.ValueHolder<CollectionRoutingMap>> valueHolderMono = this.partitionKeyRangeCache
                        .tryLookupAsync(
                            BridgeInternal.getMetaDataDiagnosticContext(request.requestContext.cosmosDiagnostics),
                            collection.getResourceId(),
                            null,
                            null).flux();

                    return valueHolderMono.flatMap(collectionRoutingMapValueHolder -> {

                        CollectionRoutingMap routingMap = collectionRoutingMapValueHolder.v;
                        if (routingMap == null) {
                            return Mono.error(new IllegalStateException("Failed to get routing map."));
                        }

                        String effectivePartitionKeyString = PartitionKeyInternalHelper
                            .getEffectivePartitionKeyString(
                                BridgeInternal.getPartitionKeyInternal(partitionKey),
                                pkDefinition);

                        //use routing map to find the partitionKeyRangeId of each
                        // effectivePartitionKey
                        PartitionKeyRange range =
                            routingMap.getRangeByEffectivePartitionKey(effectivePartitionKeyString);

                        return createQueryInternal(
                            diagnosticsFactory,
                            resourceLink,
                            querySpec,
                            ModelBridgeInternal.setPartitionKeyRangeIdInternal(effectiveOptions, range.getId()),
                            classOfT, //Document.class
                            ResourceType.Document,
                            queryClient,
                            activityId,
                            isQueryCancelledOnTimeout);
                    });
                },
                staleResourceRetryPolicy);

            if (orderedApplicableRegionsForSpeculation.size() < 2) {
                return innerFlux;
            }

            return innerFlux
                .flatMap(result -> {
                    diagnosticsFactory.merge(nonNullRequestOptions);
                    return Mono.just(result);
                })
                .onErrorMap(throwable -> {
                    diagnosticsFactory.merge(nonNullRequestOptions);
                    return throwable;
                })
                .doOnCancel(() -> diagnosticsFactory.merge(nonNullRequestOptions));
        });
    }

    @Override
    public Map<String, PartitionedQueryExecutionInfo> getQueryPlanCache() {
        return queryPlanCache;
    }

    @Override
    public Flux<FeedResponse<PartitionKeyRange>> readPartitionKeyRanges(final String collectionLink,
                                                                        QueryFeedOperationState state) {

        if (StringUtils.isEmpty(collectionLink)) {
            throw new IllegalArgumentException("collectionLink");
        }

        return nonDocumentReadFeed(state, ResourceType.PartitionKeyRange, PartitionKeyRange.class,
                Utils.joinPath(collectionLink, Paths.PARTITION_KEY_RANGES_PATH_SEGMENT));
    }

    @Override
    public Flux<FeedResponse<PartitionKeyRange>> readPartitionKeyRanges(String collectionLink, CosmosQueryRequestOptions options) {
        if (StringUtils.isEmpty(collectionLink)) {
            throw new IllegalArgumentException("collectionLink");
        }

        return nonDocumentReadFeedInternal(
            options,
            ResourceType.PartitionKeyRange,
            PartitionKeyRange.class,
<<<<<<< HEAD
            Utils.joinPath(collectionLink, Paths.PARTITION_KEY_RANGES_PATH_SEGMENT),
            true);
=======
            Utils.joinPath(collectionLink, Paths.PARTITION_KEY_RANGES_PATH_SEGMENT));
>>>>>>> a2965bd7
    }

    private RxDocumentServiceRequest getStoredProcedureRequest(String collectionLink, StoredProcedure storedProcedure,
                                                               RequestOptions options, OperationType operationType) {
        if (StringUtils.isEmpty(collectionLink)) {
            throw new IllegalArgumentException("collectionLink");
        }
        if (storedProcedure == null) {
            throw new IllegalArgumentException("storedProcedure");
        }

        validateResource(storedProcedure);

        String path = Utils.joinPath(collectionLink, Paths.STORED_PROCEDURES_PATH_SEGMENT);
        Map<String, String> requestHeaders = this.getRequestHeaders(options, ResourceType.StoredProcedure, operationType);
        return RxDocumentServiceRequest.create(this, operationType,
            ResourceType.StoredProcedure, path, storedProcedure, requestHeaders, options);
    }

    private RxDocumentServiceRequest getUserDefinedFunctionRequest(String collectionLink, UserDefinedFunction udf,
                                                                   RequestOptions options, OperationType operationType) {
        if (StringUtils.isEmpty(collectionLink)) {
            throw new IllegalArgumentException("collectionLink");
        }
        if (udf == null) {
            throw new IllegalArgumentException("udf");
        }

        validateResource(udf);

        String path = Utils.joinPath(collectionLink, Paths.USER_DEFINED_FUNCTIONS_PATH_SEGMENT);
        Map<String, String> requestHeaders = this.getRequestHeaders(options, ResourceType.UserDefinedFunction, operationType);
        return RxDocumentServiceRequest.create(this,
            operationType, ResourceType.UserDefinedFunction, path, udf, requestHeaders, options);
    }

    @Override
    public Mono<ResourceResponse<StoredProcedure>> createStoredProcedure(String collectionLink,
                                                                               StoredProcedure storedProcedure, RequestOptions options) {
        DocumentClientRetryPolicy requestRetryPolicy = this.resetSessionTokenRetryPolicy.getRequestPolicy(null);
        return ObservableHelper.inlineIfPossibleAsObs(() -> createStoredProcedureInternal(collectionLink, storedProcedure, options, requestRetryPolicy), requestRetryPolicy);
    }

    private Mono<ResourceResponse<StoredProcedure>> createStoredProcedureInternal(String collectionLink,
                                                                                        StoredProcedure storedProcedure, RequestOptions options, DocumentClientRetryPolicy retryPolicyInstance) {
        // we are using an observable factory here
        // observable will be created fresh upon subscription
        // this is to ensure we capture most up to date information (e.g.,
        // session)
        try {

            logger.debug("Creating a StoredProcedure. collectionLink: [{}], storedProcedure id [{}]",
                    collectionLink, storedProcedure.getId());
            RxDocumentServiceRequest request = getStoredProcedureRequest(collectionLink, storedProcedure, options,
                    OperationType.Create);
            if (retryPolicyInstance != null) {
                retryPolicyInstance.onBeforeSendRequest(request);
            }

            return this.create(request, retryPolicyInstance, getOperationContextAndListenerTuple(options)).map(response -> toResourceResponse(response, StoredProcedure.class));

        } catch (Exception e) {
            // this is only in trace level to capture what's going on
            logger.debug("Failure in creating a StoredProcedure due to [{}]", e.getMessage(), e);
            return Mono.error(e);
        }
    }

    @Override
    public Mono<ResourceResponse<StoredProcedure>> replaceStoredProcedure(StoredProcedure storedProcedure,
                                                                                RequestOptions options) {
        DocumentClientRetryPolicy requestRetryPolicy = this.resetSessionTokenRetryPolicy.getRequestPolicy(null);
        return ObservableHelper.inlineIfPossibleAsObs(() -> replaceStoredProcedureInternal(storedProcedure, options, requestRetryPolicy), requestRetryPolicy);
    }

    private Mono<ResourceResponse<StoredProcedure>> replaceStoredProcedureInternal(StoredProcedure storedProcedure,
                                                                                         RequestOptions options, DocumentClientRetryPolicy retryPolicyInstance) {
        try {

            if (storedProcedure == null) {
                throw new IllegalArgumentException("storedProcedure");
            }
            logger.debug("Replacing a StoredProcedure. storedProcedure id [{}]", storedProcedure.getId());

            RxDocumentClientImpl.validateResource(storedProcedure);

            String path = Utils.joinPath(storedProcedure.getSelfLink(), null);
            Map<String, String> requestHeaders = getRequestHeaders(options, ResourceType.StoredProcedure, OperationType.Replace);
            RxDocumentServiceRequest request = RxDocumentServiceRequest.create(this,
                OperationType.Replace, ResourceType.StoredProcedure, path, storedProcedure, requestHeaders, options);

            if (retryPolicyInstance != null) {
                retryPolicyInstance.onBeforeSendRequest(request);
            }

            return this.replace(request, retryPolicyInstance).map(response -> toResourceResponse(response, StoredProcedure.class));

        } catch (Exception e) {
            logger.debug("Failure in replacing a StoredProcedure due to [{}]", e.getMessage(), e);
            return Mono.error(e);
        }
    }

    @Override
    public Mono<ResourceResponse<StoredProcedure>> deleteStoredProcedure(String storedProcedureLink,
                                                                               RequestOptions options) {
        DocumentClientRetryPolicy requestRetryPolicy = this.resetSessionTokenRetryPolicy.getRequestPolicy(null);
        return ObservableHelper.inlineIfPossibleAsObs(() -> deleteStoredProcedureInternal(storedProcedureLink, options, requestRetryPolicy), requestRetryPolicy);
    }

    private Mono<ResourceResponse<StoredProcedure>> deleteStoredProcedureInternal(String storedProcedureLink,
                                                                                        RequestOptions options, DocumentClientRetryPolicy retryPolicyInstance) {
        // we are using an observable factory here
        // observable will be created fresh upon subscription
        // this is to ensure we capture most up to date information (e.g.,
        // session)
        try {

            if (StringUtils.isEmpty(storedProcedureLink)) {
                throw new IllegalArgumentException("storedProcedureLink");
            }

            logger.debug("Deleting a StoredProcedure. storedProcedureLink [{}]", storedProcedureLink);
            String path = Utils.joinPath(storedProcedureLink, null);
            Map<String, String> requestHeaders = this.getRequestHeaders(options, ResourceType.StoredProcedure, OperationType.Delete);
            RxDocumentServiceRequest request = RxDocumentServiceRequest.create(this,
                OperationType.Delete, ResourceType.StoredProcedure, path, requestHeaders, options);

            if (retryPolicyInstance != null) {
                retryPolicyInstance.onBeforeSendRequest(request);
            }

            return this.delete(request, retryPolicyInstance, getOperationContextAndListenerTuple(options)).map(response -> toResourceResponse(response, StoredProcedure.class));

        } catch (Exception e) {
            // this is only in trace level to capture what's going on
            logger.debug("Failure in deleting a StoredProcedure due to [{}]", e.getMessage(), e);
            return Mono.error(e);
        }
    }

    @Override
    public Mono<ResourceResponse<StoredProcedure>> readStoredProcedure(String storedProcedureLink,
                                                                             RequestOptions options) {
        DocumentClientRetryPolicy retryPolicyInstance = this.resetSessionTokenRetryPolicy.getRequestPolicy(null);
        return ObservableHelper.inlineIfPossibleAsObs(() -> readStoredProcedureInternal(storedProcedureLink, options, retryPolicyInstance), retryPolicyInstance);
    }

    private Mono<ResourceResponse<StoredProcedure>> readStoredProcedureInternal(String storedProcedureLink,
                                                                                      RequestOptions options, DocumentClientRetryPolicy retryPolicyInstance) {

        // we are using an observable factory here
        // observable will be created fresh upon subscription
        // this is to ensure we capture most up to date information (e.g.,
        // session)
        try {

            if (StringUtils.isEmpty(storedProcedureLink)) {
                throw new IllegalArgumentException("storedProcedureLink");
            }

            logger.debug("Reading a StoredProcedure. storedProcedureLink [{}]", storedProcedureLink);
            String path = Utils.joinPath(storedProcedureLink, null);
            Map<String, String> requestHeaders = this.getRequestHeaders(options, ResourceType.StoredProcedure, OperationType.Read);
            RxDocumentServiceRequest request = RxDocumentServiceRequest.create(this,
                OperationType.Read, ResourceType.StoredProcedure, path, requestHeaders, options);

            if (retryPolicyInstance != null){
                retryPolicyInstance.onBeforeSendRequest(request);
            }

            return this.read(request, retryPolicyInstance).map(response -> toResourceResponse(response, StoredProcedure.class));

        } catch (Exception e) {
            // this is only in trace level to capture what's going on
            logger.debug("Failure in reading a StoredProcedure due to [{}]", e.getMessage(), e);
            return Mono.error(e);
        }
    }

    @Override
    public Flux<FeedResponse<StoredProcedure>> readStoredProcedures(String collectionLink,
                                                                    QueryFeedOperationState state) {

        if (StringUtils.isEmpty(collectionLink)) {
            throw new IllegalArgumentException("collectionLink");
        }

        return nonDocumentReadFeed(state, ResourceType.StoredProcedure, StoredProcedure.class,
                Utils.joinPath(collectionLink, Paths.STORED_PROCEDURES_PATH_SEGMENT));
    }

    @Override
    public Flux<FeedResponse<StoredProcedure>> queryStoredProcedures(String collectionLink, String query,
                                                                     QueryFeedOperationState state) {
        return queryStoredProcedures(collectionLink, new SqlQuerySpec(query), state);
    }

    @Override
    public Flux<FeedResponse<StoredProcedure>> queryStoredProcedures(String collectionLink,
                                                                           SqlQuerySpec querySpec, QueryFeedOperationState state) {
        return createQuery(collectionLink, querySpec, state, StoredProcedure.class, ResourceType.StoredProcedure);
    }

    @Override
    public Mono<StoredProcedureResponse> executeStoredProcedure(String storedProcedureLink,
                                                                      RequestOptions options, List<Object> procedureParams) {
        DocumentClientRetryPolicy documentClientRetryPolicy = this.resetSessionTokenRetryPolicy.getRequestPolicy(null);
        return ObservableHelper.inlineIfPossibleAsObs(() -> executeStoredProcedureInternal(storedProcedureLink, options, procedureParams, documentClientRetryPolicy), documentClientRetryPolicy);
    }

    @Override
    public Mono<CosmosBatchResponse> executeBatchRequest(String collectionLink,
                                                         ServerBatchRequest serverBatchRequest,
                                                         RequestOptions options,
                                                         boolean disableAutomaticIdGeneration,
                                                         boolean disableStaledResourceExceptionHandling) {
        AtomicReference<RxDocumentServiceRequest> requestReference = new AtomicReference<>();

        Consumer<CosmosException> gwModeE2ETimeoutDiagnosticHandler
            = (operationCancelledException) -> {

            RxDocumentServiceRequest request = requestReference.get();
            this.addCancelledGatewayModeDiagnosticsIntoCosmosException(operationCancelledException, request);
        };

        RequestOptions nonNullRequestOptions = options != null ? options : new RequestOptions();
        CosmosEndToEndOperationLatencyPolicyConfig endToEndPolicyConfig =
            getEndToEndOperationLatencyPolicyConfig(nonNullRequestOptions, ResourceType.Document, OperationType.Batch);
        ScopedDiagnosticsFactory scopedDiagnosticsFactory = new ScopedDiagnosticsFactory(this, false);
        scopedDiagnosticsFactory.setGwModeE2ETimeoutDiagnosticsHandler(gwModeE2ETimeoutDiagnosticHandler);

        DocumentClientRetryPolicy documentClientRetryPolicy = this.resetSessionTokenRetryPolicy.getRequestPolicy(scopedDiagnosticsFactory);
        if (!disableStaledResourceExceptionHandling) {
            documentClientRetryPolicy = new StaleResourceRetryPolicy(
                this.collectionCache,
                documentClientRetryPolicy,
                collectionLink,
                nonNullRequestOptions.getProperties(),
                nonNullRequestOptions.getHeaders(),
                this.sessionContainer,
                scopedDiagnosticsFactory);
        }

        final DocumentClientRetryPolicy finalRetryPolicy = documentClientRetryPolicy;

        return handleCircuitBreakingFeedbackForPointOperation(
            getPointOperationResponseMonoWithE2ETimeout(
                nonNullRequestOptions,
                endToEndPolicyConfig,
                ObservableHelper
                    .inlineIfPossibleAsObs(() -> executeBatchRequestInternal(
                        collectionLink,
                        serverBatchRequest,
                        options,
                        finalRetryPolicy,
                        disableAutomaticIdGeneration,
                        requestReference), documentClientRetryPolicy),
                scopedDiagnosticsFactory
            ),
            requestReference, endToEndPolicyConfig);
    }

    private Mono<StoredProcedureResponse> executeStoredProcedureInternal(String storedProcedureLink,
                                                                               RequestOptions options, List<Object> procedureParams, DocumentClientRetryPolicy retryPolicy) {

        try {
            logger.debug("Executing a StoredProcedure. storedProcedureLink [{}]", storedProcedureLink);
            String path = Utils.joinPath(storedProcedureLink, null);

            Map<String, String> requestHeaders = getRequestHeaders(options, ResourceType.StoredProcedure, OperationType.ExecuteJavaScript);
            requestHeaders.put(HttpConstants.HttpHeaders.ACCEPT, RuntimeConstants.MediaTypes.JSON);

            RxDocumentServiceRequest request = RxDocumentServiceRequest.create(this,
                    OperationType.ExecuteJavaScript,
                    ResourceType.StoredProcedure, path,
                    procedureParams != null && !procedureParams.isEmpty() ? RxDocumentClientImpl.serializeProcedureParams(procedureParams) : "",
                    requestHeaders, options);

            if (options != null) {
                request.requestContext.setExcludeRegions(options.getExcludedRegions());
                request.requestContext.setKeywordIdentifiers(options.getKeywordIdentifiers());
            }

            if (retryPolicy != null) {
                retryPolicy.onBeforeSendRequest(request);
            }

            Mono<RxDocumentServiceRequest> reqObs = addPartitionKeyInformation(request, null, null, options);
            return reqObs.flatMap(req -> create(request, retryPolicy, getOperationContextAndListenerTuple(options))
                    .map(response -> {
                        this.captureSessionToken(request, response);
                        return toStoredProcedureResponse(response);
                    }));

        } catch (Exception e) {
            logger.debug("Failure in executing a StoredProcedure due to [{}]", e.getMessage(), e);
            return Mono.error(e);
        }
    }

    private Mono<CosmosBatchResponse> executeBatchRequestInternal(String collectionLink,
                                                                         ServerBatchRequest serverBatchRequest,
                                                                         RequestOptions options,
                                                                         DocumentClientRetryPolicy requestRetryPolicy,
                                                                         boolean disableAutomaticIdGeneration,
                                                                         AtomicReference<RxDocumentServiceRequest> requestReference) {

        try {
            logger.debug("Executing a Batch request with number of operations {}", serverBatchRequest.getOperations().size());

            Mono<RxDocumentServiceRequest> requestObs = getBatchDocumentRequest(requestRetryPolicy, collectionLink, serverBatchRequest, options, disableAutomaticIdGeneration);

            Mono<RxDocumentServiceResponse> responseObservable =
                requestObs.flatMap(request -> {
                    requestReference.set(request);
                    return create(request, requestRetryPolicy, getOperationContextAndListenerTuple(options));
                });

            return responseObservable
                .map(serviceResponse -> BatchResponseParser.fromDocumentServiceResponse(serviceResponse, serverBatchRequest, true));

        } catch (Exception ex) {
            logger.debug("Failure in executing a batch due to [{}]", ex.getMessage(), ex);
            return Mono.error(ex);
        }
    }

    @Override
    public Mono<ResourceResponse<Trigger>> createTrigger(String collectionLink, Trigger trigger,
                                                               RequestOptions options) {
        DocumentClientRetryPolicy retryPolicyInstance = this.resetSessionTokenRetryPolicy.getRequestPolicy(null);
        return ObservableHelper.inlineIfPossibleAsObs(() -> createTriggerInternal(collectionLink, trigger, options, retryPolicyInstance), retryPolicyInstance);
    }

    private Mono<ResourceResponse<Trigger>> createTriggerInternal(String collectionLink, Trigger trigger,
                                                                        RequestOptions options, DocumentClientRetryPolicy retryPolicyInstance) {
        try {

            logger.debug("Creating a Trigger. collectionLink [{}], trigger id [{}]", collectionLink,
                    trigger.getId());
            RxDocumentServiceRequest request = getTriggerRequest(collectionLink, trigger, options,
                    OperationType.Create);
            if (retryPolicyInstance != null){
                retryPolicyInstance.onBeforeSendRequest(request);
            }

            return this.create(request, retryPolicyInstance, getOperationContextAndListenerTuple(options)).map(response -> toResourceResponse(response, Trigger.class));

        } catch (Exception e) {
            logger.debug("Failure in creating a Trigger due to [{}]", e.getMessage(), e);
            return Mono.error(e);
        }
    }

    private RxDocumentServiceRequest getTriggerRequest(String collectionLink, Trigger trigger, RequestOptions options,
                                                       OperationType operationType) {
        if (StringUtils.isEmpty(collectionLink)) {
            throw new IllegalArgumentException("collectionLink");
        }
        if (trigger == null) {
            throw new IllegalArgumentException("trigger");
        }

        RxDocumentClientImpl.validateResource(trigger);

        String path = Utils.joinPath(collectionLink, Paths.TRIGGERS_PATH_SEGMENT);
        Map<String, String> requestHeaders = getRequestHeaders(options, ResourceType.Trigger, operationType);
        return RxDocumentServiceRequest.create(this, operationType, ResourceType.Trigger, path,
                trigger, requestHeaders, options);
    }

    @Override
    public Mono<ResourceResponse<Trigger>> replaceTrigger(Trigger trigger, RequestOptions options) {
        DocumentClientRetryPolicy retryPolicyInstance = this.resetSessionTokenRetryPolicy.getRequestPolicy(null);
        return ObservableHelper.inlineIfPossibleAsObs(() -> replaceTriggerInternal(trigger, options, retryPolicyInstance), retryPolicyInstance);
    }

    private Mono<ResourceResponse<Trigger>> replaceTriggerInternal(Trigger trigger, RequestOptions options,
                                                                         DocumentClientRetryPolicy retryPolicyInstance) {

        try {
            if (trigger == null) {
                throw new IllegalArgumentException("trigger");
            }

            logger.debug("Replacing a Trigger. trigger id [{}]", trigger.getId());
            RxDocumentClientImpl.validateResource(trigger);

            String path = Utils.joinPath(trigger.getSelfLink(), null);
            Map<String, String> requestHeaders = getRequestHeaders(options, ResourceType.Trigger, OperationType.Replace);
            RxDocumentServiceRequest request = RxDocumentServiceRequest.create(this,
                OperationType.Replace, ResourceType.Trigger, path, trigger, requestHeaders, options);

            if (retryPolicyInstance != null){
                retryPolicyInstance.onBeforeSendRequest(request);
            }

            return this.replace(request, retryPolicyInstance).map(response -> toResourceResponse(response, Trigger.class));

        } catch (Exception e) {
            logger.debug("Failure in replacing a Trigger due to [{}]", e.getMessage(), e);
            return Mono.error(e);
        }
    }

    @Override
    public Mono<ResourceResponse<Trigger>> deleteTrigger(String triggerLink, RequestOptions options) {
        DocumentClientRetryPolicy retryPolicyInstance = this.resetSessionTokenRetryPolicy.getRequestPolicy(null);
        return ObservableHelper.inlineIfPossibleAsObs(() -> deleteTriggerInternal(triggerLink, options, retryPolicyInstance), retryPolicyInstance);
    }

    private Mono<ResourceResponse<Trigger>> deleteTriggerInternal(String triggerLink, RequestOptions options, DocumentClientRetryPolicy retryPolicyInstance) {
        try {
            if (StringUtils.isEmpty(triggerLink)) {
                throw new IllegalArgumentException("triggerLink");
            }

            logger.debug("Deleting a Trigger. triggerLink [{}]", triggerLink);
            String path = Utils.joinPath(triggerLink, null);
            Map<String, String> requestHeaders = getRequestHeaders(options, ResourceType.Trigger, OperationType.Delete);
            RxDocumentServiceRequest request = RxDocumentServiceRequest.create(this,
                OperationType.Delete, ResourceType.Trigger, path, requestHeaders, options);

            if (retryPolicyInstance != null){
                retryPolicyInstance.onBeforeSendRequest(request);
            }

            return this.delete(request, retryPolicyInstance, getOperationContextAndListenerTuple(options)).map(response -> toResourceResponse(response, Trigger.class));

        } catch (Exception e) {
            logger.debug("Failure in deleting a Trigger due to [{}]", e.getMessage(), e);
            return Mono.error(e);
        }
    }

    @Override
    public Mono<ResourceResponse<Trigger>> readTrigger(String triggerLink, RequestOptions options) {
        DocumentClientRetryPolicy retryPolicyInstance = this.resetSessionTokenRetryPolicy.getRequestPolicy(null);
        return ObservableHelper.inlineIfPossibleAsObs(() -> readTriggerInternal(triggerLink, options, retryPolicyInstance), retryPolicyInstance);
    }

    private Mono<ResourceResponse<Trigger>> readTriggerInternal(String triggerLink, RequestOptions options,
                                                                      DocumentClientRetryPolicy retryPolicyInstance) {
        try {
            if (StringUtils.isEmpty(triggerLink)) {
                throw new IllegalArgumentException("triggerLink");
            }

            logger.debug("Reading a Trigger. triggerLink [{}]", triggerLink);
            String path = Utils.joinPath(triggerLink, null);
            Map<String, String> requestHeaders = getRequestHeaders(options, ResourceType.Trigger, OperationType.Read);
            RxDocumentServiceRequest request = RxDocumentServiceRequest.create(this,
                OperationType.Read, ResourceType.Trigger, path, requestHeaders, options);

            if (retryPolicyInstance != null){
                retryPolicyInstance.onBeforeSendRequest(request);
            }

            return this.read(request, retryPolicyInstance).map(response -> toResourceResponse(response, Trigger.class));

        } catch (Exception e) {
            logger.debug("Failure in reading a Trigger due to [{}]", e.getMessage(), e);
            return Mono.error(e);
        }
    }

    @Override
    public Flux<FeedResponse<Trigger>> readTriggers(String collectionLink, QueryFeedOperationState state) {

        if (StringUtils.isEmpty(collectionLink)) {
            throw new IllegalArgumentException("collectionLink");
        }

        return nonDocumentReadFeed(state, ResourceType.Trigger, Trigger.class,
                Utils.joinPath(collectionLink, Paths.TRIGGERS_PATH_SEGMENT));
    }

    @Override
    public Flux<FeedResponse<Trigger>> queryTriggers(String collectionLink, String query,
                                                     QueryFeedOperationState state) {
        return queryTriggers(collectionLink, new SqlQuerySpec(query), state);
    }

    @Override
    public Flux<FeedResponse<Trigger>> queryTriggers(String collectionLink, SqlQuerySpec querySpec,
                                                     QueryFeedOperationState state) {
        return createQuery(collectionLink, querySpec, state, Trigger.class, ResourceType.Trigger);
    }

    @Override
    public Mono<ResourceResponse<UserDefinedFunction>> createUserDefinedFunction(String collectionLink,
                                                                                       UserDefinedFunction udf, RequestOptions options) {
        DocumentClientRetryPolicy retryPolicyInstance = this.resetSessionTokenRetryPolicy.getRequestPolicy(null);
        return ObservableHelper.inlineIfPossibleAsObs(() -> createUserDefinedFunctionInternal(collectionLink, udf, options, retryPolicyInstance), retryPolicyInstance);
    }

    private Mono<ResourceResponse<UserDefinedFunction>> createUserDefinedFunctionInternal(String collectionLink,
                                                                                                UserDefinedFunction udf, RequestOptions options, DocumentClientRetryPolicy retryPolicyInstance) {
        // we are using an observable factory here
        // observable will be created fresh upon subscription
        // this is to ensure we capture most up to date information (e.g.,
        // session)
        try {
            logger.debug("Creating a UserDefinedFunction. collectionLink [{}], udf id [{}]", collectionLink,
                    udf.getId());
            RxDocumentServiceRequest request = getUserDefinedFunctionRequest(collectionLink, udf, options,
                    OperationType.Create);
            if (retryPolicyInstance != null){
                retryPolicyInstance.onBeforeSendRequest(request);
            }

            return this.create(request, retryPolicyInstance, getOperationContextAndListenerTuple(options)).map(response -> toResourceResponse(response, UserDefinedFunction.class));

        } catch (Exception e) {
            // this is only in trace level to capture what's going on
            logger.debug("Failure in creating a UserDefinedFunction due to [{}]", e.getMessage(), e);
            return Mono.error(e);
        }
    }

    @Override
    public Mono<ResourceResponse<UserDefinedFunction>> replaceUserDefinedFunction(UserDefinedFunction udf,
                                                                                        RequestOptions options) {
        DocumentClientRetryPolicy retryPolicyInstance = this.resetSessionTokenRetryPolicy.getRequestPolicy(null);
        return ObservableHelper.inlineIfPossibleAsObs(() -> replaceUserDefinedFunctionInternal(udf, options, retryPolicyInstance), retryPolicyInstance);
    }

    private Mono<ResourceResponse<UserDefinedFunction>> replaceUserDefinedFunctionInternal(UserDefinedFunction udf,
                                                                                                 RequestOptions options, DocumentClientRetryPolicy retryPolicyInstance) {
        // we are using an observable factory here
        // observable will be created fresh upon subscription
        // this is to ensure we capture most up to date information (e.g.,
        // session)
        try {
            if (udf == null) {
                throw new IllegalArgumentException("udf");
            }

            logger.debug("Replacing a UserDefinedFunction. udf id [{}]", udf.getId());
            validateResource(udf);

            String path = Utils.joinPath(udf.getSelfLink(), null);
            Map<String, String> requestHeaders = this.getRequestHeaders(options, ResourceType.UserDefinedFunction, OperationType.Replace);
            RxDocumentServiceRequest request = RxDocumentServiceRequest.create(this,
                OperationType.Replace, ResourceType.UserDefinedFunction, path, udf, requestHeaders, options);

            if (retryPolicyInstance != null){
                retryPolicyInstance.onBeforeSendRequest(request);
            }

            return this.replace(request, retryPolicyInstance).map(response -> toResourceResponse(response, UserDefinedFunction.class));

        } catch (Exception e) {
            // this is only in trace level to capture what's going on
            logger.debug("Failure in replacing a UserDefinedFunction due to [{}]", e.getMessage(), e);
            return Mono.error(e);
        }
    }

    @Override
    public Mono<ResourceResponse<UserDefinedFunction>> deleteUserDefinedFunction(String udfLink,
                                                                                       RequestOptions options) {
        DocumentClientRetryPolicy retryPolicyInstance = this.resetSessionTokenRetryPolicy.getRequestPolicy(null);
        return ObservableHelper.inlineIfPossibleAsObs(() -> deleteUserDefinedFunctionInternal(udfLink, options, retryPolicyInstance), retryPolicyInstance);
    }

    private Mono<ResourceResponse<UserDefinedFunction>> deleteUserDefinedFunctionInternal(String udfLink,
                                                                                                RequestOptions options, DocumentClientRetryPolicy retryPolicyInstance) {
        // we are using an observable factory here
        // observable will be created fresh upon subscription
        // this is to ensure we capture most up to date information (e.g.,
        // session)
        try {
            if (StringUtils.isEmpty(udfLink)) {
                throw new IllegalArgumentException("udfLink");
            }

            logger.debug("Deleting a UserDefinedFunction. udfLink [{}]", udfLink);
            String path = Utils.joinPath(udfLink, null);
            Map<String, String> requestHeaders = this.getRequestHeaders(options, ResourceType.UserDefinedFunction, OperationType.Delete);
            RxDocumentServiceRequest request = RxDocumentServiceRequest.create(this,
                OperationType.Delete, ResourceType.UserDefinedFunction, path, requestHeaders, options);

            if (retryPolicyInstance != null){
                retryPolicyInstance.onBeforeSendRequest(request);
            }

            return this.delete(request, retryPolicyInstance, getOperationContextAndListenerTuple(options)).map(response -> toResourceResponse(response, UserDefinedFunction.class));

        } catch (Exception e) {
            // this is only in trace level to capture what's going on
            logger.debug("Failure in deleting a UserDefinedFunction due to [{}]", e.getMessage(), e);
            return Mono.error(e);
        }
    }

    @Override
    public Mono<ResourceResponse<UserDefinedFunction>> readUserDefinedFunction(String udfLink,
                                                                                     RequestOptions options) {
        DocumentClientRetryPolicy retryPolicyInstance = this.resetSessionTokenRetryPolicy.getRequestPolicy(null);
        return ObservableHelper.inlineIfPossibleAsObs(() -> readUserDefinedFunctionInternal(udfLink, options, retryPolicyInstance), retryPolicyInstance);
    }

    private Mono<ResourceResponse<UserDefinedFunction>> readUserDefinedFunctionInternal(String udfLink,
                                                                                              RequestOptions options, DocumentClientRetryPolicy retryPolicyInstance) {
        // we are using an observable factory here
        // observable will be created fresh upon subscription
        // this is to ensure we capture most up to date information (e.g.,
        // session)
        try {
            if (StringUtils.isEmpty(udfLink)) {
                throw new IllegalArgumentException("udfLink");
            }

            logger.debug("Reading a UserDefinedFunction. udfLink [{}]", udfLink);
            String path = Utils.joinPath(udfLink, null);
            Map<String, String> requestHeaders = this.getRequestHeaders(options, ResourceType.UserDefinedFunction, OperationType.Read);
            RxDocumentServiceRequest request = RxDocumentServiceRequest.create(this,
                OperationType.Read, ResourceType.UserDefinedFunction, path, requestHeaders, options);

            if (retryPolicyInstance != null) {
                retryPolicyInstance.onBeforeSendRequest(request);
            }

            return this.read(request, retryPolicyInstance).map(response -> toResourceResponse(response, UserDefinedFunction.class));

        } catch (Exception e) {
            // this is only in trace level to capture what's going on
            logger.debug("Failure in reading a UserDefinedFunction due to [{}]", e.getMessage(), e);
            return Mono.error(e);
        }
    }

    @Override
    public Flux<FeedResponse<UserDefinedFunction>> readUserDefinedFunctions(String collectionLink,
                                                                                  QueryFeedOperationState state) {

        if (StringUtils.isEmpty(collectionLink)) {
            throw new IllegalArgumentException("collectionLink");
        }

        return nonDocumentReadFeed(state, ResourceType.UserDefinedFunction, UserDefinedFunction.class,
                Utils.joinPath(collectionLink, Paths.USER_DEFINED_FUNCTIONS_PATH_SEGMENT));
    }

    @Override
    public Flux<FeedResponse<UserDefinedFunction>> queryUserDefinedFunctions(
        String collectionLink,
        String query,
        QueryFeedOperationState state) {

        return queryUserDefinedFunctions(collectionLink, new SqlQuerySpec(query), state);
    }

    @Override
    public Flux<FeedResponse<UserDefinedFunction>> queryUserDefinedFunctions(
        String collectionLink,
        SqlQuerySpec querySpec,
        QueryFeedOperationState state) {

        return createQuery(collectionLink, querySpec, state, UserDefinedFunction.class, ResourceType.UserDefinedFunction);
    }

    @Override
    public Mono<ResourceResponse<Conflict>> readConflict(String conflictLink, RequestOptions options) {
        DocumentClientRetryPolicy retryPolicyInstance = this.resetSessionTokenRetryPolicy.getRequestPolicy(null);
        return ObservableHelper.inlineIfPossibleAsObs(() -> readConflictInternal(conflictLink, options, retryPolicyInstance), retryPolicyInstance);
    }

    private Mono<ResourceResponse<Conflict>> readConflictInternal(String conflictLink, RequestOptions options, DocumentClientRetryPolicy retryPolicyInstance) {

        try {
            if (StringUtils.isEmpty(conflictLink)) {
                throw new IllegalArgumentException("conflictLink");
            }

            logger.debug("Reading a Conflict. conflictLink [{}]", conflictLink);
            String path = Utils.joinPath(conflictLink, null);
            Map<String, String> requestHeaders = getRequestHeaders(options, ResourceType.Conflict, OperationType.Read);
            RxDocumentServiceRequest request = RxDocumentServiceRequest.create(this,
                OperationType.Read, ResourceType.Conflict, path, requestHeaders, options);

            Mono<RxDocumentServiceRequest> reqObs = addPartitionKeyInformation(request, null, null, options);

            return reqObs.flatMap(req -> {
                if (retryPolicyInstance != null) {
                    retryPolicyInstance.onBeforeSendRequest(request);
                }
                return this.read(request, retryPolicyInstance).map(response -> toResourceResponse(response, Conflict.class));
            });

        } catch (Exception e) {
            logger.debug("Failure in reading a Conflict due to [{}]", e.getMessage(), e);
            return Mono.error(e);
        }
    }

    @Override
    public Flux<FeedResponse<Conflict>> readConflicts(String collectionLink, QueryFeedOperationState state) {

        if (StringUtils.isEmpty(collectionLink)) {
            throw new IllegalArgumentException("collectionLink");
        }

        return nonDocumentReadFeed(state, ResourceType.Conflict, Conflict.class,
                Utils.joinPath(collectionLink, Paths.CONFLICTS_PATH_SEGMENT));
    }

    @Override
    public Flux<FeedResponse<Conflict>> queryConflicts(String collectionLink, String query,
                                                       QueryFeedOperationState state) {
        return queryConflicts(collectionLink, new SqlQuerySpec(query), state);
    }

    @Override
    public Flux<FeedResponse<Conflict>> queryConflicts(String collectionLink, SqlQuerySpec querySpec,
                                                       QueryFeedOperationState state) {
        return createQuery(collectionLink, querySpec, state, Conflict.class, ResourceType.Conflict);
    }

    @Override
    public Mono<ResourceResponse<Conflict>> deleteConflict(String conflictLink, RequestOptions options) {
        DocumentClientRetryPolicy retryPolicyInstance = this.resetSessionTokenRetryPolicy.getRequestPolicy(null);
        return ObservableHelper.inlineIfPossibleAsObs(() -> deleteConflictInternal(conflictLink, options, retryPolicyInstance), retryPolicyInstance);
    }

    private Mono<ResourceResponse<Conflict>> deleteConflictInternal(String conflictLink, RequestOptions options,
                                                                          DocumentClientRetryPolicy retryPolicyInstance) {

        try {
            if (StringUtils.isEmpty(conflictLink)) {
                throw new IllegalArgumentException("conflictLink");
            }

            logger.debug("Deleting a Conflict. conflictLink [{}]", conflictLink);
            String path = Utils.joinPath(conflictLink, null);
            Map<String, String> requestHeaders = getRequestHeaders(options, ResourceType.Conflict, OperationType.Delete);
            RxDocumentServiceRequest request = RxDocumentServiceRequest.create(this,
                OperationType.Delete, ResourceType.Conflict, path, requestHeaders, options);

            Mono<RxDocumentServiceRequest> reqObs = addPartitionKeyInformation(request, null, null, options);
            return reqObs.flatMap(req -> {
                if (retryPolicyInstance != null) {
                    retryPolicyInstance.onBeforeSendRequest(request);
                }

                return this.delete(request, retryPolicyInstance, getOperationContextAndListenerTuple(options)).map(response -> toResourceResponse(response, Conflict.class));
            });

        } catch (Exception e) {
            logger.debug("Failure in deleting a Conflict due to [{}]", e.getMessage(), e);
            return Mono.error(e);
        }
    }

    @Override
    public Mono<ResourceResponse<User>> createUser(String databaseLink, User user, RequestOptions options) {
        DocumentClientRetryPolicy documentClientRetryPolicy = this.resetSessionTokenRetryPolicy.getRequestPolicy(null);
        return ObservableHelper.inlineIfPossibleAsObs(() -> createUserInternal(databaseLink, user, options, documentClientRetryPolicy), documentClientRetryPolicy);
    }

    private Mono<ResourceResponse<User>> createUserInternal(String databaseLink, User user, RequestOptions options, DocumentClientRetryPolicy documentClientRetryPolicy) {
        try {
            logger.debug("Creating a User. databaseLink [{}], user id [{}]", databaseLink, user.getId());
            RxDocumentServiceRequest request = getUserRequest(databaseLink, user, options, OperationType.Create);
            return this.create(request, documentClientRetryPolicy, getOperationContextAndListenerTuple(options)).map(response -> toResourceResponse(response, User.class));

        } catch (Exception e) {
            logger.debug("Failure in creating a User due to [{}]", e.getMessage(), e);
            return Mono.error(e);
        }
    }

    @Override
    public Mono<ResourceResponse<User>> upsertUser(String databaseLink, User user, RequestOptions options) {
        DocumentClientRetryPolicy retryPolicyInstance = this.resetSessionTokenRetryPolicy.getRequestPolicy(null);
        return ObservableHelper.inlineIfPossibleAsObs(() -> upsertUserInternal(databaseLink, user, options, retryPolicyInstance), retryPolicyInstance);
    }

    private Mono<ResourceResponse<User>> upsertUserInternal(String databaseLink, User user, RequestOptions options,
                                                                  DocumentClientRetryPolicy retryPolicyInstance) {
        try {
            logger.debug("Upserting a User. databaseLink [{}], user id [{}]", databaseLink, user.getId());
            RxDocumentServiceRequest request = getUserRequest(databaseLink, user, options, OperationType.Upsert);
            if (retryPolicyInstance != null) {
                retryPolicyInstance.onBeforeSendRequest(request);
            }

            return this.upsert(request, retryPolicyInstance, getOperationContextAndListenerTuple(options)).map(response -> toResourceResponse(response, User.class));

        } catch (Exception e) {
            logger.debug("Failure in upserting a User due to [{}]", e.getMessage(), e);
            return Mono.error(e);
        }
    }

    private RxDocumentServiceRequest getUserRequest(String databaseLink, User user, RequestOptions options,
                                                    OperationType operationType) {
        if (StringUtils.isEmpty(databaseLink)) {
            throw new IllegalArgumentException("databaseLink");
        }
        if (user == null) {
            throw new IllegalArgumentException("user");
        }

        RxDocumentClientImpl.validateResource(user);

        String path = Utils.joinPath(databaseLink, Paths.USERS_PATH_SEGMENT);
        Map<String, String> requestHeaders = getRequestHeaders(options, ResourceType.User, operationType);
        return RxDocumentServiceRequest.create(this,
            operationType, ResourceType.User, path, user, requestHeaders, options);
    }

    @Override
    public Mono<ResourceResponse<User>> replaceUser(User user, RequestOptions options) {
        DocumentClientRetryPolicy retryPolicyInstance = this.resetSessionTokenRetryPolicy.getRequestPolicy(null);
        return ObservableHelper.inlineIfPossibleAsObs(() -> replaceUserInternal(user, options, retryPolicyInstance), retryPolicyInstance);
    }

    private Mono<ResourceResponse<User>> replaceUserInternal(User user, RequestOptions options, DocumentClientRetryPolicy retryPolicyInstance) {
        try {
            if (user == null) {
                throw new IllegalArgumentException("user");
            }
            logger.debug("Replacing a User. user id [{}]", user.getId());
            RxDocumentClientImpl.validateResource(user);

            String path = Utils.joinPath(user.getSelfLink(), null);
            Map<String, String> requestHeaders = getRequestHeaders(options, ResourceType.User, OperationType.Replace);
            RxDocumentServiceRequest request = RxDocumentServiceRequest.create(this,
                OperationType.Replace, ResourceType.User, path, user, requestHeaders, options);
            if (retryPolicyInstance != null) {
                retryPolicyInstance.onBeforeSendRequest(request);
            }

            return this.replace(request, retryPolicyInstance).map(response -> toResourceResponse(response, User.class));

        } catch (Exception e) {
            logger.debug("Failure in replacing a User due to [{}]", e.getMessage(), e);
            return Mono.error(e);
        }
    }


    public Mono<ResourceResponse<User>> deleteUser(String userLink, RequestOptions options) {
        DocumentClientRetryPolicy retryPolicyInstance =  this.resetSessionTokenRetryPolicy.getRequestPolicy(null);
        return ObservableHelper.inlineIfPossibleAsObs(() -> deleteUserInternal(userLink, options, retryPolicyInstance), retryPolicyInstance);
    }

    private Mono<ResourceResponse<User>> deleteUserInternal(String userLink, RequestOptions options,
                                                                  DocumentClientRetryPolicy retryPolicyInstance) {

        try {
            if (StringUtils.isEmpty(userLink)) {
                throw new IllegalArgumentException("userLink");
            }
            logger.debug("Deleting a User. userLink [{}]", userLink);
            String path = Utils.joinPath(userLink, null);
            Map<String, String> requestHeaders = getRequestHeaders(options, ResourceType.User, OperationType.Delete);
            RxDocumentServiceRequest request = RxDocumentServiceRequest.create(this,
                OperationType.Delete, ResourceType.User, path, requestHeaders, options);

            if (retryPolicyInstance != null) {
                retryPolicyInstance.onBeforeSendRequest(request);
            }

            return this.delete(request, retryPolicyInstance, getOperationContextAndListenerTuple(options)).map(response -> toResourceResponse(response, User.class));

        } catch (Exception e) {
            logger.debug("Failure in deleting a User due to [{}]", e.getMessage(), e);
            return Mono.error(e);
        }
    }
    @Override
    public Mono<ResourceResponse<User>> readUser(String userLink, RequestOptions options) {
        DocumentClientRetryPolicy retryPolicyInstance = this.resetSessionTokenRetryPolicy.getRequestPolicy(null);
        return ObservableHelper.inlineIfPossibleAsObs(() -> readUserInternal(userLink, options, retryPolicyInstance), retryPolicyInstance);
    }

    private Mono<ResourceResponse<User>> readUserInternal(String userLink, RequestOptions options, DocumentClientRetryPolicy retryPolicyInstance) {
        try {
            if (StringUtils.isEmpty(userLink)) {
                throw new IllegalArgumentException("userLink");
            }
            logger.debug("Reading a User. userLink [{}]", userLink);
            String path = Utils.joinPath(userLink, null);
            Map<String, String> requestHeaders = getRequestHeaders(options, ResourceType.User, OperationType.Read);
            RxDocumentServiceRequest request = RxDocumentServiceRequest.create(this,
                OperationType.Read, ResourceType.User, path, requestHeaders, options);

            if (retryPolicyInstance != null) {
                retryPolicyInstance.onBeforeSendRequest(request);
            }
            return this.read(request, retryPolicyInstance).map(response -> toResourceResponse(response, User.class));

        } catch (Exception e) {
            logger.debug("Failure in reading a User due to [{}]", e.getMessage(), e);
            return Mono.error(e);
        }
    }

    @Override
    public Flux<FeedResponse<User>> readUsers(String databaseLink, QueryFeedOperationState state) {

        if (StringUtils.isEmpty(databaseLink)) {
            throw new IllegalArgumentException("databaseLink");
        }

        return nonDocumentReadFeed(state, ResourceType.User, User.class,
                Utils.joinPath(databaseLink, Paths.USERS_PATH_SEGMENT));
    }

    @Override
    public Flux<FeedResponse<User>> queryUsers(String databaseLink, String query, QueryFeedOperationState state) {
        return queryUsers(databaseLink, new SqlQuerySpec(query), state);
    }

    @Override
    public Flux<FeedResponse<User>> queryUsers(String databaseLink, SqlQuerySpec querySpec,
                                               QueryFeedOperationState state) {
        return createQuery(databaseLink, querySpec, state, User.class, ResourceType.User);
    }

    @Override
    public Mono<ResourceResponse<ClientEncryptionKey>> readClientEncryptionKey(String clientEncryptionKeyLink,
                                                                RequestOptions options) {
        DocumentClientRetryPolicy retryPolicyInstance = this.resetSessionTokenRetryPolicy.getRequestPolicy(null);
        return ObservableHelper.inlineIfPossibleAsObs(() -> readClientEncryptionKeyInternal(clientEncryptionKeyLink, options, retryPolicyInstance), retryPolicyInstance);
    }

    private Mono<ResourceResponse<ClientEncryptionKey>> readClientEncryptionKeyInternal(String clientEncryptionKeyLink, RequestOptions options, DocumentClientRetryPolicy retryPolicyInstance) {
        try {
            if (StringUtils.isEmpty(clientEncryptionKeyLink)) {
                throw new IllegalArgumentException("clientEncryptionKeyLink");
            }
            logger.debug("Reading a client encryption key. clientEncryptionKeyLink [{}]", clientEncryptionKeyLink);
            String path = Utils.joinPath(clientEncryptionKeyLink, null);
            Map<String, String> requestHeaders = getRequestHeaders(options, ResourceType.ClientEncryptionKey, OperationType.Read);
            RxDocumentServiceRequest request = RxDocumentServiceRequest.create(this,
                OperationType.Read, ResourceType.ClientEncryptionKey, path, requestHeaders, options);

            if (retryPolicyInstance != null) {
                retryPolicyInstance.onBeforeSendRequest(request);
            }
            return this.read(request, retryPolicyInstance).map(response -> toResourceResponse(response, ClientEncryptionKey.class));

        } catch (Exception e) {
            logger.debug("Failure in reading a client encryption key due to [{}]", e.getMessage(), e);
            return Mono.error(e);
        }
    }

    @Override
    public Mono<ResourceResponse<ClientEncryptionKey>> createClientEncryptionKey(String databaseLink,
     ClientEncryptionKey clientEncryptionKey, RequestOptions options) {
        DocumentClientRetryPolicy retryPolicyInstance = this.resetSessionTokenRetryPolicy.getRequestPolicy(null);
        return ObservableHelper.inlineIfPossibleAsObs(() -> createClientEncryptionKeyInternal(databaseLink, clientEncryptionKey, options, retryPolicyInstance), retryPolicyInstance);

    }

    private Mono<ResourceResponse<ClientEncryptionKey>> createClientEncryptionKeyInternal(String databaseLink, ClientEncryptionKey clientEncryptionKey, RequestOptions options, DocumentClientRetryPolicy documentClientRetryPolicy) {
        try {
            logger.debug("Creating a client encryption key. databaseLink [{}], clientEncryptionKey id [{}]", databaseLink, clientEncryptionKey.getId());
            RxDocumentServiceRequest request = getClientEncryptionKeyRequest(databaseLink, clientEncryptionKey, options, OperationType.Create);
            return this.create(request, documentClientRetryPolicy, getOperationContextAndListenerTuple(options)).map(response -> toResourceResponse(response, ClientEncryptionKey.class));

        } catch (Exception e) {
            logger.debug("Failure in creating a client encryption key due to [{}]", e.getMessage(), e);
            return Mono.error(e);
        }
    }

    private RxDocumentServiceRequest getClientEncryptionKeyRequest(String databaseLink, ClientEncryptionKey clientEncryptionKey, RequestOptions options,
                                                    OperationType operationType) {
        if (StringUtils.isEmpty(databaseLink)) {
            throw new IllegalArgumentException("databaseLink");
        }
        if (clientEncryptionKey == null) {
            throw new IllegalArgumentException("clientEncryptionKey");
        }

        RxDocumentClientImpl.validateResource(clientEncryptionKey);

        String path = Utils.joinPath(databaseLink, Paths.CLIENT_ENCRYPTION_KEY_PATH_SEGMENT);
        Map<String, String> requestHeaders = getRequestHeaders(options, ResourceType.ClientEncryptionKey, operationType);
        return RxDocumentServiceRequest.create(this,
            operationType, ResourceType.ClientEncryptionKey, path, clientEncryptionKey, requestHeaders, options);
    }

    @Override
    public Mono<ResourceResponse<ClientEncryptionKey>> replaceClientEncryptionKey(ClientEncryptionKey clientEncryptionKey,
                                                                                  String nameBasedLink,
                                                                                  RequestOptions options) {
        DocumentClientRetryPolicy retryPolicyInstance = this.resetSessionTokenRetryPolicy.getRequestPolicy(null);
        return ObservableHelper.inlineIfPossibleAsObs(() -> replaceClientEncryptionKeyInternal(clientEncryptionKey,
            nameBasedLink, options, retryPolicyInstance), retryPolicyInstance);
    }

    private Mono<ResourceResponse<ClientEncryptionKey>> replaceClientEncryptionKeyInternal(ClientEncryptionKey clientEncryptionKey, String nameBasedLink, RequestOptions options, DocumentClientRetryPolicy retryPolicyInstance) {
        try {
            if (clientEncryptionKey == null) {
                throw new IllegalArgumentException("clientEncryptionKey");
            }
            logger.debug("Replacing a clientEncryptionKey. clientEncryptionKey id [{}]", clientEncryptionKey.getId());
            RxDocumentClientImpl.validateResource(clientEncryptionKey);

            String path = Utils.joinPath(nameBasedLink, null);
            //String path = Utils.joinPath(clientEncryptionKey.getSelfLink(), null); TODO need to check with BE service
            Map<String, String> requestHeaders = getRequestHeaders(options, ResourceType.ClientEncryptionKey,
             OperationType.Replace);
            RxDocumentServiceRequest request = RxDocumentServiceRequest.create(this,
                OperationType.Replace, ResourceType.ClientEncryptionKey, path, clientEncryptionKey, requestHeaders,
                 options);
            if (retryPolicyInstance != null) {
                retryPolicyInstance.onBeforeSendRequest(request);
            }

            return this.replace(request, retryPolicyInstance).map(response -> toResourceResponse(response, ClientEncryptionKey.class));

        } catch (Exception e) {
            logger.debug("Failure in replacing a clientEncryptionKey due to [{}]", e.getMessage(), e);
            return Mono.error(e);
        }
    }

    @Override
    public Flux<FeedResponse<ClientEncryptionKey>> readClientEncryptionKeys(
        String databaseLink,
        QueryFeedOperationState state) {
        if (StringUtils.isEmpty(databaseLink)) {
            throw new IllegalArgumentException("databaseLink");
        }

        return nonDocumentReadFeed(state, ResourceType.ClientEncryptionKey, ClientEncryptionKey.class,
            Utils.joinPath(databaseLink, Paths.CLIENT_ENCRYPTION_KEY_PATH_SEGMENT));
    }

    @Override
    public Flux<FeedResponse<ClientEncryptionKey>> queryClientEncryptionKeys(
        String databaseLink,
        SqlQuerySpec querySpec,
        QueryFeedOperationState state) {
        return createQuery(databaseLink, querySpec, state, ClientEncryptionKey.class, ResourceType.ClientEncryptionKey);
    }

    @Override
    public Mono<ResourceResponse<Permission>> createPermission(String userLink, Permission permission,
                                                                     RequestOptions options) {
        DocumentClientRetryPolicy documentClientRetryPolicy = this.resetSessionTokenRetryPolicy.getRequestPolicy(null);
        return ObservableHelper.inlineIfPossibleAsObs(() -> createPermissionInternal(userLink, permission, options, documentClientRetryPolicy), this.resetSessionTokenRetryPolicy.getRequestPolicy(null));
    }

    private Mono<ResourceResponse<Permission>> createPermissionInternal(String userLink, Permission permission,
                                                                              RequestOptions options, DocumentClientRetryPolicy documentClientRetryPolicy) {

        try {
            logger.debug("Creating a Permission. userLink [{}], permission id [{}]", userLink, permission.getId());
            RxDocumentServiceRequest request = getPermissionRequest(userLink, permission, options,
                    OperationType.Create);
            return this.create(request, documentClientRetryPolicy, getOperationContextAndListenerTuple(options)).map(response -> toResourceResponse(response, Permission.class));

        } catch (Exception e) {
            logger.debug("Failure in creating a Permission due to [{}]", e.getMessage(), e);
            return Mono.error(e);
        }
    }

    @Override
    public Mono<ResourceResponse<Permission>> upsertPermission(String userLink, Permission permission,
                                                                     RequestOptions options) {
        DocumentClientRetryPolicy retryPolicyInstance = this.resetSessionTokenRetryPolicy.getRequestPolicy(null);
        return ObservableHelper.inlineIfPossibleAsObs(() -> upsertPermissionInternal(userLink, permission, options, retryPolicyInstance), retryPolicyInstance);
    }

    private Mono<ResourceResponse<Permission>> upsertPermissionInternal(String userLink, Permission permission,
                                                                              RequestOptions options, DocumentClientRetryPolicy retryPolicyInstance) {

        try {
            logger.debug("Upserting a Permission. userLink [{}], permission id [{}]", userLink, permission.getId());
            RxDocumentServiceRequest request = getPermissionRequest(userLink, permission, options,
                    OperationType.Upsert);
            if (retryPolicyInstance != null) {
                retryPolicyInstance.onBeforeSendRequest(request);
            }

            return this.upsert(request, retryPolicyInstance, getOperationContextAndListenerTuple(options)).map(response -> toResourceResponse(response, Permission.class));

        } catch (Exception e) {
            logger.debug("Failure in upserting a Permission due to [{}]", e.getMessage(), e);
            return Mono.error(e);
        }
    }

    private RxDocumentServiceRequest getPermissionRequest(String userLink, Permission permission,
                                                          RequestOptions options, OperationType operationType) {
        if (StringUtils.isEmpty(userLink)) {
            throw new IllegalArgumentException("userLink");
        }
        if (permission == null) {
            throw new IllegalArgumentException("permission");
        }

        RxDocumentClientImpl.validateResource(permission);

        String path = Utils.joinPath(userLink, Paths.PERMISSIONS_PATH_SEGMENT);
        Map<String, String> requestHeaders = getRequestHeaders(options, ResourceType.Permission, operationType);
        return RxDocumentServiceRequest.create(this,
            operationType, ResourceType.Permission, path, permission, requestHeaders, options);
    }

    @Override
    public Mono<ResourceResponse<Permission>> replacePermission(Permission permission, RequestOptions options) {
        DocumentClientRetryPolicy retryPolicyInstance = this.resetSessionTokenRetryPolicy.getRequestPolicy(null);
        return ObservableHelper.inlineIfPossibleAsObs(() -> replacePermissionInternal(permission, options, retryPolicyInstance), retryPolicyInstance);
    }

    private Mono<ResourceResponse<Permission>> replacePermissionInternal(Permission permission, RequestOptions options, DocumentClientRetryPolicy retryPolicyInstance) {
        try {
            if (permission == null) {
                throw new IllegalArgumentException("permission");
            }
            logger.debug("Replacing a Permission. permission id [{}]", permission.getId());
            RxDocumentClientImpl.validateResource(permission);

            String path = Utils.joinPath(permission.getSelfLink(), null);
            Map<String, String> requestHeaders = getRequestHeaders(options, ResourceType.Permission, OperationType.Replace);
            RxDocumentServiceRequest request = RxDocumentServiceRequest.create(this,
                OperationType.Replace, ResourceType.Permission, path, permission, requestHeaders, options);

            if (retryPolicyInstance != null) {
                retryPolicyInstance.onBeforeSendRequest(request);
            }

            return this.replace(request, retryPolicyInstance).map(response -> toResourceResponse(response, Permission.class));

        } catch (Exception e) {
            logger.debug("Failure in replacing a Permission due to [{}]", e.getMessage(), e);
            return Mono.error(e);
        }
    }

    @Override
    public Mono<ResourceResponse<Permission>> deletePermission(String permissionLink, RequestOptions options) {
        DocumentClientRetryPolicy retryPolicyInstance = this.resetSessionTokenRetryPolicy.getRequestPolicy(null);
        return ObservableHelper.inlineIfPossibleAsObs(() -> deletePermissionInternal(permissionLink, options, retryPolicyInstance), retryPolicyInstance);
    }

    private Mono<ResourceResponse<Permission>> deletePermissionInternal(String permissionLink, RequestOptions options,
                                                                              DocumentClientRetryPolicy retryPolicyInstance) {

        try {
            if (StringUtils.isEmpty(permissionLink)) {
                throw new IllegalArgumentException("permissionLink");
            }
            logger.debug("Deleting a Permission. permissionLink [{}]", permissionLink);
            String path = Utils.joinPath(permissionLink, null);
            Map<String, String> requestHeaders = getRequestHeaders(options, ResourceType.Permission, OperationType.Delete);
            RxDocumentServiceRequest request = RxDocumentServiceRequest.create(this,
                OperationType.Delete, ResourceType.Permission, path, requestHeaders, options);

            if (retryPolicyInstance != null) {
                retryPolicyInstance.onBeforeSendRequest(request);
            }

            return this.delete(request, retryPolicyInstance, getOperationContextAndListenerTuple(options)).map(response -> toResourceResponse(response, Permission.class));

        } catch (Exception e) {
            logger.debug("Failure in deleting a Permission due to [{}]", e.getMessage(), e);
            return Mono.error(e);
        }
    }

    @Override
    public Mono<ResourceResponse<Permission>> readPermission(String permissionLink, RequestOptions options) {
        DocumentClientRetryPolicy retryPolicyInstance = this.resetSessionTokenRetryPolicy.getRequestPolicy(null);
        return ObservableHelper.inlineIfPossibleAsObs(() -> readPermissionInternal(permissionLink, options, retryPolicyInstance), retryPolicyInstance);
    }

    private Mono<ResourceResponse<Permission>> readPermissionInternal(String permissionLink, RequestOptions options, DocumentClientRetryPolicy retryPolicyInstance ) {
        try {
            if (StringUtils.isEmpty(permissionLink)) {
                throw new IllegalArgumentException("permissionLink");
            }
            logger.debug("Reading a Permission. permissionLink [{}]", permissionLink);
            String path = Utils.joinPath(permissionLink, null);
            Map<String, String> requestHeaders = getRequestHeaders(options, ResourceType.Permission, OperationType.Read);
            RxDocumentServiceRequest request = RxDocumentServiceRequest.create(this,
                OperationType.Read, ResourceType.Permission, path, requestHeaders, options);

            if (retryPolicyInstance != null) {
                retryPolicyInstance.onBeforeSendRequest(request);
            }
            return this.read(request, retryPolicyInstance).map(response -> toResourceResponse(response, Permission.class));

        } catch (Exception e) {
            logger.debug("Failure in reading a Permission due to [{}]", e.getMessage(), e);
            return Mono.error(e);
        }
    }

    @Override
    public Flux<FeedResponse<Permission>> readPermissions(String userLink, QueryFeedOperationState state) {

        if (StringUtils.isEmpty(userLink)) {
            throw new IllegalArgumentException("userLink");
        }

        return nonDocumentReadFeed(state, ResourceType.Permission, Permission.class,
                Utils.joinPath(userLink, Paths.PERMISSIONS_PATH_SEGMENT));
    }

    @Override
    public Flux<FeedResponse<Permission>> queryPermissions(String userLink, String query,
                                                           QueryFeedOperationState state) {
        return queryPermissions(userLink, new SqlQuerySpec(query), state);
    }

    @Override
    public Flux<FeedResponse<Permission>> queryPermissions(String userLink, SqlQuerySpec querySpec,
                                                           QueryFeedOperationState state) {
        return createQuery(userLink, querySpec, state, Permission.class, ResourceType.Permission);
    }

    @Override
    public Mono<ResourceResponse<Offer>> replaceOffer(Offer offer) {
        DocumentClientRetryPolicy documentClientRetryPolicy = this.resetSessionTokenRetryPolicy.getRequestPolicy(null);
        return ObservableHelper.inlineIfPossibleAsObs(() -> replaceOfferInternal(offer, documentClientRetryPolicy), documentClientRetryPolicy);
    }

    private Mono<ResourceResponse<Offer>> replaceOfferInternal(Offer offer, DocumentClientRetryPolicy documentClientRetryPolicy) {
        try {
            if (offer == null) {
                throw new IllegalArgumentException("offer");
            }
            logger.debug("Replacing an Offer. offer id [{}]", offer.getId());
            RxDocumentClientImpl.validateResource(offer);

            String path = Utils.joinPath(offer.getSelfLink(), null);
            RxDocumentServiceRequest request = RxDocumentServiceRequest.create(this, OperationType.Replace,
                    ResourceType.Offer, path, offer, null, null);
            return this.replace(request, documentClientRetryPolicy).map(response -> toResourceResponse(response, Offer.class));

        } catch (Exception e) {
            logger.debug("Failure in replacing an Offer due to [{}]", e.getMessage(), e);
            return Mono.error(e);
        }
    }

    @Override
    public Mono<ResourceResponse<Offer>> readOffer(String offerLink) {
        DocumentClientRetryPolicy retryPolicyInstance = this.resetSessionTokenRetryPolicy.getRequestPolicy(null);
        return ObservableHelper.inlineIfPossibleAsObs(() -> readOfferInternal(offerLink, retryPolicyInstance), retryPolicyInstance);
    }

    private Mono<ResourceResponse<Offer>> readOfferInternal(String offerLink, DocumentClientRetryPolicy retryPolicyInstance) {
        try {
            if (StringUtils.isEmpty(offerLink)) {
                throw new IllegalArgumentException("offerLink");
            }
            logger.debug("Reading an Offer. offerLink [{}]", offerLink);
            String path = Utils.joinPath(offerLink, null);
            RxDocumentServiceRequest request = RxDocumentServiceRequest.create(this,
                OperationType.Read, ResourceType.Offer, path, (HashMap<String, String>)null, null);

            if (retryPolicyInstance != null) {
                retryPolicyInstance.onBeforeSendRequest(request);
            }

            return this.read(request, retryPolicyInstance).map(response -> toResourceResponse(response, Offer.class));

        } catch (Exception e) {
            logger.debug("Failure in reading an Offer due to [{}]", e.getMessage(), e);
            return Mono.error(e);
        }
    }

    @Override
    public Flux<FeedResponse<Offer>> readOffers(QueryFeedOperationState state) {
        return nonDocumentReadFeed(state, ResourceType.Offer, Offer.class,
                Utils.joinPath(Paths.OFFERS_PATH_SEGMENT, null));
    }

    private <T> Flux<FeedResponse<T>> nonDocumentReadFeed(
        QueryFeedOperationState state,
        ResourceType resourceType,
        Class<T> klass,
        String resourceLink) {
<<<<<<< HEAD

        return nonDocumentReadFeedInternal(state.getQueryOptions(), resourceType, klass, resourceLink, false);
=======
        return nonDocumentReadFeedInternal(state.getQueryOptions(), resourceType, klass, resourceLink);
>>>>>>> a2965bd7
    }

    private <T> Flux<FeedResponse<T>> nonDocumentReadFeedInternal(
        CosmosQueryRequestOptions options,
        ResourceType resourceType,
        Class<T> klass,
<<<<<<< HEAD
        String resourceLink,
        boolean isChangeFeed) {
=======
        String resourceLink) {
>>>>>>> a2965bd7

        final CosmosQueryRequestOptions nonNullOptions = options != null ? options : new CosmosQueryRequestOptions();
        Integer maxItemCount = ModelBridgeInternal.getMaxItemCountFromQueryRequestOptions(nonNullOptions);
        int maxPageSize = maxItemCount != null ? maxItemCount : -1;

        assert(resourceType != ResourceType.Document);
        // readFeed is only used for non-document operations - no need to wire up hedging
        BiFunction<String, Integer, RxDocumentServiceRequest> createRequestFunc = (continuationToken, pageSize) -> {
            Map<String, String> requestHeaders = new HashMap<>();
            requestHeaders.put(HttpConstants.HttpHeaders.PAGE_SIZE, Integer.toString(pageSize));
            if (isChangeFeed) {
                requestHeaders.put(HttpConstants.HttpHeaders.A_IM, HttpConstants.A_IMHeaderValues.INCREMENTAL_FEED);
            }

            if (StringUtils.isNotEmpty(continuationToken)) {
                requestHeaders.put(
                    isChangeFeed ? HttpConstants.HttpHeaders.IF_NONE_MATCH : HttpConstants.HttpHeaders.CONTINUATION,
                    continuationToken);
            }

            RxDocumentServiceRequest request =  RxDocumentServiceRequest.create(this,
                OperationType.ReadFeed, resourceType, resourceLink, requestHeaders, nonNullOptions);
            return request;
        };

        Function<RxDocumentServiceRequest, Mono<FeedResponse<T>>> executeFunc =
            request -> {
                DocumentClientRetryPolicy retryPolicy = this.resetSessionTokenRetryPolicy.getRequestPolicy(null);
                retryPolicy.onBeforeSendRequest(request);
                return ObservableHelper.inlineIfPossibleAsObs(
                    () -> readFeed(request)
                        .map(response -> {
                            if (isChangeFeed) {
                                return feedResponseAccessor.createChangeFeedResponse(
                                    response,
                                    DefaultCosmosItemSerializer.INTERNAL_DEFAULT_SERIALIZER,
                                    klass);
                            } else {
                               return feedResponseAccessor.createFeedResponse(
                                    response,
                                    DefaultCosmosItemSerializer.INTERNAL_DEFAULT_SERIALIZER,
                                    klass);
                            }
                        }),
                    retryPolicy);
            };

        return Paginator
            .getPaginatedNonDocumentReadFeedResultAsObservable(
                this,
                nonNullOptions,
                createRequestFunc,
                executeFunc,
                maxPageSize,
                this.globalEndpointManager,
                this.globalPartitionEndpointManagerForPerPartitionCircuitBreaker,
                isChangeFeed);
    }

    @Override
    public Flux<FeedResponse<Offer>> queryOffers(String query, QueryFeedOperationState state) {
        return queryOffers(new SqlQuerySpec(query), state);
    }

    @Override
    public Flux<FeedResponse<Offer>> queryOffers(SqlQuerySpec querySpec, QueryFeedOperationState state) {
        return createQuery(null, querySpec, state, Offer.class, ResourceType.Offer);
    }

    @Override
    public Mono<DatabaseAccount> getDatabaseAccount() {
        DocumentClientRetryPolicy documentClientRetryPolicy = this.resetSessionTokenRetryPolicy.getRequestPolicy(null);
        return ObservableHelper.inlineIfPossibleAsObs(() -> getDatabaseAccountInternal(documentClientRetryPolicy),
         documentClientRetryPolicy);
    }

    private Mono<DatabaseAccount> getDatabaseAccountInternal(DocumentClientRetryPolicy documentClientRetryPolicy) {
        try {
            logger.debug("Getting Database Account");
            RxDocumentServiceRequest request = RxDocumentServiceRequest.create(this,
                    OperationType.Read,
                    ResourceType.DatabaseAccount, "", // path
                    (HashMap<String, String>) null,
                    null);
            return this.read(request, documentClientRetryPolicy).map(ModelBridgeInternal::toDatabaseAccount);

        } catch (Exception e) {
            logger.debug("Failure in getting Database Account due to [{}]", e.getMessage(), e);
            return Mono.error(e);
        }
    }

    public ISessionContainer getSession() {
        return this.sessionContainer;
    }

    public void setSession(ISessionContainer sessionContainer) {
        this.sessionContainer = sessionContainer;
    }

    public CosmosAsyncClient getCachedCosmosAsyncClientSnapshot() {
        return cachedCosmosAsyncClientSnapshot.get();
    }

    @Override
    public RxClientCollectionCache getCollectionCache() {
        return this.collectionCache;
    }

    @Override
    public RxPartitionKeyRangeCache getPartitionKeyRangeCache() {
        return partitionKeyRangeCache;
    }

    @Override
    public GlobalEndpointManager getGlobalEndpointManager() {
        return this.globalEndpointManager;
    }

    @Override
    public GlobalPartitionEndpointManagerForPerPartitionCircuitBreaker getGlobalPartitionEndpointManagerForCircuitBreaker() {
        return this.globalPartitionEndpointManagerForPerPartitionCircuitBreaker;
    }

    @Override
    public GlobalPartitionEndpointManagerForPerPartitionAutomaticFailover getGlobalPartitionEndpointManagerForPerPartitionAutomaticFailover() {
        return this.globalPartitionEndpointManagerForPerPartitionAutomaticFailover;
    }

    @Override
    public AddressSelector getAddressSelector() {
        return new AddressSelector(this.addressResolver, this.configs.getProtocol());
    }

    public Flux<DatabaseAccount> getDatabaseAccountFromEndpoint(URI endpoint) {
        return Flux.defer(() -> {
            RxDocumentServiceRequest request = RxDocumentServiceRequest.create(this,
                OperationType.Read, ResourceType.DatabaseAccount, "", null, (Object) null);
            // if thin client enabled, populate thin client header so we can get thin client read and writeable locations
            if (useThinClient) {
                request.getHeaders().put(HttpConstants.HttpHeaders.THINCLIENT_OPT_IN, "true");
            }
            return this.populateHeadersAsync(request, RequestVerb.GET)
                .flatMap(requestPopulated -> {

                    requestPopulated.setEndpointOverride(endpoint);
                    return this.gatewayProxy.processMessage(requestPopulated).doOnError(e -> {
                        String message = String.format("Failed to retrieve database account information. %s",
                            e.getCause() != null
                                ? e.getCause().toString()
                                : e.toString());
                        logger.warn(message);
                    }).map(rsp -> rsp.getResource(DatabaseAccount.class))
                        .doOnNext(databaseAccount ->
                            this.useMultipleWriteLocations = this.connectionPolicy.isMultipleWriteRegionsEnabled()
                            && BridgeInternal.isEnableMultipleWriteLocations(databaseAccount));
                });
        });
    }

    /**
     * Certain requests must be routed through gateway even when the client connectivity mode is direct.
     *
     * @param request
     * @return RxStoreModel
     */
    private RxStoreModel getStoreProxy(RxDocumentServiceRequest request) {
        // If a request is configured to always use GATEWAY mode(in some cases when targeting .NET Core)
        // we return the GATEWAY store model
        if (request.useGatewayMode) {
            return this.gatewayProxy;
        }

        if (useThinClientStoreModel(request)) {
            return this.thinProxy;
        }

        ResourceType resourceType = request.getResourceType();
        OperationType operationType = request.getOperationType();

        if (resourceType == ResourceType.Offer ||
            resourceType == ResourceType.ClientEncryptionKey ||
            resourceType.isScript() && operationType != OperationType.ExecuteJavaScript ||
            resourceType == ResourceType.PartitionKeyRange ||
            resourceType == ResourceType.PartitionKey && operationType == OperationType.Delete) {
            return this.gatewayProxy;
        }

        if (operationType == OperationType.Create
                || operationType == OperationType.Upsert) {
            if (resourceType == ResourceType.Database ||
                    resourceType == ResourceType.User ||
                    resourceType == ResourceType.DocumentCollection ||
                    resourceType == ResourceType.Permission) {
                return this.gatewayProxy;
            } else {
                return this.storeModel;
            }
        } else if (operationType == OperationType.Delete) {
            if (resourceType == ResourceType.Database ||
                    resourceType == ResourceType.User ||
                    resourceType == ResourceType.DocumentCollection) {
                return this.gatewayProxy;
            } else {
                return this.storeModel;
            }
        } else if (operationType == OperationType.Replace) {
            if (resourceType == ResourceType.DocumentCollection) {
                return this.gatewayProxy;
            } else {
                return this.storeModel;
            }
        } else if (operationType == OperationType.Read) {
            if (resourceType == ResourceType.DocumentCollection) {
                return this.gatewayProxy;
            } else {
                return this.storeModel;
            }
        } else {
            if ((operationType == OperationType.Query ||
                operationType == OperationType.SqlQuery ||
                operationType == OperationType.ReadFeed) &&
                    Utils.isCollectionChild(request.getResourceType())) {
                // Go to gateway only when partition key range and partition key are not set. This should be very rare
                if (request.getPartitionKeyRangeIdentity() == null &&
                        request.getHeaders().get(HttpConstants.HttpHeaders.PARTITION_KEY) == null) {
                    return this.gatewayProxy;
                }
            }

            return this.storeModel;
        }
    }

    @Override
    public void close() {
        logger.info("Attempting to close client {}", this.clientId);
        if (!closed.getAndSet(true)) {
            activeClientsCnt.decrementAndGet();
            logger.info("Shutting down ...");

            if (this.globalPartitionEndpointManagerForPerPartitionCircuitBreaker != null) {
                logger.info("Closing globalPartitionEndpointManagerForPerPartitionCircuitBreaker...");
                LifeCycleUtils.closeQuietly(this.globalPartitionEndpointManagerForPerPartitionCircuitBreaker);
            }

            logger.info("Closing Global Endpoint Manager ...");
            LifeCycleUtils.closeQuietly(this.globalEndpointManager);
            logger.info("Closing StoreClientFactory ...");
            LifeCycleUtils.closeQuietly(this.storeClientFactory);
            logger.info("Shutting down reactorHttpClient ...");
            LifeCycleUtils.closeQuietly(this.reactorHttpClient);
            logger.info("Shutting down CpuMonitor ...");
            CpuMemoryMonitor.unregister(this);

            if (this.throughputControlEnabled.get()) {
                logger.info("Closing ThroughputControlStore ...");
                this.throughputControlStore.close();
            }

            logger.info("Shutting down completed.");
        } else {
            logger.warn("Already shutdown!");
        }
    }
    @Override
    public void enableSDKThroughputControlGroup(SDKThroughputControlGroupInternal group, Mono<Integer> throughputQueryMono) {
        checkNotNull(group, "Throughput control group can not be null");

        this.enableThroughputControlStore();
        this.throughputControlStore.enableSDKThroughputControlGroup(group, throughputQueryMono);
    }

    @Override
    public void enableServerThroughputControlGroup(ServerThroughputControlGroup group) {
        checkNotNull(group, "Argument 'group' can not be null");

        this.enableThroughputControlStore();
        this.throughputControlStore.enableServerThroughputControlGroup(group);
    }

    private synchronized void enableThroughputControlStore() {
        if (this.throughputControlEnabled.compareAndSet(false, true)) {
            this.throughputControlStore =
                new ThroughputControlStore(
                    this.collectionCache,
                    this.connectionPolicy.getConnectionMode(),
                    this.partitionKeyRangeCache);

            if (ConnectionMode.DIRECT == this.connectionPolicy.getConnectionMode()) {
                this.storeModel.enableThroughputControl(throughputControlStore);
            } else {
                this.gatewayProxy.enableThroughputControl(throughputControlStore);
            }
        }
    }

    @Override
    public Flux<Void> submitOpenConnectionTasksAndInitCaches(CosmosContainerProactiveInitConfig proactiveContainerInitConfig) {
        return this.storeModel.submitOpenConnectionTasksAndInitCaches(proactiveContainerInitConfig);
    }

    @Override
    public ConsistencyLevel getDefaultConsistencyLevelOfAccount() {
        return this.gatewayConfigurationReader.getDefaultConsistencyLevel();
    }

    /***
     * Configure fault injector provider.
     *
     * @param injectorProvider the fault injector provider.
     */
    @Override
    public void configureFaultInjectorProvider(IFaultInjectorProvider injectorProvider) {
        checkNotNull(injectorProvider, "Argument 'injectorProvider' can not be null");

        if (this.connectionPolicy.getConnectionMode() == ConnectionMode.DIRECT) {
            this.storeModel.configureFaultInjectorProvider(injectorProvider, this.configs);
            this.addressResolver.configureFaultInjectorProvider(injectorProvider, this.configs);
        }

        this.gatewayProxy.configureFaultInjectorProvider(injectorProvider, this.configs);
        this.thinProxy.configureFaultInjectorProvider(injectorProvider, this.configs);
    }

    @Override
    public void recordOpenConnectionsAndInitCachesCompleted(List<CosmosContainerIdentity> cosmosContainerIdentities) {
        this.storeModel.recordOpenConnectionsAndInitCachesCompleted(cosmosContainerIdentities);
    }

    @Override
    public void recordOpenConnectionsAndInitCachesStarted(List<CosmosContainerIdentity> cosmosContainerIdentities) {
        this.storeModel.recordOpenConnectionsAndInitCachesStarted(cosmosContainerIdentities);
    }

    @Override
    public String getMasterKeyOrResourceToken() {
        return this.masterKeyOrResourceToken;
    }

    private static SqlQuerySpec createLogicalPartitionScanQuerySpec(
        PartitionKey partitionKey,
        List<String> partitionKeySelectors) {

        StringBuilder queryStringBuilder = new StringBuilder();
        List<SqlParameter> parameters = new ArrayList<>();

        queryStringBuilder.append("SELECT * FROM c WHERE");
        Object[] pkValues = ModelBridgeInternal.getPartitionKeyInternal(partitionKey).toObjectArray();
        String pkParamNamePrefix = "@pkValue";
        for (int i = 0; i < pkValues.length; i++) {
            StringBuilder subQueryStringBuilder = new StringBuilder();
            String sqlParameterName = pkParamNamePrefix + i;

            if (i > 0) {
                subQueryStringBuilder.append(" AND ");
            }
            subQueryStringBuilder.append(" c");
            subQueryStringBuilder.append(partitionKeySelectors.get(i));
            subQueryStringBuilder.append((" = "));
            subQueryStringBuilder.append(sqlParameterName);

            parameters.add(new SqlParameter(sqlParameterName, pkValues[i]));
            queryStringBuilder.append(subQueryStringBuilder);
        }

        return new SqlQuerySpec(queryStringBuilder.toString(), parameters);
    }

    @Override
    public Mono<List<FeedRange>> getFeedRanges(String collectionLink, boolean forceRefresh) {
        StaleResourceRetryPolicy staleResourceRetryPolicy = new StaleResourceRetryPolicy(
            this.collectionCache,
            null,
            collectionLink,
            new HashMap<>(),
            new HashMap<>(),
            this.sessionContainer,
            null);

        RxDocumentServiceRequest request = RxDocumentServiceRequest.create(
            this,
            OperationType.Query,
            ResourceType.Document,
            collectionLink,
            null);

        staleResourceRetryPolicy.onBeforeSendRequest(request);

        return ObservableHelper.inlineIfPossibleAsObs(
            () -> getFeedRangesInternal(request, collectionLink, forceRefresh, staleResourceRetryPolicy),
            staleResourceRetryPolicy);
    }

    private Mono<List<FeedRange>> getFeedRangesInternal(
        RxDocumentServiceRequest request,
        String collectionLink,
        boolean forceRefresh,
        DocumentClientRetryPolicy retryPolicy) {

        logger.debug("getFeedRange collectionLink=[{}] - forceRefresh={}", collectionLink, forceRefresh);

        if (StringUtils.isEmpty(collectionLink)) {
            throw new IllegalArgumentException("collectionLink");
        }

        if (request != null) {
            retryPolicy.onBeforeSendRequest(request);
        }

        Mono<Utils.ValueHolder<DocumentCollection>> collectionObs = collectionCache.resolveCollectionAsync(null,
            request);

        return collectionObs.flatMap(documentCollectionResourceResponse -> {
            final DocumentCollection collection = documentCollectionResourceResponse.v;
            if (collection == null) {
                return Mono.error(new IllegalStateException("Collection cannot be null"));
            }

            Mono<Utils.ValueHolder<List<PartitionKeyRange>>> valueHolderMono = partitionKeyRangeCache
                .tryGetOverlappingRangesAsync(
                    BridgeInternal.getMetaDataDiagnosticContext(request.requestContext.cosmosDiagnostics),
                    collection.getResourceId(),
                    RANGE_INCLUDING_ALL_PARTITION_KEY_RANGES,
                    forceRefresh,
                    null);

            return valueHolderMono.map(partitionKeyRangeList -> toFeedRanges(partitionKeyRangeList, request));
        });
    }

    private static List<FeedRange> toFeedRanges(
        Utils.ValueHolder<List<PartitionKeyRange>> partitionKeyRangeListValueHolder, RxDocumentServiceRequest request) {
        final List<PartitionKeyRange> partitionKeyRangeList = partitionKeyRangeListValueHolder.v;
        if (partitionKeyRangeList == null) {
            request.forceNameCacheRefresh = true;
            throw new InvalidPartitionException();
        }

        List<FeedRange> feedRanges = new ArrayList<>();
        partitionKeyRangeList.forEach(pkRange -> feedRanges.add(toFeedRange(pkRange)));

        return feedRanges;
    }

    private static FeedRange toFeedRange(PartitionKeyRange pkRange) {
        return new FeedRangeEpkImpl(pkRange.toRange());
    }

    public PartitionKeyRange addPartitionLevelUnavailableRegionsForPointOperationRequestForPerPartitionCircuitBreaker(
        RxDocumentServiceRequest request,
        RequestOptions options,
        CollectionRoutingMap collectionRoutingMap,
        DocumentClientRetryPolicy documentClientRetryPolicy,
        PartitionKeyRange preResolvedPartitionKeyRangeIfAny) {

        checkNotNull(request, "Argument 'request' cannot be null!");
        checkNotNull(this.globalPartitionEndpointManagerForPerPartitionCircuitBreaker, "globalPartitionEndpointManagerForCircuitBreaker cannot be null!");

        if (this.globalPartitionEndpointManagerForPerPartitionCircuitBreaker.isPerPartitionLevelCircuitBreakingApplicable(request)) {

            if (preResolvedPartitionKeyRangeIfAny != null) {

                // setting it here in case request.requestContext.resolvedPartitionKeyRange
                // is not assigned in either GlobalAddressResolver / RxGatewayStoreModel (possible if there are Gateway timeouts)
                // and circuit breaker also kicks in to mark a failure resolvedPartitionKeyRange (will result in NullPointerException and will
                // help failover as well)
                // also resolvedPartitionKeyRange will be overridden in GlobalAddressResolver / RxGatewayStoreModel irrespective
                // so staleness is not an issue (after doing a validation of parent-child relationship b/w initial and new partitionKeyRange)
                request.requestContext.resolvedPartitionKeyRange = preResolvedPartitionKeyRangeIfAny;

                // maintaining a separate copy - request.requestContext.resolvedPartitionKeyRange can be set to null
                // when the CosmosClient instance has to "reset" the request.requestContext.resolvedPartitionKeyRange
                // in partition split / merge and invalid partition scenarios - the separate copy will help identify
                // such scenarios and circuit breaking in general
                request.requestContext.resolvedPartitionKeyRangeForCircuitBreaker = preResolvedPartitionKeyRangeIfAny;

                List<String> unavailableRegionsForPartition
                    = this.globalPartitionEndpointManagerForPerPartitionCircuitBreaker.getUnavailableRegionsForPartitionKeyRange(
                    request,
                    request.getResourceId(),
                    preResolvedPartitionKeyRangeIfAny
                );

                request.requestContext.setUnavailableRegionsForPerPartitionCircuitBreaker(unavailableRegionsForPartition);

                // onBeforeSendRequest uses excluded regions to know the next location endpoint
                // to route the request to unavailable regions are effectively excluded regions for this request
                if (documentClientRetryPolicy != null) {
                    documentClientRetryPolicy.onBeforeSendRequest(request);
                }

                return preResolvedPartitionKeyRangeIfAny;
            }
            else {
                checkNotNull(options, "Argument 'options' cannot be null!");
                checkNotNull(options.getPartitionKeyDefinition(), "Argument 'partitionKeyDefinition' within options cannot be null!");
                checkNotNull(collectionRoutingMap, "Argument 'collectionRoutingMap' cannot be null!");

                PartitionKeyRange resolvedPartitionKeyRange = null;

                PartitionKeyDefinition partitionKeyDefinition = options.getPartitionKeyDefinition();
                PartitionKeyInternal partitionKeyInternal = request.getPartitionKeyInternal();

                if (partitionKeyInternal != null) {
                    String effectivePartitionKeyString = PartitionKeyInternalHelper.getEffectivePartitionKeyString(partitionKeyInternal, partitionKeyDefinition);
                    resolvedPartitionKeyRange = collectionRoutingMap.getRangeByEffectivePartitionKey(effectivePartitionKeyString);

                    // cache the effective partition key if possible - can be a bottleneck,
                    // since it is also recomputed in AddressResolver
                    request.setEffectivePartitionKey(effectivePartitionKeyString);
                } else if (request.getPartitionKeyRangeIdentity() != null) {
                    resolvedPartitionKeyRange = collectionRoutingMap.getRangeByPartitionKeyRangeId(request.getPartitionKeyRangeIdentity().getPartitionKeyRangeId());
                }

                checkNotNull(resolvedPartitionKeyRange, "resolvedPartitionKeyRange cannot be null!");
                checkNotNull(this.globalPartitionEndpointManagerForPerPartitionCircuitBreaker, "globalPartitionEndpointManagerForCircuitBreaker cannot be null!");

                // setting it here in case request.requestContext.resolvedPartitionKeyRange
                // is not assigned in either GlobalAddressResolver / RxGatewayStoreModel (possible if there are Gateway timeouts)
                // and circuit breaker also kicks in to mark a failure resolvedPartitionKeyRange (will result in NullPointerException and will
                // help failover as well)
                // also resolvedPartitionKeyRange will be overridden in GlobalAddressResolver / RxGatewayStoreModel irrespective
                // so staleness is not an issue (after doing a validation of parent-child relationship b/w initial and new partitionKeyRange)
                request.requestContext.resolvedPartitionKeyRange = resolvedPartitionKeyRange;

                // maintaining a separate copy - request.requestContext.resolvedPartitionKeyRange can be set to null
                // when the CosmosClient instance has to "reset" the request.requestContext.resolvedPartitionKeyRange
                // in partition split / merge and invalid partition scenarios - the separate copy will help identify
                // such scenarios and circuit breaking in general
                request.requestContext.resolvedPartitionKeyRangeForCircuitBreaker = resolvedPartitionKeyRange;

                List<String> unavailableRegionsForPartition
                    = this.globalPartitionEndpointManagerForPerPartitionCircuitBreaker.getUnavailableRegionsForPartitionKeyRange(
                    request,
                    request.getResourceId(),
                    resolvedPartitionKeyRange
                );

                request.requestContext.setUnavailableRegionsForPerPartitionCircuitBreaker(unavailableRegionsForPartition);

                // onBeforeSendRequest uses excluded regions to know the next location endpoint
                // to route the request to unavailable regions are effectively excluded regions for this request
                if (documentClientRetryPolicy != null) {
                    documentClientRetryPolicy.onBeforeSendRequest(request);
                }

                return resolvedPartitionKeyRange;
            }
        }

        return null;
    }

    public PartitionKeyRange setPartitionKeyRangeForPointOperationRequestForPerPartitionAutomaticFailover(
        RxDocumentServiceRequest request,
        RequestOptions options,
        CollectionRoutingMap collectionRoutingMap,
        DocumentClientRetryPolicy documentClientRetryPolicy,
        boolean isWriteRequest,
        PartitionKeyRange preResolvedPartitionKeyRangeIfAny) {

        checkNotNull(request, "Argument 'request' cannot be null!");

        if (this.globalPartitionEndpointManagerForPerPartitionAutomaticFailover.isPerPartitionAutomaticFailoverApplicable(request)) {

            if (preResolvedPartitionKeyRangeIfAny != null) {

                checkNotNull(this.globalPartitionEndpointManagerForPerPartitionCircuitBreaker, "globalPartitionEndpointManagerForCircuitBreaker cannot be null!");

                // setting it here in case request.requestContext.resolvedPartitionKeyRange
                // is not assigned in either GlobalAddressResolver / RxGatewayStoreModel (possible if there are Gateway timeouts)
                // and circuit breaker also kicks in to mark a failure resolvedPartitionKeyRange (will result in NullPointerException and will
                // help failover as well)
                // also resolvedPartitionKeyRange will be overridden in GlobalAddressResolver / RxGatewayStoreModel irrespective
                // so staleness is not an issue (after doing a validation of parent-child relationship b/w initial and new partitionKeyRange)
                request.requestContext.resolvedPartitionKeyRange = preResolvedPartitionKeyRangeIfAny;

                // maintaining a separate copy - request.requestContext.resolvedPartitionKeyRange can be set to null
                // when the CosmosClient instance has to "reset" the request.requestContext.resolvedPartitionKeyRange
                // in partition split / merge and invalid partition scenarios - the separate copy will help identify
                // such scenarios and PPAF in general
                request.requestContext.resolvedPartitionKeyRangeForPerPartitionAutomaticFailover = preResolvedPartitionKeyRangeIfAny;

                request.isPerPartitionAutomaticFailoverEnabledAndWriteRequest
                    = isWriteRequest && this.globalPartitionEndpointManagerForPerPartitionAutomaticFailover.isPerPartitionAutomaticFailoverEnabled();

                // onBeforeSendRequest uses excluded regions to know the next location endpoint
                // to route the request to unavailable regions are effectively excluded regions for this request
                if (documentClientRetryPolicy != null) {
                    documentClientRetryPolicy.onBeforeSendRequest(request);
                }

                return preResolvedPartitionKeyRangeIfAny;
            } else {
                checkNotNull(options, "Argument 'options' cannot be null!");
                checkNotNull(options.getPartitionKeyDefinition(), "Argument 'partitionKeyDefinition' within options cannot be null!");
                checkNotNull(collectionRoutingMap, "Argument 'collectionRoutingMap' cannot be null!");

                PartitionKeyRange resolvedPartitionKeyRange = null;

                PartitionKeyDefinition partitionKeyDefinition = options.getPartitionKeyDefinition();
                PartitionKeyInternal partitionKeyInternal = request.getPartitionKeyInternal();

                if (partitionKeyInternal != null) {
                    String effectivePartitionKeyString = PartitionKeyInternalHelper.getEffectivePartitionKeyString(partitionKeyInternal, partitionKeyDefinition);
                    resolvedPartitionKeyRange = collectionRoutingMap.getRangeByEffectivePartitionKey(effectivePartitionKeyString);

                    // cache the effective partition key if possible - can be a bottleneck,
                    // since it is also recomputed in AddressResolver
                    request.setEffectivePartitionKey(effectivePartitionKeyString);
                } else if (request.getPartitionKeyRangeIdentity() != null) {
                    resolvedPartitionKeyRange = collectionRoutingMap.getRangeByPartitionKeyRangeId(request.getPartitionKeyRangeIdentity().getPartitionKeyRangeId());
                }

                checkNotNull(resolvedPartitionKeyRange, "resolvedPartitionKeyRange cannot be null!");
                checkNotNull(this.globalPartitionEndpointManagerForPerPartitionCircuitBreaker, "globalPartitionEndpointManagerForCircuitBreaker cannot be null!");

                // setting it here in case request.requestContext.resolvedPartitionKeyRange
                // is not assigned in either GlobalAddressResolver / RxGatewayStoreModel (possible if there are Gateway timeouts)
                // and circuit breaker also kicks in to mark a failure resolvedPartitionKeyRange (will result in NullPointerException and will
                // help failover as well)
                // also resolvedPartitionKeyRange will be overridden in GlobalAddressResolver / RxGatewayStoreModel irrespective
                // so staleness is not an issue (after doing a validation of parent-child relationship b/w initial and new partitionKeyRange)
                request.requestContext.resolvedPartitionKeyRange = resolvedPartitionKeyRange;

                // maintaining a separate copy - request.requestContext.resolvedPartitionKeyRange can be set to null
                // when the CosmosClient instance has to "reset" the request.requestContext.resolvedPartitionKeyRange
                // in partition split / merge and invalid partition scenarios - the separate copy will help identify
                // such scenarios and PPAF in general
                request.requestContext.resolvedPartitionKeyRangeForPerPartitionAutomaticFailover = resolvedPartitionKeyRange;

                request.isPerPartitionAutomaticFailoverEnabledAndWriteRequest
                    = isWriteRequest && this.globalPartitionEndpointManagerForPerPartitionAutomaticFailover.isPerPartitionAutomaticFailoverEnabled();

                // onBeforeSendRequest uses excluded regions to know the next location endpoint
                // to route the request to unavailable regions are effectively excluded regions for this request
                if (documentClientRetryPolicy != null) {
                    documentClientRetryPolicy.onBeforeSendRequest(request);
                }

                return resolvedPartitionKeyRange;
            }
        }

        return null;
    }

    public void mergeContextInformationIntoDiagnosticsForPointRequest(
        RxDocumentServiceRequest request,
        CrossRegionAvailabilityContextForRxDocumentServiceRequest crossRegionAvailabilityContextForRequest) {

        if (crossRegionAvailabilityContextForRequest != null) {
            PointOperationContextForCircuitBreaker pointOperationContextForCircuitBreaker
                = crossRegionAvailabilityContextForRequest.getPointOperationContextForCircuitBreaker();

            if (pointOperationContextForCircuitBreaker != null) {
                diagnosticsAccessor.mergeSerializationDiagnosticContext(request.requestContext.cosmosDiagnostics, pointOperationContextForCircuitBreaker.getSerializationDiagnosticsContext());
            }
        }
    }

    public PartitionKeyRange addPartitionLevelUnavailableRegionsForFeedRequestForPerPartitionCircuitBreaker(
        RxDocumentServiceRequest request,
        CosmosQueryRequestOptions options,
        CollectionRoutingMap collectionRoutingMap,
        PartitionKeyRange preResolvedPartitionKeyRangeIfAny) {

        if (this.globalPartitionEndpointManagerForPerPartitionCircuitBreaker.isPerPartitionLevelCircuitBreakingApplicable(request)) {

            checkNotNull(collectionRoutingMap, "collectionRoutingMap cannot be null!");

            if (preResolvedPartitionKeyRangeIfAny != null) {
                // setting it here in case request.requestContext.resolvedPartitionKeyRange
                // is not assigned in either GlobalAddressResolver / RxGatewayStoreModel (possible if there are Gateway timeouts)
                // and circuit breaker also kicks in to mark a failure resolvedPartitionKeyRange (will result in NullPointerException and will
                // help failover as well)
                // also resolvedPartitionKeyRange will be overridden in GlobalAddressResolver / RxGatewayStoreModel irrespective
                // so staleness is not an issue (after doing a validation of parent-child relationship b/w initial and new partitionKeyRange)
                request.requestContext.resolvedPartitionKeyRange = preResolvedPartitionKeyRangeIfAny;

                // maintaining a separate copy - request.requestContext.resolvedPartitionKeyRange can be set to null
                // when the GoneAndRetryWithRetryPolicy has to "reset" the request.requestContext.resolvedPartitionKeyRange
                // in partition split / merge and invalid partition scenarios - the separate copy will help identify
                // such scenarios and circuit breaking in general
                request.requestContext.resolvedPartitionKeyRangeForCircuitBreaker = preResolvedPartitionKeyRangeIfAny;

                checkNotNull(this.globalPartitionEndpointManagerForPerPartitionCircuitBreaker, "globalPartitionEndpointManagerForCircuitBreaker cannot be null!");

                List<String> unavailableRegionsForPartition
                    = this.globalPartitionEndpointManagerForPerPartitionCircuitBreaker.getUnavailableRegionsForPartitionKeyRange(
                    request,
                    request.getResourceId(),
                    preResolvedPartitionKeyRangeIfAny
                );

                request.requestContext.setUnavailableRegionsForPerPartitionCircuitBreaker(unavailableRegionsForPartition);

                return preResolvedPartitionKeyRangeIfAny;

            } else {

                PartitionKeyRange resolvedPartitionKeyRange = null;

                if (request.getPartitionKeyRangeIdentity() != null) {
                    resolvedPartitionKeyRange = collectionRoutingMap.getRangeByPartitionKeyRangeId(request.getPartitionKeyRangeIdentity().getPartitionKeyRangeId());
                } else if (request.getPartitionKeyInternal() != null) {
                    String effectivePartitionKeyString = PartitionKeyInternalHelper.getEffectivePartitionKeyString(request.getPartitionKeyInternal(), ImplementationBridgeHelpers.CosmosQueryRequestOptionsHelper.getCosmosQueryRequestOptionsAccessor().getPartitionKeyDefinition(options));
                    resolvedPartitionKeyRange = collectionRoutingMap.getRangeByEffectivePartitionKey(effectivePartitionKeyString);
                }

                checkNotNull(resolvedPartitionKeyRange, "resolvedPartitionKeyRange cannot be null!");

                // setting it here in case request.requestContext.resolvedPartitionKeyRange
                // is not assigned in either GlobalAddressResolver / RxGatewayStoreModel (possible if there are Gateway timeouts)
                // and circuit breaker also kicks in to mark a failure resolvedPartitionKeyRange (will result in NullPointerException and will
                // help failover as well)
                // also resolvedPartitionKeyRange will be overridden in GlobalAddressResolver / RxGatewayStoreModel irrespective
                // so staleness is not an issue (after doing a validation of parent-child relationship b/w initial and new partitionKeyRange)
                request.requestContext.resolvedPartitionKeyRange = resolvedPartitionKeyRange;

                // maintaining a separate copy - request.requestContext.resolvedPartitionKeyRange can be set to null
                // when the GoneAndRetryWithRetryPolicy has to "reset" the request.requestContext.resolvedPartitionKeyRange
                // in partition split / merge and invalid partition scenarios - the separate copy will help identify
                // such scenarios and circuit breaking in general
                request.requestContext.resolvedPartitionKeyRangeForCircuitBreaker = resolvedPartitionKeyRange;

                checkNotNull(this.globalPartitionEndpointManagerForPerPartitionCircuitBreaker, "globalPartitionEndpointManagerForCircuitBreaker cannot be null!");

                List<String> unavailableRegionsForPartition
                    = this.globalPartitionEndpointManagerForPerPartitionCircuitBreaker.getUnavailableRegionsForPartitionKeyRange(
                    request,
                    request.getResourceId(),
                    resolvedPartitionKeyRange
                );

                request.requestContext.setUnavailableRegionsForPerPartitionCircuitBreaker(unavailableRegionsForPartition);

                return resolvedPartitionKeyRange;
            }
        }

        return null;
    }

    public PartitionKeyRange setPartitionKeyRangeForFeedRequestForPerPartitionAutomaticFailover(
        RxDocumentServiceRequest request,
        CosmosQueryRequestOptions options,
        CollectionRoutingMap collectionRoutingMap,
        PartitionKeyRange preResolvedPartitionKeyRangeIfAny) {

        if (this.globalPartitionEndpointManagerForPerPartitionAutomaticFailover.isPerPartitionAutomaticFailoverApplicable(request)) {
            checkNotNull(collectionRoutingMap, "collectionRoutingMap cannot be null!");

            if (preResolvedPartitionKeyRangeIfAny != null) {

                request.requestContext.resolvedPartitionKeyRange = preResolvedPartitionKeyRangeIfAny;
                request.requestContext.resolvedPartitionKeyRangeForPerPartitionAutomaticFailover = preResolvedPartitionKeyRangeIfAny;

                return preResolvedPartitionKeyRangeIfAny;
            } else {
                PartitionKeyRange resolvedPartitionKeyRange = null;

                if (request.getPartitionKeyRangeIdentity() != null) {
                    resolvedPartitionKeyRange = collectionRoutingMap.getRangeByPartitionKeyRangeId(request.getPartitionKeyRangeIdentity().getPartitionKeyRangeId());
                } else if (request.getPartitionKeyInternal() != null) {
                    String effectivePartitionKeyString = PartitionKeyInternalHelper.getEffectivePartitionKeyString(request.getPartitionKeyInternal(), ImplementationBridgeHelpers.CosmosQueryRequestOptionsHelper.getCosmosQueryRequestOptionsAccessor().getPartitionKeyDefinition(options));
                    resolvedPartitionKeyRange = collectionRoutingMap.getRangeByEffectivePartitionKey(effectivePartitionKeyString);
                }

                checkNotNull(resolvedPartitionKeyRange, "resolvedPartitionKeyRange cannot be null!");

                // setting it here in case request.requestContext.resolvedPartitionKeyRange
                // is not assigned in either GlobalAddressResolver / RxGatewayStoreModel (possible if there are Gateway timeouts)
                // and circuit breaker also kicks in to mark a failure resolvedPartitionKeyRange (will result in NullPointerException and will
                // help failover as well)
                // also resolvedPartitionKeyRange will be overridden in GlobalAddressResolver / RxGatewayStoreModel irrespective
                // so staleness is not an issue (after doing a validation of parent-child relationship b/w initial and new partitionKeyRange)
                request.requestContext.resolvedPartitionKeyRange = resolvedPartitionKeyRange;

                // maintaining a separate copy - request.requestContext.resolvedPartitionKeyRange can be set to null
                // when the GoneAndRetryWithRetryPolicy has to "reset" the request.requestContext.resolvedPartitionKeyRange
                // in partition split / merge and invalid partition scenarios - the separate copy will help identify
                // such scenarios and circuit breaking in general
                request.requestContext.resolvedPartitionKeyRangeForPerPartitionAutomaticFailover = resolvedPartitionKeyRange;

                return resolvedPartitionKeyRange;
            }
        }

        return null;
    }

    public void addPartitionLevelUnavailableRegionsForChangeFeedOperationRequestForPerPartitionCircuitBreaker(
        RxDocumentServiceRequest request,
        CosmosChangeFeedRequestOptions options,
        CollectionRoutingMap collectionRoutingMap,
        PartitionKeyRange preResolvedPartitionKeyRangeIfAny) {

        if (this.globalPartitionEndpointManagerForPerPartitionCircuitBreaker.isPerPartitionLevelCircuitBreakingApplicable(request)) {

            if (preResolvedPartitionKeyRangeIfAny != null) {

                // setting it here in case request.requestContext.resolvedPartitionKeyRange
                // is not assigned in either GlobalAddressResolver / RxGatewayStoreModel (possible if there are Gateway timeouts)
                // and circuit breaker also kicks in to mark a failure resolvedPartitionKeyRange (will result in NullPointerException and will
                // help failover as well)
                // also resolvedPartitionKeyRange will be overridden in GlobalAddressResolver / RxGatewayStoreModel irrespective
                // so staleness is not an issue (after doing a validation of parent-child relationship b/w initial and new partitionKeyRange)
                request.requestContext.resolvedPartitionKeyRange = preResolvedPartitionKeyRangeIfAny;

                // maintaining a separate copy - request.requestContext.resolvedPartitionKeyRange can be set to null
                // when the GoneAndRetryWithRetryPolicy has to "reset" the request.requestContext.resolvedPartitionKeyRange
                // in partition split / merge and invalid partition scenarios - the separate copy will help identify
                // such scenarios and circuit breaking in general
                request.requestContext.resolvedPartitionKeyRangeForCircuitBreaker = preResolvedPartitionKeyRangeIfAny;

                List<String> unavailableRegionsForPartition
                    = this.globalPartitionEndpointManagerForPerPartitionCircuitBreaker.getUnavailableRegionsForPartitionKeyRange(
                    request,
                    request.getResourceId(),
                    preResolvedPartitionKeyRangeIfAny
                );

                request.requestContext.setUnavailableRegionsForPerPartitionCircuitBreaker(unavailableRegionsForPartition);
            } else {
                checkNotNull(collectionRoutingMap, "collectionRoutingMap cannot be null!");

                PartitionKeyRange resolvedPartitionKeyRange = null;

                if (request.getPartitionKeyRangeIdentity() != null) {
                    resolvedPartitionKeyRange = collectionRoutingMap.getRangeByPartitionKeyRangeId(request.getPartitionKeyRangeIdentity().getPartitionKeyRangeId());
                } else if (request.getPartitionKeyInternal() != null) {
                    String effectivePartitionKeyString = PartitionKeyInternalHelper.getEffectivePartitionKeyString(request.getPartitionKeyInternal(), ImplementationBridgeHelpers.CosmosChangeFeedRequestOptionsHelper.getCosmosChangeFeedRequestOptionsAccessor().getPartitionKeyDefinition(options));
                    resolvedPartitionKeyRange = collectionRoutingMap.getRangeByEffectivePartitionKey(effectivePartitionKeyString);
                }

                checkNotNull(resolvedPartitionKeyRange, "resolvedPartitionKeyRange cannot be null!");

                // setting it here in case request.requestContext.resolvedPartitionKeyRange
                // is not assigned in either GlobalAddressResolver / RxGatewayStoreModel (possible if there are Gateway timeouts)
                // and circuit breaker also kicks in to mark a failure resolvedPartitionKeyRange (will result in NullPointerException and will
                // help failover as well)
                // also resolvedPartitionKeyRange will be overridden in GlobalAddressResolver / RxGatewayStoreModel irrespective
                // so staleness is not an issue (after doing a validation of parent-child relationship b/w initial and new partitionKeyRange)
                request.requestContext.resolvedPartitionKeyRange = resolvedPartitionKeyRange;

                // maintaining a separate copy - request.requestContext.resolvedPartitionKeyRange can be set to null
                // when the GoneAndRetryWithRetryPolicy has to "reset" the request.requestContext.resolvedPartitionKeyRange
                // in partition split / merge and invalid partition scenarios - the separate copy will help identify
                // such scenarios and circuit breaking in general
                request.requestContext.resolvedPartitionKeyRangeForCircuitBreaker = resolvedPartitionKeyRange;

                List<String> unavailableRegionsForPartition
                    = this.globalPartitionEndpointManagerForPerPartitionCircuitBreaker.getUnavailableRegionsForPartitionKeyRange(
                    request,
                    request.getResourceId(),
                    resolvedPartitionKeyRange
                );

                request.requestContext.setUnavailableRegionsForPerPartitionCircuitBreaker(unavailableRegionsForPartition);
            }
        }
    }

    public PartitionKeyRange setPartitionKeyRangeForChangeFeedOperationRequestForPerPartitionAutomaticFailover(
        RxDocumentServiceRequest request,
        CosmosChangeFeedRequestOptions options,
        CollectionRoutingMap collectionRoutingMap,
        PartitionKeyRange preResolvedPartitionKeyRangeIfAny) {

        if (this.globalPartitionEndpointManagerForPerPartitionAutomaticFailover.isPerPartitionAutomaticFailoverApplicable(request)) {

            if (preResolvedPartitionKeyRangeIfAny != null) {

                // setting it here in case request.requestContext.resolvedPartitionKeyRange
                // is not assigned in either GlobalAddressResolver / RxGatewayStoreModel (possible if there are Gateway timeouts)
                // and circuit breaker also kicks in to mark a failure resolvedPartitionKeyRange (will result in NullPointerException and will
                // help failover as well)
                // also resolvedPartitionKeyRange will be overridden in GlobalAddressResolver / RxGatewayStoreModel irrespective
                // so staleness is not an issue (after doing a validation of parent-child relationship b/w initial and new partitionKeyRange)
                request.requestContext.resolvedPartitionKeyRange = preResolvedPartitionKeyRangeIfAny;

                // maintaining a separate copy - request.requestContext.resolvedPartitionKeyRange can be set to null
                // when the GoneAndRetryWithRetryPolicy has to "reset" the request.requestContext.resolvedPartitionKeyRange
                // in partition split / merge and invalid partition scenarios - the separate copy will help identify
                // such scenarios and PPAF in general
                request.requestContext.resolvedPartitionKeyRangeForPerPartitionAutomaticFailover = preResolvedPartitionKeyRangeIfAny;

                return preResolvedPartitionKeyRangeIfAny;
            } else {
                checkNotNull(collectionRoutingMap, "collectionRoutingMap cannot be null!");

                PartitionKeyRange resolvedPartitionKeyRange = null;

                if (request.getPartitionKeyRangeIdentity() != null) {
                    resolvedPartitionKeyRange = collectionRoutingMap.getRangeByPartitionKeyRangeId(request.getPartitionKeyRangeIdentity().getPartitionKeyRangeId());
                } else if (request.getPartitionKeyInternal() != null) {
                    String effectivePartitionKeyString = PartitionKeyInternalHelper.getEffectivePartitionKeyString(request.getPartitionKeyInternal(), ImplementationBridgeHelpers.CosmosChangeFeedRequestOptionsHelper.getCosmosChangeFeedRequestOptionsAccessor().getPartitionKeyDefinition(options));
                    resolvedPartitionKeyRange = collectionRoutingMap.getRangeByEffectivePartitionKey(effectivePartitionKeyString);
                }

                checkNotNull(resolvedPartitionKeyRange, "resolvedPartitionKeyRange cannot be null!");

                // setting it here in case request.requestContext.resolvedPartitionKeyRange
                // is not assigned in either GlobalAddressResolver / RxGatewayStoreModel (possible if there are Gateway timeouts)
                // and circuit breaker also kicks in to mark a failure resolvedPartitionKeyRange (will result in NullPointerException and will
                // help failover as well)
                // also resolvedPartitionKeyRange will be overridden in GlobalAddressResolver / RxGatewayStoreModel irrespective
                // so staleness is not an issue (after doing a validation of parent-child relationship b/w initial and new partitionKeyRange)
                request.requestContext.resolvedPartitionKeyRange = resolvedPartitionKeyRange;

                // maintaining a separate copy - request.requestContext.resolvedPartitionKeyRange can be set to null
                // when the GoneAndRetryWithRetryPolicy has to "reset" the request.requestContext.resolvedPartitionKeyRange
                // in partition split / merge and invalid partition scenarios - the separate copy will help identify
                // such scenarios and PPAF in general
                request.requestContext.resolvedPartitionKeyRangeForPerPartitionAutomaticFailover = resolvedPartitionKeyRange;

                return resolvedPartitionKeyRange;
            }
        }

        return null;
    }

    private Mono<ResourceResponse<Document>> wrapPointOperationWithAvailabilityStrategy(
        ResourceType resourceType,
        OperationType operationType,
        DocumentPointOperation callback,
        RequestOptions initialRequestOptions,
        boolean idempotentWriteRetriesEnabled,
        String collectionLink) {

        return wrapPointOperationWithAvailabilityStrategy(
            resourceType,
            operationType,
            callback,
            initialRequestOptions,
            idempotentWriteRetriesEnabled,
            this,
            collectionLink
        );
    }

    private Mono<ResourceResponse<Document>> wrapPointOperationWithAvailabilityStrategy(
        ResourceType resourceType,
        OperationType operationType,
        DocumentPointOperation callback,
        RequestOptions initialRequestOptions,
        boolean idempotentWriteRetriesEnabled,
        DiagnosticsClientContext innerDiagnosticsFactory,
        String collectionLink) {

        checkNotNull(resourceType, "Argument 'resourceType' must not be null.");
        checkNotNull(operationType, "Argument 'operationType' must not be null.");
        checkNotNull(callback, "Argument 'callback' must not be null.");

        final RequestOptions nonNullRequestOptions =
            initialRequestOptions != null ? initialRequestOptions : new RequestOptions();

        checkArgument(
            resourceType == ResourceType.Document,
            "This method can only be used for document point operations.");

        CosmosEndToEndOperationLatencyPolicyConfig endToEndPolicyConfig =
            getEndToEndOperationLatencyPolicyConfig(nonNullRequestOptions, resourceType, operationType);

        List<String> orderedApplicableRegionsForSpeculation = getApplicableRegionsForSpeculation(
            endToEndPolicyConfig,
            resourceType,
            operationType,
            idempotentWriteRetriesEnabled,
            nonNullRequestOptions);

        AtomicBoolean isOperationSuccessful = new AtomicBoolean(false);

        if (orderedApplicableRegionsForSpeculation.size() < 2) {
            // There is at most one applicable region - no hedging possible
            PointOperationContextForCircuitBreaker pointOperationContextForCircuitBreakerForMainRequest = new PointOperationContextForCircuitBreaker(
                isOperationSuccessful,
                false,
                collectionLink,
                new SerializationDiagnosticsContext());

            pointOperationContextForCircuitBreakerForMainRequest.setIsRequestHedged(false);

            AvailabilityStrategyContext availabilityStrategyContextForMainRequest = new AvailabilityStrategyContext(false, false);

            CrossRegionAvailabilityContextForRxDocumentServiceRequest crossRegionAvailabilityContextForMainRequest
                = new CrossRegionAvailabilityContextForRxDocumentServiceRequest(
                null,
                pointOperationContextForCircuitBreakerForMainRequest,
                availabilityStrategyContextForMainRequest);

            return callback.apply(nonNullRequestOptions, endToEndPolicyConfig, innerDiagnosticsFactory, crossRegionAvailabilityContextForMainRequest);
        }

        ThresholdBasedAvailabilityStrategy availabilityStrategy =
            (ThresholdBasedAvailabilityStrategy) endToEndPolicyConfig.getAvailabilityStrategy();
        List<Mono<NonTransientPointOperationResult>> monoList = new ArrayList<>();

        final ScopedDiagnosticsFactory diagnosticsFactory = new ScopedDiagnosticsFactory(innerDiagnosticsFactory, false);

        orderedApplicableRegionsForSpeculation
            .forEach(region -> {
                RequestOptions clonedOptions = new RequestOptions(nonNullRequestOptions);

                if (monoList.isEmpty()) {
                    // no special error handling for transient errors to suppress them here
                    // because any cross-regional retries are expected to be processed
                    // by the ClientRetryPolicy for the initial request - so, any outcome of the
                    // initial Mono should be treated as non-transient error - even when
                    // the error would otherwise be treated as transient
                    PointOperationContextForCircuitBreaker pointOperationContextForCircuitBreakerForMainRequest
                        = new PointOperationContextForCircuitBreaker(
                        isOperationSuccessful,
                        true,
                        collectionLink,
                        new SerializationDiagnosticsContext());

                    pointOperationContextForCircuitBreakerForMainRequest.setIsRequestHedged(false);

                    AvailabilityStrategyContext availabilityStrategyContextForMainRequest = new AvailabilityStrategyContext(true, false);

                    CrossRegionAvailabilityContextForRxDocumentServiceRequest crossRegionAvailabilityContextForMainRequest
                        = new CrossRegionAvailabilityContextForRxDocumentServiceRequest(
                        null,
                        pointOperationContextForCircuitBreakerForMainRequest,
                        availabilityStrategyContextForMainRequest);

                    Mono<NonTransientPointOperationResult> initialMonoAcrossAllRegions =
                        callback.apply(clonedOptions, endToEndPolicyConfig, diagnosticsFactory, crossRegionAvailabilityContextForMainRequest)
                            .map(NonTransientPointOperationResult::new)
                            .onErrorResume(
                                RxDocumentClientImpl::isCosmosException,
                                t -> Mono.just(
                                    new NonTransientPointOperationResult(
                                        Utils.as(Exceptions.unwrap(t), CosmosException.class))));

                    if (logger.isDebugEnabled()) {
                        monoList.add(initialMonoAcrossAllRegions.doOnSubscribe(c -> logger.debug(
                            "STARTING to process {} operation in region '{}'",
                            operationType,
                            region)));
                    } else {
                        monoList.add(initialMonoAcrossAllRegions);
                    }
                } else {
                    clonedOptions.setExcludedRegions(
                        getEffectiveExcludedRegionsForHedging(
                            nonNullRequestOptions.getExcludedRegions(),
                            orderedApplicableRegionsForSpeculation,
                            region)
                    );

                    // Non-Transient errors are mapped to a value - this ensures the firstWithValue
                    // operator below will complete the composite Mono for both successful values
                    // and non-transient errors
                    PointOperationContextForCircuitBreaker pointOperationContextForCircuitBreakerForHedgedRequest
                        = new PointOperationContextForCircuitBreaker(
                        isOperationSuccessful,
                        true,
                        collectionLink,
                        new SerializationDiagnosticsContext());

                    pointOperationContextForCircuitBreakerForHedgedRequest.setIsRequestHedged(true);

                    AvailabilityStrategyContext availabilityStrategyContextForHedgedRequest = new AvailabilityStrategyContext(true, true);

                    CrossRegionAvailabilityContextForRxDocumentServiceRequest crossRegionAvailabilityContextForHedgedRequest = new CrossRegionAvailabilityContextForRxDocumentServiceRequest(
                        null,
                        pointOperationContextForCircuitBreakerForHedgedRequest,
                        availabilityStrategyContextForHedgedRequest);

                    Mono<NonTransientPointOperationResult> regionalCrossRegionRetryMono =
                        callback.apply(clonedOptions, endToEndPolicyConfig, diagnosticsFactory, crossRegionAvailabilityContextForHedgedRequest)
                            .map(NonTransientPointOperationResult::new)
                            .onErrorResume(
                                RxDocumentClientImpl::isNonTransientCosmosException,
                                t -> Mono.just(
                                    new NonTransientPointOperationResult(
                                        Utils.as(Exceptions.unwrap(t), CosmosException.class))));

                    Duration delayForCrossRegionalRetry = (availabilityStrategy)
                        .getThreshold()
                        .plus((availabilityStrategy)
                            .getThresholdStep()
                            .multipliedBy(monoList.size() - 1));

                    if (logger.isDebugEnabled()) {
                        monoList.add(
                            regionalCrossRegionRetryMono
                                .doOnSubscribe(c -> logger.debug("STARTING to process {} operation in region '{}'", operationType, region))
                                .delaySubscription(delayForCrossRegionalRetry));
                    } else {
                        monoList.add(
                            regionalCrossRegionRetryMono
                                .delaySubscription(delayForCrossRegionalRetry));
                    }
                }
            });

        // NOTE - merging diagnosticsFactory cannot only happen in
        // doFinally operator because the doFinally operator is a side effect method -
        // meaning it executes concurrently with firing the onComplete/onError signal
        // doFinally is also triggered by cancellation
        // So, to make sure merging the Context happens synchronously in line we
        // have to ensure merging is happening on error/completion
        // and also in doOnCancel.
        return Mono
            .firstWithValue(monoList)
            .flatMap(nonTransientResult -> {
                diagnosticsFactory.merge(nonNullRequestOptions);
                if (nonTransientResult.isError()) {
                    return Mono.error(nonTransientResult.exception);
                }

                return Mono.just(nonTransientResult.response);
            })
            .onErrorMap(throwable -> {
                Throwable exception = Exceptions.unwrap(throwable);

                if (exception instanceof NoSuchElementException) {

                    List<Throwable> innerThrowables = Exceptions
                        .unwrapMultiple(exception.getCause());

                    int index = 0;
                    for (Throwable innerThrowable : innerThrowables) {
                        Throwable innerException = Exceptions.unwrap(innerThrowable);

                        // collect latest CosmosException instance bubbling up for a region
                        if (innerException instanceof CosmosException) {
                            CosmosException cosmosException = Utils.as(innerException, CosmosException.class);
                            diagnosticsFactory.merge(nonNullRequestOptions);
                            return cosmosException;
                        } else if (innerException instanceof NoSuchElementException) {
                            logger.trace(
                                "Operation in {} completed with empty result because it was cancelled.",
                                orderedApplicableRegionsForSpeculation.get(index));
                        } else if (logger.isWarnEnabled()) {
                            String message = "Unexpected Non-CosmosException when processing operation in '"
                                + orderedApplicableRegionsForSpeculation.get(index)
                                + "'.";
                            logger.warn(
                                message,
                                innerException
                            );
                        }

                        index++;
                    }
                }

                diagnosticsFactory.merge(nonNullRequestOptions);

                return exception;
            })
            .doOnCancel(() -> diagnosticsFactory.merge(nonNullRequestOptions));
    }

    private static boolean isCosmosException(Throwable t) {
        final Throwable unwrappedException = Exceptions.unwrap(t);
        return unwrappedException instanceof CosmosException;
    }

    private static boolean isNonTransientCosmosException(Throwable t) {
        final Throwable unwrappedException = Exceptions.unwrap(t);
        if (!(unwrappedException instanceof CosmosException)) {
            return false;
        }
        CosmosException cosmosException = Utils.as(unwrappedException, CosmosException.class);
        return isNonTransientResultForHedging(
            cosmosException.getStatusCode(),
            cosmosException.getSubStatusCode());
    }

    private List<String> getEffectiveExcludedRegionsForHedging(
        List<String> initialExcludedRegions,
        List<String> applicableRegions,
        String currentRegion) {

        // For hedging operations execution should only happen in the targeted region - no cross-regional
        // fail-overs should happen
        List<String> effectiveExcludedRegions = new ArrayList<>();
        if (initialExcludedRegions != null) {
            effectiveExcludedRegions.addAll(initialExcludedRegions);
        }

        for (String applicableRegion: applicableRegions) {
            if (!applicableRegion.equals(currentRegion)) {
                effectiveExcludedRegions.add(applicableRegion);
            }
        }

        return effectiveExcludedRegions;
    }

    private static boolean isNonTransientResultForHedging(int statusCode, int subStatusCode) {
        // All 1xx, 2xx and 3xx status codes should be treated as final result
        if (statusCode < HttpConstants.StatusCodes.BADREQUEST) {
            return true;
        }

        // Treat OperationCancelledException as non-transient timeout
        if (statusCode == HttpConstants.StatusCodes.REQUEST_TIMEOUT &&
            subStatusCode == HttpConstants.SubStatusCodes.CLIENT_OPERATION_TIMEOUT) {
            return true;
        }

        // Status codes below indicate non-transient errors
        if (statusCode == HttpConstants.StatusCodes.BADREQUEST
            || statusCode == HttpConstants.StatusCodes.CONFLICT
            || statusCode == HttpConstants.StatusCodes.METHOD_NOT_ALLOWED
            || statusCode == HttpConstants.StatusCodes.PRECONDITION_FAILED
            || statusCode == HttpConstants.StatusCodes.REQUEST_ENTITY_TOO_LARGE
            || statusCode == HttpConstants.StatusCodes.UNAUTHORIZED) {

            return true;
        }

        // 404 - NotFound is also a final result - it means document was not yet available
        // after enforcing whatever the consistency model is
        if (statusCode == HttpConstants.StatusCodes.NOTFOUND
            && subStatusCode == HttpConstants.SubStatusCodes.UNKNOWN) {

            return true;
        }

        // All other errors should be treated as possibly transient
        return false;
    }

    private CosmosEndToEndOperationLatencyPolicyConfig evaluatePpafEnforcedE2eLatencyPolicyCfgForReads(
        GlobalPartitionEndpointManagerForPerPartitionAutomaticFailover globalPartitionEndpointManagerForPerPartitionAutomaticFailover,
        ConnectionPolicy connectionPolicy) {

        if (!globalPartitionEndpointManagerForPerPartitionAutomaticFailover.isPerPartitionAutomaticFailoverEnabled()) {
            return null;
        }

        if (Configs.isReadAvailabilityStrategyEnabledWithPpaf()) {

            logger.warn("Availability strategy for reads, queries, read all and read many" +
                " is enabled when PerPartitionAutomaticFailover is enabled.");

            if (connectionPolicy.getConnectionMode() == ConnectionMode.DIRECT) {
                Duration networkRequestTimeout = connectionPolicy.getTcpNetworkRequestTimeout();

                checkNotNull(networkRequestTimeout, "Argument 'networkRequestTimeout' cannot be null!");

                Duration overallE2eLatencyTimeout = networkRequestTimeout.plus(Utils.ONE_SECOND);
                Duration threshold = Utils.min(networkRequestTimeout.dividedBy(2), Utils.ONE_SECOND);
                Duration thresholdStep = Utils.min(threshold.dividedBy(2), Utils.HALF_SECOND);

                return new CosmosEndToEndOperationLatencyPolicyConfigBuilder(overallE2eLatencyTimeout)
                .availabilityStrategy(new ThresholdBasedAvailabilityStrategy(threshold, thresholdStep))
                .build();
            } else {

                Duration httpNetworkRequestTimeout = connectionPolicy.getHttpNetworkRequestTimeout();

                checkNotNull(httpNetworkRequestTimeout, "Argument 'httpNetworkRequestTimeout' cannot be null!");

                // 6s was chosen to accommodate for control-plane hot path read timeout retries (like QueryPlan / PartitionKeyRange)
                Duration overallE2eLatencyTimeout = Utils.min(Utils.SIX_SECONDS, httpNetworkRequestTimeout);

                Duration threshold = Utils.min(overallE2eLatencyTimeout.dividedBy(2), Utils.ONE_SECOND);
                Duration thresholdStep = Utils.min(threshold.dividedBy(2), Utils.HALF_SECOND);

                return new CosmosEndToEndOperationLatencyPolicyConfigBuilder(overallE2eLatencyTimeout)
                .availabilityStrategy(new ThresholdBasedAvailabilityStrategy(threshold, thresholdStep))
                .build();
            }
        }

        return null;
    }

    private DiagnosticsClientContext getEffectiveClientContext(DiagnosticsClientContext clientContextOverride) {
        if (clientContextOverride != null) {
            return clientContextOverride;
        }

        return this;
    }

    /**
     * Returns the applicable endpoints ordered by preference list if any
     * @param operationType - the operationT
     * @return the applicable endpoints ordered by preference list if any
     */
    private List<RegionalRoutingContext> getApplicableEndPoints(OperationType operationType, List<String> excludedRegions) {
        if (operationType.isReadOnlyOperation()) {
            return withoutNulls(this.globalEndpointManager.getApplicableReadRegionalRoutingContexts(excludedRegions));
        } else if (operationType.isWriteOperation()) {
            return withoutNulls(this.globalEndpointManager.getApplicableWriteRegionalRoutingContexts(excludedRegions));
        }

        return EMPTY_ENDPOINT_LIST;
    }

    private static List<RegionalRoutingContext> withoutNulls(List<RegionalRoutingContext> orderedEffectiveEndpointsList) {
        if (orderedEffectiveEndpointsList == null) {
            return EMPTY_ENDPOINT_LIST;
        }

        int i = 0;
        while (i < orderedEffectiveEndpointsList.size()) {
            if (orderedEffectiveEndpointsList.get(i) == null) {
                orderedEffectiveEndpointsList.remove(i);
            } else {
                i++;
            }
        }

        return orderedEffectiveEndpointsList;
    }

    private List<String> getApplicableRegionsForSpeculation(
        CosmosEndToEndOperationLatencyPolicyConfig endToEndPolicyConfig,
        ResourceType resourceType,
        OperationType operationType,
        boolean isIdempotentWriteRetriesEnabled,
        RequestOptions options) {

        return getApplicableRegionsForSpeculation(
            endToEndPolicyConfig,
            resourceType,
            operationType,
            isIdempotentWriteRetriesEnabled,
            options.getExcludedRegions());
    }

    private List<String> getApplicableRegionsForSpeculation(
        CosmosEndToEndOperationLatencyPolicyConfig endToEndPolicyConfig,
        ResourceType resourceType,
        OperationType operationType,
        boolean isIdempotentWriteRetriesEnabled,
        List<String> excludedRegions) {

        if (endToEndPolicyConfig == null || !endToEndPolicyConfig.isEnabled()) {
            return EMPTY_REGION_LIST;
        }

        if (resourceType != ResourceType.Document) {
            return EMPTY_REGION_LIST;
        }

        if (operationType.isWriteOperation() && !isIdempotentWriteRetriesEnabled) {
            return EMPTY_REGION_LIST;
        }

        if (operationType.isWriteOperation() && !this.globalEndpointManager.canUseMultipleWriteLocations()) {
            return EMPTY_REGION_LIST;
        }

        if (!(endToEndPolicyConfig.getAvailabilityStrategy() instanceof ThresholdBasedAvailabilityStrategy)) {
            return EMPTY_REGION_LIST;
        }

        List<RegionalRoutingContext> regionalRoutingContextList = getApplicableEndPoints(operationType, excludedRegions);

        HashSet<String> normalizedExcludedRegions = new HashSet<>();
        if (excludedRegions != null) {
            excludedRegions.forEach(r -> normalizedExcludedRegions.add(r.toLowerCase(Locale.ROOT)));
        }

        List<String> orderedRegionsForSpeculation = new ArrayList<>();
        regionalRoutingContextList.forEach(consolidatedLocationEndpoints -> {
            String regionName = this.globalEndpointManager.getRegionName(consolidatedLocationEndpoints.getGatewayRegionalEndpoint(), operationType);
            if (!normalizedExcludedRegions.contains(regionName.toLowerCase(Locale.ROOT))) {
                orderedRegionsForSpeculation.add(regionName);
            }
        });

        return orderedRegionsForSpeculation;
    }

    private <T> Mono<T> executeFeedOperationWithAvailabilityStrategy(
        final ResourceType resourceType,
        final OperationType operationType,
        final Supplier<DocumentClientRetryPolicy> retryPolicyFactory,
        final RxDocumentServiceRequest req,
        final BiFunction<Supplier<DocumentClientRetryPolicy>, RxDocumentServiceRequest, Mono<T>> feedOperation,
        final String collectionLink) {

        checkNotNull(retryPolicyFactory, "Argument 'retryPolicyFactory' must not be null.");
        checkNotNull(req, "Argument 'req' must not be null.");
        assert(resourceType == ResourceType.Document);

        CosmosEndToEndOperationLatencyPolicyConfig endToEndPolicyConfig =
            this.getEffectiveEndToEndOperationLatencyPolicyConfig(
                req.requestContext.getEndToEndOperationLatencyPolicyConfig(), resourceType, operationType);

        req.requestContext.setEndToEndOperationLatencyPolicyConfig(endToEndPolicyConfig);

        List<String> initialExcludedRegions = req.requestContext.getExcludeRegions();
        List<String> orderedApplicableRegionsForSpeculation = this.getApplicableRegionsForSpeculation(
            endToEndPolicyConfig,
            resourceType,
            operationType,
            false,
            initialExcludedRegions);

        Map<PartitionKeyRangeWrapper, PartitionKeyRangeWrapper> partitionKeyRangesWithSuccess = new ConcurrentHashMap<>();

        if (orderedApplicableRegionsForSpeculation.size() < 2) {
            FeedOperationContextForCircuitBreaker feedOperationContextForCircuitBreakerForRequestOutsideOfAvailabilityStrategyFlow
                = new FeedOperationContextForCircuitBreaker(
                partitionKeyRangesWithSuccess,
                false,
                collectionLink);

            feedOperationContextForCircuitBreakerForRequestOutsideOfAvailabilityStrategyFlow.setIsRequestHedged(false);

            AvailabilityStrategyContext availabilityStrategyContext = new AvailabilityStrategyContext(false, false);

            CrossRegionAvailabilityContextForRxDocumentServiceRequest crossRegionAvailabilityContextForRequest
                = new CrossRegionAvailabilityContextForRxDocumentServiceRequest(
                    feedOperationContextForCircuitBreakerForRequestOutsideOfAvailabilityStrategyFlow,
                null,
                availabilityStrategyContext);

            req.requestContext.setCrossRegionAvailabilityContext(crossRegionAvailabilityContextForRequest);

            // There is at most one applicable region - no hedging possible
            return feedOperation.apply(retryPolicyFactory, req);
        }

        FeedOperationContextForCircuitBreaker feedOperationContextForCircuitBreakerForParentRequestInAvailabilityStrategyFlow
            = new FeedOperationContextForCircuitBreaker(
            partitionKeyRangesWithSuccess,
            true,
            collectionLink);

        feedOperationContextForCircuitBreakerForParentRequestInAvailabilityStrategyFlow.setIsRequestHedged(false);

        AvailabilityStrategyContext availabilityStrategyContext = new AvailabilityStrategyContext(true, false);

        CrossRegionAvailabilityContextForRxDocumentServiceRequest crossRegionAvailabilityContextForRequest = new CrossRegionAvailabilityContextForRxDocumentServiceRequest(
            feedOperationContextForCircuitBreakerForParentRequestInAvailabilityStrategyFlow,
            null,
            availabilityStrategyContext);

        req.requestContext.setCrossRegionAvailabilityContext(crossRegionAvailabilityContextForRequest);

        ThresholdBasedAvailabilityStrategy availabilityStrategy =
            (ThresholdBasedAvailabilityStrategy)endToEndPolicyConfig.getAvailabilityStrategy();
        List<Mono<NonTransientFeedOperationResult<T>>> monoList = new ArrayList<>();

        orderedApplicableRegionsForSpeculation
            .forEach(region -> {
                RxDocumentServiceRequest clonedRequest = req.clone();

                if (monoList.isEmpty()) {
                    // no special error handling for transient errors to suppress them here
                    // because any cross-regional retries are expected to be processed
                    // by the ClientRetryPolicy for the initial request - so, any outcome of the
                    // initial Mono should be treated as non-transient error - even when
                    // the error would otherwise be treated as transient
                    FeedOperationContextForCircuitBreaker feedOperationContextForCircuitBreakerForNonHedgedRequest
                        = new FeedOperationContextForCircuitBreaker(
                        partitionKeyRangesWithSuccess,
                        true,
                        collectionLink);

                    feedOperationContextForCircuitBreakerForNonHedgedRequest.setIsRequestHedged(false);

                    AvailabilityStrategyContext availabilityStrategyContextForNonHedgedRequest = new AvailabilityStrategyContext(true, false);

                    CrossRegionAvailabilityContextForRxDocumentServiceRequest crossRegionAvailabilityContextForRequestForNonHedgedRequest = new CrossRegionAvailabilityContextForRxDocumentServiceRequest(
                        feedOperationContextForCircuitBreakerForNonHedgedRequest,
                        null,
                        availabilityStrategyContextForNonHedgedRequest);

                    clonedRequest.requestContext.setCrossRegionAvailabilityContext(crossRegionAvailabilityContextForRequestForNonHedgedRequest);

                    Mono<NonTransientFeedOperationResult<T>> initialMonoAcrossAllRegions =
                        handleCircuitBreakingFeedbackForFeedOperationWithAvailabilityStrategy(feedOperation.apply(retryPolicyFactory, clonedRequest)
                            .map(NonTransientFeedOperationResult::new)
                            .onErrorResume(
                                RxDocumentClientImpl::isCosmosException,
                                t -> Mono.just(
                                    new NonTransientFeedOperationResult<>(
                                        Utils.as(Exceptions.unwrap(t), CosmosException.class)))), clonedRequest);

                    if (logger.isDebugEnabled()) {
                        monoList.add(initialMonoAcrossAllRegions.doOnSubscribe(c -> logger.debug(
                            "STARTING to process {} operation in region '{}'",
                            operationType,
                            region)));
                    } else {
                        monoList.add(initialMonoAcrossAllRegions);
                    }
                } else {
                    clonedRequest.requestContext.setExcludeRegions(
                        getEffectiveExcludedRegionsForHedging(
                            initialExcludedRegions,
                            orderedApplicableRegionsForSpeculation,
                            region)
                    );

                    FeedOperationContextForCircuitBreaker feedOperationContextForCircuitBreakerForHedgedRequest
                        = new FeedOperationContextForCircuitBreaker(
                        partitionKeyRangesWithSuccess,
                        true,
                        collectionLink);

                    feedOperationContextForCircuitBreakerForHedgedRequest.setIsRequestHedged(true);

                    AvailabilityStrategyContext availabilityStrategyContextForHedgedRequest = new AvailabilityStrategyContext(true, true);

                    CrossRegionAvailabilityContextForRxDocumentServiceRequest crossRegionAvailabilityContextForRequestForHedgedRequest
                        = new CrossRegionAvailabilityContextForRxDocumentServiceRequest(
                            feedOperationContextForCircuitBreakerForHedgedRequest,
                        null,
                        availabilityStrategyContextForHedgedRequest
                    );

                    clonedRequest.requestContext.setCrossRegionAvailabilityContext(crossRegionAvailabilityContextForRequestForHedgedRequest);

                    clonedRequest.requestContext.setKeywordIdentifiers(req.requestContext.getKeywordIdentifiers());

                    // Non-Transient errors are mapped to a value - this ensures the firstWithValue
                    // operator below will complete the composite Mono for both successful values
                    // and non-transient errors
                    Mono<NonTransientFeedOperationResult<T>> regionalCrossRegionRetryMono =
                        handleCircuitBreakingFeedbackForFeedOperationWithAvailabilityStrategy(feedOperation.apply(retryPolicyFactory, clonedRequest)
                            .map(NonTransientFeedOperationResult::new)
                            .onErrorResume(
                                RxDocumentClientImpl::isNonTransientCosmosException,
                                t -> Mono.just(
                                    new NonTransientFeedOperationResult<>(
                                        Utils.as(Exceptions.unwrap(t), CosmosException.class)))), clonedRequest);

                    Duration delayForCrossRegionalRetry = (availabilityStrategy)
                        .getThreshold()
                        .plus((availabilityStrategy)
                            .getThresholdStep()
                            .multipliedBy(monoList.size() - 1));

                    if (logger.isDebugEnabled()) {
                        monoList.add(
                            regionalCrossRegionRetryMono
                                .doOnSubscribe(c -> logger.debug("STARTING to process {} operation in region '{}'", operationType, region))
                                .delaySubscription(delayForCrossRegionalRetry));
                    } else {
                        monoList.add(
                            regionalCrossRegionRetryMono
                                .delaySubscription(delayForCrossRegionalRetry));
                    }
                }
            });

        // NOTE - merging diagnosticsFactory cannot only happen in
        // doFinally operator because the doFinally operator is a side effect method -
        // meaning it executes concurrently with firing the onComplete/onError signal
        // doFinally is also triggered by cancellation
        // So, to make sure merging the Context happens synchronously in line we
        // have to ensure merging is happening on error/completion
        // and also in doOnCancel.
        return Mono
            .firstWithValue(monoList)
            .flatMap(nonTransientResult -> {
                if (nonTransientResult.isError()) {
                    return Mono.error(nonTransientResult.exception);
                }

                return Mono.just(nonTransientResult.response);
            })
            .onErrorMap(throwable -> {
                Throwable exception = Exceptions.unwrap(throwable);

                if (exception instanceof NoSuchElementException) {

                    List<Throwable> innerThrowables = Exceptions
                        .unwrapMultiple(exception.getCause());

                    int index = 0;
                    for (Throwable innerThrowable : innerThrowables) {
                        Throwable innerException = Exceptions.unwrap(innerThrowable);

                        // collect latest CosmosException instance bubbling up for a region
                        if (innerException instanceof CosmosException) {
                            return Utils.as(innerException, CosmosException.class);
                        } else if (innerException instanceof NoSuchElementException) {
                            logger.trace(
                                "Operation in {} completed with empty result because it was cancelled.",
                                orderedApplicableRegionsForSpeculation.get(index));
                        } else if (logger.isWarnEnabled()) {
                            String message = "Unexpected Non-CosmosException when processing operation in '"
                                + orderedApplicableRegionsForSpeculation.get(index)
                                + "'.";
                            logger.warn(
                                message,
                                innerException
                            );
                        }

                        index++;
                    }
                }

                return exception;
            });
    }

    private void handleLocationCancellationExceptionForPartitionKeyRange(RxDocumentServiceRequest failedRequest) {

        RegionalRoutingContext firstContactedLocationEndpoint = diagnosticsAccessor
            .getFirstContactedLocationEndpoint(failedRequest.requestContext.cosmosDiagnostics);

        if (firstContactedLocationEndpoint != null) {
            this.globalPartitionEndpointManagerForPerPartitionCircuitBreaker
                .handleLocationExceptionForPartitionKeyRange(failedRequest, firstContactedLocationEndpoint);
        } else {
            this.globalPartitionEndpointManagerForPerPartitionCircuitBreaker
                .handleLocationExceptionForPartitionKeyRange(failedRequest, failedRequest.requestContext.regionalRoutingContextToRoute);
        }
    }

    private void addCancelledGatewayModeDiagnosticsIntoCosmosException(CosmosException cosmosException, RxDocumentServiceRequest request) {
        if (request == null) {
            return;
        }

        if (request.requestContext == null) {
            return;
        }

        if (request.requestContext.cosmosDiagnostics == null) {
            return;
        }

        if (cosmosException == null) {
            return;
        }

        if (!(cosmosException instanceof OperationCancelledException)) {
            return;
        }

        List<GatewayRequestTimelineContext> cancelledGatewayRequestTimelineContexts
            = request.requestContext.cancelledGatewayRequestTimelineContexts;

        for (GatewayRequestTimelineContext cancelledGatewayRequestTimelineContext : cancelledGatewayRequestTimelineContexts) {

            RequestTimeline requestTimeline = cancelledGatewayRequestTimelineContext.getRequestTimeline();
            long transportRequestId = cancelledGatewayRequestTimelineContext.getTransportRequestId();

            BridgeInternal.setRequestTimeline(cosmosException, requestTimeline);

            ImplementationBridgeHelpers
                .CosmosExceptionHelper
                .getCosmosExceptionAccessor()
                .setFaultInjectionRuleId(
                    cosmosException,
                    request.faultInjectionRequestContext
                        .getFaultInjectionRuleId(transportRequestId));

            ImplementationBridgeHelpers
                .CosmosExceptionHelper
                .getCosmosExceptionAccessor()
                .setFaultInjectionEvaluationResults(
                    cosmosException,
                    request.faultInjectionRequestContext
                        .getFaultInjectionRuleEvaluationResults(transportRequestId));

            BridgeInternal.recordGatewayResponse(request.requestContext.cosmosDiagnostics, request, cosmosException, globalEndpointManager);
        }
    }

    // this is a one time call, so we can afford to synchronize as the benefit is now all PPAF and PPCB related dependencies are visible
    // if initializePerPartitionFailover has been invoked prior
    private synchronized void initializePerPartitionFailover(DatabaseAccount databaseAccountSnapshot) {
        initializePerPartitionAutomaticFailover(databaseAccountSnapshot);
        initializePerPartitionCircuitBreaker();
        enableAvailabilityStrategyForReads();

        checkNotNull(this.globalPartitionEndpointManagerForPerPartitionAutomaticFailover, "Argument 'globalPartitionEndpointManagerForPerPartitionAutomaticFailover' cannot be null.");
        checkNotNull(this.globalPartitionEndpointManagerForPerPartitionCircuitBreaker, "Argument 'globalPartitionEndpointManagerForPerPartitionCircuitBreaker' cannot be null.");

        this.diagnosticsClientConfig.withPartitionLevelCircuitBreakerConfig(this.globalPartitionEndpointManagerForPerPartitionCircuitBreaker.getCircuitBreakerConfig());
    }

    private void initializePerPartitionAutomaticFailover(DatabaseAccount databaseAccountSnapshot) {

        Boolean isPerPartitionAutomaticFailoverEnabledAsMandatedByService
            = databaseAccountSnapshot.isPerPartitionFailoverBehaviorEnabled();

        if (isPerPartitionAutomaticFailoverEnabledAsMandatedByService != null) {
            this.globalPartitionEndpointManagerForPerPartitionAutomaticFailover.resetPerPartitionAutomaticFailoverEnabled(isPerPartitionAutomaticFailoverEnabledAsMandatedByService);
        } else {
            boolean isPerPartitionAutomaticFailoverOptedIntoByClient
                = Configs.isPerPartitionAutomaticFailoverEnabled().equalsIgnoreCase("true");
            this.globalPartitionEndpointManagerForPerPartitionAutomaticFailover.resetPerPartitionAutomaticFailoverEnabled(isPerPartitionAutomaticFailoverOptedIntoByClient);
        }
    }

    private void initializePerPartitionCircuitBreaker() {
        if (this.globalPartitionEndpointManagerForPerPartitionAutomaticFailover.isPerPartitionAutomaticFailoverEnabled()) {

            PartitionLevelCircuitBreakerConfig partitionLevelCircuitBreakerConfig = Configs.getPartitionLevelCircuitBreakerConfig();

            if (partitionLevelCircuitBreakerConfig != null && !partitionLevelCircuitBreakerConfig.isPartitionLevelCircuitBreakerEnabled()) {
                logger.warn("Per-Partition Circuit Breaker is enabled by default when Per-Partition Automatic Failover is enabled.");
                System.setProperty("COSMOS.PARTITION_LEVEL_CIRCUIT_BREAKER_CONFIG", "{\"isPartitionLevelCircuitBreakerEnabled\": true}");
            }
        }

        this.globalPartitionEndpointManagerForPerPartitionCircuitBreaker.resetCircuitBreakerConfig();
        this.globalPartitionEndpointManagerForPerPartitionCircuitBreaker.init();
    }

    private void enableAvailabilityStrategyForReads() {
        if (this.globalPartitionEndpointManagerForPerPartitionAutomaticFailover.isPerPartitionAutomaticFailoverEnabled()) {
            this.ppafEnforcedE2ELatencyPolicyConfigForReads = this.evaluatePpafEnforcedE2eLatencyPolicyCfgForReads(
                this.globalPartitionEndpointManagerForPerPartitionAutomaticFailover,
                this.connectionPolicy
            );
        }
    }

    public boolean useThinClient() {
        return useThinClient;
    }

    private boolean useThinClientStoreModel(RxDocumentServiceRequest request) {
        if (!useThinClient
            || !this.globalEndpointManager.hasThinClientReadLocations()
            || request.getResourceType() != ResourceType.Document) {

            return false;
        }

        OperationType operationType = request.getOperationType();

        return operationType.isPointOperation()
                    || operationType == OperationType.Query
                    || operationType == OperationType.Batch
                    || request.isChangeFeedRequest() && !request.isAllVersionsAndDeletesChangeFeedMode();
    }

    private DocumentClientRetryPolicy getRetryPolicyForPointOperation(
        DiagnosticsClientContext diagnosticsClientContext,
        RequestOptions requestOptions,
        String collectionLink) {

        checkNotNull(requestOptions, "Argument 'requestOptions' can not be null");

        DocumentClientRetryPolicy requestRetryPolicy = this.resetSessionTokenRetryPolicy.getRequestPolicy(diagnosticsClientContext);
        if (requestOptions.getPartitionKey() == null) {
            requestRetryPolicy = new PartitionKeyMismatchRetryPolicy(collectionCache, requestRetryPolicy, collectionLink, requestOptions);
        }

        requestRetryPolicy = new StaleResourceRetryPolicy(
            this.collectionCache,
            requestRetryPolicy,
            collectionLink,
            requestOptions.getProperties(),
            requestOptions.getHeaders(),
            this.sessionContainer,
            diagnosticsClientContext);

        return requestRetryPolicy;
    }

    @FunctionalInterface
    private interface DocumentPointOperation {
        Mono<ResourceResponse<Document>> apply(
            RequestOptions requestOptions,
            CosmosEndToEndOperationLatencyPolicyConfig endToEndOperationLatencyPolicyConfig,
            DiagnosticsClientContext clientContextOverride,
            CrossRegionAvailabilityContextForRxDocumentServiceRequest crossRegionAvailabilityContext);
    }

    public boolean isClosed() {
        return this.closed.get();
    }

    private static class NonTransientPointOperationResult {
        private final ResourceResponse<Document> response;
        private final CosmosException exception;

        public NonTransientPointOperationResult(CosmosException exception) {
            checkNotNull(exception, "Argument 'exception' must not be null.");
            this.exception = exception;
            this.response = null;
        }

        public NonTransientPointOperationResult(ResourceResponse<Document> response) {
            checkNotNull(response, "Argument 'response' must not be null.");
            this.exception = null;
            this.response = response;
        }

        public boolean isError() {
            return this.exception != null;
        }

        public CosmosException getException() {
            return this.exception;
        }

        public ResourceResponse<Document> getResponse() {
            return this.response;
        }
    }

    private static class NonTransientFeedOperationResult<T> {
        private final T response;
        private final CosmosException exception;

        public NonTransientFeedOperationResult(CosmosException exception) {
            checkNotNull(exception, "Argument 'exception' must not be null.");
            this.exception = exception;
            this.response = null;
        }

        public NonTransientFeedOperationResult(T response) {
            checkNotNull(response, "Argument 'response' must not be null.");
            this.exception = null;
            this.response = response;
        }

        public boolean isError() {
            return this.exception != null;
        }

        public CosmosException getException() {
            return this.exception;
        }

        public T getResponse() {
            return this.response;
        }
    }

    private static class ScopedDiagnosticsFactory implements DiagnosticsClientContext {

        private final AtomicBoolean isMerged = new AtomicBoolean(false);
        private final DiagnosticsClientContext inner;
        private final ConcurrentLinkedQueue<CosmosDiagnostics> createdDiagnostics;
        private final boolean shouldCaptureAllFeedDiagnostics;
        private final AtomicReference<CosmosDiagnostics> mostRecentlyCreatedDiagnostics = new AtomicReference<>(null);
        private final AtomicReference<Consumer<CosmosException>> gatewayCancelledDiagnosticsHandler
            = new AtomicReference<>(null);

        public ScopedDiagnosticsFactory(DiagnosticsClientContext inner, boolean shouldCaptureAllFeedDiagnostics) {
            checkNotNull(inner, "Argument 'inner' must not be null.");
            this.inner = inner;
            this.createdDiagnostics = new ConcurrentLinkedQueue<>();
            this.shouldCaptureAllFeedDiagnostics = shouldCaptureAllFeedDiagnostics;
        }

        @Override
        public DiagnosticsClientConfig getConfig() {
            return inner.getConfig();
        }

        @Override
        public CosmosDiagnostics createDiagnostics() {
            CosmosDiagnostics diagnostics = inner.createDiagnostics();
            createdDiagnostics.add(diagnostics);
            mostRecentlyCreatedDiagnostics.set(diagnostics);
            return diagnostics;
        }

        @Override
        public String getUserAgent() {
            return inner.getUserAgent();
        }

        @Override
        public CosmosDiagnostics getMostRecentlyCreatedDiagnostics() {
            return this.mostRecentlyCreatedDiagnostics.get();
        }

        public void merge(RequestOptions requestOptions) {
            CosmosDiagnosticsContext knownCtx = null;

            if (requestOptions != null) {
                CosmosDiagnosticsContext ctxSnapshot = requestOptions.getDiagnosticsContextSnapshot();
                if (ctxSnapshot != null) {
                    knownCtx = requestOptions.getDiagnosticsContextSnapshot();
                }
            }

            merge(knownCtx);
        }

        public void merge(CosmosDiagnosticsContext knownCtx) {
            if (!isMerged.compareAndSet(false, true)) {
                return;
            }

            CosmosDiagnosticsContext ctx = null;

            if (knownCtx != null) {
                ctx = knownCtx;
            } else {
                for (CosmosDiagnostics diagnostics : this.createdDiagnostics) {
                    if (diagnostics.getDiagnosticsContext() != null) {
                        ctx = diagnostics.getDiagnosticsContext();
                        break;
                    }
                }
            }

            if (ctx == null) {
                return;
            }

            for (CosmosDiagnostics diagnostics : this.createdDiagnostics) {
                if (diagnostics.getDiagnosticsContext() == null && diagnosticsAccessor.isNotEmpty(diagnostics)) {
                    if (this.shouldCaptureAllFeedDiagnostics &&
                        diagnosticsAccessor.getFeedResponseDiagnostics(diagnostics) != null) {

                        AtomicBoolean isCaptured = diagnosticsAccessor.isDiagnosticsCapturedInPagedFlux(diagnostics);
                        if (isCaptured != null) {
                            // Diagnostics captured in the ScopedDiagnosticsFactory should always be kept
                            isCaptured.set(true);
                        }
                    }
                    ctxAccessor.addDiagnostics(ctx, diagnostics);
                }
            }
        }

        public void reset() {
            this.createdDiagnostics.clear();
            this.isMerged.set(false);
        }

        public void setGwModeE2ETimeoutDiagnosticsHandler(Consumer<CosmosException> gwModeE2ETimeoutDiagnosticsHandler) {
            this.gatewayCancelledDiagnosticsHandler.set(gwModeE2ETimeoutDiagnosticsHandler);
        }

        public Consumer<CosmosException> getGwModeE2ETimeoutDiagnosticsHandler() {
            return this.gatewayCancelledDiagnosticsHandler.get();
        }
    }
}<|MERGE_RESOLUTION|>--- conflicted
+++ resolved
@@ -4865,12 +4865,8 @@
             options,
             ResourceType.PartitionKeyRange,
             PartitionKeyRange.class,
-<<<<<<< HEAD
             Utils.joinPath(collectionLink, Paths.PARTITION_KEY_RANGES_PATH_SEGMENT),
             true);
-=======
-            Utils.joinPath(collectionLink, Paths.PARTITION_KEY_RANGES_PATH_SEGMENT));
->>>>>>> a2965bd7
     }
 
     private RxDocumentServiceRequest getStoredProcedureRequest(String collectionLink, StoredProcedure storedProcedure,
@@ -6159,24 +6155,15 @@
         ResourceType resourceType,
         Class<T> klass,
         String resourceLink) {
-<<<<<<< HEAD
-
         return nonDocumentReadFeedInternal(state.getQueryOptions(), resourceType, klass, resourceLink, false);
-=======
-        return nonDocumentReadFeedInternal(state.getQueryOptions(), resourceType, klass, resourceLink);
->>>>>>> a2965bd7
     }
 
     private <T> Flux<FeedResponse<T>> nonDocumentReadFeedInternal(
         CosmosQueryRequestOptions options,
         ResourceType resourceType,
         Class<T> klass,
-<<<<<<< HEAD
         String resourceLink,
         boolean isChangeFeed) {
-=======
-        String resourceLink) {
->>>>>>> a2965bd7
 
         final CosmosQueryRequestOptions nonNullOptions = options != null ? options : new CosmosQueryRequestOptions();
         Integer maxItemCount = ModelBridgeInternal.getMaxItemCountFromQueryRequestOptions(nonNullOptions);
@@ -6204,24 +6191,20 @@
 
         Function<RxDocumentServiceRequest, Mono<FeedResponse<T>>> executeFunc =
             request -> {
-                DocumentClientRetryPolicy retryPolicy = this.resetSessionTokenRetryPolicy.getRequestPolicy(null);
-                retryPolicy.onBeforeSendRequest(request);
-                return ObservableHelper.inlineIfPossibleAsObs(
-                    () -> readFeed(request)
-                        .map(response -> {
-                            if (isChangeFeed) {
-                                return feedResponseAccessor.createChangeFeedResponse(
-                                    response,
-                                    DefaultCosmosItemSerializer.INTERNAL_DEFAULT_SERIALIZER,
-                                    klass);
-                            } else {
-                               return feedResponseAccessor.createFeedResponse(
-                                    response,
-                                    DefaultCosmosItemSerializer.INTERNAL_DEFAULT_SERIALIZER,
-                                    klass);
-                            }
-                        }),
-                    retryPolicy);
+                return readFeed(request)
+                    .map(response -> {
+                        if (isChangeFeed) {
+                            return feedResponseAccessor.createChangeFeedResponse(
+                                response,
+                                DefaultCosmosItemSerializer.INTERNAL_DEFAULT_SERIALIZER,
+                                klass);
+                        } else {
+                            return feedResponseAccessor.createFeedResponse(
+                                response,
+                                DefaultCosmosItemSerializer.INTERNAL_DEFAULT_SERIALIZER,
+                                klass);
+                        }
+                    });
             };
 
         return Paginator
