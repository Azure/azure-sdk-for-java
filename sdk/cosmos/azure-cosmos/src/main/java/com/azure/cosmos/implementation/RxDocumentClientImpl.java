--- conflicted
+++ resolved
@@ -148,11 +148,7 @@
 
     private final static List<String> EMPTY_REGION_LIST = Collections.emptyList();
 
-<<<<<<< HEAD
-    private final static List<LocationCache.ConsolidatedRegionalEndpoint> EMPTY_ENDPOINT_LIST = Collections.emptyList();
-=======
     private final static List<RegionalRoutingContext> EMPTY_ENDPOINT_LIST = Collections.emptyList();
->>>>>>> ed5ac4b1
 
     private final static
     ImplementationBridgeHelpers.CosmosDiagnosticsHelper.CosmosDiagnosticsAccessor diagnosticsAccessor =
@@ -6519,11 +6515,7 @@
      * @param operationType - the operationT
      * @return the applicable endpoints ordered by preference list if any
      */
-<<<<<<< HEAD
-    private List<LocationCache.ConsolidatedRegionalEndpoint> getApplicableEndPoints(OperationType operationType, List<String> excludedRegions) {
-=======
     private List<RegionalRoutingContext> getApplicableEndPoints(OperationType operationType, List<String> excludedRegions) {
->>>>>>> ed5ac4b1
         if (operationType.isReadOnlyOperation()) {
             return withoutNulls(this.globalEndpointManager.getApplicableReadEndpoints(excludedRegions));
         } else if (operationType.isWriteOperation()) {
@@ -6533,11 +6525,7 @@
         return EMPTY_ENDPOINT_LIST;
     }
 
-<<<<<<< HEAD
-    private static List<LocationCache.ConsolidatedRegionalEndpoint> withoutNulls(List<LocationCache.ConsolidatedRegionalEndpoint> orderedEffectiveEndpointsList) {
-=======
     private static List<RegionalRoutingContext> withoutNulls(List<RegionalRoutingContext> orderedEffectiveEndpointsList) {
->>>>>>> ed5ac4b1
         if (orderedEffectiveEndpointsList == null) {
             return EMPTY_ENDPOINT_LIST;
         }
@@ -6596,11 +6584,7 @@
             return EMPTY_REGION_LIST;
         }
 
-<<<<<<< HEAD
-        List<LocationCache.ConsolidatedRegionalEndpoint> consolidatedRegionalEndpointList = getApplicableEndPoints(operationType, excludedRegions);
-=======
         List<RegionalRoutingContext> regionalRoutingContextList = getApplicableEndPoints(operationType, excludedRegions);
->>>>>>> ed5ac4b1
 
         HashSet<String> normalizedExcludedRegions = new HashSet<>();
         if (excludedRegions != null) {
@@ -6608,13 +6592,8 @@
         }
 
         List<String> orderedRegionsForSpeculation = new ArrayList<>();
-<<<<<<< HEAD
-        consolidatedRegionalEndpointList.forEach(consolidatedLocationEndpoints -> {
-            String regionName = this.globalEndpointManager.getRegionName(consolidatedLocationEndpoints.getGatewayLocationEndpoint(), operationType);
-=======
         regionalRoutingContextList.forEach(consolidatedLocationEndpoints -> {
             String regionName = this.globalEndpointManager.getRegionName(consolidatedLocationEndpoints.getGatewayRegionalEndpoint(), operationType);
->>>>>>> ed5ac4b1
             if (!normalizedExcludedRegions.contains(regionName.toLowerCase(Locale.ROOT))) {
                 orderedRegionsForSpeculation.add(regionName);
             }
@@ -6818,11 +6797,7 @@
 
     private void handleLocationCancellationExceptionForPartitionKeyRange(RxDocumentServiceRequest failedRequest) {
 
-<<<<<<< HEAD
-        LocationCache.ConsolidatedRegionalEndpoint firstContactedLocationEndpoint = diagnosticsAccessor
-=======
         RegionalRoutingContext firstContactedLocationEndpoint = diagnosticsAccessor
->>>>>>> ed5ac4b1
             .getFirstContactedLocationEndpoint(failedRequest.requestContext.cosmosDiagnostics);
 
         if (firstContactedLocationEndpoint != null) {
