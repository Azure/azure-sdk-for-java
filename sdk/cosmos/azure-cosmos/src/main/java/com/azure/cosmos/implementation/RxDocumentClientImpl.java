--- conflicted
+++ resolved
@@ -2832,42 +2832,6 @@
                 Utils.joinPath(Paths.OFFERS_PATH_SEGMENT, null));
     }
 
-<<<<<<< HEAD
-    private <T extends Resource> Flux<FeedResponse<T>> readFeedCollectionChild(FeedOptions options, ResourceType resourceType,
-                                                                                     Class<T> klass, String resourceLink) {
-        if (options == null) {
-            options = new FeedOptions();
-        }
-
-        int maxPageSize = options.getMaxItemCount() != null ? options.getMaxItemCount() : -1;
-
-        final FeedOptions finalFeedOptions = options;
-        RequestOptions requestOptions = new RequestOptions();
-        requestOptions.setPartitionKey(options.getPartitionKey());
-        BiFunction<String, Integer, RxDocumentServiceRequest> createRequestFunc = (continuationToken, pageSize) -> {
-            Map<String, String> requestHeaders = new HashMap<>();
-            if (continuationToken != null) {
-                requestHeaders.put(HttpConstants.HttpHeaders.CONTINUATION, continuationToken);
-            }
-            requestHeaders.put(HttpConstants.HttpHeaders.PAGE_SIZE, Integer.toString(pageSize));
-            RxDocumentServiceRequest request = RxDocumentServiceRequest.create(OperationType.ReadFeed,
-                    resourceType, resourceLink, requestHeaders, finalFeedOptions);
-            return request;
-        };
-
-        Function<RxDocumentServiceRequest, Mono<FeedResponse<T>>> executeFunc = request -> {
-            return ObservableHelper.inlineIfPossibleAsObs(() -> {
-                Mono<Utils.ValueHolder<DocumentCollection>> collectionObs = this.collectionCache.resolveCollectionAsync(null, request);
-                Mono<RxDocumentServiceRequest> requestObs = this.addPartitionKeyInformation(request, null, null, requestOptions, collectionObs);
-
-                return requestObs.flatMap(req -> this.readFeed(req)
-                        .map(response -> toFeedResponsePage(response, klass)));
-            }, this.resetSessionTokenRetryPolicy.getRequestPolicy());
-        };
-
-        return Paginator.getPaginatedQueryResultAsObservable(options, createRequestFunc, executeFunc, klass, maxPageSize);
-    }
-=======
 //    private <T extends Resource> Flux<FeedResponse<T>> readFeedCollectionChild(FeedOptions options, ResourceType resourceType,
 //                                                                               Class<T> klass, String resourceLink) {
 //        if (options == null) {
@@ -2902,7 +2866,6 @@
 //
 //        return Paginator.getPaginatedQueryResultAsObservable(options, createRequestFunc, executeFunc, klass, maxPageSize);
 //    }
->>>>>>> 366ee364
 
     private <T extends Resource> Flux<FeedResponse<T>> readFeed(FeedOptions options, ResourceType resourceType, Class<T> klass, String resourceLink) {
         if (options == null) {
