// Copyright (c) Microsoft Corporation. All rights reserved.
// Licensed under the MIT License.
package com.azure.cosmos.implementation;

import com.azure.core.credential.AzureKeyCredential;
import com.azure.core.credential.SimpleTokenCache;
import com.azure.core.credential.TokenCredential;
import com.azure.core.credential.TokenRequestContext;
import com.azure.cosmos.BridgeInternal;
import com.azure.cosmos.ConnectionMode;
import com.azure.cosmos.ConsistencyLevel;
import com.azure.cosmos.DirectConnectionConfig;
import com.azure.cosmos.implementation.apachecommons.lang.StringUtils;
import com.azure.cosmos.implementation.caches.RxClientCollectionCache;
import com.azure.cosmos.implementation.caches.RxCollectionCache;
import com.azure.cosmos.implementation.caches.RxPartitionKeyRangeCache;
import com.azure.cosmos.implementation.directconnectivity.GatewayServiceConfigurationReader;
import com.azure.cosmos.implementation.directconnectivity.GlobalAddressResolver;
import com.azure.cosmos.implementation.directconnectivity.ServerStoreModel;
import com.azure.cosmos.implementation.directconnectivity.StoreClient;
import com.azure.cosmos.implementation.directconnectivity.StoreClientFactory;
import com.azure.cosmos.implementation.http.HttpClient;
import com.azure.cosmos.implementation.http.HttpClientConfig;
import com.azure.cosmos.implementation.http.HttpHeaders;
import com.azure.cosmos.implementation.http.SharedGatewayHttpClient;
import com.azure.cosmos.implementation.query.DocumentQueryExecutionContextFactory;
import com.azure.cosmos.implementation.query.IDocumentQueryClient;
import com.azure.cosmos.implementation.query.IDocumentQueryExecutionContext;
import com.azure.cosmos.implementation.query.Paginator;
import com.azure.cosmos.implementation.query.PipelinedDocumentQueryExecutionContext;
import com.azure.cosmos.implementation.query.QueryInfo;
import com.azure.cosmos.implementation.routing.CollectionRoutingMap;
import com.azure.cosmos.implementation.routing.PartitionKeyAndResourceTokenPair;
import com.azure.cosmos.implementation.routing.PartitionKeyInternal;
import com.azure.cosmos.implementation.routing.PartitionKeyInternalHelper;
import com.azure.cosmos.models.CosmosItemIdentity;
import com.azure.cosmos.models.CosmosQueryRequestOptions;
import com.azure.cosmos.models.FeedResponse;
import com.azure.cosmos.models.ModelBridgeInternal;
import com.azure.cosmos.models.PartitionKey;
import com.azure.cosmos.models.PartitionKeyDefinition;
import com.azure.cosmos.models.SqlParameter;
import com.azure.cosmos.models.SqlQuerySpec;
import com.fasterxml.jackson.databind.ObjectMapper;
import com.fasterxml.jackson.databind.node.ObjectNode;
import org.slf4j.Logger;
import org.slf4j.LoggerFactory;
import reactor.core.publisher.Flux;
import reactor.core.publisher.Mono;

import java.io.IOException;
import java.io.UnsupportedEncodingException;
import java.net.URI;
import java.net.URLEncoder;
import java.nio.ByteBuffer;
import java.time.Instant;
import java.util.ArrayList;
import java.util.Collections;
import java.util.HashMap;
import java.util.List;
import java.util.Map;
import java.util.Objects;
import java.util.Set;
import java.util.UUID;
import java.util.concurrent.ConcurrentHashMap;
import java.util.concurrent.ConcurrentMap;
import java.util.concurrent.atomic.AtomicBoolean;
import java.util.function.BiFunction;
import java.util.function.Function;
import java.util.stream.Collectors;

import static com.azure.cosmos.BridgeInternal.documentFromObject;
import static com.azure.cosmos.BridgeInternal.getAltLink;
import static com.azure.cosmos.BridgeInternal.toFeedResponsePage;
import static com.azure.cosmos.BridgeInternal.toResourceResponse;
import static com.azure.cosmos.BridgeInternal.toStoredProcedureResponse;
import static com.azure.cosmos.models.ModelBridgeInternal.serializeJsonToByteBuffer;
import static com.azure.cosmos.models.ModelBridgeInternal.toDatabaseAccount;

/**
 * While this class is public, but it is not part of our published public APIs.
 * This is meant to be internally used only by our sdk.
 */
public class RxDocumentClientImpl implements AsyncDocumentClient, IAuthorizationTokenProvider {

    private static final String DUMMY_SQL_QUERY = "this is dummy and only used in creating " +
        "ParallelDocumentQueryExecutioncontext, but not used";
    private final static ObjectMapper mapper = Utils.getSimpleObjectMapper();
    private final ItemDeserializer itemDeserializer = new ItemDeserializer.JsonDeserializer();
    private final Logger logger = LoggerFactory.getLogger(RxDocumentClientImpl.class);
    private final String masterKeyOrResourceToken;
    private final URI serviceEndpoint;
    private final ConnectionPolicy connectionPolicy;
    private final ConsistencyLevel consistencyLevel;
    private final BaseAuthorizationTokenProvider authorizationTokenProvider;
    private final UserAgentContainer userAgentContainer;
    private final boolean hasAuthKeyResourceToken;
    private final Configs configs;
    private final boolean connectionSharingAcrossClientsEnabled;
    private AzureKeyCredential credential;
    private TokenCredential tokenCredential;
    private String[] tokenCredentialScopes;
    private SimpleTokenCache tokenCredentialCache;
    private CosmosAuthorizationTokenResolver cosmosAuthorizationTokenResolver;
    AuthorizationTokenType authorizationTokenType;
    private SessionContainer sessionContainer;
    private String firstResourceTokenFromPermissionFeed = StringUtils.EMPTY;
    private RxClientCollectionCache collectionCache;
    private RxStoreModel gatewayProxy;
    private RxStoreModel storeModel;
    private GlobalAddressResolver addressResolver;
    private RxPartitionKeyRangeCache partitionKeyRangeCache;
    private Map<String, List<PartitionKeyAndResourceTokenPair>> resourceTokensMap;
    private final boolean contentResponseOnWriteEnabled;

    // RetryPolicy retries a request when it encounters session unavailable (see ClientRetryPolicy).
    // Once it exhausts all write regions it clears the session container, then it uses RxClientCollectionCache
    // to resolves the request's collection name. If it differs from the session container's resource id it
    // explains the session unavailable exception: somebody removed and recreated the collection. In this
    // case we retry once again (with empty session token) otherwise we return the error to the client
    // (see RenameCollectionAwareClientRetryPolicy)
    private IRetryPolicyFactory resetSessionTokenRetryPolicy;
    /**
     * Compatibility mode: Allows to specify compatibility mode used by client when
     * making query requests. Should be removed when application/sql is no longer
     * supported.
     */
    private final QueryCompatibilityMode queryCompatibilityMode = QueryCompatibilityMode.Default;
    private final HttpClient reactorHttpClient;
    private final GlobalEndpointManager globalEndpointManager;
    private final RetryPolicy retryPolicy;
    private volatile boolean useMultipleWriteLocations;

    // creator of TransportClient is responsible for disposing it.
    private StoreClientFactory storeClientFactory;

    private GatewayServiceConfigurationReader gatewayConfigurationReader;

    public RxDocumentClientImpl(URI serviceEndpoint,
                                String masterKeyOrResourceToken,
                                List<Permission> permissionFeed,
                                ConnectionPolicy connectionPolicy,
                                ConsistencyLevel consistencyLevel,
                                Configs configs,
                                CosmosAuthorizationTokenResolver cosmosAuthorizationTokenResolver,
                                AzureKeyCredential credential,
                                boolean sessionCapturingOverride,
                                boolean connectionSharingAcrossClientsEnabled,
                                boolean contentResponseOnWriteEnabled) {
        this(serviceEndpoint, masterKeyOrResourceToken, permissionFeed, connectionPolicy, consistencyLevel, configs,
            credential, null, sessionCapturingOverride, connectionSharingAcrossClientsEnabled, contentResponseOnWriteEnabled);
        this.cosmosAuthorizationTokenResolver = cosmosAuthorizationTokenResolver;
    }

    public RxDocumentClientImpl(URI serviceEndpoint,
                                String masterKeyOrResourceToken,
                                List<Permission> permissionFeed,
                                ConnectionPolicy connectionPolicy,
                                ConsistencyLevel consistencyLevel,
                                Configs configs,
                                CosmosAuthorizationTokenResolver cosmosAuthorizationTokenResolver,
                                AzureKeyCredential credential,
                                TokenCredential tokenCredential,
                                boolean sessionCapturingOverride,
                                boolean connectionSharingAcrossClientsEnabled,
                                boolean contentResponseOnWriteEnabled) {
        this(serviceEndpoint, masterKeyOrResourceToken, permissionFeed, connectionPolicy, consistencyLevel, configs,
            credential, tokenCredential, sessionCapturingOverride, connectionSharingAcrossClientsEnabled, contentResponseOnWriteEnabled);
        this.cosmosAuthorizationTokenResolver = cosmosAuthorizationTokenResolver;
    }

    private RxDocumentClientImpl(URI serviceEndpoint,
                                String masterKeyOrResourceToken,
                                List<Permission> permissionFeed,
                                ConnectionPolicy connectionPolicy,
                                ConsistencyLevel consistencyLevel,
                                Configs configs,
                                AzureKeyCredential credential,
                                TokenCredential tokenCredential,
                                boolean sessionCapturingOverrideEnabled,
                                boolean connectionSharingAcrossClientsEnabled,
                                boolean contentResponseOnWriteEnabled) {
        this(serviceEndpoint, masterKeyOrResourceToken, connectionPolicy, consistencyLevel, configs,
            credential, tokenCredential, sessionCapturingOverrideEnabled, connectionSharingAcrossClientsEnabled, contentResponseOnWriteEnabled);
        if (permissionFeed != null && permissionFeed.size() > 0) {
            this.resourceTokensMap = new HashMap<>();
            for (Permission permission : permissionFeed) {
                String[] segments = StringUtils.split(permission.getResourceLink(),
                        Constants.Properties.PATH_SEPARATOR.charAt(0));

                if (segments.length <= 0) {
                    throw new IllegalArgumentException("resourceLink");
                }

                List<PartitionKeyAndResourceTokenPair> partitionKeyAndResourceTokenPairs = null;
                PathInfo pathInfo = new PathInfo(false, StringUtils.EMPTY, StringUtils.EMPTY, false);
                if (!PathsHelper.tryParsePathSegments(permission.getResourceLink(), pathInfo, null)) {
                    throw new IllegalArgumentException(permission.getResourceLink());
                }

                partitionKeyAndResourceTokenPairs = resourceTokensMap.get(pathInfo.resourceIdOrFullName);
                if (partitionKeyAndResourceTokenPairs == null) {
                    partitionKeyAndResourceTokenPairs = new ArrayList<>();
                    this.resourceTokensMap.put(pathInfo.resourceIdOrFullName, partitionKeyAndResourceTokenPairs);
                }

                PartitionKey partitionKey = permission.getResourcePartitionKey();
                partitionKeyAndResourceTokenPairs.add(new PartitionKeyAndResourceTokenPair(
                        partitionKey != null ? BridgeInternal.getPartitionKeyInternal(partitionKey) : PartitionKeyInternal.Empty,
                        permission.getToken()));
                logger.debug("Initializing resource token map  , with map key [{}] , partition key [{}] and resource token",
                        pathInfo.resourceIdOrFullName, partitionKey != null ? partitionKey.toString() : null, permission.getToken());

            }

            if(this.resourceTokensMap.isEmpty()) {
                throw new IllegalArgumentException("permissionFeed");
            }

            String firstToken = permissionFeed.get(0).getToken();
            if(ResourceTokenAuthorizationHelper.isResourceToken(firstToken)) {
                this.firstResourceTokenFromPermissionFeed = firstToken;
            }
        }
    }

    RxDocumentClientImpl(URI serviceEndpoint,
                         String masterKeyOrResourceToken,
                         ConnectionPolicy connectionPolicy,
                         ConsistencyLevel consistencyLevel,
                         Configs configs,
                         AzureKeyCredential credential,
                         TokenCredential tokenCredential,
                         boolean sessionCapturingOverrideEnabled,
                         boolean connectionSharingAcrossClientsEnabled,
                         boolean contentResponseOnWriteEnabled) {

        logger.info(
            "Initializing DocumentClient with"
                + " serviceEndpoint [{}], connectionPolicy [{}], consistencyLevel [{}], directModeProtocol [{}]",
            serviceEndpoint, connectionPolicy, consistencyLevel, configs.getProtocol());

<<<<<<< HEAD
        this.connectionSharingAcrossClientsEnabled = connectionSharingAcrossClientsEnabled;
        this.configs = configs;
        this.masterKeyOrResourceToken = masterKeyOrResourceToken;
        this.serviceEndpoint = serviceEndpoint;
        this.credential = credential;
        this.tokenCredential = tokenCredential;
        this.contentResponseOnWriteEnabled = contentResponseOnWriteEnabled;
        this.authorizationTokenType = AuthorizationTokenType.Invalid;

        if (this.credential != null) {
            hasAuthKeyResourceToken = false;
            this.authorizationTokenProvider = new BaseAuthorizationTokenProvider(this.credential);
        } else if (masterKeyOrResourceToken != null && ResourceTokenAuthorizationHelper.isResourceToken(masterKeyOrResourceToken)) {
            this.authorizationTokenProvider = null;
            hasAuthKeyResourceToken = true;
            this.authorizationTokenType = AuthorizationTokenType.ResourceToken;
        } else if(masterKeyOrResourceToken != null && !ResourceTokenAuthorizationHelper.isResourceToken(masterKeyOrResourceToken)) {
            this.credential = new AzureKeyCredential(this.masterKeyOrResourceToken);
            hasAuthKeyResourceToken = false;
            this.authorizationTokenType = AuthorizationTokenType.PrimaryMasterKey;
            this.authorizationTokenProvider = new BaseAuthorizationTokenProvider(this.credential);
        } else {
            hasAuthKeyResourceToken = false;
            this.authorizationTokenProvider = null;
            if (tokenCredential != null) {
                this.tokenCredentialScopes = new String[] {
//                    AadTokenAuthorizationHelper.AAD_AUTH_TOKEN_COSMOS_WINDOWS_SCOPE,
                    serviceEndpoint.getScheme() + "://" + serviceEndpoint.getHost() + "/.default"
                };
                this.tokenCredentialCache = new SimpleTokenCache(() -> this.tokenCredential
                    .getToken(new TokenRequestContext().addScopes(this.tokenCredentialScopes)));
                this.authorizationTokenType = AuthorizationTokenType.AadToken;
            }
        }
=======
        try {
            this.connectionSharingAcrossClientsEnabled = connectionSharingAcrossClientsEnabled;
            this.configs = configs;
            this.masterKeyOrResourceToken = masterKeyOrResourceToken;
            this.serviceEndpoint = serviceEndpoint;
            this.credential = credential;
            this.contentResponseOnWriteEnabled = contentResponseOnWriteEnabled;

            if (this.credential != null) {
                hasAuthKeyResourceToken = false;
                this.authorizationTokenProvider = new BaseAuthorizationTokenProvider(this.credential);
            } else if (masterKeyOrResourceToken != null && ResourceTokenAuthorizationHelper.isResourceToken(masterKeyOrResourceToken)) {
                this.authorizationTokenProvider = null;
                hasAuthKeyResourceToken = true;
            } else if (masterKeyOrResourceToken != null && !ResourceTokenAuthorizationHelper.isResourceToken(masterKeyOrResourceToken)) {
                this.credential = new AzureKeyCredential(this.masterKeyOrResourceToken);
                hasAuthKeyResourceToken = false;
                this.authorizationTokenProvider = new BaseAuthorizationTokenProvider(this.credential);
            } else {
                hasAuthKeyResourceToken = false;
                this.authorizationTokenProvider = null;
            }
>>>>>>> 894add3c

            if (connectionPolicy != null) {
                this.connectionPolicy = connectionPolicy;
            } else {
                this.connectionPolicy = new ConnectionPolicy(DirectConnectionConfig.getDefaultConfig());
            }

            boolean disableSessionCapturing = (ConsistencyLevel.SESSION != consistencyLevel && !sessionCapturingOverrideEnabled);

            this.sessionContainer = new SessionContainer(this.serviceEndpoint.getHost(), disableSessionCapturing);
            this.consistencyLevel = consistencyLevel;

            this.userAgentContainer = new UserAgentContainer();

            String userAgentSuffix = this.connectionPolicy.getUserAgentSuffix();
            if (userAgentSuffix != null && userAgentSuffix.length() > 0) {
                userAgentContainer.setSuffix(userAgentSuffix);
            }

            this.reactorHttpClient = httpClient();
            this.globalEndpointManager = new GlobalEndpointManager(asDatabaseAccountManagerInternal(), this.connectionPolicy, /**/configs);
            this.retryPolicy = new RetryPolicy(this.globalEndpointManager, this.connectionPolicy);
            this.resetSessionTokenRetryPolicy = retryPolicy;
        } catch (RuntimeException e) {
            logger.error("unexpected failure in initializing client.", e);
            close();
            throw e;
        }
    }

    private void initializeGatewayConfigurationReader() {
        this.gatewayConfigurationReader = new GatewayServiceConfigurationReader(this.globalEndpointManager);
        DatabaseAccount databaseAccount = this.globalEndpointManager.getLatestDatabaseAccount();
        //Database account should not be null here,
        // this.globalEndpointManager.init() must have been already called
        // hence asserting it
        if (databaseAccount == null) {
            logger.error("Client initialization failed."
                + " Check if the endpoint is reachable and if your auth token is valid");
            throw new RuntimeException("Client initialization failed."
                + " Check if the endpoint is reachable and if your auth token is valid");
        }

        this.useMultipleWriteLocations = this.connectionPolicy.isMultipleWriteRegionsEnabled() && BridgeInternal.isEnableMultipleWriteLocations(databaseAccount);

        // TODO: add support for openAsync
        // https://msdata.visualstudio.com/CosmosDB/_workitems/edit/332589
    }

    public void init() {
        try {
            // TODO: add support for openAsync
            // https://msdata.visualstudio.com/CosmosDB/_workitems/edit/332589
            this.gatewayProxy = createRxGatewayProxy(this.sessionContainer,
                this.consistencyLevel,
                this.queryCompatibilityMode,
                this.userAgentContainer,
                this.globalEndpointManager,
                this.reactorHttpClient);
            this.globalEndpointManager.init();
            this.initializeGatewayConfigurationReader();

            this.collectionCache = new RxClientCollectionCache(this.sessionContainer, this.gatewayProxy, this, this.retryPolicy);
            this.resetSessionTokenRetryPolicy = new ResetSessionTokenRetryPolicyFactory(this.sessionContainer, this.collectionCache, this.retryPolicy);

            this.partitionKeyRangeCache = new RxPartitionKeyRangeCache(RxDocumentClientImpl.this,
                collectionCache);

            if (this.connectionPolicy.getConnectionMode() == ConnectionMode.GATEWAY) {
                this.storeModel = this.gatewayProxy;
            } else {
                this.initializeDirectConnectivity();
            }
        } catch (Exception e) {
            logger.error("unexpected failure in initializing client.", e);
            close();
            throw e;
        }
    }

    private void initializeDirectConnectivity() {

        this.storeClientFactory = new StoreClientFactory(
            this.configs,
            this.connectionPolicy,
           // this.maxConcurrentConnectionOpenRequests,
            this.userAgentContainer,
            this.connectionSharingAcrossClientsEnabled
        );

        this.addressResolver = new GlobalAddressResolver(
            this.reactorHttpClient,
            this.globalEndpointManager,
            this.configs.getProtocol(),
            this,
            this.collectionCache,
            this.partitionKeyRangeCache,
            userAgentContainer,
            // TODO: GATEWAY Configuration Reader
            //     this.gatewayConfigurationReader,
            null,
            this.connectionPolicy);

        this.createStoreModel(true);
    }

    DatabaseAccountManagerInternal asDatabaseAccountManagerInternal() {
        return new DatabaseAccountManagerInternal() {

            @Override
            public URI getServiceEndpoint() {
                return RxDocumentClientImpl.this.getServiceEndpoint();
            }

            @Override
            public Flux<DatabaseAccount> getDatabaseAccountFromEndpoint(URI endpoint) {
                logger.info("Getting database account endpoint from {}", endpoint);
                return RxDocumentClientImpl.this.getDatabaseAccountFromEndpoint(endpoint);
            }

            @Override
            public ConnectionPolicy getConnectionPolicy() {
                return RxDocumentClientImpl.this.getConnectionPolicy();
            }
        };
    }

    RxGatewayStoreModel createRxGatewayProxy(ISessionContainer sessionContainer,
                                             ConsistencyLevel consistencyLevel,
                                             QueryCompatibilityMode queryCompatibilityMode,
                                             UserAgentContainer userAgentContainer,
                                             GlobalEndpointManager globalEndpointManager,
                                             HttpClient httpClient) {
        return new RxGatewayStoreModel(sessionContainer,
                consistencyLevel,
                queryCompatibilityMode,
                userAgentContainer,
                globalEndpointManager,
                httpClient);
    }

    private HttpClient httpClient() {

        HttpClientConfig httpClientConfig = new HttpClientConfig(this.configs)
                .withMaxIdleConnectionTimeout(this.connectionPolicy.getIdleHttpConnectionTimeout())
                .withPoolSize(this.connectionPolicy.getMaxConnectionPoolSize())
                .withProxy(this.connectionPolicy.getProxy())
                .withRequestTimeout(this.connectionPolicy.getRequestTimeout());

        if (connectionSharingAcrossClientsEnabled) {
            return SharedGatewayHttpClient.getOrCreateInstance(httpClientConfig);
        } else {
            return HttpClient.createFixed(httpClientConfig);
        }
    }

    private void createStoreModel(boolean subscribeRntbdStatus) {
        // EnableReadRequestsFallback, if not explicitly set on the connection policy,
        // is false if the account's consistency is bounded staleness,
        // and true otherwise.

        StoreClient storeClient = this.storeClientFactory.createStoreClient(
                this.addressResolver,
                this.sessionContainer,
                this.gatewayConfigurationReader,
                this,
                false
        );

        this.storeModel = new ServerStoreModel(storeClient);
    }


    @Override
    public URI getServiceEndpoint() {
        return this.serviceEndpoint;
    }

    @Override
    public URI getWriteEndpoint() {
        return globalEndpointManager.getWriteEndpoints().stream().findFirst().orElse(null);
    }

    @Override
    public URI getReadEndpoint() {
        return globalEndpointManager.getReadEndpoints().stream().findFirst().orElse(null);
    }

    @Override
    public ConnectionPolicy getConnectionPolicy() {
        return this.connectionPolicy;
    }

    @Override
    public boolean isContentResponseOnWriteEnabled() {
        return contentResponseOnWriteEnabled;
    }

    @Override
    public ConsistencyLevel getConsistencyLevel() {
        return consistencyLevel;
    }

    @Override
    public Mono<ResourceResponse<Database>> createDatabase(Database database, RequestOptions options) {
        DocumentClientRetryPolicy retryPolicyInstance = this.resetSessionTokenRetryPolicy.getRequestPolicy();
        return ObservableHelper.inlineIfPossibleAsObs(() -> createDatabaseInternal(database, options, retryPolicyInstance), retryPolicyInstance);
    }

    private Mono<ResourceResponse<Database>> createDatabaseInternal(Database database, RequestOptions options, DocumentClientRetryPolicy retryPolicyInstance) {
        try {

            if (database == null) {
                throw new IllegalArgumentException("Database");
            }

            logger.debug("Creating a Database. id: [{}]", database.getId());
            validateResource(database);

            Map<String, String> requestHeaders = this.getRequestHeaders(options, ResourceType.Database, OperationType.Create);
            Instant serializationStartTimeUTC = Instant.now();
            ByteBuffer byteBuffer = ModelBridgeInternal.serializeJsonToByteBuffer(database);
            Instant serializationEndTimeUTC = Instant.now();
            SerializationDiagnosticsContext.SerializationDiagnostics serializationDiagnostics = new SerializationDiagnosticsContext.SerializationDiagnostics(
                serializationStartTimeUTC,
                serializationEndTimeUTC,
                SerializationDiagnosticsContext.SerializationType.DATABASE_SERIALIZATION);
            RxDocumentServiceRequest request = RxDocumentServiceRequest.create(OperationType.Create,
                ResourceType.Database, Paths.DATABASES_ROOT, byteBuffer, requestHeaders, options);

            if (retryPolicyInstance != null) {
                retryPolicyInstance.onBeforeSendRequest(request);
            }

            SerializationDiagnosticsContext serializationDiagnosticsContext = BridgeInternal.getSerializationDiagnosticsContext(request.requestContext.cosmosDiagnostics);
            if (serializationDiagnosticsContext != null) {
                serializationDiagnosticsContext.addSerializationDiagnostics(serializationDiagnostics);
            }

            return this.create(request, retryPolicyInstance).map(response -> toResourceResponse(response, Database.class));
        } catch (Exception e) {
            logger.debug("Failure in creating a database. due to [{}]", e.getMessage(), e);
            return Mono.error(e);
        }
    }

    @Override
    public Mono<ResourceResponse<Database>> deleteDatabase(String databaseLink, RequestOptions options) {
        DocumentClientRetryPolicy retryPolicyInstance = this.resetSessionTokenRetryPolicy.getRequestPolicy();
        return ObservableHelper.inlineIfPossibleAsObs(() -> deleteDatabaseInternal(databaseLink, options, retryPolicyInstance), retryPolicyInstance);
    }

    private Mono<ResourceResponse<Database>> deleteDatabaseInternal(String databaseLink, RequestOptions options,
                                                                    DocumentClientRetryPolicy retryPolicyInstance) {
        try {
            if (StringUtils.isEmpty(databaseLink)) {
                throw new IllegalArgumentException("databaseLink");
            }

            logger.debug("Deleting a Database. databaseLink: [{}]", databaseLink);
            String path = Utils.joinPath(databaseLink, null);
            Map<String, String> requestHeaders = this.getRequestHeaders(options, ResourceType.Database, OperationType.Delete);
            RxDocumentServiceRequest request = RxDocumentServiceRequest.create(OperationType.Delete,
                ResourceType.Database, path, requestHeaders, options);

            if (retryPolicyInstance != null) {
                retryPolicyInstance.onBeforeSendRequest(request);
            }

            return this.delete(request, retryPolicyInstance).map(response -> toResourceResponse(response, Database.class));
        } catch (Exception e) {
            logger.debug("Failure in deleting a database. due to [{}]", e.getMessage(), e);
            return Mono.error(e);
        }
    }

    @Override
    public Mono<ResourceResponse<Database>> readDatabase(String databaseLink, RequestOptions options) {
        DocumentClientRetryPolicy retryPolicyInstance = this.resetSessionTokenRetryPolicy.getRequestPolicy();
        return ObservableHelper.inlineIfPossibleAsObs(() -> readDatabaseInternal(databaseLink, options, retryPolicyInstance), retryPolicyInstance);
    }

    private Mono<ResourceResponse<Database>> readDatabaseInternal(String databaseLink, RequestOptions options, DocumentClientRetryPolicy retryPolicyInstance) {
        try {
            if (StringUtils.isEmpty(databaseLink)) {
                throw new IllegalArgumentException("databaseLink");
            }

            logger.debug("Reading a Database. databaseLink: [{}]", databaseLink);
            String path = Utils.joinPath(databaseLink, null);
            Map<String, String> requestHeaders = this.getRequestHeaders(options, ResourceType.Database, OperationType.Read);
            RxDocumentServiceRequest request = RxDocumentServiceRequest.create(OperationType.Read,
                ResourceType.Database, path, requestHeaders, options);

            if (retryPolicyInstance != null) {
                retryPolicyInstance.onBeforeSendRequest(request);
            }
            return this.read(request, retryPolicyInstance).map(response -> toResourceResponse(response, Database.class));
        } catch (Exception e) {
            logger.debug("Failure in reading a database. due to [{}]", e.getMessage(), e);
            return Mono.error(e);
        }
    }

    @Override
    public Flux<FeedResponse<Database>> readDatabases(CosmosQueryRequestOptions options) {
        return readFeed(options, ResourceType.Database, Database.class, Paths.DATABASES_ROOT);
    }

    private String parentResourceLinkToQueryLink(String parentResourceLink, ResourceType resourceTypeEnum) {
        switch (resourceTypeEnum) {
            case Database:
                return Paths.DATABASES_ROOT;

            case DocumentCollection:
                return Utils.joinPath(parentResourceLink, Paths.COLLECTIONS_PATH_SEGMENT);

            case Document:
                return Utils.joinPath(parentResourceLink, Paths.DOCUMENTS_PATH_SEGMENT);

            case Offer:
                return Paths.OFFERS_ROOT;

            case User:
                return Utils.joinPath(parentResourceLink, Paths.USERS_PATH_SEGMENT);

            case Permission:
                return Utils.joinPath(parentResourceLink, Paths.PERMISSIONS_PATH_SEGMENT);

            case Attachment:
                return Utils.joinPath(parentResourceLink, Paths.ATTACHMENTS_PATH_SEGMENT);

            case StoredProcedure:
                return Utils.joinPath(parentResourceLink, Paths.STORED_PROCEDURES_PATH_SEGMENT);

            case Trigger:
                return Utils.joinPath(parentResourceLink, Paths.TRIGGERS_PATH_SEGMENT);

            case UserDefinedFunction:
                return Utils.joinPath(parentResourceLink, Paths.USER_DEFINED_FUNCTIONS_PATH_SEGMENT);

            default:
                throw new IllegalArgumentException("resource type not supported");
        }
    }

    private <T extends Resource> Flux<FeedResponse<T>> createQuery(
        String parentResourceLink,
        SqlQuerySpec sqlQuery,
        CosmosQueryRequestOptions options,
        Class<T> klass,
        ResourceType resourceTypeEnum) {

        String resourceLink = parentResourceLinkToQueryLink(parentResourceLink, resourceTypeEnum);
        UUID activityId = Utils.randomUUID();
        IDocumentQueryClient queryClient = documentQueryClientImpl(RxDocumentClientImpl.this);

        // Trying to put this logic as low as the query pipeline
        // Since for parallelQuery, each partition will have its own request, so at this point, there will be no request associate with this retry policy.
        // For default document context, it already wired up InvalidPartitionExceptionRetry, but there is no harm to wire it again here
        InvalidPartitionExceptionRetryPolicy invalidPartitionExceptionRetryPolicy = new InvalidPartitionExceptionRetryPolicy(
            this.collectionCache,
            null,
            resourceLink,
            options);

        return ObservableHelper.fluxInlineIfPossibleAsObs(
            () -> createQueryInternal(resourceLink, sqlQuery, options, klass, resourceTypeEnum, queryClient, activityId),
            invalidPartitionExceptionRetryPolicy);
    }

    private <T extends Resource> Flux<FeedResponse<T>> createQueryInternal(
            String resourceLink,
            SqlQuerySpec sqlQuery,
            CosmosQueryRequestOptions options,
            Class<T> klass,
            ResourceType resourceTypeEnum,
            IDocumentQueryClient queryClient,
            UUID activityId) {

        Flux<? extends IDocumentQueryExecutionContext<T>> executionContext =
                DocumentQueryExecutionContextFactory.createDocumentQueryExecutionContextAsync(queryClient, resourceTypeEnum, klass, sqlQuery , options, resourceLink, false, activityId);

        AtomicBoolean isFirstResponse = new AtomicBoolean(true);
        return executionContext.flatMap(iDocumentQueryExecutionContext -> {
            QueryInfo queryInfo = null;
            if (iDocumentQueryExecutionContext instanceof PipelinedDocumentQueryExecutionContext) {
                queryInfo = ((PipelinedDocumentQueryExecutionContext<T>) iDocumentQueryExecutionContext).getQueryInfo();
            }

            QueryInfo finalQueryInfo = queryInfo;
            return iDocumentQueryExecutionContext.executeAsync()
                .map(tFeedResponse -> {
                    if (finalQueryInfo != null) {
                        if (finalQueryInfo.hasSelectValue()) {
                            ModelBridgeInternal
                                .addQueryInfoToFeedResponse(tFeedResponse, finalQueryInfo);
                        }

                        if (isFirstResponse.compareAndSet(true, false)) {
                            ModelBridgeInternal.addQueryPlanDiagnosticsContextToFeedResponse(tFeedResponse,
                                finalQueryInfo.getQueryPlanDiagnosticsContext());
                        }
                    }
                    return tFeedResponse;
                });
        });
    }

    @Override
    public Flux<FeedResponse<Database>> queryDatabases(String query, CosmosQueryRequestOptions options) {
        return queryDatabases(new SqlQuerySpec(query), options);
    }


    @Override
    public Flux<FeedResponse<Database>> queryDatabases(SqlQuerySpec querySpec, CosmosQueryRequestOptions options) {
        return createQuery(Paths.DATABASES_ROOT, querySpec, options, Database.class, ResourceType.Database);
    }

    @Override
    public Mono<ResourceResponse<DocumentCollection>> createCollection(String databaseLink,
                                                                       DocumentCollection collection, RequestOptions options) {
        DocumentClientRetryPolicy retryPolicyInstance = this.resetSessionTokenRetryPolicy.getRequestPolicy();
        return ObservableHelper.inlineIfPossibleAsObs(() -> this.createCollectionInternal(databaseLink, collection, options, retryPolicyInstance), retryPolicyInstance);
    }

    private Mono<ResourceResponse<DocumentCollection>> createCollectionInternal(String databaseLink,
                                                                                DocumentCollection collection, RequestOptions options, DocumentClientRetryPolicy retryPolicyInstance) {
        try {
            if (StringUtils.isEmpty(databaseLink)) {
                throw new IllegalArgumentException("databaseLink");
            }
            if (collection == null) {
                throw new IllegalArgumentException("collection");
            }

            logger.debug("Creating a Collection. databaseLink: [{}], Collection id: [{}]", databaseLink,
                collection.getId());
            validateResource(collection);

            String path = Utils.joinPath(databaseLink, Paths.COLLECTIONS_PATH_SEGMENT);
            Map<String, String> requestHeaders = this.getRequestHeaders(options, ResourceType.DocumentCollection, OperationType.Create);

            Instant serializationStartTimeUTC = Instant.now();
            ByteBuffer byteBuffer = ModelBridgeInternal.serializeJsonToByteBuffer(collection);
            Instant serializationEndTimeUTC = Instant.now();
            SerializationDiagnosticsContext.SerializationDiagnostics serializationDiagnostics = new SerializationDiagnosticsContext.SerializationDiagnostics(
                serializationStartTimeUTC,
                serializationEndTimeUTC,
                SerializationDiagnosticsContext.SerializationType.CONTAINER_SERIALIZATION);
            RxDocumentServiceRequest request = RxDocumentServiceRequest.create(OperationType.Create,
                ResourceType.DocumentCollection, path, byteBuffer, requestHeaders, options);

            if (retryPolicyInstance != null){
                retryPolicyInstance.onBeforeSendRequest(request);
            }

            SerializationDiagnosticsContext serializationDiagnosticsContext = BridgeInternal.getSerializationDiagnosticsContext(request.requestContext.cosmosDiagnostics);
            if (serializationDiagnosticsContext != null) {
                serializationDiagnosticsContext.addSerializationDiagnostics(serializationDiagnostics);
            }

            return this.create(request, retryPolicyInstance).map(response -> toResourceResponse(response, DocumentCollection.class))
                .doOnNext(resourceResponse -> {
                    // set the session token
                    this.sessionContainer.setSessionToken(resourceResponse.getResource().getResourceId(),
                        getAltLink(resourceResponse.getResource()),
                        resourceResponse.getResponseHeaders());
                });
        } catch (Exception e) {
            logger.debug("Failure in creating a collection. due to [{}]", e.getMessage(), e);
            return Mono.error(e);
        }
    }

    @Override
    public Mono<ResourceResponse<DocumentCollection>> replaceCollection(DocumentCollection collection,
                                                                        RequestOptions options) {
        DocumentClientRetryPolicy retryPolicyInstance = this.resetSessionTokenRetryPolicy.getRequestPolicy();
        return ObservableHelper.inlineIfPossibleAsObs(() -> replaceCollectionInternal(collection, options, retryPolicyInstance), retryPolicyInstance);
    }

    private Mono<ResourceResponse<DocumentCollection>> replaceCollectionInternal(DocumentCollection collection,
                                                                                 RequestOptions options, DocumentClientRetryPolicy retryPolicyInstance) {
        try {
            if (collection == null) {
                throw new IllegalArgumentException("collection");
            }

            logger.debug("Replacing a Collection. id: [{}]", collection.getId());
            validateResource(collection);

            String path = Utils.joinPath(collection.getSelfLink(), null);
            Map<String, String> requestHeaders = this.getRequestHeaders(options, ResourceType.DocumentCollection, OperationType.Replace);
            Instant serializationStartTimeUTC = Instant.now();
            ByteBuffer byteBuffer = ModelBridgeInternal.serializeJsonToByteBuffer(collection);
            Instant serializationEndTimeUTC = Instant.now();
            SerializationDiagnosticsContext.SerializationDiagnostics serializationDiagnostics = new SerializationDiagnosticsContext.SerializationDiagnostics(
                serializationStartTimeUTC,
                serializationEndTimeUTC,
                SerializationDiagnosticsContext.SerializationType.CONTAINER_SERIALIZATION);
            RxDocumentServiceRequest request = RxDocumentServiceRequest.create(OperationType.Replace,
                ResourceType.DocumentCollection, path, byteBuffer, requestHeaders, options);

            // TODO: .Net has some logic for updating session token which we don't
            // have here
            if (retryPolicyInstance != null){
                retryPolicyInstance.onBeforeSendRequest(request);
            }

            SerializationDiagnosticsContext serializationDiagnosticsContext = BridgeInternal.getSerializationDiagnosticsContext(request.requestContext.cosmosDiagnostics);
            if (serializationDiagnosticsContext != null) {
                serializationDiagnosticsContext.addSerializationDiagnostics(serializationDiagnostics);
            }

            return this.replace(request, retryPolicyInstance).map(response -> toResourceResponse(response, DocumentCollection.class))
                .doOnNext(resourceResponse -> {
                    if (resourceResponse.getResource() != null) {
                        // set the session token
                        this.sessionContainer.setSessionToken(resourceResponse.getResource().getResourceId(),
                            getAltLink(resourceResponse.getResource()),
                            resourceResponse.getResponseHeaders());
                    }
                });

        } catch (Exception e) {
            logger.debug("Failure in replacing a collection. due to [{}]", e.getMessage(), e);
            return Mono.error(e);
        }
    }

    @Override
    public Mono<ResourceResponse<DocumentCollection>> deleteCollection(String collectionLink,
                                                                       RequestOptions options) {
        DocumentClientRetryPolicy retryPolicyInstance = this.resetSessionTokenRetryPolicy.getRequestPolicy();
        return ObservableHelper.inlineIfPossibleAsObs(() -> deleteCollectionInternal(collectionLink, options, retryPolicyInstance), retryPolicyInstance);
    }

    private Mono<ResourceResponse<DocumentCollection>> deleteCollectionInternal(String collectionLink,
                                                                                RequestOptions options, DocumentClientRetryPolicy retryPolicyInstance) {
        try {
            if (StringUtils.isEmpty(collectionLink)) {
                throw new IllegalArgumentException("collectionLink");
            }

            logger.debug("Deleting a Collection. collectionLink: [{}]", collectionLink);
            String path = Utils.joinPath(collectionLink, null);
            Map<String, String> requestHeaders = this.getRequestHeaders(options, ResourceType.DocumentCollection, OperationType.Delete);
            RxDocumentServiceRequest request = RxDocumentServiceRequest.create(OperationType.Delete,
                ResourceType.DocumentCollection, path, requestHeaders, options);

            if (retryPolicyInstance != null){
                retryPolicyInstance.onBeforeSendRequest(request);
            }

            return this.delete(request, retryPolicyInstance).map(response -> toResourceResponse(response, DocumentCollection.class));

        } catch (Exception e) {
            logger.debug("Failure in deleting a collection, due to [{}]", e.getMessage(), e);
            return Mono.error(e);
        }
    }

    private Mono<RxDocumentServiceResponse> delete(RxDocumentServiceRequest request, DocumentClientRetryPolicy documentClientRetryPolicy) {
        return populateHeaders(request, RequestVerb.DELETE)
            .flatMap(requestPopulated -> {
                if (requestPopulated.requestContext != null && documentClientRetryPolicy.getRetryCount() > 0) {
                    documentClientRetryPolicy.updateEndTime();
                    requestPopulated.requestContext.updateRetryContext(documentClientRetryPolicy, true);
                }

                return getStoreProxy(requestPopulated).processMessage(requestPopulated);
            });
    }

    private Mono<RxDocumentServiceResponse> read(RxDocumentServiceRequest request, DocumentClientRetryPolicy documentClientRetryPolicy) {
        return populateHeaders(request, RequestVerb.GET)
            .flatMap(requestPopulated -> {
                    if (requestPopulated.requestContext != null && documentClientRetryPolicy.getRetryCount() > 0) {
                        documentClientRetryPolicy.updateEndTime();
                        requestPopulated.requestContext.updateRetryContext(documentClientRetryPolicy, true);
                    }
                return getStoreProxy(requestPopulated).processMessage(requestPopulated);
                });
    }

    Mono<RxDocumentServiceResponse> readFeed(RxDocumentServiceRequest request) {
        return populateHeaders(request, RequestVerb.GET)
            .flatMap(gatewayProxy::processMessage);
    }

    private Mono<RxDocumentServiceResponse> query(RxDocumentServiceRequest request) {
        return populateHeaders(request, RequestVerb.POST)
            .flatMap(requestPopulated ->
                this.getStoreProxy(requestPopulated).processMessage(requestPopulated)
                    .map(response -> {
                            this.captureSessionToken(requestPopulated, response);
                            return response;
                        }
                    ));
    }

    @Override
    public Mono<ResourceResponse<DocumentCollection>> readCollection(String collectionLink,
                                                                     RequestOptions options) {
        DocumentClientRetryPolicy retryPolicyInstance = this.resetSessionTokenRetryPolicy.getRequestPolicy();
        return ObservableHelper.inlineIfPossibleAsObs(() -> readCollectionInternal(collectionLink, options, retryPolicyInstance), retryPolicyInstance);
    }

    private Mono<ResourceResponse<DocumentCollection>> readCollectionInternal(String collectionLink,
                                                                              RequestOptions options, DocumentClientRetryPolicy retryPolicyInstance) {

        // we are using an observable factory here
        // observable will be created fresh upon subscription
        // this is to ensure we capture most up to date information (e.g.,
        // session)
        try {
            if (StringUtils.isEmpty(collectionLink)) {
                throw new IllegalArgumentException("collectionLink");
            }

            logger.debug("Reading a Collection. collectionLink: [{}]", collectionLink);
            String path = Utils.joinPath(collectionLink, null);
            Map<String, String> requestHeaders = this.getRequestHeaders(options, ResourceType.DocumentCollection, OperationType.Read);
            RxDocumentServiceRequest request = RxDocumentServiceRequest.create(OperationType.Read,
                ResourceType.DocumentCollection, path, requestHeaders, options);

            if (retryPolicyInstance != null){
                retryPolicyInstance.onBeforeSendRequest(request);
            }
            return this.read(request, retryPolicyInstance).map(response -> toResourceResponse(response, DocumentCollection.class));
        } catch (Exception e) {
            // this is only in trace level to capture what's going on
            logger.debug("Failure in reading a collection, due to [{}]", e.getMessage(), e);
            return Mono.error(e);
        }
    }

    @Override
    public Flux<FeedResponse<DocumentCollection>> readCollections(String databaseLink, CosmosQueryRequestOptions options) {

        if (StringUtils.isEmpty(databaseLink)) {
            throw new IllegalArgumentException("databaseLink");
        }

        return readFeed(options, ResourceType.DocumentCollection, DocumentCollection.class,
                Utils.joinPath(databaseLink, Paths.COLLECTIONS_PATH_SEGMENT));
    }

    @Override
    public Flux<FeedResponse<DocumentCollection>> queryCollections(String databaseLink, String query,
                                                                   CosmosQueryRequestOptions options) {
        return createQuery(databaseLink, new SqlQuerySpec(query), options, DocumentCollection.class, ResourceType.DocumentCollection);
    }

    @Override
    public Flux<FeedResponse<DocumentCollection>> queryCollections(String databaseLink,
                                                                         SqlQuerySpec querySpec, CosmosQueryRequestOptions options) {
        return createQuery(databaseLink, querySpec, options, DocumentCollection.class, ResourceType.DocumentCollection);
    }

    private static String serializeProcedureParams(List<Object> objectArray) {
        String[] stringArray = new String[objectArray.size()];

        for (int i = 0; i < objectArray.size(); ++i) {
            Object object = objectArray.get(i);
            if (object instanceof JsonSerializable) {
                stringArray[i] = ModelBridgeInternal.toJsonFromJsonSerializable((JsonSerializable) object);
            } else {

                // POJO, ObjectNode, number, STRING or Boolean
                try {
                    stringArray[i] = mapper.writeValueAsString(object);
                } catch (IOException e) {
                    throw new IllegalArgumentException("Can't serialize the object into the json string", e);
                }
            }
        }

        return String.format("[%s]", StringUtils.join(stringArray, ","));
    }

    private static void validateResource(Resource resource) {
        if (!StringUtils.isEmpty(resource.getId())) {
            if (resource.getId().indexOf('/') != -1 || resource.getId().indexOf('\\') != -1 ||
                    resource.getId().indexOf('?') != -1 || resource.getId().indexOf('#') != -1) {
                throw new IllegalArgumentException("Id contains illegal chars.");
            }

            if (resource.getId().endsWith(" ")) {
                throw new IllegalArgumentException("Id ends with a space.");
            }
        }
    }

    private Map<String, String> getRequestHeaders(RequestOptions options, ResourceType resourceType, OperationType operationType) {
        Map<String, String> headers = new HashMap<>();

        if (this.useMultipleWriteLocations) {
            headers.put(HttpConstants.HttpHeaders.ALLOW_TENTATIVE_WRITES, Boolean.TRUE.toString());
        }

        if (consistencyLevel != null) {
            headers.put(HttpConstants.HttpHeaders.CONSISTENCY_LEVEL, consistencyLevel.toString());
        }

        //  If content response on write is not enabled, and operation is document write - then add minimal prefer header
        if (resourceType.equals(ResourceType.Document) && operationType.isWriteOperation() && !this.contentResponseOnWriteEnabled) {
            headers.put(HttpConstants.HttpHeaders.PREFER, HttpConstants.HeaderValues.PREFER_RETURN_MINIMAL);
        }

        if (options == null) {
            return headers;
        }

        Map<String, String> customOptions = options.getHeaders();
        if (customOptions != null) {
            headers.putAll(customOptions);
        }

        if (options.getIfMatchETag() != null) {
                headers.put(HttpConstants.HttpHeaders.IF_MATCH, options.getIfMatchETag());
        }

        if(options.getIfNoneMatchETag() != null) {
            headers.put(HttpConstants.HttpHeaders.IF_NONE_MATCH, options.getIfNoneMatchETag());
        }

        if (options.getConsistencyLevel() != null) {
            headers.put(HttpConstants.HttpHeaders.CONSISTENCY_LEVEL, options.getConsistencyLevel().toString());
        }

        if (options.getIndexingDirective() != null) {
            headers.put(HttpConstants.HttpHeaders.INDEXING_DIRECTIVE, options.getIndexingDirective().toString());
        }

        if (options.getPostTriggerInclude() != null && options.getPostTriggerInclude().size() > 0) {
            String postTriggerInclude = StringUtils.join(options.getPostTriggerInclude(), ",");
            headers.put(HttpConstants.HttpHeaders.POST_TRIGGER_INCLUDE, postTriggerInclude);
        }

        if (options.getPreTriggerInclude() != null && options.getPreTriggerInclude().size() > 0) {
            String preTriggerInclude = StringUtils.join(options.getPreTriggerInclude(), ",");
            headers.put(HttpConstants.HttpHeaders.PRE_TRIGGER_INCLUDE, preTriggerInclude);
        }

        if (!Strings.isNullOrEmpty(options.getSessionToken())) {
            headers.put(HttpConstants.HttpHeaders.SESSION_TOKEN, options.getSessionToken());
        }

        if (options.getResourceTokenExpirySeconds() != null) {
            headers.put(HttpConstants.HttpHeaders.RESOURCE_TOKEN_EXPIRY,
                    String.valueOf(options.getResourceTokenExpirySeconds()));
        }

        if (options.getOfferThroughput() != null && options.getOfferThroughput() >= 0) {
            headers.put(HttpConstants.HttpHeaders.OFFER_THROUGHPUT, options.getOfferThroughput().toString());
        } else if (options.getOfferType() != null) {
            headers.put(HttpConstants.HttpHeaders.OFFER_TYPE, options.getOfferType());
        }

        if (options.getOfferThroughput() == null) {
            if (options.getThroughputProperties() != null) {
                Offer offer = ModelBridgeInternal.getOfferFromThroughputProperties(options.getThroughputProperties());
                final OfferAutoscaleSettings offerAutoscaleSettings = offer.getOfferAutoScaleSettings();
                OfferAutoscaleAutoUpgradeProperties autoscaleAutoUpgradeProperties = null;
                if (offerAutoscaleSettings != null) {
                     autoscaleAutoUpgradeProperties
                        = offer.getOfferAutoScaleSettings().getAutoscaleAutoUpgradeProperties();
                }
                if (offer.hasOfferThroughput() &&
                        (offerAutoscaleSettings != null && offerAutoscaleSettings.getMaxThroughput() >= 0 ||
                             autoscaleAutoUpgradeProperties != null &&
                                 autoscaleAutoUpgradeProperties
                                     .getAutoscaleThroughputProperties()
                                     .getIncrementPercent() >= 0)) {
                    throw new IllegalArgumentException("Autoscale provisioned throughput can not be configured with "
                                                           + "fixed offer");
                }

                if (offer.hasOfferThroughput()) {
                    headers.put(HttpConstants.HttpHeaders.OFFER_THROUGHPUT, String.valueOf(offer.getThroughput()));
                } else if (offer.getOfferAutoScaleSettings() != null) {
                    headers.put(HttpConstants.HttpHeaders.OFFER_AUTOPILOT_SETTINGS,
                                ModelBridgeInternal.toJsonFromJsonSerializable(offer.getOfferAutoScaleSettings()));
                }
            }
        }

        if (options.isQuotaInfoEnabled()) {
            headers.put(HttpConstants.HttpHeaders.POPULATE_QUOTA_INFO, String.valueOf(true));
        }

        if (options.isScriptLoggingEnabled()) {
            headers.put(HttpConstants.HttpHeaders.SCRIPT_ENABLE_LOGGING, String.valueOf(true));
        }

        return headers;
    }

    private Mono<RxDocumentServiceRequest> addPartitionKeyInformation(RxDocumentServiceRequest request,
                                                                      ByteBuffer contentAsByteBuffer,
                                                                      Document document,
                                                                      RequestOptions options) {

        Mono<Utils.ValueHolder<DocumentCollection>> collectionObs = this.collectionCache.resolveCollectionAsync(BridgeInternal.getMetaDataDiagnosticContext(request.requestContext.cosmosDiagnostics), request);
        return collectionObs
                .map(collectionValueHolder -> {
                    addPartitionKeyInformation(request, contentAsByteBuffer, document, options, collectionValueHolder.v);
                    return request;
                });
    }

    private Mono<RxDocumentServiceRequest> addPartitionKeyInformation(RxDocumentServiceRequest request,
                                                                      ByteBuffer contentAsByteBuffer,
                                                                      Object document,
                                                                      RequestOptions options,
                                                                      Mono<Utils.ValueHolder<DocumentCollection>> collectionObs) {

        return collectionObs.map(collectionValueHolder -> {
            addPartitionKeyInformation(request, contentAsByteBuffer, document, options, collectionValueHolder.v);
            return request;
        });
    }

    private void addPartitionKeyInformation(RxDocumentServiceRequest request,
                                            ByteBuffer contentAsByteBuffer,
                                            Object objectDoc, RequestOptions options,
                                            DocumentCollection collection) {
        PartitionKeyDefinition partitionKeyDefinition = collection.getPartitionKey();

        PartitionKeyInternal partitionKeyInternal = null;
        if (options != null && options.getPartitionKey() != null && options.getPartitionKey().equals(PartitionKey.NONE)){
            partitionKeyInternal = ModelBridgeInternal.getNonePartitionKey(partitionKeyDefinition);
        } else if (options != null && options.getPartitionKey() != null) {
            partitionKeyInternal = BridgeInternal.getPartitionKeyInternal(options.getPartitionKey());
        } else if (partitionKeyDefinition == null || partitionKeyDefinition.getPaths().size() == 0) {
            // For backward compatibility, if collection doesn't have partition key defined, we assume all documents
            // have empty value for it and user doesn't need to specify it explicitly.
            partitionKeyInternal = PartitionKeyInternal.getEmpty();
        } else if (contentAsByteBuffer != null || objectDoc != null) {
            InternalObjectNode internalObjectNode;
            if (objectDoc instanceof InternalObjectNode) {
                internalObjectNode = (InternalObjectNode) objectDoc;
            } else if (contentAsByteBuffer != null) {
                contentAsByteBuffer.rewind();
                internalObjectNode = new InternalObjectNode(contentAsByteBuffer);
            } else {
                //  This is a safety check, this should not happen ever.
                //  If it does, it is a SDK bug
                throw new IllegalStateException("ContentAsByteBuffer and objectDoc are null");
            }

            Instant serializationStartTime = Instant.now();
            partitionKeyInternal =  extractPartitionKeyValueFromDocument(internalObjectNode, partitionKeyDefinition);
            Instant serializationEndTime = Instant.now();
            SerializationDiagnosticsContext.SerializationDiagnostics serializationDiagnostics = new SerializationDiagnosticsContext.SerializationDiagnostics(
                serializationStartTime,
                serializationEndTime,
                SerializationDiagnosticsContext.SerializationType.PARTITION_KEY_FETCH_SERIALIZATION
            );
            SerializationDiagnosticsContext serializationDiagnosticsContext = BridgeInternal.getSerializationDiagnosticsContext(request.requestContext.cosmosDiagnostics);
            if (serializationDiagnosticsContext != null) {
                serializationDiagnosticsContext.addSerializationDiagnostics(serializationDiagnostics);
            }

        } else {
            throw new UnsupportedOperationException("PartitionKey value must be supplied for this operation.");
        }

        request.setPartitionKeyInternal(partitionKeyInternal);
        request.getHeaders().put(HttpConstants.HttpHeaders.PARTITION_KEY, Utils.escapeNonAscii(partitionKeyInternal.toJson()));
    }

    private static PartitionKeyInternal extractPartitionKeyValueFromDocument(
            InternalObjectNode document,
            PartitionKeyDefinition partitionKeyDefinition) {
        if (partitionKeyDefinition != null) {
            String path = partitionKeyDefinition.getPaths().iterator().next();
            List<String> parts = PathParser.getPathParts(path);
            if (parts.size() >= 1) {
                Object value = ModelBridgeInternal.getObjectByPathFromJsonSerializable(document, parts);
                if (value == null || value.getClass() == ObjectNode.class) {
                    value = ModelBridgeInternal.getNonePartitionKey(partitionKeyDefinition);
                }

                if (value instanceof PartitionKeyInternal) {
                    return (PartitionKeyInternal) value;
                } else {
                    return PartitionKeyInternal.fromObjectArray(Collections.singletonList(value), false);
                }
            }
        }

        return null;
    }

    private Mono<RxDocumentServiceRequest> getCreateDocumentRequest(DocumentClientRetryPolicy requestRetryPolicy,
                                                                    String documentCollectionLink,
                                                                    Object document,
                                                                    RequestOptions options,
                                                                    boolean disableAutomaticIdGeneration,
                                                                    OperationType operationType) {

        if (StringUtils.isEmpty(documentCollectionLink)) {
            throw new IllegalArgumentException("documentCollectionLink");
        }
        if (document == null) {
            throw new IllegalArgumentException("document");
        }

        Instant serializationStartTimeUTC = Instant.now();
        ByteBuffer content = BridgeInternal.serializeJsonToByteBuffer(document, mapper);
        Instant serializationEndTimeUTC = Instant.now();

        SerializationDiagnosticsContext.SerializationDiagnostics serializationDiagnostics = new SerializationDiagnosticsContext.SerializationDiagnostics(
            serializationStartTimeUTC,
            serializationEndTimeUTC,
            SerializationDiagnosticsContext.SerializationType.ITEM_SERIALIZATION);

        String path = Utils.joinPath(documentCollectionLink, Paths.DOCUMENTS_PATH_SEGMENT);
        Map<String, String> requestHeaders = this.getRequestHeaders(options, ResourceType.Document, operationType);

        RxDocumentServiceRequest request = RxDocumentServiceRequest.create(operationType, ResourceType.Document, path,
                                                                           requestHeaders, options, content);
        if (requestRetryPolicy != null) {
            requestRetryPolicy.onBeforeSendRequest(request);
        }

        SerializationDiagnosticsContext serializationDiagnosticsContext = BridgeInternal.getSerializationDiagnosticsContext(request.requestContext.cosmosDiagnostics);
        if (serializationDiagnosticsContext != null) {
            serializationDiagnosticsContext.addSerializationDiagnostics(serializationDiagnostics);
        }

        Mono<Utils.ValueHolder<DocumentCollection>> collectionObs = this.collectionCache.resolveCollectionAsync(BridgeInternal.getMetaDataDiagnosticContext(request.requestContext.cosmosDiagnostics), request);
        return addPartitionKeyInformation(request, content, document, options, collectionObs);
    }

    private Mono<RxDocumentServiceRequest> populateHeaders(RxDocumentServiceRequest request, RequestVerb httpMethod) {
        request.getHeaders().put(HttpConstants.HttpHeaders.X_DATE, Utils.nowAsRFC1123());
        if (this.masterKeyOrResourceToken != null || this.resourceTokensMap != null
            || this.cosmosAuthorizationTokenResolver != null || this.credential != null) {
            String resourceName = request.getResourceAddress();

            String authorization = this.getUserAuthorizationToken(
                    resourceName, request.getResourceType(), httpMethod, request.getHeaders(),
                    AuthorizationTokenType.PrimaryMasterKey, request.properties);
            try {
                authorization = URLEncoder.encode(authorization, "UTF-8");
            } catch (UnsupportedEncodingException e) {
                throw new IllegalStateException("Failed to encode authtoken.", e);
            }
            request.getHeaders().put(HttpConstants.HttpHeaders.AUTHORIZATION, authorization);
        }

        if ((RequestVerb.POST.equals(httpMethod) || RequestVerb.PUT.equals(httpMethod))
                && !request.getHeaders().containsKey(HttpConstants.HttpHeaders.CONTENT_TYPE)) {
            request.getHeaders().put(HttpConstants.HttpHeaders.CONTENT_TYPE, RuntimeConstants.MediaTypes.JSON);
        }

        if (!request.getHeaders().containsKey(HttpConstants.HttpHeaders.ACCEPT)) {
            request.getHeaders().put(HttpConstants.HttpHeaders.ACCEPT, RuntimeConstants.MediaTypes.JSON);
        }

        return populateAuthorizationHeader(request);
    }

    @Override
    public Mono<RxDocumentServiceRequest> populateAuthorizationHeader(RxDocumentServiceRequest request) {
        if (request == null) {
            throw new IllegalArgumentException("request");
        }

        if (this.authorizationTokenType == AuthorizationTokenType.AadToken) {
            return AadTokenAuthorizationHelper.getAuthorizationToken(this.tokenCredentialCache)
                .map(authorization -> {
                    request.getHeaders().put(HttpConstants.HttpHeaders.AUTHORIZATION, authorization);
                    return request;
                });
        } else {
            return Mono.just(request);
        }
    }

    @Override
    public Mono<HttpHeaders> populateAuthorizationHeader(HttpHeaders httpHeaders) {
        if (httpHeaders == null) {
            throw new IllegalArgumentException("httpHeaders");
        }

        if (this.authorizationTokenType == AuthorizationTokenType.AadToken) {
            return AadTokenAuthorizationHelper.getAuthorizationToken(this.tokenCredentialCache)
                .map(authorization -> {
                    httpHeaders.set(HttpConstants.HttpHeaders.AUTHORIZATION, authorization);
                    return httpHeaders;
                });
        }

        return Mono.just(httpHeaders);
    }

    @Override
    public AuthorizationTokenType getAuthorizationTokenType() {
        return this.authorizationTokenType;
    }

    @Override
    public String getUserAuthorizationToken(String resourceName,
                                            ResourceType resourceType,
                                            RequestVerb requestVerb,
                                            Map<String, String> headers,
                                            AuthorizationTokenType tokenType,
                                            Map<String, Object> properties) {

        if (this.cosmosAuthorizationTokenResolver != null) {
            return this.cosmosAuthorizationTokenResolver.getAuthorizationToken(requestVerb, resourceName, this.resolveCosmosResourceType(resourceType),
                    properties != null ? Collections.unmodifiableMap(properties) : null);
        } else if (credential != null) {
            return this.authorizationTokenProvider.generateKeyAuthorizationSignature(requestVerb, resourceName,
                    resourceType, headers);
        } else if (masterKeyOrResourceToken != null && hasAuthKeyResourceToken && resourceTokensMap == null) {
            return masterKeyOrResourceToken;
        } else {
            assert resourceTokensMap != null;
            if(resourceType.equals(ResourceType.DatabaseAccount)) {
                return this.firstResourceTokenFromPermissionFeed;
            }
            return ResourceTokenAuthorizationHelper.getAuthorizationTokenUsingResourceTokens(resourceTokensMap, requestVerb, resourceName, headers);
        }
    }

    private CosmosResourceType resolveCosmosResourceType(ResourceType resourceType) {
        CosmosResourceType cosmosResourceType =
            ModelBridgeInternal.fromServiceSerializedFormat(resourceType.toString());
        if (cosmosResourceType == null) {
            return CosmosResourceType.SYSTEM;
        }
        return cosmosResourceType;
    }

    void captureSessionToken(RxDocumentServiceRequest request, RxDocumentServiceResponse response) {
        this.sessionContainer.setSessionToken(request, response.getResponseHeaders());
    }

    private Mono<RxDocumentServiceResponse> create(RxDocumentServiceRequest request, DocumentClientRetryPolicy retryPolicy) {
        return populateHeaders(request, RequestVerb.POST)
            .flatMap(requestPopulated -> {
                RxStoreModel storeProxy = this.getStoreProxy(requestPopulated);
                if (requestPopulated.requestContext != null && retryPolicy.getRetryCount() > 0) {
                    retryPolicy.updateEndTime();
                    requestPopulated.requestContext.updateRetryContext(retryPolicy, true);
                }

                return storeProxy.processMessage(requestPopulated);
            });
    }

    private Mono<RxDocumentServiceResponse> upsert(RxDocumentServiceRequest request, DocumentClientRetryPolicy documentClientRetryPolicy) {

        return populateHeaders(request, RequestVerb.POST)
            .flatMap(requestPopulated -> {
                Map<String, String> headers = requestPopulated.getHeaders();
                // headers can never be null, since it will be initialized even when no
                // request options are specified,
                // hence using assertion here instead of exception, being in the private
                // method
                assert (headers != null);
                headers.put(HttpConstants.HttpHeaders.IS_UPSERT, "true");
                if (requestPopulated.requestContext != null && documentClientRetryPolicy.getRetryCount() > 0) {
                    documentClientRetryPolicy.updateEndTime();
                    requestPopulated.requestContext.updateRetryContext(documentClientRetryPolicy, true);
                }

                return getStoreProxy(requestPopulated).processMessage(requestPopulated)
                    .map(response -> {
                            this.captureSessionToken(requestPopulated, response);
                            return response;
                        }
                    );
            });
    }

    private Mono<RxDocumentServiceResponse> replace(RxDocumentServiceRequest request, DocumentClientRetryPolicy documentClientRetryPolicy) {
        return populateHeaders(request, RequestVerb.PUT)
            .flatMap(requestPopulated -> {
                if (requestPopulated.requestContext != null && documentClientRetryPolicy.getRetryCount() > 0) {
                    documentClientRetryPolicy.updateEndTime();
                    requestPopulated.requestContext.updateRetryContext(documentClientRetryPolicy, true);
                }

                return getStoreProxy(requestPopulated).processMessage(requestPopulated);
            });
    }

    @Override
    public Mono<ResourceResponse<Document>> createDocument(String collectionLink, Object document,
                                                           RequestOptions options, boolean disableAutomaticIdGeneration) {
        DocumentClientRetryPolicy requestRetryPolicy = this.resetSessionTokenRetryPolicy.getRequestPolicy();
        if (options == null || options.getPartitionKey() == null) {
            requestRetryPolicy = new PartitionKeyMismatchRetryPolicy(collectionCache, requestRetryPolicy, collectionLink, options);
        }

        DocumentClientRetryPolicy finalRetryPolicyInstance = requestRetryPolicy;
        return ObservableHelper.inlineIfPossibleAsObs(() -> createDocumentInternal(collectionLink, document, options, disableAutomaticIdGeneration, finalRetryPolicyInstance), requestRetryPolicy);
    }

    private Mono<ResourceResponse<Document>> createDocumentInternal(String collectionLink, Object document,
                                                                    RequestOptions options, boolean disableAutomaticIdGeneration, DocumentClientRetryPolicy requestRetryPolicy) {
        try {
            logger.debug("Creating a Document. collectionLink: [{}]", collectionLink);

            Mono<RxDocumentServiceRequest> requestObs = getCreateDocumentRequest(requestRetryPolicy, collectionLink, document,
                options, disableAutomaticIdGeneration, OperationType.Create);

            Mono<RxDocumentServiceResponse> responseObservable = requestObs.flatMap(request -> {
                return create(request, requestRetryPolicy);
            });

            return responseObservable
                    .map(serviceResponse -> toResourceResponse(serviceResponse, Document.class));

        } catch (Exception e) {
            logger.debug("Failure in creating a document due to [{}]", e.getMessage(), e);
            return Mono.error(e);
        }
    }

    @Override
    public Mono<ResourceResponse<Document>> upsertDocument(String collectionLink, Object document,
                                                                 RequestOptions options, boolean disableAutomaticIdGeneration) {
        DocumentClientRetryPolicy requestRetryPolicy = this.resetSessionTokenRetryPolicy.getRequestPolicy();
        if (options == null || options.getPartitionKey() == null) {
            requestRetryPolicy = new PartitionKeyMismatchRetryPolicy(collectionCache, requestRetryPolicy, collectionLink, options);
        }
        DocumentClientRetryPolicy finalRetryPolicyInstance = requestRetryPolicy;
        return ObservableHelper.inlineIfPossibleAsObs(() -> upsertDocumentInternal(collectionLink, document, options, disableAutomaticIdGeneration, finalRetryPolicyInstance), finalRetryPolicyInstance);
    }

    private Mono<ResourceResponse<Document>> upsertDocumentInternal(String collectionLink, Object document,
                                                                    RequestOptions options, boolean disableAutomaticIdGeneration, DocumentClientRetryPolicy retryPolicyInstance) {
        try {
            logger.debug("Upserting a Document. collectionLink: [{}]", collectionLink);

            Mono<RxDocumentServiceRequest> reqObs = getCreateDocumentRequest(retryPolicyInstance, collectionLink, document,
                options, disableAutomaticIdGeneration, OperationType.Upsert);

            Mono<RxDocumentServiceResponse> responseObservable = reqObs.flatMap(request -> {
                return upsert(request, retryPolicyInstance);
            });

            return responseObservable
                    .map(serviceResponse -> toResourceResponse(serviceResponse, Document.class));
        } catch (Exception e) {
            logger.debug("Failure in upserting a document due to [{}]", e.getMessage(), e);
            return Mono.error(e);
        }
    }

    @Override
    public Mono<ResourceResponse<Document>> replaceDocument(String documentLink, Object document,
                                                            RequestOptions options) {

        DocumentClientRetryPolicy requestRetryPolicy = this.resetSessionTokenRetryPolicy.getRequestPolicy();
        if (options == null || options.getPartitionKey() == null) {
            String collectionLink = Utils.getCollectionName(documentLink);
            requestRetryPolicy = new PartitionKeyMismatchRetryPolicy(collectionCache, requestRetryPolicy, collectionLink, options);
        }
        DocumentClientRetryPolicy finalRequestRetryPolicy = requestRetryPolicy;
        return ObservableHelper.inlineIfPossibleAsObs(() -> replaceDocumentInternal(documentLink, document, options, finalRequestRetryPolicy), requestRetryPolicy);
    }

    private Mono<ResourceResponse<Document>> replaceDocumentInternal(String documentLink, Object document,
                                                                     RequestOptions options, DocumentClientRetryPolicy retryPolicyInstance) {
        try {
            if (StringUtils.isEmpty(documentLink)) {
                throw new IllegalArgumentException("documentLink");
            }

            if (document == null) {
                throw new IllegalArgumentException("document");
            }

            Document typedDocument = documentFromObject(document, mapper);

            return this.replaceDocumentInternal(documentLink, typedDocument, options, retryPolicyInstance);

        } catch (Exception e) {
            logger.debug("Failure in replacing a document due to [{}]", e.getMessage());
            return Mono.error(e);
        }
    }

    @Override
    public Mono<ResourceResponse<Document>> replaceDocument(Document document, RequestOptions options) {
        DocumentClientRetryPolicy requestRetryPolicy = this.resetSessionTokenRetryPolicy.getRequestPolicy();
        if (options == null || options.getPartitionKey() == null) {
            String collectionLink = document.getSelfLink();
            requestRetryPolicy = new PartitionKeyMismatchRetryPolicy(collectionCache, requestRetryPolicy, collectionLink, options);
        }
        DocumentClientRetryPolicy finalRequestRetryPolicy = requestRetryPolicy;
        return ObservableHelper.inlineIfPossibleAsObs(() -> replaceDocumentInternal(document, options, finalRequestRetryPolicy), requestRetryPolicy);
    }

    private Mono<ResourceResponse<Document>> replaceDocumentInternal(Document document, RequestOptions options, DocumentClientRetryPolicy retryPolicyInstance) {

        try {
            if (document == null) {
                throw new IllegalArgumentException("document");
            }

            return this.replaceDocumentInternal(document.getSelfLink(), document, options, retryPolicyInstance);

        } catch (Exception e) {
            logger.debug("Failure in replacing a database due to [{}]", e.getMessage());
            return Mono.error(e);
        }
    }

    private Mono<ResourceResponse<Document>> replaceDocumentInternal(String documentLink,
                                                                     Document document,
                                                                     RequestOptions options,
                                                                     DocumentClientRetryPolicy retryPolicyInstance) {

        if (document == null) {
            throw new IllegalArgumentException("document");
        }

        logger.debug("Replacing a Document. documentLink: [{}]", documentLink);
        final String path = Utils.joinPath(documentLink, null);
        final Map<String, String> requestHeaders = getRequestHeaders(options, ResourceType.Document, OperationType.Replace);
        Instant serializationStartTimeUTC = Instant.now();
        ByteBuffer content = serializeJsonToByteBuffer(document);
        Instant serializationEndTime = Instant.now();
        SerializationDiagnosticsContext.SerializationDiagnostics serializationDiagnostics = new SerializationDiagnosticsContext.SerializationDiagnostics(
            serializationStartTimeUTC,
            serializationEndTime,
            SerializationDiagnosticsContext.SerializationType.ITEM_SERIALIZATION);

        final RxDocumentServiceRequest request = RxDocumentServiceRequest.create(OperationType.Replace,
            ResourceType.Document, path, requestHeaders, options, content);
        if (retryPolicyInstance != null) {
            retryPolicyInstance.onBeforeSendRequest(request);
        }

        SerializationDiagnosticsContext serializationDiagnosticsContext = BridgeInternal.getSerializationDiagnosticsContext(request.requestContext.cosmosDiagnostics);
        if (serializationDiagnosticsContext != null) {
            serializationDiagnosticsContext.addSerializationDiagnostics(serializationDiagnostics);
        }

        Mono<Utils.ValueHolder<DocumentCollection>> collectionObs = collectionCache.resolveCollectionAsync(BridgeInternal.getMetaDataDiagnosticContext(request.requestContext.cosmosDiagnostics), request);
        Mono<RxDocumentServiceRequest> requestObs = addPartitionKeyInformation(request, content, document, options, collectionObs);

        return requestObs.flatMap(req -> {
            return replace(request, retryPolicyInstance)
                .map(resp -> toResourceResponse(resp, Document.class));} );
    }

    @Override
    public Mono<ResourceResponse<Document>> deleteDocument(String documentLink, RequestOptions options) {
        DocumentClientRetryPolicy requestRetryPolicy = this.resetSessionTokenRetryPolicy.getRequestPolicy();
        return ObservableHelper.inlineIfPossibleAsObs(() -> deleteDocumentInternal(documentLink, null, options, requestRetryPolicy), requestRetryPolicy);
    }

    @Override
    public Mono<ResourceResponse<Document>> deleteDocument(String documentLink, InternalObjectNode internalObjectNode, RequestOptions options) {
        DocumentClientRetryPolicy requestRetryPolicy = this.resetSessionTokenRetryPolicy.getRequestPolicy();
        return ObservableHelper.inlineIfPossibleAsObs(() -> deleteDocumentInternal(documentLink, internalObjectNode, options, requestRetryPolicy),
            requestRetryPolicy);
    }

    private Mono<ResourceResponse<Document>> deleteDocumentInternal(String documentLink, InternalObjectNode internalObjectNode, RequestOptions options,
                                                                    DocumentClientRetryPolicy retryPolicyInstance) {
        try {
            if (StringUtils.isEmpty(documentLink)) {
                throw new IllegalArgumentException("documentLink");
            }

            logger.debug("Deleting a Document. documentLink: [{}]", documentLink);
            String path = Utils.joinPath(documentLink, null);
            Map<String, String> requestHeaders = this.getRequestHeaders(options, ResourceType.Document, OperationType.Delete);
            RxDocumentServiceRequest request = RxDocumentServiceRequest.create(OperationType.Delete,
                ResourceType.Document, path, requestHeaders, options);
            if (retryPolicyInstance != null) {
                retryPolicyInstance.onBeforeSendRequest(request);
            }

            Mono<Utils.ValueHolder<DocumentCollection>> collectionObs = collectionCache.resolveCollectionAsync(BridgeInternal.getMetaDataDiagnosticContext(request.requestContext.cosmosDiagnostics), request);

            Mono<RxDocumentServiceRequest> requestObs = addPartitionKeyInformation(request, null, internalObjectNode, options, collectionObs);

            return requestObs.flatMap(req -> {
                return this.delete(req, retryPolicyInstance)
                    .map(serviceResponse -> toResourceResponse(serviceResponse, Document.class));});

        } catch (Exception e) {
            logger.debug("Failure in deleting a document due to [{}]", e.getMessage());
            return Mono.error(e);
        }
    }

    @Override
    public Mono<ResourceResponse<Document>> readDocument(String documentLink, RequestOptions options) {
        DocumentClientRetryPolicy retryPolicyInstance = this.resetSessionTokenRetryPolicy.getRequestPolicy();
        return ObservableHelper.inlineIfPossibleAsObs(() -> readDocumentInternal(documentLink, options, retryPolicyInstance), retryPolicyInstance);
    }

    private Mono<ResourceResponse<Document>> readDocumentInternal(String documentLink, RequestOptions options,
                                                                  DocumentClientRetryPolicy retryPolicyInstance) {
        try {
            if (StringUtils.isEmpty(documentLink)) {
                throw new IllegalArgumentException("documentLink");
            }

            logger.debug("Reading a Document. documentLink: [{}]", documentLink);
            String path = Utils.joinPath(documentLink, null);
            Map<String, String> requestHeaders = this.getRequestHeaders(options, ResourceType.Document, OperationType.Read);
            RxDocumentServiceRequest request = RxDocumentServiceRequest.create(OperationType.Read,
                ResourceType.Document, path, requestHeaders, options);
            if (retryPolicyInstance != null) {
                retryPolicyInstance.onBeforeSendRequest(request);
            }

            Mono<Utils.ValueHolder<DocumentCollection>> collectionObs = this.collectionCache.resolveCollectionAsync(BridgeInternal.getMetaDataDiagnosticContext(request.requestContext.cosmosDiagnostics), request);

            Mono<RxDocumentServiceRequest> requestObs = addPartitionKeyInformation(request, null, null, options, collectionObs);

            return requestObs.flatMap(req -> {
                if (retryPolicyInstance != null) {
                    retryPolicyInstance.onBeforeSendRequest(request);
                }
                return this.read(request, retryPolicyInstance).map(serviceResponse -> toResourceResponse(serviceResponse, Document.class));
            });

        } catch (Exception e) {
            logger.debug("Failure in reading a document due to [{}]", e.getMessage());
            return Mono.error(e);
        }
    }

    @Override
    public Flux<FeedResponse<Document>> readDocuments(String collectionLink, CosmosQueryRequestOptions options) {

        if (StringUtils.isEmpty(collectionLink)) {
            throw new IllegalArgumentException("collectionLink");
        }

        return queryDocuments(collectionLink, "SELECT * FROM r", options);
    }

    @Override
    public <T> Mono<FeedResponse<T>> readMany(
        List<CosmosItemIdentity> itemIdentityList,
        String collectionLink,
        CosmosQueryRequestOptions options,
        Class<T> klass) {

        RxDocumentServiceRequest request = RxDocumentServiceRequest.create(
            OperationType.Query,
            ResourceType.Document,
            collectionLink, null
        ); 

        // This should not got to backend
        Mono<Utils.ValueHolder<DocumentCollection>> collectionObs =
            collectionCache.resolveCollectionAsync(null, request);

        return collectionObs
            .flatMap(documentCollectionResourceResponse -> {
                    final DocumentCollection collection = documentCollectionResourceResponse.v;
                    if (collection == null) {
                        throw new IllegalStateException("Collection cannot be null");
                    }

                    final PartitionKeyDefinition pkDefinition = collection.getPartitionKey();

                    Mono<Utils.ValueHolder<CollectionRoutingMap>> valueHolderMono = partitionKeyRangeCache
                        .tryLookupAsync(BridgeInternal.getMetaDataDiagnosticContext(request.requestContext.cosmosDiagnostics),
                            collection.getResourceId(),
                            null,
                            null);
                    return valueHolderMono.flatMap(collectionRoutingMapValueHolder -> {
                        Map<PartitionKeyRange, List<CosmosItemIdentity>> partitionRangeItemKeyMap =
                            new HashMap<>();
                        CollectionRoutingMap routingMap = collectionRoutingMapValueHolder.v;
                        if (routingMap == null) {
                            throw new IllegalStateException("Failed to get routing map.");
                        }
                        itemIdentityList
                            .forEach(itemIdentity -> {

                                String effectivePartitionKeyString =  PartitionKeyInternalHelper
                                    .getEffectivePartitionKeyString(
                                        BridgeInternal.getPartitionKeyInternal(
                                            itemIdentity.getPartitionKey()),
                                        pkDefinition);

                                //use routing map to find the partitionKeyRangeId of each
                                // effectivePartitionKey
                                PartitionKeyRange range =
                                    routingMap.getRangeByEffectivePartitionKey(effectivePartitionKeyString);

                                //group the itemKeyList based on partitionKeyRangeId
                                if (partitionRangeItemKeyMap.get(range) == null) {
                                    List<CosmosItemIdentity> list = new ArrayList<>();
                                    list.add(itemIdentity);
                                    partitionRangeItemKeyMap.put(range, list);
                                } else {
                                    List<CosmosItemIdentity> pairs =
                                        partitionRangeItemKeyMap.get(range);
                                    pairs.add(itemIdentity);
                                    partitionRangeItemKeyMap.put(range, pairs);
                                }

                            });

                        Set<PartitionKeyRange> partitionKeyRanges = partitionRangeItemKeyMap.keySet();
                        List<PartitionKeyRange> ranges = new ArrayList<>();
                        ranges.addAll(partitionKeyRanges);

                        //Create the range query map that contains the query to be run for that
                        // partitionkeyrange
                        Map<PartitionKeyRange, SqlQuerySpec> rangeQueryMap;
                        rangeQueryMap = getRangeQueryMap(partitionRangeItemKeyMap,
                            collection.getPartitionKey());

                        // create the executable query
                        return createReadManyQuery(
                            collectionLink,
                            new SqlQuerySpec(DUMMY_SQL_QUERY),
                            options,
                            Document.class,
                            ResourceType.Document,
                            collection,
                            Collections.unmodifiableMap(rangeQueryMap))
                            .collectList() // aggregating the result construct a FeedResponse and
                            // aggregate RUs.
                            .map(feedList -> {
                                List<T> finalList = new ArrayList<T>();
                                HashMap<String, String> headers = new HashMap<>();
                                ConcurrentMap<String, QueryMetrics> aggregatedQueryMetrics =
                                    new ConcurrentHashMap<String, QueryMetrics>();
                                double requestCharge = 0;
                                for (FeedResponse<Document> page : feedList) {
                                    ConcurrentMap<String, QueryMetrics> pageQueryMetrics =
                                        ModelBridgeInternal.queryMetrics(page);
                                    if (pageQueryMetrics != null) {
                                        pageQueryMetrics.forEach(
                                            (key, value) -> aggregatedQueryMetrics.putIfAbsent(key, value));
                                    }

                                    requestCharge += page.getRequestCharge();
                                    // TODO: this does double serialization: FIXME
                                    finalList.addAll(page.getResults().stream().map(document ->
                                        ModelBridgeInternal.toObjectFromJsonSerializable(document, klass)).collect(Collectors.toList()));
                                }
                                headers.put(HttpConstants.HttpHeaders.REQUEST_CHARGE, Double
                                    .toString(requestCharge));
                                FeedResponse<T> frp = BridgeInternal
                                    .createFeedResponse(finalList, headers);
                                return frp;
                            });
                    });
                }
            );

    }

    private Map<PartitionKeyRange, SqlQuerySpec> getRangeQueryMap(
        Map<PartitionKeyRange, List<CosmosItemIdentity>> partitionRangeItemKeyMap,
        PartitionKeyDefinition partitionKeyDefinition) {
        //TODO: Optimise this to include all types of partitionkeydefinitions. ex: c["prop1./ab"]["key1"]

        Map<PartitionKeyRange, SqlQuerySpec> rangeQueryMap = new HashMap<>();
        String partitionKeySelector = createPkSelector(partitionKeyDefinition);

        for(Map.Entry<PartitionKeyRange, List<CosmosItemIdentity>> entry: partitionRangeItemKeyMap.entrySet()) {

            SqlQuerySpec sqlQuerySpec;
            if (partitionKeySelector.equals("[\"id\"]")) {
                sqlQuerySpec = createReadManyQuerySpecPartitionKeyIdSame(entry.getValue(), partitionKeySelector);
            } else {
                sqlQuerySpec = createReadManyQuerySpec(entry.getValue(), partitionKeySelector);
            }
            // Add query for this partition to rangeQueryMap
            rangeQueryMap.put(entry.getKey(), sqlQuerySpec);

        }

        return rangeQueryMap;
    }

    private SqlQuerySpec createReadManyQuerySpecPartitionKeyIdSame(
        List<CosmosItemIdentity> idPartitionKeyPairList,
        String partitionKeySelector) {

        StringBuilder queryStringBuilder = new StringBuilder();
        List<SqlParameter> parameters = new ArrayList<>();

        queryStringBuilder.append("SELECT * FROM c WHERE c.id IN ( ");
        for (int i = 0; i < idPartitionKeyPairList.size(); i++) {
            CosmosItemIdentity itemIdentity = idPartitionKeyPairList.get(i);

            String idValue = itemIdentity.getId();
            String idParamName = "@param" + i;

            PartitionKey pkValueAsPartitionKey = itemIdentity.getPartitionKey();
            Object pkValue = ModelBridgeInternal.getPartitionKeyObject(pkValueAsPartitionKey);

            if (!Objects.equals(idValue, pkValue)) {
                // this is sanity check to ensure id and pk are the same
                continue;
            }

            parameters.add(new SqlParameter(idParamName, idValue));
            queryStringBuilder.append(idParamName);

            if (i < idPartitionKeyPairList.size() - 1) {
                queryStringBuilder.append(", ");
            }
        }
        queryStringBuilder.append(" )");

        return new SqlQuerySpec(queryStringBuilder.toString(), parameters);
    }

    private SqlQuerySpec createReadManyQuerySpec(List<CosmosItemIdentity> itemIdentities, String partitionKeySelector) {
        StringBuilder queryStringBuilder = new StringBuilder();
        List<SqlParameter> parameters = new ArrayList<>();

        queryStringBuilder.append("SELECT * FROM c WHERE ( ");
        for (int i = 0; i < itemIdentities.size(); i++) {
            CosmosItemIdentity itemIdentity = itemIdentities.get(i);

            PartitionKey pkValueAsPartitionKey = itemIdentity.getPartitionKey();
            Object pkValue = ModelBridgeInternal.getPartitionKeyObject(pkValueAsPartitionKey);
            String pkParamName = "@param" + (2 * i);
            parameters.add(new SqlParameter(pkParamName, pkValue));

            String idValue = itemIdentity.getId();
            String idParamName = "@param" + (2 * i + 1);
            parameters.add(new SqlParameter(idParamName, idValue));

            queryStringBuilder.append("(");
            queryStringBuilder.append("c.id = ");
            queryStringBuilder.append(idParamName);
            queryStringBuilder.append(" AND ");
            queryStringBuilder.append(" c");
            // partition key def
            queryStringBuilder.append(partitionKeySelector);
            queryStringBuilder.append((" = "));
            queryStringBuilder.append(pkParamName);
            queryStringBuilder.append(" )");

            if (i < itemIdentities.size() - 1) {
                queryStringBuilder.append(" OR ");
            }
        }
        queryStringBuilder.append(" )");

        return new SqlQuerySpec(queryStringBuilder.toString(), parameters);
    }

    

    private String createPkSelector(PartitionKeyDefinition partitionKeyDefinition) {
        return partitionKeyDefinition.getPaths()
            .stream()
            .map(pathPart -> StringUtils.substring(pathPart, 1)) // skip starting /
            .map(pathPart -> StringUtils.replace(pathPart, "\"", "\\")) // escape quote
            .map(part -> "[\"" + part + "\"]")
            .collect(Collectors.joining());
    }

    private <T extends Resource> Flux<FeedResponse<T>> createReadManyQuery(
        String parentResourceLink,
        SqlQuerySpec sqlQuery,
        CosmosQueryRequestOptions options,
        Class<T> klass,
        ResourceType resourceTypeEnum,
        DocumentCollection collection,
        Map<PartitionKeyRange, SqlQuerySpec> rangeQueryMap) {

        UUID activityId = Utils.randomUUID();
        IDocumentQueryClient queryClient = documentQueryClientImpl(RxDocumentClientImpl.this);
        Flux<? extends IDocumentQueryExecutionContext<T>> executionContext =
            DocumentQueryExecutionContextFactory.createReadManyQueryAsync(queryClient, collection.getResourceId(),
                                                                          sqlQuery,
                                                                          rangeQueryMap,
                                                                          options,
                                                                          collection.getResourceId(),
                                                                          parentResourceLink,
                                                                          activityId,
                                                                          klass,
                                                                          resourceTypeEnum);
        return executionContext.flatMap(IDocumentQueryExecutionContext<T>::executeAsync);
    }

    @Override
    public Flux<FeedResponse<Document>> queryDocuments(String collectionLink, String query, CosmosQueryRequestOptions options) {
        return queryDocuments(collectionLink, new SqlQuerySpec(query), options);
    }

    private IDocumentQueryClient documentQueryClientImpl(RxDocumentClientImpl rxDocumentClientImpl) {

        return new IDocumentQueryClient () {

            @Override
            public RxCollectionCache getCollectionCache() {
                return RxDocumentClientImpl.this.collectionCache;
            }

            @Override
            public RxPartitionKeyRangeCache getPartitionKeyRangeCache() {
                return RxDocumentClientImpl.this.partitionKeyRangeCache;
            }

            @Override
            public IRetryPolicyFactory getResetSessionTokenRetryPolicy() {
                return RxDocumentClientImpl.this.resetSessionTokenRetryPolicy;
            }

            @Override
            public ConsistencyLevel getDefaultConsistencyLevelAsync() {
                return RxDocumentClientImpl.this.gatewayConfigurationReader.getDefaultConsistencyLevel();
            }

            @Override
            public ConsistencyLevel getDesiredConsistencyLevelAsync() {
                // TODO Auto-generated method stub
                return RxDocumentClientImpl.this.consistencyLevel;
            }

            @Override
            public Mono<RxDocumentServiceResponse> executeQueryAsync(RxDocumentServiceRequest request) {
                return RxDocumentClientImpl.this.query(request).single();
            }

            @Override
            public QueryCompatibilityMode getQueryCompatibilityMode() {
                // TODO Auto-generated method stub
                return QueryCompatibilityMode.Default;
            }

            @Override
            public Mono<RxDocumentServiceResponse> readFeedAsync(RxDocumentServiceRequest request) {
                // TODO Auto-generated method stub
                return null;
            }
        };
    }

    @Override
    public Flux<FeedResponse<Document>> queryDocuments(String collectionLink, SqlQuerySpec querySpec,
                                                             CosmosQueryRequestOptions options) {
        return createQuery(collectionLink, querySpec, options, Document.class, ResourceType.Document);
    }

    @Override
    public Flux<FeedResponse<Document>> queryDocumentChangeFeed(final String collectionLink,
                                                                      final ChangeFeedOptions changeFeedOptions) {

        if (StringUtils.isEmpty(collectionLink)) {
            throw new IllegalArgumentException("collectionLink");
        }

        ChangeFeedQueryImpl<Document> changeFeedQueryImpl = new ChangeFeedQueryImpl<Document>(this, ResourceType.Document,
                Document.class, collectionLink, changeFeedOptions);

        return changeFeedQueryImpl.executeAsync();
    }

    @Override
    public Flux<FeedResponse<Document>> readAllDocuments(
        String collectionLink,
        PartitionKey partitionKey,
        CosmosQueryRequestOptions options) {

        if (StringUtils.isEmpty(collectionLink)) {
            throw new IllegalArgumentException("collectionLink");
        }

        if (partitionKey == null) {
            throw new IllegalArgumentException("partitionKey");
        }

        RxDocumentServiceRequest request = RxDocumentServiceRequest.create(
            OperationType.Query,
            ResourceType.Document,
            collectionLink,
            null
        );

        // This should not got to backend
        Flux<Utils.ValueHolder<DocumentCollection>> collectionObs =
            collectionCache.resolveCollectionAsync(null, request).flux();

        return collectionObs.flatMap(documentCollectionResourceResponse -> {

            DocumentCollection collection = documentCollectionResourceResponse.v;
            if (collection == null) {
                throw new IllegalStateException("Collection cannot be null");
            }

            PartitionKeyDefinition pkDefinition = collection.getPartitionKey();
            String pkSelector = createPkSelector(pkDefinition);
            SqlQuerySpec querySpec = createLogicalPartitionScanQuerySpec(partitionKey, pkSelector);

            String resourceLink = parentResourceLinkToQueryLink(collectionLink, ResourceType.Document);
            UUID activityId = Utils.randomUUID();
            IDocumentQueryClient queryClient = documentQueryClientImpl(RxDocumentClientImpl.this);

            final CosmosQueryRequestOptions effectiveOptions =
                ModelBridgeInternal.createQueryRequestOptions(options);

            // Trying to put this logic as low as the query pipeline
            // Since for parallelQuery, each partition will have its own request, so at this point, there will be no request associate with this retry policy.
            // For default document context, it already wired up InvalidPartitionExceptionRetry, but there is no harm to wire it again here
            InvalidPartitionExceptionRetryPolicy invalidPartitionExceptionRetryPolicy = new InvalidPartitionExceptionRetryPolicy(
                this.collectionCache,
                null,
                resourceLink,
                effectiveOptions);

            return ObservableHelper.fluxInlineIfPossibleAsObs(
                () -> {
                    Flux<Utils.ValueHolder<CollectionRoutingMap>> valueHolderMono = this.partitionKeyRangeCache
                        .tryLookupAsync(
                            BridgeInternal.getMetaDataDiagnosticContext(request.requestContext.cosmosDiagnostics),
                            collection.getResourceId(),
                            null,
                            null).flux();
                    return valueHolderMono.flatMap(collectionRoutingMapValueHolder -> {

                        CollectionRoutingMap routingMap = collectionRoutingMapValueHolder.v;
                        if (routingMap == null) {
                            throw new IllegalStateException("Failed to get routing map.");
                        }

                        String effectivePartitionKeyString = PartitionKeyInternalHelper
                            .getEffectivePartitionKeyString(
                                BridgeInternal.getPartitionKeyInternal(partitionKey),
                                pkDefinition);

                        //use routing map to find the partitionKeyRangeId of each
                        // effectivePartitionKey
                        PartitionKeyRange range =
                            routingMap.getRangeByEffectivePartitionKey(effectivePartitionKeyString);

                        return createQueryInternal(
                            resourceLink,
                            querySpec,
                            ModelBridgeInternal.partitionKeyRangeIdInternal(effectiveOptions, range.getId()),
                            Document.class,
                            ResourceType.Document,
                            queryClient,
                            activityId);
                    });
                },
                invalidPartitionExceptionRetryPolicy);
        });
    }

    @Override
    public Flux<FeedResponse<PartitionKeyRange>> readPartitionKeyRanges(final String collectionLink,
                                                                              CosmosQueryRequestOptions options) {

        if (StringUtils.isEmpty(collectionLink)) {
            throw new IllegalArgumentException("collectionLink");
        }

        return readFeed(options, ResourceType.PartitionKeyRange, PartitionKeyRange.class,
                Utils.joinPath(collectionLink, Paths.PARTITION_KEY_RANGES_PATH_SEGMENT));
    }

    private RxDocumentServiceRequest getStoredProcedureRequest(String collectionLink, StoredProcedure storedProcedure,
                                                               RequestOptions options, OperationType operationType) {
        if (StringUtils.isEmpty(collectionLink)) {
            throw new IllegalArgumentException("collectionLink");
        }
        if (storedProcedure == null) {
            throw new IllegalArgumentException("storedProcedure");
        }

        validateResource(storedProcedure);

        String path = Utils.joinPath(collectionLink, Paths.STORED_PROCEDURES_PATH_SEGMENT);
        Map<String, String> requestHeaders = this.getRequestHeaders(options, ResourceType.StoredProcedure, operationType);
        RxDocumentServiceRequest request = RxDocumentServiceRequest.create(operationType, ResourceType.StoredProcedure,
                path, storedProcedure, requestHeaders, options);

        return request;
    }

    private RxDocumentServiceRequest getUserDefinedFunctionRequest(String collectionLink, UserDefinedFunction udf,
                                                                   RequestOptions options, OperationType operationType) {
        if (StringUtils.isEmpty(collectionLink)) {
            throw new IllegalArgumentException("collectionLink");
        }
        if (udf == null) {
            throw new IllegalArgumentException("udf");
        }

        validateResource(udf);

        String path = Utils.joinPath(collectionLink, Paths.USER_DEFINED_FUNCTIONS_PATH_SEGMENT);
        Map<String, String> requestHeaders = this.getRequestHeaders(options, ResourceType.UserDefinedFunction, operationType);
        RxDocumentServiceRequest request = RxDocumentServiceRequest.create(operationType,
                ResourceType.UserDefinedFunction, path, udf, requestHeaders, options);

        return request;
    }

    @Override
    public Mono<ResourceResponse<StoredProcedure>> createStoredProcedure(String collectionLink,
                                                                               StoredProcedure storedProcedure, RequestOptions options) {
        DocumentClientRetryPolicy requestRetryPolicy = this.resetSessionTokenRetryPolicy.getRequestPolicy();
        return ObservableHelper.inlineIfPossibleAsObs(() -> createStoredProcedureInternal(collectionLink, storedProcedure, options, requestRetryPolicy), requestRetryPolicy);
    }

    private Mono<ResourceResponse<StoredProcedure>> createStoredProcedureInternal(String collectionLink,
                                                                                        StoredProcedure storedProcedure, RequestOptions options, DocumentClientRetryPolicy retryPolicyInstance) {
        // we are using an observable factory here
        // observable will be created fresh upon subscription
        // this is to ensure we capture most up to date information (e.g.,
        // session)
        try {

            logger.debug("Creating a StoredProcedure. collectionLink: [{}], storedProcedure id [{}]",
                    collectionLink, storedProcedure.getId());
            RxDocumentServiceRequest request = getStoredProcedureRequest(collectionLink, storedProcedure, options,
                    OperationType.Create);
            if (retryPolicyInstance != null) {
                retryPolicyInstance.onBeforeSendRequest(request);
            }

            return this.create(request, retryPolicyInstance).map(response -> toResourceResponse(response, StoredProcedure.class));

        } catch (Exception e) {
            // this is only in trace level to capture what's going on
            logger.debug("Failure in creating a StoredProcedure due to [{}]", e.getMessage(), e);
            return Mono.error(e);
        }
    }

    @Override
    public Mono<ResourceResponse<StoredProcedure>> upsertStoredProcedure(String collectionLink,
                                                                               StoredProcedure storedProcedure, RequestOptions options) {
        DocumentClientRetryPolicy requestRetryPolicy = this.resetSessionTokenRetryPolicy.getRequestPolicy();
        return ObservableHelper.inlineIfPossibleAsObs(() -> upsertStoredProcedureInternal(collectionLink, storedProcedure, options, requestRetryPolicy), requestRetryPolicy);
    }

    private Mono<ResourceResponse<StoredProcedure>> upsertStoredProcedureInternal(String collectionLink,
                                                                                        StoredProcedure storedProcedure, RequestOptions options, DocumentClientRetryPolicy retryPolicyInstance) {
        // we are using an observable factory here
        // observable will be created fresh upon subscription
        // this is to ensure we capture most up to date information (e.g.,
        // session)
        try {

            logger.debug("Upserting a StoredProcedure. collectionLink: [{}], storedProcedure id [{}]",
                    collectionLink, storedProcedure.getId());
            RxDocumentServiceRequest request = getStoredProcedureRequest(collectionLink, storedProcedure, options,
                    OperationType.Upsert);
            if (retryPolicyInstance != null) {
                retryPolicyInstance.onBeforeSendRequest(request);
            }

            return this.upsert(request, retryPolicyInstance).map(response -> toResourceResponse(response, StoredProcedure.class));

        } catch (Exception e) {
            // this is only in trace level to capture what's going on
            logger.debug("Failure in upserting a StoredProcedure due to [{}]", e.getMessage(), e);
            return Mono.error(e);
        }
    }

    @Override
    public Mono<ResourceResponse<StoredProcedure>> replaceStoredProcedure(StoredProcedure storedProcedure,
                                                                                RequestOptions options) {
        DocumentClientRetryPolicy requestRetryPolicy = this.resetSessionTokenRetryPolicy.getRequestPolicy();
        return ObservableHelper.inlineIfPossibleAsObs(() -> replaceStoredProcedureInternal(storedProcedure, options, requestRetryPolicy), requestRetryPolicy);
    }

    private Mono<ResourceResponse<StoredProcedure>> replaceStoredProcedureInternal(StoredProcedure storedProcedure,
                                                                                         RequestOptions options, DocumentClientRetryPolicy retryPolicyInstance) {
        try {

            if (storedProcedure == null) {
                throw new IllegalArgumentException("storedProcedure");
            }
            logger.debug("Replacing a StoredProcedure. storedProcedure id [{}]", storedProcedure.getId());

            RxDocumentClientImpl.validateResource(storedProcedure);

            String path = Utils.joinPath(storedProcedure.getSelfLink(), null);
            Map<String, String> requestHeaders = getRequestHeaders(options, ResourceType.StoredProcedure, OperationType.Replace);
            RxDocumentServiceRequest request = RxDocumentServiceRequest.create(OperationType.Replace,
                    ResourceType.StoredProcedure, path, storedProcedure, requestHeaders, options);

            if (retryPolicyInstance != null) {
                retryPolicyInstance.onBeforeSendRequest(request);
            }

            return this.replace(request, retryPolicyInstance).map(response -> toResourceResponse(response, StoredProcedure.class));

        } catch (Exception e) {
            logger.debug("Failure in replacing a StoredProcedure due to [{}]", e.getMessage(), e);
            return Mono.error(e);
        }
    }

    @Override
    public Mono<ResourceResponse<StoredProcedure>> deleteStoredProcedure(String storedProcedureLink,
                                                                               RequestOptions options) {
        DocumentClientRetryPolicy requestRetryPolicy = this.resetSessionTokenRetryPolicy.getRequestPolicy();
        return ObservableHelper.inlineIfPossibleAsObs(() -> deleteStoredProcedureInternal(storedProcedureLink, options, requestRetryPolicy), requestRetryPolicy);
    }

    private Mono<ResourceResponse<StoredProcedure>> deleteStoredProcedureInternal(String storedProcedureLink,
                                                                                        RequestOptions options, DocumentClientRetryPolicy retryPolicyInstance) {
        // we are using an observable factory here
        // observable will be created fresh upon subscription
        // this is to ensure we capture most up to date information (e.g.,
        // session)
        try {

            if (StringUtils.isEmpty(storedProcedureLink)) {
                throw new IllegalArgumentException("storedProcedureLink");
            }

            logger.debug("Deleting a StoredProcedure. storedProcedureLink [{}]", storedProcedureLink);
            String path = Utils.joinPath(storedProcedureLink, null);
            Map<String, String> requestHeaders = this.getRequestHeaders(options, ResourceType.StoredProcedure, OperationType.Delete);
            RxDocumentServiceRequest request = RxDocumentServiceRequest.create(OperationType.Delete,
                    ResourceType.StoredProcedure, path, requestHeaders, options);

            if (retryPolicyInstance != null) {
                retryPolicyInstance.onBeforeSendRequest(request);
            }

            return this.delete(request, retryPolicyInstance).map(response -> toResourceResponse(response, StoredProcedure.class));

        } catch (Exception e) {
            // this is only in trace level to capture what's going on
            logger.debug("Failure in deleting a StoredProcedure due to [{}]", e.getMessage(), e);
            return Mono.error(e);
        }
    }

    @Override
    public Mono<ResourceResponse<StoredProcedure>> readStoredProcedure(String storedProcedureLink,
                                                                             RequestOptions options) {
        DocumentClientRetryPolicy retryPolicyInstance = this.resetSessionTokenRetryPolicy.getRequestPolicy();
        return ObservableHelper.inlineIfPossibleAsObs(() -> readStoredProcedureInternal(storedProcedureLink, options, retryPolicyInstance), retryPolicyInstance);
    }

    private Mono<ResourceResponse<StoredProcedure>> readStoredProcedureInternal(String storedProcedureLink,
                                                                                      RequestOptions options, DocumentClientRetryPolicy retryPolicyInstance) {

        // we are using an observable factory here
        // observable will be created fresh upon subscription
        // this is to ensure we capture most up to date information (e.g.,
        // session)
        try {

            if (StringUtils.isEmpty(storedProcedureLink)) {
                throw new IllegalArgumentException("storedProcedureLink");
            }

            logger.debug("Reading a StoredProcedure. storedProcedureLink [{}]", storedProcedureLink);
            String path = Utils.joinPath(storedProcedureLink, null);
            Map<String, String> requestHeaders = this.getRequestHeaders(options, ResourceType.StoredProcedure, OperationType.Read);
            RxDocumentServiceRequest request = RxDocumentServiceRequest.create(OperationType.Read,
                    ResourceType.StoredProcedure, path, requestHeaders, options);

            if (retryPolicyInstance != null){
                retryPolicyInstance.onBeforeSendRequest(request);
            }

            return this.read(request, retryPolicyInstance).map(response -> toResourceResponse(response, StoredProcedure.class));

        } catch (Exception e) {
            // this is only in trace level to capture what's going on
            logger.debug("Failure in reading a StoredProcedure due to [{}]", e.getMessage(), e);
            return Mono.error(e);
        }
    }

    @Override
    public Flux<FeedResponse<StoredProcedure>> readStoredProcedures(String collectionLink,
                                                                          CosmosQueryRequestOptions options) {

        if (StringUtils.isEmpty(collectionLink)) {
            throw new IllegalArgumentException("collectionLink");
        }

        return readFeed(options, ResourceType.StoredProcedure, StoredProcedure.class,
                Utils.joinPath(collectionLink, Paths.STORED_PROCEDURES_PATH_SEGMENT));
    }

    @Override
    public Flux<FeedResponse<StoredProcedure>> queryStoredProcedures(String collectionLink, String query,
                                                                           CosmosQueryRequestOptions options) {
        return queryStoredProcedures(collectionLink, new SqlQuerySpec(query), options);
    }

    @Override
    public Flux<FeedResponse<StoredProcedure>> queryStoredProcedures(String collectionLink,
                                                                           SqlQuerySpec querySpec, CosmosQueryRequestOptions options) {
        return createQuery(collectionLink, querySpec, options, StoredProcedure.class, ResourceType.StoredProcedure);
    }

    @Override
    public Mono<StoredProcedureResponse> executeStoredProcedure(String storedProcedureLink,
                                                                      List<Object> procedureParams) {
        return this.executeStoredProcedure(storedProcedureLink, null, procedureParams);
    }

    @Override
    public Mono<StoredProcedureResponse> executeStoredProcedure(String storedProcedureLink,
                                                                      RequestOptions options, List<Object> procedureParams) {
        DocumentClientRetryPolicy documentClientRetryPolicy = this.resetSessionTokenRetryPolicy.getRequestPolicy();
        return ObservableHelper.inlineIfPossibleAsObs(() -> executeStoredProcedureInternal(storedProcedureLink, options, procedureParams, documentClientRetryPolicy), documentClientRetryPolicy);
    }

    private Mono<StoredProcedureResponse> executeStoredProcedureInternal(String storedProcedureLink,
                                                                               RequestOptions options, List<Object> procedureParams, DocumentClientRetryPolicy retryPolicy) {

        try {
            logger.debug("Executing a StoredProcedure. storedProcedureLink [{}]", storedProcedureLink);
            String path = Utils.joinPath(storedProcedureLink, null);

            Map<String, String> requestHeaders = getRequestHeaders(options, ResourceType.StoredProcedure, OperationType.ExecuteJavaScript);
            requestHeaders.put(HttpConstants.HttpHeaders.ACCEPT, RuntimeConstants.MediaTypes.JSON);

            RxDocumentServiceRequest request = RxDocumentServiceRequest.create(OperationType.ExecuteJavaScript,
                    ResourceType.StoredProcedure, path,
                    procedureParams != null && !procedureParams.isEmpty() ? RxDocumentClientImpl.serializeProcedureParams(procedureParams) : "",
                    requestHeaders, options);

            if (retryPolicy != null) {
                retryPolicy.onBeforeSendRequest(request);
            }

            Mono<RxDocumentServiceRequest> reqObs = addPartitionKeyInformation(request, null, null, options);
            return reqObs.flatMap(req -> create(request, retryPolicy)
                    .map(response -> {
                        this.captureSessionToken(request, response);
                        return toStoredProcedureResponse(response);
                    }));

        } catch (Exception e) {
            logger.debug("Failure in executing a StoredProcedure due to [{}]", e.getMessage(), e);
            return Mono.error(e);
        }
    }

    @Override
    public Mono<ResourceResponse<Trigger>> createTrigger(String collectionLink, Trigger trigger,
                                                               RequestOptions options) {
        DocumentClientRetryPolicy retryPolicyInstance = this.resetSessionTokenRetryPolicy.getRequestPolicy();
        return ObservableHelper.inlineIfPossibleAsObs(() -> createTriggerInternal(collectionLink, trigger, options, retryPolicyInstance), retryPolicyInstance);
    }

    private Mono<ResourceResponse<Trigger>> createTriggerInternal(String collectionLink, Trigger trigger,
                                                                        RequestOptions options, DocumentClientRetryPolicy retryPolicyInstance) {
        try {

            logger.debug("Creating a Trigger. collectionLink [{}], trigger id [{}]", collectionLink,
                    trigger.getId());
            RxDocumentServiceRequest request = getTriggerRequest(collectionLink, trigger, options,
                    OperationType.Create);
            if (retryPolicyInstance != null){
                retryPolicyInstance.onBeforeSendRequest(request);
            }

            return this.create(request, retryPolicyInstance).map(response -> toResourceResponse(response, Trigger.class));

        } catch (Exception e) {
            logger.debug("Failure in creating a Trigger due to [{}]", e.getMessage(), e);
            return Mono.error(e);
        }
    }

    @Override
    public Mono<ResourceResponse<Trigger>> upsertTrigger(String collectionLink, Trigger trigger,
                                                               RequestOptions options) {
        DocumentClientRetryPolicy retryPolicyInstance = this.resetSessionTokenRetryPolicy.getRequestPolicy();
        return ObservableHelper.inlineIfPossibleAsObs(() -> upsertTriggerInternal(collectionLink, trigger, options, retryPolicyInstance), retryPolicyInstance);
    }

    private Mono<ResourceResponse<Trigger>> upsertTriggerInternal(String collectionLink, Trigger trigger,
                                                                        RequestOptions options, DocumentClientRetryPolicy retryPolicyInstance) {
        try {

            logger.debug("Upserting a Trigger. collectionLink [{}], trigger id [{}]", collectionLink,
                    trigger.getId());
            RxDocumentServiceRequest request = getTriggerRequest(collectionLink, trigger, options,
                    OperationType.Upsert);
            if (retryPolicyInstance != null){
                retryPolicyInstance.onBeforeSendRequest(request);
            }

            return this.upsert(request, retryPolicyInstance).map(response -> toResourceResponse(response, Trigger.class));

        } catch (Exception e) {
            logger.debug("Failure in upserting a Trigger due to [{}]", e.getMessage(), e);
            return Mono.error(e);
        }
    }

    private RxDocumentServiceRequest getTriggerRequest(String collectionLink, Trigger trigger, RequestOptions options,
                                                       OperationType operationType) {
        if (StringUtils.isEmpty(collectionLink)) {
            throw new IllegalArgumentException("collectionLink");
        }
        if (trigger == null) {
            throw new IllegalArgumentException("trigger");
        }

        RxDocumentClientImpl.validateResource(trigger);

        String path = Utils.joinPath(collectionLink, Paths.TRIGGERS_PATH_SEGMENT);
        Map<String, String> requestHeaders = getRequestHeaders(options, ResourceType.Trigger, operationType);
        RxDocumentServiceRequest request = RxDocumentServiceRequest.create(operationType, ResourceType.Trigger, path,
                trigger, requestHeaders, options);

        return request;
    }

    @Override
    public Mono<ResourceResponse<Trigger>> replaceTrigger(Trigger trigger, RequestOptions options) {
        DocumentClientRetryPolicy retryPolicyInstance = this.resetSessionTokenRetryPolicy.getRequestPolicy();
        return ObservableHelper.inlineIfPossibleAsObs(() -> replaceTriggerInternal(trigger, options, retryPolicyInstance), retryPolicyInstance);
    }

    private Mono<ResourceResponse<Trigger>> replaceTriggerInternal(Trigger trigger, RequestOptions options,
                                                                         DocumentClientRetryPolicy retryPolicyInstance) {

        try {
            if (trigger == null) {
                throw new IllegalArgumentException("trigger");
            }

            logger.debug("Replacing a Trigger. trigger id [{}]", trigger.getId());
            RxDocumentClientImpl.validateResource(trigger);

            String path = Utils.joinPath(trigger.getSelfLink(), null);
            Map<String, String> requestHeaders = getRequestHeaders(options, ResourceType.Trigger, OperationType.Replace);
            RxDocumentServiceRequest request = RxDocumentServiceRequest.create(OperationType.Replace,
                    ResourceType.Trigger, path, trigger, requestHeaders, options);

            if (retryPolicyInstance != null){
                retryPolicyInstance.onBeforeSendRequest(request);
            }

            return this.replace(request, retryPolicyInstance).map(response -> toResourceResponse(response, Trigger.class));

        } catch (Exception e) {
            logger.debug("Failure in replacing a Trigger due to [{}]", e.getMessage(), e);
            return Mono.error(e);
        }
    }

    @Override
    public Mono<ResourceResponse<Trigger>> deleteTrigger(String triggerLink, RequestOptions options) {
        DocumentClientRetryPolicy retryPolicyInstance = this.resetSessionTokenRetryPolicy.getRequestPolicy();
        return ObservableHelper.inlineIfPossibleAsObs(() -> deleteTriggerInternal(triggerLink, options, retryPolicyInstance), retryPolicyInstance);
    }

    private Mono<ResourceResponse<Trigger>> deleteTriggerInternal(String triggerLink, RequestOptions options, DocumentClientRetryPolicy retryPolicyInstance) {
        try {
            if (StringUtils.isEmpty(triggerLink)) {
                throw new IllegalArgumentException("triggerLink");
            }

            logger.debug("Deleting a Trigger. triggerLink [{}]", triggerLink);
            String path = Utils.joinPath(triggerLink, null);
            Map<String, String> requestHeaders = getRequestHeaders(options, ResourceType.Trigger, OperationType.Delete);
            RxDocumentServiceRequest request = RxDocumentServiceRequest.create(OperationType.Delete,
                    ResourceType.Trigger, path, requestHeaders, options);

            if (retryPolicyInstance != null){
                retryPolicyInstance.onBeforeSendRequest(request);
            }

            return this.delete(request, retryPolicyInstance).map(response -> toResourceResponse(response, Trigger.class));

        } catch (Exception e) {
            logger.debug("Failure in deleting a Trigger due to [{}]", e.getMessage(), e);
            return Mono.error(e);
        }
    }

    @Override
    public Mono<ResourceResponse<Trigger>> readTrigger(String triggerLink, RequestOptions options) {
        DocumentClientRetryPolicy retryPolicyInstance = this.resetSessionTokenRetryPolicy.getRequestPolicy();
        return ObservableHelper.inlineIfPossibleAsObs(() -> readTriggerInternal(triggerLink, options, retryPolicyInstance), retryPolicyInstance);
    }

    private Mono<ResourceResponse<Trigger>> readTriggerInternal(String triggerLink, RequestOptions options,
                                                                      DocumentClientRetryPolicy retryPolicyInstance) {
        try {
            if (StringUtils.isEmpty(triggerLink)) {
                throw new IllegalArgumentException("triggerLink");
            }

            logger.debug("Reading a Trigger. triggerLink [{}]", triggerLink);
            String path = Utils.joinPath(triggerLink, null);
            Map<String, String> requestHeaders = getRequestHeaders(options, ResourceType.Trigger, OperationType.Read);
            RxDocumentServiceRequest request = RxDocumentServiceRequest.create(OperationType.Read,
                    ResourceType.Trigger, path, requestHeaders, options);

            if (retryPolicyInstance != null){
                retryPolicyInstance.onBeforeSendRequest(request);
            }

            return this.read(request, retryPolicyInstance).map(response -> toResourceResponse(response, Trigger.class));

        } catch (Exception e) {
            logger.debug("Failure in reading a Trigger due to [{}]", e.getMessage(), e);
            return Mono.error(e);
        }
    }

    @Override
    public Flux<FeedResponse<Trigger>> readTriggers(String collectionLink, CosmosQueryRequestOptions options) {

        if (StringUtils.isEmpty(collectionLink)) {
            throw new IllegalArgumentException("collectionLink");
        }

        return readFeed(options, ResourceType.Trigger, Trigger.class,
                Utils.joinPath(collectionLink, Paths.TRIGGERS_PATH_SEGMENT));
    }

    @Override
    public Flux<FeedResponse<Trigger>> queryTriggers(String collectionLink, String query,
                                                           CosmosQueryRequestOptions options) {
        return queryTriggers(collectionLink, new SqlQuerySpec(query), options);
    }

    @Override
    public Flux<FeedResponse<Trigger>> queryTriggers(String collectionLink, SqlQuerySpec querySpec,
                                                           CosmosQueryRequestOptions options) {
        return createQuery(collectionLink, querySpec, options, Trigger.class, ResourceType.Trigger);
    }

    @Override
    public Mono<ResourceResponse<UserDefinedFunction>> createUserDefinedFunction(String collectionLink,
                                                                                       UserDefinedFunction udf, RequestOptions options) {
        DocumentClientRetryPolicy retryPolicyInstance = this.resetSessionTokenRetryPolicy.getRequestPolicy();
        return ObservableHelper.inlineIfPossibleAsObs(() -> createUserDefinedFunctionInternal(collectionLink, udf, options, retryPolicyInstance), retryPolicyInstance);
    }

    private Mono<ResourceResponse<UserDefinedFunction>> createUserDefinedFunctionInternal(String collectionLink,
                                                                                                UserDefinedFunction udf, RequestOptions options, DocumentClientRetryPolicy retryPolicyInstance) {
        // we are using an observable factory here
        // observable will be created fresh upon subscription
        // this is to ensure we capture most up to date information (e.g.,
        // session)
        try {
            logger.debug("Creating a UserDefinedFunction. collectionLink [{}], udf id [{}]", collectionLink,
                    udf.getId());
            RxDocumentServiceRequest request = getUserDefinedFunctionRequest(collectionLink, udf, options,
                    OperationType.Create);
            if (retryPolicyInstance != null){
                retryPolicyInstance.onBeforeSendRequest(request);
            }

            return this.create(request, retryPolicyInstance).map(response -> toResourceResponse(response, UserDefinedFunction.class));

        } catch (Exception e) {
            // this is only in trace level to capture what's going on
            logger.debug("Failure in creating a UserDefinedFunction due to [{}]", e.getMessage(), e);
            return Mono.error(e);
        }
    }

    @Override
    public Mono<ResourceResponse<UserDefinedFunction>> upsertUserDefinedFunction(String collectionLink,
                                                                                       UserDefinedFunction udf, RequestOptions options) {
        DocumentClientRetryPolicy retryPolicyInstance = this.resetSessionTokenRetryPolicy.getRequestPolicy();
        return ObservableHelper.inlineIfPossibleAsObs(() -> upsertUserDefinedFunctionInternal(collectionLink, udf, options, retryPolicyInstance), retryPolicyInstance);
    }

    private Mono<ResourceResponse<UserDefinedFunction>> upsertUserDefinedFunctionInternal(String collectionLink,
                                                                                                UserDefinedFunction udf, RequestOptions options, DocumentClientRetryPolicy retryPolicyInstance) {
        // we are using an observable factory here
        // observable will be created fresh upon subscription
        // this is to ensure we capture most up to date information (e.g.,
        // session)
        try {
            logger.debug("Upserting a UserDefinedFunction. collectionLink [{}], udf id [{}]", collectionLink,
                    udf.getId());
            RxDocumentServiceRequest request = getUserDefinedFunctionRequest(collectionLink, udf, options,
                    OperationType.Upsert);
            if (retryPolicyInstance != null){
                retryPolicyInstance.onBeforeSendRequest(request);
            }

            return this.upsert(request, retryPolicyInstance).map(response -> toResourceResponse(response, UserDefinedFunction.class));

        } catch (Exception e) {
            // this is only in trace level to capture what's going on
            logger.debug("Failure in upserting a UserDefinedFunction due to [{}]", e.getMessage(), e);
            return Mono.error(e);
        }
    }

    @Override
    public Mono<ResourceResponse<UserDefinedFunction>> replaceUserDefinedFunction(UserDefinedFunction udf,
                                                                                        RequestOptions options) {
        DocumentClientRetryPolicy retryPolicyInstance = this.resetSessionTokenRetryPolicy.getRequestPolicy();
        return ObservableHelper.inlineIfPossibleAsObs(() -> replaceUserDefinedFunctionInternal(udf, options, retryPolicyInstance), retryPolicyInstance);
    }

    private Mono<ResourceResponse<UserDefinedFunction>> replaceUserDefinedFunctionInternal(UserDefinedFunction udf,
                                                                                                 RequestOptions options, DocumentClientRetryPolicy retryPolicyInstance) {
        // we are using an observable factory here
        // observable will be created fresh upon subscription
        // this is to ensure we capture most up to date information (e.g.,
        // session)
        try {
            if (udf == null) {
                throw new IllegalArgumentException("udf");
            }

            logger.debug("Replacing a UserDefinedFunction. udf id [{}]", udf.getId());
            validateResource(udf);

            String path = Utils.joinPath(udf.getSelfLink(), null);
            Map<String, String> requestHeaders = this.getRequestHeaders(options, ResourceType.UserDefinedFunction, OperationType.Replace);
            RxDocumentServiceRequest request = RxDocumentServiceRequest.create(OperationType.Replace,
                    ResourceType.UserDefinedFunction, path, udf, requestHeaders, options);

            if (retryPolicyInstance != null){
                retryPolicyInstance.onBeforeSendRequest(request);
            }

            return this.replace(request, retryPolicyInstance).map(response -> toResourceResponse(response, UserDefinedFunction.class));

        } catch (Exception e) {
            // this is only in trace level to capture what's going on
            logger.debug("Failure in replacing a UserDefinedFunction due to [{}]", e.getMessage(), e);
            return Mono.error(e);
        }
    }

    @Override
    public Mono<ResourceResponse<UserDefinedFunction>> deleteUserDefinedFunction(String udfLink,
                                                                                       RequestOptions options) {
        DocumentClientRetryPolicy retryPolicyInstance = this.resetSessionTokenRetryPolicy.getRequestPolicy();
        return ObservableHelper.inlineIfPossibleAsObs(() -> deleteUserDefinedFunctionInternal(udfLink, options, retryPolicyInstance), retryPolicyInstance);
    }

    private Mono<ResourceResponse<UserDefinedFunction>> deleteUserDefinedFunctionInternal(String udfLink,
                                                                                                RequestOptions options, DocumentClientRetryPolicy retryPolicyInstance) {
        // we are using an observable factory here
        // observable will be created fresh upon subscription
        // this is to ensure we capture most up to date information (e.g.,
        // session)
        try {
            if (StringUtils.isEmpty(udfLink)) {
                throw new IllegalArgumentException("udfLink");
            }

            logger.debug("Deleting a UserDefinedFunction. udfLink [{}]", udfLink);
            String path = Utils.joinPath(udfLink, null);
            Map<String, String> requestHeaders = this.getRequestHeaders(options, ResourceType.UserDefinedFunction, OperationType.Delete);
            RxDocumentServiceRequest request = RxDocumentServiceRequest.create(OperationType.Delete,
                    ResourceType.UserDefinedFunction, path, requestHeaders, options);

            if (retryPolicyInstance != null){
                retryPolicyInstance.onBeforeSendRequest(request);
            }

            return this.delete(request, retryPolicyInstance).map(response -> toResourceResponse(response, UserDefinedFunction.class));

        } catch (Exception e) {
            // this is only in trace level to capture what's going on
            logger.debug("Failure in deleting a UserDefinedFunction due to [{}]", e.getMessage(), e);
            return Mono.error(e);
        }
    }

    @Override
    public Mono<ResourceResponse<UserDefinedFunction>> readUserDefinedFunction(String udfLink,
                                                                                     RequestOptions options) {
        DocumentClientRetryPolicy retryPolicyInstance = this.resetSessionTokenRetryPolicy.getRequestPolicy();
        return ObservableHelper.inlineIfPossibleAsObs(() -> readUserDefinedFunctionInternal(udfLink, options, retryPolicyInstance), retryPolicyInstance);
    }

    private Mono<ResourceResponse<UserDefinedFunction>> readUserDefinedFunctionInternal(String udfLink,
                                                                                              RequestOptions options, DocumentClientRetryPolicy retryPolicyInstance) {
        // we are using an observable factory here
        // observable will be created fresh upon subscription
        // this is to ensure we capture most up to date information (e.g.,
        // session)
        try {
            if (StringUtils.isEmpty(udfLink)) {
                throw new IllegalArgumentException("udfLink");
            }

            logger.debug("Reading a UserDefinedFunction. udfLink [{}]", udfLink);
            String path = Utils.joinPath(udfLink, null);
            Map<String, String> requestHeaders = this.getRequestHeaders(options, ResourceType.UserDefinedFunction, OperationType.Read);
            RxDocumentServiceRequest request = RxDocumentServiceRequest.create(OperationType.Read,
                    ResourceType.UserDefinedFunction, path, requestHeaders, options);

            if (retryPolicyInstance != null) {
                retryPolicyInstance.onBeforeSendRequest(request);
            }

            return this.read(request, retryPolicyInstance).map(response -> toResourceResponse(response, UserDefinedFunction.class));

        } catch (Exception e) {
            // this is only in trace level to capture what's going on
            logger.debug("Failure in reading a UserDefinedFunction due to [{}]", e.getMessage(), e);
            return Mono.error(e);
        }
    }

    @Override
    public Flux<FeedResponse<UserDefinedFunction>> readUserDefinedFunctions(String collectionLink,
                                                                                  CosmosQueryRequestOptions options) {

        if (StringUtils.isEmpty(collectionLink)) {
            throw new IllegalArgumentException("collectionLink");
        }

        return readFeed(options, ResourceType.UserDefinedFunction, UserDefinedFunction.class,
                Utils.joinPath(collectionLink, Paths.USER_DEFINED_FUNCTIONS_PATH_SEGMENT));
    }

    @Override
    public Flux<FeedResponse<UserDefinedFunction>> queryUserDefinedFunctions(String collectionLink,
                                                                                   String query, CosmosQueryRequestOptions options) {
        return queryUserDefinedFunctions(collectionLink, new SqlQuerySpec(query), options);
    }

    @Override
    public Flux<FeedResponse<UserDefinedFunction>> queryUserDefinedFunctions(String collectionLink,
                                                                                   SqlQuerySpec querySpec, CosmosQueryRequestOptions options) {
        return createQuery(collectionLink, querySpec, options, UserDefinedFunction.class, ResourceType.UserDefinedFunction);
    }

    @Override
    public Mono<ResourceResponse<Conflict>> readConflict(String conflictLink, RequestOptions options) {
        DocumentClientRetryPolicy retryPolicyInstance = this.resetSessionTokenRetryPolicy.getRequestPolicy();
        return ObservableHelper.inlineIfPossibleAsObs(() -> readConflictInternal(conflictLink, options, retryPolicyInstance), retryPolicyInstance);
    }

    private Mono<ResourceResponse<Conflict>> readConflictInternal(String conflictLink, RequestOptions options, DocumentClientRetryPolicy retryPolicyInstance) {

        try {
            if (StringUtils.isEmpty(conflictLink)) {
                throw new IllegalArgumentException("conflictLink");
            }

            logger.debug("Reading a Conflict. conflictLink [{}]", conflictLink);
            String path = Utils.joinPath(conflictLink, null);
            Map<String, String> requestHeaders = getRequestHeaders(options, ResourceType.Conflict, OperationType.Read);
            RxDocumentServiceRequest request = RxDocumentServiceRequest.create(OperationType.Read,
                    ResourceType.Conflict, path, requestHeaders, options);

            Mono<RxDocumentServiceRequest> reqObs = addPartitionKeyInformation(request, null, null, options);

            return reqObs.flatMap(req -> {
                if (retryPolicyInstance != null) {
                    retryPolicyInstance.onBeforeSendRequest(request);
                }
                return this.read(request, retryPolicyInstance).map(response -> toResourceResponse(response, Conflict.class));
            });

        } catch (Exception e) {
            logger.debug("Failure in reading a Conflict due to [{}]", e.getMessage(), e);
            return Mono.error(e);
        }
    }

    @Override
    public Flux<FeedResponse<Conflict>> readConflicts(String collectionLink, CosmosQueryRequestOptions options) {

        if (StringUtils.isEmpty(collectionLink)) {
            throw new IllegalArgumentException("collectionLink");
        }

        return readFeed(options, ResourceType.Conflict, Conflict.class,
                Utils.joinPath(collectionLink, Paths.CONFLICTS_PATH_SEGMENT));
    }

    @Override
    public Flux<FeedResponse<Conflict>> queryConflicts(String collectionLink, String query,
                                                             CosmosQueryRequestOptions options) {
        return queryConflicts(collectionLink, new SqlQuerySpec(query), options);
    }

    @Override
    public Flux<FeedResponse<Conflict>> queryConflicts(String collectionLink, SqlQuerySpec querySpec,
                                                             CosmosQueryRequestOptions options) {
        return createQuery(collectionLink, querySpec, options, Conflict.class, ResourceType.Conflict);
    }

    @Override
    public Mono<ResourceResponse<Conflict>> deleteConflict(String conflictLink, RequestOptions options) {
        DocumentClientRetryPolicy retryPolicyInstance = this.resetSessionTokenRetryPolicy.getRequestPolicy();
        return ObservableHelper.inlineIfPossibleAsObs(() -> deleteConflictInternal(conflictLink, options, retryPolicyInstance), retryPolicyInstance);
    }

    private Mono<ResourceResponse<Conflict>> deleteConflictInternal(String conflictLink, RequestOptions options,
                                                                          DocumentClientRetryPolicy retryPolicyInstance) {

        try {
            if (StringUtils.isEmpty(conflictLink)) {
                throw new IllegalArgumentException("conflictLink");
            }

            logger.debug("Deleting a Conflict. conflictLink [{}]", conflictLink);
            String path = Utils.joinPath(conflictLink, null);
            Map<String, String> requestHeaders = getRequestHeaders(options, ResourceType.Conflict, OperationType.Delete);
            RxDocumentServiceRequest request = RxDocumentServiceRequest.create(OperationType.Delete,
                    ResourceType.Conflict, path, requestHeaders, options);

            Mono<RxDocumentServiceRequest> reqObs = addPartitionKeyInformation(request, null, null, options);
            return reqObs.flatMap(req -> {
                if (retryPolicyInstance != null) {
                    retryPolicyInstance.onBeforeSendRequest(request);
                }

                return this.delete(request, retryPolicyInstance).map(response -> toResourceResponse(response, Conflict.class));
            });

        } catch (Exception e) {
            logger.debug("Failure in deleting a Conflict due to [{}]", e.getMessage(), e);
            return Mono.error(e);
        }
    }

    @Override
    public Mono<ResourceResponse<User>> createUser(String databaseLink, User user, RequestOptions options) {
        DocumentClientRetryPolicy documentClientRetryPolicy = this.resetSessionTokenRetryPolicy.getRequestPolicy();
        return ObservableHelper.inlineIfPossibleAsObs(() -> createUserInternal(databaseLink, user, options, documentClientRetryPolicy), documentClientRetryPolicy);
    }

    private Mono<ResourceResponse<User>> createUserInternal(String databaseLink, User user, RequestOptions options, DocumentClientRetryPolicy documentClientRetryPolicy) {
        try {
            logger.debug("Creating a User. databaseLink [{}], user id [{}]", databaseLink, user.getId());
            RxDocumentServiceRequest request = getUserRequest(databaseLink, user, options, OperationType.Create);
            return this.create(request, documentClientRetryPolicy).map(response -> toResourceResponse(response, User.class));

        } catch (Exception e) {
            logger.debug("Failure in creating a User due to [{}]", e.getMessage(), e);
            return Mono.error(e);
        }
    }

    @Override
    public Mono<ResourceResponse<User>> upsertUser(String databaseLink, User user, RequestOptions options) {
        DocumentClientRetryPolicy retryPolicyInstance = this.resetSessionTokenRetryPolicy.getRequestPolicy();
        return ObservableHelper.inlineIfPossibleAsObs(() -> upsertUserInternal(databaseLink, user, options, retryPolicyInstance), retryPolicyInstance);
    }

    private Mono<ResourceResponse<User>> upsertUserInternal(String databaseLink, User user, RequestOptions options,
                                                                  DocumentClientRetryPolicy retryPolicyInstance) {
        try {
            logger.debug("Upserting a User. databaseLink [{}], user id [{}]", databaseLink, user.getId());
            RxDocumentServiceRequest request = getUserRequest(databaseLink, user, options, OperationType.Upsert);
            if (retryPolicyInstance != null) {
                retryPolicyInstance.onBeforeSendRequest(request);
            }

            return this.upsert(request, retryPolicyInstance).map(response -> toResourceResponse(response, User.class));

        } catch (Exception e) {
            logger.debug("Failure in upserting a User due to [{}]", e.getMessage(), e);
            return Mono.error(e);
        }
    }

    private RxDocumentServiceRequest getUserRequest(String databaseLink, User user, RequestOptions options,
                                                    OperationType operationType) {
        if (StringUtils.isEmpty(databaseLink)) {
            throw new IllegalArgumentException("databaseLink");
        }
        if (user == null) {
            throw new IllegalArgumentException("user");
        }

        RxDocumentClientImpl.validateResource(user);

        String path = Utils.joinPath(databaseLink, Paths.USERS_PATH_SEGMENT);
        Map<String, String> requestHeaders = getRequestHeaders(options, ResourceType.User, operationType);
        RxDocumentServiceRequest request = RxDocumentServiceRequest.create(operationType, ResourceType.User, path, user,
                requestHeaders, options);

        return request;
    }

    @Override
    public Mono<ResourceResponse<User>> replaceUser(User user, RequestOptions options) {
        DocumentClientRetryPolicy retryPolicyInstance = this.resetSessionTokenRetryPolicy.getRequestPolicy();
        return ObservableHelper.inlineIfPossibleAsObs(() -> replaceUserInternal(user, options, retryPolicyInstance), retryPolicyInstance);
    }

    private Mono<ResourceResponse<User>> replaceUserInternal(User user, RequestOptions options, DocumentClientRetryPolicy retryPolicyInstance) {
        try {
            if (user == null) {
                throw new IllegalArgumentException("user");
            }
            logger.debug("Replacing a User. user id [{}]", user.getId());
            RxDocumentClientImpl.validateResource(user);

            String path = Utils.joinPath(user.getSelfLink(), null);
            Map<String, String> requestHeaders = getRequestHeaders(options, ResourceType.User, OperationType.Replace);
            RxDocumentServiceRequest request = RxDocumentServiceRequest.create(OperationType.Replace,
                    ResourceType.User, path, user, requestHeaders, options);
            if (retryPolicyInstance != null) {
                retryPolicyInstance.onBeforeSendRequest(request);
            }

            return this.replace(request, retryPolicyInstance).map(response -> toResourceResponse(response, User.class));

        } catch (Exception e) {
            logger.debug("Failure in replacing a User due to [{}]", e.getMessage(), e);
            return Mono.error(e);
        }
    }


    public Mono<ResourceResponse<User>> deleteUser(String userLink, RequestOptions options) {
        DocumentClientRetryPolicy retryPolicyInstance =  this.resetSessionTokenRetryPolicy.getRequestPolicy();
        return ObservableHelper.inlineIfPossibleAsObs(() -> deleteUserInternal(userLink, options, retryPolicyInstance), retryPolicyInstance);
    }

    private Mono<ResourceResponse<User>> deleteUserInternal(String userLink, RequestOptions options,
                                                                  DocumentClientRetryPolicy retryPolicyInstance) {

        try {
            if (StringUtils.isEmpty(userLink)) {
                throw new IllegalArgumentException("userLink");
            }
            logger.debug("Deleting a User. userLink [{}]", userLink);
            String path = Utils.joinPath(userLink, null);
            Map<String, String> requestHeaders = getRequestHeaders(options, ResourceType.User, OperationType.Delete);
            RxDocumentServiceRequest request = RxDocumentServiceRequest.create(OperationType.Delete,
                    ResourceType.User, path, requestHeaders, options);

            if (retryPolicyInstance != null) {
                retryPolicyInstance.onBeforeSendRequest(request);
            }

            return this.delete(request, retryPolicyInstance).map(response -> toResourceResponse(response, User.class));

        } catch (Exception e) {
            logger.debug("Failure in deleting a User due to [{}]", e.getMessage(), e);
            return Mono.error(e);
        }
    }
    @Override
    public Mono<ResourceResponse<User>> readUser(String userLink, RequestOptions options) {
        DocumentClientRetryPolicy retryPolicyInstance = this.resetSessionTokenRetryPolicy.getRequestPolicy();
        return ObservableHelper.inlineIfPossibleAsObs(() -> readUserInternal(userLink, options, retryPolicyInstance), retryPolicyInstance);
    }

    private Mono<ResourceResponse<User>> readUserInternal(String userLink, RequestOptions options, DocumentClientRetryPolicy retryPolicyInstance) {
        try {
            if (StringUtils.isEmpty(userLink)) {
                throw new IllegalArgumentException("userLink");
            }
            logger.debug("Reading a User. userLink [{}]", userLink);
            String path = Utils.joinPath(userLink, null);
            Map<String, String> requestHeaders = getRequestHeaders(options, ResourceType.User, OperationType.Read);
            RxDocumentServiceRequest request = RxDocumentServiceRequest.create(OperationType.Read,
                    ResourceType.User, path, requestHeaders, options);

            if (retryPolicyInstance != null) {
                retryPolicyInstance.onBeforeSendRequest(request);
            }
            return this.read(request, retryPolicyInstance).map(response -> toResourceResponse(response, User.class));

        } catch (Exception e) {
            logger.debug("Failure in reading a User due to [{}]", e.getMessage(), e);
            return Mono.error(e);
        }
    }

    @Override
    public Flux<FeedResponse<User>> readUsers(String databaseLink, CosmosQueryRequestOptions options) {

        if (StringUtils.isEmpty(databaseLink)) {
            throw new IllegalArgumentException("databaseLink");
        }

        return readFeed(options, ResourceType.User, User.class,
                Utils.joinPath(databaseLink, Paths.USERS_PATH_SEGMENT));
    }

    @Override
    public Flux<FeedResponse<User>> queryUsers(String databaseLink, String query, CosmosQueryRequestOptions options) {
        return queryUsers(databaseLink, new SqlQuerySpec(query), options);
    }

    @Override
    public Flux<FeedResponse<User>> queryUsers(String databaseLink, SqlQuerySpec querySpec,
                                                     CosmosQueryRequestOptions options) {
        return createQuery(databaseLink, querySpec, options, User.class, ResourceType.User);
    }

    @Override
    public Mono<ResourceResponse<Permission>> createPermission(String userLink, Permission permission,
                                                                     RequestOptions options) {
        DocumentClientRetryPolicy documentClientRetryPolicy = this.resetSessionTokenRetryPolicy.getRequestPolicy();
        return ObservableHelper.inlineIfPossibleAsObs(() -> createPermissionInternal(userLink, permission, options, documentClientRetryPolicy), this.resetSessionTokenRetryPolicy.getRequestPolicy());
    }

    private Mono<ResourceResponse<Permission>> createPermissionInternal(String userLink, Permission permission,
                                                                              RequestOptions options, DocumentClientRetryPolicy documentClientRetryPolicy) {

        try {
            logger.debug("Creating a Permission. userLink [{}], permission id [{}]", userLink, permission.getId());
            RxDocumentServiceRequest request = getPermissionRequest(userLink, permission, options,
                    OperationType.Create);
            return this.create(request, documentClientRetryPolicy).map(response -> toResourceResponse(response, Permission.class));

        } catch (Exception e) {
            logger.debug("Failure in creating a Permission due to [{}]", e.getMessage(), e);
            return Mono.error(e);
        }
    }

    @Override
    public Mono<ResourceResponse<Permission>> upsertPermission(String userLink, Permission permission,
                                                                     RequestOptions options) {
        DocumentClientRetryPolicy retryPolicyInstance = this.resetSessionTokenRetryPolicy.getRequestPolicy();
        return ObservableHelper.inlineIfPossibleAsObs(() -> upsertPermissionInternal(userLink, permission, options, retryPolicyInstance), retryPolicyInstance);
    }

    private Mono<ResourceResponse<Permission>> upsertPermissionInternal(String userLink, Permission permission,
                                                                              RequestOptions options, DocumentClientRetryPolicy retryPolicyInstance) {

        try {
            logger.debug("Upserting a Permission. userLink [{}], permission id [{}]", userLink, permission.getId());
            RxDocumentServiceRequest request = getPermissionRequest(userLink, permission, options,
                    OperationType.Upsert);
            if (retryPolicyInstance != null) {
                retryPolicyInstance.onBeforeSendRequest(request);
            }

            return this.upsert(request, retryPolicyInstance).map(response -> toResourceResponse(response, Permission.class));

        } catch (Exception e) {
            logger.debug("Failure in upserting a Permission due to [{}]", e.getMessage(), e);
            return Mono.error(e);
        }
    }

    private RxDocumentServiceRequest getPermissionRequest(String userLink, Permission permission,
                                                          RequestOptions options, OperationType operationType) {
        if (StringUtils.isEmpty(userLink)) {
            throw new IllegalArgumentException("userLink");
        }
        if (permission == null) {
            throw new IllegalArgumentException("permission");
        }

        RxDocumentClientImpl.validateResource(permission);

        String path = Utils.joinPath(userLink, Paths.PERMISSIONS_PATH_SEGMENT);
        Map<String, String> requestHeaders = getRequestHeaders(options, ResourceType.Permission, operationType);
        RxDocumentServiceRequest request = RxDocumentServiceRequest.create(operationType, ResourceType.Permission, path,
                permission, requestHeaders, options);

        return request;
    }

    @Override
    public Mono<ResourceResponse<Permission>> replacePermission(Permission permission, RequestOptions options) {
        DocumentClientRetryPolicy retryPolicyInstance = this.resetSessionTokenRetryPolicy.getRequestPolicy();
        return ObservableHelper.inlineIfPossibleAsObs(() -> replacePermissionInternal(permission, options, retryPolicyInstance), retryPolicyInstance);
    }

    private Mono<ResourceResponse<Permission>> replacePermissionInternal(Permission permission, RequestOptions options, DocumentClientRetryPolicy retryPolicyInstance) {
        try {
            if (permission == null) {
                throw new IllegalArgumentException("permission");
            }
            logger.debug("Replacing a Permission. permission id [{}]", permission.getId());
            RxDocumentClientImpl.validateResource(permission);

            String path = Utils.joinPath(permission.getSelfLink(), null);
            Map<String, String> requestHeaders = getRequestHeaders(options, ResourceType.Permission, OperationType.Replace);
            RxDocumentServiceRequest request = RxDocumentServiceRequest.create(OperationType.Replace,
                    ResourceType.Permission, path, permission, requestHeaders, options);

            if (retryPolicyInstance != null) {
                retryPolicyInstance.onBeforeSendRequest(request);
            }

            return this.replace(request, retryPolicyInstance).map(response -> toResourceResponse(response, Permission.class));

        } catch (Exception e) {
            logger.debug("Failure in replacing a Permission due to [{}]", e.getMessage(), e);
            return Mono.error(e);
        }
    }

    @Override
    public Mono<ResourceResponse<Permission>> deletePermission(String permissionLink, RequestOptions options) {
        DocumentClientRetryPolicy retryPolicyInstance = this.resetSessionTokenRetryPolicy.getRequestPolicy();
        return ObservableHelper.inlineIfPossibleAsObs(() -> deletePermissionInternal(permissionLink, options, retryPolicyInstance), retryPolicyInstance);
    }

    private Mono<ResourceResponse<Permission>> deletePermissionInternal(String permissionLink, RequestOptions options,
                                                                              DocumentClientRetryPolicy retryPolicyInstance) {

        try {
            if (StringUtils.isEmpty(permissionLink)) {
                throw new IllegalArgumentException("permissionLink");
            }
            logger.debug("Deleting a Permission. permissionLink [{}]", permissionLink);
            String path = Utils.joinPath(permissionLink, null);
            Map<String, String> requestHeaders = getRequestHeaders(options, ResourceType.Permission, OperationType.Delete);
            RxDocumentServiceRequest request = RxDocumentServiceRequest.create(OperationType.Delete,
                    ResourceType.Permission, path, requestHeaders, options);

            if (retryPolicyInstance != null) {
                retryPolicyInstance.onBeforeSendRequest(request);
            }

            return this.delete(request, retryPolicyInstance).map(response -> toResourceResponse(response, Permission.class));

        } catch (Exception e) {
            logger.debug("Failure in deleting a Permission due to [{}]", e.getMessage(), e);
            return Mono.error(e);
        }
    }

    @Override
    public Mono<ResourceResponse<Permission>> readPermission(String permissionLink, RequestOptions options) {
        DocumentClientRetryPolicy retryPolicyInstance = this.resetSessionTokenRetryPolicy.getRequestPolicy();
        return ObservableHelper.inlineIfPossibleAsObs(() -> readPermissionInternal(permissionLink, options, retryPolicyInstance), retryPolicyInstance);
    }

    private Mono<ResourceResponse<Permission>> readPermissionInternal(String permissionLink, RequestOptions options, DocumentClientRetryPolicy retryPolicyInstance ) {
        try {
            if (StringUtils.isEmpty(permissionLink)) {
                throw new IllegalArgumentException("permissionLink");
            }
            logger.debug("Reading a Permission. permissionLink [{}]", permissionLink);
            String path = Utils.joinPath(permissionLink, null);
            Map<String, String> requestHeaders = getRequestHeaders(options, ResourceType.Permission, OperationType.Read);
            RxDocumentServiceRequest request = RxDocumentServiceRequest.create(OperationType.Read,
                    ResourceType.Permission, path, requestHeaders, options);

            if (retryPolicyInstance != null) {
                retryPolicyInstance.onBeforeSendRequest(request);
            }
            return this.read(request, retryPolicyInstance).map(response -> toResourceResponse(response, Permission.class));

        } catch (Exception e) {
            logger.debug("Failure in reading a Permission due to [{}]", e.getMessage(), e);
            return Mono.error(e);
        }
    }

    @Override
    public Flux<FeedResponse<Permission>> readPermissions(String userLink, CosmosQueryRequestOptions options) {

        if (StringUtils.isEmpty(userLink)) {
            throw new IllegalArgumentException("userLink");
        }

        return readFeed(options, ResourceType.Permission, Permission.class,
                Utils.joinPath(userLink, Paths.PERMISSIONS_PATH_SEGMENT));
    }

    @Override
    public Flux<FeedResponse<Permission>> queryPermissions(String userLink, String query,
                                                                 CosmosQueryRequestOptions options) {
        return queryPermissions(userLink, new SqlQuerySpec(query), options);
    }

    @Override
    public Flux<FeedResponse<Permission>> queryPermissions(String userLink, SqlQuerySpec querySpec,
                                                                 CosmosQueryRequestOptions options) {
        return createQuery(userLink, querySpec, options, Permission.class, ResourceType.Permission);
    }

    @Override
    public Mono<ResourceResponse<Offer>> replaceOffer(Offer offer) {
        DocumentClientRetryPolicy documentClientRetryPolicy = this.resetSessionTokenRetryPolicy.getRequestPolicy();
        return ObservableHelper.inlineIfPossibleAsObs(() -> replaceOfferInternal(offer, documentClientRetryPolicy), documentClientRetryPolicy);
    }

    private Mono<ResourceResponse<Offer>> replaceOfferInternal(Offer offer, DocumentClientRetryPolicy documentClientRetryPolicy) {
        try {
            if (offer == null) {
                throw new IllegalArgumentException("offer");
            }
            logger.debug("Replacing an Offer. offer id [{}]", offer.getId());
            RxDocumentClientImpl.validateResource(offer);

            String path = Utils.joinPath(offer.getSelfLink(), null);
            RxDocumentServiceRequest request = RxDocumentServiceRequest.create(OperationType.Replace,
                    ResourceType.Offer, path, offer, null, null);
            return this.replace(request, documentClientRetryPolicy).map(response -> toResourceResponse(response, Offer.class));

        } catch (Exception e) {
            logger.debug("Failure in replacing an Offer due to [{}]", e.getMessage(), e);
            return Mono.error(e);
        }
    }

    @Override
    public Mono<ResourceResponse<Offer>> readOffer(String offerLink) {
        DocumentClientRetryPolicy retryPolicyInstance = this.resetSessionTokenRetryPolicy.getRequestPolicy();
        return ObservableHelper.inlineIfPossibleAsObs(() -> readOfferInternal(offerLink, retryPolicyInstance), retryPolicyInstance);
    }

    private Mono<ResourceResponse<Offer>> readOfferInternal(String offerLink, DocumentClientRetryPolicy retryPolicyInstance) {
        try {
            if (StringUtils.isEmpty(offerLink)) {
                throw new IllegalArgumentException("offerLink");
            }
            logger.debug("Reading an Offer. offerLink [{}]", offerLink);
            String path = Utils.joinPath(offerLink, null);
            RxDocumentServiceRequest request = RxDocumentServiceRequest.create(OperationType.Read,
                    ResourceType.Offer, path, (HashMap<String, String>)null, null);

            if (retryPolicyInstance != null) {
                retryPolicyInstance.onBeforeSendRequest(request);
            }

            return this.read(request, retryPolicyInstance).map(response -> toResourceResponse(response, Offer.class));

        } catch (Exception e) {
            logger.debug("Failure in reading an Offer due to [{}]", e.getMessage(), e);
            return Mono.error(e);
        }
    }

    @Override
    public Flux<FeedResponse<Offer>> readOffers(CosmosQueryRequestOptions options) {
        return readFeed(options, ResourceType.Offer, Offer.class,
                Utils.joinPath(Paths.OFFERS_PATH_SEGMENT, null));
    }

//    private <T extends Resource> Flux<FeedResponse<T>> readFeedCollectionChild(FeedOptions options, ResourceType resourceType,
//                                                                               Class<T> klass, String resourceLink) {
//        if (options == null) {
//            options = new FeedOptions();
//        }
//
//        int maxPageSize = options.getMaxItemCount() != null ? options.getMaxItemCount() : -1;
//
//        final FeedOptions finalFeedOptions = options;
//        RequestOptions requestOptions = new RequestOptions();
//        requestOptions.setPartitionKey(options.getPartitionKey());
//        BiFunction<String, Integer, RxDocumentServiceRequest> createRequestFunc = (continuationToken, pageSize) -> {
//            Map<String, String> requestHeaders = new HashMap<>();
//            if (continuationToken != null) {
//                requestHeaders.put(HttpConstants.HttpHeaders.CONTINUATION, continuationToken);
//            }
//            requestHeaders.put(HttpConstants.HttpHeaders.PAGE_SIZE, Integer.toString(pageSize));
//            RxDocumentServiceRequest request = RxDocumentServiceRequest.create(OperationType.ReadFeed,
//                resourceType, resourceLink, requestHeaders, finalFeedOptions);
//            return request;
//        };
//
//        Function<RxDocumentServiceRequest, Mono<FeedResponse<T>>> executeFunc = request -> {
//            return ObservableHelper.inlineIfPossibleAsObs(() -> {
//                Mono<Utils.ValueHolder<DocumentCollection>> collectionObs = this.collectionCache.resolveCollectionAsync(request);
//                Mono<RxDocumentServiceRequest> requestObs = this.addPartitionKeyInformation(request, null, null, requestOptions, collectionObs);
//
//                return requestObs.flatMap(req -> this.readFeed(req)
//                    .map(response -> toFeedResponsePage(response, klass)));
//            }, this.resetSessionTokenRetryPolicy.getRequestPolicy());
//        };
//
//        return Paginator.getPaginatedQueryResultAsObservable(options, createRequestFunc, executeFunc, klass, maxPageSize);
//    }

    private <T extends Resource> Flux<FeedResponse<T>> readFeed(CosmosQueryRequestOptions options, ResourceType resourceType, Class<T> klass, String resourceLink) {
        if (options == null) {
            options = new CosmosQueryRequestOptions();
        }

        Integer maxItemCount = ModelBridgeInternal.getMaxItemCountFromQueryRequestOptions(options);
        int maxPageSize = maxItemCount != null ? maxItemCount : -1;
        final CosmosQueryRequestOptions finalCosmosQueryRequestOptions = options;
        BiFunction<String, Integer, RxDocumentServiceRequest> createRequestFunc = (continuationToken, pageSize) -> {
            Map<String, String> requestHeaders = new HashMap<>();
            if (continuationToken != null) {
                requestHeaders.put(HttpConstants.HttpHeaders.CONTINUATION, continuationToken);
            }
            requestHeaders.put(HttpConstants.HttpHeaders.PAGE_SIZE, Integer.toString(pageSize));
            RxDocumentServiceRequest request =  RxDocumentServiceRequest.create(OperationType.ReadFeed,
                    resourceType, resourceLink, requestHeaders, finalCosmosQueryRequestOptions);
            return request;
        };

        Function<RxDocumentServiceRequest, Mono<FeedResponse<T>>> executeFunc = request -> {
            return ObservableHelper.inlineIfPossibleAsObs(() -> readFeed(request).map(response -> toFeedResponsePage(response, klass)),
                    this.resetSessionTokenRetryPolicy.getRequestPolicy());
        };

        return Paginator.getPaginatedQueryResultAsObservable(options, createRequestFunc, executeFunc, klass, maxPageSize);
    }

    @Override
    public Flux<FeedResponse<Offer>> queryOffers(String query, CosmosQueryRequestOptions options) {
        return queryOffers(new SqlQuerySpec(query), options);
    }

    @Override
    public Flux<FeedResponse<Offer>> queryOffers(SqlQuerySpec querySpec, CosmosQueryRequestOptions options) {
        return createQuery(null, querySpec, options, Offer.class, ResourceType.Offer);
    }

    @Override
    public Mono<DatabaseAccount> getDatabaseAccount() {
        DocumentClientRetryPolicy documentClientRetryPolicy = this.resetSessionTokenRetryPolicy.getRequestPolicy();
        return ObservableHelper.inlineIfPossibleAsObs(() -> getDatabaseAccountInternal(documentClientRetryPolicy), documentClientRetryPolicy);
    }

    private Mono<DatabaseAccount> getDatabaseAccountInternal(DocumentClientRetryPolicy documentClientRetryPolicy) {
        try {
            logger.debug("Getting Database Account");
            RxDocumentServiceRequest request = RxDocumentServiceRequest.create(OperationType.Read,
                    ResourceType.DatabaseAccount, "", // path
                    (HashMap<String, String>) null,
                    null);
            return this.read(request, documentClientRetryPolicy).map(response -> toDatabaseAccount(response));

        } catch (Exception e) {
            logger.debug("Failure in getting Database Account due to [{}]", e.getMessage(), e);
            return Mono.error(e);
        }
    }

    public Object getSession() {
        return this.sessionContainer;
    }

    public void setSession(Object sessionContainer) {
        this.sessionContainer = (SessionContainer) sessionContainer;
    }

    public RxPartitionKeyRangeCache getPartitionKeyRangeCache() {
        return partitionKeyRangeCache;
    }

    public Flux<DatabaseAccount> getDatabaseAccountFromEndpoint(URI endpoint) {
        return Flux.defer(() -> {
            RxDocumentServiceRequest request = RxDocumentServiceRequest.create(OperationType.Read,
                ResourceType.DatabaseAccount, "", null, (Object) null);
            return this.populateHeaders(request, RequestVerb.GET)
                .flatMap(requestPopulated -> {

                    requestPopulated.setEndpointOverride(endpoint);
                    return this.gatewayProxy.processMessage(requestPopulated).doOnError(e -> {
                        String message = String.format("Failed to retrieve database account information. %s",
                            e.getCause() != null
                                ? e.getCause().toString()
                                : e.toString());
                        logger.warn(message);
                    }).map(rsp -> rsp.getResource(DatabaseAccount.class))
                        .doOnNext(databaseAccount -> {
                            this.useMultipleWriteLocations = this.connectionPolicy.isMultipleWriteRegionsEnabled()
                                && BridgeInternal.isEnableMultipleWriteLocations(databaseAccount);
                        });
                });
        });
    }

    /**
     * Certain requests must be routed through gateway even when the client connectivity mode is direct.
     *
     * @param request
     * @return RxStoreModel
     */
    private RxStoreModel getStoreProxy(RxDocumentServiceRequest request) {
        // If a request is configured to always use GATEWAY mode(in some cases when targeting .NET Core)
        // we return the GATEWAY store model
        if (request.UseGatewayMode) {
            return this.gatewayProxy;
        }

        ResourceType resourceType = request.getResourceType();
        OperationType operationType = request.getOperationType();

        if (resourceType == ResourceType.Offer ||
                resourceType.isScript() && operationType != OperationType.ExecuteJavaScript ||
                resourceType == ResourceType.PartitionKeyRange) {
            return this.gatewayProxy;
        }

        if (operationType == OperationType.Create
                || operationType == OperationType.Upsert) {
            if (resourceType == ResourceType.Database ||
                    resourceType == ResourceType.User ||
                    resourceType == ResourceType.DocumentCollection ||
                    resourceType == ResourceType.Permission) {
                return this.gatewayProxy;
            } else {
                return this.storeModel;
            }
        } else if (operationType == OperationType.Delete) {
            if (resourceType == ResourceType.Database ||
                    resourceType == ResourceType.User ||
                    resourceType == ResourceType.DocumentCollection) {
                return this.gatewayProxy;
            } else {
                return this.storeModel;
            }
        } else if (operationType == OperationType.Replace) {
            if (resourceType == ResourceType.DocumentCollection) {
                return this.gatewayProxy;
            } else {
                return this.storeModel;
            }
        } else if (operationType == OperationType.Read) {
            if (resourceType == ResourceType.DocumentCollection) {
                return this.gatewayProxy;
            } else {
                return this.storeModel;
            }
        } else {
            if ((request.getOperationType() == OperationType.Query || request.getOperationType() == OperationType.SqlQuery) &&
                    Utils.isCollectionChild(request.getResourceType())) {
                if (request.getPartitionKeyRangeIdentity() == null) {
                    return this.gatewayProxy;
                }
            }

            return this.storeModel;
        }
    }

    @Override
    public void close() {
        logger.info("Shutting down ...");
        logger.info("Closing Global Endpoint Manager ...");
        LifeCycleUtils.closeQuietly(this.globalEndpointManager);
        logger.info("Closing StoreClientFactory ...");
        LifeCycleUtils.closeQuietly(this.storeClientFactory);
        logger.info("Shutting down reactorHttpClient ...");
        LifeCycleUtils.closeQuietly(this.reactorHttpClient);
        logger.info("Shutting down completed.");
    }

    @Override
    public ItemDeserializer getItemDeserializer() {
        return this.itemDeserializer;
    }

    private static SqlQuerySpec createLogicalPartitionScanQuerySpec(
        PartitionKey partitionKey,
        String partitionKeySelector) {

        StringBuilder queryStringBuilder = new StringBuilder();
        List<SqlParameter> parameters = new ArrayList<>();

        queryStringBuilder.append("SELECT * FROM c WHERE");
        Object pkValue = ModelBridgeInternal.getPartitionKeyObject(partitionKey);
        String pkParamName = "@pkValue";
        parameters.add(new SqlParameter(pkParamName, pkValue));

        queryStringBuilder.append(" c");
        // partition key def
        queryStringBuilder.append(partitionKeySelector);
        queryStringBuilder.append((" = "));
        queryStringBuilder.append(pkParamName);

        return new SqlQuerySpec(queryStringBuilder.toString(), parameters);
    }
}<|MERGE_RESOLUTION|>--- conflicted
+++ resolved
@@ -240,49 +240,15 @@
                 + " serviceEndpoint [{}], connectionPolicy [{}], consistencyLevel [{}], directModeProtocol [{}]",
             serviceEndpoint, connectionPolicy, consistencyLevel, configs.getProtocol());
 
-<<<<<<< HEAD
-        this.connectionSharingAcrossClientsEnabled = connectionSharingAcrossClientsEnabled;
-        this.configs = configs;
-        this.masterKeyOrResourceToken = masterKeyOrResourceToken;
-        this.serviceEndpoint = serviceEndpoint;
-        this.credential = credential;
-        this.tokenCredential = tokenCredential;
-        this.contentResponseOnWriteEnabled = contentResponseOnWriteEnabled;
-        this.authorizationTokenType = AuthorizationTokenType.Invalid;
-
-        if (this.credential != null) {
-            hasAuthKeyResourceToken = false;
-            this.authorizationTokenProvider = new BaseAuthorizationTokenProvider(this.credential);
-        } else if (masterKeyOrResourceToken != null && ResourceTokenAuthorizationHelper.isResourceToken(masterKeyOrResourceToken)) {
-            this.authorizationTokenProvider = null;
-            hasAuthKeyResourceToken = true;
-            this.authorizationTokenType = AuthorizationTokenType.ResourceToken;
-        } else if(masterKeyOrResourceToken != null && !ResourceTokenAuthorizationHelper.isResourceToken(masterKeyOrResourceToken)) {
-            this.credential = new AzureKeyCredential(this.masterKeyOrResourceToken);
-            hasAuthKeyResourceToken = false;
-            this.authorizationTokenType = AuthorizationTokenType.PrimaryMasterKey;
-            this.authorizationTokenProvider = new BaseAuthorizationTokenProvider(this.credential);
-        } else {
-            hasAuthKeyResourceToken = false;
-            this.authorizationTokenProvider = null;
-            if (tokenCredential != null) {
-                this.tokenCredentialScopes = new String[] {
-//                    AadTokenAuthorizationHelper.AAD_AUTH_TOKEN_COSMOS_WINDOWS_SCOPE,
-                    serviceEndpoint.getScheme() + "://" + serviceEndpoint.getHost() + "/.default"
-                };
-                this.tokenCredentialCache = new SimpleTokenCache(() -> this.tokenCredential
-                    .getToken(new TokenRequestContext().addScopes(this.tokenCredentialScopes)));
-                this.authorizationTokenType = AuthorizationTokenType.AadToken;
-            }
-        }
-=======
         try {
             this.connectionSharingAcrossClientsEnabled = connectionSharingAcrossClientsEnabled;
             this.configs = configs;
             this.masterKeyOrResourceToken = masterKeyOrResourceToken;
             this.serviceEndpoint = serviceEndpoint;
             this.credential = credential;
+            this.tokenCredential = tokenCredential;
             this.contentResponseOnWriteEnabled = contentResponseOnWriteEnabled;
+            this.authorizationTokenType = AuthorizationTokenType.Invalid;
 
             if (this.credential != null) {
                 hasAuthKeyResourceToken = false;
@@ -290,15 +256,25 @@
             } else if (masterKeyOrResourceToken != null && ResourceTokenAuthorizationHelper.isResourceToken(masterKeyOrResourceToken)) {
                 this.authorizationTokenProvider = null;
                 hasAuthKeyResourceToken = true;
-            } else if (masterKeyOrResourceToken != null && !ResourceTokenAuthorizationHelper.isResourceToken(masterKeyOrResourceToken)) {
+                this.authorizationTokenType = AuthorizationTokenType.ResourceToken;
+            } else if(masterKeyOrResourceToken != null && !ResourceTokenAuthorizationHelper.isResourceToken(masterKeyOrResourceToken)) {
                 this.credential = new AzureKeyCredential(this.masterKeyOrResourceToken);
                 hasAuthKeyResourceToken = false;
+                this.authorizationTokenType = AuthorizationTokenType.PrimaryMasterKey;
                 this.authorizationTokenProvider = new BaseAuthorizationTokenProvider(this.credential);
             } else {
                 hasAuthKeyResourceToken = false;
                 this.authorizationTokenProvider = null;
-            }
->>>>>>> 894add3c
+                if (tokenCredential != null) {
+                    this.tokenCredentialScopes = new String[] {
+//                    AadTokenAuthorizationHelper.AAD_AUTH_TOKEN_COSMOS_WINDOWS_SCOPE,
+                        serviceEndpoint.getScheme() + "://" + serviceEndpoint.getHost() + "/.default"
+                    };
+                    this.tokenCredentialCache = new SimpleTokenCache(() -> this.tokenCredential
+                        .getToken(new TokenRequestContext().addScopes(this.tokenCredentialScopes)));
+                    this.authorizationTokenType = AuthorizationTokenType.AadToken;
+                }
+            }
 
             if (connectionPolicy != null) {
                 this.connectionPolicy = connectionPolicy;
