// Copyright (c) Microsoft Corporation. All rights reserved.
// Licensed under the MIT License.
package com.azure.cosmos.implementation.query;

import com.azure.cosmos.BridgeInternal;
import com.azure.cosmos.CosmosDiagnostics;
import com.azure.cosmos.CosmosException;
import com.azure.cosmos.implementation.Configs;
import com.azure.cosmos.implementation.DiagnosticsClientContext;
import com.azure.cosmos.implementation.DocumentClientRetryPolicy;
import com.azure.cosmos.implementation.HttpConstants;
import com.azure.cosmos.implementation.PartitionKeyRange;
import com.azure.cosmos.implementation.QueryMetrics;
import com.azure.cosmos.implementation.RequestChargeTracker;
import com.azure.cosmos.implementation.Resource;
import com.azure.cosmos.implementation.ResourceType;
import com.azure.cosmos.implementation.RxDocumentServiceRequest;
import com.azure.cosmos.implementation.Utils;
import com.azure.cosmos.implementation.Utils.ValueHolder;
import com.azure.cosmos.implementation.apachecommons.lang.tuple.ImmutablePair;
import com.azure.cosmos.models.CosmosQueryRequestOptions;
import com.azure.cosmos.models.FeedResponse;
import com.azure.cosmos.models.ModelBridgeInternal;
import com.azure.cosmos.models.SqlQuerySpec;
import reactor.core.publisher.Flux;
import reactor.core.publisher.Mono;
import reactor.util.concurrent.Queues;

import java.util.ArrayList;
import java.util.Comparator;
import java.util.HashMap;
import java.util.List;
import java.util.Map;
import java.util.UUID;
import java.util.concurrent.Callable;
import java.util.concurrent.ConcurrentHashMap;
import java.util.concurrent.ConcurrentMap;
import java.util.function.Function;
import java.util.stream.Collectors;
/**
 * While this class is public, but it is not part of our published public APIs.
 * This is meant to be internally used only by our sdk.
 */
public class ParallelDocumentQueryExecutionContext<T extends Resource>
        extends ParallelDocumentQueryExecutionContextBase<T> {
    private final CosmosQueryRequestOptions cosmosQueryRequestOptions;
    private final Map<PartitionKeyRange, String> partitionKeyRangeToContinuationTokenMap;

    private ParallelDocumentQueryExecutionContext(
            DiagnosticsClientContext diagnosticsClientContext,
            IDocumentQueryClient client,
            List<PartitionKeyRange> partitionKeyRanges,
            ResourceType resourceTypeEnum,
            Class<T> resourceType,
            SqlQuerySpec query,
            CosmosQueryRequestOptions cosmosQueryRequestOptions,
            String resourceLink,
            String rewrittenQuery,
            String collectionRid,
            boolean isContinuationExpected,
            boolean getLazyFeedResponse,
            UUID correlatedActivityId) {
        super(diagnosticsClientContext, client, partitionKeyRanges, resourceTypeEnum, resourceType, query, cosmosQueryRequestOptions, resourceLink,
                rewrittenQuery, isContinuationExpected, getLazyFeedResponse, correlatedActivityId);
        this.cosmosQueryRequestOptions = cosmosQueryRequestOptions;
        partitionKeyRangeToContinuationTokenMap = new HashMap<>();
    }

    public static <T extends Resource> Flux<IDocumentQueryExecutionComponent<T>> createAsync(
            DiagnosticsClientContext diagnosticsClientContext,
            IDocumentQueryClient client,
            PipelinedDocumentQueryParams<T> initParams) {

        ParallelDocumentQueryExecutionContext<T> context = new ParallelDocumentQueryExecutionContext<T>(diagnosticsClientContext,
                client,
                initParams.getPartitionKeyRanges(),
                initParams.getResourceTypeEnum(),
                initParams.getResourceType(),
                initParams.getQuery(),
                initParams.getCosmosQueryRequestOptions(),
                initParams.getResourceLink(),
                initParams.getQueryInfo().getRewrittenQuery(),
                initParams.getCollectionRid(),
                initParams.isContinuationExpected(),
                initParams.isGetLazyResponseFeed(),
                initParams.getCorrelatedActivityId());
        context.setTop(initParams.getTop());

        try {
            context.initialize(
                    initParams.getCollectionRid(),
                    initParams.getPartitionKeyRanges(),
                    initParams.getInitialPageSize(),
                    ModelBridgeInternal.getRequestContinuationFromQueryRequestOptions(initParams.getCosmosQueryRequestOptions()));
            return Flux.just(context);
        } catch (CosmosException dce) {
            return Flux.error(dce);
        }
    }

    public static <T extends Resource> Flux<IDocumentQueryExecutionComponent<T>> createReadManyQueryAsync(
        DiagnosticsClientContext diagnosticsClientContext,
        IDocumentQueryClient queryClient,
        String collectionResourceId, SqlQuerySpec sqlQuery,
        Map<PartitionKeyRange, SqlQuerySpec> rangeQueryMap,
        CosmosQueryRequestOptions cosmosQueryRequestOptions, String collectionRid, String collectionLink, UUID activityId, Class<T> klass,
        ResourceType resourceTypeEnum) {

        List<PartitionKeyRange> ranges = new ArrayList<>();
        ranges.addAll(rangeQueryMap.keySet());

        ParallelDocumentQueryExecutionContext<T> context = new ParallelDocumentQueryExecutionContext<T>(diagnosticsClientContext,
                                                                                                        queryClient,
                                                                                                        ranges,
                                                                                                        resourceTypeEnum,
                                                                                                        klass,
                                                                                                        sqlQuery,
                                                                                                        cosmosQueryRequestOptions,
                                                                                                        collectionLink,
                                                                                                        sqlQuery.getQueryText(),
                                                                                                        collectionRid,
                                                                                                        false,
                                                                                                        false,
                                                                                                        activityId);

        context
            .initializeReadMany(queryClient, collectionResourceId, sqlQuery, rangeQueryMap, cosmosQueryRequestOptions,
                                activityId, collectionRid);
        return Flux.just(context);
    }


    private void initialize(
            String collectionRid,
            List<PartitionKeyRange> targetRanges,
            int initialPageSize,
            String continuationToken) {
        // Generate the corresponding continuation token map.
        if (continuationToken == null) {
            // If the user does not give a continuation token,
            // then just start the query from the first partition.
            for (PartitionKeyRange targetRange : targetRanges) {
                partitionKeyRangeToContinuationTokenMap.put(targetRange,
                        null);
            }
        } else {
            // Figure out which partitions to resume from:

            // If a continuation token is given then we need to figure out partition key
            // range it maps to
            // in order to filter the partition key ranges.
            // For example if suppliedCompositeContinuationToken.RANGE.Min ==
            // partition3.RANGE.Min,
            // then we know that partitions 0, 1, 2 are fully drained.

            // Check to see if composite continuation token is a valid JSON.
            ValueHolder<CompositeContinuationToken> outCompositeContinuationToken = new ValueHolder<>();
            if (!CompositeContinuationToken.tryParse(continuationToken,
                    outCompositeContinuationToken)) {
                String message = String.format("INVALID JSON in continuation token %s for Parallel~Context",
                        continuationToken);
                throw BridgeInternal.createCosmosException(HttpConstants.StatusCodes.BADREQUEST,
                        message);
            }

            CompositeContinuationToken compositeContinuationToken = outCompositeContinuationToken.v;

            // Get the right hand side of the query ranges and set continuation token for relevant ranges in the
            // partitionKeyRangeToContinuationTokenMap
            List<PartitionKeyRange> filteredPartitionKeyRanges = this.getPartitionKeyRangesForContinuation(
                    compositeContinuationToken,
                    targetRanges);

            // The remaining partitions we have yet to touch / have null continuation tokens
            for (int i = 1; i < filteredPartitionKeyRanges.size(); i++) {
                if (!partitionKeyRangeToContinuationTokenMap.containsKey(filteredPartitionKeyRanges.get(i))) {
                    partitionKeyRangeToContinuationTokenMap.put(filteredPartitionKeyRanges.get(i), null);
                }
            }
        }

        super.initialize(collectionRid,
                partitionKeyRangeToContinuationTokenMap,
                initialPageSize,
                this.querySpec);
    }

    private List<PartitionKeyRange> getPartitionKeyRangesForContinuation(
        CompositeContinuationToken compositeContinuationToken,
        List<PartitionKeyRange> partitionKeyRanges) {
        Map<String, String> partitionRangeIdToTokenMap = new HashMap<>();
        ValueHolder<Map<String, String>> outPartitionRangeIdToTokenMap = new ValueHolder<>(partitionRangeIdToTokenMap);
        // Find the partition key range we left off on and fill the range to continuation token map
        int startIndex = this.findTargetRangeAndExtractContinuationTokens(partitionKeyRanges,
                                                                          compositeContinuationToken.getRange(),
                                                                          outPartitionRangeIdToTokenMap,
                                                                          compositeContinuationToken.getToken());
        List<PartitionKeyRange> rightHandSideRanges = new ArrayList<PartitionKeyRange>();
        for (int i = startIndex; i < partitionKeyRanges.size(); i++) {
            PartitionKeyRange range = partitionKeyRanges.get(i);
            if (partitionRangeIdToTokenMap.containsKey(range.getId())) {
                this.partitionKeyRangeToContinuationTokenMap.put(range, compositeContinuationToken.getToken());
            }
            rightHandSideRanges.add(partitionKeyRanges.get(i));
        }

        return rightHandSideRanges;
    }

    private static class EmptyPagesFilterTransformer<T extends Resource>
        implements Function<Flux<DocumentProducer<T>.DocumentProducerFeedResponse>, Flux<FeedResponse<T>>> {
        private final RequestChargeTracker tracker;
        private DocumentProducer<T>.DocumentProducerFeedResponse previousPage;
        private final CosmosQueryRequestOptions cosmosQueryRequestOptions;
        private ConcurrentMap<String, QueryMetrics> emptyPageQueryMetricsMap = new ConcurrentHashMap<>();
        private CosmosDiagnostics cosmosDiagnostics;

        public EmptyPagesFilterTransformer(RequestChargeTracker tracker, CosmosQueryRequestOptions options) {

            if (tracker == null) {
                throw new IllegalArgumentException("Request Charge Tracker must not be null.");
            }

            this.tracker = tracker;
            this.previousPage = null;
            this.cosmosQueryRequestOptions = options;
        }

        private DocumentProducer<T>.DocumentProducerFeedResponse plusCharge(
                DocumentProducer<T>.DocumentProducerFeedResponse documentProducerFeedResponse,
                double charge) {
            FeedResponse<T> page = documentProducerFeedResponse.pageResult;
            Map<String, String> headers = new HashMap<>(page.getResponseHeaders());
            double pageCharge = page.getRequestCharge();
            pageCharge += charge;
            headers.put(HttpConstants.HttpHeaders.REQUEST_CHARGE,
                    String.valueOf(pageCharge));
            FeedResponse<T> newPage = BridgeInternal.createFeedResponseWithQueryMetrics(page.getResults(),
                headers,
                BridgeInternal.queryMetricsFromFeedResponse(page),
<<<<<<< HEAD
                ModelBridgeInternal.getQueryPlanDiagnosticsContext(page), page.getCosmosDiagnostics());
=======
                ModelBridgeInternal.getQueryPlanDiagnosticsContext(page),
                false,
                false);
>>>>>>> 5884ffc1
            documentProducerFeedResponse.pageResult = newPage;
            return documentProducerFeedResponse;
        }

        private DocumentProducer<T>.DocumentProducerFeedResponse addCompositeContinuationToken(
                DocumentProducer<T>.DocumentProducerFeedResponse documentProducerFeedResponse,
                String compositeContinuationToken) {
            FeedResponse<T> page = documentProducerFeedResponse.pageResult;
            Map<String, String> headers = new HashMap<>(page.getResponseHeaders());
            headers.put(HttpConstants.HttpHeaders.CONTINUATION,
                    compositeContinuationToken);
            FeedResponse<T> newPage = BridgeInternal.createFeedResponseWithQueryMetrics(page.getResults(),
                headers,
                BridgeInternal.queryMetricsFromFeedResponse(page),
<<<<<<< HEAD
                ModelBridgeInternal.getQueryPlanDiagnosticsContext(page), page.getCosmosDiagnostics()
=======
                ModelBridgeInternal.getQueryPlanDiagnosticsContext(page),
                false,
                false
>>>>>>> 5884ffc1
            );
            documentProducerFeedResponse.pageResult = newPage;
            return documentProducerFeedResponse;
        }

        private static Map<String, String> headerResponse(
                double requestCharge) {
            return Utils.immutableMapOf(HttpConstants.HttpHeaders.REQUEST_CHARGE,
                    String.valueOf(requestCharge));
        }

        @Override
        public Flux<FeedResponse<T>> apply(Flux<DocumentProducer<T>.DocumentProducerFeedResponse> source) {
            // Emit an empty page so the downstream observables know when there are no more
            // results.
            return source.filter(documentProducerFeedResponse -> {
                if (documentProducerFeedResponse.pageResult.getResults().isEmpty()
                        && !ModelBridgeInternal
                                .getEmptyPagesAllowedFromQueryRequestOptions(this.cosmosQueryRequestOptions)) {
                    // filter empty pages and accumulate charge
                    tracker.addCharge(documentProducerFeedResponse.pageResult.getRequestCharge());
                    ConcurrentMap<String, QueryMetrics> currentQueryMetrics =
                        BridgeInternal.queryMetricsFromFeedResponse(documentProducerFeedResponse.pageResult);
                    QueryMetrics.mergeQueryMetricsMap(emptyPageQueryMetricsMap, currentQueryMetrics);
                    cosmosDiagnostics = documentProducerFeedResponse.pageResult.getCosmosDiagnostics();
                    return false;
                }
                return true;
            }).map(documentProducerFeedResponse -> {
                //Combining previous empty page query metrics with current non empty page query metrics
                if (!emptyPageQueryMetricsMap.isEmpty()) {
                    ConcurrentMap<String, QueryMetrics> currentQueryMetrics =
                        BridgeInternal.queryMetricsFromFeedResponse(documentProducerFeedResponse.pageResult);
                    QueryMetrics.mergeQueryMetricsMap(currentQueryMetrics, emptyPageQueryMetricsMap);
                    emptyPageQueryMetricsMap.clear();
                }

                // Add the request charge
                double charge = tracker.getAndResetCharge();
                if (charge > 0) {
                    return new ValueHolder<>(plusCharge(documentProducerFeedResponse,
                            charge));
                } else {
                    return new ValueHolder<>(documentProducerFeedResponse);
                }
            }).concatWith(Flux.just(new ValueHolder<>(null))).map(heldValue -> {
                DocumentProducer<T>.DocumentProducerFeedResponse documentProducerFeedResponse = heldValue.v;
                // CREATE pairs from the stream to allow the observables downstream to "peek"
                // 1, 2, 3, null -> (null, 1), (1, 2), (2, 3), (3, null)
                    ImmutablePair<DocumentProducer<T>.DocumentProducerFeedResponse, DocumentProducer<T>.DocumentProducerFeedResponse> previousCurrent = new ImmutablePair<>(
                        this.previousPage,
                        documentProducerFeedResponse);
                    this.previousPage = documentProducerFeedResponse;
                    return previousCurrent;
            }).skip(1).map(currentNext -> {
                // remove the (null, 1)
                // Add the continuation token based on the current and next page.
                DocumentProducer<T>.DocumentProducerFeedResponse current = currentNext.left;
                DocumentProducer<T>.DocumentProducerFeedResponse next = currentNext.right;

                String compositeContinuationToken;
                String backendContinuationToken = current.pageResult.getContinuationToken();
                if (backendContinuationToken == null) {
                    // We just finished reading the last document from a partition
                    if (next == null) {
                        // It was the last partition and we are done
                        compositeContinuationToken = null;
                    } else {
                        // It wasn't the last partition, so we need to give the next range, but with a
                        // null continuation
                        CompositeContinuationToken compositeContinuationTokenDom = new CompositeContinuationToken(null,
                                next.sourcePartitionKeyRange.toRange());
                        compositeContinuationToken = compositeContinuationTokenDom.toJson();
                    }
                } else {
                    // We are in the middle of reading a partition,
                    // so give back this partition with a backend continuation token
                    CompositeContinuationToken compositeContinuationTokenDom = new CompositeContinuationToken(
                            backendContinuationToken,
                            current.sourcePartitionKeyRange.toRange());
                    compositeContinuationToken = compositeContinuationTokenDom.toJson();
                }

                DocumentProducer<T>.DocumentProducerFeedResponse page;
                page = current;
                page = this.addCompositeContinuationToken(page,
                        compositeContinuationToken);

                return page;
            }).map(documentProducerFeedResponse -> {
                // Unwrap the documentProducerFeedResponse and get back the feedResponse
                return documentProducerFeedResponse.pageResult;
            }).switchIfEmpty(Flux.defer(() -> {
                // create an empty page if there is no result
                return Flux.just(BridgeInternal.createFeedResponseWithQueryMetrics(Utils.immutableListOf(),
<<<<<<< HEAD
                        headerResponse(tracker.getAndResetCharge()), emptyPageQueryMetricsMap, null, cosmosDiagnostics));
=======
                    headerResponse(tracker.getAndResetCharge()),
                    emptyPageQueryMetricsMap,
                    null,
                    false,
                    false));
>>>>>>> 5884ffc1
            }));
        }
    }

    @Override
    public Flux<FeedResponse<T>> drainAsync(
            int maxPageSize) {
        List<Flux<DocumentProducer<T>.DocumentProducerFeedResponse>> obs = this.documentProducers
                // Get the stream.
                .stream()
                // Start from the left most partition first.
                .sorted(Comparator.comparing(dp -> dp.targetRange.getMinInclusive()))
                // For each partition get it's stream of results.
                .map(DocumentProducer::produceAsync)
                // Merge results from all partitions.
                .collect(Collectors.toList());

        int fluxConcurrency = fluxSequentialMergeConcurrency(cosmosQueryRequestOptions, obs.size());
        int fluxPrefetch = fluxSequentialMergePrefetch(cosmosQueryRequestOptions, obs.size(),
            maxPageSize, fluxConcurrency);

        logger.debug("ParallelQuery: flux mergeSequential" +
                         " concurrency {}, prefetch {}", fluxConcurrency, fluxPrefetch);
        return Flux.mergeSequential(obs, fluxConcurrency, fluxPrefetch)
            .compose(new EmptyPagesFilterTransformer<>(new RequestChargeTracker(), this.cosmosQueryRequestOptions));
    }

    @Override
    public Flux<FeedResponse<T>> executeAsync() {
        return this.drainAsync(ModelBridgeInternal.getMaxItemCountFromQueryRequestOptions(cosmosQueryRequestOptions));
    }

    protected DocumentProducer<T> createDocumentProducer(
            String collectionRid,
            PartitionKeyRange targetRange,
            String initialContinuationToken,
            int initialPageSize,
            CosmosQueryRequestOptions cosmosQueryRequestOptions,
            SqlQuerySpec querySpecForInit,
            Map<String, String> commonRequestHeaders,
            TriFunction<PartitionKeyRange, String, Integer, RxDocumentServiceRequest> createRequestFunc,
            Function<RxDocumentServiceRequest, Mono<FeedResponse<T>>> executeFunc,
            Callable<DocumentClientRetryPolicy> createRetryPolicyFunc) {
        return new DocumentProducer<T>(client,
                collectionRid,
                cosmosQueryRequestOptions,
                createRequestFunc,
                executeFunc,
                targetRange,
                collectionRid,
                () -> client.getResetSessionTokenRetryPolicy().getRequestPolicy(),
                resourceType,
                correlatedActivityId,
                initialPageSize,
                initialContinuationToken,
                top);
    }

    private int fluxSequentialMergeConcurrency(CosmosQueryRequestOptions options, int numberOfPartitions) {
        int parallelism = options.getMaxDegreeOfParallelism();
        if (parallelism < 0) {
            parallelism = Configs.getCPUCnt();
        } else if (parallelism == 0) {
            parallelism = 1;
        }

        return Math.min(numberOfPartitions, parallelism);
    }

    private int fluxSequentialMergePrefetch(CosmosQueryRequestOptions options, int numberOfPartitions, int pageSize, int fluxConcurrency) {
        int maxBufferedItemCount = options.getMaxBufferedItemCount();

        if (maxBufferedItemCount <= 0) {
            maxBufferedItemCount = Math.min(Configs.getCPUCnt() * numberOfPartitions * pageSize, 100_000);
        }

        int fluxPrefetch = Math.max(maxBufferedItemCount / (Math.max(fluxConcurrency * pageSize, 1)), 1);
        return Math.min(fluxPrefetch, Queues.XS_BUFFER_SIZE);
    }
}<|MERGE_RESOLUTION|>--- conflicted
+++ resolved
@@ -238,13 +238,10 @@
             FeedResponse<T> newPage = BridgeInternal.createFeedResponseWithQueryMetrics(page.getResults(),
                 headers,
                 BridgeInternal.queryMetricsFromFeedResponse(page),
-<<<<<<< HEAD
-                ModelBridgeInternal.getQueryPlanDiagnosticsContext(page), page.getCosmosDiagnostics());
-=======
                 ModelBridgeInternal.getQueryPlanDiagnosticsContext(page),
                 false,
-                false);
->>>>>>> 5884ffc1
+                false,
+                page.getCosmosDiagnostics());
             documentProducerFeedResponse.pageResult = newPage;
             return documentProducerFeedResponse;
         }
@@ -259,13 +256,10 @@
             FeedResponse<T> newPage = BridgeInternal.createFeedResponseWithQueryMetrics(page.getResults(),
                 headers,
                 BridgeInternal.queryMetricsFromFeedResponse(page),
-<<<<<<< HEAD
-                ModelBridgeInternal.getQueryPlanDiagnosticsContext(page), page.getCosmosDiagnostics()
-=======
                 ModelBridgeInternal.getQueryPlanDiagnosticsContext(page),
                 false,
-                false
->>>>>>> 5884ffc1
+                false,
+                page.getCosmosDiagnostics()
             );
             documentProducerFeedResponse.pageResult = newPage;
             return documentProducerFeedResponse;
@@ -361,15 +355,12 @@
             }).switchIfEmpty(Flux.defer(() -> {
                 // create an empty page if there is no result
                 return Flux.just(BridgeInternal.createFeedResponseWithQueryMetrics(Utils.immutableListOf(),
-<<<<<<< HEAD
-                        headerResponse(tracker.getAndResetCharge()), emptyPageQueryMetricsMap, null, cosmosDiagnostics));
-=======
                     headerResponse(tracker.getAndResetCharge()),
                     emptyPageQueryMetricsMap,
                     null,
                     false,
-                    false));
->>>>>>> 5884ffc1
+                    false,
+                    cosmosDiagnostics));
             }));
         }
     }
