--- conflicted
+++ resolved
@@ -100,16 +100,13 @@
         }
     }
 
-<<<<<<< HEAD
-    private Mono<Void> initialize(
-=======
     public static <T extends Resource> Flux<IDocumentQueryExecutionComponent<T>> createReadManyQueryAsync(
         IDocumentQueryClient queryClient,
         String collectionResourceId, SqlQuerySpec sqlQuery,
         Map<PartitionKeyRange, SqlQuerySpec> rangeQueryMap,
         FeedOptions feedOptions, String collectionRid, String collectionLink, UUID activityId, Class<T> klass,
         ResourceType resourceTypeEnum) {
-        
+
         List<PartitionKeyRange> ranges = new ArrayList<>();
         ranges.addAll(rangeQueryMap.keySet());
 
@@ -126,15 +123,14 @@
                                                                                                         false,
                                                                                                         activityId);
 
-        context
+        Mono<IDocumentQueryExecutionComponent<T>> monoContext = context
             .initializeReadMany(queryClient, collectionResourceId, sqlQuery, rangeQueryMap, feedOptions,
-                                activityId, collectionRid);
-        return Flux.just(context);
-    }
-    
-
-    private void initialize(
->>>>>>> 6c11cca3
+                activityId, collectionRid).then(Mono.just(context));
+        return monoContext.flux();
+    }
+
+
+    private Mono<Void> initialize(
             String collectionRid,
             List<PartitionKeyRange> targetRanges,
             int initialPageSize,
