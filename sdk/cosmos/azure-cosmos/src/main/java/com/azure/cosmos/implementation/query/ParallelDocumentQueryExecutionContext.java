// Copyright (c) Microsoft Corporation. All rights reserved.
// Licensed under the MIT License.
package com.azure.cosmos.implementation.query;

import com.azure.cosmos.BridgeInternal;
import com.azure.cosmos.CosmosClientException;
import com.azure.cosmos.FeedOptions;
import com.azure.cosmos.FeedResponse;
import com.azure.cosmos.Resource;
import com.azure.cosmos.SqlQuerySpec;
<<<<<<< HEAD
import com.azure.cosmos.implementation.DocumentClientRetryPolicy;
=======
import com.azure.cosmos.implementation.Configs;
>>>>>>> 6555a473
import com.azure.cosmos.implementation.HttpConstants;
import com.azure.cosmos.implementation.PartitionKeyRange;
import com.azure.cosmos.implementation.RequestChargeTracker;
import com.azure.cosmos.implementation.ResourceType;
import com.azure.cosmos.implementation.RxDocumentServiceRequest;
import com.azure.cosmos.implementation.Utils;
import com.azure.cosmos.implementation.Utils.ValueHolder;
import org.apache.commons.lang3.tuple.ImmutablePair;
import reactor.core.publisher.Flux;
import reactor.util.concurrent.Queues;

import java.util.ArrayList;
import java.util.Comparator;
import java.util.HashMap;
import java.util.List;
import java.util.Map;
import java.util.UUID;
import java.util.concurrent.Callable;
import java.util.function.Function;
import java.util.stream.Collectors;
/**
 * While this class is public, but it is not part of our published public APIs.
 * This is meant to be internally used only by our sdk.
 */
public class ParallelDocumentQueryExecutionContext<T extends Resource>
        extends ParallelDocumentQueryExecutionContextBase<T> {
    private FeedOptions feedOptions;
    
    private ParallelDocumentQueryExecutionContext(
            IDocumentQueryClient client,
            List<PartitionKeyRange> partitionKeyRanges,
            ResourceType resourceTypeEnum,
            Class<T> resourceType,
            SqlQuerySpec query,
            FeedOptions feedOptions,
            String resourceLink,
            String rewrittenQuery,
            String collectionRid,
            boolean isContinuationExpected,
            boolean getLazyFeedResponse,
            UUID correlatedActivityId) {
        super(client, partitionKeyRanges, resourceTypeEnum, resourceType, query, feedOptions, resourceLink,
                rewrittenQuery, isContinuationExpected, getLazyFeedResponse, correlatedActivityId);
        this.feedOptions = feedOptions;
    }

    public static <T extends Resource> Flux<IDocumentQueryExecutionComponent<T>> createAsync(
            IDocumentQueryClient client,
            ResourceType resourceTypeEnum,
            Class<T> resourceType,
            SqlQuerySpec query,
            FeedOptions feedOptions,
            String resourceLink,
            String collectionRid,
            PartitionedQueryExecutionInfo partitionedQueryExecutionInfo,
            List<PartitionKeyRange> targetRanges,
            int initialPageSize,
            boolean isContinuationExpected,
            boolean getLazyFeedResponse,
            UUID correlatedActivityId) {

        ParallelDocumentQueryExecutionContext<T> context = new ParallelDocumentQueryExecutionContext<T>(client,
                targetRanges,
                resourceTypeEnum,
                resourceType,
                query,
                feedOptions,
                resourceLink,
                partitionedQueryExecutionInfo.getQueryInfo().getRewrittenQuery(),
                collectionRid,
                isContinuationExpected,
                getLazyFeedResponse,
                correlatedActivityId);

        try {
            context.initialize(collectionRid,
                    targetRanges,
                    initialPageSize,
                    feedOptions.requestContinuation());
            return Flux.just(context);
        } catch (CosmosClientException dce) {
            return Flux.error(dce);
        }
    }

    private void initialize(
            String collectionRid,
            List<PartitionKeyRange> targetRanges,
            int initialPageSize,
            String continuationToken) throws CosmosClientException {
        // Generate the corresponding continuation token map.
        Map<PartitionKeyRange, String> partitionKeyRangeToContinuationTokenMap = new HashMap<PartitionKeyRange, String>();
        if (continuationToken == null) {
            // If the user does not give a continuation token,
            // then just start the query from the first partition.
            for (PartitionKeyRange targetRange : targetRanges) {
                partitionKeyRangeToContinuationTokenMap.put(targetRange,
                        null);
            }
        } else {
            // Figure out which partitions to resume from:

            // If a continuation token is given then we need to figure out partition key
            // range it maps to
            // in order to filter the partition key ranges.
            // For example if suppliedCompositeContinuationToken.RANGE.Min ==
            // partition3.RANGE.Min,
            // then we know that partitions 0, 1, 2 are fully drained.

            // Check to see if composite continuation token is a valid JSON.
            ValueHolder<CompositeContinuationToken> outCompositeContinuationToken = new ValueHolder<CompositeContinuationToken>();
            if (!CompositeContinuationToken.tryParse(continuationToken,
                    outCompositeContinuationToken)) {
                String message = String.format("INVALID JSON in continuation token %s for Parallel~Context",
                        continuationToken);
                throw BridgeInternal.createCosmosClientException(HttpConstants.StatusCodes.BADREQUEST,
                        message);
            }

            CompositeContinuationToken compositeContinuationToken = outCompositeContinuationToken.v;

            // Get the right hand side of the query ranges:
            List<PartitionKeyRange> filteredPartitionKeyRanges = this.getPartitionKeyRangesForContinuation(
                    compositeContinuationToken,
                    targetRanges);

            // The first partition is the one we left off on and have a backend continuation
            // token for.
            partitionKeyRangeToContinuationTokenMap.put(filteredPartitionKeyRanges.get(0),
                    compositeContinuationToken.getToken());

            // The remaining partitions we have yet to touch / have null continuation tokens
            for (int i = 1; i < filteredPartitionKeyRanges.size(); i++) {
                partitionKeyRangeToContinuationTokenMap.put(filteredPartitionKeyRanges.get(i),
                        null);
            }
        }

        super.initialize(collectionRid,
                partitionKeyRangeToContinuationTokenMap,
                initialPageSize,
                this.querySpec);
    }

    private List<PartitionKeyRange> getPartitionKeyRangesForContinuation(
            CompositeContinuationToken compositeContinuationToken,
            List<PartitionKeyRange> partitionKeyRanges) throws CosmosClientException {
        // Find the partition key range we left off on
        int startIndex = this.FindTargetRangeAndExtractContinuationTokens(partitionKeyRanges,
                compositeContinuationToken.getRange());

        List<PartitionKeyRange> rightHandSideRanges = new ArrayList<PartitionKeyRange>();
        for (int i = startIndex; i < partitionKeyRanges.size(); i++) {
            rightHandSideRanges.add(partitionKeyRanges.get(i));
        }

        return rightHandSideRanges;
    }

    private static class EmptyPagesFilterTransformer<T extends Resource>
            implements Function<Flux<DocumentProducer<T>.DocumentProducerFeedResponse>, Flux<FeedResponse<T>>> {
        private final RequestChargeTracker tracker;
        private DocumentProducer<T>.DocumentProducerFeedResponse previousPage;
        private final FeedOptions feedOptions;
        
        public EmptyPagesFilterTransformer(RequestChargeTracker tracker, FeedOptions options) {

            if (tracker == null) {
                throw new IllegalArgumentException("Request Charge Tracker must not be null.");
            }

            this.tracker = tracker;
            this.previousPage = null;
            this.feedOptions = options;
        }

        private DocumentProducer<T>.DocumentProducerFeedResponse plusCharge(
                DocumentProducer<T>.DocumentProducerFeedResponse documentProducerFeedResponse,
                double charge) {
            FeedResponse<T> page = documentProducerFeedResponse.pageResult;
            Map<String, String> headers = new HashMap<>(page.getResponseHeaders());
            double pageCharge = page.getRequestCharge();
            pageCharge += charge;
            headers.put(HttpConstants.HttpHeaders.REQUEST_CHARGE,
                    String.valueOf(pageCharge));
            FeedResponse<T> newPage = BridgeInternal.createFeedResponseWithQueryMetrics(page.getResults(),
                    headers,
                BridgeInternal.queryMetricsFromFeedResponse(page));
            documentProducerFeedResponse.pageResult = newPage;
            return documentProducerFeedResponse;
        }

        private DocumentProducer<T>.DocumentProducerFeedResponse addCompositeContinuationToken(
                DocumentProducer<T>.DocumentProducerFeedResponse documentProducerFeedResponse,
                String compositeContinuationToken) {
            FeedResponse<T> page = documentProducerFeedResponse.pageResult;
            Map<String, String> headers = new HashMap<>(page.getResponseHeaders());
            headers.put(HttpConstants.HttpHeaders.CONTINUATION,
                    compositeContinuationToken);
            FeedResponse<T> newPage = BridgeInternal.createFeedResponseWithQueryMetrics(page.getResults(),
                    headers,
                BridgeInternal.queryMetricsFromFeedResponse(page));
            documentProducerFeedResponse.pageResult = newPage;
            return documentProducerFeedResponse;
        }

        private static Map<String, String> headerResponse(
                double requestCharge) {
            return Utils.immutableMapOf(HttpConstants.HttpHeaders.REQUEST_CHARGE,
                    String.valueOf(requestCharge));
        }

        @Override
        public Flux<FeedResponse<T>> apply(Flux<DocumentProducer<T>.DocumentProducerFeedResponse> source) {
            // Emit an empty page so the downstream observables know when there are no more
            // results.
            return source.filter(documentProducerFeedResponse -> {
                if (documentProducerFeedResponse.pageResult.getResults().isEmpty()
                        && !this.feedOptions.getAllowEmptyPages()) {
                    // filter empty pages and accumulate charge
                    tracker.addCharge(documentProducerFeedResponse.pageResult.getRequestCharge());
                    return false;
                }
                return true;
            }).map(documentProducerFeedResponse -> {
                // Add the request charge
                double charge = tracker.getAndResetCharge();
                if (charge > 0) {
                    return new ValueHolder<>(plusCharge(documentProducerFeedResponse,
                            charge));
                } else {
                    return new ValueHolder<>(documentProducerFeedResponse);
                }
            }).concatWith(Flux.just(new ValueHolder<>(null))).map(heldValue -> {
                DocumentProducer<T>.DocumentProducerFeedResponse documentProducerFeedResponse = heldValue.v;
                // CREATE pairs from the stream to allow the observables downstream to "peek"
                // 1, 2, 3, null -> (null, 1), (1, 2), (2, 3), (3, null)
                    ImmutablePair<DocumentProducer<T>.DocumentProducerFeedResponse, DocumentProducer<T>.DocumentProducerFeedResponse> previousCurrent = new ImmutablePair<>(
                        this.previousPage,
                        documentProducerFeedResponse);
                    this.previousPage = documentProducerFeedResponse;
                    return previousCurrent;
            }).skip(1).map(currentNext -> {
                // remove the (null, 1)
                // Add the continuation token based on the current and next page.
                DocumentProducer<T>.DocumentProducerFeedResponse current = currentNext.left;
                DocumentProducer<T>.DocumentProducerFeedResponse next = currentNext.right;

                String compositeContinuationToken;
                String backendContinuationToken = current.pageResult.getContinuationToken();
                if (backendContinuationToken == null) {
                    // We just finished reading the last document from a partition
                    if (next == null) {
                        // It was the last partition and we are done
                        compositeContinuationToken = null;
                    } else {
                        // It wasn't the last partition, so we need to give the next range, but with a
                        // null continuation
                        CompositeContinuationToken compositeContinuationTokenDom = new CompositeContinuationToken(null,
                                next.sourcePartitionKeyRange.toRange());
                        compositeContinuationToken = compositeContinuationTokenDom.toJson();
                    }
                } else {
                    // We are in the middle of reading a partition,
                    // so give back this partition with a backend continuation token
                    CompositeContinuationToken compositeContinuationTokenDom = new CompositeContinuationToken(
                            backendContinuationToken,
                            current.sourcePartitionKeyRange.toRange());
                    compositeContinuationToken = compositeContinuationTokenDom.toJson();
                }

                DocumentProducer<T>.DocumentProducerFeedResponse page;
                page = current;
                page = this.addCompositeContinuationToken(page,
                        compositeContinuationToken);

                return page;
            }).map(documentProducerFeedResponse -> {
                // Unwrap the documentProducerFeedResponse and get back the feedResponse
                return documentProducerFeedResponse.pageResult;
            }).switchIfEmpty(Flux.defer(() -> {
                // create an empty page if there is no result
                return Flux.just(BridgeInternal.createFeedResponse(Utils.immutableListOf(),
                        headerResponse(tracker.getAndResetCharge())));
            }));
        }
    }

    @Override
    public Flux<FeedResponse<T>> drainAsync(
            int maxPageSize) {
        List<Flux<DocumentProducer<T>.DocumentProducerFeedResponse>> obs = this.documentProducers
                // Get the stream.
                .stream()
                // Start from the left most partition first.
                .sorted(Comparator.comparing(dp -> dp.targetRange.getMinInclusive()))
                // For each partition get it's stream of results.
                .map(DocumentProducer::produceAsync)
                // Merge results from all partitions.
                .collect(Collectors.toList());

        int fluxConcurrency = fluxSequentialMergeConcurrency(feedOptions, obs.size());
        int fluxPrefetch = fluxSequentialMergePrefetch(feedOptions, obs.size(), maxPageSize, fluxConcurrency);

        logger.debug("ParallelQuery: flux mergeSequential" +
                         " concurrency {}, prefetch {}", fluxConcurrency, fluxPrefetch);
        return Flux.mergeSequential(obs, fluxConcurrency, fluxPrefetch)
            .compose(new EmptyPagesFilterTransformer<>(new RequestChargeTracker(), this.feedOptions));
    }

    @Override
    public Flux<FeedResponse<T>> executeAsync() {
        return this.drainAsync(feedOptions.maxItemCount());
    }

    protected DocumentProducer<T> createDocumentProducer(
            String collectionRid,
            PartitionKeyRange targetRange,
            String initialContinuationToken,
            int initialPageSize,
            FeedOptions feedOptions,
            SqlQuerySpec querySpecForInit,
            Map<String, String> commonRequestHeaders,
            TriFunction<PartitionKeyRange, String, Integer, RxDocumentServiceRequest> createRequestFunc,
            Function<RxDocumentServiceRequest, Flux<FeedResponse<T>>> executeFunc,
            Callable<DocumentClientRetryPolicy> createRetryPolicyFunc) {
        return new DocumentProducer<T>(client,
                collectionRid,
                feedOptions,
                createRequestFunc,
                executeFunc,
                targetRange,
                collectionRid,
                () -> client.getResetSessionTokenRetryPolicy().getRequestPolicy(),
                resourceType,
                correlatedActivityId,
                initialPageSize,
                initialContinuationToken,
                top);
    }

    private int fluxSequentialMergeConcurrency(FeedOptions options, int numberOfPartitions) {
        int parallelism = options.getMaxDegreeOfParallelism();
        if (parallelism < 0) {
            parallelism = Configs.getCPUCnt();
        } else if (parallelism == 0) {
            parallelism = 1;
        }

        return Math.min(numberOfPartitions, parallelism);
    }

    private int fluxSequentialMergePrefetch(FeedOptions options, int numberOfPartitions, int pageSize, int fluxConcurrency) {
        int maxBufferedItemCount = options.getMaxBufferedItemCount();

        if (maxBufferedItemCount <= 0) {
            maxBufferedItemCount = Math.min(Configs.getCPUCnt() * numberOfPartitions * pageSize, 100_000);
        }

        int fluxPrefetch = Math.max(maxBufferedItemCount / (Math.max(fluxConcurrency * pageSize, 1)), 1);
        return Math.min(fluxPrefetch, Queues.XS_BUFFER_SIZE);
    }
}<|MERGE_RESOLUTION|>--- conflicted
+++ resolved
@@ -8,11 +8,8 @@
 import com.azure.cosmos.FeedResponse;
 import com.azure.cosmos.Resource;
 import com.azure.cosmos.SqlQuerySpec;
-<<<<<<< HEAD
 import com.azure.cosmos.implementation.DocumentClientRetryPolicy;
-=======
 import com.azure.cosmos.implementation.Configs;
->>>>>>> 6555a473
 import com.azure.cosmos.implementation.HttpConstants;
 import com.azure.cosmos.implementation.PartitionKeyRange;
 import com.azure.cosmos.implementation.RequestChargeTracker;
@@ -40,7 +37,7 @@
 public class ParallelDocumentQueryExecutionContext<T extends Resource>
         extends ParallelDocumentQueryExecutionContextBase<T> {
     private FeedOptions feedOptions;
-    
+
     private ParallelDocumentQueryExecutionContext(
             IDocumentQueryClient client,
             List<PartitionKeyRange> partitionKeyRanges,
@@ -177,7 +174,7 @@
         private final RequestChargeTracker tracker;
         private DocumentProducer<T>.DocumentProducerFeedResponse previousPage;
         private final FeedOptions feedOptions;
-        
+
         public EmptyPagesFilterTransformer(RequestChargeTracker tracker, FeedOptions options) {
 
             if (tracker == null) {
