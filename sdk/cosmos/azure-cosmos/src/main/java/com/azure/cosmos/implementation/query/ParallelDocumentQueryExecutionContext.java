// Copyright (c) Microsoft Corporation. All rights reserved.
// Licensed under the MIT License.
package com.azure.cosmos.implementation.query;

import com.azure.cosmos.BridgeInternal;
import com.azure.cosmos.CosmosDiagnostics;
import com.azure.cosmos.CosmosException;
import com.azure.cosmos.implementation.Configs;
import com.azure.cosmos.implementation.DiagnosticsClientContext;
import com.azure.cosmos.implementation.DocumentClientRetryPolicy;
import com.azure.cosmos.implementation.HttpConstants;
import com.azure.cosmos.implementation.PartitionKeyRange;
import com.azure.cosmos.implementation.QueryMetrics;
import com.azure.cosmos.implementation.RequestChargeTracker;
import com.azure.cosmos.implementation.Resource;
import com.azure.cosmos.implementation.ResourceType;
import com.azure.cosmos.implementation.RxDocumentServiceRequest;
import com.azure.cosmos.implementation.Utils;
import com.azure.cosmos.implementation.Utils.ValueHolder;
import com.azure.cosmos.implementation.apachecommons.lang.tuple.ImmutablePair;
import com.azure.cosmos.implementation.feedranges.FeedRangeEpkImpl;
import com.azure.cosmos.models.CosmosQueryRequestOptions;
import com.azure.cosmos.models.FeedResponse;
import com.azure.cosmos.models.ModelBridgeInternal;
import com.azure.cosmos.models.SqlQuerySpec;
import reactor.core.publisher.Flux;
import reactor.core.publisher.Mono;
import reactor.util.concurrent.Queues;

import java.util.Collections;
import java.util.Comparator;
import java.util.HashMap;
import java.util.List;
import java.util.Map;
import java.util.UUID;
import java.util.concurrent.Callable;
import java.util.concurrent.ConcurrentHashMap;
import java.util.concurrent.ConcurrentMap;
import java.util.concurrent.ConcurrentSkipListSet;
import java.util.function.Function;
import java.util.stream.Collectors;
/**
 * While this class is public, but it is not part of our published public APIs.
 * This is meant to be internally used only by our sdk.
 */
public class ParallelDocumentQueryExecutionContext<T extends Resource>
        extends ParallelDocumentQueryExecutionContextBase<T> {
    private final CosmosQueryRequestOptions cosmosQueryRequestOptions;
    private final Map<FeedRangeEpkImpl, String> partitionKeyRangeToContinuationTokenMap;

    private ParallelDocumentQueryExecutionContext(
        DiagnosticsClientContext diagnosticsClientContext,
        IDocumentQueryClient client,
        ResourceType resourceTypeEnum,
        Class<T> resourceType,
        SqlQuerySpec query,
        CosmosQueryRequestOptions cosmosQueryRequestOptions,
        String resourceLink,
        String rewrittenQuery,
        String collectionRid,
        boolean isContinuationExpected,
        boolean getLazyFeedResponse,
        UUID correlatedActivityId) {
        super(diagnosticsClientContext, client, resourceTypeEnum, resourceType, query, cosmosQueryRequestOptions, resourceLink,
                rewrittenQuery, isContinuationExpected, getLazyFeedResponse, correlatedActivityId);
        this.cosmosQueryRequestOptions = cosmosQueryRequestOptions;
        partitionKeyRangeToContinuationTokenMap = new HashMap<>();
    }

    public static <T extends Resource> Flux<IDocumentQueryExecutionComponent<T>> createAsync(
            DiagnosticsClientContext diagnosticsClientContext,
            IDocumentQueryClient client,
            PipelinedDocumentQueryParams<T> initParams) {

        ParallelDocumentQueryExecutionContext<T> context = new ParallelDocumentQueryExecutionContext<T>(diagnosticsClientContext,
                client,
                initParams.getResourceTypeEnum(),
                initParams.getResourceType(),
                initParams.getQuery(),
                initParams.getCosmosQueryRequestOptions(),
                initParams.getResourceLink(),
                initParams.getQueryInfo().getRewrittenQuery(),
                initParams.getCollectionRid(),
                initParams.isContinuationExpected(),
                initParams.isGetLazyResponseFeed(),
                initParams.getCorrelatedActivityId());
        context.setTop(initParams.getTop());

        try {
            context.initialize(
                    initParams.getCollectionRid(),
                    initParams.getFeedRanges(),
                    initParams.getInitialPageSize(),
                    ModelBridgeInternal.getRequestContinuationFromQueryRequestOptions(initParams.getCosmosQueryRequestOptions()));
            return Flux.just(context);
        } catch (CosmosException dce) {
            return Flux.error(dce);
        }
    }

    public static <T extends Resource> Flux<IDocumentQueryExecutionComponent<T>> createReadManyQueryAsync(
        DiagnosticsClientContext diagnosticsClientContext,
        IDocumentQueryClient queryClient,
        String collectionResourceId, SqlQuerySpec sqlQuery,
        Map<PartitionKeyRange, SqlQuerySpec> rangeQueryMap,
        CosmosQueryRequestOptions cosmosQueryRequestOptions, String collectionRid, String collectionLink, UUID activityId, Class<T> klass,
        ResourceType resourceTypeEnum) {

        ParallelDocumentQueryExecutionContext<T> context = new ParallelDocumentQueryExecutionContext<T>(diagnosticsClientContext,
                                                                                                        queryClient,
                                                                                                        resourceTypeEnum,
                                                                                                        klass,
                                                                                                        sqlQuery,
                                                                                                        cosmosQueryRequestOptions,
                                                                                                        collectionLink,
                                                                                                        sqlQuery.getQueryText(),
                                                                                                        collectionRid,
                                                                                                        false,
                                                                                                        false,
                                                                                                        activityId);

        context
            .initializeReadMany(queryClient, collectionResourceId, sqlQuery, rangeQueryMap, cosmosQueryRequestOptions,
                                activityId, collectionRid);
        return Flux.just(context);
    }


    private void initialize(
        String collectionRid,
        List<FeedRangeEpkImpl> feedRanges,
        int initialPageSize,
        String continuationToken) {
        // Generate the corresponding continuation token map.
        if (continuationToken == null) {
            // If the user does not give a continuation token,
            // then just start the query from the first partition.
            for (FeedRangeEpkImpl feedRangeEpk : feedRanges) {
                partitionKeyRangeToContinuationTokenMap.put(feedRangeEpk,
                        null);
            }
        } else {
            // Figure out which partitions to resume from:

            // If a continuation token is given then we need to figure out partition key
            // range it maps to
            // in order to filter the partition key ranges.
            // For example if suppliedCompositeContinuationToken.RANGE.Min ==
            // partition3.RANGE.Min,
            // then we know that partitions 0, 1, 2 are fully drained.

            // Check to see if composite continuation token is a valid JSON.
            ValueHolder<CompositeContinuationToken> outCompositeContinuationToken = new ValueHolder<>();
            if (!CompositeContinuationToken.tryParse(continuationToken,
                    outCompositeContinuationToken)) {
                String message = String.format("INVALID JSON in continuation token %s for Parallel~Context",
                        continuationToken);
                throw BridgeInternal.createCosmosException(HttpConstants.StatusCodes.BADREQUEST,
                        message);
            }

            CompositeContinuationToken compositeContinuationToken = outCompositeContinuationToken.v;

            PartitionMapper.PartitionMapping<CompositeContinuationToken> partitionMapping =
                PartitionMapper.getPartitionMapping(feedRanges, Collections.singletonList(compositeContinuationToken));

            // Skip all the partitions left of the target range, since they have already been drained fully.
            populatePartitionToContinuationMap(partitionMapping.getTargetMapping());
            populatePartitionToContinuationMap(partitionMapping.getMappingRightOfTarget());

        }

        super.initialize(collectionRid,
                partitionKeyRangeToContinuationTokenMap,
                initialPageSize,
                this.querySpec);
    }

    private void populatePartitionToContinuationMap(
        Map<FeedRangeEpkImpl, CompositeContinuationToken> partitionMapping) {
        for (Map.Entry<FeedRangeEpkImpl, CompositeContinuationToken> entry : partitionMapping.entrySet()) {
            if (entry.getValue() != null) {
                partitionKeyRangeToContinuationTokenMap.put(entry.getKey(), entry.getValue().getToken());
            } else {
                partitionKeyRangeToContinuationTokenMap.put(entry.getKey(), /*continuation*/ null);
            }
        }
    }

  /*  private List<PartitionKeyRange> getPartitionKeyRangesForContinuation(
        CompositeContinuationToken compositeContinuationToken,
        List<PartitionKeyRange> partitionKeyRanges) {
        Map<FeedRangeEpkImpl, String> partitionRangeIdToTokenMap = new HashMap<>();
        ValueHolder<Map<FeedRangeEpkImpl, String>> outPartitionRangeIdToTokenMap = new ValueHolder<>(partitionRangeIdToTokenMap);
        // Find the partition key range we left off on and fill the range to continuation token map
        int startIndex = this.findTargetRangeAndExtractContinuationTokens(this.feedRanges,
                                                                          compositeContinuationToken.getRange(),
                                                                          outPartitionRangeIdToTokenMap,
                                                                          compositeContinuationToken.getToken());
        List<PartitionKeyRange> rightHandSideRanges = new ArrayList<PartitionKeyRange>();
        for (int i = startIndex; i < partitionKeyRanges.size(); i++) {
            PartitionKeyRange range = partitionKeyRanges.get(i);
            if (partitionRangeIdToTokenMap.containsKey(range.getId())) {
                this.partitionKeyRangeToContinuationTokenMap.put(range, compositeContinuationToken.getToken());
            }
            rightHandSideRanges.add(partitionKeyRanges.get(i));
        }

        return rightHandSideRanges;
    }
*/
    private static class EmptyPagesFilterTransformer<T extends Resource>
        implements Function<Flux<DocumentProducer<T>.DocumentProducerFeedResponse>, Flux<FeedResponse<T>>> {
        private final RequestChargeTracker tracker;
        private DocumentProducer<T>.DocumentProducerFeedResponse previousPage;
        private final CosmosQueryRequestOptions cosmosQueryRequestOptions;
        private ConcurrentMap<String, QueryMetrics> emptyPageQueryMetricsMap = new ConcurrentHashMap<>();
        private CosmosDiagnostics cosmosDiagnostics;

        public EmptyPagesFilterTransformer(RequestChargeTracker tracker, CosmosQueryRequestOptions options) {

            if (tracker == null) {
                throw new IllegalArgumentException("Request Charge Tracker must not be null.");
            }

            this.tracker = tracker;
            this.previousPage = null;
            this.cosmosQueryRequestOptions = options;
        }

        private DocumentProducer<T>.DocumentProducerFeedResponse plusCharge(
                DocumentProducer<T>.DocumentProducerFeedResponse documentProducerFeedResponse,
                double charge) {
            FeedResponse<T> page = documentProducerFeedResponse.pageResult;
            Map<String, String> headers = new HashMap<>(page.getResponseHeaders());
            double pageCharge = page.getRequestCharge();
            pageCharge += charge;
            headers.put(HttpConstants.HttpHeaders.REQUEST_CHARGE,
                    String.valueOf(pageCharge));
            FeedResponse<T> newPage = BridgeInternal.createFeedResponseWithQueryMetrics(page.getResults(),
                headers,
                BridgeInternal.queryMetricsFromFeedResponse(page),
<<<<<<< HEAD
                ModelBridgeInternal.getQueryPlanDiagnosticsContext(page), page.getCosmosDiagnostics());
=======
                ModelBridgeInternal.getQueryPlanDiagnosticsContext(page),
                false,
                false,
                page.getCosmosDiagnostics());
>>>>>>> 94285f5c
            documentProducerFeedResponse.pageResult = newPage;
            return documentProducerFeedResponse;
        }

        private DocumentProducer<T>.DocumentProducerFeedResponse addCompositeContinuationToken(
                DocumentProducer<T>.DocumentProducerFeedResponse documentProducerFeedResponse,
                String compositeContinuationToken) {
            FeedResponse<T> page = documentProducerFeedResponse.pageResult;
            Map<String, String> headers = new HashMap<>(page.getResponseHeaders());
            headers.put(HttpConstants.HttpHeaders.CONTINUATION,
                    compositeContinuationToken);
            FeedResponse<T> newPage = BridgeInternal.createFeedResponseWithQueryMetrics(page.getResults(),
                headers,
                BridgeInternal.queryMetricsFromFeedResponse(page),
<<<<<<< HEAD
                ModelBridgeInternal.getQueryPlanDiagnosticsContext(page), page.getCosmosDiagnostics()
=======
                ModelBridgeInternal.getQueryPlanDiagnosticsContext(page),
                false,
                false,
                page.getCosmosDiagnostics()
>>>>>>> 94285f5c
            );
            documentProducerFeedResponse.pageResult = newPage;
            return documentProducerFeedResponse;
        }

        private static Map<String, String> headerResponse(
                double requestCharge) {
            return Utils.immutableMapOf(HttpConstants.HttpHeaders.REQUEST_CHARGE,
                    String.valueOf(requestCharge));
        }

        @Override
        public Flux<FeedResponse<T>> apply(Flux<DocumentProducer<T>.DocumentProducerFeedResponse> source) {
            // Emit an empty page so the downstream observables know when there are no more
            // results.
            return source.filter(documentProducerFeedResponse -> {
                if (documentProducerFeedResponse.pageResult.getResults().isEmpty()
                        && !ModelBridgeInternal
                                .getEmptyPagesAllowedFromQueryRequestOptions(this.cosmosQueryRequestOptions)) {
                    // filter empty pages and accumulate charge
                    tracker.addCharge(documentProducerFeedResponse.pageResult.getRequestCharge());
                    ConcurrentMap<String, QueryMetrics> currentQueryMetrics =
                        BridgeInternal.queryMetricsFromFeedResponse(documentProducerFeedResponse.pageResult);
                    QueryMetrics.mergeQueryMetricsMap(emptyPageQueryMetricsMap, currentQueryMetrics);
                    cosmosDiagnostics = documentProducerFeedResponse.pageResult.getCosmosDiagnostics();
                    return false;
                }
                return true;
            }).map(documentProducerFeedResponse -> {
                //Combining previous empty page query metrics with current non empty page query metrics
                if (!emptyPageQueryMetricsMap.isEmpty()) {
                    ConcurrentMap<String, QueryMetrics> currentQueryMetrics =
                        BridgeInternal.queryMetricsFromFeedResponse(documentProducerFeedResponse.pageResult);
                    QueryMetrics.mergeQueryMetricsMap(currentQueryMetrics, emptyPageQueryMetricsMap);
                    emptyPageQueryMetricsMap.clear();
                }

                // Add the request charge
                double charge = tracker.getAndResetCharge();
                if (charge > 0) {
                    return new ValueHolder<>(plusCharge(documentProducerFeedResponse,
                            charge));
                } else {
                    return new ValueHolder<>(documentProducerFeedResponse);
                }
            }).concatWith(Flux.just(new ValueHolder<>(null))).map(heldValue -> {
                DocumentProducer<T>.DocumentProducerFeedResponse documentProducerFeedResponse = heldValue.v;
                // CREATE pairs from the stream to allow the observables downstream to "peek"
                // 1, 2, 3, null -> (null, 1), (1, 2), (2, 3), (3, null)
                    ImmutablePair<DocumentProducer<T>.DocumentProducerFeedResponse, DocumentProducer<T>.DocumentProducerFeedResponse> previousCurrent = new ImmutablePair<>(
                        this.previousPage,
                        documentProducerFeedResponse);
                    this.previousPage = documentProducerFeedResponse;
                    return previousCurrent;
            }).skip(1).map(currentNext -> {
                // remove the (null, 1)
                // Add the continuation token based on the current and next page.
                DocumentProducer<T>.DocumentProducerFeedResponse current = currentNext.left;
                DocumentProducer<T>.DocumentProducerFeedResponse next = currentNext.right;

                String compositeContinuationToken;
                String backendContinuationToken = current.pageResult.getContinuationToken();
                if (backendContinuationToken == null) {
                    // We just finished reading the last document from a partition
                    if (next == null) {
                        // It was the last partition and we are done
                        compositeContinuationToken = null;
                    } else {
                        // It wasn't the last partition, so we need to give the next range, but with a
                        // null continuation
                        CompositeContinuationToken compositeContinuationTokenDom =
                            new CompositeContinuationToken(null, next.sourceFeedRange.getRange());
                        compositeContinuationToken = compositeContinuationTokenDom.toJson();
                    }
                } else {
                    // We are in the middle of reading a partition,
                    // so give back this partition with a backend continuation token
                    CompositeContinuationToken compositeContinuationTokenDom = new CompositeContinuationToken(
                            backendContinuationToken,
                            current.sourceFeedRange.getRange());
                    compositeContinuationToken = compositeContinuationTokenDom.toJson();
                }

                DocumentProducer<T>.DocumentProducerFeedResponse page;
                page = current;
                page = this.addCompositeContinuationToken(page,
                        compositeContinuationToken);

                return page;
            }).map(documentProducerFeedResponse -> {
                // Unwrap the documentProducerFeedResponse and get back the feedResponse
                return documentProducerFeedResponse.pageResult;
            }).switchIfEmpty(Flux.defer(() -> {
                // create an empty page if there is no result
                return Flux.just(BridgeInternal.createFeedResponseWithQueryMetrics(Utils.immutableListOf(),
<<<<<<< HEAD
                        headerResponse(tracker.getAndResetCharge()), emptyPageQueryMetricsMap, null, cosmosDiagnostics));
=======
                    headerResponse(tracker.getAndResetCharge()),
                    emptyPageQueryMetricsMap,
                    null,
                    false,
                    false,
                    cosmosDiagnostics));
>>>>>>> 94285f5c
            }));
        }
    }

    @Override
    public Flux<FeedResponse<T>> drainAsync(
            int maxPageSize) {
        List<Flux<DocumentProducer<T>.DocumentProducerFeedResponse>> obs = this.documentProducers
                // Get the stream.
                .stream()
                // Start from the left most partition first.
                .sorted(Comparator.comparing(dp -> dp.feedRange.getRange().getMin()))
                // For each partition get it's stream of results.
                .map(DocumentProducer::produceAsync)
                // Merge results from all partitions.
                .collect(Collectors.toList());

        int fluxConcurrency = fluxSequentialMergeConcurrency(cosmosQueryRequestOptions, obs.size());
        int fluxPrefetch = fluxSequentialMergePrefetch(cosmosQueryRequestOptions, obs.size(),
            maxPageSize, fluxConcurrency);

        logger.debug("ParallelQuery: flux mergeSequential" +
                         " concurrency {}, prefetch {}", fluxConcurrency, fluxPrefetch);
        return Flux.mergeSequential(obs, fluxConcurrency, fluxPrefetch)
            .transformDeferred(new EmptyPagesFilterTransformer<>(new RequestChargeTracker(), this.cosmosQueryRequestOptions));
    }

    @Override
    public Flux<FeedResponse<T>> executeAsync() {
        return this.drainAsync(ModelBridgeInternal.getMaxItemCountFromQueryRequestOptions(cosmosQueryRequestOptions));
    }

    protected DocumentProducer<T> createDocumentProducer(
            String collectionRid,
            PartitionKeyRange targetRange,
            String initialContinuationToken,
            int initialPageSize,
            CosmosQueryRequestOptions cosmosQueryRequestOptions,
            SqlQuerySpec querySpecForInit,
            Map<String, String> commonRequestHeaders,
            TriFunction<FeedRangeEpkImpl, String, Integer, RxDocumentServiceRequest> createRequestFunc,
            Function<RxDocumentServiceRequest, Mono<FeedResponse<T>>> executeFunc,
            Callable<DocumentClientRetryPolicy> createRetryPolicyFunc, FeedRangeEpkImpl feedRange) {
        return new DocumentProducer<T>(client,
                collectionRid,
                cosmosQueryRequestOptions,
                createRequestFunc,
                executeFunc,
                targetRange,
                collectionRid,
                () -> client.getResetSessionTokenRetryPolicy().getRequestPolicy(),
                resourceType,
                correlatedActivityId,
                initialPageSize,
                initialContinuationToken,
                top, feedRange);
    }

    private int fluxSequentialMergeConcurrency(CosmosQueryRequestOptions options, int numberOfPartitions) {
        int parallelism = options.getMaxDegreeOfParallelism();
        if (parallelism < 0) {
            parallelism = Configs.getCPUCnt();
        } else if (parallelism == 0) {
            parallelism = 1;
        }

        return Math.min(numberOfPartitions, parallelism);
    }

    private int fluxSequentialMergePrefetch(CosmosQueryRequestOptions options, int numberOfPartitions, int pageSize, int fluxConcurrency) {
        int maxBufferedItemCount = options.getMaxBufferedItemCount();

        if (maxBufferedItemCount <= 0) {
            maxBufferedItemCount = Math.min(Configs.getCPUCnt() * numberOfPartitions * pageSize, 100_000);
        }

        int fluxPrefetch = Math.max(maxBufferedItemCount / (Math.max(fluxConcurrency * pageSize, 1)), 1);
        return Math.min(fluxPrefetch, Queues.XS_BUFFER_SIZE);
    }
}<|MERGE_RESOLUTION|>--- conflicted
+++ resolved
@@ -240,14 +240,10 @@
             FeedResponse<T> newPage = BridgeInternal.createFeedResponseWithQueryMetrics(page.getResults(),
                 headers,
                 BridgeInternal.queryMetricsFromFeedResponse(page),
-<<<<<<< HEAD
-                ModelBridgeInternal.getQueryPlanDiagnosticsContext(page), page.getCosmosDiagnostics());
-=======
                 ModelBridgeInternal.getQueryPlanDiagnosticsContext(page),
                 false,
                 false,
                 page.getCosmosDiagnostics());
->>>>>>> 94285f5c
             documentProducerFeedResponse.pageResult = newPage;
             return documentProducerFeedResponse;
         }
@@ -262,14 +258,10 @@
             FeedResponse<T> newPage = BridgeInternal.createFeedResponseWithQueryMetrics(page.getResults(),
                 headers,
                 BridgeInternal.queryMetricsFromFeedResponse(page),
-<<<<<<< HEAD
-                ModelBridgeInternal.getQueryPlanDiagnosticsContext(page), page.getCosmosDiagnostics()
-=======
                 ModelBridgeInternal.getQueryPlanDiagnosticsContext(page),
                 false,
                 false,
                 page.getCosmosDiagnostics()
->>>>>>> 94285f5c
             );
             documentProducerFeedResponse.pageResult = newPage;
             return documentProducerFeedResponse;
@@ -365,16 +357,12 @@
             }).switchIfEmpty(Flux.defer(() -> {
                 // create an empty page if there is no result
                 return Flux.just(BridgeInternal.createFeedResponseWithQueryMetrics(Utils.immutableListOf(),
-<<<<<<< HEAD
-                        headerResponse(tracker.getAndResetCharge()), emptyPageQueryMetricsMap, null, cosmosDiagnostics));
-=======
                     headerResponse(tracker.getAndResetCharge()),
                     emptyPageQueryMetricsMap,
                     null,
                     false,
                     false,
                     cosmosDiagnostics));
->>>>>>> 94285f5c
             }));
         }
     }
