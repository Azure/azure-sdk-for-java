// Copyright (c) Microsoft Corporation. All rights reserved.
// Licensed under the MIT License.

package com.azure.cosmos;

import com.azure.cosmos.implementation.AsyncDocumentClient;
import com.azure.cosmos.implementation.ClientSideRequestStatistics;
import com.azure.cosmos.implementation.Configs;
import com.azure.cosmos.implementation.Constants;
import com.azure.cosmos.implementation.CosmosError;
import com.azure.cosmos.implementation.DatabaseAccount;
import com.azure.cosmos.implementation.DiagnosticsClientContext;
import com.azure.cosmos.implementation.Document;
import com.azure.cosmos.implementation.FeedResponseDiagnostics;
import com.azure.cosmos.implementation.GlobalEndpointManager;
import com.azure.cosmos.implementation.InternalObjectNode;
import com.azure.cosmos.implementation.JsonSerializable;
import com.azure.cosmos.implementation.MetadataDiagnosticsContext;
import com.azure.cosmos.implementation.QueryMetrics;
import com.azure.cosmos.implementation.ReplicationPolicy;
import com.azure.cosmos.implementation.RequestTimeline;
import com.azure.cosmos.implementation.Resource;
import com.azure.cosmos.implementation.ResourceResponse;
import com.azure.cosmos.implementation.RetryContext;
import com.azure.cosmos.implementation.RxDocumentServiceRequest;
import com.azure.cosmos.implementation.RxDocumentServiceResponse;
import com.azure.cosmos.implementation.SerializationDiagnosticsContext;
import com.azure.cosmos.implementation.ServiceUnavailableException;
import com.azure.cosmos.implementation.StoredProcedureResponse;
import com.azure.cosmos.implementation.TracerProvider;
import com.azure.cosmos.implementation.Warning;
import com.azure.cosmos.implementation.directconnectivity.StoreResponse;
import com.azure.cosmos.implementation.directconnectivity.StoreResponseDiagnostics;
import com.azure.cosmos.implementation.directconnectivity.StoreResult;
import com.azure.cosmos.implementation.directconnectivity.StoreResultDiagnostics;
import com.azure.cosmos.implementation.directconnectivity.Uri;
import com.azure.cosmos.implementation.directconnectivity.rntbd.RntbdChannelAcquisitionTimeline;
import com.azure.cosmos.implementation.directconnectivity.rntbd.RntbdEndpointStatistics;
import com.azure.cosmos.implementation.query.QueryInfo;
import com.azure.cosmos.implementation.query.metrics.ClientSideMetrics;
import com.azure.cosmos.implementation.routing.PartitionKeyInternal;
import com.azure.cosmos.models.CosmosItemResponse;
import com.azure.cosmos.models.CosmosStoredProcedureProperties;
import com.azure.cosmos.models.FeedResponse;
import com.azure.cosmos.models.ModelBridgeInternal;
import com.azure.cosmos.models.PartitionKey;
import com.azure.cosmos.models.SqlQuerySpec;
import com.fasterxml.jackson.databind.JsonNode;
import com.fasterxml.jackson.databind.ObjectMapper;
import com.fasterxml.jackson.databind.node.ObjectNode;
import io.micrometer.core.instrument.MeterRegistry;

import java.net.URI;
import java.nio.ByteBuffer;
import java.time.Duration;
import java.time.Instant;
import java.util.ArrayList;
import java.util.Collection;
import java.util.Collections;
import java.util.List;
import java.util.Map;
import java.util.Set;
import java.util.concurrent.ConcurrentMap;
import java.util.function.Function;

import static com.azure.cosmos.implementation.Warning.INTERNAL_USE_ONLY_WARNING;

/**
 * DO NOT USE.
 * This is meant to be used only internally as a bridge access to classes in
 * com.azure.cosmos
 **/
@Warning(value = INTERNAL_USE_ONLY_WARNING)
public final class BridgeInternal {

    private BridgeInternal() {}

    @Warning(value = INTERNAL_USE_ONLY_WARNING)
    public static CosmosDiagnostics createCosmosDiagnostics(DiagnosticsClientContext diagnosticsClientContext) {
        return new CosmosDiagnostics(diagnosticsClientContext);
    }

    @Warning(value = INTERNAL_USE_ONLY_WARNING)
    public static Set<String> getRegionsContacted(CosmosDiagnostics cosmosDiagnostics) {
        return cosmosDiagnostics.clientSideRequestStatistics().getContactedRegionNames();
    }

    @Warning(value = INTERNAL_USE_ONLY_WARNING)
    public static AsyncDocumentClient getContextClient(CosmosAsyncClient cosmosAsyncClient) {
        return cosmosAsyncClient.getContextClient();
    }

    @Warning(value = INTERNAL_USE_ONLY_WARNING)
    public static String getServiceEndpoint(CosmosAsyncClient cosmosAsyncClient) {
        return cosmosAsyncClient.getServiceEndpoint();
    }

    @Warning(value = INTERNAL_USE_ONLY_WARNING)
    public static boolean isClientTelemetryEnabled(CosmosAsyncClient cosmosAsyncClient) {
        return cosmosAsyncClient.getClientTelemetryConfig().isClientTelemetryEnabled();
    }

    @Warning(value = INTERNAL_USE_ONLY_WARNING)
    public static Document documentFromObject(Object document, ObjectMapper mapper) {
        return Document.fromObject(document, mapper);
    }

    @Warning(value = INTERNAL_USE_ONLY_WARNING)
    public static ByteBuffer serializeJsonToByteBuffer(Object document, ObjectMapper mapper) {
        return InternalObjectNode.serializeJsonToByteBuffer(document, mapper);
    }

    @Warning(value = INTERNAL_USE_ONLY_WARNING)
    public static void monitorTelemetry(MeterRegistry registry) {
        CosmosAsyncClient.setMonitorTelemetry(registry);
    }

    @Warning(value = INTERNAL_USE_ONLY_WARNING)
    public static <T extends Resource> ResourceResponse<T> toResourceResponse(RxDocumentServiceResponse response,
                                                                              Class<T> cls) {
        return new ResourceResponse<T>(response, cls);
    }

    @Warning(value = INTERNAL_USE_ONLY_WARNING)
    public static <T> FeedResponse<T> toFeedResponsePage(
        RxDocumentServiceResponse response,
        Function<JsonNode, T> factoryMethod,
        Class<T> cls) {

        return ModelBridgeInternal.toFeedResponsePage(response, factoryMethod, cls);
    }

    @Warning(value = INTERNAL_USE_ONLY_WARNING)
    public static <T> FeedResponse<T> toFeedResponsePage(List<T> results, Map<String, String> headers, boolean noChanges) {
        return ModelBridgeInternal.toFeedResponsePage(results, headers, noChanges);
    }

    @Warning(value = INTERNAL_USE_ONLY_WARNING)
    public static <T> FeedResponse<T> toChangeFeedResponsePage(
        RxDocumentServiceResponse response,
        Function<JsonNode, T> factoryMethod,
        Class<T> cls) {

        return ModelBridgeInternal.toChangeFeedResponsePage(response, factoryMethod, cls);
    }

    @Warning(value = INTERNAL_USE_ONLY_WARNING)
    public static StoredProcedureResponse toStoredProcedureResponse(RxDocumentServiceResponse response) {
        return new StoredProcedureResponse(response);
    }

    @Warning(value = INTERNAL_USE_ONLY_WARNING)
    public static <T> boolean noChanges(FeedResponse<T> page) {
        return ModelBridgeInternal.noChanges(page);
    }

    @Warning(value = INTERNAL_USE_ONLY_WARNING)
    public static <T> FeedResponse<T> createFeedResponse(List<T> results,
            Map<String, String> headers) {
        return ModelBridgeInternal.createFeedResponse(results, headers);
    }

    @Warning(value = INTERNAL_USE_ONLY_WARNING)
    public static <T> FeedResponse<T> createFeedResponseWithQueryMetrics(
        List<T> results,
        Map<String, String> headers,
        ConcurrentMap<String, QueryMetrics> queryMetricsMap,
        QueryInfo.QueryPlanDiagnosticsContext diagnosticsContext,
        boolean useEtagAsContinuation,
        boolean isNoChangesResponse,
        CosmosDiagnostics cosmosDiagnostics) {
        FeedResponse<T> feedResponseWithQueryMetrics = ModelBridgeInternal.createFeedResponseWithQueryMetrics(
            results,
            headers,
            queryMetricsMap,
            diagnosticsContext,
            useEtagAsContinuation,
            isNoChangesResponse);

        ClientSideRequestStatistics requestStatistics;
        if (cosmosDiagnostics != null) {
            requestStatistics = cosmosDiagnostics.clientSideRequestStatistics();
            if (requestStatistics != null) {
                BridgeInternal.addClientSideDiagnosticsToFeed(feedResponseWithQueryMetrics.getCosmosDiagnostics(),
                                                              Collections.singletonList(requestStatistics));
            }
            BridgeInternal.addClientSideDiagnosticsToFeed(feedResponseWithQueryMetrics.getCosmosDiagnostics(),
                                                          cosmosDiagnostics.getFeedResponseDiagnostics()
                                                              .getClientSideRequestStatisticsList());
        }

        return feedResponseWithQueryMetrics;
    }

    @Warning(value = INTERNAL_USE_ONLY_WARNING)
    public static CosmosDiagnostics createCosmosDiagnostics(Map<String, QueryMetrics> queryMetricsMap) {
        return new CosmosDiagnostics(new FeedResponseDiagnostics(queryMetricsMap));
    }

    @Warning(value = INTERNAL_USE_ONLY_WARNING)
    public static CosmosDiagnostics cloneCosmosDiagnostics(CosmosDiagnostics toBeCloned) {
        return new CosmosDiagnostics(toBeCloned);
    }

    @Warning(value = INTERNAL_USE_ONLY_WARNING)
    public static void setFeedResponseDiagnostics(CosmosDiagnostics cosmosDiagnostics,
                                                  ConcurrentMap<String, QueryMetrics> queryMetricsMap) {
        cosmosDiagnostics.setFeedResponseDiagnostics(new FeedResponseDiagnostics(queryMetricsMap));
    }

    @Warning(value = INTERNAL_USE_ONLY_WARNING)
    public static void setQueryPlanDiagnosticsContext(CosmosDiagnostics cosmosDiagnostics, QueryInfo.QueryPlanDiagnosticsContext diagnosticsContext) {
        cosmosDiagnostics.getFeedResponseDiagnostics().setDiagnosticsContext(diagnosticsContext);
    }

    @Warning(value = INTERNAL_USE_ONLY_WARNING)
    public static void addClientSideDiagnosticsToFeed(CosmosDiagnostics cosmosDiagnostics,
                         List<ClientSideRequestStatistics> requestStatistics) {
        cosmosDiagnostics.getFeedResponseDiagnostics().addClientSideRequestStatistics(requestStatistics);
    }

    @Warning(value = INTERNAL_USE_ONLY_WARNING)
    public static <E extends CosmosException> E setRequestTimeline(E e, RequestTimeline requestTimeline) {
        e.setRequestTimeline(requestTimeline);
        return e;
    }

    @Warning(value = INTERNAL_USE_ONLY_WARNING)
    public static <E extends CosmosException> RequestTimeline getRequestTimeline(E e) {
        return e.getRequestTimeline();
    }

    @Warning(value = INTERNAL_USE_ONLY_WARNING)
    public static <E extends CosmosException> E setChannelAcquisitionTimeline(E e, RntbdChannelAcquisitionTimeline channelAcquisitionTimeline) {
        e.setChannelAcquisitionTimeline(channelAcquisitionTimeline);
        return e;
    }

    @Warning(value = INTERNAL_USE_ONLY_WARNING)
    public static <E extends CosmosException> RntbdChannelAcquisitionTimeline getChannelAcqusitionTimeline(E e) {
        return e.getChannelAcquisitionTimeline();
    }

    @Warning(value = INTERNAL_USE_ONLY_WARNING)
    public static <E extends CosmosException> E setChannelTaskQueueSize(E e, int value) {
        e.setRntbdChannelTaskQueueSize(value);
        return e;
    }

    @Warning(value = INTERNAL_USE_ONLY_WARNING)
    public static <E extends CosmosException> int getRntbdPendingRequestQueueSize(E e) {
        return e.getRntbdPendingRequestQueueSize();
    }

    @Warning(value = INTERNAL_USE_ONLY_WARNING)
    public static <E extends CosmosException> E setRntbdPendingRequestQueueSize(E e, int value) {
        e.setRntbdPendingRequestQueueSize(value);
        return e;
    }

    @Warning(value = INTERNAL_USE_ONLY_WARNING)
    public static <E extends CosmosException> int getChannelTaskQueueSize(E e) {
        return e.getRntbdChannelTaskQueueSize();
    }


    @Warning(value = INTERNAL_USE_ONLY_WARNING)
    public static <E extends CosmosException> E setRntbdRequestLength(E e, int requestLen) {
        e.setRntbdRequestLength(requestLen);
        return e;
    }

    @Warning(value = INTERNAL_USE_ONLY_WARNING)
    public static <E extends CosmosException> int getRntbdRequestLength(E e) {
        return e.getRntbdRequestLength();
    }

    @Warning(value = INTERNAL_USE_ONLY_WARNING)
    public static <E extends CosmosException> E setRequestBodyLength(E e, int requestLen) {
        e.setRequestPayloadLength(requestLen);
        return e;
    }

    @Warning(value = INTERNAL_USE_ONLY_WARNING)
    public static <E extends CosmosException> int getRequestBodyLength(E e) {
        return e.getRequestPayloadLength();
    }

    @Warning(value = INTERNAL_USE_ONLY_WARNING)
    public static <E extends CosmosException> E setRntbdResponseLength(E e, int requestLen) {
        e.setRntbdResponseLength(requestLen);
        return e;
    }

    @Warning(value = INTERNAL_USE_ONLY_WARNING)
    public static <E extends CosmosException> int getRntbdResponseLength(E e) {
        return e.getRntbdResponseLength();
    }

    @Warning(value = INTERNAL_USE_ONLY_WARNING)
    public static <E extends CosmosException> E setResourceAddress(E e, String resourceAddress) {
        e.setResourceAddress(resourceAddress);
        return e;
    }

    @Warning(value = INTERNAL_USE_ONLY_WARNING)
    public static <E extends CosmosException> E setServiceEndpointStatistics(E e, RntbdEndpointStatistics rntbdEndpointStatistics) {
        e.setRntbdServiceEndpointStatistics(rntbdEndpointStatistics);
        return e;
    }

    @Warning(value = INTERNAL_USE_ONLY_WARNING)
    public static <E extends CosmosException> RntbdEndpointStatistics getServiceEndpointStatistics(E e) {
        return e.getRntbdServiceEndpointStatistics();
    }

    @Warning(value = INTERNAL_USE_ONLY_WARNING)
    public static <E extends CosmosException> long getLSN(E e) {
        return e.lsn;
    }

    @Warning(value = INTERNAL_USE_ONLY_WARNING)
    public static <E extends CosmosException> String getPartitionKeyRangeId(E e) {
        return e.partitionKeyRangeId;
    }

    @Warning(value = INTERNAL_USE_ONLY_WARNING)
    public static <E extends CosmosException> String getResourceAddress(E e) {
        return e.getResourceAddress();
    }

    @Warning(value = INTERNAL_USE_ONLY_WARNING)
    public static <E extends CosmosException> E setLSN(E e, long lsn) {
        e.lsn = lsn;
        return e;
    }

    @Warning(value = INTERNAL_USE_ONLY_WARNING)
    public static <E extends CosmosException> E setPartitionKeyRangeId(E e, String partitionKeyRangeId) {
        e.partitionKeyRangeId = partitionKeyRangeId;
        return e;
    }

    @Warning(value = INTERNAL_USE_ONLY_WARNING)
    public static <E extends CosmosException> boolean hasSendingRequestStarted(E e) {
        return e.hasSendingRequestStarted();
    }

    @Warning(value = INTERNAL_USE_ONLY_WARNING)
    public static <E extends CosmosException> void setSendingRequestStarted(E e, boolean hasSendingRequestStarted) {
        e.setSendingRequestHasStarted(hasSendingRequestStarted);
    }

    @Warning(value = INTERNAL_USE_ONLY_WARNING)
    public static boolean isEnableMultipleWriteLocations(DatabaseAccount account) {
        return account.getEnableMultipleWriteLocations();
    }

    @Warning(value = INTERNAL_USE_ONLY_WARNING)
    public static <E extends CosmosException> Uri getRequestUri(CosmosException cosmosException) {
        return cosmosException.requestUri;
    }

    @Warning(value = INTERNAL_USE_ONLY_WARNING)
    public static <E extends CosmosException> void setRequestHeaders(CosmosException cosmosException,
                                                                     Map<String, String> requestHeaders) {
        cosmosException.requestHeaders = requestHeaders;
    }

    @Warning(value = INTERNAL_USE_ONLY_WARNING)
    public static void setSubStatusCode(CosmosException documentClientException, int subStatusCode) {
        documentClientException.setSubStatusCode(subStatusCode);
    }

    @Warning(value = INTERNAL_USE_ONLY_WARNING)
    public static <E extends CosmosException> Map<String, String> getRequestHeaders(
        CosmosException cosmosException) {
        return cosmosException.requestHeaders;
    }

    @Warning(value = INTERNAL_USE_ONLY_WARNING)
    public static String getAltLink(Resource resource) {
        return ModelBridgeInternal.getAltLink(resource);
    }

    @Warning(value = INTERNAL_USE_ONLY_WARNING)
    public static void setAltLink(Resource resource, String altLink) {
        ModelBridgeInternal.setAltLink(resource, altLink);
    }

    @Warning(value = INTERNAL_USE_ONLY_WARNING)
    public static void setMaxReplicaSetSize(ReplicationPolicy replicationPolicy, int value) {
        replicationPolicy.setMaxReplicaSetSize(value);
    }

    @Warning(value = INTERNAL_USE_ONLY_WARNING)
    public static <T> void putQueryMetricsIntoMap(FeedResponse<T> response, String partitionKeyRangeId,
                                                                   QueryMetrics queryMetrics) {
        ModelBridgeInternal.queryMetricsMap(response).put(partitionKeyRangeId, queryMetrics);
    }

    @Warning(value = INTERNAL_USE_ONLY_WARNING)
    public static QueryMetrics createQueryMetricsFromDelimitedStringAndClientSideMetrics(
        String queryMetricsDelimitedString, ClientSideMetrics clientSideMetrics, String activityId, String indexUtilizationInfoJSONString) {
        return QueryMetrics.createFromDelimitedStringAndClientSideMetrics(queryMetricsDelimitedString,
            clientSideMetrics, activityId, indexUtilizationInfoJSONString);
    }

    @Warning(value = INTERNAL_USE_ONLY_WARNING)
    public static QueryMetrics createQueryMetricsFromCollection(Collection<QueryMetrics> queryMetricsCollection) {
        return QueryMetrics.createFromCollection(queryMetricsCollection);
    }

    @Warning(value = INTERNAL_USE_ONLY_WARNING)
    public static ClientSideMetrics getClientSideMetrics(QueryMetrics queryMetrics) {
        return queryMetrics.getClientSideMetrics();
    }

    @Warning(value = INTERNAL_USE_ONLY_WARNING)
    public static String getInnerErrorMessage(CosmosException cosmosException) {
        if (cosmosException == null) {
            return null;
        }
        return cosmosException.innerErrorMessage();
    }

    @Warning(value = INTERNAL_USE_ONLY_WARNING)
    public static PartitionKey getPartitionKey(PartitionKeyInternal partitionKeyInternal) {
        return new PartitionKey(partitionKeyInternal);
    }

    @Warning(value = INTERNAL_USE_ONLY_WARNING)
    public static <T> void setProperty(JsonSerializable jsonSerializable, String propertyName, T value) {
        ModelBridgeInternal.setProperty(jsonSerializable, propertyName, value);
    }

    @Warning(value = INTERNAL_USE_ONLY_WARNING)
    public static ObjectNode getObject(JsonSerializable jsonSerializable, String propertyName) {
        return ModelBridgeInternal.getObjectNodeFromJsonSerializable(jsonSerializable, propertyName);
    }

    @Warning(value = INTERNAL_USE_ONLY_WARNING)
    public static void remove(JsonSerializable jsonSerializable, String propertyName) {
        ModelBridgeInternal.removeFromJsonSerializable(jsonSerializable, propertyName);
    }

    @Warning(value = INTERNAL_USE_ONLY_WARNING)
    public static CosmosStoredProcedureProperties createCosmosStoredProcedureProperties(String jsonString) {
        return ModelBridgeInternal.createCosmosStoredProcedureProperties(jsonString);
    }

    @Warning(value = INTERNAL_USE_ONLY_WARNING)
    public static Object getValue(JsonNode value) {
        return ModelBridgeInternal.getValue(value);
    }

    @Warning(value = INTERNAL_USE_ONLY_WARNING)
    public static CosmosException setCosmosDiagnostics(
                                            CosmosException cosmosException,
                                            CosmosDiagnostics cosmosDiagnostics) {
        return cosmosException.setDiagnostics(cosmosDiagnostics);
    }

    @Warning(value = INTERNAL_USE_ONLY_WARNING)
    public static CosmosException createCosmosException(int statusCode) {
        return new CosmosException(statusCode, null, null, null);
    }

    @Warning(value = INTERNAL_USE_ONLY_WARNING)
    public static CosmosException createCosmosException(int statusCode, String errorMessage) {
        CosmosException cosmosException = new CosmosException(statusCode, errorMessage, null, null);
        cosmosException.setError(new CosmosError());
        ModelBridgeInternal.setProperty(cosmosException.getError(), Constants.Properties.MESSAGE, errorMessage);
        return cosmosException;
    }

    @Warning(value = INTERNAL_USE_ONLY_WARNING)
    public static CosmosException createCosmosException(String resourceAddress, int statusCode, Exception innerException) {
        return new CosmosException(resourceAddress, statusCode, null, null, innerException);
    }

    @Warning(value = INTERNAL_USE_ONLY_WARNING)
    public static CosmosException createCosmosException(String resourceAddress,
                                                        int statusCode,
                                                        CosmosError cosmosErrorResource,
                                                        Map<String, String> responseHeaders) {
        CosmosException cosmosException = new CosmosException(statusCode,
            cosmosErrorResource == null ? null : cosmosErrorResource.getMessage(), responseHeaders, null);
        cosmosException.setResourceAddress(resourceAddress);
        cosmosException.setError(cosmosErrorResource);
        return cosmosException;
    }

    @Warning(value = INTERNAL_USE_ONLY_WARNING)
    public static CosmosError getCosmosError(CosmosException cosmosException) {
        return cosmosException == null ? null : cosmosException.getError();
    }

    @Warning(value = INTERNAL_USE_ONLY_WARNING)
    public static CosmosException createCosmosException(String message,
                                                        Exception exception,
                                                        Map<String, String> responseHeaders,
                                                        int statusCode,
                                                        String resourceAddress) {
        CosmosException cosmosException = new CosmosException(statusCode, message, responseHeaders,
            exception);
        cosmosException.setResourceAddress(resourceAddress);
        return cosmosException;
    }

    @Warning(value = INTERNAL_USE_ONLY_WARNING)
    public static Configs extractConfigs(CosmosClientBuilder cosmosClientBuilder) {
        return cosmosClientBuilder.configs();
    }

    @Warning(value = INTERNAL_USE_ONLY_WARNING)
    public static CosmosClientBuilder injectConfigs(CosmosClientBuilder cosmosClientBuilder, Configs configs) {
        return cosmosClientBuilder.configs(configs);
    }

    @Warning(value = INTERNAL_USE_ONLY_WARNING)
    public static String extractContainerSelfLink(CosmosAsyncContainer container) {
        return container.getLink();
    }

    @Warning(value = INTERNAL_USE_ONLY_WARNING)
    public static String extractResourceSelfLink(Resource resource) {
        return resource.getSelfLink();
    }

    @Warning(value = INTERNAL_USE_ONLY_WARNING)
    public static void setResourceSelfLink(Resource resource, String selfLink) {
        ModelBridgeInternal.setResourceSelfLink(resource, selfLink);
    }

    @Warning(value = INTERNAL_USE_ONLY_WARNING)
    public static void setTimestamp(Resource resource, Instant date) {
        ModelBridgeInternal.setTimestamp(resource, date);
    }

    @Warning(value = INTERNAL_USE_ONLY_WARNING)
    public static List<ClientSideRequestStatistics> getClientSideRequestStatisticsList(CosmosDiagnostics cosmosDiagnostics) {
        //Used only during aggregations like Aggregate/Orderby/Groupby which may contain clientSideStats in
        //feedResponseDiagnostics. So we need to add from both the places
        List<ClientSideRequestStatistics> clientSideRequestStatisticsList = new ArrayList<>();

        if (cosmosDiagnostics != null) {
            clientSideRequestStatisticsList
                .addAll(cosmosDiagnostics.getFeedResponseDiagnostics().getClientSideRequestStatisticsList());
            if (cosmosDiagnostics.clientSideRequestStatistics() != null) {
                clientSideRequestStatisticsList.add(cosmosDiagnostics.clientSideRequestStatistics());
            }
        }
        return clientSideRequestStatisticsList;
    }

    @Warning(value = INTERNAL_USE_ONLY_WARNING)
    public static ClientSideRequestStatistics getClientSideRequestStatics(CosmosDiagnostics cosmosDiagnostics) {
        ClientSideRequestStatistics clientSideRequestStatistics = null;
        if (cosmosDiagnostics != null) {
            clientSideRequestStatistics = cosmosDiagnostics.clientSideRequestStatistics();
        }
        return clientSideRequestStatistics;
    }

    @Warning(value = INTERNAL_USE_ONLY_WARNING)
    public static void recordResponse(CosmosDiagnostics cosmosDiagnostics,
                                      RxDocumentServiceRequest request,
                                      StoreResult storeResult,
                                      GlobalEndpointManager globalEndpointManager) {
<<<<<<< HEAD
        cosmosDiagnostics.clientSideRequestStatistics().recordResponse(request, storeResult, globalEndpointManager);
=======
        StoreResultDiagnostics storeResultDiagnostics = StoreResultDiagnostics.createStoreResultDiagnostics(storeResult);
        cosmosDiagnostics.clientSideRequestStatistics().recordResponse(request, storeResultDiagnostics, globalEndpointManager);
>>>>>>> 8d609db9
    }

    @Warning(value = INTERNAL_USE_ONLY_WARNING)
    public static void recordRetryContextEndTime(CosmosDiagnostics cosmosDiagnostics) {
        cosmosDiagnostics.clientSideRequestStatistics().recordRetryContextEndTime();
    }

    @Warning(value = INTERNAL_USE_ONLY_WARNING)
    public static MetadataDiagnosticsContext getMetaDataDiagnosticContext(CosmosDiagnostics cosmosDiagnostics){
        if(cosmosDiagnostics == null) {
            return null;
        }

        return cosmosDiagnostics.clientSideRequestStatistics().getMetadataDiagnosticsContext();
    }

    @Warning(value = INTERNAL_USE_ONLY_WARNING)
    public static SerializationDiagnosticsContext getSerializationDiagnosticsContext(CosmosDiagnostics cosmosDiagnostics){
        if(cosmosDiagnostics == null) {
            return null;
        }

        return cosmosDiagnostics.clientSideRequestStatistics().getSerializationDiagnosticsContext();
    }

    @Warning(value = INTERNAL_USE_ONLY_WARNING)
    public static void recordGatewayResponse(CosmosDiagnostics cosmosDiagnostics,
                                             RxDocumentServiceRequest rxDocumentServiceRequest,
                                             StoreResponse storeResponse,
<<<<<<< HEAD
                                             CosmosException exception,
                                             GlobalEndpointManager globalEndpointManager) {
        cosmosDiagnostics.clientSideRequestStatistics().recordGatewayResponse(rxDocumentServiceRequest, storeResponse, exception, globalEndpointManager);
=======
                                             GlobalEndpointManager globalEndpointManager) {
        StoreResponseDiagnostics storeResponseDiagnostics = StoreResponseDiagnostics.createStoreResponseDiagnostics(storeResponse);
        cosmosDiagnostics.clientSideRequestStatistics().recordGatewayResponse(rxDocumentServiceRequest, storeResponseDiagnostics, globalEndpointManager);
    }

    @Warning(value = INTERNAL_USE_ONLY_WARNING)
    public static void recordGatewayResponse(CosmosDiagnostics cosmosDiagnostics,
                                             RxDocumentServiceRequest rxDocumentServiceRequest,
                                             CosmosException cosmosException,
                                             GlobalEndpointManager globalEndpointManager) {
        StoreResponseDiagnostics storeResponseDiagnostics = StoreResponseDiagnostics.createStoreResponseDiagnostics(cosmosException);
        cosmosDiagnostics.clientSideRequestStatistics().recordGatewayResponse(rxDocumentServiceRequest, storeResponseDiagnostics, globalEndpointManager);
        cosmosException.setDiagnostics(cosmosDiagnostics);
>>>>>>> 8d609db9
    }

    @Warning(value = INTERNAL_USE_ONLY_WARNING)
    public static String recordAddressResolutionStart(CosmosDiagnostics cosmosDiagnostics,
                                                      URI targetEndpoint,
                                                      boolean forceRefresh,
                                                      boolean forceCollectionRoutingMapRefresh) {
        return cosmosDiagnostics.clientSideRequestStatistics().recordAddressResolutionStart(
            targetEndpoint,
            forceRefresh,
            forceCollectionRoutingMapRefresh);
    }

    @Warning(value = INTERNAL_USE_ONLY_WARNING)
    public static void recordAddressResolutionEnd(CosmosDiagnostics cosmosDiagnostics,
                                                  String identifier,
                                                  String errorMessage) {
        cosmosDiagnostics.clientSideRequestStatistics().recordAddressResolutionEnd(identifier, errorMessage);
    }

    @Warning(value = INTERNAL_USE_ONLY_WARNING)
    public static List<URI> getContactedReplicas(CosmosDiagnostics cosmosDiagnostics) {
        return cosmosDiagnostics.clientSideRequestStatistics().getContactedReplicas();
    }

    @Warning(value = INTERNAL_USE_ONLY_WARNING)
    public static void setContactedReplicas(CosmosDiagnostics cosmosDiagnostics,
                                            List<URI> contactedReplicas) {
        cosmosDiagnostics.clientSideRequestStatistics().setContactedReplicas(contactedReplicas);
    }

    @Warning(value = INTERNAL_USE_ONLY_WARNING)
    public static Set<URI> getFailedReplicas(CosmosDiagnostics cosmosDiagnostics) {
        return cosmosDiagnostics.clientSideRequestStatistics().getFailedReplicas();
    }

    @Warning(value = INTERNAL_USE_ONLY_WARNING)
    public static <T> ConcurrentMap<String, QueryMetrics> queryMetricsFromFeedResponse(FeedResponse<T> feedResponse) {
        return ModelBridgeInternal.queryMetrics(feedResponse);
    }

    @Warning(value = INTERNAL_USE_ONLY_WARNING)
    public static PartitionKeyInternal getPartitionKeyInternal(PartitionKey partitionKey) {
        return ModelBridgeInternal.getPartitionKeyInternal(partitionKey);
    }

    @Warning(value = INTERNAL_USE_ONLY_WARNING)
    public static <T> InternalObjectNode getProperties(CosmosItemResponse<T> cosmosItemResponse) {
        return ModelBridgeInternal.getInternalObjectNode(cosmosItemResponse);
    }

    @Warning(value = INTERNAL_USE_ONLY_WARNING)
    public static String getLink(CosmosAsyncContainer cosmosAsyncContainer) {
        return cosmosAsyncContainer.getLink();
    }

    @Warning(value = INTERNAL_USE_ONLY_WARNING)
    public static CosmosAsyncConflict createCosmosAsyncConflict(String id, CosmosAsyncContainer container) {
        return new CosmosAsyncConflict(id, container);
    }

    @Warning(value = INTERNAL_USE_ONLY_WARNING)
    public static CosmosAsyncContainer createCosmosAsyncContainer(String id, CosmosAsyncDatabase database) {
        return new CosmosAsyncContainer(id, database);
    }

    @Warning(value = INTERNAL_USE_ONLY_WARNING)
    public static CosmosAsyncDatabase createCosmosAsyncDatabase(String id, CosmosAsyncClient client) {
        return new CosmosAsyncDatabase(id, client);
    }

    @Warning(value = INTERNAL_USE_ONLY_WARNING)
    public static CosmosAsyncPermission createCosmosAsyncPermission(String id, CosmosAsyncUser user) {
        return new CosmosAsyncPermission(id, user);
    }

    @Warning(value = INTERNAL_USE_ONLY_WARNING)
    public static CosmosAsyncUserDefinedFunction createCosmosAsyncUserDefinedFunction(String id, CosmosAsyncContainer container) {
        return new CosmosAsyncUserDefinedFunction(id, container);
    }

    @Warning(value = INTERNAL_USE_ONLY_WARNING)
    public static CosmosAsyncUser createCosmosAsyncUser(String id, CosmosAsyncDatabase database) {
        return new CosmosAsyncUser(id, database);
    }

    @Warning(value = INTERNAL_USE_ONLY_WARNING)
    public static CosmosDatabase createCosmosDatabase(String id, CosmosClient client, CosmosAsyncDatabase database) {
        return new CosmosDatabase(id, client, database);
    }

    @Warning(value = INTERNAL_USE_ONLY_WARNING)
    public static TracerProvider getTracerProvider(CosmosAsyncClient client) {
        return client.getTracerProvider();
    }

    @Warning(value = INTERNAL_USE_ONLY_WARNING)
    public static CosmosUser createCosmosUser(CosmosAsyncUser asyncUser, CosmosDatabase database, String id) {
        return new CosmosUser(asyncUser, database, id);
    }

    @Warning(value = INTERNAL_USE_ONLY_WARNING)
    public static ConsistencyLevel fromServiceSerializedFormat(String consistencyLevel) {
        return ConsistencyLevel.fromServiceSerializedFormat(consistencyLevel);
    }

    @Warning(value = INTERNAL_USE_ONLY_WARNING)
    public static CosmosException createServiceUnavailableException(Exception innerException) {
        return new ServiceUnavailableException(innerException.getMessage(), innerException, null, null);
    }

    @Warning(value = INTERNAL_USE_ONLY_WARNING)
    public static Duration getNetworkRequestTimeoutFromGatewayConnectionConfig(GatewayConnectionConfig gatewayConnectionConfig) {
        return gatewayConnectionConfig.getNetworkRequestTimeout();
    }

    @Warning(value = INTERNAL_USE_ONLY_WARNING)
    public static SqlQuerySpec getOfferQuerySpecFromResourceId(CosmosAsyncContainer container, String resourceId) {
        return container.getDatabase().getOfferQuerySpecFromResourceId(resourceId);
    }

    @Warning(value = INTERNAL_USE_ONLY_WARNING)
    public static CosmosAsyncContainer getControlContainerFromThroughputGlobalControlConfig(GlobalThroughputControlConfig globalControlConfig) {
        return globalControlConfig.getControlContainer();
    }

    @Warning(value = INTERNAL_USE_ONLY_WARNING)
    public static RetryContext getRetryContext(CosmosDiagnostics cosmosDiagnostics) {
        if(cosmosDiagnostics != null && cosmosDiagnostics.clientSideRequestStatistics() != null) {
            return cosmosDiagnostics.clientSideRequestStatistics().getRetryContext();
        } else {
            return null;
        }
    }

    @Warning(value = INTERNAL_USE_ONLY_WARNING)
    public static void  initializeAllAccessors() {
        CosmosClient.initialize();
        CosmosAsyncClientEncryptionKey.initialize();
        CosmosAsyncContainer.initialize();
        CosmosAsyncDatabase.initialize();
        CosmosClientBuilder.initialize();
        CosmosDiagnostics.initialize();
        CosmosException.initialize();
        DirectConnectionConfig.initialize();
    }
}<|MERGE_RESOLUTION|>--- conflicted
+++ resolved
@@ -568,12 +568,8 @@
                                       RxDocumentServiceRequest request,
                                       StoreResult storeResult,
                                       GlobalEndpointManager globalEndpointManager) {
-<<<<<<< HEAD
-        cosmosDiagnostics.clientSideRequestStatistics().recordResponse(request, storeResult, globalEndpointManager);
-=======
         StoreResultDiagnostics storeResultDiagnostics = StoreResultDiagnostics.createStoreResultDiagnostics(storeResult);
         cosmosDiagnostics.clientSideRequestStatistics().recordResponse(request, storeResultDiagnostics, globalEndpointManager);
->>>>>>> 8d609db9
     }
 
     @Warning(value = INTERNAL_USE_ONLY_WARNING)
@@ -603,11 +599,6 @@
     public static void recordGatewayResponse(CosmosDiagnostics cosmosDiagnostics,
                                              RxDocumentServiceRequest rxDocumentServiceRequest,
                                              StoreResponse storeResponse,
-<<<<<<< HEAD
-                                             CosmosException exception,
-                                             GlobalEndpointManager globalEndpointManager) {
-        cosmosDiagnostics.clientSideRequestStatistics().recordGatewayResponse(rxDocumentServiceRequest, storeResponse, exception, globalEndpointManager);
-=======
                                              GlobalEndpointManager globalEndpointManager) {
         StoreResponseDiagnostics storeResponseDiagnostics = StoreResponseDiagnostics.createStoreResponseDiagnostics(storeResponse);
         cosmosDiagnostics.clientSideRequestStatistics().recordGatewayResponse(rxDocumentServiceRequest, storeResponseDiagnostics, globalEndpointManager);
@@ -621,7 +612,6 @@
         StoreResponseDiagnostics storeResponseDiagnostics = StoreResponseDiagnostics.createStoreResponseDiagnostics(cosmosException);
         cosmosDiagnostics.clientSideRequestStatistics().recordGatewayResponse(rxDocumentServiceRequest, storeResponseDiagnostics, globalEndpointManager);
         cosmosException.setDiagnostics(cosmosDiagnostics);
->>>>>>> 8d609db9
     }
 
     @Warning(value = INTERNAL_USE_ONLY_WARNING)
