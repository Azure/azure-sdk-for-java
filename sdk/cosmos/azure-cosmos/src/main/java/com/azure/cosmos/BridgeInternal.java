// Copyright (c) Microsoft Corporation. All rights reserved.
// Licensed under the MIT License.

package com.azure.cosmos;

import com.azure.cosmos.implementation.AsyncDocumentClient;
import com.azure.cosmos.implementation.ClientSideRequestStatistics;
import com.azure.cosmos.implementation.Configs;
import com.azure.cosmos.implementation.Constants;
import com.azure.cosmos.implementation.CosmosError;
import com.azure.cosmos.implementation.DatabaseAccount;
import com.azure.cosmos.implementation.DiagnosticsClientContext;
import com.azure.cosmos.implementation.Document;
import com.azure.cosmos.implementation.FeedResponseDiagnostics;
import com.azure.cosmos.implementation.InternalObjectNode;
import com.azure.cosmos.implementation.JsonSerializable;
import com.azure.cosmos.implementation.MetadataDiagnosticsContext;
import com.azure.cosmos.implementation.QueryMetrics;
import com.azure.cosmos.implementation.ReplicationPolicy;
import com.azure.cosmos.implementation.RequestOptions;
import com.azure.cosmos.implementation.RequestTimeline;
import com.azure.cosmos.implementation.Resource;
import com.azure.cosmos.implementation.ResourceResponse;
import com.azure.cosmos.implementation.RxDocumentServiceRequest;
import com.azure.cosmos.implementation.RxDocumentServiceResponse;
import com.azure.cosmos.implementation.SerializationDiagnosticsContext;
import com.azure.cosmos.implementation.ServiceUnavailableException;
import com.azure.cosmos.implementation.StoredProcedureResponse;
import com.azure.cosmos.implementation.TracerProvider;
import com.azure.cosmos.implementation.Warning;
import com.azure.cosmos.implementation.directconnectivity.StoreResponse;
import com.azure.cosmos.implementation.directconnectivity.StoreResult;
import com.azure.cosmos.implementation.directconnectivity.Uri;
import com.azure.cosmos.implementation.directconnectivity.rntbd.RntbdEndpointStatistics;
import com.azure.cosmos.implementation.patch.PatchOperation;
import com.azure.cosmos.implementation.query.QueryInfo;
import com.azure.cosmos.implementation.query.metrics.ClientSideMetrics;
import com.azure.cosmos.implementation.routing.PartitionKeyInternal;
import com.azure.cosmos.implementation.throughputControl.ThroughputControlMode;
import com.azure.cosmos.models.CosmosItemResponse;
import com.azure.cosmos.models.CosmosStoredProcedureProperties;
import com.azure.cosmos.models.FeedResponse;
import com.azure.cosmos.models.ModelBridgeInternal;
import com.azure.cosmos.models.PartitionKey;
import com.azure.cosmos.models.SqlQuerySpec;
import com.fasterxml.jackson.databind.JsonNode;
import com.fasterxml.jackson.databind.ObjectMapper;
import com.fasterxml.jackson.databind.node.ObjectNode;
import io.micrometer.core.instrument.MeterRegistry;

import java.net.URI;
import java.nio.ByteBuffer;
import java.time.Duration;
import java.time.Instant;
import java.util.ArrayList;
import java.util.Collection;
import java.util.Collections;
import java.util.List;
import java.util.Map;
import java.util.Set;
import java.util.concurrent.ConcurrentMap;

import static com.azure.cosmos.implementation.Warning.INTERNAL_USE_ONLY_WARNING;

/**
 * DO NOT USE.
 * This is meant to be used only internally as a bridge access to classes in
 * com.azure.cosmos
 **/
@Warning(value = INTERNAL_USE_ONLY_WARNING)
public final class BridgeInternal {

    private BridgeInternal() {}

    @Warning(value = INTERNAL_USE_ONLY_WARNING)
    public static CosmosDiagnostics createCosmosDiagnostics(DiagnosticsClientContext diagnosticsClientContext) {
        return new CosmosDiagnostics(diagnosticsClientContext);
    }

    @Warning(value = INTERNAL_USE_ONLY_WARNING)
    public static Set<URI> getRegionsContacted(CosmosDiagnostics cosmosDiagnostics) {
        return cosmosDiagnostics.clientSideRequestStatistics().getRegionsContacted();
    }

    @Warning(value = INTERNAL_USE_ONLY_WARNING)
    public static AsyncDocumentClient getContextClient(CosmosAsyncClient cosmosAsyncClient) {
        return cosmosAsyncClient.getContextClient();
    }

    @Warning(value = INTERNAL_USE_ONLY_WARNING)
    public static String getServiceEndpoint(CosmosAsyncClient cosmosAsyncClient) {
        return cosmosAsyncClient.getServiceEndpoint();
    }

    @Warning(value = INTERNAL_USE_ONLY_WARNING)
    public static boolean isClientTelemetryEnabled(CosmosAsyncClient cosmosAsyncClient) {
        return cosmosAsyncClient.isClientTelemetryEnabled();
    }

    @Warning(value = INTERNAL_USE_ONLY_WARNING)
    public static Document documentFromObject(Object document, ObjectMapper mapper) {
        return Document.fromObject(document, mapper);
    }

    @Warning(value = INTERNAL_USE_ONLY_WARNING)
    public static ByteBuffer serializeJsonToByteBuffer(Object document, ObjectMapper mapper) {
        return InternalObjectNode.serializeJsonToByteBuffer(document, mapper);
    }

    @Warning(value = INTERNAL_USE_ONLY_WARNING)
    public static void monitorTelemetry(MeterRegistry registry) {
        CosmosAsyncClient.setMonitorTelemetry(registry);
    }

    @Warning(value = INTERNAL_USE_ONLY_WARNING)
    public static <T extends Resource> ResourceResponse<T> toResourceResponse(RxDocumentServiceResponse response,
                                                                              Class<T> cls) {
        return new ResourceResponse<T>(response, cls);
    }

    @Warning(value = INTERNAL_USE_ONLY_WARNING)
    public static <T extends Resource> FeedResponse<T> toFeedResponsePage(RxDocumentServiceResponse response,
                                                                          Class<T> cls) {
        return ModelBridgeInternal.toFeedResponsePage(response, cls);
    }

    @Warning(value = INTERNAL_USE_ONLY_WARNING)
    public static <T> FeedResponse<T> toFeedResponsePage(List<T> results, Map<String, String> headers, boolean noChanges) {
        return ModelBridgeInternal.toFeedResponsePage(results, headers, noChanges);
    }

    @Warning(value = INTERNAL_USE_ONLY_WARNING)
    public static <T extends Resource> FeedResponse<T> toChangeFeedResponsePage(RxDocumentServiceResponse response,
                                                                                Class<T> cls) {
        return ModelBridgeInternal.toChaneFeedResponsePage(response, cls);
    }

    @Warning(value = INTERNAL_USE_ONLY_WARNING)
    public static StoredProcedureResponse toStoredProcedureResponse(RxDocumentServiceResponse response) {
        return new StoredProcedureResponse(response);
    }

    @Warning(value = INTERNAL_USE_ONLY_WARNING)
    public static <T extends Resource> boolean noChanges(FeedResponse<T> page) {
        return ModelBridgeInternal.noChanges(page);
    }

    @Warning(value = INTERNAL_USE_ONLY_WARNING)
    public static <T> FeedResponse<T> createFeedResponse(List<T> results,
            Map<String, String> headers) {
        return ModelBridgeInternal.createFeedResponse(results, headers);
    }

    @Warning(value = INTERNAL_USE_ONLY_WARNING)
    public static <T> FeedResponse<T> createFeedResponseWithQueryMetrics(
        List<T> results,
        Map<String, String> headers,
        ConcurrentMap<String, QueryMetrics> queryMetricsMap,
        QueryInfo.QueryPlanDiagnosticsContext diagnosticsContext,
        boolean useEtagAsContinuation,
        boolean isNoChangesResponse,
        CosmosDiagnostics cosmosDiagnostics) {

        FeedResponse<T> feedResponseWithQueryMetrics = ModelBridgeInternal.createFeedResponseWithQueryMetrics(
            results,
            headers,
            queryMetricsMap,
            diagnosticsContext,
            useEtagAsContinuation,
            isNoChangesResponse);

        ClientSideRequestStatistics requestStatistics;
        if (cosmosDiagnostics != null) {
            requestStatistics = cosmosDiagnostics.clientSideRequestStatistics();
            if (requestStatistics != null) {
                BridgeInternal.addClientSideDiagnosticsToFeed(feedResponseWithQueryMetrics.getCosmosDiagnostics(),
                                                              Collections.singletonList(requestStatistics));
            }
            BridgeInternal.addClientSideDiagnosticsToFeed(feedResponseWithQueryMetrics.getCosmosDiagnostics(),
                                                          cosmosDiagnostics.getFeedResponseDiagnostics()
                                                              .getClientSideRequestStatisticsList());
        }

        return feedResponseWithQueryMetrics;
    }

    @Warning(value = INTERNAL_USE_ONLY_WARNING)
    public static CosmosDiagnostics createCosmosDiagnostics(Map<String, QueryMetrics> queryMetricsMap) {
        return new CosmosDiagnostics(new FeedResponseDiagnostics(queryMetricsMap));
    }

    @Warning(value = INTERNAL_USE_ONLY_WARNING)
    public static void setFeedResponseDiagnostics(CosmosDiagnostics cosmosDiagnostics,
                                                  ConcurrentMap<String, QueryMetrics> queryMetricsMap) {
        cosmosDiagnostics.setFeedResponseDiagnostics(new FeedResponseDiagnostics(queryMetricsMap));
    }

    @Warning(value = INTERNAL_USE_ONLY_WARNING)
    public static void setQueryPlanDiagnosticsContext(CosmosDiagnostics cosmosDiagnostics, QueryInfo.QueryPlanDiagnosticsContext diagnosticsContext) {
        cosmosDiagnostics.getFeedResponseDiagnostics().setDiagnosticsContext(diagnosticsContext);
    }

    @Warning(value = INTERNAL_USE_ONLY_WARNING)
    public static void addClientSideDiagnosticsToFeed(CosmosDiagnostics cosmosDiagnostics,
                         List<ClientSideRequestStatistics> requestStatistics) {
        cosmosDiagnostics.getFeedResponseDiagnostics().addClientSideRequestStatistics(requestStatistics);
    }

    @Warning(value = INTERNAL_USE_ONLY_WARNING)
    public static <E extends CosmosException> E setRequestTimeline(E e, RequestTimeline requestTimeline) {
        e.setRequestTimeline(requestTimeline);
        return e;
    }

    @Warning(value = INTERNAL_USE_ONLY_WARNING)
    public static <E extends CosmosException> RequestTimeline getRequestTimeline(E e) {
        return e.getRequestTimeline();
    }

    @Warning(value = INTERNAL_USE_ONLY_WARNING)
    public static <E extends CosmosException> E setChannelTaskQueueSize(E e, int value) {
        e.setRntbdChannelTaskQueueSize(value);
        return e;
    }

    @Warning(value = INTERNAL_USE_ONLY_WARNING)
    public static <E extends CosmosException> int getRntbdPendingRequestQueueSize(E e) {
        return e.getRntbdPendingRequestQueueSize();
    }

    @Warning(value = INTERNAL_USE_ONLY_WARNING)
    public static <E extends CosmosException> E setRntbdPendingRequestQueueSize(E e, int value) {
        e.setRntbdPendingRequestQueueSize(value);
        return e;
    }

    @Warning(value = INTERNAL_USE_ONLY_WARNING)
    public static <E extends CosmosException> int getChannelTaskQueueSize(E e) {
        return e.getRntbdChannelTaskQueueSize();
    }


    @Warning(value = INTERNAL_USE_ONLY_WARNING)
    public static <E extends CosmosException> E setRntbdRequestLength(E e, int requestLen) {
        e.setRntbdRequestLength(requestLen);
        return e;
    }

    @Warning(value = INTERNAL_USE_ONLY_WARNING)
    public static <E extends CosmosException> int getRntbdRequestLength(E e) {
        return e.getRntbdRequestLength();
    }

    @Warning(value = INTERNAL_USE_ONLY_WARNING)
    public static <E extends CosmosException> E setRequestBodyLength(E e, int requestLen) {
        e.setRequestPayloadLength(requestLen);
        return e;
    }

    @Warning(value = INTERNAL_USE_ONLY_WARNING)
    public static <E extends CosmosException> int getRequestBodyLength(E e) {
        return e.getRequestPayloadLength();
    }

    @Warning(value = INTERNAL_USE_ONLY_WARNING)
    public static <E extends CosmosException> E setRntbdResponseLength(E e, int requestLen) {
        e.setRntbdResponseLength(requestLen);
        return e;
    }

    @Warning(value = INTERNAL_USE_ONLY_WARNING)
    public static <E extends CosmosException> int getRntbdResponseLength(E e) {
        return e.getRntbdResponseLength();
    }

    @Warning(value = INTERNAL_USE_ONLY_WARNING)
    public static <E extends CosmosException> E setResourceAddress(E e, String resourceAddress) {
        e.setResourceAddress(resourceAddress);
        return e;
    }

    @Warning(value = INTERNAL_USE_ONLY_WARNING)
    public static <E extends CosmosException> E setServiceEndpointStatistics(E e, RntbdEndpointStatistics rntbdEndpointStatistics) {
        e.setRntbdServiceEndpointStatistics(rntbdEndpointStatistics);
        return e;
    }

    @Warning(value = INTERNAL_USE_ONLY_WARNING)
    public static <E extends CosmosException> RntbdEndpointStatistics getServiceEndpointStatistics(E e) {
        return e.getRntbdServiceEndpointStatistics();
    }

    @Warning(value = INTERNAL_USE_ONLY_WARNING)
    public static <E extends CosmosException> long getLSN(E e) {
        return e.lsn;
    }

    @Warning(value = INTERNAL_USE_ONLY_WARNING)
    public static <E extends CosmosException> String getPartitionKeyRangeId(E e) {
        return e.partitionKeyRangeId;
    }

    @Warning(value = INTERNAL_USE_ONLY_WARNING)
    public static <E extends CosmosException> String getResourceAddress(E e) {
        return e.getResourceAddress();
    }

    @Warning(value = INTERNAL_USE_ONLY_WARNING)
    public static <E extends CosmosException> E setLSN(E e, long lsn) {
        e.lsn = lsn;
        return e;
    }

    @Warning(value = INTERNAL_USE_ONLY_WARNING)
    public static <E extends CosmosException> E setPartitionKeyRangeId(E e, String partitionKeyRangeId) {
        e.partitionKeyRangeId = partitionKeyRangeId;
        return e;
    }

    @Warning(value = INTERNAL_USE_ONLY_WARNING)
    public static <E extends CosmosException> boolean hasSendingRequestStarted(E e) {
        return e.hasSendingRequestStarted();
    }

    @Warning(value = INTERNAL_USE_ONLY_WARNING)
    public static <E extends CosmosException> void setSendingRequestStarted(E e, boolean hasSendingRequestStarted) {
        e.setSendingRequestHasStarted(hasSendingRequestStarted);
    }

    @Warning(value = INTERNAL_USE_ONLY_WARNING)
    public static boolean isEnableMultipleWriteLocations(DatabaseAccount account) {
        return account.getEnableMultipleWriteLocations();
    }

    @Warning(value = INTERNAL_USE_ONLY_WARNING)
    public static <E extends CosmosException> Uri getRequestUri(CosmosException cosmosException) {
        return cosmosException.requestUri;
    }

    @Warning(value = INTERNAL_USE_ONLY_WARNING)
    public static <E extends CosmosException> void setRequestHeaders(CosmosException cosmosException,
                                                                     Map<String, String> requestHeaders) {
        cosmosException.requestHeaders = requestHeaders;
    }

    @Warning(value = INTERNAL_USE_ONLY_WARNING)
    public static void setSubStatusCode(CosmosException documentClientException, int subStatusCode) {
        documentClientException.setSubStatusCode(subStatusCode);
    }

    @Warning(value = INTERNAL_USE_ONLY_WARNING)
    public static <E extends CosmosException> Map<String, String> getRequestHeaders(
        CosmosException cosmosException) {
        return cosmosException.requestHeaders;
    }

    @Warning(value = INTERNAL_USE_ONLY_WARNING)
    public static String getAltLink(Resource resource) {
        return ModelBridgeInternal.getAltLink(resource);
    }

    @Warning(value = INTERNAL_USE_ONLY_WARNING)
    public static void setAltLink(Resource resource, String altLink) {
        ModelBridgeInternal.setAltLink(resource, altLink);
    }

    @Warning(value = INTERNAL_USE_ONLY_WARNING)
    public static void setMaxReplicaSetSize(ReplicationPolicy replicationPolicy, int value) {
        replicationPolicy.setMaxReplicaSetSize(value);
    }

    @Warning(value = INTERNAL_USE_ONLY_WARNING)
    public static <T extends Resource> void putQueryMetricsIntoMap(FeedResponse<T> response, String partitionKeyRangeId,
                                                                   QueryMetrics queryMetrics) {
        ModelBridgeInternal.queryMetricsMap(response).put(partitionKeyRangeId, queryMetrics);
    }

    @Warning(value = INTERNAL_USE_ONLY_WARNING)
    public static QueryMetrics createQueryMetricsFromDelimitedStringAndClientSideMetrics(
        String queryMetricsDelimitedString, ClientSideMetrics clientSideMetrics, String activityId) {
        return QueryMetrics.createFromDelimitedStringAndClientSideMetrics(queryMetricsDelimitedString,
            clientSideMetrics, activityId);
    }

    @Warning(value = INTERNAL_USE_ONLY_WARNING)
    public static QueryMetrics createQueryMetricsFromCollection(Collection<QueryMetrics> queryMetricsCollection) {
        return QueryMetrics.createFromCollection(queryMetricsCollection);
    }

    @Warning(value = INTERNAL_USE_ONLY_WARNING)
    public static ClientSideMetrics getClientSideMetrics(QueryMetrics queryMetrics) {
        return queryMetrics.getClientSideMetrics();
    }

    @Warning(value = INTERNAL_USE_ONLY_WARNING)
    public static String getInnerErrorMessage(CosmosException cosmosException) {
        if (cosmosException == null) {
            return null;
        }
        return cosmosException.innerErrorMessage();
    }

    @Warning(value = INTERNAL_USE_ONLY_WARNING)
    public static PartitionKey getPartitionKey(PartitionKeyInternal partitionKeyInternal) {
        return new PartitionKey(partitionKeyInternal);
    }

    @Warning(value = INTERNAL_USE_ONLY_WARNING)
    public static <T> void setProperty(JsonSerializable jsonSerializable, String propertyName, T value) {
        ModelBridgeInternal.setProperty(jsonSerializable, propertyName, value);
    }

    @Warning(value = INTERNAL_USE_ONLY_WARNING)
    public static ObjectNode getObject(JsonSerializable jsonSerializable, String propertyName) {
        return ModelBridgeInternal.getObjectNodeFromJsonSerializable(jsonSerializable, propertyName);
    }

    @Warning(value = INTERNAL_USE_ONLY_WARNING)
    public static void remove(JsonSerializable jsonSerializable, String propertyName) {
        ModelBridgeInternal.removeFromJsonSerializable(jsonSerializable, propertyName);
    }

    @Warning(value = INTERNAL_USE_ONLY_WARNING)
    public static CosmosStoredProcedureProperties createCosmosStoredProcedureProperties(String jsonString) {
        return ModelBridgeInternal.createCosmosStoredProcedureProperties(jsonString);
    }

    @Warning(value = INTERNAL_USE_ONLY_WARNING)
    public static Object getValue(JsonNode value) {
        return ModelBridgeInternal.getValue(value);
    }

    @Warning(value = INTERNAL_USE_ONLY_WARNING)
    public static CosmosException setCosmosDiagnostics(
                                            CosmosException cosmosException,
                                            CosmosDiagnostics cosmosDiagnostics) {
        return cosmosException.setDiagnostics(cosmosDiagnostics);
    }

    @Warning(value = INTERNAL_USE_ONLY_WARNING)
    public static CosmosException createCosmosException(int statusCode) {
        return new CosmosException(statusCode, null, null, null);
    }

    @Warning(value = INTERNAL_USE_ONLY_WARNING)
    public static CosmosException createCosmosException(int statusCode, String errorMessage) {
        CosmosException cosmosException = new CosmosException(statusCode, errorMessage, null, null);
        cosmosException.setError(new CosmosError());
        ModelBridgeInternal.setProperty(cosmosException.getError(), Constants.Properties.MESSAGE, errorMessage);
        return cosmosException;
    }

    @Warning(value = INTERNAL_USE_ONLY_WARNING)
    public static CosmosException createCosmosException(String resourceAddress, int statusCode, Exception innerException) {
        return new CosmosException(resourceAddress, statusCode, null, null, innerException);
    }

    @Warning(value = INTERNAL_USE_ONLY_WARNING)
    public static CosmosException createCosmosException(String resourceAddress,
                                                        int statusCode,
                                                        CosmosError cosmosErrorResource,
                                                        Map<String, String> responseHeaders) {
        CosmosException cosmosException = new CosmosException(statusCode,
            cosmosErrorResource == null ? null : cosmosErrorResource.getMessage(), responseHeaders, null);
        cosmosException.setResourceAddress(resourceAddress);
        cosmosException.setError(cosmosErrorResource);
        return cosmosException;
    }

    @Warning(value = INTERNAL_USE_ONLY_WARNING)
    public static CosmosError getCosmosError(CosmosException cosmosException) {
        return cosmosException == null ? null : cosmosException.getError();
    }

    @Warning(value = INTERNAL_USE_ONLY_WARNING)
    public static CosmosException createCosmosException(String message,
                                                        Exception exception,
                                                        Map<String, String> responseHeaders,
                                                        int statusCode,
                                                        String resourceAddress) {
        CosmosException cosmosException = new CosmosException(statusCode, message, responseHeaders,
            exception);
        cosmosException.setResourceAddress(resourceAddress);
        return cosmosException;
    }

    @Warning(value = INTERNAL_USE_ONLY_WARNING)
    public static Configs extractConfigs(CosmosClientBuilder cosmosClientBuilder) {
        return cosmosClientBuilder.configs();
    }

    @Warning(value = INTERNAL_USE_ONLY_WARNING)
    public static CosmosClientBuilder injectConfigs(CosmosClientBuilder cosmosClientBuilder, Configs configs) {
        return cosmosClientBuilder.configs(configs);
    }

    @Warning(value = INTERNAL_USE_ONLY_WARNING)
    public static String extractContainerSelfLink(CosmosAsyncContainer container) {
        return container.getLink();
    }

    @Warning(value = INTERNAL_USE_ONLY_WARNING)
    public static String extractResourceSelfLink(Resource resource) {
        return resource.getSelfLink();
    }

    @Warning(value = INTERNAL_USE_ONLY_WARNING)
    public static void setResourceSelfLink(Resource resource, String selfLink) {
        ModelBridgeInternal.setResourceSelfLink(resource, selfLink);
    }

    @Warning(value = INTERNAL_USE_ONLY_WARNING)
    public static void setTimestamp(Resource resource, Instant date) {
        ModelBridgeInternal.setTimestamp(resource, date);
    }

    @Warning(value = INTERNAL_USE_ONLY_WARNING)
    public static List<ClientSideRequestStatistics> getClientSideRequestStatisticsList(CosmosDiagnostics cosmosDiagnostics) {
        //Used only during aggregations like Aggregate/Orderby/Groupby which may contain clientSideStats in
        //feedResponseDiagnostics. So we need to add from both the places
        List<ClientSideRequestStatistics> clientSideRequestStatisticsList = new ArrayList<>();

        if (cosmosDiagnostics != null) {
            clientSideRequestStatisticsList
                .addAll(cosmosDiagnostics.getFeedResponseDiagnostics().getClientSideRequestStatisticsList());
            if (cosmosDiagnostics.clientSideRequestStatistics() != null) {
                clientSideRequestStatisticsList.add(cosmosDiagnostics.clientSideRequestStatistics());
            }
        }
        return clientSideRequestStatisticsList;
    }

    @Warning(value = INTERNAL_USE_ONLY_WARNING)
    public static ClientSideRequestStatistics getClientSideRequestStatics(CosmosDiagnostics cosmosDiagnostics) {
        ClientSideRequestStatistics clientSideRequestStatistics = null;
        if (cosmosDiagnostics != null) {
            clientSideRequestStatistics = cosmosDiagnostics.clientSideRequestStatistics();
        }
        return clientSideRequestStatistics;
    }

    @Warning(value = INTERNAL_USE_ONLY_WARNING)
    public static void setTransportClientRequestTimelineOnDiagnostics(CosmosDiagnostics cosmosDiagnostics,
                                                                      RequestTimeline requestTimeline) {
        cosmosDiagnostics.clientSideRequestStatistics().setTransportClientRequestTimeline(requestTimeline);
    }

    @Warning(value = INTERNAL_USE_ONLY_WARNING)
    public static void recordResponse(CosmosDiagnostics cosmosDiagnostics,
                                      RxDocumentServiceRequest request, StoreResult storeResult) {
        cosmosDiagnostics.clientSideRequestStatistics().recordResponse(request, storeResult);
    }

    @Warning(value = INTERNAL_USE_ONLY_WARNING)
    public static void recordRetryContext(CosmosDiagnostics cosmosDiagnostics,
                                          RxDocumentServiceRequest request) {
        cosmosDiagnostics.clientSideRequestStatistics().recordRetryContext(request);
    }

    @Warning(value = INTERNAL_USE_ONLY_WARNING)
    public static MetadataDiagnosticsContext getMetaDataDiagnosticContext(CosmosDiagnostics cosmosDiagnostics){
        if(cosmosDiagnostics == null) {
            return null;
        }

        return cosmosDiagnostics.clientSideRequestStatistics().getMetadataDiagnosticsContext();
    }

    @Warning(value = INTERNAL_USE_ONLY_WARNING)
    public static SerializationDiagnosticsContext getSerializationDiagnosticsContext(CosmosDiagnostics cosmosDiagnostics){
        if(cosmosDiagnostics == null) {
            return null;
        }

        return cosmosDiagnostics.clientSideRequestStatistics().getSerializationDiagnosticsContext();
    }

    @Warning(value = INTERNAL_USE_ONLY_WARNING)
    public static void recordGatewayResponse(CosmosDiagnostics cosmosDiagnostics,
                                             RxDocumentServiceRequest rxDocumentServiceRequest,
                                             StoreResponse storeResponse,
                                             CosmosException exception) {
        cosmosDiagnostics.clientSideRequestStatistics().recordGatewayResponse(rxDocumentServiceRequest, storeResponse, exception);
    }

    @Warning(value = INTERNAL_USE_ONLY_WARNING)
    public static String recordAddressResolutionStart(CosmosDiagnostics cosmosDiagnostics,
                                                      URI targetEndpoint) {
        return cosmosDiagnostics.clientSideRequestStatistics().recordAddressResolutionStart(targetEndpoint);
    }

    @Warning(value = INTERNAL_USE_ONLY_WARNING)
    public static void recordAddressResolutionEnd(CosmosDiagnostics cosmosDiagnostics,
                                                  String identifier,
                                                  String errorMessage) {
        cosmosDiagnostics.clientSideRequestStatistics().recordAddressResolutionEnd(identifier, errorMessage);
    }

    @Warning(value = INTERNAL_USE_ONLY_WARNING)
    public static List<URI> getContactedReplicas(CosmosDiagnostics cosmosDiagnostics) {
        return cosmosDiagnostics.clientSideRequestStatistics().getContactedReplicas();
    }

    @Warning(value = INTERNAL_USE_ONLY_WARNING)
    public static void setContactedReplicas(CosmosDiagnostics cosmosDiagnostics,
                                            List<URI> contactedReplicas) {
        cosmosDiagnostics.clientSideRequestStatistics().setContactedReplicas(contactedReplicas);
    }

    @Warning(value = INTERNAL_USE_ONLY_WARNING)
    public static Set<URI> getFailedReplicas(CosmosDiagnostics cosmosDiagnostics) {
        return cosmosDiagnostics.clientSideRequestStatistics().getFailedReplicas();
    }

    @Warning(value = INTERNAL_USE_ONLY_WARNING)
    public static <T> ConcurrentMap<String, QueryMetrics> queryMetricsFromFeedResponse(FeedResponse<T> feedResponse) {
        return ModelBridgeInternal.queryMetrics(feedResponse);
    }

    @Warning(value = INTERNAL_USE_ONLY_WARNING)
    public static PartitionKeyInternal getPartitionKeyInternal(PartitionKey partitionKey) {
        return ModelBridgeInternal.getPartitionKeyInternal(partitionKey);
    }

    @Warning(value = INTERNAL_USE_ONLY_WARNING)
    public static <T> InternalObjectNode getProperties(CosmosItemResponse<T> cosmosItemResponse) {
        return ModelBridgeInternal.getInternalObjectNode(cosmosItemResponse);
    }

    @Warning(value = INTERNAL_USE_ONLY_WARNING)
    public static String getLink(CosmosAsyncContainer cosmosAsyncContainer) {
        return cosmosAsyncContainer.getLink();
    }

    @Warning(value = INTERNAL_USE_ONLY_WARNING)
    public static CosmosAsyncConflict createCosmosAsyncConflict(String id, CosmosAsyncContainer container) {
        return new CosmosAsyncConflict(id, container);
    }

    @Warning(value = INTERNAL_USE_ONLY_WARNING)
    public static CosmosAsyncContainer createCosmosAsyncContainer(String id, CosmosAsyncDatabase database) {
        return new CosmosAsyncContainer(id, database);
    }

    @Warning(value = INTERNAL_USE_ONLY_WARNING)
    public static CosmosAsyncDatabase createCosmosAsyncDatabase(String id, CosmosAsyncClient client) {
        return new CosmosAsyncDatabase(id, client);
    }

    @Warning(value = INTERNAL_USE_ONLY_WARNING)
    public static CosmosAsyncPermission createCosmosAsyncPermission(String id, CosmosAsyncUser user) {
        return new CosmosAsyncPermission(id, user);
    }

    @Warning(value = INTERNAL_USE_ONLY_WARNING)
    public static CosmosAsyncUserDefinedFunction createCosmosAsyncUserDefinedFunction(String id, CosmosAsyncContainer container) {
        return new CosmosAsyncUserDefinedFunction(id, container);
    }

    @Warning(value = INTERNAL_USE_ONLY_WARNING)
    public static CosmosAsyncUser createCosmosAsyncUser(String id, CosmosAsyncDatabase database) {
        return new CosmosAsyncUser(id, database);
    }

    @Warning(value = INTERNAL_USE_ONLY_WARNING)
    public static CosmosDatabase createCosmosDatabase(String id, CosmosClient client, CosmosAsyncDatabase database) {
        return new CosmosDatabase(id, client, database);
    }

    @Warning(value = INTERNAL_USE_ONLY_WARNING)
    public static TracerProvider getTracerProvider(CosmosAsyncClient client) {
        return client.getTracerProvider();
    }

    @Warning(value = INTERNAL_USE_ONLY_WARNING)
    public static CosmosUser createCosmosUser(CosmosAsyncUser asyncUser, CosmosDatabase database, String id) {
        return new CosmosUser(asyncUser, database, id);
    }

    @Warning(value = INTERNAL_USE_ONLY_WARNING)
    public static ConsistencyLevel fromServiceSerializedFormat(String consistencyLevel) {
        return ConsistencyLevel.fromServiceSerializedFormat(consistencyLevel);
    }

    @Warning(value = INTERNAL_USE_ONLY_WARNING)
    public static CosmosException createServiceUnavailableException(Exception innerException) {
        return new ServiceUnavailableException(innerException.getMessage(), innerException, null, null);
    }

    @Warning(value = INTERNAL_USE_ONLY_WARNING)
    public static Duration getRequestTimeoutFromDirectConnectionConfig(DirectConnectionConfig directConnectionConfig) {
        return directConnectionConfig.getRequestTimeout();
    }

    @Warning(value = INTERNAL_USE_ONLY_WARNING)
    public static Duration getRequestTimeoutFromGatewayConnectionConfig(GatewayConnectionConfig gatewayConnectionConfig) {
        return gatewayConnectionConfig.getRequestTimeout();
    }

    @Warning(value = INTERNAL_USE_ONLY_WARNING)
    public static String getOperationValueForCosmosItemOperationType(CosmosItemOperationType cosmosItemOperationType) {
        return cosmosItemOperationType.getOperationValue();
    }

    @Warning(value = INTERNAL_USE_ONLY_WARNING)
    public static RequestOptions toRequestOptions(TransactionalBatchRequestOptions transactionalBatchRequestOptions) {
        return transactionalBatchRequestOptions.toRequestOptions();
    }

    @Warning(value = INTERNAL_USE_ONLY_WARNING)
    public static TransactionalBatchOperationResult createTransactionBatchResult(
        String eTag,
        double requestCharge,
        ObjectNode resourceObject,
        int statusCode,
        Duration retryAfter,
        int subStatusCode,
        CosmosItemOperation cosmosItemOperation) {

        return new TransactionalBatchOperationResult(
            eTag,
            requestCharge,
            resourceObject,
            statusCode,
            retryAfter,
            subStatusCode,
            cosmosItemOperation);
    }

    @Warning(value = INTERNAL_USE_ONLY_WARNING)
    public static CosmosBulkItemResponse createCosmosBulkItemResponse(
        TransactionalBatchOperationResult result,
        TransactionalBatchResponse response) {

        return new CosmosBulkItemResponse(
            result.getETag(),
            result.getRequestCharge(),
            result.getResourceObject(),
            result.getStatusCode(),
            result.getRetryAfterDuration(),
            result.getSubStatusCode(),
            response.getResponseHeaders(),
            response.getDiagnostics());
    }

    @Warning(value = INTERNAL_USE_ONLY_WARNING)
    public static <TContext> CosmosBulkOperationResponse<TContext> createCosmosBulkOperationResponse(
        CosmosItemOperation operation,
        CosmosBulkItemResponse response,
        TContext batchContext) {

        return new CosmosBulkOperationResponse<>(
            operation,
            response,
            batchContext);
    }

    @Warning(value = INTERNAL_USE_ONLY_WARNING)
    public static <TContext> CosmosBulkOperationResponse<TContext> createCosmosBulkOperationResponse(
        CosmosItemOperation operation,
        Exception exception,
        TContext batchContext) {

        return new CosmosBulkOperationResponse<>(
            operation,
            exception,
            batchContext);
    }

    @Warning(value = INTERNAL_USE_ONLY_WARNING)
    public static TransactionalBatchResponse createTransactionBatchResponse(
        int responseStatusCode,
        int responseSubStatusCode,
        String errorMessage,
        Map<String, String> responseHeaders,
        CosmosDiagnostics cosmosDiagnostics) {

        return new TransactionalBatchResponse(
            responseStatusCode,
            responseSubStatusCode,
            errorMessage,
            responseHeaders,
            cosmosDiagnostics);
    }

    @Warning(value = INTERNAL_USE_ONLY_WARNING)
    public static void addTransactionBatchResultInResponse(
        TransactionalBatchResponse transactionalBatchResponse,
        List<TransactionalBatchOperationResult> transactionalBatchOperationResults) {

        transactionalBatchResponse.addAll(transactionalBatchOperationResults);
    }

    @Warning(value = INTERNAL_USE_ONLY_WARNING)
    public static List<PatchOperation> getPatchOperationsFromCosmosPatch(CosmosPatchOperations cosmosPatchOperations) {
        return cosmosPatchOperations.getPatchOperations();
    }

    @Warning(value = INTERNAL_USE_ONLY_WARNING)
<<<<<<< HEAD
    public static int getPayloadLength(TransactionalBatchResponse transactionalBatchResponse) {
        return transactionalBatchResponse.getResponseLength();
=======
    public static ThroughputControlMode getThroughputControlMode(ThroughputControlGroup throughputControlGroup) {
        return throughputControlGroup.getControlMode();
    }

    @Warning(value = INTERNAL_USE_ONLY_WARNING)
    public static SqlQuerySpec getOfferQuerySpecFromResourceId(CosmosAsyncContainer container, String resourceId) {
        return container.getDatabase().getOfferQuerySpecFromResourceId(resourceId);
    }

    @Warning(value = INTERNAL_USE_ONLY_WARNING)
    public static CosmosAsyncContainer getTargetContainerFromThroughputControlGroup(ThroughputControlGroup controlGroup) {
        return controlGroup.getTargetContainer();
>>>>>>> c3d44f7f
    }
}<|MERGE_RESOLUTION|>--- conflicted
+++ resolved
@@ -797,10 +797,10 @@
     }
 
     @Warning(value = INTERNAL_USE_ONLY_WARNING)
-<<<<<<< HEAD
     public static int getPayloadLength(TransactionalBatchResponse transactionalBatchResponse) {
         return transactionalBatchResponse.getResponseLength();
-=======
+    }
+  
     public static ThroughputControlMode getThroughputControlMode(ThroughputControlGroup throughputControlGroup) {
         return throughputControlGroup.getControlMode();
     }
@@ -813,6 +813,5 @@
     @Warning(value = INTERNAL_USE_ONLY_WARNING)
     public static CosmosAsyncContainer getTargetContainerFromThroughputControlGroup(ThroughputControlGroup controlGroup) {
         return controlGroup.getTargetContainer();
->>>>>>> c3d44f7f
     }
 }