--- conflicted
+++ resolved
@@ -724,11 +724,8 @@
         transactionalBatchResponse.addAll(transactionalBatchOperationResults);
     }
 
-<<<<<<< HEAD
-=======
     @Warning(value = INTERNAL_USE_ONLY_WARNING)
     public static List<PatchOperation> getPatchOperationsFromCosmosPatch(CosmosPatchOperations cosmosPatchOperations) {
         return cosmosPatchOperations.getPatchOperations();
     }
->>>>>>> 30a5b863
 }