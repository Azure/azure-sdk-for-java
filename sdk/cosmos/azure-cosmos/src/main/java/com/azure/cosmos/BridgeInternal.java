// Copyright (c) Microsoft Corporation. All rights reserved.
// Licensed under the MIT License.

package com.azure.cosmos;

import com.azure.cosmos.implementation.Configs;
import com.azure.cosmos.implementation.Constants;
<<<<<<< HEAD
=======
import com.azure.cosmos.implementation.CosmosError;
import com.azure.cosmos.implementation.CosmosItemProperties;
>>>>>>> ab9eb786
import com.azure.cosmos.implementation.DatabaseAccount;
import com.azure.cosmos.implementation.Document;
import com.azure.cosmos.implementation.FeedResponseDiagnostics;
import com.azure.cosmos.implementation.JsonSerializable;
import com.azure.cosmos.implementation.MetadataDiagnosticsContext;
import com.azure.cosmos.implementation.QueryMetrics;
import com.azure.cosmos.implementation.ReplicationPolicy;
import com.azure.cosmos.implementation.RequestTimeline;
import com.azure.cosmos.implementation.Resource;
import com.azure.cosmos.implementation.ResourceResponse;
import com.azure.cosmos.implementation.RxDocumentServiceRequest;
import com.azure.cosmos.implementation.RxDocumentServiceResponse;
import com.azure.cosmos.implementation.SerializationDiagnosticsContext;
import com.azure.cosmos.implementation.StoredProcedureResponse;
import com.azure.cosmos.implementation.Warning;
import com.azure.cosmos.implementation.directconnectivity.StoreResponse;
import com.azure.cosmos.implementation.directconnectivity.StoreResult;
import com.azure.cosmos.implementation.directconnectivity.Uri;
import com.azure.cosmos.implementation.query.metrics.ClientSideMetrics;
import com.azure.cosmos.implementation.routing.PartitionKeyInternal;
<<<<<<< HEAD
import com.azure.cosmos.models.CosmosError;
=======
import com.azure.cosmos.models.CosmosAsyncItemResponse;
import com.azure.cosmos.models.CosmosItemResponse;
>>>>>>> ab9eb786
import com.azure.cosmos.models.CosmosStoredProcedureProperties;
import com.azure.cosmos.models.FeedResponse;
import com.azure.cosmos.models.ModelBridgeInternal;
import com.azure.cosmos.models.PartitionKey;
import com.fasterxml.jackson.databind.JsonNode;
import com.fasterxml.jackson.databind.ObjectMapper;
import com.fasterxml.jackson.databind.node.ObjectNode;
import io.micrometer.core.instrument.MeterRegistry;

import java.net.URI;
import java.time.OffsetDateTime;
import java.util.Collection;
import java.util.List;
import java.util.Map;
import java.util.Set;
import java.util.concurrent.ConcurrentMap;

import static com.azure.cosmos.implementation.Warning.INTERNAL_USE_ONLY_WARNING;

/**
 * DO NOT USE.
 * This is meant to be used only internally as a bridge access to classes in
 * com.azure.cosmos
 **/
@Warning(value = INTERNAL_USE_ONLY_WARNING)
public final class BridgeInternal {

    private BridgeInternal() {}

    @Warning(value = INTERNAL_USE_ONLY_WARNING)
    public static Document documentFromObject(Object document, ObjectMapper mapper) {
        return Document.fromObject(document, mapper);
    }

<<<<<<< HEAD
=======
    @Warning(value = INTERNAL_USE_ONLY_WARNING)
    public static ByteBuffer serializeJsonToByteBuffer(Object document, ObjectMapper mapper) {
        return CosmosItemProperties.serializeJsonToByteBuffer(document, mapper);
    }

    @Warning(value = INTERNAL_USE_ONLY_WARNING)
>>>>>>> ab9eb786
    public static void monitorTelemetry(MeterRegistry registry) {
        CosmosAsyncClient.setMonitorTelemetry(registry);
    }

    @Warning(value = INTERNAL_USE_ONLY_WARNING)
    public static <T extends Resource> ResourceResponse<T> toResourceResponse(RxDocumentServiceResponse response,
                                                                              Class<T> cls) {
        return new ResourceResponse<T>(response, cls);
    }

    @Warning(value = INTERNAL_USE_ONLY_WARNING)
    public static <T extends Resource> FeedResponse<T> toFeedResponsePage(RxDocumentServiceResponse response,
                                                                          Class<T> cls) {
        return ModelBridgeInternal.toFeedResponsePage(response, cls);
    }

    @Warning(value = INTERNAL_USE_ONLY_WARNING)
    public static <T> FeedResponse<T> toFeedResponsePage(List<T> results, Map<String, String> headers, boolean noChanges) {
        return ModelBridgeInternal.toFeedResponsePage(results, headers, noChanges);
    }

    @Warning(value = INTERNAL_USE_ONLY_WARNING)
    public static <T extends Resource> FeedResponse<T> toChangeFeedResponsePage(RxDocumentServiceResponse response,
                                                                                Class<T> cls) {
        return ModelBridgeInternal.toChaneFeedResponsePage(response, cls);
    }

    @Warning(value = INTERNAL_USE_ONLY_WARNING)
    public static StoredProcedureResponse toStoredProcedureResponse(RxDocumentServiceResponse response) {
        return new StoredProcedureResponse(response);
    }

    @Warning(value = INTERNAL_USE_ONLY_WARNING)
    public static <T extends Resource> boolean noChanges(FeedResponse<T> page) {
        return ModelBridgeInternal.noChanges(page);
    }

    @Warning(value = INTERNAL_USE_ONLY_WARNING)
    public static <T> FeedResponse<T> createFeedResponse(List<T> results,
            Map<String, String> headers) {
        return ModelBridgeInternal.createFeedResponse(results, headers);
    }

    @Warning(value = INTERNAL_USE_ONLY_WARNING)
    public static <T> FeedResponse<T> createFeedResponseWithQueryMetrics(List<T> results,
            Map<String, String> headers, ConcurrentMap<String, QueryMetrics> queryMetricsMap) {
        return ModelBridgeInternal.createFeedResponseWithQueryMetrics(results, headers, queryMetricsMap);
    }

    @Warning(value = INTERNAL_USE_ONLY_WARNING)
    public static CosmosDiagnostics createCosmosDiagnostics(Map<String, QueryMetrics> queryMetricsMap) {
        return new CosmosDiagnostics(new FeedResponseDiagnostics(queryMetricsMap));
    }

    @Warning(value = INTERNAL_USE_ONLY_WARNING)
    public static <E extends CosmosException> E setResourceAddress(E e, String resourceAddress) {
        e.setResourceAddress(resourceAddress);
        return e;
    }

    @Warning(value = INTERNAL_USE_ONLY_WARNING)
    public static <E extends CosmosException> long getLSN(E e) {
        return e.lsn;
    }

    @Warning(value = INTERNAL_USE_ONLY_WARNING)
    public static <E extends CosmosException> String getPartitionKeyRangeId(E e) {
        return e.partitionKeyRangeId;
    }

    @Warning(value = INTERNAL_USE_ONLY_WARNING)
    public static <E extends CosmosException> String getResourceAddress(E e) {
        return e.getResourceAddress();
    }

    @Warning(value = INTERNAL_USE_ONLY_WARNING)
    public static <E extends CosmosException> E setLSN(E e, long lsn) {
        e.lsn = lsn;
        return e;
    }

    @Warning(value = INTERNAL_USE_ONLY_WARNING)
    public static <E extends CosmosException> E setPartitionKeyRangeId(E e, String partitionKeyRangeId) {
        e.partitionKeyRangeId = partitionKeyRangeId;
        return e;
    }

    @Warning(value = INTERNAL_USE_ONLY_WARNING)
    public static boolean isEnableMultipleWriteLocations(DatabaseAccount account) {
        return account.getEnableMultipleWriteLocations();
    }

    @Warning(value = INTERNAL_USE_ONLY_WARNING)
    public static <E extends CosmosException> Uri getRequestUri(CosmosException cosmosException) {
        return cosmosException.requestUri;
    }

    @Warning(value = INTERNAL_USE_ONLY_WARNING)
    public static <E extends CosmosException> void setRequestHeaders(CosmosException cosmosException,
                                                                     Map<String, String> requestHeaders) {
        cosmosException.requestHeaders = requestHeaders;
    }

    @Warning(value = INTERNAL_USE_ONLY_WARNING)
    public static <E extends CosmosException> Map<String, String> getRequestHeaders(
        CosmosException cosmosException) {
        return cosmosException.requestHeaders;
    }

    @Warning(value = INTERNAL_USE_ONLY_WARNING)
    public static String getAltLink(Resource resource) {
        return ModelBridgeInternal.getAltLink(resource);
    }

    @Warning(value = INTERNAL_USE_ONLY_WARNING)
    public static void setAltLink(Resource resource, String altLink) {
        ModelBridgeInternal.setAltLink(resource, altLink);
    }

    @Warning(value = INTERNAL_USE_ONLY_WARNING)
    public static void setMaxReplicaSetSize(ReplicationPolicy replicationPolicy, int value) {
        replicationPolicy.setMaxReplicaSetSize(value);
    }

    @Warning(value = INTERNAL_USE_ONLY_WARNING)
    public static <T extends Resource> void putQueryMetricsIntoMap(FeedResponse<T> response, String partitionKeyRangeId,
                                                                   QueryMetrics queryMetrics) {
        ModelBridgeInternal.queryMetricsMap(response).put(partitionKeyRangeId, queryMetrics);
    }

    @Warning(value = INTERNAL_USE_ONLY_WARNING)
    public static QueryMetrics createQueryMetricsFromDelimitedStringAndClientSideMetrics(
        String queryMetricsDelimitedString, ClientSideMetrics clientSideMetrics, String activityId) {
        return QueryMetrics.createFromDelimitedStringAndClientSideMetrics(queryMetricsDelimitedString,
            clientSideMetrics, activityId);
    }

    @Warning(value = INTERNAL_USE_ONLY_WARNING)
    public static QueryMetrics createQueryMetricsFromCollection(Collection<QueryMetrics> queryMetricsCollection) {
        return QueryMetrics.createFromCollection(queryMetricsCollection);
    }

    @Warning(value = INTERNAL_USE_ONLY_WARNING)
    public static ClientSideMetrics getClientSideMetrics(QueryMetrics queryMetrics) {
        return queryMetrics.getClientSideMetrics();
    }

    @Warning(value = INTERNAL_USE_ONLY_WARNING)
    public static String getInnerErrorMessage(CosmosException cosmosException) {
        if (cosmosException == null) {
            return null;
        }
        return cosmosException.innerErrorMessage();
    }

    @Warning(value = INTERNAL_USE_ONLY_WARNING)
    public static PartitionKey getPartitionKey(PartitionKeyInternal partitionKeyInternal) {
        return new PartitionKey(partitionKeyInternal);
    }

    @Warning(value = INTERNAL_USE_ONLY_WARNING)
    public static <T> void setProperty(JsonSerializable jsonSerializable, String propertyName, T value) {
        ModelBridgeInternal.setProperty(jsonSerializable, propertyName, value);
    }

    @Warning(value = INTERNAL_USE_ONLY_WARNING)
    public static ObjectNode getObject(JsonSerializable jsonSerializable, String propertyName) {
        return ModelBridgeInternal.getObjectNodeFromJsonSerializable(jsonSerializable, propertyName);
    }

    @Warning(value = INTERNAL_USE_ONLY_WARNING)
    public static void remove(JsonSerializable jsonSerializable, String propertyName) {
        ModelBridgeInternal.removeFromJsonSerializable(jsonSerializable, propertyName);
    }

    @Warning(value = INTERNAL_USE_ONLY_WARNING)
    public static CosmosStoredProcedureProperties createCosmosStoredProcedureProperties(String jsonString) {
        return ModelBridgeInternal.createCosmosStoredProcedureProperties(jsonString);
    }

    @Warning(value = INTERNAL_USE_ONLY_WARNING)
    public static Object getValue(JsonNode value) {
        return ModelBridgeInternal.getValue(value);
    }

    @Warning(value = INTERNAL_USE_ONLY_WARNING)
    public static CosmosException setCosmosDiagnostics(
                                            CosmosException cosmosException,
                                            CosmosDiagnostics cosmosDiagnostics) {
        return cosmosException.setDiagnostics(cosmosDiagnostics);
    }

    @Warning(value = INTERNAL_USE_ONLY_WARNING)
    public static CosmosException createCosmosException(int statusCode) {
        return new CosmosException(statusCode, null, null, null);
    }

    @Warning(value = INTERNAL_USE_ONLY_WARNING)
    public static CosmosException createCosmosException(int statusCode, String errorMessage) {
        CosmosException cosmosException = new CosmosException(statusCode, errorMessage, null, null);
        cosmosException.setError(new CosmosError());
        ModelBridgeInternal.setProperty(cosmosException.getError(), Constants.Properties.MESSAGE, errorMessage);
        return cosmosException;
    }

    @Warning(value = INTERNAL_USE_ONLY_WARNING)
    public static CosmosException createCosmosException(int statusCode, Exception innerException) {
        return new CosmosException(statusCode, null, null, innerException);
    }

    @Warning(value = INTERNAL_USE_ONLY_WARNING)
    public static CosmosException createCosmosException(int statusCode, CosmosError cosmosErrorResource,
                                                        Map<String, String> responseHeaders) {
        return new CosmosException(/* resourceAddress */ null, statusCode, cosmosErrorResource, responseHeaders);
    }

    @Warning(value = INTERNAL_USE_ONLY_WARNING)
    public static CosmosException createCosmosException(String resourceAddress,
                                                        int statusCode,
                                                        CosmosError cosmosErrorResource,
                                                        Map<String, String> responseHeaders) {
        CosmosException cosmosException = new CosmosException(statusCode,
            cosmosErrorResource == null ? null : cosmosErrorResource.getMessage(), responseHeaders, null);
        cosmosException.setResourceAddress(resourceAddress);
        cosmosException.setError(cosmosErrorResource);
        return cosmosException;
    }

    @Warning(value = INTERNAL_USE_ONLY_WARNING)
    public static CosmosError getCosmosError(CosmosException cosmosException) {
        return cosmosException == null ? null : cosmosException.getError();
    }

    @Warning(value = INTERNAL_USE_ONLY_WARNING)
    public static CosmosException createCosmosException(String message,
                                                        Exception exception,
                                                        Map<String, String> responseHeaders,
                                                        int statusCode,
                                                        String resourceAddress) {
        CosmosException cosmosException = new CosmosException(statusCode, message, responseHeaders,
            exception);
        cosmosException.setResourceAddress(resourceAddress);
        return cosmosException;
    }

    @Warning(value = INTERNAL_USE_ONLY_WARNING)
    public static Configs extractConfigs(CosmosClientBuilder cosmosClientBuilder) {
        return cosmosClientBuilder.configs();
    }

    @Warning(value = INTERNAL_USE_ONLY_WARNING)
    public static CosmosClientBuilder injectConfigs(CosmosClientBuilder cosmosClientBuilder, Configs configs) {
        return cosmosClientBuilder.configs(configs);
    }

    @Warning(value = INTERNAL_USE_ONLY_WARNING)
    public static String extractContainerSelfLink(CosmosAsyncContainer container) {
        return container.getLink();
    }

    @Warning(value = INTERNAL_USE_ONLY_WARNING)
    public static String extractResourceSelfLink(Resource resource) {
        return resource.getSelfLink();
    }

    @Warning(value = INTERNAL_USE_ONLY_WARNING)
    public static void setResourceSelfLink(Resource resource, String selfLink) {
        ModelBridgeInternal.setResourceSelfLink(resource, selfLink);
    }

    @Warning(value = INTERNAL_USE_ONLY_WARNING)
    public static void setTimestamp(Resource resource, OffsetDateTime date) {
        ModelBridgeInternal.setTimestamp(resource, date);
    }

    @Warning(value = INTERNAL_USE_ONLY_WARNING)
    public static CosmosDiagnostics createCosmosDiagnostics() {
        return new CosmosDiagnostics();
    }

    @Warning(value = INTERNAL_USE_ONLY_WARNING)
    public static void setTransportClientRequestTimelineOnDiagnostics(CosmosDiagnostics cosmosDiagnostics,
                                                                      RequestTimeline requestTimeline) {
        cosmosDiagnostics.clientSideRequestStatistics().setTransportClientRequestTimeline(requestTimeline);
    }

    @Warning(value = INTERNAL_USE_ONLY_WARNING)
    public static void recordResponse(CosmosDiagnostics cosmosDiagnostics,
                                      RxDocumentServiceRequest request, StoreResult storeResult) {
        cosmosDiagnostics.clientSideRequestStatistics().recordResponse(request, storeResult);
    }

    @Warning(value = INTERNAL_USE_ONLY_WARNING)
    public static void recordRetryContext(CosmosDiagnostics cosmosDiagnostics,
                                          RxDocumentServiceRequest request) {
        cosmosDiagnostics.clientSideRequestStatistics().recordRetryContext(request);
    }

    @Warning(value = INTERNAL_USE_ONLY_WARNING)
    public static MetadataDiagnosticsContext getMetaDataDiagnosticContext(CosmosDiagnostics cosmosDiagnostics){
        if(cosmosDiagnostics == null) {
            return null;
        }

        return cosmosDiagnostics.clientSideRequestStatistics().getMetadataDiagnosticsContext();
    }

    @Warning(value = INTERNAL_USE_ONLY_WARNING)
    public static SerializationDiagnosticsContext getSerializationDiagnosticsContext(CosmosDiagnostics cosmosDiagnostics){
        if(cosmosDiagnostics == null) {
            return null;
        }

        return cosmosDiagnostics.clientSideRequestStatistics().getSerializationDiagnosticsContext();
    }

    @Warning(value = INTERNAL_USE_ONLY_WARNING)
    public static void recordGatewayResponse(CosmosDiagnostics cosmosDiagnostics,
                                             RxDocumentServiceRequest rxDocumentServiceRequest,
                                             StoreResponse storeResponse,
                                             CosmosException exception) {
        cosmosDiagnostics.clientSideRequestStatistics().recordGatewayResponse(rxDocumentServiceRequest, storeResponse, exception);
    }

    @Warning(value = INTERNAL_USE_ONLY_WARNING)
    public static String recordAddressResolutionStart(CosmosDiagnostics cosmosDiagnostics,
                                                      URI targetEndpoint) {
        return cosmosDiagnostics.clientSideRequestStatistics().recordAddressResolutionStart(targetEndpoint);
    }

    @Warning(value = INTERNAL_USE_ONLY_WARNING)
    public static void recordAddressResolutionEnd(CosmosDiagnostics cosmosDiagnostics,
                                                  String identifier) {
        cosmosDiagnostics.clientSideRequestStatistics().recordAddressResolutionEnd(identifier);
    }

    @Warning(value = INTERNAL_USE_ONLY_WARNING)
    public static List<URI> getContactedReplicas(CosmosDiagnostics cosmosDiagnostics) {
        return cosmosDiagnostics.clientSideRequestStatistics().getContactedReplicas();
    }

    @Warning(value = INTERNAL_USE_ONLY_WARNING)
    public static void setContactedReplicas(CosmosDiagnostics cosmosDiagnostics,
                                            List<URI> contactedReplicas) {
        cosmosDiagnostics.clientSideRequestStatistics().setContactedReplicas(contactedReplicas);
    }

    @Warning(value = INTERNAL_USE_ONLY_WARNING)
    public static Set<URI> getFailedReplicas(CosmosDiagnostics cosmosDiagnostics) {
        return cosmosDiagnostics.clientSideRequestStatistics().getFailedReplicas();
    }

    @Warning(value = INTERNAL_USE_ONLY_WARNING)
    public static <T> ConcurrentMap<String, QueryMetrics> queryMetricsFromFeedResponse(FeedResponse<T> feedResponse) {
        return ModelBridgeInternal.queryMetrics(feedResponse);
    }

    @Warning(value = INTERNAL_USE_ONLY_WARNING)
    public static PartitionKeyInternal getPartitionKeyInternal(PartitionKey partitionKey) {
        return ModelBridgeInternal.getPartitionKeyInternal(partitionKey);
    }

<<<<<<< HEAD
    public static int getHashCode(CosmosKeyCredential keyCredential) {
        return keyCredential.getKeyHashCode();
    }

=======
    @Warning(value = INTERNAL_USE_ONLY_WARNING)
    public static <T> CosmosItemProperties getProperties(CosmosAsyncItemResponse<T> cosmosItemResponse) {
        return ModelBridgeInternal.getCosmosItemProperties(cosmosItemResponse);
    }

    @Warning(value = INTERNAL_USE_ONLY_WARNING)
    public static <T> CosmosItemProperties getProperties(CosmosItemResponse<T> cosmosItemResponse) {
        return ModelBridgeInternal.getCosmosItemProperties(cosmosItemResponse);
    }

    @Warning(value = INTERNAL_USE_ONLY_WARNING)
>>>>>>> ab9eb786
    public static String getLink(CosmosAsyncContainer cosmosAsyncContainer) {
        return cosmosAsyncContainer.getLink();
    }

    @Warning(value = INTERNAL_USE_ONLY_WARNING)
    public static CosmosAsyncConflict createCosmosAsyncConflict(String id, CosmosAsyncContainer container) {
        return new CosmosAsyncConflict(id, container);
    }

    @Warning(value = INTERNAL_USE_ONLY_WARNING)
    public static CosmosAsyncContainer createCosmosAsyncContainer(String id, CosmosAsyncDatabase database) {
        return new CosmosAsyncContainer(id, database);
    }

    @Warning(value = INTERNAL_USE_ONLY_WARNING)
    public static CosmosAsyncDatabase createCosmosAsyncDatabase(String id, CosmosAsyncClient client) {
        return new CosmosAsyncDatabase(id, client);
    }

    @Warning(value = INTERNAL_USE_ONLY_WARNING)
    public static CosmosAsyncPermission createCosmosAsyncPermission(String id, CosmosAsyncUser user) {
        return new CosmosAsyncPermission(id, user);
    }

    @Warning(value = INTERNAL_USE_ONLY_WARNING)
    public static CosmosAsyncStoredProcedure createCosmosAsyncStoredProcedure(String id, CosmosAsyncContainer cosmosContainer) {
        return new CosmosAsyncStoredProcedure(id, cosmosContainer);
    }

    @Warning(value = INTERNAL_USE_ONLY_WARNING)
    public static CosmosAsyncTrigger createCosmosAsyncTrigger(String id, CosmosAsyncContainer container) {
        return new CosmosAsyncTrigger(id, container);
    }

    @Warning(value = INTERNAL_USE_ONLY_WARNING)
    public static CosmosAsyncUserDefinedFunction createCosmosAsyncUserDefinedFunction(String id, CosmosAsyncContainer container) {
        return new CosmosAsyncUserDefinedFunction(id, container);
    }

    @Warning(value = INTERNAL_USE_ONLY_WARNING)
    public static CosmosAsyncUser createCosmosAsyncUser(String id, CosmosAsyncDatabase database) {
        return new CosmosAsyncUser(id, database);
    }

    @Warning(value = INTERNAL_USE_ONLY_WARNING)
    public static CosmosContainer createCosmosContainer(String id, CosmosDatabase database, CosmosAsyncContainer container) {
        return new CosmosContainer(id, database, container);
    }

    @Warning(value = INTERNAL_USE_ONLY_WARNING)
    public static CosmosDatabase createCosmosDatabase(String id, CosmosClient client, CosmosAsyncDatabase database) {
        return new CosmosDatabase(id, client, database);
    }

    @Warning(value = INTERNAL_USE_ONLY_WARNING)
    public static CosmosUser createCosmosUser(CosmosAsyncUser asyncUser, CosmosDatabase database, String id) {
        return new CosmosUser(asyncUser, database, id);
    }

    @Warning(value = INTERNAL_USE_ONLY_WARNING)
    public static ConsistencyLevel fromServiceSerializedFormat(String consistencyLevel) {
        return ConsistencyLevel.fromServiceSerializedFormat(consistencyLevel);
    }
}<|MERGE_RESOLUTION|>--- conflicted
+++ resolved
@@ -5,11 +5,8 @@
 
 import com.azure.cosmos.implementation.Configs;
 import com.azure.cosmos.implementation.Constants;
-<<<<<<< HEAD
-=======
 import com.azure.cosmos.implementation.CosmosError;
 import com.azure.cosmos.implementation.CosmosItemProperties;
->>>>>>> ab9eb786
 import com.azure.cosmos.implementation.DatabaseAccount;
 import com.azure.cosmos.implementation.Document;
 import com.azure.cosmos.implementation.FeedResponseDiagnostics;
@@ -30,12 +27,8 @@
 import com.azure.cosmos.implementation.directconnectivity.Uri;
 import com.azure.cosmos.implementation.query.metrics.ClientSideMetrics;
 import com.azure.cosmos.implementation.routing.PartitionKeyInternal;
-<<<<<<< HEAD
-import com.azure.cosmos.models.CosmosError;
-=======
 import com.azure.cosmos.models.CosmosAsyncItemResponse;
 import com.azure.cosmos.models.CosmosItemResponse;
->>>>>>> ab9eb786
 import com.azure.cosmos.models.CosmosStoredProcedureProperties;
 import com.azure.cosmos.models.FeedResponse;
 import com.azure.cosmos.models.ModelBridgeInternal;
@@ -70,15 +63,7 @@
         return Document.fromObject(document, mapper);
     }
 
-<<<<<<< HEAD
-=======
-    @Warning(value = INTERNAL_USE_ONLY_WARNING)
-    public static ByteBuffer serializeJsonToByteBuffer(Object document, ObjectMapper mapper) {
-        return CosmosItemProperties.serializeJsonToByteBuffer(document, mapper);
-    }
-
-    @Warning(value = INTERNAL_USE_ONLY_WARNING)
->>>>>>> ab9eb786
+    @Warning(value = INTERNAL_USE_ONLY_WARNING)
     public static void monitorTelemetry(MeterRegistry registry) {
         CosmosAsyncClient.setMonitorTelemetry(registry);
     }
@@ -441,24 +426,7 @@
         return ModelBridgeInternal.getPartitionKeyInternal(partitionKey);
     }
 
-<<<<<<< HEAD
-    public static int getHashCode(CosmosKeyCredential keyCredential) {
-        return keyCredential.getKeyHashCode();
-    }
-
-=======
-    @Warning(value = INTERNAL_USE_ONLY_WARNING)
-    public static <T> CosmosItemProperties getProperties(CosmosAsyncItemResponse<T> cosmosItemResponse) {
-        return ModelBridgeInternal.getCosmosItemProperties(cosmosItemResponse);
-    }
-
-    @Warning(value = INTERNAL_USE_ONLY_WARNING)
-    public static <T> CosmosItemProperties getProperties(CosmosItemResponse<T> cosmosItemResponse) {
-        return ModelBridgeInternal.getCosmosItemProperties(cosmosItemResponse);
-    }
-
-    @Warning(value = INTERNAL_USE_ONLY_WARNING)
->>>>>>> ab9eb786
+    @Warning(value = INTERNAL_USE_ONLY_WARNING)
     public static String getLink(CosmosAsyncContainer cosmosAsyncContainer) {
         return cosmosAsyncContainer.getLink();
     }
