// Copyright (c) Microsoft Corporation. All rights reserved.
// Licensed under the MIT License.

package com.azure.cosmos;

import com.azure.cosmos.implementation.Configs;
import com.azure.cosmos.implementation.Constants;
import com.azure.cosmos.implementation.CosmosError;
import com.azure.cosmos.implementation.InternalObjectNode;
import com.azure.cosmos.implementation.DatabaseAccount;
import com.azure.cosmos.implementation.Document;
<<<<<<< HEAD
import com.azure.cosmos.implementation.HttpConstants;
import com.azure.cosmos.implementation.ItemSerializer;
=======
import com.azure.cosmos.implementation.FeedResponseDiagnostics;
import com.azure.cosmos.implementation.JsonSerializable;
>>>>>>> d67a22ac
import com.azure.cosmos.implementation.MetadataDiagnosticsContext;
import com.azure.cosmos.implementation.QueryMetrics;
import com.azure.cosmos.implementation.ReplicationPolicy;
import com.azure.cosmos.implementation.RequestTimeline;
import com.azure.cosmos.implementation.Resource;
import com.azure.cosmos.implementation.ResourceResponse;
import com.azure.cosmos.implementation.RxDocumentServiceRequest;
import com.azure.cosmos.implementation.RxDocumentServiceResponse;
import com.azure.cosmos.implementation.SerializationDiagnosticsContext;
import com.azure.cosmos.implementation.ServiceUnavailableException;
import com.azure.cosmos.implementation.StoredProcedureResponse;
import com.azure.cosmos.implementation.Warning;
import com.azure.cosmos.implementation.directconnectivity.StoreResponse;
import com.azure.cosmos.implementation.directconnectivity.StoreResult;
import com.azure.cosmos.implementation.directconnectivity.Uri;
import com.azure.cosmos.implementation.encryption.api.DataEncryptionKeyProvider;
import com.azure.cosmos.implementation.encryption.api.EncryptionOptions;
import com.azure.cosmos.implementation.query.metrics.ClientSideMetrics;
import com.azure.cosmos.implementation.routing.PartitionKeyInternal;
import com.azure.cosmos.models.CosmosItemResponse;
import com.azure.cosmos.models.CosmosStoredProcedureProperties;
import com.azure.cosmos.models.FeedResponse;
import com.azure.cosmos.models.ModelBridgeInternal;
import com.azure.cosmos.models.PartitionKey;
import com.fasterxml.jackson.databind.JsonNode;
import com.fasterxml.jackson.databind.ObjectMapper;
import com.fasterxml.jackson.databind.node.ObjectNode;
import io.micrometer.core.instrument.MeterRegistry;

import java.net.URI;
import java.nio.ByteBuffer;
import java.time.Duration;
import java.time.Instant;
import java.util.Collection;
import java.util.List;
import java.util.Map;
import java.util.Set;
import java.util.concurrent.ConcurrentMap;

import static com.azure.cosmos.implementation.Warning.INTERNAL_USE_ONLY_WARNING;

/**
 * DO NOT USE.
 * This is meant to be used only internally as a bridge access to classes in
 * com.azure.cosmos
 **/
@Warning(value = INTERNAL_USE_ONLY_WARNING)
public final class BridgeInternal {

    private BridgeInternal() {}

    @Warning(value = INTERNAL_USE_ONLY_WARNING)
    public static Document documentFromObject(Object document, ObjectMapper mapper) {
        return Document.fromObject(document, mapper);
    }

<<<<<<< HEAD
    private static ByteBuffer serializeJsonToByteBuffer(Object document, ObjectMapper mapper) {
        return CosmosItemProperties.serializeJsonToByteBuffer(document, mapper);
    }

    public static ByteBuffer serializeJsonToByteBuffer(Object document, ObjectMapper mapper, DataEncryptionKeyProvider dataEncryptionKeyProvider, EncryptionOptions encryptionOptions) {
        ItemSerializer.CosmosSerializer cosmosSerializer = new ItemSerializer.CosmosSerializer(dataEncryptionKeyProvider, encryptionOptions);
        return cosmosSerializer.serializeTo(document);
    }

=======
    @Warning(value = INTERNAL_USE_ONLY_WARNING)
    public static ByteBuffer serializeJsonToByteBuffer(Object document, ObjectMapper mapper) {
        return InternalObjectNode.serializeJsonToByteBuffer(document, mapper);
    }

    @Warning(value = INTERNAL_USE_ONLY_WARNING)
>>>>>>> d67a22ac
    public static void monitorTelemetry(MeterRegistry registry) {
        CosmosAsyncClient.setMonitorTelemetry(registry);
    }

    @Warning(value = INTERNAL_USE_ONLY_WARNING)
    public static <T extends Resource> ResourceResponse<T> toResourceResponse(RxDocumentServiceResponse response,
                                                                              Class<T> cls) {
        return new ResourceResponse<T>(response, cls);
    }

    @Warning(value = INTERNAL_USE_ONLY_WARNING)
    public static <T extends Resource> FeedResponse<T> toFeedResponsePage(RxDocumentServiceResponse response,
                                                                          Class<T> cls) {
        return ModelBridgeInternal.toFeedResponsePage(response, cls);
    }

    @Warning(value = INTERNAL_USE_ONLY_WARNING)
    public static <T> FeedResponse<T> toFeedResponsePage(List<T> results, Map<String, String> headers, boolean noChanges) {
        return ModelBridgeInternal.toFeedResponsePage(results, headers, noChanges);
    }

    @Warning(value = INTERNAL_USE_ONLY_WARNING)
    public static <T extends Resource> FeedResponse<T> toChangeFeedResponsePage(RxDocumentServiceResponse response,
                                                                                Class<T> cls) {
        return ModelBridgeInternal.toChaneFeedResponsePage(response, cls);
    }

    @Warning(value = INTERNAL_USE_ONLY_WARNING)
    public static StoredProcedureResponse toStoredProcedureResponse(RxDocumentServiceResponse response) {
        return new StoredProcedureResponse(response);
    }

    @Warning(value = INTERNAL_USE_ONLY_WARNING)
    public static <T extends Resource> boolean noChanges(FeedResponse<T> page) {
        return ModelBridgeInternal.noChanges(page);
    }

    @Warning(value = INTERNAL_USE_ONLY_WARNING)
    public static <T> FeedResponse<T> createFeedResponse(List<T> results,
            Map<String, String> headers) {
        return ModelBridgeInternal.createFeedResponse(results, headers);
    }

    @Warning(value = INTERNAL_USE_ONLY_WARNING)
    public static <T> FeedResponse<T> createFeedResponseWithQueryMetrics(List<T> results,
            Map<String, String> headers, ConcurrentMap<String, QueryMetrics> queryMetricsMap) {
        return ModelBridgeInternal.createFeedResponseWithQueryMetrics(results, headers, queryMetricsMap);
    }

    @Warning(value = INTERNAL_USE_ONLY_WARNING)
    public static CosmosDiagnostics createCosmosDiagnostics(Map<String, QueryMetrics> queryMetricsMap) {
        return new CosmosDiagnostics(new FeedResponseDiagnostics(queryMetricsMap));
    }

    @Warning(value = INTERNAL_USE_ONLY_WARNING)
    public static <E extends CosmosException> E setResourceAddress(E e, String resourceAddress) {
        e.setResourceAddress(resourceAddress);
        return e;
    }

    @Warning(value = INTERNAL_USE_ONLY_WARNING)
    public static <E extends CosmosException> long getLSN(E e) {
        return e.lsn;
    }

    @Warning(value = INTERNAL_USE_ONLY_WARNING)
    public static <E extends CosmosException> String getPartitionKeyRangeId(E e) {
        return e.partitionKeyRangeId;
    }

    @Warning(value = INTERNAL_USE_ONLY_WARNING)
    public static <E extends CosmosException> String getResourceAddress(E e) {
        return e.getResourceAddress();
    }

    @Warning(value = INTERNAL_USE_ONLY_WARNING)
    public static <E extends CosmosException> E setLSN(E e, long lsn) {
        e.lsn = lsn;
        return e;
    }

    @Warning(value = INTERNAL_USE_ONLY_WARNING)
    public static <E extends CosmosException> E setPartitionKeyRangeId(E e, String partitionKeyRangeId) {
        e.partitionKeyRangeId = partitionKeyRangeId;
        return e;
    }

    @Warning(value = INTERNAL_USE_ONLY_WARNING)
    public static boolean isEnableMultipleWriteLocations(DatabaseAccount account) {
        return account.getEnableMultipleWriteLocations();
    }

    @Warning(value = INTERNAL_USE_ONLY_WARNING)
    public static <E extends CosmosException> Uri getRequestUri(CosmosException cosmosException) {
        return cosmosException.requestUri;
    }

    @Warning(value = INTERNAL_USE_ONLY_WARNING)
    public static <E extends CosmosException> void setRequestHeaders(CosmosException cosmosException,
                                                                     Map<String, String> requestHeaders) {
        cosmosException.requestHeaders = requestHeaders;
    }

    @Warning(value = INTERNAL_USE_ONLY_WARNING)
    public static <E extends CosmosException> Map<String, String> getRequestHeaders(
        CosmosException cosmosException) {
        return cosmosException.requestHeaders;
    }

    @Warning(value = INTERNAL_USE_ONLY_WARNING)
    public static String getAltLink(Resource resource) {
        return ModelBridgeInternal.getAltLink(resource);
    }

    @Warning(value = INTERNAL_USE_ONLY_WARNING)
    public static void setAltLink(Resource resource, String altLink) {
        ModelBridgeInternal.setAltLink(resource, altLink);
    }

    @Warning(value = INTERNAL_USE_ONLY_WARNING)
    public static void setMaxReplicaSetSize(ReplicationPolicy replicationPolicy, int value) {
        replicationPolicy.setMaxReplicaSetSize(value);
    }

    @Warning(value = INTERNAL_USE_ONLY_WARNING)
    public static <T extends Resource> void putQueryMetricsIntoMap(FeedResponse<T> response, String partitionKeyRangeId,
                                                                   QueryMetrics queryMetrics) {
        ModelBridgeInternal.queryMetricsMap(response).put(partitionKeyRangeId, queryMetrics);
    }

    @Warning(value = INTERNAL_USE_ONLY_WARNING)
    public static QueryMetrics createQueryMetricsFromDelimitedStringAndClientSideMetrics(
        String queryMetricsDelimitedString, ClientSideMetrics clientSideMetrics, String activityId) {
        return QueryMetrics.createFromDelimitedStringAndClientSideMetrics(queryMetricsDelimitedString,
            clientSideMetrics, activityId);
    }

    @Warning(value = INTERNAL_USE_ONLY_WARNING)
    public static QueryMetrics createQueryMetricsFromCollection(Collection<QueryMetrics> queryMetricsCollection) {
        return QueryMetrics.createFromCollection(queryMetricsCollection);
    }

    @Warning(value = INTERNAL_USE_ONLY_WARNING)
    public static ClientSideMetrics getClientSideMetrics(QueryMetrics queryMetrics) {
        return queryMetrics.getClientSideMetrics();
    }

    @Warning(value = INTERNAL_USE_ONLY_WARNING)
    public static String getInnerErrorMessage(CosmosException cosmosException) {
        if (cosmosException == null) {
            return null;
        }
        return cosmosException.innerErrorMessage();
    }

    @Warning(value = INTERNAL_USE_ONLY_WARNING)
    public static PartitionKey getPartitionKey(PartitionKeyInternal partitionKeyInternal) {
        return new PartitionKey(partitionKeyInternal);
    }

    @Warning(value = INTERNAL_USE_ONLY_WARNING)
    public static <T> void setProperty(JsonSerializable jsonSerializable, String propertyName, T value) {
        ModelBridgeInternal.setProperty(jsonSerializable, propertyName, value);
    }

    @Warning(value = INTERNAL_USE_ONLY_WARNING)
    public static ObjectNode getObject(JsonSerializable jsonSerializable, String propertyName) {
        return ModelBridgeInternal.getObjectNodeFromJsonSerializable(jsonSerializable, propertyName);
    }

    @Warning(value = INTERNAL_USE_ONLY_WARNING)
    public static void remove(JsonSerializable jsonSerializable, String propertyName) {
        ModelBridgeInternal.removeFromJsonSerializable(jsonSerializable, propertyName);
    }

    @Warning(value = INTERNAL_USE_ONLY_WARNING)
    public static CosmosStoredProcedureProperties createCosmosStoredProcedureProperties(String jsonString) {
        return ModelBridgeInternal.createCosmosStoredProcedureProperties(jsonString);
    }

    @Warning(value = INTERNAL_USE_ONLY_WARNING)
    public static Object getValue(JsonNode value) {
        return ModelBridgeInternal.getValue(value);
    }

    @Warning(value = INTERNAL_USE_ONLY_WARNING)
    public static CosmosException setCosmosDiagnostics(
                                            CosmosException cosmosException,
                                            CosmosDiagnostics cosmosDiagnostics) {
        return cosmosException.setDiagnostics(cosmosDiagnostics);
    }

    @Warning(value = INTERNAL_USE_ONLY_WARNING)
    public static CosmosException createCosmosException(int statusCode) {
        return new CosmosException(statusCode, null, null, null);
    }

    @Warning(value = INTERNAL_USE_ONLY_WARNING)
    public static CosmosException createCosmosException(int statusCode, String errorMessage) {
        CosmosException cosmosException = new CosmosException(statusCode, errorMessage, null, null);
        cosmosException.setError(new CosmosError());
        ModelBridgeInternal.setProperty(cosmosException.getError(), Constants.Properties.MESSAGE, errorMessage);
        return cosmosException;
    }

    @Warning(value = INTERNAL_USE_ONLY_WARNING)
    public static CosmosException createCosmosException(int statusCode, Exception innerException) {
        return new CosmosException(statusCode, null, null, innerException);
    }

    @Warning(value = INTERNAL_USE_ONLY_WARNING)
    public static CosmosException createCosmosException(int statusCode, CosmosError cosmosErrorResource,
                                                        Map<String, String> responseHeaders) {
        return new CosmosException(/* resourceAddress */ null, statusCode, cosmosErrorResource, responseHeaders);
    }

    @Warning(value = INTERNAL_USE_ONLY_WARNING)
    public static CosmosException createCosmosException(String resourceAddress,
                                                        int statusCode,
                                                        CosmosError cosmosErrorResource,
                                                        Map<String, String> responseHeaders) {
        CosmosException cosmosException = new CosmosException(statusCode,
            cosmosErrorResource == null ? null : cosmosErrorResource.getMessage(), responseHeaders, null);
        cosmosException.setResourceAddress(resourceAddress);
        cosmosException.setError(cosmosErrorResource);
        return cosmosException;
    }

    @Warning(value = INTERNAL_USE_ONLY_WARNING)
    public static CosmosError getCosmosError(CosmosException cosmosException) {
        return cosmosException == null ? null : cosmosException.getError();
    }

    @Warning(value = INTERNAL_USE_ONLY_WARNING)
    public static CosmosException createCosmosException(String message,
                                                        Exception exception,
                                                        Map<String, String> responseHeaders,
                                                        int statusCode,
                                                        String resourceAddress) {
        CosmosException cosmosException = new CosmosException(statusCode, message, responseHeaders,
            exception);
        cosmosException.setResourceAddress(resourceAddress);
        return cosmosException;
    }

    @Warning(value = INTERNAL_USE_ONLY_WARNING)
    public static Configs extractConfigs(CosmosClientBuilder cosmosClientBuilder) {
        return cosmosClientBuilder.configs();
    }

    @Warning(value = INTERNAL_USE_ONLY_WARNING)
    public static CosmosClientBuilder injectConfigs(CosmosClientBuilder cosmosClientBuilder, Configs configs) {
        return cosmosClientBuilder.configs(configs);
    }

    @Warning(value = INTERNAL_USE_ONLY_WARNING)
    public static String extractContainerSelfLink(CosmosAsyncContainer container) {
        return container.getLink();
    }

    @Warning(value = INTERNAL_USE_ONLY_WARNING)
    public static String extractResourceSelfLink(Resource resource) {
        return resource.getSelfLink();
    }

    @Warning(value = INTERNAL_USE_ONLY_WARNING)
    public static void setResourceSelfLink(Resource resource, String selfLink) {
        ModelBridgeInternal.setResourceSelfLink(resource, selfLink);
    }

    @Warning(value = INTERNAL_USE_ONLY_WARNING)
    public static void setTimestamp(Resource resource, Instant date) {
        ModelBridgeInternal.setTimestamp(resource, date);
    }

    @Warning(value = INTERNAL_USE_ONLY_WARNING)
    public static CosmosDiagnostics createCosmosDiagnostics() {
        return new CosmosDiagnostics();
    }

    @Warning(value = INTERNAL_USE_ONLY_WARNING)
    public static void setTransportClientRequestTimelineOnDiagnostics(CosmosDiagnostics cosmosDiagnostics,
                                                                      RequestTimeline requestTimeline) {
        cosmosDiagnostics.clientSideRequestStatistics().setTransportClientRequestTimeline(requestTimeline);
    }

    @Warning(value = INTERNAL_USE_ONLY_WARNING)
    public static void recordResponse(CosmosDiagnostics cosmosDiagnostics,
                                      RxDocumentServiceRequest request, StoreResult storeResult) {
        cosmosDiagnostics.clientSideRequestStatistics().recordResponse(request, storeResult);
    }

    @Warning(value = INTERNAL_USE_ONLY_WARNING)
    public static void recordRetryContext(CosmosDiagnostics cosmosDiagnostics,
                                          RxDocumentServiceRequest request) {
        cosmosDiagnostics.clientSideRequestStatistics().recordRetryContext(request);
    }

    @Warning(value = INTERNAL_USE_ONLY_WARNING)
    public static MetadataDiagnosticsContext getMetaDataDiagnosticContext(CosmosDiagnostics cosmosDiagnostics){
        if(cosmosDiagnostics == null) {
            return null;
        }

        return cosmosDiagnostics.clientSideRequestStatistics().getMetadataDiagnosticsContext();
    }

    @Warning(value = INTERNAL_USE_ONLY_WARNING)
    public static SerializationDiagnosticsContext getSerializationDiagnosticsContext(CosmosDiagnostics cosmosDiagnostics){
        if(cosmosDiagnostics == null) {
            return null;
        }

        return cosmosDiagnostics.clientSideRequestStatistics().getSerializationDiagnosticsContext();
    }

    @Warning(value = INTERNAL_USE_ONLY_WARNING)
    public static void recordGatewayResponse(CosmosDiagnostics cosmosDiagnostics,
                                             RxDocumentServiceRequest rxDocumentServiceRequest,
                                             StoreResponse storeResponse,
                                             CosmosException exception) {
        cosmosDiagnostics.clientSideRequestStatistics().recordGatewayResponse(rxDocumentServiceRequest, storeResponse, exception);
    }

    @Warning(value = INTERNAL_USE_ONLY_WARNING)
    public static String recordAddressResolutionStart(CosmosDiagnostics cosmosDiagnostics,
                                                      URI targetEndpoint) {
        return cosmosDiagnostics.clientSideRequestStatistics().recordAddressResolutionStart(targetEndpoint);
    }

    @Warning(value = INTERNAL_USE_ONLY_WARNING)
    public static void recordAddressResolutionEnd(CosmosDiagnostics cosmosDiagnostics,
                                                  String identifier) {
        cosmosDiagnostics.clientSideRequestStatistics().recordAddressResolutionEnd(identifier);
    }

    @Warning(value = INTERNAL_USE_ONLY_WARNING)
    public static List<URI> getContactedReplicas(CosmosDiagnostics cosmosDiagnostics) {
        return cosmosDiagnostics.clientSideRequestStatistics().getContactedReplicas();
    }

    @Warning(value = INTERNAL_USE_ONLY_WARNING)
    public static void setContactedReplicas(CosmosDiagnostics cosmosDiagnostics,
                                            List<URI> contactedReplicas) {
        cosmosDiagnostics.clientSideRequestStatistics().setContactedReplicas(contactedReplicas);
    }

    @Warning(value = INTERNAL_USE_ONLY_WARNING)
    public static Set<URI> getFailedReplicas(CosmosDiagnostics cosmosDiagnostics) {
        return cosmosDiagnostics.clientSideRequestStatistics().getFailedReplicas();
    }

    @Warning(value = INTERNAL_USE_ONLY_WARNING)
    public static <T> ConcurrentMap<String, QueryMetrics> queryMetricsFromFeedResponse(FeedResponse<T> feedResponse) {
        return ModelBridgeInternal.queryMetrics(feedResponse);
    }

    @Warning(value = INTERNAL_USE_ONLY_WARNING)
    public static PartitionKeyInternal getPartitionKeyInternal(PartitionKey partitionKey) {
        return ModelBridgeInternal.getPartitionKeyInternal(partitionKey);
    }

    @Warning(value = INTERNAL_USE_ONLY_WARNING)
    public static <T> InternalObjectNode getProperties(CosmosItemResponse<T> cosmosItemResponse) {
        return ModelBridgeInternal.getInternalObjectNode(cosmosItemResponse);
    }

    @Warning(value = INTERNAL_USE_ONLY_WARNING)
    public static String getLink(CosmosAsyncContainer cosmosAsyncContainer) {
        return cosmosAsyncContainer.getLink();
    }

    @Warning(value = INTERNAL_USE_ONLY_WARNING)
    public static CosmosAsyncConflict createCosmosAsyncConflict(String id, CosmosAsyncContainer container) {
        return new CosmosAsyncConflict(id, container);
    }

    @Warning(value = INTERNAL_USE_ONLY_WARNING)
    public static CosmosAsyncContainer createCosmosAsyncContainer(String id, CosmosAsyncDatabase database) {
        return new CosmosAsyncContainer(id, database);
    }

    @Warning(value = INTERNAL_USE_ONLY_WARNING)
    public static CosmosAsyncDatabase createCosmosAsyncDatabase(String id, CosmosAsyncClient client) {
        return new CosmosAsyncDatabase(id, client);
    }

    @Warning(value = INTERNAL_USE_ONLY_WARNING)
    public static CosmosAsyncPermission createCosmosAsyncPermission(String id, CosmosAsyncUser user) {
        return new CosmosAsyncPermission(id, user);
    }

    @Warning(value = INTERNAL_USE_ONLY_WARNING)
    public static CosmosAsyncUserDefinedFunction createCosmosAsyncUserDefinedFunction(String id, CosmosAsyncContainer container) {
        return new CosmosAsyncUserDefinedFunction(id, container);
    }

    @Warning(value = INTERNAL_USE_ONLY_WARNING)
    public static CosmosAsyncUser createCosmosAsyncUser(String id, CosmosAsyncDatabase database) {
        return new CosmosAsyncUser(id, database);
    }

    @Warning(value = INTERNAL_USE_ONLY_WARNING)
    public static CosmosDatabase createCosmosDatabase(String id, CosmosClient client, CosmosAsyncDatabase database) {
        return new CosmosDatabase(id, client, database);
    }

    @Warning(value = INTERNAL_USE_ONLY_WARNING)
    public static CosmosUser createCosmosUser(CosmosAsyncUser asyncUser, CosmosDatabase database, String id) {
        return new CosmosUser(asyncUser, database, id);
    }

    @Warning(value = INTERNAL_USE_ONLY_WARNING)
    public static ConsistencyLevel fromServiceSerializedFormat(String consistencyLevel) {
        return ConsistencyLevel.fromServiceSerializedFormat(consistencyLevel);
    }

    @Warning(value = INTERNAL_USE_ONLY_WARNING)
    public static CosmosException createServiceUnavailableException(Exception innerException) {
        return new ServiceUnavailableException(innerException.getMessage(), innerException, null, null);
    }

    @Warning(value = INTERNAL_USE_ONLY_WARNING)
    public static Duration getRequestTimeoutFromDirectConnectionConfig(DirectConnectionConfig directConnectionConfig) {
        return directConnectionConfig.getRequestTimeout();
    }

    @Warning(value = INTERNAL_USE_ONLY_WARNING)
    public static Duration getRequestTimeoutFromGatewayConnectionConfig(GatewayConnectionConfig gatewayConnectionConfig) {
        return gatewayConnectionConfig.getRequestTimeout();
    }
}<|MERGE_RESOLUTION|>--- conflicted
+++ resolved
@@ -9,13 +9,10 @@
 import com.azure.cosmos.implementation.InternalObjectNode;
 import com.azure.cosmos.implementation.DatabaseAccount;
 import com.azure.cosmos.implementation.Document;
-<<<<<<< HEAD
 import com.azure.cosmos.implementation.HttpConstants;
 import com.azure.cosmos.implementation.ItemSerializer;
-=======
 import com.azure.cosmos.implementation.FeedResponseDiagnostics;
 import com.azure.cosmos.implementation.JsonSerializable;
->>>>>>> d67a22ac
 import com.azure.cosmos.implementation.MetadataDiagnosticsContext;
 import com.azure.cosmos.implementation.QueryMetrics;
 import com.azure.cosmos.implementation.ReplicationPolicy;
@@ -72,24 +69,18 @@
         return Document.fromObject(document, mapper);
     }
 
-<<<<<<< HEAD
-    private static ByteBuffer serializeJsonToByteBuffer(Object document, ObjectMapper mapper) {
-        return CosmosItemProperties.serializeJsonToByteBuffer(document, mapper);
-    }
-
+    @Warning(value = INTERNAL_USE_ONLY_WARNING)
     public static ByteBuffer serializeJsonToByteBuffer(Object document, ObjectMapper mapper, DataEncryptionKeyProvider dataEncryptionKeyProvider, EncryptionOptions encryptionOptions) {
         ItemSerializer.CosmosSerializer cosmosSerializer = new ItemSerializer.CosmosSerializer(dataEncryptionKeyProvider, encryptionOptions);
         return cosmosSerializer.serializeTo(document);
     }
 
-=======
     @Warning(value = INTERNAL_USE_ONLY_WARNING)
     public static ByteBuffer serializeJsonToByteBuffer(Object document, ObjectMapper mapper) {
         return InternalObjectNode.serializeJsonToByteBuffer(document, mapper);
     }
 
     @Warning(value = INTERNAL_USE_ONLY_WARNING)
->>>>>>> d67a22ac
     public static void monitorTelemetry(MeterRegistry registry) {
         CosmosAsyncClient.setMonitorTelemetry(registry);
     }
