--- conflicted
+++ resolved
@@ -182,16 +182,6 @@
         return rsp.getStatusCode() == HttpConstants.StatusCodes.NOT_MODIFIED;
     }
 
-<<<<<<< HEAD
-    public static <T extends Resource> FeedResponse<T> createFeedResponse(List<T> results,
-                                                                          Map<String, String> headers) {
-        return new FeedResponse<>(results, headers);
-    }
-
-    public static <T extends Resource> FeedResponse<T> createFeedResponseWithQueryMetrics(List<T> results,
-                                                              Map<String, String> headers,
-                                                              ConcurrentMap<String, QueryMetrics> queryMetricsMap) {
-=======
     public static <T> FeedResponse<T> createFeedResponse(List<T> results,
             Map<String, String> headers) {
         return new FeedResponse<>(results, headers);
@@ -199,7 +189,6 @@
 
     public static <T> FeedResponse<T> createFeedResponseWithQueryMetrics(List<T> results,
             Map<String, String> headers, ConcurrentMap<String, QueryMetrics> queryMetricsMap) {
->>>>>>> 23f7b444
         return new FeedResponse<>(results, headers, queryMetricsMap);
     }
 
