// Copyright (c) Microsoft Corporation. All rights reserved.
// Licensed under the MIT License.

package com.azure.cosmos;

import com.azure.cosmos.implementation.AsyncDocumentClient;
import com.azure.cosmos.implementation.Configs;
import com.azure.cosmos.implementation.Constants;
import com.azure.cosmos.implementation.CosmosError;
import com.azure.cosmos.implementation.DatabaseAccount;
import com.azure.cosmos.implementation.DiagnosticsClientContext;
import com.azure.cosmos.implementation.Document;
import com.azure.cosmos.implementation.FeedResponseDiagnostics;
import com.azure.cosmos.implementation.InternalObjectNode;
import com.azure.cosmos.implementation.JsonSerializable;
import com.azure.cosmos.implementation.MetadataDiagnosticsContext;
import com.azure.cosmos.implementation.QueryMetrics;
import com.azure.cosmos.implementation.ReplicationPolicy;
import com.azure.cosmos.implementation.RequestOptions;
import com.azure.cosmos.implementation.RequestTimeline;
import com.azure.cosmos.implementation.Resource;
import com.azure.cosmos.implementation.ResourceResponse;
import com.azure.cosmos.implementation.RxDocumentServiceRequest;
import com.azure.cosmos.implementation.RxDocumentServiceResponse;
import com.azure.cosmos.implementation.SerializationDiagnosticsContext;
import com.azure.cosmos.implementation.ServiceUnavailableException;
import com.azure.cosmos.implementation.StoredProcedureResponse;
import com.azure.cosmos.implementation.TracerProvider;
import com.azure.cosmos.implementation.Warning;
import com.azure.cosmos.implementation.directconnectivity.StoreResponse;
import com.azure.cosmos.implementation.directconnectivity.StoreResult;
import com.azure.cosmos.implementation.directconnectivity.Uri;
import com.azure.cosmos.implementation.directconnectivity.rntbd.RntbdEndpointStatistics;
import com.azure.cosmos.implementation.patch.PatchOperation;
import com.azure.cosmos.implementation.query.QueryInfo;
import com.azure.cosmos.implementation.query.metrics.ClientSideMetrics;
import com.azure.cosmos.implementation.routing.PartitionKeyInternal;
import com.azure.cosmos.models.CosmosItemResponse;
import com.azure.cosmos.models.CosmosStoredProcedureProperties;
import com.azure.cosmos.models.FeedResponse;
import com.azure.cosmos.models.ModelBridgeInternal;
import com.azure.cosmos.models.PartitionKey;
import com.fasterxml.jackson.databind.JsonNode;
import com.fasterxml.jackson.databind.ObjectMapper;
import com.fasterxml.jackson.databind.node.ObjectNode;
import io.micrometer.core.instrument.MeterRegistry;

import java.net.URI;
import java.nio.ByteBuffer;
import java.time.Duration;
import java.time.Instant;
import java.util.Collection;
import java.util.List;
import java.util.Map;
import java.util.Set;
import java.util.concurrent.ConcurrentMap;

import static com.azure.cosmos.implementation.Warning.INTERNAL_USE_ONLY_WARNING;

/**
 * DO NOT USE.
 * This is meant to be used only internally as a bridge access to classes in
 * com.azure.cosmos
 **/
@Warning(value = INTERNAL_USE_ONLY_WARNING)
public final class BridgeInternal {

    private BridgeInternal() {}

    @Warning(value = INTERNAL_USE_ONLY_WARNING)
    public static CosmosDiagnostics createCosmosDiagnostics(DiagnosticsClientContext diagnosticsClientContext) {
        return new CosmosDiagnostics(diagnosticsClientContext);
    }

    @Warning(value = INTERNAL_USE_ONLY_WARNING)
    public static Set<URI> getRegionsContacted(CosmosDiagnostics cosmosDiagnostics) {
        return cosmosDiagnostics.clientSideRequestStatistics().getRegionsContacted();
    }

    @Warning(value = INTERNAL_USE_ONLY_WARNING)
    public static AsyncDocumentClient getContextClient(CosmosAsyncClient cosmosAsyncClient) {
        return cosmosAsyncClient.getContextClient();
    }

    @Warning(value = INTERNAL_USE_ONLY_WARNING)
    public static String getServiceEndpoint(CosmosAsyncClient cosmosAsyncClient) {
        return cosmosAsyncClient.getServiceEndpoint();
    }

    @Warning(value = INTERNAL_USE_ONLY_WARNING)
    public static boolean isClientTelemetryEnabled(CosmosAsyncClient cosmosAsyncClient) {
        return cosmosAsyncClient.isClientTelemetryEnabled();
    }

    @Warning(value = INTERNAL_USE_ONLY_WARNING)
    public static Document documentFromObject(Object document, ObjectMapper mapper) {
        return Document.fromObject(document, mapper);
    }

    @Warning(value = INTERNAL_USE_ONLY_WARNING)
    public static ByteBuffer serializeJsonToByteBuffer(Object document, ObjectMapper mapper) {
        return InternalObjectNode.serializeJsonToByteBuffer(document, mapper);
    }

    @Warning(value = INTERNAL_USE_ONLY_WARNING)
    public static void monitorTelemetry(MeterRegistry registry) {
        CosmosAsyncClient.setMonitorTelemetry(registry);
    }

    @Warning(value = INTERNAL_USE_ONLY_WARNING)
    public static <T extends Resource> ResourceResponse<T> toResourceResponse(RxDocumentServiceResponse response,
                                                                              Class<T> cls) {
        return new ResourceResponse<T>(response, cls);
    }

    @Warning(value = INTERNAL_USE_ONLY_WARNING)
    public static <T extends Resource> FeedResponse<T> toFeedResponsePage(RxDocumentServiceResponse response,
                                                                          Class<T> cls) {
        return ModelBridgeInternal.toFeedResponsePage(response, cls);
    }

    @Warning(value = INTERNAL_USE_ONLY_WARNING)
    public static <T> FeedResponse<T> toFeedResponsePage(List<T> results, Map<String, String> headers, boolean noChanges) {
        return ModelBridgeInternal.toFeedResponsePage(results, headers, noChanges);
    }

    @Warning(value = INTERNAL_USE_ONLY_WARNING)
    public static <T extends Resource> FeedResponse<T> toChangeFeedResponsePage(RxDocumentServiceResponse response,
                                                                                Class<T> cls) {
        return ModelBridgeInternal.toChaneFeedResponsePage(response, cls);
    }

    @Warning(value = INTERNAL_USE_ONLY_WARNING)
    public static StoredProcedureResponse toStoredProcedureResponse(RxDocumentServiceResponse response) {
        return new StoredProcedureResponse(response);
    }

    @Warning(value = INTERNAL_USE_ONLY_WARNING)
    public static <T extends Resource> boolean noChanges(FeedResponse<T> page) {
        return ModelBridgeInternal.noChanges(page);
    }

    @Warning(value = INTERNAL_USE_ONLY_WARNING)
    public static <T> FeedResponse<T> createFeedResponse(List<T> results,
            Map<String, String> headers) {
        return ModelBridgeInternal.createFeedResponse(results, headers);
    }

    @Warning(value = INTERNAL_USE_ONLY_WARNING)
    public static <T> FeedResponse<T> createFeedResponseWithQueryMetrics(List<T> results,
                                                                         Map<String, String> headers,
                                                                         ConcurrentMap<String, QueryMetrics> queryMetricsMap,
                                                                         QueryInfo.QueryPlanDiagnosticsContext diagnosticsContext) {
        return ModelBridgeInternal.createFeedResponseWithQueryMetrics(results, headers, queryMetricsMap, diagnosticsContext);
    }

    @Warning(value = INTERNAL_USE_ONLY_WARNING)
    public static CosmosDiagnostics createCosmosDiagnostics(Map<String, QueryMetrics> queryMetricsMap) {
        return new CosmosDiagnostics(new FeedResponseDiagnostics(queryMetricsMap));
    }

    @Warning(value = INTERNAL_USE_ONLY_WARNING)
    public static void setQueryPlanDiagnosticsContext(CosmosDiagnostics cosmosDiagnostics, QueryInfo.QueryPlanDiagnosticsContext diagnosticsContext) {
        cosmosDiagnostics.getFeedResponseDiagnostics().setDiagnosticsContext(diagnosticsContext);
    }

    @Warning(value = INTERNAL_USE_ONLY_WARNING)
    public static <E extends CosmosException> E setRequestTimeline(E e, RequestTimeline requestTimeline) {
        e.setRequestTimeline(requestTimeline);
        return e;
    }

    @Warning(value = INTERNAL_USE_ONLY_WARNING)
    public static <E extends CosmosException> RequestTimeline getRequestTimeline(E e) {
        return e.getRequestTimeline();
    }

    @Warning(value = INTERNAL_USE_ONLY_WARNING)
    public static <E extends CosmosException> E setChannelTaskQueueSize(E e, int value) {
        e.setRntbdChannelTaskQueueSize(value);
        return e;
    }

    @Warning(value = INTERNAL_USE_ONLY_WARNING)
    public static <E extends CosmosException> int getRntbdPendingRequestQueueSize(E e) {
        return e.getRntbdPendingRequestQueueSize();
    }

    @Warning(value = INTERNAL_USE_ONLY_WARNING)
    public static <E extends CosmosException> E setRntbdPendingRequestQueueSize(E e, int value) {
        e.setRntbdPendingRequestQueueSize(value);
        return e;
    }

    @Warning(value = INTERNAL_USE_ONLY_WARNING)
    public static <E extends CosmosException> int getChannelTaskQueueSize(E e) {
        return e.getRntbdChannelTaskQueueSize();
    }


    @Warning(value = INTERNAL_USE_ONLY_WARNING)
    public static <E extends CosmosException> E setRntbdRequestLength(E e, int requestLen) {
        e.setRntbdRequestLength(requestLen);
        return e;
    }

    @Warning(value = INTERNAL_USE_ONLY_WARNING)
    public static <E extends CosmosException> int getRntbdRequestLength(E e) {
        return e.getRntbdRequestLength();
    }

    @Warning(value = INTERNAL_USE_ONLY_WARNING)
    public static <E extends CosmosException> E setRequestBodyLength(E e, int requestLen) {
        e.setRequestPayloadLength(requestLen);
        return e;
    }

    @Warning(value = INTERNAL_USE_ONLY_WARNING)
    public static <E extends CosmosException> int getRequestBodyLength(E e) {
        return e.getRequestPayloadLength();
    }

    @Warning(value = INTERNAL_USE_ONLY_WARNING)
    public static <E extends CosmosException> E setRntbdResponseLength(E e, int requestLen) {
        e.setRntbdResponseLength(requestLen);
        return e;
    }

    @Warning(value = INTERNAL_USE_ONLY_WARNING)
    public static <E extends CosmosException> int getRntbdResponseLength(E e) {
        return e.getRntbdResponseLength();
    }

    @Warning(value = INTERNAL_USE_ONLY_WARNING)
    public static <E extends CosmosException> E setResourceAddress(E e, String resourceAddress) {
        e.setResourceAddress(resourceAddress);
        return e;
    }

    @Warning(value = INTERNAL_USE_ONLY_WARNING)
    public static <E extends CosmosException> E setServiceEndpointStatistics(E e, RntbdEndpointStatistics rntbdEndpointStatistics) {
        e.setRntbdServiceEndpointStatistics(rntbdEndpointStatistics);
        return e;
    }

    @Warning(value = INTERNAL_USE_ONLY_WARNING)
    public static <E extends CosmosException> RntbdEndpointStatistics getServiceEndpointStatistics(E e) {
        return e.getRntbdServiceEndpointStatistics();
    }

    @Warning(value = INTERNAL_USE_ONLY_WARNING)
    public static <E extends CosmosException> long getLSN(E e) {
        return e.lsn;
    }

    @Warning(value = INTERNAL_USE_ONLY_WARNING)
    public static <E extends CosmosException> String getPartitionKeyRangeId(E e) {
        return e.partitionKeyRangeId;
    }

    @Warning(value = INTERNAL_USE_ONLY_WARNING)
    public static <E extends CosmosException> String getResourceAddress(E e) {
        return e.getResourceAddress();
    }

    @Warning(value = INTERNAL_USE_ONLY_WARNING)
    public static <E extends CosmosException> E setLSN(E e, long lsn) {
        e.lsn = lsn;
        return e;
    }

    @Warning(value = INTERNAL_USE_ONLY_WARNING)
    public static <E extends CosmosException> E setPartitionKeyRangeId(E e, String partitionKeyRangeId) {
        e.partitionKeyRangeId = partitionKeyRangeId;
        return e;
    }

    @Warning(value = INTERNAL_USE_ONLY_WARNING)
    public static <E extends CosmosException> boolean hasSendingRequestStarted(E e) {
        return e.hasSendingRequestStarted();
    }

    @Warning(value = INTERNAL_USE_ONLY_WARNING)
    public static <E extends CosmosException> void setSendingRequestStarted(E e, boolean hasSendingRequestStarted) {
        e.setSendingRequestHasStarted(hasSendingRequestStarted);
    }

    @Warning(value = INTERNAL_USE_ONLY_WARNING)
    public static boolean isEnableMultipleWriteLocations(DatabaseAccount account) {
        return account.getEnableMultipleWriteLocations();
    }

    @Warning(value = INTERNAL_USE_ONLY_WARNING)
    public static <E extends CosmosException> Uri getRequestUri(CosmosException cosmosException) {
        return cosmosException.requestUri;
    }

    @Warning(value = INTERNAL_USE_ONLY_WARNING)
    public static <E extends CosmosException> void setRequestHeaders(CosmosException cosmosException,
                                                                     Map<String, String> requestHeaders) {
        cosmosException.requestHeaders = requestHeaders;
    }

    @Warning(value = INTERNAL_USE_ONLY_WARNING)
    public static void setSubStatusCode(CosmosException documentClientException, int subStatusCode) {
        documentClientException.setSubStatusCode(subStatusCode);
    }

    @Warning(value = INTERNAL_USE_ONLY_WARNING)
    public static <E extends CosmosException> Map<String, String> getRequestHeaders(
        CosmosException cosmosException) {
        return cosmosException.requestHeaders;
    }

    @Warning(value = INTERNAL_USE_ONLY_WARNING)
    public static String getAltLink(Resource resource) {
        return ModelBridgeInternal.getAltLink(resource);
    }

    @Warning(value = INTERNAL_USE_ONLY_WARNING)
    public static void setAltLink(Resource resource, String altLink) {
        ModelBridgeInternal.setAltLink(resource, altLink);
    }

    @Warning(value = INTERNAL_USE_ONLY_WARNING)
    public static void setMaxReplicaSetSize(ReplicationPolicy replicationPolicy, int value) {
        replicationPolicy.setMaxReplicaSetSize(value);
    }

    @Warning(value = INTERNAL_USE_ONLY_WARNING)
    public static <T extends Resource> void putQueryMetricsIntoMap(FeedResponse<T> response, String partitionKeyRangeId,
                                                                   QueryMetrics queryMetrics) {
        ModelBridgeInternal.queryMetricsMap(response).put(partitionKeyRangeId, queryMetrics);
    }

    @Warning(value = INTERNAL_USE_ONLY_WARNING)
    public static QueryMetrics createQueryMetricsFromDelimitedStringAndClientSideMetrics(
        String queryMetricsDelimitedString, ClientSideMetrics clientSideMetrics, String activityId) {
        return QueryMetrics.createFromDelimitedStringAndClientSideMetrics(queryMetricsDelimitedString,
            clientSideMetrics, activityId);
    }

    @Warning(value = INTERNAL_USE_ONLY_WARNING)
    public static QueryMetrics createQueryMetricsFromCollection(Collection<QueryMetrics> queryMetricsCollection) {
        return QueryMetrics.createFromCollection(queryMetricsCollection);
    }

    @Warning(value = INTERNAL_USE_ONLY_WARNING)
    public static ClientSideMetrics getClientSideMetrics(QueryMetrics queryMetrics) {
        return queryMetrics.getClientSideMetrics();
    }

    @Warning(value = INTERNAL_USE_ONLY_WARNING)
    public static String getInnerErrorMessage(CosmosException cosmosException) {
        if (cosmosException == null) {
            return null;
        }
        return cosmosException.innerErrorMessage();
    }

    @Warning(value = INTERNAL_USE_ONLY_WARNING)
    public static PartitionKey getPartitionKey(PartitionKeyInternal partitionKeyInternal) {
        return new PartitionKey(partitionKeyInternal);
    }

    @Warning(value = INTERNAL_USE_ONLY_WARNING)
    public static <T> void setProperty(JsonSerializable jsonSerializable, String propertyName, T value) {
        ModelBridgeInternal.setProperty(jsonSerializable, propertyName, value);
    }

    @Warning(value = INTERNAL_USE_ONLY_WARNING)
    public static ObjectNode getObject(JsonSerializable jsonSerializable, String propertyName) {
        return ModelBridgeInternal.getObjectNodeFromJsonSerializable(jsonSerializable, propertyName);
    }

    @Warning(value = INTERNAL_USE_ONLY_WARNING)
    public static void remove(JsonSerializable jsonSerializable, String propertyName) {
        ModelBridgeInternal.removeFromJsonSerializable(jsonSerializable, propertyName);
    }

    @Warning(value = INTERNAL_USE_ONLY_WARNING)
    public static CosmosStoredProcedureProperties createCosmosStoredProcedureProperties(String jsonString) {
        return ModelBridgeInternal.createCosmosStoredProcedureProperties(jsonString);
    }

    @Warning(value = INTERNAL_USE_ONLY_WARNING)
    public static Object getValue(JsonNode value) {
        return ModelBridgeInternal.getValue(value);
    }

    @Warning(value = INTERNAL_USE_ONLY_WARNING)
    public static CosmosException setCosmosDiagnostics(
                                            CosmosException cosmosException,
                                            CosmosDiagnostics cosmosDiagnostics) {
        return cosmosException.setDiagnostics(cosmosDiagnostics);
    }

    @Warning(value = INTERNAL_USE_ONLY_WARNING)
    public static CosmosException createCosmosException(int statusCode) {
        return new CosmosException(statusCode, null, null, null);
    }

    @Warning(value = INTERNAL_USE_ONLY_WARNING)
    public static CosmosException createCosmosException(int statusCode, String errorMessage) {
        CosmosException cosmosException = new CosmosException(statusCode, errorMessage, null, null);
        cosmosException.setError(new CosmosError());
        ModelBridgeInternal.setProperty(cosmosException.getError(), Constants.Properties.MESSAGE, errorMessage);
        return cosmosException;
    }

    @Warning(value = INTERNAL_USE_ONLY_WARNING)
    public static CosmosException createCosmosException(String resourceAddress, int statusCode, Exception innerException) {
        return new CosmosException(resourceAddress, statusCode, null, null, innerException);
    }

    @Warning(value = INTERNAL_USE_ONLY_WARNING)
    public static CosmosException createCosmosException(String resourceAddress,
                                                        int statusCode,
                                                        CosmosError cosmosErrorResource,
                                                        Map<String, String> responseHeaders) {
        CosmosException cosmosException = new CosmosException(statusCode,
            cosmosErrorResource == null ? null : cosmosErrorResource.getMessage(), responseHeaders, null);
        cosmosException.setResourceAddress(resourceAddress);
        cosmosException.setError(cosmosErrorResource);
        return cosmosException;
    }

    @Warning(value = INTERNAL_USE_ONLY_WARNING)
    public static CosmosError getCosmosError(CosmosException cosmosException) {
        return cosmosException == null ? null : cosmosException.getError();
    }

    @Warning(value = INTERNAL_USE_ONLY_WARNING)
    public static CosmosException createCosmosException(String message,
                                                        Exception exception,
                                                        Map<String, String> responseHeaders,
                                                        int statusCode,
                                                        String resourceAddress) {
        CosmosException cosmosException = new CosmosException(statusCode, message, responseHeaders,
            exception);
        cosmosException.setResourceAddress(resourceAddress);
        return cosmosException;
    }

    @Warning(value = INTERNAL_USE_ONLY_WARNING)
    public static Configs extractConfigs(CosmosClientBuilder cosmosClientBuilder) {
        return cosmosClientBuilder.configs();
    }

    @Warning(value = INTERNAL_USE_ONLY_WARNING)
    public static CosmosClientBuilder injectConfigs(CosmosClientBuilder cosmosClientBuilder, Configs configs) {
        return cosmosClientBuilder.configs(configs);
    }

    @Warning(value = INTERNAL_USE_ONLY_WARNING)
    public static String extractContainerSelfLink(CosmosAsyncContainer container) {
        return container.getLink();
    }

    @Warning(value = INTERNAL_USE_ONLY_WARNING)
    public static String extractResourceSelfLink(Resource resource) {
        return resource.getSelfLink();
    }

    @Warning(value = INTERNAL_USE_ONLY_WARNING)
    public static void setResourceSelfLink(Resource resource, String selfLink) {
        ModelBridgeInternal.setResourceSelfLink(resource, selfLink);
    }

    @Warning(value = INTERNAL_USE_ONLY_WARNING)
    public static void setTimestamp(Resource resource, Instant date) {
        ModelBridgeInternal.setTimestamp(resource, date);
    }

    @Warning(value = INTERNAL_USE_ONLY_WARNING)
    public static void setTransportClientRequestTimelineOnDiagnostics(CosmosDiagnostics cosmosDiagnostics,
                                                                      RequestTimeline requestTimeline) {
        cosmosDiagnostics.clientSideRequestStatistics().setTransportClientRequestTimeline(requestTimeline);
    }

    @Warning(value = INTERNAL_USE_ONLY_WARNING)
    public static void recordResponse(CosmosDiagnostics cosmosDiagnostics,
                                      RxDocumentServiceRequest request, StoreResult storeResult) {
        cosmosDiagnostics.clientSideRequestStatistics().recordResponse(request, storeResult);
    }

    @Warning(value = INTERNAL_USE_ONLY_WARNING)
    public static void recordRetryContext(CosmosDiagnostics cosmosDiagnostics,
                                          RxDocumentServiceRequest request) {
        cosmosDiagnostics.clientSideRequestStatistics().recordRetryContext(request);
    }

    @Warning(value = INTERNAL_USE_ONLY_WARNING)
    public static MetadataDiagnosticsContext getMetaDataDiagnosticContext(CosmosDiagnostics cosmosDiagnostics){
        if(cosmosDiagnostics == null) {
            return null;
        }

        return cosmosDiagnostics.clientSideRequestStatistics().getMetadataDiagnosticsContext();
    }

    @Warning(value = INTERNAL_USE_ONLY_WARNING)
    public static SerializationDiagnosticsContext getSerializationDiagnosticsContext(CosmosDiagnostics cosmosDiagnostics){
        if(cosmosDiagnostics == null) {
            return null;
        }

        return cosmosDiagnostics.clientSideRequestStatistics().getSerializationDiagnosticsContext();
    }

    @Warning(value = INTERNAL_USE_ONLY_WARNING)
    public static void recordGatewayResponse(CosmosDiagnostics cosmosDiagnostics,
                                             RxDocumentServiceRequest rxDocumentServiceRequest,
                                             StoreResponse storeResponse,
                                             CosmosException exception) {
        cosmosDiagnostics.clientSideRequestStatistics().recordGatewayResponse(rxDocumentServiceRequest, storeResponse, exception);
    }

    @Warning(value = INTERNAL_USE_ONLY_WARNING)
    public static String recordAddressResolutionStart(CosmosDiagnostics cosmosDiagnostics,
                                                      URI targetEndpoint) {
        return cosmosDiagnostics.clientSideRequestStatistics().recordAddressResolutionStart(targetEndpoint);
    }

    @Warning(value = INTERNAL_USE_ONLY_WARNING)
    public static void recordAddressResolutionEnd(CosmosDiagnostics cosmosDiagnostics,
                                                  String identifier,
                                                  String errorMessage) {
        cosmosDiagnostics.clientSideRequestStatistics().recordAddressResolutionEnd(identifier, errorMessage);
    }

    @Warning(value = INTERNAL_USE_ONLY_WARNING)
    public static List<URI> getContactedReplicas(CosmosDiagnostics cosmosDiagnostics) {
        return cosmosDiagnostics.clientSideRequestStatistics().getContactedReplicas();
    }

    @Warning(value = INTERNAL_USE_ONLY_WARNING)
    public static void setContactedReplicas(CosmosDiagnostics cosmosDiagnostics,
                                            List<URI> contactedReplicas) {
        cosmosDiagnostics.clientSideRequestStatistics().setContactedReplicas(contactedReplicas);
    }

    @Warning(value = INTERNAL_USE_ONLY_WARNING)
    public static Set<URI> getFailedReplicas(CosmosDiagnostics cosmosDiagnostics) {
        return cosmosDiagnostics.clientSideRequestStatistics().getFailedReplicas();
    }

    @Warning(value = INTERNAL_USE_ONLY_WARNING)
    public static <T> ConcurrentMap<String, QueryMetrics> queryMetricsFromFeedResponse(FeedResponse<T> feedResponse) {
        return ModelBridgeInternal.queryMetrics(feedResponse);
    }

    @Warning(value = INTERNAL_USE_ONLY_WARNING)
    public static PartitionKeyInternal getPartitionKeyInternal(PartitionKey partitionKey) {
        return ModelBridgeInternal.getPartitionKeyInternal(partitionKey);
    }

    @Warning(value = INTERNAL_USE_ONLY_WARNING)
    public static <T> InternalObjectNode getProperties(CosmosItemResponse<T> cosmosItemResponse) {
        return ModelBridgeInternal.getInternalObjectNode(cosmosItemResponse);
    }

    @Warning(value = INTERNAL_USE_ONLY_WARNING)
    public static String getLink(CosmosAsyncContainer cosmosAsyncContainer) {
        return cosmosAsyncContainer.getLink();
    }

    @Warning(value = INTERNAL_USE_ONLY_WARNING)
    public static CosmosAsyncConflict createCosmosAsyncConflict(String id, CosmosAsyncContainer container) {
        return new CosmosAsyncConflict(id, container);
    }

    @Warning(value = INTERNAL_USE_ONLY_WARNING)
    public static CosmosAsyncContainer createCosmosAsyncContainer(String id, CosmosAsyncDatabase database) {
        return new CosmosAsyncContainer(id, database);
    }

    @Warning(value = INTERNAL_USE_ONLY_WARNING)
    public static CosmosAsyncDatabase createCosmosAsyncDatabase(String id, CosmosAsyncClient client) {
        return new CosmosAsyncDatabase(id, client);
    }

    @Warning(value = INTERNAL_USE_ONLY_WARNING)
    public static CosmosAsyncPermission createCosmosAsyncPermission(String id, CosmosAsyncUser user) {
        return new CosmosAsyncPermission(id, user);
    }

    @Warning(value = INTERNAL_USE_ONLY_WARNING)
    public static CosmosAsyncUserDefinedFunction createCosmosAsyncUserDefinedFunction(String id, CosmosAsyncContainer container) {
        return new CosmosAsyncUserDefinedFunction(id, container);
    }

    @Warning(value = INTERNAL_USE_ONLY_WARNING)
    public static CosmosAsyncUser createCosmosAsyncUser(String id, CosmosAsyncDatabase database) {
        return new CosmosAsyncUser(id, database);
    }

    @Warning(value = INTERNAL_USE_ONLY_WARNING)
    public static CosmosDatabase createCosmosDatabase(String id, CosmosClient client, CosmosAsyncDatabase database) {
        return new CosmosDatabase(id, client, database);
    }

    @Warning(value = INTERNAL_USE_ONLY_WARNING)
    public static TracerProvider getTracerProvider(CosmosAsyncClient client) {
        return client.getTracerProvider();
    }

    @Warning(value = INTERNAL_USE_ONLY_WARNING)
    public static CosmosUser createCosmosUser(CosmosAsyncUser asyncUser, CosmosDatabase database, String id) {
        return new CosmosUser(asyncUser, database, id);
    }

    @Warning(value = INTERNAL_USE_ONLY_WARNING)
    public static ConsistencyLevel fromServiceSerializedFormat(String consistencyLevel) {
        return ConsistencyLevel.fromServiceSerializedFormat(consistencyLevel);
    }

    @Warning(value = INTERNAL_USE_ONLY_WARNING)
    public static CosmosException createServiceUnavailableException(Exception innerException) {
        return new ServiceUnavailableException(innerException.getMessage(), innerException, null, null);
    }

    @Warning(value = INTERNAL_USE_ONLY_WARNING)
    public static Duration getRequestTimeoutFromDirectConnectionConfig(DirectConnectionConfig directConnectionConfig) {
        return directConnectionConfig.getRequestTimeout();
    }

    @Warning(value = INTERNAL_USE_ONLY_WARNING)
    public static Duration getRequestTimeoutFromGatewayConnectionConfig(GatewayConnectionConfig gatewayConnectionConfig) {
        return gatewayConnectionConfig.getRequestTimeout();
    }

    @Warning(value = INTERNAL_USE_ONLY_WARNING)
    public static String getOperationValueForCosmosItemOperationType(CosmosItemOperationType cosmosItemOperationType) {
        return cosmosItemOperationType.getOperationValue();
    }

    @Warning(value = INTERNAL_USE_ONLY_WARNING)
    public static RequestOptions toRequestOptions(TransactionalBatchRequestOptions transactionalBatchRequestOptions) {
        return transactionalBatchRequestOptions.toRequestOptions();
    }

    @Warning(value = INTERNAL_USE_ONLY_WARNING)
    public static TransactionalBatchOperationResult createTransactionBatchResult(
        String eTag,
        double requestCharge,
        ObjectNode resourceObject,
        int statusCode,
        Duration retryAfter,
        int subStatusCode,
        CosmosItemOperation cosmosItemOperation) {

        return new TransactionalBatchOperationResult(
            eTag,
            requestCharge,
            resourceObject,
            statusCode,
            retryAfter,
            subStatusCode,
            cosmosItemOperation);
    }

    @Warning(value = INTERNAL_USE_ONLY_WARNING)
<<<<<<< HEAD
=======
    public static CosmosBulkItemResponse createCosmosBulkItemResponse(
        TransactionalBatchOperationResult result,
        TransactionalBatchResponse response) {

        return new CosmosBulkItemResponse(
            result.getETag(),
            result.getRequestCharge(),
            result.getResourceObject(),
            result.getStatusCode(),
            result.getRetryAfterDuration(),
            result.getSubStatusCode(),
            response.getResponseHeaders(),
            response.getDiagnostics());
    }

    @Warning(value = INTERNAL_USE_ONLY_WARNING)
    public static <TContext> CosmosBulkOperationResponse<TContext> createCosmosBulkOperationResponse(
        CosmosItemOperation operation,
        CosmosBulkItemResponse response,
        TContext batchContext) {

        return new CosmosBulkOperationResponse<>(
            operation,
            response,
            batchContext);
    }

    @Warning(value = INTERNAL_USE_ONLY_WARNING)
    public static <TContext> CosmosBulkOperationResponse<TContext> createCosmosBulkOperationResponse(
        CosmosItemOperation operation,
        Exception exception,
        TContext batchContext) {

        return new CosmosBulkOperationResponse<>(
            operation,
            exception,
            batchContext);
    }

    @Warning(value = INTERNAL_USE_ONLY_WARNING)
>>>>>>> 6f033d77
    public static TransactionalBatchResponse createTransactionBatchResponse(
        int responseStatusCode,
        int responseSubStatusCode,
        String errorMessage,
        Map<String, String> responseHeaders,
        CosmosDiagnostics cosmosDiagnostics) {

        return new TransactionalBatchResponse(
            responseStatusCode,
            responseSubStatusCode,
            errorMessage,
            responseHeaders,
            cosmosDiagnostics);
    }

    @Warning(value = INTERNAL_USE_ONLY_WARNING)
    public static void addTransactionBatchResultInResponse(
        TransactionalBatchResponse transactionalBatchResponse,
        List<TransactionalBatchOperationResult> transactionalBatchOperationResults) {

        transactionalBatchResponse.addAll(transactionalBatchOperationResults);
    }
<<<<<<< HEAD
=======

    @Warning(value = INTERNAL_USE_ONLY_WARNING)
    public static List<PatchOperation> getPatchOperationsFromCosmosPatch(CosmosPatchOperations cosmosPatchOperations) {
        return cosmosPatchOperations.getPatchOperations();
    }
>>>>>>> 6f033d77
}<|MERGE_RESOLUTION|>--- conflicted
+++ resolved
@@ -661,8 +661,6 @@
     }
 
     @Warning(value = INTERNAL_USE_ONLY_WARNING)
-<<<<<<< HEAD
-=======
     public static CosmosBulkItemResponse createCosmosBulkItemResponse(
         TransactionalBatchOperationResult result,
         TransactionalBatchResponse response) {
@@ -703,7 +701,6 @@
     }
 
     @Warning(value = INTERNAL_USE_ONLY_WARNING)
->>>>>>> 6f033d77
     public static TransactionalBatchResponse createTransactionBatchResponse(
         int responseStatusCode,
         int responseSubStatusCode,
@@ -726,12 +723,9 @@
 
         transactionalBatchResponse.addAll(transactionalBatchOperationResults);
     }
-<<<<<<< HEAD
-=======
 
     @Warning(value = INTERNAL_USE_ONLY_WARNING)
     public static List<PatchOperation> getPatchOperationsFromCosmosPatch(CosmosPatchOperations cosmosPatchOperations) {
         return cosmosPatchOperations.getPatchOperations();
     }
->>>>>>> 6f033d77
 }