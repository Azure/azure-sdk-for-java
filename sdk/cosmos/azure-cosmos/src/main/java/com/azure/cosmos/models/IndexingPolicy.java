--- conflicted
+++ resolved
@@ -24,10 +24,7 @@
     private List<ExcludedPath> excludedPaths;
     private List<List<CompositePath>> compositeIndexes;
     private List<SpatialSpec> spatialIndexes;
-<<<<<<< HEAD
-=======
     private List<CosmosVectorIndexSpec> vectorIndexes;
->>>>>>> 9d427e63
     private final JsonSerializable jsonSerializable;
 
     /**
