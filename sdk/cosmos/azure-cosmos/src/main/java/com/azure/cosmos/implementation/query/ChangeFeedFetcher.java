--- conflicted
+++ resolved
@@ -59,22 +59,6 @@
         checkNotNull(changeFeedState, "Argument 'changeFeedState' must not be null.");
         this.changeFeedState = changeFeedState;
 
-        // constructing retry policies for changeFeed requests
-        DocumentClientRetryPolicy retryPolicyInstance =
-            client.getResetSessionTokenRetryPolicy().getRequestPolicy(null);
-
-        // For changeFeedProcessor with pkRange version, ChangeFeedState.containerRid will be name based rather than resouceId,
-        // due to the inconsistency of the ChangeFeedState.containerRid format, so in order to generate the correct path,
-        // we use a RxDocumentServiceRequest here
-        RxDocumentServiceRequest documentServiceRequest = createRequestFunc.get();
-        String collectionLink = PathsHelper.generatePath(
-            ResourceType.DocumentCollection, documentServiceRequest, false);
-        retryPolicyInstance = new InvalidPartitionExceptionRetryPolicy(
-            client.getCollectionCache(),
-            retryPolicyInstance,
-            collectionLink,
-            requestOptionProperties);
-
         if (isSplitHandlingDisabled) {
             // True for ChangeFeedProcessor - where all retry-logic is handled
             this.feedRangeContinuationRetryPolicy = retryPolicyInstance;
@@ -99,7 +83,13 @@
                 requestOptionProperties,
                 retryPolicyInstance.getRetryContext(),
                 () -> this.getOperationContextText());
-<<<<<<< HEAD
+        }
+
+        this.createRequestFunc = () -> {
+            RxDocumentServiceRequest request = createRequestFunc.get();
+            this.feedRangeContinuationRetryPolicy.onBeforeSendRequest(request);
+            return request;
+        };
 
             this.createRequestFunc = () -> {
                 RxDocumentServiceRequest request = createRequestFunc.get();
@@ -107,15 +97,7 @@
                 this.feedRangeContinuationFeedRangeGoneRetryPolicy.onBeforeSendRequest(request);
                 return request;
             };
-=======
->>>>>>> 2d5157ba
-        }
-
-        this.createRequestFunc = () -> {
-            RxDocumentServiceRequest request = createRequestFunc.get();
-            this.feedRangeContinuationRetryPolicy.onBeforeSendRequest(request);
-            return request;
-        };
+        }
     }
 
     @Override
