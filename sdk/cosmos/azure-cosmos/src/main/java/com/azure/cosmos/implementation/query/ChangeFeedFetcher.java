--- conflicted
+++ resolved
@@ -3,26 +3,17 @@
 
 package com.azure.cosmos.implementation.query;
 
-<<<<<<< HEAD
-=======
 import com.azure.cosmos.BridgeInternal;
->>>>>>> 831f7401
 import com.azure.cosmos.implementation.DocumentClientRetryPolicy;
 import com.azure.cosmos.implementation.GoneException;
-import com.azure.cosmos.implementation.IRetryPolicy;
 import com.azure.cosmos.implementation.InvalidPartitionExceptionRetryPolicy;
 import com.azure.cosmos.implementation.MetadataDiagnosticsContext;
 import com.azure.cosmos.implementation.ObservableHelper;
 import com.azure.cosmos.implementation.PartitionKeyRangeGoneRetryPolicy;
 import com.azure.cosmos.implementation.PathsHelper;
-import com.azure.cosmos.implementation.RenameCollectionAwareClientRetryPolicy;
 import com.azure.cosmos.implementation.Resource;
-<<<<<<< HEAD
+import com.azure.cosmos.implementation.ResourceType;
 import com.azure.cosmos.implementation.RetryContext;
-=======
-import com.azure.cosmos.implementation.ResourceType;
-import com.azure.cosmos.implementation.RetryPolicyWithDiagnostics;
->>>>>>> 831f7401
 import com.azure.cosmos.implementation.RxDocumentClientImpl;
 import com.azure.cosmos.implementation.RxDocumentServiceRequest;
 import com.azure.cosmos.implementation.ShouldRetryResult;
@@ -89,7 +80,8 @@
                 client,
                 this.changeFeedState,
                 retryPolicyInstance,
-                requestOptionProperties);
+                requestOptionProperties,
+                retryPolicyInstance.getRetryContext());
             this.createRequestFunc = () -> {
                 RxDocumentServiceRequest request = createRequestFunc.get();
                 this.feedRangeContinuationSplitRetryPolicy.onBeforeSendRequest(request);
@@ -127,23 +119,23 @@
 
     private Mono<FeedResponse<T>> nextPageInternal() {
         return Mono.fromSupplier(this::nextPageCore)
-                   .flatMap(Function.identity())
-                   .flatMap((r) -> {
-                       FeedRangeContinuation continuationSnapshot =
-                           this.changeFeedState.getContinuation();
-
-                       if (continuationSnapshot != null &&
-                           continuationSnapshot.handleChangeFeedNotModified(r) == ShouldRetryResult.RETRY_NOW) {
-
-                           // not all continuations have been drained yet
-                           // repeat with the next continuation
-                           this.reenableShouldFetchMoreForRetry();
-                           return Mono.empty();
-                       }
-
-                       return Mono.just(r);
-                   })
-                   .repeatWhenEmpty(o -> o);
+            .flatMap(Function.identity())
+            .flatMap((r) -> {
+                FeedRangeContinuation continuationSnapshot =
+                    this.changeFeedState.getContinuation();
+
+                if (continuationSnapshot != null &&
+                    continuationSnapshot.handleChangeFeedNotModified(r) == ShouldRetryResult.RETRY_NOW) {
+
+                    // not all continuations have been drained yet
+                    // repeat with the next continuation
+                    this.reenableShouldFetchMoreForRetry();
+                    return Mono.empty();
+                }
+
+                return Mono.just(r);
+            })
+            .repeatWhenEmpty(o -> o);
     }
 
     @Override
@@ -178,28 +170,28 @@
     }
 
     private static final class FeedRangeContinuationSplitRetryPolicy extends DocumentClientRetryPolicy {
-<<<<<<< HEAD
-=======
         private final static Logger LOGGER = LoggerFactory.getLogger(FeedRangeContinuationSplitRetryPolicy.class);
 
->>>>>>> 831f7401
         private final ChangeFeedState state;
         private final RxDocumentClientImpl client;
         private final DocumentClientRetryPolicy nextRetryPolicy;
         private final Map<String, Object> requestOptionProperties;
         private MetadataDiagnosticsContext diagnosticsContext;
+        private final RetryContext retryContext;
 
         public FeedRangeContinuationSplitRetryPolicy(
             RxDocumentClientImpl client,
             ChangeFeedState state,
             DocumentClientRetryPolicy nextRetryPolicy,
-            Map<String, Object> requestOptionProperties) {
+            Map<String, Object> requestOptionProperties,
+            RetryContext retryContext) {
 
             this.client = client;
             this.state = state;
             this.nextRetryPolicy = nextRetryPolicy;
             this.requestOptionProperties = requestOptionProperties;
             this.diagnosticsContext = null;
+            this.retryContext = retryContext;
         }
 
         @Override
@@ -262,12 +254,7 @@
 
         @Override
         public RetryContext getRetryContext() {
-            return null;
-        }
-
-        @Override
-        public void onBeforeSendRequest(RxDocumentServiceRequest request) {
-
+            return this.retryContext;
         }
     }
 }