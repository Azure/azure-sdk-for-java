--- conflicted
+++ resolved
@@ -570,16 +570,14 @@
 
     private void completeAllSinks() {
         logger.info("Closing all sinks, Context: {}", this.operationContextText);
+
         executorService.shutdown();
         logger.debug("Executor service shut down, Context: {}", this.operationContextText);
         mainSink.complete();
         logger.debug("Main sink completed, Context: {}", this.operationContextText);
         groupSinks.forEach(FluxSink::complete);
         logger.debug("All group sinks completed, Context: {}", this.operationContextText);
-<<<<<<< HEAD
-=======
-
->>>>>>> 500b5b28
+
         try {
             this.executorService.shutdown();
             logger.debug("Shutting down the executor service");
