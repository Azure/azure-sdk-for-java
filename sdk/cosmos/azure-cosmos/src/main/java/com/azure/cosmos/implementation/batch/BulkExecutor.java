// Copyright (c) Microsoft Corporation. All rights reserved.
// Licensed under the MIT License.

package com.azure.cosmos.implementation.batch;

import com.azure.cosmos.BridgeInternal;
import com.azure.cosmos.CosmosAsyncClient;
import com.azure.cosmos.CosmosAsyncContainer;
import com.azure.cosmos.CosmosBridgeInternal;
import com.azure.cosmos.CosmosException;
import com.azure.cosmos.ThrottlingRetryOptions;
import com.azure.cosmos.implementation.AsyncDocumentClient;
import com.azure.cosmos.implementation.CosmosDaemonThreadFactory;
import com.azure.cosmos.implementation.CosmosSchedulers;
import com.azure.cosmos.implementation.HttpConstants;
import com.azure.cosmos.implementation.ImplementationBridgeHelpers;
import com.azure.cosmos.implementation.OperationType;
import com.azure.cosmos.implementation.RequestOptions;
import com.azure.cosmos.implementation.ResourceType;
import com.azure.cosmos.implementation.TracerProvider;
import com.azure.cosmos.implementation.apachecommons.lang.tuple.Pair;
import com.azure.cosmos.implementation.spark.OperationContextAndListenerTuple;
import com.azure.cosmos.models.CosmosBatchOperationResult;
import com.azure.cosmos.models.CosmosBatchResponse;
import com.azure.cosmos.models.CosmosBulkExecutionOptions;
import com.azure.cosmos.models.CosmosBulkItemResponse;
import com.azure.cosmos.models.CosmosBulkOperationResponse;
import com.azure.cosmos.models.CosmosItemOperation;
import com.azure.cosmos.models.CosmosItemOperationType;
import com.azure.cosmos.models.ModelBridgeInternal;
import org.slf4j.Logger;
import org.slf4j.LoggerFactory;
import reactor.core.Disposable;
import reactor.core.Exceptions;
import reactor.core.publisher.Flux;
import reactor.core.publisher.FluxProcessor;
import reactor.core.publisher.FluxSink;
import reactor.core.publisher.GroupedFlux;
import reactor.core.publisher.Mono;
import reactor.core.publisher.SignalType;
import reactor.core.publisher.Sinks;
import reactor.core.publisher.UnicastProcessor;
import reactor.util.function.Tuple2;

import java.time.Duration;
import java.util.ArrayList;
import java.util.List;
import java.util.Map;
import java.util.concurrent.ConcurrentMap;
import java.util.concurrent.CopyOnWriteArrayList;
import java.util.concurrent.Executors;
import java.util.concurrent.ScheduledExecutorService;
import java.util.concurrent.ScheduledFuture;
import java.util.concurrent.ScheduledThreadPoolExecutor;
import java.util.concurrent.TimeUnit;
import java.util.concurrent.atomic.AtomicBoolean;
import java.util.concurrent.atomic.AtomicInteger;
import java.util.concurrent.atomic.AtomicLong;

import static com.azure.core.util.FluxUtil.withContext;
import static com.azure.cosmos.implementation.guava25.base.Preconditions.checkNotNull;

/**
 * The Core logic of bulk execution is here.
 *
 * The actual execution of the flux of operations. It is done in following steps:

 * 1. Getting partition key range ID and grouping operations using that id.
 * 2. For the flux of operations in a group, adding buffering based on size and a duration.
 * 3. For the operation we get in after buffering, process it using a batch request and return
 *    a wrapper having request, response(if-any) and exception(if-any). Either response or exception will be there.
 *
 * 4. Any internal retry is done by adding in an intermediate sink for each grouped flux.
 * 5. Any operation which failed due to partition key range gone is retried by putting it in the main sink which leads
 *    to re-calculation of partition key range id.
 * 6. At the end and this is very essential, we close all the sinks as the sink continues to waits for more and the
 *    execution isn't finished even if all the operations have been executed(figured out by completion call of source)
 *
 * Note: Sink will move to a new interface from 3.5 and this is documentation for it:
 *    - https://github.com/reactor/reactor-core/blob/master/docs/asciidoc/processors.adoc
 *
 *    For our use case, Sinks.many().unicast() will work.
 */
public final class BulkExecutor<TContext> implements Disposable {

    private final static Logger logger = LoggerFactory.getLogger(BulkExecutor.class);
    private final static AtomicLong instanceCount = new AtomicLong(0);

    private final CosmosAsyncContainer container;
    private final AsyncDocumentClient docClientWrapper;
    private final String operationContextText;
    private final OperationContextAndListenerTuple operationListener;
    private final ThrottlingRetryOptions throttlingRetryOptions;
    private final Flux<com.azure.cosmos.models.CosmosItemOperation> inputOperations;

    // Options for bulk execution.
    private final Long maxMicroBatchIntervalInMs;
    private final TContext batchContext;
    private final ConcurrentMap<String, PartitionScopeThresholds> partitionScopeThresholds;
    private final CosmosBulkExecutionOptions cosmosBulkExecutionOptions;

    // Handle gone error:
    private final AtomicBoolean mainSourceCompleted;
    private final AtomicBoolean isDisposed = new AtomicBoolean(false);
    private final AtomicBoolean isShutdown = new AtomicBoolean(false);
    private final AtomicInteger totalCount;
    private final Sinks.EmitFailureHandler serializedEmitFailureHandler;
    private final Sinks.Many<CosmosItemOperation> mainSink;
    private final List<FluxSink<CosmosItemOperation>> groupSinks;
<<<<<<< HEAD
    private final ScheduledExecutorService executorService;
    private final CosmosAsyncClient cosmosClient;
    private final String bulkSpanName;
=======
    private final ScheduledThreadPoolExecutor executorService;
>>>>>>> d41e9d44
    private ScheduledFuture<?> scheduledFutureForFlush;
    private final String identifier = "BulkExecutor-" + instanceCount.incrementAndGet();

    public BulkExecutor(CosmosAsyncContainer container,
                        Flux<CosmosItemOperation> inputOperations,
                        CosmosBulkExecutionOptions cosmosBulkOptions) {

        checkNotNull(container, "expected non-null container");
        checkNotNull(inputOperations, "expected non-null inputOperations");
        checkNotNull(cosmosBulkOptions, "expected non-null bulkOptions");

        this.cosmosBulkExecutionOptions = cosmosBulkOptions;
        this.container = container;
        this.bulkSpanName = "nonTransactionalBatch." + this.container.getId();
        this.inputOperations = inputOperations;
        this.docClientWrapper = CosmosBridgeInternal.getAsyncDocumentClient(container.getDatabase());
        this.cosmosClient = ImplementationBridgeHelpers
            .CosmosAsyncDatabaseHelper
            .getCosmosAsyncDatabaseAccessor()
            .getCosmosAsyncClient(container.getDatabase());

        this.throttlingRetryOptions = docClientWrapper.getConnectionPolicy().getThrottlingRetryOptions();

        // Fill the option first, to make the BulkProcessingOptions immutable, as if accessed directly, we might get
        // different values when a new group is created.
        maxMicroBatchIntervalInMs = ImplementationBridgeHelpers.CosmosBulkExecutionOptionsHelper
            .getCosmosBulkExecutionOptionsAccessor()
            .getMaxMicroBatchInterval(cosmosBulkExecutionOptions)
            .toMillis();
        batchContext = ImplementationBridgeHelpers.CosmosBulkExecutionOptionsHelper
            .getCosmosBulkExecutionOptionsAccessor()
            .getLegacyBatchScopedContext(cosmosBulkExecutionOptions);
        this.partitionScopeThresholds = ImplementationBridgeHelpers.CosmosBulkExecutionThresholdsStateHelper
            .getBulkExecutionThresholdsAccessor()
            .getPartitionScopeThresholds(cosmosBulkExecutionOptions.getThresholdsState());
        operationListener = ImplementationBridgeHelpers.CosmosBulkExecutionOptionsHelper
            .getCosmosBulkExecutionOptionsAccessor()
            .getOperationContext(cosmosBulkExecutionOptions);
        if (operationListener != null &&
            operationListener.getOperationContext() != null) {
            operationContextText = identifier + "[" + operationListener.getOperationContext().toString() + "]";
        } else {
            operationContextText = identifier +"[n/a]";
        }

        // Initialize sink for handling gone error.
        mainSourceCompleted = new AtomicBoolean(false);
        totalCount = new AtomicInteger(0);
        serializedEmitFailureHandler = new SerializedEmitFailureHandler();
        mainSink =  Sinks.many().unicast().onBackpressureBuffer();
        groupSinks = new CopyOnWriteArrayList<>();

        // The evaluation whether a micro batch should be flushed to the backend happens whenever
        // a new ItemOperation arrives. If the batch size is exceeded or the oldest buffered ItemOperation
        // exceeds the MicroBatchInterval or the total serialized length exceeds, the micro batch gets flushed to the backend.
        // To make sure we flush the buffers at least every maxMicroBatchIntervalInMs we start a timer
        // that will trigger artificial ItemOperations that are only used to flush the buffers (and will be
        // filtered out before sending requests to the backend)
        this.executorService = new ScheduledThreadPoolExecutor(
            1,
            new CosmosDaemonThreadFactory(identifier));
        this.executorService.setExecuteExistingDelayedTasksAfterShutdownPolicy(false);
        this.executorService.setRemoveOnCancelPolicy(true);
        this.scheduledFutureForFlush = this.executorService.scheduleWithFixedDelay(
            this::onFlush,
            this.maxMicroBatchIntervalInMs,
            this.maxMicroBatchIntervalInMs,
            TimeUnit.MILLISECONDS);

        logger.debug("Instantiated BulkExecutor, Context: {}",
            this.operationContextText);
    }

    @Override
    public void dispose() {
        if (this.isDisposed.compareAndSet(false, true)) {
            long totalCountSnapshot = totalCount.get();
            if (totalCountSnapshot == 0) {
                completeAllSinks();
            } else {
                this.shutdown();
            }
        }
    }

    @Override
    public boolean isDisposed() {
        return this.isDisposed.get();
    }

    private void cancelFlushTask() {
        ScheduledFuture<?> scheduledFutureSnapshot = this.scheduledFutureForFlush;

        if (scheduledFutureSnapshot != null) {
            try {
                scheduledFutureSnapshot.cancel(true);
                logger.debug("Cancelled all future scheduled tasks {}, Context: {}", getThreadInfo(), this.operationContextText);
            } catch (Exception e) {
                logger.warn("Failed to cancel scheduled tasks{}, Context: {}", getThreadInfo(), this.operationContextText, e);
            }
        }
    }

    private void shutdown() {
        if (this.isShutdown.compareAndSet(false, true)) {
            logger.debug("Shutting down, Context: {}", this.operationContextText);

            groupSinks.forEach(FluxSink::complete);
            logger.debug("All group sinks completed, Context: {}", this.operationContextText);

            this.cancelFlushTask();

            try {
                logger.debug("Shutting down the executor service, Context: {}", this.operationContextText);
                this.executorService.shutdownNow();
                logger.debug("Successfully shut down the executor service, Context: {}", this.operationContextText);
            } catch (Exception e) {
                logger.warn("Failed to shut down the executor service, Context: {}", this.operationContextText, e);
            }
        }
    }

    public Flux<CosmosBulkOperationResponse<TContext>> execute() {
        return this
            .executeCore()
            .doFinally((SignalType signal) -> {
                if (signal == SignalType.ON_COMPLETE) {
                    logger.debug("BulkExecutor.execute flux completed - # left items {}, Context: {}, {}",
                        this.totalCount.get(),
                        this.operationContextText,
                        getThreadInfo());
                } else {
                    int itemsLeftSnapshot = this.totalCount.get();
                    if (itemsLeftSnapshot > 0) {
                        logger.info("BulkExecutor.execute flux terminated - Signal: {} - # left items {}, Context: {}, {}",
                            signal,
                            itemsLeftSnapshot,
                            this.operationContextText,
                            getThreadInfo());
                    } else {
                        logger.debug("BulkExecutor.execute flux terminated - Signal: {} - # left items {}, Context: {}, {}",
                            signal,
                            itemsLeftSnapshot,
                            this.operationContextText,
                            getThreadInfo());
                    }
                }

                this.dispose();
            });
    }

    private Flux<CosmosBulkOperationResponse<TContext>> executeCore() {

        // The groupBy below is running into a hang if the flatMap above is
        // not allowing at least a concurrency of the number of unique values
        // you groupBy on.
        // The groupBy is used to isolate Cosmos physical partitions
        // so when there is no config override we enforce that the flatMap is using a concurrency of
        // Math.max(default concurrency (256), #of partitions * 2 (to accommodate for some splits))
        // The config override can be used by the Spark connector when customers follow best practices and
        // repartition the data frame to avoid that each Spark partition contains data spread across all
        // physical partitions. When repartitioning the incoming data it is possible to ensure that each
        // Spark partition will only target a subset of Cosmos partitions. This will improve the efficiency
        // and mean fewer than #of Partitions concurrency will be needed for
        // large containers. (with hundreds of physical partitions)
        Integer nullableMaxConcurrentCosmosPartitions = ImplementationBridgeHelpers.CosmosBulkExecutionOptionsHelper
            .getCosmosBulkExecutionOptionsAccessor()
            .getMaxConcurrentCosmosPartitions(cosmosBulkExecutionOptions);
        Mono<Integer> maxConcurrentCosmosPartitionsMono = nullableMaxConcurrentCosmosPartitions != null ?
            Mono.just(Math.max(256, nullableMaxConcurrentCosmosPartitions)) :
            this.container.getFeedRanges().map(ranges -> Math.max(256, ranges.size() * 2));

        return
            maxConcurrentCosmosPartitionsMono
            .subscribeOn(CosmosSchedulers.BULK_EXECUTOR_BOUNDED_ELASTIC)
            .flatMapMany(maxConcurrentCosmosPartitions -> {

                logger.debug("BulkExecutor.execute with MaxConcurrentPartitions: {}, Context: {}",
                    maxConcurrentCosmosPartitions,
                    this.operationContextText);

                return this.inputOperations
                    .publishOn(CosmosSchedulers.BULK_EXECUTOR_BOUNDED_ELASTIC)
                    .onErrorContinue((throwable, o) ->
                        logger.error("Skipping an error operation while processing {}. Cause: {}, Context: {}",
                            o,
                            throwable.getMessage(),
                            this.operationContextText))
                    .doOnNext((CosmosItemOperation cosmosItemOperation) -> {

                        // Set the retry policy before starting execution. Should only happens once.
                        BulkExecutorUtil.setRetryPolicyForBulk(
                            docClientWrapper,
                            this.container,
                            cosmosItemOperation,
                            this.throttlingRetryOptions);

                        if (cosmosItemOperation != FlushBuffersItemOperation.singleton()) {
                            totalCount.incrementAndGet();
                        }

                        logger.trace(
                            "SetupRetryPolicy, {}, TotalCount: {}, Context: {}, {}",
                            getItemOperationDiagnostics(cosmosItemOperation),
                            totalCount.get(),
                            this.operationContextText,
                            getThreadInfo()
                        );
                    })
                    .doOnComplete(() -> {
                        mainSourceCompleted.set(true);

                        long totalCountSnapshot = totalCount.get();
                        logger.debug("Main source completed - # left items {}, Context: {}",
                            totalCountSnapshot,
                            this.operationContextText);
                        if (totalCountSnapshot == 0) {
                            // This is needed as there can be case that onComplete was called after last element was processed
                            // So complete the sink here also if count is 0, if source has completed and count isn't zero,
                            // then the last element in the doOnNext will close it. Sink doesn't mind in case of a double close.

                            completeAllSinks();
                        } else {
                            this.cancelFlushTask();

                            this.onFlush();

                            long flushIntervalAfterDrainingIncomingFlux = Math.min(
                                this.maxMicroBatchIntervalInMs,
                                BatchRequestResponseConstants
                                    .DEFAULT_MAX_MICRO_BATCH_INTERVAL_AFTER_DRAINING_INCOMING_FLUX_IN_MILLISECONDS);

                            this.scheduledFutureForFlush = this.executorService.scheduleWithFixedDelay(
                                this::onFlush,
                                flushIntervalAfterDrainingIncomingFlux,
                                flushIntervalAfterDrainingIncomingFlux,
                                TimeUnit.MILLISECONDS);

                            logger.debug("Scheduled new flush operation {}, Context: {}", getThreadInfo(), this.operationContextText);
                        }
                    })
                    .mergeWith(mainSink.asFlux())
                    .subscribeOn(CosmosSchedulers.BULK_EXECUTOR_BOUNDED_ELASTIC)
                    .flatMap(
                        operation -> {
                            logger.trace("Before Resolve PkRangeId, {}, Context: {} {}",
                                getItemOperationDiagnostics(operation),
                                this.operationContextText,
                                getThreadInfo());

                            // resolve partition key range id again for operations which comes in main sink due to gone retry.
                            return BulkExecutorUtil.resolvePartitionKeyRangeId(this.docClientWrapper, this.container, operation)
                                                   .map((String pkRangeId) -> {
                                                       PartitionScopeThresholds partitionScopeThresholds =
                                                           this.partitionScopeThresholds.computeIfAbsent(
                                                               pkRangeId,
                                                               (newPkRangeId) -> new PartitionScopeThresholds(newPkRangeId, this.cosmosBulkExecutionOptions));

                                                       logger.trace("Resolved PkRangeId, {}, PKRangeId: {} Context: {} {}",
                                                           getItemOperationDiagnostics(operation),
                                                           pkRangeId,
                                                           this.operationContextText,
                                                           getThreadInfo());

                                                       return Pair.of(partitionScopeThresholds, operation);
                                                   });
                        })
                    .groupBy(Pair::getKey, Pair::getValue)
                    .flatMap(
                        this::executePartitionedGroup,
                        maxConcurrentCosmosPartitions)
                    .subscribeOn(CosmosSchedulers.BULK_EXECUTOR_BOUNDED_ELASTIC)
                    .doOnNext(requestAndResponse -> {

                        int totalCountAfterDecrement = totalCount.decrementAndGet();
                        boolean mainSourceCompletedSnapshot = mainSourceCompleted.get();
                        if (totalCountAfterDecrement == 0 && mainSourceCompletedSnapshot) {
                            // It is possible that count is zero but there are more elements in the source.
                            // Count 0 also signifies that there are no pending elements in any sink.
                            logger.debug("All work completed, {}, TotalCount: {}, Context: {} {}",
                                getItemOperationDiagnostics(requestAndResponse.getOperation()),
                                totalCountAfterDecrement,
                                this.operationContextText,
                                getThreadInfo());
                            completeAllSinks();
                        } else {
                            if (totalCountAfterDecrement == 0) {
                                logger.debug(
                                    "No Work left - but mainSource not yet completed, Context: {} {}",
                                    this.operationContextText,
                                    getThreadInfo());
                            }
                            logger.trace(
                                "Work left - TotalCount after decrement: {}, main sink completed {}, {}, Context: {} {}",
                                totalCountAfterDecrement,
                                mainSourceCompletedSnapshot,
                                getItemOperationDiagnostics(requestAndResponse.getOperation()),
                                this.operationContextText,
                                getThreadInfo());
                        }
                    })
                    .doOnComplete(() -> {
                        int totalCountSnapshot = totalCount.get();
                        boolean mainSourceCompletedSnapshot = mainSourceCompleted.get();
                        if (totalCountSnapshot == 0 && mainSourceCompletedSnapshot) {
                            // It is possible that count is zero but there are more elements in the source.
                            // Count 0 also signifies that there are no pending elements in any sink.
                            logger.debug("DoOnComplete: All work completed, Context: {}", this.operationContextText);
                            completeAllSinks();
                        } else {
                            logger.debug(
                                "DoOnComplete: Work left - TotalCount after decrement: {}, main sink completed {}, Context: {} {}",
                                totalCountSnapshot,
                                mainSourceCompletedSnapshot,
                                this.operationContextText,
                                getThreadInfo());
                        }
                    });
            });
    }

    private Flux<CosmosBulkOperationResponse<TContext>> executePartitionedGroup(
        GroupedFlux<PartitionScopeThresholds, CosmosItemOperation> partitionedGroupFluxOfInputOperations) {

        final PartitionScopeThresholds thresholds = partitionedGroupFluxOfInputOperations.key();

        final FluxProcessor<CosmosItemOperation, CosmosItemOperation> groupFluxProcessor =
            UnicastProcessor.<CosmosItemOperation>create().serialize();
        final FluxSink<CosmosItemOperation> groupSink = groupFluxProcessor.sink(FluxSink.OverflowStrategy.BUFFER);
        groupSinks.add(groupSink);

        AtomicLong firstRecordTimeStamp = new AtomicLong(-1);
        AtomicLong currentMicroBatchSize = new AtomicLong(0);
        AtomicInteger currentTotalSerializedLength = new AtomicInteger(0);

        return partitionedGroupFluxOfInputOperations
            .mergeWith(groupFluxProcessor)
            .onBackpressureBuffer()
            .timestamp()
            .subscribeOn(CosmosSchedulers.BULK_EXECUTOR_BOUNDED_ELASTIC)
            .bufferUntil(timeStampItemOperationTuple -> {
                long timestamp = timeStampItemOperationTuple.getT1();
                CosmosItemOperation itemOperation = timeStampItemOperationTuple.getT2();

                logger.trace(
                    "BufferUntil - enqueued {}, {}, Context: {} {}",
                    timestamp,
                    getItemOperationDiagnostics(itemOperation),
                    this.operationContextText,
                    getThreadInfo());

                if (itemOperation == FlushBuffersItemOperation.singleton()) {
                    long currentMicroBatchSizeSnapshot = currentMicroBatchSize.get();
                    if (currentMicroBatchSizeSnapshot > 0) {
                        logger.trace(
                            "Flushing PKRange {} (batch size: {}) due to FlushItemOperation, Context: {} {}",
                            thresholds.getPartitionKeyRangeId(),
                            currentMicroBatchSizeSnapshot,
                            this.operationContextText,
                            getThreadInfo());

                        firstRecordTimeStamp.set(-1);
                        currentMicroBatchSize.set(0);
                        currentTotalSerializedLength.set(0);

                        return true;
                    }

                    // avoid counting flush operations for the micro batch size calculation
                    return false;
                }

                firstRecordTimeStamp.compareAndSet(-1, timestamp);
                long age = timestamp - firstRecordTimeStamp.get();
                long batchSize = currentMicroBatchSize.incrementAndGet();
                int totalSerializedLength = this.calculateTotalSerializedLength(currentTotalSerializedLength, itemOperation);

                if (batchSize >= thresholds.getTargetMicroBatchSizeSnapshot() ||
                    age >= this.maxMicroBatchIntervalInMs ||
                    totalSerializedLength >= BatchRequestResponseConstants.MAX_DIRECT_MODE_BATCH_REQUEST_BODY_SIZE_IN_BYTES) {

                    logger.debug(
                        "BufferUntil - Flushing PKRange {} due to BatchSize ({}), payload size ({}) or age ({}), " +
                            "Triggering {}, Context: {} {}",
                        thresholds.getPartitionKeyRangeId(),
                        batchSize,
                        totalSerializedLength,
                        age,
                        getItemOperationDiagnostics(itemOperation),
                        this.operationContextText,
                        getThreadInfo());
                    firstRecordTimeStamp.set(-1);
                    currentMicroBatchSize.set(0);
                    currentTotalSerializedLength.set(0);
                    return true;
                }

                return false;
            })
            .flatMap(
                (List<Tuple2<Long, CosmosItemOperation>> timeStampAndItemOperationTuples) -> {
                    List<CosmosItemOperation> operations = new ArrayList<>(timeStampAndItemOperationTuples.size());
                    for (Tuple2<Long, CosmosItemOperation> timeStampAndItemOperationTuple :
                        timeStampAndItemOperationTuples) {

                        CosmosItemOperation itemOperation = timeStampAndItemOperationTuple.getT2();
                        if (itemOperation == FlushBuffersItemOperation.singleton()) {
                            continue;
                        }
                        operations.add(itemOperation);
                    }

                    logger.debug(
                        "Flushing PKRange {} micro batch with {} operations,  Context: {} {}",
                        thresholds.getPartitionKeyRangeId(),
                        operations.size(),
                        this.operationContextText,
                        getThreadInfo());

                    return executeOperations(operations, thresholds, groupSink);
                },
                ImplementationBridgeHelpers.CosmosBulkExecutionOptionsHelper
                    .getCosmosBulkExecutionOptionsAccessor()
                    .getMaxMicroBatchConcurrency(this.cosmosBulkExecutionOptions));
    }

    private int calculateTotalSerializedLength(AtomicInteger currentTotalSerializedLength, CosmosItemOperation item) {
        if (item instanceof CosmosItemOperationBase) {
            return currentTotalSerializedLength.accumulateAndGet(
                ((CosmosItemOperationBase) item).getSerializedLength(),
                (currentValue, incremental) -> currentValue + incremental);
        }

        return currentTotalSerializedLength.get();
    }

    private Flux<CosmosBulkOperationResponse<TContext>> executeOperations(
        List<CosmosItemOperation> operations,
        PartitionScopeThresholds thresholds,
        FluxSink<CosmosItemOperation> groupSink) {

        if (operations.size() == 0) {
            logger.trace("Empty operations list, Context: {}", this.operationContextText);
            return Flux.empty();
        }

        String pkRange = thresholds.getPartitionKeyRangeId();
        ServerOperationBatchRequest serverOperationBatchRequest =
            BulkExecutorUtil.createBatchRequest(operations, pkRange);
        if (serverOperationBatchRequest.getBatchPendingOperations().size() > 0) {
            serverOperationBatchRequest.getBatchPendingOperations().forEach(groupSink::next);
        }

        return Flux.just(serverOperationBatchRequest.getBatchRequest())
            .publishOn(CosmosSchedulers.BULK_EXECUTOR_BOUNDED_ELASTIC)
            .flatMap((PartitionKeyRangeServerBatchRequest serverRequest) ->
                this.executePartitionKeyRangeServerBatchRequest(serverRequest, groupSink, thresholds));
    }

    private Flux<CosmosBulkOperationResponse<TContext>> executePartitionKeyRangeServerBatchRequest(
        PartitionKeyRangeServerBatchRequest serverRequest,
        FluxSink<CosmosItemOperation> groupSink,
        PartitionScopeThresholds thresholds) {

        return this.executeBatchRequest(serverRequest)
            .subscribeOn(CosmosSchedulers.BULK_EXECUTOR_BOUNDED_ELASTIC)
            .flatMapMany(response ->
                Flux
                    .fromIterable(response.getResults())
                    .publishOn(CosmosSchedulers.BULK_EXECUTOR_BOUNDED_ELASTIC)
                    .flatMap((CosmosBatchOperationResult result) ->
                    handleTransactionalBatchOperationResult(response, result, groupSink, thresholds)))
            .onErrorResume((Throwable throwable) -> {

                if (!(throwable instanceof Exception)) {
                    throw Exceptions.propagate(throwable);
                }

                Exception exception = (Exception) throwable;

                return Flux
                    .fromIterable(serverRequest.getOperations())
                    .publishOn(CosmosSchedulers.BULK_EXECUTOR_BOUNDED_ELASTIC)
                    .flatMap((CosmosItemOperation itemOperation) ->
                        handleTransactionalBatchExecutionException(itemOperation, exception, groupSink, thresholds));
            });
    }

    // Helper functions
    private Mono<CosmosBulkOperationResponse<TContext>> handleTransactionalBatchOperationResult(
        CosmosBatchResponse response,
        CosmosBatchOperationResult operationResult,
        FluxSink<CosmosItemOperation> groupSink,
        PartitionScopeThresholds thresholds) {

        CosmosBulkItemResponse cosmosBulkItemResponse = ModelBridgeInternal
            .createCosmosBulkItemResponse(operationResult, response);
        CosmosItemOperation itemOperation = operationResult.getOperation();
        TContext actualContext = this.getActualContext(itemOperation);

        logger.debug(
            "HandleTransactionalBatchOperationResult - PKRange {}, Response Status Code {}, " +
                "Operation Status Code, {}, {}, Context: {} {}",
            thresholds.getPartitionKeyRangeId(),
            response.getStatusCode(),
            operationResult.getStatusCode(),
            getItemOperationDiagnostics(itemOperation),
            this.operationContextText,
            getThreadInfo());

        if (!operationResult.isSuccessStatusCode()) {

            if (itemOperation instanceof ItemBulkOperation<?, ?>) {

                ItemBulkOperation<?, ?> itemBulkOperation = (ItemBulkOperation<?, ?>) itemOperation;
                return itemBulkOperation.getRetryPolicy().shouldRetry(operationResult).flatMap(
                    result -> {
                        if (result.shouldRetry) {
                            logger.debug(
                                "HandleTransactionalBatchOperationResult - enqueue retry, PKRange {}, Response " +
                                    "Status Code {}, Operation Status Code, {}, {}, Context: {} {}",
                                thresholds.getPartitionKeyRangeId(),
                                response.getStatusCode(),
                                operationResult.getStatusCode(),
                                getItemOperationDiagnostics(itemOperation),
                                this.operationContextText,
                                getThreadInfo());
                            return this.enqueueForRetry(result.backOffTime, groupSink, itemOperation, thresholds);
                        } else {
                            // reduce log noise level for commonly expected/normal status codes
                            if (response.getStatusCode() == HttpConstants.StatusCodes.CONFLICT ||
                                response.getStatusCode() == HttpConstants.StatusCodes.PRECONDITION_FAILED) {

                                logger.debug(
                                    "HandleTransactionalBatchOperationResult - Fail, PKRange {}, Response Status " +
                                        "Code {}, Operation Status Code {}, {}, Context: {} {}",
                                    thresholds.getPartitionKeyRangeId(),
                                    response.getStatusCode(),
                                    operationResult.getStatusCode(),
                                    getItemOperationDiagnostics(itemOperation),
                                    this.operationContextText,
                                    getThreadInfo());
                            } else {
                                logger.error(
                                    "HandleTransactionalBatchOperationResult - Fail, PKRange {}, Response Status " +
                                        "Code {}, Operation Status Code {}, {}, Context: {} {}",
                                    thresholds.getPartitionKeyRangeId(),
                                    response.getStatusCode(),
                                    operationResult.getStatusCode(),
                                    getItemOperationDiagnostics(itemOperation),
                                    this.operationContextText,
                                    getThreadInfo());
                            }
                            return Mono.just(ModelBridgeInternal.createCosmosBulkOperationResponse(
                                itemOperation, cosmosBulkItemResponse, actualContext));
                        }
                    });

            } else {
                throw new UnsupportedOperationException("Unknown CosmosItemOperation.");
            }
        }

        thresholds.recordSuccessfulOperation();
        return Mono.just(ModelBridgeInternal.createCosmosBulkOperationResponse(
            itemOperation,
            cosmosBulkItemResponse,
            actualContext));
    }

    private TContext getActualContext(CosmosItemOperation itemOperation) {
        ItemBulkOperation<?, ?> itemBulkOperation = null;

        if (itemOperation instanceof ItemBulkOperation<?, ?>) {
            itemBulkOperation = (ItemBulkOperation<?, ?>) itemOperation;
        }

        if (itemBulkOperation == null) {
            return this.batchContext;
        }

        TContext operationContext = itemBulkOperation.getContext();
        if (operationContext != null) {
            return operationContext;
        }

        return this.batchContext;
    }

    private Mono<CosmosBulkOperationResponse<TContext>> handleTransactionalBatchExecutionException(
        CosmosItemOperation itemOperation,
        Exception exception,
        FluxSink<CosmosItemOperation> groupSink,
        PartitionScopeThresholds thresholds) {

        logger.debug(
            "HandleTransactionalBatchExecutionException, PKRange {}, Error: {}, {}, Context: {} {}",
            thresholds.getPartitionKeyRangeId(),
            exception,
            getItemOperationDiagnostics(itemOperation),
            this.operationContextText,
            getThreadInfo());

        if (exception instanceof CosmosException && itemOperation instanceof ItemBulkOperation<?, ?>) {
            CosmosException cosmosException = (CosmosException) exception;
            ItemBulkOperation<?, ?> itemBulkOperation = (ItemBulkOperation<?, ?>) itemOperation;

            // First check if it failed due to split, so the operations need to go in a different pk range group. So
            // add it in the mainSink.

            return itemBulkOperation.getRetryPolicy()
                .shouldRetryForGone(cosmosException.getStatusCode(), cosmosException.getSubStatusCode())
                .flatMap(shouldRetryGone -> {
                    if (shouldRetryGone) {
                        logger.debug(
                            "HandleTransactionalBatchExecutionException - Retry due to split, PKRange {}, Error: " +
                                "{}, {}, Context: {} {}",
                            thresholds.getPartitionKeyRangeId(),
                            exception,
                            getItemOperationDiagnostics(itemOperation),
                            this.operationContextText,
                            getThreadInfo());
                        // retry - but don't mark as enqueued for retry in thresholds
                        mainSink.emitNext(itemOperation, serializedEmitFailureHandler);
                        return Mono.empty();
                    } else {
                        logger.debug(
                            "HandleTransactionalBatchExecutionException - Retry other, PKRange {}, Error: " +
                                "{}, {}, Context: {} {}",
                            thresholds.getPartitionKeyRangeId(),
                            exception,
                            getItemOperationDiagnostics(itemOperation),
                            this.operationContextText,
                            getThreadInfo());
                        return retryOtherExceptions(
                            itemOperation,
                            exception,
                            groupSink,
                            cosmosException,
                            itemBulkOperation,
                            thresholds);
                    }
                });
        }

        TContext actualContext = this.getActualContext(itemOperation);
        return Mono.just(ModelBridgeInternal.createCosmosBulkOperationResponse(itemOperation, exception, actualContext));
    }

    private Mono<CosmosBulkOperationResponse<TContext>> enqueueForRetry(
        Duration backOffTime,
        FluxSink<CosmosItemOperation> groupSink,
        CosmosItemOperation itemOperation,
        PartitionScopeThresholds thresholds) {

        thresholds.recordEnqueuedRetry();
        if (backOffTime == null || backOffTime.isZero()) {
            groupSink.next(itemOperation);
            return Mono.empty();
        } else {
            return Mono
                .delay(backOffTime)
                .flatMap((dummy) -> {
                    groupSink.next(itemOperation);
                    return Mono.empty();
                });
        }
    }

    private Mono<CosmosBulkOperationResponse<TContext>> retryOtherExceptions(
        CosmosItemOperation itemOperation,
        Exception exception,
        FluxSink<CosmosItemOperation> groupSink,
        CosmosException cosmosException,
        ItemBulkOperation<?, ?> itemBulkOperation,
        PartitionScopeThresholds thresholds) {

        TContext actualContext = this.getActualContext(itemOperation);
        return itemBulkOperation.getRetryPolicy().shouldRetry(cosmosException).flatMap(result -> {
            if (result.shouldRetry) {
                return this.enqueueForRetry(result.backOffTime, groupSink, itemBulkOperation, thresholds);
            } else {
                return Mono.just(ModelBridgeInternal.createCosmosBulkOperationResponse(
                    itemOperation, exception, actualContext));
            }
        });
    }

    private Mono<CosmosBatchResponse> executeBatchRequest(PartitionKeyRangeServerBatchRequest serverRequest) {
        RequestOptions options = new RequestOptions();

        //  This logic is to handle custom bulk options which can be passed through encryption or through some other project
        Map<String, String> customOptions = ImplementationBridgeHelpers.CosmosBulkExecutionOptionsHelper
            .getCosmosBulkExecutionOptionsAccessor()
            .getCustomOptions(cosmosBulkExecutionOptions);
        if (customOptions != null && !customOptions.isEmpty()) {
            for(Map.Entry<String, String> entry : customOptions.entrySet()) {
                options.setHeader(entry.getKey(), entry.getValue());
            }
        }
        options.setOperationContextAndListenerTuple(operationListener);

        // The request options here are used for the BulkRequest exchanged with the service
        // If contentResponseOnWrite is not enabled here (or at the client level) the
        // service will not even send a bulk response payload - so all the
        // CosmosBulItemRequestOptions are irrelevant - all payloads will be null
        // Instead we should automatically enforce contentResponseOnWrite for all
        // bulk requests whenever at least one of the item operations requires a content response (either
        // because it is a read operation or because contentResponseOnWrite was enabled explicitly)
        if (!this.docClientWrapper.isContentResponseOnWriteEnabled() &&
            serverRequest.getOperations().size() > 0) {

            for (CosmosItemOperation itemOperation : serverRequest.getOperations()) {
                if (itemOperation instanceof ItemBulkOperation<?, ?>) {

                    ItemBulkOperation<?, ?> itemBulkOperation = (ItemBulkOperation<?, ?>) itemOperation;
                    if (itemBulkOperation.getOperationType() == CosmosItemOperationType.READ ||
                        (itemBulkOperation.getRequestOptions() != null &&
                            itemBulkOperation.getRequestOptions().isContentResponseOnWriteEnabled() != null &&
                            itemBulkOperation.getRequestOptions().isContentResponseOnWriteEnabled().booleanValue())) {

                        options.setContentResponseOnWriteEnabled(true);
                        break;
                    }
                }
            }
        }

        return withContext(context -> {
            final Mono<CosmosBatchResponse> responseMono = this.docClientWrapper.executeBatchRequest(
                BridgeInternal.getLink(this.container), serverRequest, options, false);

            return BridgeInternal.getTracerProvider(this.cosmosClient)
                .traceEnabledBatchResponsePublisher(
                    responseMono,
                    context,
                    this.bulkSpanName,
                    this.container.getId(),
                    this.container.getDatabase().getId(),
                    this.cosmosClient,
                    options.getConsistencyLevel(),
                    OperationType.Batch,
                    ResourceType.Document);
        });
    }

    private void completeAllSinks() {
        logger.info("Closing all sinks, Context: {}", this.operationContextText);

        logger.debug("Executor service shut down, Context: {}", this.operationContextText);
        Sinks.EmitResult completeEmitResult = mainSink.tryEmitComplete();
        if (completeEmitResult == Sinks.EmitResult.OK) {
            logger.debug("Main sink completed, Context: {}", this.operationContextText);
        } else {
            logger.info("Main sink completion failed. EmitResult: {}, Context: {}", completeEmitResult, this.operationContextText);
        }

        this.shutdown();
    }

    private void onFlush() {
        try {
            this.groupSinks.forEach(sink -> sink.next(FlushBuffersItemOperation.singleton()));
        } catch(Throwable t) {
            logger.error("Callback invocation 'onFlush' failed. Context: {}", this.operationContextText,  t);
        }
    }

    private static String getItemOperationDiagnostics(CosmosItemOperation operation) {

        if (operation == FlushBuffersItemOperation.singleton()) {
            return "ItemOperation[Type: Flush]";
        }

        StringBuilder sb = new StringBuilder();
        sb
            .append("ItemOperation[Type: ")
            .append(operation.getOperationType().toString())
            .append(", PK: ")
            .append(operation.getPartitionKeyValue() != null ? operation.getPartitionKeyValue().toString() : "n/a")
            .append(", id: ")
            .append(operation.getId())
            .append("]");

        return sb.toString();
    }

    private static String getThreadInfo() {
        StringBuilder sb = new StringBuilder();
        Thread t = Thread.currentThread();
        sb
            .append("Thread[")
            .append("Name: ")
            .append(t.getName())
            .append(",Group: ")
            .append(t.getThreadGroup() != null ? t.getThreadGroup().getName() : "n/a")
            .append(", isDaemon: ")
            .append(t.isDaemon())
            .append(", Id: ")
            .append(t.getId())
            .append("]");

        return sb.toString();
    }

    private class SerializedEmitFailureHandler implements Sinks.EmitFailureHandler {

        @Override
        public boolean onEmitFailure(SignalType signalType, Sinks.EmitResult emitResult) {
            if (emitResult.equals(Sinks.EmitResult.FAIL_NON_SERIALIZED)) {
                logger.debug("SerializedEmitFailureHandler.onEmitFailure - Signal:{}, Result: {}", signalType, emitResult);

                return true;
            }

            logger.error("SerializedEmitFailureHandler.onEmitFailure - Signal:{}, Result: {}", signalType, emitResult);
            return false;
        }
    }
}<|MERGE_RESOLUTION|>--- conflicted
+++ resolved
@@ -107,13 +107,9 @@
     private final Sinks.EmitFailureHandler serializedEmitFailureHandler;
     private final Sinks.Many<CosmosItemOperation> mainSink;
     private final List<FluxSink<CosmosItemOperation>> groupSinks;
-<<<<<<< HEAD
-    private final ScheduledExecutorService executorService;
+    private final ScheduledThreadPoolExecutor executorService;
     private final CosmosAsyncClient cosmosClient;
     private final String bulkSpanName;
-=======
-    private final ScheduledThreadPoolExecutor executorService;
->>>>>>> d41e9d44
     private ScheduledFuture<?> scheduledFutureForFlush;
     private final String identifier = "BulkExecutor-" + instanceCount.incrementAndGet();
 
