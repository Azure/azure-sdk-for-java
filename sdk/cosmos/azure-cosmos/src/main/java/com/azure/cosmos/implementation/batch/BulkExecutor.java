--- conflicted
+++ resolved
@@ -856,11 +856,7 @@
             // add it in the mainSink.
 
             return itemBulkOperation.getRetryPolicy()
-<<<<<<< HEAD
-                .shouldRetryForGone(cosmosException.getStatusCode(), cosmosException.getSubStatusCode()) //----------------------------
-=======
                 .shouldRetryForGone(cosmosException.getStatusCode(), cosmosException.getSubStatusCode(), itemBulkOperation, cosmosException)
->>>>>>> aab62378
                 .flatMap(shouldRetryGone -> {
                     if (shouldRetryGone) {
                         if (preserveOrdering) {
