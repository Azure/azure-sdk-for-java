// Copyright (c) Microsoft Corporation. All rights reserved.
// Licensed under the MIT License.

package com.azure.cosmos.implementation.batch;

import com.azure.cosmos.BridgeInternal;
import com.azure.cosmos.CosmosAsyncClient;
import com.azure.cosmos.CosmosAsyncContainer;
import com.azure.cosmos.CosmosBridgeInternal;
import com.azure.cosmos.CosmosException;
import com.azure.cosmos.ThrottlingRetryOptions;
import com.azure.cosmos.implementation.*;
import com.azure.cosmos.implementation.apachecommons.lang.tuple.Pair;
import com.azure.cosmos.implementation.spark.OperationContextAndListenerTuple;
import com.azure.cosmos.models.*;
import org.slf4j.Logger;
import org.slf4j.LoggerFactory;
import reactor.core.Disposable;
import reactor.core.Exceptions;
import reactor.core.publisher.Flux;
import reactor.core.publisher.FluxProcessor;
import reactor.core.publisher.FluxSink;
import reactor.core.publisher.GroupedFlux;
import reactor.core.publisher.Mono;
import reactor.core.publisher.SignalType;
import reactor.core.publisher.Sinks;
import reactor.core.publisher.UnicastProcessor;
import reactor.util.function.Tuple2;

import java.time.Duration;
import java.util.*;
import java.util.concurrent.*;
import java.util.concurrent.atomic.AtomicBoolean;
import java.util.concurrent.atomic.AtomicInteger;
import java.util.concurrent.atomic.AtomicLong;

import static com.azure.core.util.FluxUtil.withContext;
import static com.azure.cosmos.implementation.guava25.base.Preconditions.checkNotNull;

/**
 * The Core logic of bulk execution is here.
 *
 * The actual execution of the flux of operations. It is done in following steps:

 * 1. Getting partition key range ID and grouping operations using that id.
 * 2. For the flux of operations in a group, adding buffering based on size and a duration.
 * 3. For the operation we get in after buffering, process it using a batch request and return
 *    a wrapper having request, response(if-any) and exception(if-any). Either response or exception will be there.
 *
 * 4. Any internal retry is done by adding in an intermediate sink for each grouped flux.
 * 5. Any operation which failed due to partition key range gone is retried by putting it in the main sink which leads
 *    to re-calculation of partition key range id.
 * 6. At the end and this is very essential, we close all the sinks as the sink continues to waits for more and the
 *    execution isn't finished even if all the operations have been executed(figured out by completion call of source)
 *
 * Note: Sink will move to a new interface from 3.5 and this is documentation for it:
 *    - https://github.com/reactor/reactor-core/blob/master/docs/asciidoc/processors.adoc
 *
 *    For our use case, Sinks.many().unicast() will work.
 */
public final class BulkExecutor<TContext> implements Disposable {

    private final static Logger logger = LoggerFactory.getLogger(BulkExecutor.class);
    private final static AtomicLong instanceCount = new AtomicLong(0);
    private static final ImplementationBridgeHelpers.CosmosAsyncClientHelper.CosmosAsyncClientAccessor clientAccessor =
        ImplementationBridgeHelpers.CosmosAsyncClientHelper.getCosmosAsyncClientAccessor();

    private final CosmosAsyncContainer container;
    private final int maxMicroBatchPayloadSizeInBytes;
    private final AsyncDocumentClient docClientWrapper;
    private final String operationContextText;
    private final OperationContextAndListenerTuple operationListener;
    private final ThrottlingRetryOptions throttlingRetryOptions;
    private final Flux<com.azure.cosmos.models.CosmosItemOperation> inputOperations;

    // Options for bulk execution.
    private final Long maxMicroBatchIntervalInMs;

    private final TContext batchContext;
    private final ConcurrentMap<String, PartitionScopeThresholds> partitionScopeThresholds;
    private final CosmosBulkExecutionOptions cosmosBulkExecutionOptions;

    // Handle gone error:
    private final AtomicBoolean mainSourceCompleted;
    private final AtomicBoolean isDisposed = new AtomicBoolean(false);
    private final AtomicBoolean isShutdown = new AtomicBoolean(false);
    private final AtomicInteger totalCount;
    private final Sinks.EmitFailureHandler serializedEmitFailureHandler;
    private final Sinks.Many<CosmosItemOperation> mainSink;
    private final List<FluxSink<CosmosItemOperation>> groupSinks;
    private final ScheduledThreadPoolExecutor executorService;
    private final CosmosAsyncClient cosmosClient;
    private final String bulkSpanName;
    private ScheduledFuture<?> scheduledFutureForFlush;
    private final String identifier = "BulkExecutor-" + instanceCount.incrementAndGet();
    private final boolean preserveOrdering;
    private final Map<IdAndPartitionKey, StatusQueue> failedItems;

    public BulkExecutor(CosmosAsyncContainer container,
                        Flux<CosmosItemOperation> inputOperations,
                        CosmosBulkExecutionOptions cosmosBulkOptions) {

        checkNotNull(container, "expected non-null container");
        checkNotNull(inputOperations, "expected non-null inputOperations");
        checkNotNull(cosmosBulkOptions, "expected non-null bulkOptions");

        this.maxMicroBatchPayloadSizeInBytes = ImplementationBridgeHelpers.CosmosBulkExecutionOptionsHelper
            .getCosmosBulkExecutionOptionsAccessor()
            .getMaxMicroBatchPayloadSizeInBytes(cosmosBulkOptions);
        this.cosmosBulkExecutionOptions = cosmosBulkOptions;
        this.container = container;
        this.bulkSpanName = "nonTransactionalBatch." + this.container.getId();
        this.inputOperations = inputOperations;
        this.docClientWrapper = CosmosBridgeInternal.getAsyncDocumentClient(container.getDatabase());
        this.cosmosClient = ImplementationBridgeHelpers
            .CosmosAsyncDatabaseHelper
            .getCosmosAsyncDatabaseAccessor()
            .getCosmosAsyncClient(container.getDatabase());

        this.throttlingRetryOptions = docClientWrapper.getConnectionPolicy().getThrottlingRetryOptions();

        // Fill the option first, to make the BulkProcessingOptions immutable, as if accessed directly, we might get
        // different values when a new group is created.
        this.preserveOrdering = ImplementationBridgeHelpers.CosmosBulkExecutionOptionsHelper
            .getCosmosBulkExecutionOptionsAccessor()
            .getPreserveOrdering(cosmosBulkExecutionOptions);
        // keeps track of the failed items with same id and partition key combination when preserve ordering is true
        this.failedItems = new ConcurrentHashMap<>();

        maxMicroBatchIntervalInMs = ImplementationBridgeHelpers.CosmosBulkExecutionOptionsHelper
            .getCosmosBulkExecutionOptionsAccessor()
            .getMaxMicroBatchInterval(cosmosBulkExecutionOptions)
            .toMillis();
        batchContext = ImplementationBridgeHelpers.CosmosBulkExecutionOptionsHelper
            .getCosmosBulkExecutionOptionsAccessor()
            .getLegacyBatchScopedContext(cosmosBulkExecutionOptions);
        this.partitionScopeThresholds = ImplementationBridgeHelpers.CosmosBulkExecutionThresholdsStateHelper
            .getBulkExecutionThresholdsAccessor()
            .getPartitionScopeThresholds(cosmosBulkExecutionOptions.getThresholdsState());
        operationListener = ImplementationBridgeHelpers.CosmosBulkExecutionOptionsHelper
            .getCosmosBulkExecutionOptionsAccessor()
            .getOperationContext(cosmosBulkExecutionOptions);
        if (operationListener != null &&
            operationListener.getOperationContext() != null) {
            operationContextText = identifier + "[" + operationListener.getOperationContext().toString() + "]";
        } else {
            operationContextText = identifier +"[n/a]";
        }

        // Initialize sink for handling gone error.
        mainSourceCompleted = new AtomicBoolean(false);
        totalCount = new AtomicInteger(0);
        serializedEmitFailureHandler = new SerializedEmitFailureHandler();
        mainSink =  Sinks.many().unicast().onBackpressureBuffer();
        groupSinks = new CopyOnWriteArrayList<>();

        // The evaluation whether a micro batch should be flushed to the backend happens whenever
        // a new ItemOperation arrives. If the batch size is exceeded or the oldest buffered ItemOperation
        // exceeds the MicroBatchInterval or the total serialized length exceeds, the micro batch gets flushed to the backend.
        // To make sure we flush the buffers at least every maxMicroBatchIntervalInMs we start a timer
        // that will trigger artificial ItemOperations that are only used to flush the buffers (and will be
        // filtered out before sending requests to the backend)
        this.executorService = new ScheduledThreadPoolExecutor(
            1,
            new CosmosDaemonThreadFactory(identifier));
        this.executorService.setExecuteExistingDelayedTasksAfterShutdownPolicy(false);
        this.executorService.setRemoveOnCancelPolicy(true);
        this.scheduledFutureForFlush = this.executorService.scheduleWithFixedDelay(
            this::onFlush,
            this.maxMicroBatchIntervalInMs,
            this.maxMicroBatchIntervalInMs,
            TimeUnit.MILLISECONDS);

        logger.debug("Instantiated BulkExecutor, Context: {}",
            this.operationContextText);
    }

    @Override
    public void dispose() {
        if (this.isDisposed.compareAndSet(false, true)) {
            long totalCountSnapshot = totalCount.get();
            if (totalCountSnapshot == 0) {
                completeAllSinks();
            } else {
                this.shutdown();
            }
        }
    }

    @Override
    public boolean isDisposed() {
        return this.isDisposed.get();
    }

    private void cancelFlushTask() {
        ScheduledFuture<?> scheduledFutureSnapshot = this.scheduledFutureForFlush;

        if (scheduledFutureSnapshot != null) {
            try {
                scheduledFutureSnapshot.cancel(true);
                logger.debug("Cancelled all future scheduled tasks {}, Context: {}", getThreadInfo(), this.operationContextText);
            } catch (Exception e) {
                logger.warn("Failed to cancel scheduled tasks{}, Context: {}", getThreadInfo(), this.operationContextText, e);
            }
        }
    }

    private void shutdown() {
        if (this.isShutdown.compareAndSet(false, true)) {
            logger.debug("Shutting down, Context: {}", this.operationContextText);

            groupSinks.forEach(FluxSink::complete);
            logger.debug("All group sinks completed, Context: {}", this.operationContextText);

            this.cancelFlushTask();

            try {
                logger.debug("Shutting down the executor service, Context: {}", this.operationContextText);
                this.executorService.shutdownNow();
                logger.debug("Successfully shut down the executor service, Context: {}", this.operationContextText);
            } catch (Exception e) {
                logger.warn("Failed to shut down the executor service, Context: {}", this.operationContextText, e);
            }
        }
    }

    public Flux<CosmosBulkOperationResponse<TContext>> execute() {
        return this
            .executeCore()
            .doFinally((SignalType signal) -> {
                if (signal == SignalType.ON_COMPLETE) {
                    logger.debug("BulkExecutor.execute flux completed - # left items {}, Context: {}, {}",
                        this.totalCount.get(),
                        this.operationContextText,
                        getThreadInfo());
                } else {
                    int itemsLeftSnapshot = this.totalCount.get();
                    if (itemsLeftSnapshot > 0) {
                        logger.info("BulkExecutor.execute flux terminated - Signal: {} - # left items {}, Context: {}, {}",
                            signal,
                            itemsLeftSnapshot,
                            this.operationContextText,
                            getThreadInfo());
                    } else {
                        logger.debug("BulkExecutor.execute flux terminated - Signal: {} - # left items {}, Context: {}, {}",
                            signal,
                            itemsLeftSnapshot,
                            this.operationContextText,
                            getThreadInfo());
                    }
                }

                this.dispose();
            });
    }

    private Flux<CosmosBulkOperationResponse<TContext>> executeCore() {

        // The groupBy below is running into a hang if the flatMap above is
        // not allowing at least a concurrency of the number of unique values
        // you groupBy on.
        // The groupBy is used to isolate Cosmos physical partitions
        // so when there is no config override we enforce that the flatMap is using a concurrency of
        // Math.max(default concurrency (256), #of partitions * 2 (to accommodate for some splits))
        // The config override can be used by the Spark connector when customers follow best practices and
        // repartition the data frame to avoid that each Spark partition contains data spread across all
        // physical partitions. When repartitioning the incoming data it is possible to ensure that each
        // Spark partition will only target a subset of Cosmos partitions. This will improve the efficiency
        // and mean fewer than #of Partitions concurrency will be needed for
        // large containers. (with hundreds of physical partitions)
        Integer nullableMaxConcurrentCosmosPartitions = ImplementationBridgeHelpers.CosmosBulkExecutionOptionsHelper
            .getCosmosBulkExecutionOptionsAccessor()
            .getMaxConcurrentCosmosPartitions(cosmosBulkExecutionOptions);
        Mono<Integer> maxConcurrentCosmosPartitionsMono;
        if (preserveOrdering) {
            maxConcurrentCosmosPartitionsMono = Mono.just(1);
        } else {
            maxConcurrentCosmosPartitionsMono = nullableMaxConcurrentCosmosPartitions != null ?
                Mono.just(Math.max(256, nullableMaxConcurrentCosmosPartitions)) :
                this.container.getFeedRanges().map(ranges -> Math.max(256, ranges.size() * 2));
        }


        return
            maxConcurrentCosmosPartitionsMono
            .subscribeOn(CosmosSchedulers.BULK_EXECUTOR_BOUNDED_ELASTIC)
            .flatMapMany(maxConcurrentCosmosPartitions -> {

                logger.debug("BulkExecutor.execute with MaxConcurrentPartitions: {}, Context: {}",
                    maxConcurrentCosmosPartitions,
                    this.operationContextText);

                return this.inputOperations
                    .publishOn(CosmosSchedulers.BULK_EXECUTOR_BOUNDED_ELASTIC)
                    .onErrorContinue((throwable, o) ->
                        logger.error("Skipping an error operation while processing {}. Cause: {}, Context: {}",
                            o,
                            throwable.getMessage(),
                            this.operationContextText))
                    .doOnNext((CosmosItemOperation cosmosItemOperation) -> {

                        // Set the retry policy before starting execution. Should only happens once.
                        BulkExecutorUtil.setRetryPolicyForBulk(
                            docClientWrapper,
                            this.container,
                            cosmosItemOperation,
                            this.throttlingRetryOptions);

                        if (cosmosItemOperation != FlushBuffersItemOperation.singleton()) {
                            totalCount.incrementAndGet();
                        }

                        logger.trace(
                            "SetupRetryPolicy, {}, TotalCount: {}, Context: {}, {}",
                            getItemOperationDiagnostics(cosmosItemOperation),
                            totalCount.get(),
                            this.operationContextText,
                            getThreadInfo()
                        );
                    })
                    .doOnComplete(() -> {
                        mainSourceCompleted.set(true);

                        long totalCountSnapshot = totalCount.get();
                        logger.debug("Main source completed - # left items {}, Context: {}",
                            totalCountSnapshot,
                            this.operationContextText);
                        if (totalCountSnapshot == 0) {
                            // This is needed as there can be case that onComplete was called after last element was processed
                            // So complete the sink here also if count is 0, if source has completed and count isn't zero,
                            // then the last element in the doOnNext will close it. Sink doesn't mind in case of a double close.

                            completeAllSinks();
                        } else {
                            this.cancelFlushTask();

                            this.onFlush();

                            long flushIntervalAfterDrainingIncomingFlux = Math.min(
                                this.maxMicroBatchIntervalInMs,
                                BatchRequestResponseConstants
                                    .DEFAULT_MAX_MICRO_BATCH_INTERVAL_AFTER_DRAINING_INCOMING_FLUX_IN_MILLISECONDS);

                            this.scheduledFutureForFlush = this.executorService.scheduleWithFixedDelay(
                                this::onFlush,
                                flushIntervalAfterDrainingIncomingFlux,
                                flushIntervalAfterDrainingIncomingFlux,
                                TimeUnit.MILLISECONDS);

                            logger.debug("Scheduled new flush operation {}, Context: {}", getThreadInfo(), this.operationContextText);
                        }
                    })
                    .mergeWith(mainSink.asFlux())
                    .subscribeOn(CosmosSchedulers.BULK_EXECUTOR_BOUNDED_ELASTIC)
                    .flatMap(
                        operation -> {
                            logger.trace("Before Resolve PkRangeId, {}, Context: {} {}",
                                getItemOperationDiagnostics(operation),
                                this.operationContextText,
                                getThreadInfo());

                            // resolve partition key range id again for operations which comes in main sink due to gone retry.
                            return BulkExecutorUtil.resolvePartitionKeyRangeId(this.docClientWrapper, this.container, operation)
                                                   .map((String pkRangeId) -> {
                                                       PartitionScopeThresholds partitionScopeThresholds =
                                                           this.partitionScopeThresholds.computeIfAbsent(
                                                               pkRangeId,
                                                               (newPkRangeId) -> new PartitionScopeThresholds(newPkRangeId, this.cosmosBulkExecutionOptions));

                                                       logger.trace("Resolved PkRangeId, {}, PKRangeId: {} Context: {} {}",
                                                           getItemOperationDiagnostics(operation),
                                                           pkRangeId,
                                                           this.operationContextText,
                                                           getThreadInfo());

                                                       return Pair.of(partitionScopeThresholds, operation);
                                                   });
                        })
                    .groupBy(Pair::getKey, Pair::getValue)
                    .flatMap(
                        this::executePartitionedGroup,
                        maxConcurrentCosmosPartitions)
                    .subscribeOn(CosmosSchedulers.BULK_EXECUTOR_BOUNDED_ELASTIC)
                    .doOnNext(requestAndResponse -> {

                        int totalCountAfterDecrement = totalCount.decrementAndGet();
                        boolean mainSourceCompletedSnapshot = mainSourceCompleted.get();
                        if (totalCountAfterDecrement == 0 && mainSourceCompletedSnapshot) {
                            // It is possible that count is zero but there are more elements in the source.
                            // Count 0 also signifies that there are no pending elements in any sink.
                            logger.debug("All work completed, {}, TotalCount: {}, Context: {} {}",
                                getItemOperationDiagnostics(requestAndResponse.getOperation()),
                                totalCountAfterDecrement,
                                this.operationContextText,
                                getThreadInfo());
                            completeAllSinks();
                        } else {
                            if (totalCountAfterDecrement == 0) {
                                logger.debug(
                                    "No Work left - but mainSource not yet completed, Context: {} {}",
                                    this.operationContextText,
                                    getThreadInfo());
                            }
                            logger.trace(
                                "Work left - TotalCount after decrement: {}, main sink completed {}, {}, Context: {} {}",
                                totalCountAfterDecrement,
                                mainSourceCompletedSnapshot,
                                getItemOperationDiagnostics(requestAndResponse.getOperation()),
                                this.operationContextText,
                                getThreadInfo());
                        }
                    })
                    .doOnComplete(() -> {
                        int totalCountSnapshot = totalCount.get();
                        boolean mainSourceCompletedSnapshot = mainSourceCompleted.get();
                        if (totalCountSnapshot == 0 && mainSourceCompletedSnapshot) {
                            // It is possible that count is zero but there are more elements in the source.
                            // Count 0 also signifies that there are no pending elements in any sink.
                            logger.debug("DoOnComplete: All work completed, Context: {}", this.operationContextText);
                            completeAllSinks();
                        } else {
                            logger.debug(
                                "DoOnComplete: Work left - TotalCount after decrement: {}, main sink completed {}, Context: {} {}",
                                totalCountSnapshot,
                                mainSourceCompletedSnapshot,
                                this.operationContextText,
                                getThreadInfo());
                        }
                    });
            });
    }

    private Flux<CosmosBulkOperationResponse<TContext>> executePartitionedGroup(
        GroupedFlux<PartitionScopeThresholds, CosmosItemOperation> partitionedGroupFluxOfInputOperations) {

        final PartitionScopeThresholds thresholds = partitionedGroupFluxOfInputOperations.key();

        final FluxProcessor<CosmosItemOperation, CosmosItemOperation> groupFluxProcessor =
            UnicastProcessor.<CosmosItemOperation>create().serialize();
        final FluxSink<CosmosItemOperation> groupSink = groupFluxProcessor.sink(FluxSink.OverflowStrategy.BUFFER);
        groupSinks.add(groupSink);

        AtomicLong firstRecordTimeStamp = new AtomicLong(-1);
        AtomicLong currentMicroBatchSize = new AtomicLong(0);
        AtomicInteger currentTotalSerializedLength = new AtomicInteger(0);
        Set<IdAndPartitionKey> pastIdAndPK = ConcurrentHashMap.newKeySet();

        return partitionedGroupFluxOfInputOperations
            .mergeWith(groupFluxProcessor)
            .onBackpressureBuffer()
            .flatMap((CosmosItemOperation operation) -> {
                if (preserveOrdering && operation != FlushBuffersItemOperation.singleton()) {
                    IdAndPartitionKey idPartitionKey = new IdAndPartitionKey(operation.getId(), operation.getPartitionKeyValue());
                    AtomicBoolean flushBuffers = new AtomicBoolean(false);
                    if (operation instanceof ItemBulkOperation) {
                        ItemBulkOperation bulkOperation = (ItemBulkOperation) operation;
                        failedItems.computeIfPresent(idPartitionKey, (key, statusQueue) -> {
                            if (!statusQueue.isInitialFailedItem(bulkOperation)) {
                                statusQueue.add(bulkOperation);
                                flushBuffers.set(true);
                            } else if (statusQueue.getStatus() == StatusQueue.Status.Retry) {
                                statusQueue.poll();
                                // retry all the partition key and id combinations here at the same time
                                this.enqueueAllForRetry(groupSink, statusQueue.getQueue(), thresholds);
                            } else {
                                flushBuffers.set(true);
                            }


                            return statusQueue;
                        });
                        if (flushBuffers.get()) {
                            return Mono.empty();
                        }
                    }
                }
                return Mono.just(operation);
            })
            .timestamp()
            .subscribeOn(CosmosSchedulers.BULK_EXECUTOR_BOUNDED_ELASTIC)
            .bufferUntil((Tuple2<Long, CosmosItemOperation> timeStampItemOperationTuple) -> {
                long timestamp = timeStampItemOperationTuple.getT1();
                CosmosItemOperation itemOperation = timeStampItemOperationTuple.getT2();

                logger.trace(
                    "BufferUntil - enqueued {}, {}, Context: {} {}",
                    timestamp,
                    getItemOperationDiagnostics(itemOperation),
                    this.operationContextText,
                    getThreadInfo());

                if (itemOperation == FlushBuffersItemOperation.singleton()) {
                    long currentMicroBatchSizeSnapshot = currentMicroBatchSize.get();
                    if (currentMicroBatchSizeSnapshot > 0) {
                        logger.trace(
                            "Flushing PKRange {} (batch size: {}) due to FlushItemOperation, Context: {} {}",
                            thresholds.getPartitionKeyRangeId(),
                            currentMicroBatchSizeSnapshot,
                            this.operationContextText,
                            getThreadInfo());

                        firstRecordTimeStamp.set(-1);
                        currentMicroBatchSize.set(0);
                        currentTotalSerializedLength.set(0);
                        pastIdAndPK.clear();

                        return true;
                    }

                    // avoid counting flush operations for the micro batch size calculation
                    return false;
                }

                IdAndPartitionKey idPartitionKey = new IdAndPartitionKey(itemOperation.getId(), itemOperation.getPartitionKeyValue());
                boolean isItemAbsent = pastIdAndPK.add(idPartitionKey);
                firstRecordTimeStamp.compareAndSet(-1, timestamp);
                long age = timestamp - firstRecordTimeStamp.get();
                long batchSize = currentMicroBatchSize.incrementAndGet();
                int totalSerializedLength = this.calculateTotalSerializedLength(currentTotalSerializedLength, itemOperation);

                if (batchSize >= thresholds.getTargetMicroBatchSizeSnapshot() ||
                    age >= this.maxMicroBatchIntervalInMs ||
<<<<<<< HEAD
                    totalSerializedLength >= BatchRequestResponseConstants.MAX_DIRECT_MODE_BATCH_REQUEST_BODY_SIZE_IN_BYTES || (preserveOrdering && !isItemAbsent)) {
                    if (preserveOrdering && !isItemAbsent) {
                        logger.debug(
                            "BufferUntil - Flushing PKRange {} due to isItemAlreadyPresent ({}), BatchSize ({}), payload size ({}) or age ({}) " +
                                "Triggering {}, Context: {} {}",
                            thresholds.getPartitionKeyRangeId(),
                            true,
                            batchSize,
                            totalSerializedLength,
                            age,
                            getItemOperationDiagnostics(itemOperation),
                            this.operationContextText,
                            getThreadInfo());
                    } else {
                        logger.debug(
                            "BufferUntil - Flushing PKRange {} due to BatchSize ({}), payload size ({}) or age ({}), " +
                                "Triggering {}, Context: {} {}",
                            thresholds.getPartitionKeyRangeId(),
                            batchSize,
                            totalSerializedLength,
                            age,
                            getItemOperationDiagnostics(itemOperation),
                            this.operationContextText,
                            getThreadInfo());
                    }
=======
                    totalSerializedLength >= this.maxMicroBatchPayloadSizeInBytes) {

                    logger.debug(
                        "BufferUntil - Flushing PKRange {} due to BatchSize ({}), payload size ({}) or age ({}), " +
                            "Triggering {}, Context: {} {}",
                        thresholds.getPartitionKeyRangeId(),
                        batchSize,
                        totalSerializedLength,
                        age,
                        getItemOperationDiagnostics(itemOperation),
                        this.operationContextText,
                        getThreadInfo());
>>>>>>> c5d092a6
                    firstRecordTimeStamp.set(-1);
                    firstRecordTimeStamp.compareAndSet(-1, timestamp);
                    currentMicroBatchSize.set(1);
                    currentTotalSerializedLength.set(0);
                    this.calculateTotalSerializedLength(currentTotalSerializedLength, itemOperation);
                    pastIdAndPK.clear();
                    pastIdAndPK.add(idPartitionKey);
                    return true;
                }

                return false;
            }, true)
            .flatMap(
                (List<Tuple2<Long, CosmosItemOperation>> timeStampAndItemOperationTuples) -> {
                    List<CosmosItemOperation> operations = new ArrayList<>(timeStampAndItemOperationTuples.size());
                    for (Tuple2<Long, CosmosItemOperation> timeStampAndItemOperationTuple :
                        timeStampAndItemOperationTuples) {

                        CosmosItemOperation itemOperation = timeStampAndItemOperationTuple.getT2();
                        if (itemOperation == FlushBuffersItemOperation.singleton()) {
                            continue;
                        }
                        operations.add(itemOperation);
                    }

                    logger.debug(
                        "Flushing PKRange {} micro batch with {} operations,  Context: {} {}",
                        thresholds.getPartitionKeyRangeId(),
                        operations.size(),
                        this.operationContextText,
                        getThreadInfo());

                    return executeOperations(operations, thresholds, groupSink);
                },
                ImplementationBridgeHelpers.CosmosBulkExecutionOptionsHelper
                    .getCosmosBulkExecutionOptionsAccessor()
                    .getMaxMicroBatchConcurrency(this.cosmosBulkExecutionOptions));
    }

    private int calculateTotalSerializedLength(AtomicInteger currentTotalSerializedLength, CosmosItemOperation item) {
        if (item instanceof CosmosItemOperationBase) {
            return currentTotalSerializedLength.accumulateAndGet(
                ((CosmosItemOperationBase) item).getSerializedLength(),
                Integer::sum);
        }

        return currentTotalSerializedLength.get();
    }

    private Flux<CosmosBulkOperationResponse<TContext>> executeOperations(
        List<CosmosItemOperation> operations,
        PartitionScopeThresholds thresholds,
        FluxSink<CosmosItemOperation> groupSink) {

        if (operations.size() == 0) {
            logger.trace("Empty operations list, Context: {}", this.operationContextText);
            return Flux.empty();
        }

        String pkRange = thresholds.getPartitionKeyRangeId();
        ServerOperationBatchRequest serverOperationBatchRequest =
            BulkExecutorUtil.createBatchRequest(operations, pkRange, this.maxMicroBatchPayloadSizeInBytes);
        if (serverOperationBatchRequest.getBatchPendingOperations().size() > 0) {
            serverOperationBatchRequest.getBatchPendingOperations().forEach(groupSink::next);
        }

        return Flux.just(serverOperationBatchRequest.getBatchRequest())
            .publishOn(CosmosSchedulers.BULK_EXECUTOR_BOUNDED_ELASTIC)
            .flatMap((PartitionKeyRangeServerBatchRequest serverRequest) ->
                this.executePartitionKeyRangeServerBatchRequest(serverRequest, groupSink, thresholds));
    }

    private Flux<CosmosBulkOperationResponse<TContext>> executePartitionKeyRangeServerBatchRequest(
        PartitionKeyRangeServerBatchRequest serverRequest,
        FluxSink<CosmosItemOperation> groupSink,
        PartitionScopeThresholds thresholds) {

        return this.executeBatchRequest(serverRequest)
            .subscribeOn(CosmosSchedulers.BULK_EXECUTOR_BOUNDED_ELASTIC)
            .flatMapMany(response ->
                Flux
                    .fromIterable(response.getResults())
                    .publishOn(CosmosSchedulers.BULK_EXECUTOR_BOUNDED_ELASTIC)
                    .flatMap((CosmosBatchOperationResult result) ->
                    handleTransactionalBatchOperationResult(response, result, groupSink, thresholds)))
            .onErrorResume((Throwable throwable) -> {

                if (!(throwable instanceof Exception)) {
                    throw Exceptions.propagate(throwable);
                }

                Exception exception = (Exception) throwable;

                return Flux
                    .fromIterable(serverRequest.getOperations())
                    .publishOn(CosmosSchedulers.BULK_EXECUTOR_BOUNDED_ELASTIC)
                    .flatMap((CosmosItemOperation itemOperation) ->
                        handleTransactionalBatchExecutionException(itemOperation, exception, groupSink, thresholds));
            });
    }

    // Helper functions
    private Mono<CosmosBulkOperationResponse<TContext>> handleTransactionalBatchOperationResult(
        CosmosBatchResponse response,
        CosmosBatchOperationResult operationResult,
        FluxSink<CosmosItemOperation> groupSink,
        PartitionScopeThresholds thresholds) {

        CosmosBulkItemResponse cosmosBulkItemResponse = ModelBridgeInternal
            .createCosmosBulkItemResponse(operationResult, response);
        CosmosItemOperation itemOperation = operationResult.getOperation();
        TContext actualContext = this.getActualContext(itemOperation);

        logger.debug(
            "HandleTransactionalBatchOperationResult - PKRange {}, Response Status Code {}, " +
                "Operation Status Code, {}, {}, Context: {} {}",
            thresholds.getPartitionKeyRangeId(),
            response.getStatusCode(),
            operationResult.getStatusCode(),
            getItemOperationDiagnostics(itemOperation),
            this.operationContextText,
            getThreadInfo());

        if (!operationResult.isSuccessStatusCode()) {

            if (itemOperation instanceof ItemBulkOperation<?, ?>) {

                ItemBulkOperation<?, ?> itemBulkOperation = (ItemBulkOperation<?, ?>) itemOperation;
                IdAndPartitionKey idAndPartitionKey = new IdAndPartitionKey(itemOperation.getId(), itemOperation.getPartitionKeyValue());
                if (preserveOrdering) {
                    failedItems.compute(idAndPartitionKey, (key, statusQueue) -> {
                        if (statusQueue == null) {
                            statusQueue = new StatusQueue();
                        }
                        statusQueue.add(itemOperation);
                        return statusQueue;
                    });
                }
                return itemBulkOperation.getRetryPolicy().shouldRetry(operationResult).flatMap(
                    result -> {
                        if (result.shouldRetry) {
                            logger.debug(
                                "HandleTransactionalBatchOperationResult - enqueue retry, PKRange {}, Response " +
                                    "Status Code {}, Operation Status Code, {}, {}, Context: {} {}",
                                thresholds.getPartitionKeyRangeId(),
                                response.getStatusCode(),
                                operationResult.getStatusCode(),
                                getItemOperationDiagnostics(itemOperation),
                                this.operationContextText,
                                getThreadInfo());
                            return this.enqueueForRetry(result.backOffTime, groupSink, itemOperation, thresholds);
                        } else {
                            if (preserveOrdering) {
                                failedItems.get(idAndPartitionKey).setStatus(StatusQueue.Status.NoRetry);
                            }
                            // reduce log noise level for commonly expected/normal status codes
                            if (response.getStatusCode() == HttpConstants.StatusCodes.CONFLICT ||
                                response.getStatusCode() == HttpConstants.StatusCodes.PRECONDITION_FAILED) {

                                logger.debug(
                                    "HandleTransactionalBatchOperationResult - Fail, PKRange {}, Response Status " +
                                        "Code {}, Operation Status Code {}, {}, Context: {} {}",
                                    thresholds.getPartitionKeyRangeId(),
                                    response.getStatusCode(),
                                    operationResult.getStatusCode(),
                                    getItemOperationDiagnostics(itemOperation),
                                    this.operationContextText,
                                    getThreadInfo());
                            } else {
                                logger.error(
                                    "HandleTransactionalBatchOperationResult - Fail, PKRange {}, Response Status " +
                                        "Code {}, Operation Status Code {}, {}, Context: {} {}",
                                    thresholds.getPartitionKeyRangeId(),
                                    response.getStatusCode(),
                                    operationResult.getStatusCode(),
                                    getItemOperationDiagnostics(itemOperation),
                                    this.operationContextText,
                                    getThreadInfo());
                            }
                            return Mono.just(ModelBridgeInternal.createCosmosBulkOperationResponse(
                                itemOperation, cosmosBulkItemResponse, actualContext));
                        }
                    });

            } else {
                throw new UnsupportedOperationException("Unknown CosmosItemOperation.");
            }
        }

        thresholds.recordSuccessfulOperation();
        return Mono.just(ModelBridgeInternal.createCosmosBulkOperationResponse(
            itemOperation,
            cosmosBulkItemResponse,
            actualContext));
    }

    private TContext getActualContext(CosmosItemOperation itemOperation) {
        ItemBulkOperation<?, ?> itemBulkOperation = null;

        if (itemOperation instanceof ItemBulkOperation<?, ?>) {
            itemBulkOperation = (ItemBulkOperation<?, ?>) itemOperation;
        }

        if (itemBulkOperation == null) {
            return this.batchContext;
        }

        TContext operationContext = itemBulkOperation.getContext();
        if (operationContext != null) {
            return operationContext;
        }

        return this.batchContext;
    }

    private Mono<CosmosBulkOperationResponse<TContext>> handleTransactionalBatchExecutionException(
        CosmosItemOperation itemOperation,
        Exception exception,
        FluxSink<CosmosItemOperation> groupSink,
        PartitionScopeThresholds thresholds) {

        logger.debug(
            "HandleTransactionalBatchExecutionException, PKRange {}, Error: {}, {}, Context: {} {}",
            thresholds.getPartitionKeyRangeId(),
            exception,
            getItemOperationDiagnostics(itemOperation),
            this.operationContextText,
            getThreadInfo());

        if (exception instanceof CosmosException && itemOperation instanceof ItemBulkOperation<?, ?>) {
            CosmosException cosmosException = (CosmosException) exception;
            ItemBulkOperation<?, ?> itemBulkOperation = (ItemBulkOperation<?, ?>) itemOperation;
            IdAndPartitionKey idAndPartitionKey = new IdAndPartitionKey(itemOperation.getId(), itemOperation.getPartitionKeyValue());
            if (preserveOrdering) {
                failedItems.compute(idAndPartitionKey, (key, statusQueue) -> {
                    if (statusQueue == null) {
                        statusQueue = new StatusQueue();
                    }
                    statusQueue.add(itemOperation);
                    return statusQueue;
                });
            }
            // First check if it failed due to split, so the operations need to go in a different pk range group. So
            // add it in the mainSink.

            return itemBulkOperation.getRetryPolicy()
                .shouldRetryForGone(cosmosException.getStatusCode(), cosmosException.getSubStatusCode())
                .flatMap(shouldRetryGone -> {
                    if (shouldRetryGone) {
                        if (preserveOrdering) {
                            failedItems.get(idAndPartitionKey).setStatus(StatusQueue.Status.Split);
                        }
                        logger.debug(
                            "HandleTransactionalBatchExecutionException - Retry due to split, PKRange {}, Error: " +
                                "{}, {}, Context: {} {}",
                            thresholds.getPartitionKeyRangeId(),
                            exception,
                            getItemOperationDiagnostics(itemOperation),
                            this.operationContextText,
                            getThreadInfo());
                        // retry - but don't mark as enqueued for retry in thresholds
                        mainSink.emitNext(itemOperation, serializedEmitFailureHandler);
                        return Mono.empty();
                    } else {

                        logger.debug(
                            "HandleTransactionalBatchExecutionException - Retry other, PKRange {}, Error: " +
                                "{}, {}, Context: {} {}",
                            thresholds.getPartitionKeyRangeId(),
                            exception,
                            getItemOperationDiagnostics(itemOperation),
                            this.operationContextText,
                            getThreadInfo());
                        return retryOtherExceptions(
                            itemOperation,
                            exception,
                            groupSink,
                            cosmosException,
                            itemBulkOperation,
                            thresholds);
                    }
                });
        }

        TContext actualContext = this.getActualContext(itemOperation);
        return Mono.just(ModelBridgeInternal.createCosmosBulkOperationResponse(itemOperation, exception, actualContext));
    }

    private Mono<CosmosBulkOperationResponse<TContext>> enqueueForRetry(
        Duration backOffTime,
        FluxSink<CosmosItemOperation> groupSink,
        CosmosItemOperation itemOperation,
        PartitionScopeThresholds thresholds) {

        thresholds.recordEnqueuedRetry();
        if (backOffTime == null || backOffTime.isZero()) {
            groupSink.next(itemOperation);
            return Mono.empty();
        } else {
            return Mono
                .delay(backOffTime)
                .flatMap((dummy) -> {
                    groupSink.next(itemOperation);
                    return Mono.empty();
                });
        }
    }

    public static boolean isTransientFailure(int statusCode, int substatusCode) {
        return statusCode == HttpConstants.StatusCodes.GONE
            || statusCode == HttpConstants.StatusCodes.SERVICE_UNAVAILABLE
            || statusCode == HttpConstants.StatusCodes.INTERNAL_SERVER_ERROR
            || statusCode == HttpConstants.StatusCodes.REQUEST_TIMEOUT
            || (statusCode == HttpConstants.StatusCodes.NOTFOUND && substatusCode == HttpConstants.SubStatusCodes.READ_SESSION_NOT_AVAILABLE);

    }

    public static boolean isTransientFailure(Exception e) {
        if (e instanceof CosmosException) {
            return isTransientFailure(((CosmosException) e).getStatusCode(), ((CosmosException) e).getSubStatusCode());
        }

        return false;
    }

    private Mono<CosmosBulkOperationResponse<TContext>> enqueueAllForRetry(
        FluxSink<CosmosItemOperation> groupSink,
        Queue<CosmosItemOperation> itemOperations,
        PartitionScopeThresholds thresholds) {

        thresholds.recordEnqueuedRetry();
        CosmosItemOperation itemOperation = itemOperations.poll();
        while (itemOperation != null) {
            groupSink.next(itemOperation);
            itemOperation = itemOperations.poll();
        }
        return Mono.empty();
    }

    private Mono<CosmosBulkOperationResponse<TContext>> retryOtherExceptions(
        CosmosItemOperation itemOperation,
        Exception exception,
        FluxSink<CosmosItemOperation> groupSink,
        CosmosException cosmosException,
        ItemBulkOperation<?, ?> itemBulkOperation,
        PartitionScopeThresholds thresholds) {

        TContext actualContext = this.getActualContext(itemOperation);
        return itemBulkOperation.getRetryPolicy().shouldRetry(cosmosException).flatMap(result -> {

            if (result.shouldRetry) {
                return this.enqueueForRetry(result.backOffTime, groupSink, itemBulkOperation, thresholds);
            } else {
                if (preserveOrdering) {
                    IdAndPartitionKey idAndPartitionKey = new IdAndPartitionKey(itemOperation.getId(), itemOperation.getPartitionKeyValue()); // might be useful to make a map instead of constant creating
                    if (isTransientFailure(exception)) {
                        failedItems.get(idAndPartitionKey).setStatus(StatusQueue.Status.NoRetry);
                    } else {
                        failedItems.get(idAndPartitionKey).setStatus(StatusQueue.Status.NontransientException);
                    }
                }
                return Mono.just(ModelBridgeInternal.createCosmosBulkOperationResponse(
                    itemOperation, exception, actualContext));
            }
        });
    }

    private Mono<CosmosBatchResponse> executeBatchRequest(PartitionKeyRangeServerBatchRequest serverRequest) {
        RequestOptions options = new RequestOptions();
        options.setThroughputControlGroupName(cosmosBulkExecutionOptions.getThroughputControlGroupName());

        //  This logic is to handle custom bulk options which can be passed through encryption or through some other project
        Map<String, String> customOptions = ImplementationBridgeHelpers.CosmosBulkExecutionOptionsHelper
            .getCosmosBulkExecutionOptionsAccessor()
            .getCustomOptions(cosmosBulkExecutionOptions);
        if (customOptions != null && !customOptions.isEmpty()) {
            for(Map.Entry<String, String> entry : customOptions.entrySet()) {
                options.setHeader(entry.getKey(), entry.getValue());
            }
        }
        options.setOperationContextAndListenerTuple(operationListener);

        // The request options here are used for the BulkRequest exchanged with the service
        // If contentResponseOnWrite is not enabled here (or at the client level) the
        // service will not even send a bulk response payload - so all the
        // CosmosBulItemRequestOptions are irrelevant - all payloads will be null
        // Instead we should automatically enforce contentResponseOnWrite for all
        // bulk requests whenever at least one of the item operations requires a content response (either
        // because it is a read operation or because contentResponseOnWrite was enabled explicitly)
        if (!this.docClientWrapper.isContentResponseOnWriteEnabled() &&
            serverRequest.getOperations().size() > 0) {

            for (CosmosItemOperation itemOperation : serverRequest.getOperations()) {
                if (itemOperation instanceof ItemBulkOperation<?, ?>) {

                    ItemBulkOperation<?, ?> itemBulkOperation = (ItemBulkOperation<?, ?>) itemOperation;
                    if (itemBulkOperation.getOperationType() == CosmosItemOperationType.READ ||
                        (itemBulkOperation.getRequestOptions() != null &&
                            itemBulkOperation.getRequestOptions().isContentResponseOnWriteEnabled() != null &&
                            itemBulkOperation.getRequestOptions().isContentResponseOnWriteEnabled())) {

                        options.setContentResponseOnWriteEnabled(true);
                        break;
                    }
                }
            }
        }

        return withContext(context -> {
            final Mono<CosmosBatchResponse> responseMono = this.docClientWrapper.executeBatchRequest(
                BridgeInternal.getLink(this.container), serverRequest, options, false);

            return clientAccessor.getDiagnosticsProvider(this.cosmosClient)
                .traceEnabledBatchResponsePublisher(
                    responseMono,
                    context,
                    this.bulkSpanName,
                    this.container.getDatabase().getId(),
                    this.container.getId(),
                    this.cosmosClient,
                    options.getConsistencyLevel(),
                    OperationType.Batch,
                    ResourceType.Document,
                    clientAccessor.getEffectiveDiagnosticsThresholds(
                        this.cosmosClient, options.getDiagnosticsThresholds()));
        });
    }

    private void completeAllSinks() {
        logger.info("Closing all sinks, Context: {}", this.operationContextText);

        logger.debug("Executor service shut down, Context: {}", this.operationContextText);
        Sinks.EmitResult completeEmitResult = mainSink.tryEmitComplete();
        if (completeEmitResult == Sinks.EmitResult.OK) {
            logger.debug("Main sink completed, Context: {}", this.operationContextText);
        } else {
            if (completeEmitResult == Sinks.EmitResult.FAIL_CANCELLED ||
                completeEmitResult == Sinks.EmitResult.FAIL_TERMINATED) {

                logger.debug("Main sink already completed, EmitResult: {}, Context: {}",
                    completeEmitResult,
                    this.operationContextText);
            } else {
                logger.warn(
                    "Main sink completion failed. EmitResult: {}, Context: {}",
                    completeEmitResult,
                    this.operationContextText);
            }
        }

        this.shutdown();
    }

    private void onFlush() {
        try {
            this.groupSinks.forEach(sink -> sink.next(FlushBuffersItemOperation.singleton()));
        } catch(Throwable t) {
            logger.error("Callback invocation 'onFlush' failed. Context: {}", this.operationContextText,  t);
        }
    }

    private static String getItemOperationDiagnostics(CosmosItemOperation operation) {

        if (operation == FlushBuffersItemOperation.singleton()) {
            return "ItemOperation[Type: Flush]";
        }

        return "ItemOperation[Type: "
            + operation.getOperationType().toString()
            + ", PK: "
            + (operation.getPartitionKeyValue() != null ? operation.getPartitionKeyValue().toString() : "n/a")
            + ", id: "
            + operation.getId()
            + "]";
    }

    private static String getThreadInfo() {
        StringBuilder sb = new StringBuilder();
        Thread t = Thread.currentThread();
        sb
            .append("Thread[")
            .append("Name: ")
            .append(t.getName())
            .append(",Group: ")
            .append(t.getThreadGroup() != null ? t.getThreadGroup().getName() : "n/a")
            .append(", isDaemon: ")
            .append(t.isDaemon())
            .append(", Id: ")
            .append(t.getId())
            .append("]");

        return sb.toString();
    }

    private class SerializedEmitFailureHandler implements Sinks.EmitFailureHandler {

        @Override
        public boolean onEmitFailure(SignalType signalType, Sinks.EmitResult emitResult) {
            if (emitResult.equals(Sinks.EmitResult.FAIL_NON_SERIALIZED)) {
                logger.debug("SerializedEmitFailureHandler.onEmitFailure - Signal:{}, Result: {}", signalType, emitResult);

                return true;
            }

            logger.error("SerializedEmitFailureHandler.onEmitFailure - Signal:{}, Result: {}", signalType, emitResult);
            return false;
        }
    }

    private static class IdAndPartitionKey {
        String id;
        PartitionKey partitionKey;

        public IdAndPartitionKey(String id, PartitionKey partitionKey) {
            this(id, partitionKey, false);
        }

        public IdAndPartitionKey(String id, PartitionKey partitionKey, boolean retry) {
            this.id = id;
            this.partitionKey = partitionKey;
        }


        public Object getId() {
            return id;
        }

        public PartitionKey getPartitionKey() {
            return partitionKey;
        }

        @Override
        public boolean equals(Object o) {
            if (this == o) {
                return true;
            }
            if (!(o instanceof IdAndPartitionKey)) {
                return false;
            }
            IdAndPartitionKey that = (IdAndPartitionKey) o;
            return Objects.equals(id,that.id) && Objects.equals(partitionKey, that.partitionKey);
        }

        @Override
        public int hashCode() {
            return Objects.hash(id, partitionKey.toString());
        }
    }

    /**
     * Queue that keeps track of the status for retries and all of the failed items for a specific partition key and id combination
     */
    private static class StatusQueue {


        enum Status {
            /** All the items in the queue should be retried after failure */
            Retry,
            /** Indicates a split happened so items in the queue should be added to the main sink */
            Split,
            /** Indicates item will not be retried and items in the queue will be failed fast */
            NoRetry,
            /** Indicates item will not be retried and items in the queue will be removed (might not be needed) */
            NontransientException
        }
        private Queue<CosmosItemOperation> queue;
        private Status status;

        public StatusQueue() {
            this.queue = new ConcurrentLinkedQueue<>();
            this.status = Status.Retry;
        }

        public void add(CosmosItemOperation cosmosItemOperation) {
            if (!queue.contains(cosmosItemOperation)) {
                queue.add(cosmosItemOperation);
            }
        }

        public boolean isInitialFailedItem(CosmosItemOperation operation) {
            return operation.equals(queue.peek());
        }

        public CosmosItemOperation poll() {
            return queue.poll();
        }

        public Status getStatus() {
            return status;
        }

        public void setStatus(Status status) {
            this.status = status;
        }

        public Queue<CosmosItemOperation> getQueue() {
            return queue;
        }
    }


}
<|MERGE_RESOLUTION|>--- conflicted
+++ resolved
@@ -519,9 +519,7 @@
                 int totalSerializedLength = this.calculateTotalSerializedLength(currentTotalSerializedLength, itemOperation);
 
                 if (batchSize >= thresholds.getTargetMicroBatchSizeSnapshot() ||
-                    age >= this.maxMicroBatchIntervalInMs ||
-<<<<<<< HEAD
-                    totalSerializedLength >= BatchRequestResponseConstants.MAX_DIRECT_MODE_BATCH_REQUEST_BODY_SIZE_IN_BYTES || (preserveOrdering && !isItemAbsent)) {
+                    age >= this.maxMicroBatchIntervalInMs || totalSerializedLength >= this.maxMicroBatchPayloadSizeInBytes || (preserveOrdering && !isItemAbsent)) {
                     if (preserveOrdering && !isItemAbsent) {
                         logger.debug(
                             "BufferUntil - Flushing PKRange {} due to isItemAlreadyPresent ({}), BatchSize ({}), payload size ({}) or age ({}) " +
@@ -546,20 +544,6 @@
                             this.operationContextText,
                             getThreadInfo());
                     }
-=======
-                    totalSerializedLength >= this.maxMicroBatchPayloadSizeInBytes) {
-
-                    logger.debug(
-                        "BufferUntil - Flushing PKRange {} due to BatchSize ({}), payload size ({}) or age ({}), " +
-                            "Triggering {}, Context: {} {}",
-                        thresholds.getPartitionKeyRangeId(),
-                        batchSize,
-                        totalSerializedLength,
-                        age,
-                        getItemOperationDiagnostics(itemOperation),
-                        this.operationContextText,
-                        getThreadInfo());
->>>>>>> c5d092a6
                     firstRecordTimeStamp.set(-1);
                     firstRecordTimeStamp.compareAndSet(-1, timestamp);
                     currentMicroBatchSize.set(1);
