// Copyright (c) Microsoft Corporation. All rights reserved.
// Licensed under the MIT License.

package com.azure.cosmos.implementation.batch;

import com.azure.cosmos.BridgeInternal;
import com.azure.cosmos.CosmosAsyncClient;
import com.azure.cosmos.CosmosAsyncContainer;
import com.azure.cosmos.CosmosBridgeInternal;
import com.azure.cosmos.CosmosException;
import com.azure.cosmos.CosmosItemSerializer;
import com.azure.cosmos.ThrottlingRetryOptions;
import com.azure.cosmos.implementation.AsyncDocumentClient;
import com.azure.cosmos.implementation.CosmosBulkExecutionOptionsImpl;
import com.azure.cosmos.implementation.CosmosSchedulers;
import com.azure.cosmos.implementation.HttpConstants;
import com.azure.cosmos.implementation.ImplementationBridgeHelpers;
import com.azure.cosmos.implementation.OperationType;
import com.azure.cosmos.implementation.RequestOptions;
import com.azure.cosmos.implementation.ResourceType;
import com.azure.cosmos.implementation.apachecommons.lang.tuple.Pair;
import com.azure.cosmos.implementation.spark.OperationContextAndListenerTuple;
import com.azure.cosmos.models.CosmosBatchOperationResult;
import com.azure.cosmos.models.CosmosBatchResponse;
import com.azure.cosmos.models.CosmosBulkItemResponse;
import com.azure.cosmos.models.CosmosBulkOperationResponse;
import com.azure.cosmos.models.CosmosItemOperation;
import com.azure.cosmos.models.CosmosItemOperationType;
import com.azure.cosmos.models.ModelBridgeInternal;
import org.slf4j.Logger;
import org.slf4j.LoggerFactory;
import reactor.core.Disposable;
import reactor.core.Exceptions;
import reactor.core.publisher.Flux;
import reactor.core.publisher.FluxProcessor;
import reactor.core.publisher.FluxSink;
import reactor.core.publisher.GroupedFlux;
import reactor.core.publisher.Mono;
import reactor.core.publisher.SignalType;
import reactor.core.publisher.Sinks;
import reactor.core.publisher.UnicastProcessor;
import reactor.core.scheduler.Scheduler;
import reactor.util.function.Tuple2;

import java.time.Duration;
import java.util.ArrayList;
import java.util.List;
import java.util.Map;
import java.util.concurrent.ConcurrentMap;
import java.util.concurrent.CopyOnWriteArrayList;
import java.util.concurrent.TimeUnit;
import java.util.concurrent.atomic.AtomicBoolean;
import java.util.concurrent.atomic.AtomicInteger;
import java.util.concurrent.atomic.AtomicLong;
import java.util.concurrent.atomic.AtomicReference;

import static com.azure.core.util.FluxUtil.withContext;
import static com.azure.cosmos.implementation.guava25.base.Preconditions.checkNotNull;

/**
 * The Core logic of bulk execution is here.
 *
 * The actual execution of the flux of operations. It is done in following steps:

 * 1. Getting partition key range ID and grouping operations using that id.
 * 2. For the flux of operations in a group, adding buffering based on size and a duration.
 * 3. For the operation we get in after buffering, process it using a batch request and return
 *    a wrapper having request, response(if-any) and exception(if-any). Either response or exception will be there.
 *
 * 4. Any internal retry is done by adding in an intermediate sink for each grouped flux.
 * 5. Any operation which failed due to partition key range gone is retried by putting it in the main sink which leads
 *    to re-calculation of partition key range id.
 * 6. At the end and this is very essential, we close all the sinks as the sink continues to waits for more and the
 *    execution isn't finished even if all the operations have been executed(figured out by completion call of source)
 *
 * Note: Sink will move to a new interface from 3.5 and this is documentation for it:
 *    - https://github.com/reactor/reactor-core/blob/master/docs/asciidoc/processors.adoc
 *
 *    For our use case, Sinks.many().unicast() will work.
 */
public final class BulkExecutor<TContext> implements Disposable {

    private final static Logger logger = LoggerFactory.getLogger(BulkExecutor.class);
    private final static AtomicLong instanceCount = new AtomicLong(0);
    private static final ImplementationBridgeHelpers.CosmosAsyncClientHelper.CosmosAsyncClientAccessor clientAccessor =
        ImplementationBridgeHelpers.CosmosAsyncClientHelper.getCosmosAsyncClientAccessor();

    private final CosmosAsyncContainer container;
    private final int maxMicroBatchPayloadSizeInBytes;
    private final AsyncDocumentClient docClientWrapper;
    private final String operationContextText;
    private final OperationContextAndListenerTuple operationListener;
    private final ThrottlingRetryOptions throttlingRetryOptions;
    private final Flux<com.azure.cosmos.models.CosmosItemOperation> inputOperations;

    // Options for bulk execution.
    private final Long maxMicroBatchIntervalInMs;

    private final TContext batchContext;
    private final ConcurrentMap<String, PartitionScopeThresholds> partitionScopeThresholds;
    private final CosmosBulkExecutionOptionsImpl cosmosBulkExecutionOptions;

    // Handle gone error:
    private final AtomicBoolean mainSourceCompleted;
    private final AtomicBoolean isDisposed = new AtomicBoolean(false);
    private final AtomicBoolean isShutdown = new AtomicBoolean(false);
    private final AtomicInteger totalCount;
    private final static Sinks.EmitFailureHandler serializedEmitFailureHandler = new SerializedEmitFailureHandler();
    private final static Sinks.EmitFailureHandler serializedCompleteEmitFailureHandler =
        new SerializedCompleteEmitFailureHandler();
    private final Sinks.Many<CosmosItemOperation> mainSink;
    private final List<FluxSink<CosmosItemOperation>> groupSinks;
    private final CosmosAsyncClient cosmosClient;
    private final String bulkSpanName;
    private final AtomicReference<Disposable> scheduledFutureForFlush;
    private final String identifier = "BulkExecutor-" + instanceCount.incrementAndGet();
    private final BulkExecutorDiagnosticsTracker diagnosticsTracker;
    private final CosmosItemSerializer effectiveItemSerializer;

<<<<<<< HEAD
    @SuppressWarnings({"unchecked"})
=======
    private final Scheduler executionScheduler;

>>>>>>> 0f3357f2
    public BulkExecutor(CosmosAsyncContainer container,
                        Flux<CosmosItemOperation> inputOperations,
                        CosmosBulkExecutionOptionsImpl cosmosBulkOptions) {

        checkNotNull(container, "expected non-null container");
        checkNotNull(inputOperations, "expected non-null inputOperations");
        checkNotNull(cosmosBulkOptions, "expected non-null bulkOptions");

        this.maxMicroBatchPayloadSizeInBytes = cosmosBulkOptions.getMaxMicroBatchPayloadSizeInBytes();
        this.cosmosBulkExecutionOptions = cosmosBulkOptions;
        this.container = container;
        this.bulkSpanName = "nonTransactionalBatch." + this.container.getId();
        this.inputOperations = inputOperations;
        this.docClientWrapper = CosmosBridgeInternal.getAsyncDocumentClient(container.getDatabase());
        this.cosmosClient = ImplementationBridgeHelpers
            .CosmosAsyncDatabaseHelper
            .getCosmosAsyncDatabaseAccessor()
            .getCosmosAsyncClient(container.getDatabase());
        this.effectiveItemSerializer = this.docClientWrapper.getEffectiveItemSerializer(cosmosBulkOptions.getCustomItemSerializer());

        this.throttlingRetryOptions = docClientWrapper.getConnectionPolicy().getThrottlingRetryOptions();

        // Fill the option first, to make the BulkProcessingOptions immutable, as if accessed directly, we might get
        // different values when a new group is created.
        maxMicroBatchIntervalInMs = cosmosBulkExecutionOptions.getMaxMicroBatchInterval().toMillis();
        batchContext = (TContext) cosmosBulkExecutionOptions.getLegacyBatchScopedContext();
        this.partitionScopeThresholds = ImplementationBridgeHelpers.CosmosBulkExecutionThresholdsStateHelper
            .getBulkExecutionThresholdsAccessor()
            .getPartitionScopeThresholds(cosmosBulkExecutionOptions.getThresholdsState());
        operationListener = cosmosBulkExecutionOptions.getOperationContextAndListenerTuple();
        if (operationListener != null &&
            operationListener.getOperationContext() != null) {
            operationContextText = identifier + "[" + operationListener.getOperationContext().toString() + "]";
        } else {
            operationContextText = identifier +"[n/a]";
        }

        this.diagnosticsTracker = cosmosBulkExecutionOptions.getDiagnosticsTracker();

        // Initialize sink for handling gone error.
        mainSourceCompleted = new AtomicBoolean(false);
        totalCount = new AtomicInteger(0);
        mainSink =  Sinks.many().unicast().onBackpressureBuffer();
        groupSinks = new CopyOnWriteArrayList<>();

        this.scheduledFutureForFlush = new AtomicReference<>(CosmosSchedulers
            .BULK_EXECUTOR_FLUSH_BOUNDED_ELASTIC
            .schedulePeriodically(
                this::onFlush,
                this.maxMicroBatchIntervalInMs,
                this.maxMicroBatchIntervalInMs,
                TimeUnit.MILLISECONDS));

        Scheduler schedulerSnapshotFromOptions = bulkOptionsAccessor.getSchedulerOverride(cosmosBulkOptions);
        this.executionScheduler = schedulerSnapshotFromOptions != null ? schedulerSnapshotFromOptions : CosmosSchedulers.BULK_EXECUTOR_BOUNDED_ELASTIC;

        logger.debug("Instantiated BulkExecutor, Context: {}",
            this.operationContextText);
    }

    @Override
    public void dispose() {
        if (this.isDisposed.compareAndSet(false, true)) {
            long totalCountSnapshot = totalCount.get();
            if (totalCountSnapshot == 0) {
                completeAllSinks();
            } else {
                this.shutdown();
            }
        }
    }

    @Override
    public boolean isDisposed() {
        return this.isDisposed.get();
    }

    private void cancelFlushTask(boolean initializeAggressiveFlush) {
        long flushIntervalAfterDrainingIncomingFlux = Math.min(
            this.maxMicroBatchIntervalInMs,
            BatchRequestResponseConstants
                .DEFAULT_MAX_MICRO_BATCH_INTERVAL_AFTER_DRAINING_INCOMING_FLUX_IN_MILLISECONDS);

        Disposable newFlushTask = initializeAggressiveFlush
            ? CosmosSchedulers
                .BULK_EXECUTOR_FLUSH_BOUNDED_ELASTIC
                .schedulePeriodically(
                    this::onFlush,
                    flushIntervalAfterDrainingIncomingFlux,
                    flushIntervalAfterDrainingIncomingFlux,
                    TimeUnit.MILLISECONDS)
            : null;

        Disposable scheduledFutureSnapshot = this.scheduledFutureForFlush.getAndSet(newFlushTask);

        if (scheduledFutureSnapshot != null) {
            try {
                scheduledFutureSnapshot.dispose();
                logDebugOrWarning("Cancelled all future scheduled tasks {}, Context: {}", getThreadInfo(), this.operationContextText);
            } catch (Exception e) {
                logger.warn("Failed to cancel scheduled tasks{}, Context: {}", getThreadInfo(), this.operationContextText, e);
            }
        }
    }

    private void logInfoOrWarning(String msg, Object... args) {
        if (this.diagnosticsTracker == null || !this.diagnosticsTracker.verboseLoggingAfterReEnqueueingRetriesEnabled()) {
            logger.info(msg, args);
        } else {
            logger.warn(msg, args);
        }
    }

    private void logDebugOrWarning(String msg, Object... args) {
        if (this.diagnosticsTracker == null || !this.diagnosticsTracker.verboseLoggingAfterReEnqueueingRetriesEnabled()) {
            logger.debug(msg, args);
        } else {
            logger.warn(msg, args);
        }
    }

    private void shutdown() {
        if (this.isShutdown.compareAndSet(false, true)) {
            logDebugOrWarning("Shutting down, Context: {}", this.operationContextText);

            groupSinks.forEach(FluxSink::complete);
            logger.debug("All group sinks completed, Context: {}", this.operationContextText);

            this.cancelFlushTask(false);
        }
    }

    public Flux<CosmosBulkOperationResponse<TContext>> execute() {
        return this
            .executeCore()
            .doFinally((SignalType signal) -> {
                if (signal == SignalType.ON_COMPLETE) {
                    logDebugOrWarning("BulkExecutor.execute flux completed - # left items {}, Context: {}, {}",
                        this.totalCount.get(),
                        this.operationContextText,
                        getThreadInfo());
                } else {
                    int itemsLeftSnapshot = this.totalCount.get();
                    if (itemsLeftSnapshot > 0) {
                        logInfoOrWarning("BulkExecutor.execute flux terminated - Signal: {} - # left items {}, Context: {}, {}",
                            signal,
                            itemsLeftSnapshot,
                            this.operationContextText,
                            getThreadInfo());
                    } else {
                        logDebugOrWarning("BulkExecutor.execute flux terminated - Signal: {} - # left items {}, Context: {}, {}",
                            signal,
                            itemsLeftSnapshot,
                            this.operationContextText,
                            getThreadInfo());
                    }
                }

                this.dispose();
            });
    }

    private Flux<CosmosBulkOperationResponse<TContext>> executeCore() {

        // The groupBy below is running into a hang if the flatMap above is
        // not allowing at least a concurrency of the number of unique values
        // you groupBy on.
        // The groupBy is used to isolate Cosmos physical partitions
        // so when there is no config override we enforce that the flatMap is using a concurrency of
        // Math.max(default concurrency (256), #of partitions * 2 (to accommodate for some splits))
        // The config override can be used by the Spark connector when customers follow best practices and
        // repartition the data frame to avoid that each Spark partition contains data spread across all
        // physical partitions. When repartitioning the incoming data it is possible to ensure that each
        // Spark partition will only target a subset of Cosmos partitions. This will improve the efficiency
        // and mean fewer than #of Partitions concurrency will be needed for
        // large containers. (with hundreds of physical partitions)
        Integer nullableMaxConcurrentCosmosPartitions = cosmosBulkExecutionOptions.getMaxConcurrentCosmosPartitions();
        Mono<Integer> maxConcurrentCosmosPartitionsMono = nullableMaxConcurrentCosmosPartitions != null ?
            Mono.just(Math.max(256, nullableMaxConcurrentCosmosPartitions)) :
            ImplementationBridgeHelpers
                .CosmosAsyncContainerHelper
                .getCosmosAsyncContainerAccessor()
                .getFeedRanges(this.container, false).map(ranges -> Math.max(256, ranges.size() * 2));

        return
            maxConcurrentCosmosPartitionsMono
            .subscribeOn(this.executionScheduler)
            .flatMapMany(maxConcurrentCosmosPartitions -> {

                logDebugOrWarning("BulkExecutor.execute with MaxConcurrentPartitions: {}, Context: {}",
                    maxConcurrentCosmosPartitions,
                    this.operationContextText);

                return this.inputOperations
                    .publishOn(this.executionScheduler)
                    .onErrorMap(throwable -> {
                        logger.error("{}: Skipping an error operation while processing. Cause: {}, Context: {}",
                            getThreadInfo(),
                            throwable.getMessage(),
                            this.operationContextText,
                            throwable);

                        return throwable;
                    })
                    .doOnNext((CosmosItemOperation cosmosItemOperation) -> {
                        // Set the retry policy before starting execution. Should only happens once.
                        BulkExecutorUtil.setRetryPolicyForBulk(
                            docClientWrapper,
                            this.container,
                            cosmosItemOperation,
                            this.throttlingRetryOptions);

                        if (cosmosItemOperation != FlushBuffersItemOperation.singleton()) {
                            totalCount.incrementAndGet();
                        }

                        logger.trace(
                            "SetupRetryPolicy, {}, TotalCount: {}, Context: {}, {}",
                            getItemOperationDiagnostics(cosmosItemOperation),
                            totalCount.get(),
                            this.operationContextText,
                            getThreadInfo()
                        );
                    })
                    .doOnComplete(() -> {
                        mainSourceCompleted.set(true);

                        long totalCountSnapshot = totalCount.get();
                        logDebugOrWarning("Main source completed - # left items {}, Context: {}",
                            totalCountSnapshot,
                            this.operationContextText);
                        if (totalCountSnapshot == 0) {
                            // This is needed as there can be case that onComplete was called after last element was processed
                            // So complete the sink here also if count is 0, if source has completed and count isn't zero,
                            // then the last element in the doOnNext will close it. Sink doesn't mind in case of a double close.

                            completeAllSinks();
                        } else {
                            this.cancelFlushTask(true);
                            this.onFlush();

                            logDebugOrWarning("Scheduled new flush operation {}, Context: {}", getThreadInfo(), this.operationContextText);
                        }
                    })
                    .mergeWith(mainSink.asFlux())
                    .subscribeOn(this.executionScheduler)
                    .flatMap(
                        operation -> {
                            logger.trace("Before Resolve PkRangeId, {}, Context: {} {}",
                                getItemOperationDiagnostics(operation),
                                this.operationContextText,
                                getThreadInfo());

                            // resolve partition key range id again for operations which comes in main sink due to gone retry.
                            return BulkExecutorUtil.resolvePartitionKeyRangeId(this.docClientWrapper, this.container, operation)
                                                   .map((String pkRangeId) -> {
                                                       PartitionScopeThresholds partitionScopeThresholds =
                                                           this.partitionScopeThresholds.computeIfAbsent(
                                                               pkRangeId,
                                                               (newPkRangeId) -> new PartitionScopeThresholds(newPkRangeId, this.cosmosBulkExecutionOptions));

                                                       logger.trace("Resolved PkRangeId, {}, PKRangeId: {} Context: {} {}",
                                                           getItemOperationDiagnostics(operation),
                                                           pkRangeId,
                                                           this.operationContextText,
                                                           getThreadInfo());

                                                       return Pair.of(partitionScopeThresholds, operation);
                                                   });
                        })
                    .groupBy(Pair::getKey, Pair::getValue)
                    .flatMap(
                        this::executePartitionedGroup,
                        maxConcurrentCosmosPartitions)
                    .subscribeOn(this.executionScheduler)
                    .doOnNext(requestAndResponse -> {

                        int totalCountAfterDecrement = totalCount.decrementAndGet();
                        boolean mainSourceCompletedSnapshot = mainSourceCompleted.get();
                        if (totalCountAfterDecrement == 0 && mainSourceCompletedSnapshot) {
                            // It is possible that count is zero but there are more elements in the source.
                            // Count 0 also signifies that there are no pending elements in any sink.
                            logDebugOrWarning("All work completed, {}, TotalCount: {}, Context: {} {}",
                                getItemOperationDiagnostics(requestAndResponse.getOperation()),
                                totalCountAfterDecrement,
                                this.operationContextText,
                                getThreadInfo());
                            completeAllSinks();
                        } else {
                            if (totalCountAfterDecrement == 0) {
                                logDebugOrWarning(
                                    "No Work left - but mainSource not yet completed, Context: {} {}",
                                    this.operationContextText,
                                    getThreadInfo());
                            }
                            logger.trace(
                                "Work left - TotalCount after decrement: {}, main sink completed {}, {}, Context: {} {}",
                                totalCountAfterDecrement,
                                mainSourceCompletedSnapshot,
                                getItemOperationDiagnostics(requestAndResponse.getOperation()),
                                this.operationContextText,
                                getThreadInfo());
                        }
                    })
                    .doOnComplete(() -> {
                        int totalCountSnapshot = totalCount.get();
                        boolean mainSourceCompletedSnapshot = mainSourceCompleted.get();
                        if (totalCountSnapshot == 0 && mainSourceCompletedSnapshot) {
                            // It is possible that count is zero but there are more elements in the source.
                            // Count 0 also signifies that there are no pending elements in any sink.
                            logDebugOrWarning("DoOnComplete: All work completed, Context: {}", this.operationContextText);
                            completeAllSinks();
                        } else {
                            logDebugOrWarning(
                                "DoOnComplete: Work left - TotalCount after decrement: {}, main sink completed {}, Context: {} {}",
                                totalCountSnapshot,
                                mainSourceCompletedSnapshot,
                                this.operationContextText,
                                getThreadInfo());
                        }
                    });
            });
    }

    private Flux<CosmosBulkOperationResponse<TContext>> executePartitionedGroup(
        GroupedFlux<PartitionScopeThresholds, CosmosItemOperation> partitionedGroupFluxOfInputOperations) {

        final PartitionScopeThresholds thresholds = partitionedGroupFluxOfInputOperations.key();

        final FluxProcessor<CosmosItemOperation, CosmosItemOperation> groupFluxProcessor =
            UnicastProcessor.<CosmosItemOperation>create().serialize();
        final FluxSink<CosmosItemOperation> groupSink = groupFluxProcessor.sink(FluxSink.OverflowStrategy.BUFFER);
        groupSinks.add(groupSink);

        AtomicLong firstRecordTimeStamp = new AtomicLong(-1);
        AtomicLong currentMicroBatchSize = new AtomicLong(0);
        AtomicInteger currentTotalSerializedLength = new AtomicInteger(0);

        return partitionedGroupFluxOfInputOperations
            .mergeWith(groupFluxProcessor)
            .onBackpressureBuffer()
            .timestamp()
            .subscribeOn(this.executionScheduler)
            .bufferUntil(timeStampItemOperationTuple -> {
                long timestamp = timeStampItemOperationTuple.getT1();
                CosmosItemOperation itemOperation = timeStampItemOperationTuple.getT2();

                logger.trace(
                    "BufferUntil - enqueued {}, {}, Context: {} {}",
                    timestamp,
                    getItemOperationDiagnostics(itemOperation),
                    this.operationContextText,
                    getThreadInfo());

                if (itemOperation == FlushBuffersItemOperation.singleton()) {
                    long currentMicroBatchSizeSnapshot = currentMicroBatchSize.get();
                    if (currentMicroBatchSizeSnapshot > 0) {
                        logger.trace(
                            "Flushing PKRange {} (batch size: {}) due to FlushItemOperation, Context: {} {}",
                            thresholds.getPartitionKeyRangeId(),
                            currentMicroBatchSizeSnapshot,
                            this.operationContextText,
                            getThreadInfo());

                        firstRecordTimeStamp.set(-1);
                        currentMicroBatchSize.set(0);
                        currentTotalSerializedLength.set(0);

                        return true;
                    }

                    // avoid counting flush operations for the micro batch size calculation
                    return false;
                }

                firstRecordTimeStamp.compareAndSet(-1, timestamp);
                long age = timestamp - firstRecordTimeStamp.get();
                long batchSize = currentMicroBatchSize.incrementAndGet();
                int totalSerializedLength = this.calculateTotalSerializedLength(currentTotalSerializedLength, itemOperation);

                if (batchSize >= thresholds.getTargetMicroBatchSizeSnapshot() ||
                    age >= this.maxMicroBatchIntervalInMs ||
                    totalSerializedLength >= this.maxMicroBatchPayloadSizeInBytes) {

                    logDebugOrWarning(
                        "BufferUntil - Flushing PKRange {} due to BatchSize ({}), payload size ({}) or age ({}), " +
                            "Triggering {}, Context: {} {}",
                        thresholds.getPartitionKeyRangeId(),
                        batchSize,
                        totalSerializedLength,
                        age,
                        getItemOperationDiagnostics(itemOperation),
                        this.operationContextText,
                        getThreadInfo());
                    firstRecordTimeStamp.set(-1);
                    currentMicroBatchSize.set(0);
                    currentTotalSerializedLength.set(0);
                    return true;
                }

                return false;
            })
            .flatMap(
                (List<Tuple2<Long, CosmosItemOperation>> timeStampAndItemOperationTuples) -> {
                    List<CosmosItemOperation> operations = new ArrayList<>(timeStampAndItemOperationTuples.size());
                    for (Tuple2<Long, CosmosItemOperation> timeStampAndItemOperationTuple :
                        timeStampAndItemOperationTuples) {

                        CosmosItemOperation itemOperation = timeStampAndItemOperationTuple.getT2();
                        if (itemOperation == FlushBuffersItemOperation.singleton()) {
                            continue;
                        }
                        operations.add(itemOperation);
                    }

                    logDebugOrWarning(
                        "Flushing PKRange {} micro batch with {} operations,  Context: {} {}",
                        thresholds.getPartitionKeyRangeId(),
                        operations.size(),
                        this.operationContextText,
                        getThreadInfo());

                    return executeOperations(operations, thresholds, groupSink);
                },
                this.cosmosBulkExecutionOptions.getMaxMicroBatchConcurrency());
    }

    private int calculateTotalSerializedLength(AtomicInteger currentTotalSerializedLength, CosmosItemOperation item) {
        if (item instanceof CosmosItemOperationBase) {
            return currentTotalSerializedLength.accumulateAndGet(
                ((CosmosItemOperationBase) item).getSerializedLength(this.effectiveItemSerializer),
                Integer::sum);
        }

        return currentTotalSerializedLength.get();
    }

    private Flux<CosmosBulkOperationResponse<TContext>> executeOperations(
        List<CosmosItemOperation> operations,
        PartitionScopeThresholds thresholds,
        FluxSink<CosmosItemOperation> groupSink) {

        if (operations.size() == 0) {
            logger.trace("Empty operations list, Context: {}", this.operationContextText);
            return Flux.empty();
        }

        String pkRange = thresholds.getPartitionKeyRangeId();
        ServerOperationBatchRequest serverOperationBatchRequest =
            BulkExecutorUtil.createBatchRequest(operations, pkRange, this.maxMicroBatchPayloadSizeInBytes, this.effectiveItemSerializer);
        if (serverOperationBatchRequest.getBatchPendingOperations().size() > 0) {
            serverOperationBatchRequest.getBatchPendingOperations().forEach(groupSink::next);
        }

        return Flux.just(serverOperationBatchRequest.getBatchRequest())
            .publishOn(this.executionScheduler)
            .flatMap((PartitionKeyRangeServerBatchRequest serverRequest) ->
                this.executePartitionKeyRangeServerBatchRequest(serverRequest, groupSink, thresholds));
    }

    private Flux<CosmosBulkOperationResponse<TContext>> executePartitionKeyRangeServerBatchRequest(
        PartitionKeyRangeServerBatchRequest serverRequest,
        FluxSink<CosmosItemOperation> groupSink,
        PartitionScopeThresholds thresholds) {

        return this.executeBatchRequest(serverRequest)
            .subscribeOn(this.executionScheduler)
            .flatMapMany(response -> {

                if (diagnosticsTracker != null && response.getDiagnostics() != null) {
                    diagnosticsTracker.trackDiagnostics(response.getDiagnostics().getDiagnosticsContext());
                }

                return Flux
                    .fromIterable(response.getResults())
                    .publishOn(this.executionScheduler)
                    .flatMap((CosmosBatchOperationResult result) ->
                    handleTransactionalBatchOperationResult(response, result, groupSink, thresholds));
            })
            .onErrorResume((Throwable throwable) -> {

                if (!(throwable instanceof Exception)) {
                    throw Exceptions.propagate(throwable);
                }

                Exception exception = (Exception) throwable;

                return Flux
                    .fromIterable(serverRequest.getOperations())
                    .publishOn(this.executionScheduler)
                    .flatMap((CosmosItemOperation itemOperation) ->
                        handleTransactionalBatchExecutionException(itemOperation, exception, groupSink, thresholds));
            });
    }

    // Helper functions
    private Mono<CosmosBulkOperationResponse<TContext>> handleTransactionalBatchOperationResult(
        CosmosBatchResponse response,
        CosmosBatchOperationResult operationResult,
        FluxSink<CosmosItemOperation> groupSink,
        PartitionScopeThresholds thresholds) {

        CosmosBulkItemResponse cosmosBulkItemResponse = ModelBridgeInternal
            .createCosmosBulkItemResponse(operationResult, response);
        CosmosItemOperation itemOperation = operationResult.getOperation();
        TContext actualContext = this.getActualContext(itemOperation);

        logDebugOrWarning(
            "HandleTransactionalBatchOperationResult - PKRange {}, Response Status Code {}, " +
                "Operation Status Code, {}, {}, Context: {} {}",
            thresholds.getPartitionKeyRangeId(),
            response.getStatusCode(),
            operationResult.getStatusCode(),
            getItemOperationDiagnostics(itemOperation),
            this.operationContextText,
            getThreadInfo());

        if (!operationResult.isSuccessStatusCode()) {

            if (itemOperation instanceof ItemBulkOperation<?, ?>) {

                ItemBulkOperation<?, ?> itemBulkOperation = (ItemBulkOperation<?, ?>) itemOperation;
                return itemBulkOperation.getRetryPolicy().shouldRetry(operationResult).flatMap(
                    result -> {
                        if (result.shouldRetry) {
                            logDebugOrWarning(
                                "HandleTransactionalBatchOperationResult - enqueue retry, PKRange {}, Response " +
                                    "Status Code {}, Operation Status Code, {}, {}, Context: {} {}",
                                thresholds.getPartitionKeyRangeId(),
                                response.getStatusCode(),
                                operationResult.getStatusCode(),
                                getItemOperationDiagnostics(itemOperation),
                                this.operationContextText,
                                getThreadInfo());
                            return this.enqueueForRetry(result.backOffTime, groupSink, itemOperation, thresholds);
                        } else {
                            // reduce log noise level for commonly expected/normal status codes
                            if (response.getStatusCode() == HttpConstants.StatusCodes.CONFLICT ||
                                response.getStatusCode() == HttpConstants.StatusCodes.PRECONDITION_FAILED) {

                                logDebugOrWarning(
                                    "HandleTransactionalBatchOperationResult - Fail, PKRange {}, Response Status " +
                                        "Code {}, Operation Status Code {}, {}, Context: {} {}",
                                    thresholds.getPartitionKeyRangeId(),
                                    response.getStatusCode(),
                                    operationResult.getStatusCode(),
                                    getItemOperationDiagnostics(itemOperation),
                                    this.operationContextText,
                                    getThreadInfo());
                            } else {
                                logger.error(
                                    "HandleTransactionalBatchOperationResult - Fail, PKRange {}, Response Status " +
                                        "Code {}, Operation Status Code {}, {}, Context: {} {}",
                                    thresholds.getPartitionKeyRangeId(),
                                    response.getStatusCode(),
                                    operationResult.getStatusCode(),
                                    getItemOperationDiagnostics(itemOperation),
                                    this.operationContextText,
                                    getThreadInfo());
                            }
                            return Mono.just(ModelBridgeInternal.createCosmosBulkOperationResponse(
                                itemOperation, cosmosBulkItemResponse, actualContext));
                        }
                    });

            } else {
                throw new UnsupportedOperationException("Unknown CosmosItemOperation.");
            }
        }

        thresholds.recordSuccessfulOperation();
        return Mono.just(ModelBridgeInternal.createCosmosBulkOperationResponse(
            itemOperation,
            cosmosBulkItemResponse,
            actualContext));
    }

    private TContext getActualContext(CosmosItemOperation itemOperation) {
        ItemBulkOperation<?, ?> itemBulkOperation = null;

        if (itemOperation instanceof ItemBulkOperation<?, ?>) {
            itemBulkOperation = (ItemBulkOperation<?, ?>) itemOperation;
        }

        if (itemBulkOperation == null) {
            return this.batchContext;
        }

        TContext operationContext = itemBulkOperation.getContext();
        if (operationContext != null) {
            return operationContext;
        }

        return this.batchContext;
    }

    private Mono<CosmosBulkOperationResponse<TContext>> handleTransactionalBatchExecutionException(
        CosmosItemOperation itemOperation,
        Exception exception,
        FluxSink<CosmosItemOperation> groupSink,
        PartitionScopeThresholds thresholds) {

        logDebugOrWarning(
            "HandleTransactionalBatchExecutionException, PKRange {}, Error: {}, {}, Context: {} {}",
            thresholds.getPartitionKeyRangeId(),
            exception,
            getItemOperationDiagnostics(itemOperation),
            this.operationContextText,
            getThreadInfo());

        if (exception instanceof CosmosException && itemOperation instanceof ItemBulkOperation<?, ?>) {
            CosmosException cosmosException = (CosmosException) exception;
            ItemBulkOperation<?, ?> itemBulkOperation = (ItemBulkOperation<?, ?>) itemOperation;

            // First check if it failed due to split, so the operations need to go in a different pk range group. So
            // add it in the mainSink.

            return itemBulkOperation.getRetryPolicy()
                .shouldRetryForGone(cosmosException.getStatusCode(), cosmosException.getSubStatusCode(), itemBulkOperation, cosmosException)
                .flatMap(shouldRetryGone -> {
                    if (shouldRetryGone) {
                        logDebugOrWarning(
                            "HandleTransactionalBatchExecutionException - Retry due to split, PKRange {}, Error: " +
                                "{}, {}, Context: {} {}",
                            thresholds.getPartitionKeyRangeId(),
                            exception,
                            getItemOperationDiagnostics(itemOperation),
                            this.operationContextText,
                            getThreadInfo());
                        // retry - but don't mark as enqueued for retry in thresholds
                        mainSink.emitNext(itemOperation, serializedEmitFailureHandler);
                        return Mono.empty();
                    } else {
                        logDebugOrWarning(
                            "HandleTransactionalBatchExecutionException - Retry other, PKRange {}, Error: " +
                                "{}, {}, Context: {} {}",
                            thresholds.getPartitionKeyRangeId(),
                            exception,
                            getItemOperationDiagnostics(itemOperation),
                            this.operationContextText,
                            getThreadInfo());
                        return retryOtherExceptions(
                            itemOperation,
                            exception,
                            groupSink,
                            cosmosException,
                            itemBulkOperation,
                            thresholds);
                    }
                });
        }

        TContext actualContext = this.getActualContext(itemOperation);
        return Mono.just(ModelBridgeInternal.createCosmosBulkOperationResponse(itemOperation, exception, actualContext));
    }

    private Mono<CosmosBulkOperationResponse<TContext>> enqueueForRetry(
        Duration backOffTime,
        FluxSink<CosmosItemOperation> groupSink,
        CosmosItemOperation itemOperation,
        PartitionScopeThresholds thresholds) {

        thresholds.recordEnqueuedRetry();
        if (backOffTime == null || backOffTime.isZero()) {
            groupSink.next(itemOperation);
            return Mono.empty();
        } else {
            return Mono
                .delay(backOffTime)
                .flatMap((dummy) -> {
                    groupSink.next(itemOperation);
                    return Mono.empty();
                });
        }
    }

    private Mono<CosmosBulkOperationResponse<TContext>> retryOtherExceptions(
        CosmosItemOperation itemOperation,
        Exception exception,
        FluxSink<CosmosItemOperation> groupSink,
        CosmosException cosmosException,
        ItemBulkOperation<?, ?> itemBulkOperation,
        PartitionScopeThresholds thresholds) {

        TContext actualContext = this.getActualContext(itemOperation);
        return itemBulkOperation.getRetryPolicy().shouldRetry(cosmosException).flatMap(result -> {
            if (result.shouldRetry) {
                return this.enqueueForRetry(result.backOffTime, groupSink, itemBulkOperation, thresholds);
            } else {
                return Mono.just(ModelBridgeInternal.createCosmosBulkOperationResponse(
                    itemOperation, exception, actualContext));
            }
        });
    }

    private Mono<CosmosBatchResponse> executeBatchRequest(PartitionKeyRangeServerBatchRequest serverRequest) {
        RequestOptions options = new RequestOptions();
        options.setThroughputControlGroupName(cosmosBulkExecutionOptions.getThroughputControlGroupName());
        options.setExcludedRegions(cosmosBulkExecutionOptions.getExcludedRegions());

        //  This logic is to handle custom bulk options which can be passed through encryption or through some other project
        Map<String, String> customOptions = cosmosBulkExecutionOptions.getHeaders();
        if (customOptions != null && !customOptions.isEmpty()) {
            for(Map.Entry<String, String> entry : customOptions.entrySet()) {
                options.setHeader(entry.getKey(), entry.getValue());
            }
        }
        options.setOperationContextAndListenerTuple(operationListener);

        // The request options here are used for the BulkRequest exchanged with the service
        // If contentResponseOnWrite is not enabled here (or at the client level) the
        // service will not even send a bulk response payload - so all the
        // CosmosBulItemRequestOptions are irrelevant - all payloads will be null
        // Instead we should automatically enforce contentResponseOnWrite for all
        // bulk requests whenever at least one of the item operations requires a content response (either
        // because it is a read operation or because contentResponseOnWrite was enabled explicitly)
        if (!this.docClientWrapper.isContentResponseOnWriteEnabled() &&
            serverRequest.getOperations().size() > 0) {

            for (CosmosItemOperation itemOperation : serverRequest.getOperations()) {
                if (itemOperation instanceof ItemBulkOperation<?, ?>) {

                    ItemBulkOperation<?, ?> itemBulkOperation = (ItemBulkOperation<?, ?>) itemOperation;
                    if (itemBulkOperation.getOperationType() == CosmosItemOperationType.READ ||
                        (itemBulkOperation.getRequestOptions() != null &&
                            itemBulkOperation.getRequestOptions().isContentResponseOnWriteEnabled() != null &&
                            itemBulkOperation.getRequestOptions().isContentResponseOnWriteEnabled())) {

                        options.setContentResponseOnWriteEnabled(true);
                        break;
                    }
                }
            }
        }

        return withContext(context -> {
            final Mono<CosmosBatchResponse> responseMono = this.docClientWrapper.executeBatchRequest(
                BridgeInternal.getLink(this.container), serverRequest, options, false);

            return clientAccessor.getDiagnosticsProvider(this.cosmosClient)
                .traceEnabledBatchResponsePublisher(
                    responseMono,
                    context,
                    this.bulkSpanName,
                    this.container.getDatabase().getId(),
                    this.container.getId(),
                    this.cosmosClient,
                    options.getConsistencyLevel(),
                    OperationType.Batch,
                    ResourceType.Document,
                    options,
                    this.cosmosBulkExecutionOptions.getMaxMicroBatchSize());
        });
    }

    private void completeAllSinks() {
        logInfoOrWarning("Closing all sinks, Context: {}", this.operationContextText);

        logger.debug("Executor service shut down, Context: {}", this.operationContextText);
        mainSink.emitComplete(serializedCompleteEmitFailureHandler);

        this.shutdown();
    }

    private void onFlush() {
        try {
            this.groupSinks.forEach(sink -> sink.next(FlushBuffersItemOperation.singleton()));
        } catch(Throwable t) {
            logger.error("Callback invocation 'onFlush' failed. Context: {}", this.operationContextText,  t);
        }
    }

    private static String getItemOperationDiagnostics(CosmosItemOperation operation) {

        if (operation == FlushBuffersItemOperation.singleton()) {
            return "ItemOperation[Type: Flush]";
        }

        return "ItemOperation[Type: "
            + operation.getOperationType().toString()
            + ", PK: "
            + (operation.getPartitionKeyValue() != null ? operation.getPartitionKeyValue().toString() : "n/a")
            + ", id: "
            + operation.getId()
            + "]";
    }

    private static String getThreadInfo() {
        StringBuilder sb = new StringBuilder();
        Thread t = Thread.currentThread();
        sb
            .append("Thread[")
            .append("Name: ")
            .append(t.getName())
            .append(",Group: ")
            .append(t.getThreadGroup() != null ? t.getThreadGroup().getName() : "n/a")
            .append(", isDaemon: ")
            .append(t.isDaemon())
            .append(", Id: ")
            .append(t.getId())
            .append("]");

        return sb.toString();
    }

    private static class SerializedEmitFailureHandler implements Sinks.EmitFailureHandler {

        @Override
        public boolean onEmitFailure(SignalType signalType, Sinks.EmitResult emitResult) {
            if (emitResult.equals(Sinks.EmitResult.FAIL_NON_SERIALIZED)) {
                logger.debug("SerializedEmitFailureHandler.onEmitFailure - Signal:{}, Result: {}", signalType, emitResult);

                return true;
            }

            logger.error("SerializedEmitFailureHandler.onEmitFailure - Signal:{}, Result: {}", signalType, emitResult);
            return false;
        }
    }

    private static class SerializedCompleteEmitFailureHandler implements Sinks.EmitFailureHandler {

        @Override
        public boolean onEmitFailure(SignalType signalType, Sinks.EmitResult emitResult) {
            if (emitResult.equals(Sinks.EmitResult.FAIL_NON_SERIALIZED)) {
                logger.debug("SerializedCompleteEmitFailureHandler.onEmitFailure - Signal:{}, Result: {}", signalType, emitResult);

                return true;
            }

            if (emitResult == Sinks.EmitResult.FAIL_CANCELLED || emitResult == Sinks.EmitResult.FAIL_TERMINATED) {
                logger.debug("SerializedCompleteEmitFailureHandler.onEmitFailure - Main sink already completed, Signal:{}, Result: {}", signalType, emitResult);
                return false;
            }

            logger.error("SerializedCompleteEmitFailureHandler.onEmitFailure - Signal:{}, Result: {}", signalType, emitResult);
            return false;
        }
    }
}<|MERGE_RESOLUTION|>--- conflicted
+++ resolved
@@ -116,13 +116,9 @@
     private final String identifier = "BulkExecutor-" + instanceCount.incrementAndGet();
     private final BulkExecutorDiagnosticsTracker diagnosticsTracker;
     private final CosmosItemSerializer effectiveItemSerializer;
-
-<<<<<<< HEAD
+    private final Scheduler executionScheduler;
+
     @SuppressWarnings({"unchecked"})
-=======
-    private final Scheduler executionScheduler;
-
->>>>>>> 0f3357f2
     public BulkExecutor(CosmosAsyncContainer container,
                         Flux<CosmosItemOperation> inputOperations,
                         CosmosBulkExecutionOptionsImpl cosmosBulkOptions) {
@@ -176,7 +172,7 @@
                 this.maxMicroBatchIntervalInMs,
                 TimeUnit.MILLISECONDS));
 
-        Scheduler schedulerSnapshotFromOptions = bulkOptionsAccessor.getSchedulerOverride(cosmosBulkOptions);
+        Scheduler schedulerSnapshotFromOptions = cosmosBulkOptions.getSchedulerOverride();
         this.executionScheduler = schedulerSnapshotFromOptions != null ? schedulerSnapshotFromOptions : CosmosSchedulers.BULK_EXECUTOR_BOUNDED_ELASTIC;
 
         logger.debug("Instantiated BulkExecutor, Context: {}",
