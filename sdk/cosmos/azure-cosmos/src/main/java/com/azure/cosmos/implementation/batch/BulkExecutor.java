// Copyright (c) Microsoft Corporation. All rights reserved.
// Licensed under the MIT License.

package com.azure.cosmos.implementation.batch;

import com.azure.cosmos.BridgeInternal;
import com.azure.cosmos.BulkProcessingOptions;
import com.azure.cosmos.CosmosAsyncContainer;
import com.azure.cosmos.CosmosBridgeInternal;
import com.azure.cosmos.CosmosBulkItemResponse;
import com.azure.cosmos.CosmosBulkOperationResponse;
import com.azure.cosmos.CosmosException;
import com.azure.cosmos.CosmosItemOperation;
import com.azure.cosmos.ThrottlingRetryOptions;
import com.azure.cosmos.TransactionalBatchOperationResult;
import com.azure.cosmos.TransactionalBatchResponse;
import com.azure.cosmos.implementation.AsyncDocumentClient;
import com.azure.cosmos.implementation.ImplementationBridgeHelpers;
import com.azure.cosmos.implementation.RequestOptions;
import com.azure.cosmos.implementation.apachecommons.lang.tuple.Pair;
import com.azure.cosmos.implementation.spark.OperationContextAndListenerTuple;
import io.netty.handler.codec.http.HttpResponseStatus;
import org.slf4j.Logger;
import org.slf4j.LoggerFactory;
import reactor.core.Exceptions;
import reactor.core.publisher.Flux;
import reactor.core.publisher.FluxProcessor;
import reactor.core.publisher.FluxSink;
import reactor.core.publisher.GroupedFlux;
import reactor.core.publisher.Mono;
import reactor.core.publisher.UnicastProcessor;
import reactor.core.scheduler.Schedulers;

import java.time.Duration;
import java.util.ArrayList;
import java.util.List;
import java.util.concurrent.atomic.AtomicBoolean;
import java.util.concurrent.atomic.AtomicInteger;

import static com.azure.cosmos.implementation.guava25.base.Preconditions.checkNotNull;

/**
 * The Core logic of bulk execution is here.
 *
 * The actual execution of the flux of operations. It is done in following steps:

 * 1. Getting partition key range ID and grouping operations using that id.
 * 2. For the flux of operations in a group, adding buffering based on size and a duration.
 * 3. For the operation we get in after buffering, process it using a batch request and return
 *    a wrapper having request, response(if-any) and exception(if-any). Either response or exception will be there.
 *
 * 4. Any internal retry is done by adding in an intermediate sink for each grouped flux.
 * 5. Any operation which failed due to partition key range gone is retried by putting it in the main sink which leads
 *    to re-calculation of partition key range id.
 * 6. At the end and this is very essential, we close all the sinks as the sink continues to waits for more and the
 *    execution isn't finished even if all the operations have been executed(figured out by completion call of source)
 *
 * Note: Sink will move to a new interface from 3.5 and this is documentation for it:
 *    - https://github.com/reactor/reactor-core/blob/master/docs/asciidoc/processors.adoc
 *
 *    For our use case, Sinks.many().unicast() will work.
 */
public final class BulkExecutor<TContext> {

    private final static Logger logger = LoggerFactory.getLogger(BulkExecutor.class);

    private final CosmosAsyncContainer container;
    private final AsyncDocumentClient docClientWrapper;
    private final OperationContextAndListenerTuple operationListener;
    private final ThrottlingRetryOptions throttlingRetryOptions;
    private final Flux<CosmosItemOperation> inputOperations;

    // Options for bulk execution.
    private final int maxMicroBatchSize;
    private final int maxMicroBatchConcurrency;
    private final Duration maxMicroBatchInterval;
    private final TContext batchContext;

    // Handle gone error:
    private final AtomicBoolean mainSourceCompleted;
    private final AtomicInteger totalCount;
    private final FluxProcessor<CosmosItemOperation, CosmosItemOperation> mainFluxProcessor;
    private final FluxSink<CosmosItemOperation> mainSink;
    private final List<FluxSink<CosmosItemOperation>> groupSinks;

    public BulkExecutor(CosmosAsyncContainer container,
                        Flux<CosmosItemOperation> inputOperations,
                        BulkProcessingOptions<TContext> bulkOptions) {

        checkNotNull(container, "expected non-null container");
        checkNotNull(inputOperations, "expected non-null inputOperations");
        checkNotNull(bulkOptions, "expected non-null bulkOptions");

        this.container = container;
        this.inputOperations = inputOperations;
        this.docClientWrapper = CosmosBridgeInternal.getAsyncDocumentClient(container.getDatabase());
        this.throttlingRetryOptions = docClientWrapper.getConnectionPolicy().getThrottlingRetryOptions();

        // Fill the option first, to make the BulkProcessingOptions immutable, as if accessed directly, we might get
        // different values when a new group is created.
        maxMicroBatchSize = bulkOptions.getMaxMicroBatchSize();
        maxMicroBatchConcurrency = bulkOptions.getMaxMicroBatchConcurrency();
        maxMicroBatchInterval = bulkOptions.getMaxMicroBatchInterval();
        batchContext = bulkOptions.getBatchContext();
        operationListener = ImplementationBridgeHelpers.CosmosBulkProcessingOptionsHelper
            .getCosmosBulkProcessingOptionAccessor()
            .getOperationContext(bulkOptions);

        // Initialize sink for handling gone error.
        mainSourceCompleted = new AtomicBoolean(false);
        totalCount = new AtomicInteger(0);
        mainFluxProcessor = UnicastProcessor.<CosmosItemOperation>create().serialize();
        mainSink = mainFluxProcessor.sink(FluxSink.OverflowStrategy.BUFFER);
        groupSinks = new ArrayList<>();
    }

    public Flux<CosmosBulkOperationResponse<TContext>> execute() {

        Flux<CosmosBulkOperationResponse<TContext>> responseFlux = this.inputOperations
            .onErrorContinue((throwable, o) -> {
                logger.error("Skipping an error operation while processing {}. Cause: {}", o, throwable.getMessage());
            })
            .doOnNext((CosmosItemOperation cosmosItemOperation) -> {

                // Set the retry policy before starting execution. Should only happens once.
                BulkExecutorUtil.setRetryPolicyForBulk(
                    docClientWrapper,
                    this.container,
                    cosmosItemOperation,
                    this.throttlingRetryOptions);

                totalCount.incrementAndGet();
            })
            .doOnComplete(() -> {
                mainSourceCompleted.set(true);

                if (totalCount.get() == 0) {
                    // This is needed as there can be case that onComplete was called after last element was processed
                    // So complete the sink here also if count is 0, if source has completed and count isn't zero,
                    // then the last element in the doOnNext will close it. Sink doesn't mind in case of a double close.

                    completeAllSinks();
                }
            })
            .mergeWith(mainFluxProcessor)
            .flatMap(operation -> {

                // resolve partition key range id again for operations which comes in main sink due to gone retry.
                return BulkExecutorUtil.resolvePartitionKeyRangeId(this.docClientWrapper, this.container, operation)
                    .map((String pkRangeId) -> Pair.of(pkRangeId, operation));
            })
            .groupBy(Pair::getKey, Pair::getValue)
            .flatMap(this::executePartitionedGroup)
            .doOnNext(requestAndResponse -> {

                if (totalCount.decrementAndGet() == 0 && mainSourceCompleted.get()) {
                    // It is possible that count is zero but there are more elements in the source.
                    // Count 0 also signifies that there are no pending elements in any sink.

                    completeAllSinks();
                }
            });

        return responseFlux;
    }

    private Flux<CosmosBulkOperationResponse<TContext>> executePartitionedGroup(
        GroupedFlux<String, CosmosItemOperation> partitionedGroupFluxOfInputOperations) {

        final String pkRange = partitionedGroupFluxOfInputOperations.key();

        final FluxProcessor<CosmosItemOperation, CosmosItemOperation> groupFluxProcessor =
            UnicastProcessor.<CosmosItemOperation>create().serialize();
        final FluxSink<CosmosItemOperation> groupSink = groupFluxProcessor.sink(FluxSink.OverflowStrategy.BUFFER);
        groupSinks.add(groupSink);

        return partitionedGroupFluxOfInputOperations
            .mergeWith(groupFluxProcessor)
            .bufferTimeout(this.maxMicroBatchSize, this.maxMicroBatchInterval)
            .onBackpressureBuffer()
            .flatMap((List<CosmosItemOperation> cosmosItemOperations) -> {
                return executeOperations(cosmosItemOperations, pkRange, groupSink);
            }, this.maxMicroBatchConcurrency);
    }

    private Flux<CosmosBulkOperationResponse<TContext>> executeOperations(
        List<CosmosItemOperation> operations,
        String pkRange,
        FluxSink<CosmosItemOperation> groupSink) {

        ServerOperationBatchRequest serverOperationBatchRequest = BulkExecutorUtil.createBatchRequest(operations, pkRange);
        if (serverOperationBatchRequest.getBatchPendingOperations().size() > 0) {
            serverOperationBatchRequest.getBatchPendingOperations().forEach(groupSink::next);
        }

        return Flux.just(serverOperationBatchRequest.getBatchRequest())
            .publishOn(Schedulers.boundedElastic())
            .flatMap((PartitionKeyRangeServerBatchRequest serverRequest) -> {
                return this.executePartitionKeyRangeServerBatchRequest(serverRequest, groupSink);
            });
    }

    private Flux<CosmosBulkOperationResponse<TContext>> executePartitionKeyRangeServerBatchRequest(
        PartitionKeyRangeServerBatchRequest serverRequest,
        FluxSink<CosmosItemOperation> groupSink) {

        return this.executeBatchRequest(serverRequest)
            .flatMapMany(response -> {

                return Flux.fromIterable(response.getResults()).flatMap((TransactionalBatchOperationResult result) -> {
                    return handleTransactionalBatchOperationResult(response, result, groupSink);
                });
            })
            .onErrorResume((Throwable throwable) -> {

                if (!(throwable instanceof Exception)) {
                    throw Exceptions.propagate(throwable);
                }

                Exception exception = (Exception) throwable;

                return Flux.fromIterable(serverRequest.getOperations()).flatMap((CosmosItemOperation itemOperation) -> {
                    return handleTransactionalBatchExecutionException(itemOperation, exception, groupSink);
                });
            });
    }

    // Helper functions
    private Mono<CosmosBulkOperationResponse<TContext>> handleTransactionalBatchOperationResult(
        TransactionalBatchResponse response,
        TransactionalBatchOperationResult operationResult,
        FluxSink<CosmosItemOperation> groupSink) {

        CosmosBulkItemResponse cosmosBulkItemResponse = BridgeInternal.createCosmosBulkItemResponse(operationResult, response);
        CosmosItemOperation itemOperation = operationResult.getOperation();

        if (!operationResult.isSuccessStatusCode()) {

            if (itemOperation instanceof ItemBulkOperation<?>) {

                return ((ItemBulkOperation<?>) itemOperation).getRetryPolicy().shouldRetry(operationResult).flatMap(
                    result -> {
                        if (result.shouldRetry) {
                            return this.enqueueForRetry(result.backOffTime, groupSink, itemOperation);
                        } else {
                            return Mono.just(BridgeInternal.createCosmosBulkOperationResponse(
                                itemOperation, cosmosBulkItemResponse, this.batchContext));
                        }
                    });

            } else {
                throw new UnsupportedOperationException("Unknown CosmosItemOperation.");
            }
        }

        return Mono.just(BridgeInternal.createCosmosBulkOperationResponse(
            itemOperation,
            cosmosBulkItemResponse,
            this.batchContext));
    }

    private Mono<CosmosBulkOperationResponse<TContext>> handleTransactionalBatchExecutionException(
        CosmosItemOperation itemOperation,
        Exception exception,
        FluxSink<CosmosItemOperation> groupSink) {

        if (exception instanceof CosmosException && itemOperation instanceof ItemBulkOperation<?>) {
            CosmosException cosmosException = (CosmosException) exception;
            ItemBulkOperation<?> itemBulkOperation = (ItemBulkOperation<?>) itemOperation;

            // First check if it failed due to split, so the operations need to go in a different pk range group. So
            // add it in the mainSink.

            return itemBulkOperation.getRetryPolicy()
                       .shouldRetryForGone(cosmosException.getStatusCode(), cosmosException.getSubStatusCode())
                       .flatMap(shouldRetryGone -> {
                           if (shouldRetryGone) {
                               mainSink.next(itemOperation);
                               return Mono.empty();
                           } else {
                               return retryOtherExceptions(itemOperation, exception, groupSink, cosmosException,
                                                           itemBulkOperation);
                           }
                       });
        }

        return Mono.just(BridgeInternal.createCosmosBulkOperationResponse(itemOperation, exception, this.batchContext));
    }

    private Mono<CosmosBulkOperationResponse<TContext>> enqueueForRetry(
        Duration backOffTime,
        FluxSink<CosmosItemOperation> groupSink,
        CosmosItemOperation itemOperation) {

        if (backOffTime == null || backOffTime.isZero()) {
            groupSink.next(itemOperation);
            return Mono.empty();
        } else {
            return Mono
                .delay(backOffTime)
                .flatMap((dumm) -> {
                    groupSink.next(itemOperation);
                    return Mono.empty();
                });
        }
    }

    private Mono<CosmosBulkOperationResponse<TContext>> retryOtherExceptions(
        CosmosItemOperation itemOperation, Exception exception, FluxSink<CosmosItemOperation> groupSink,
        CosmosException cosmosException, ItemBulkOperation<?> itemBulkOperation) {
        return itemBulkOperation.getRetryPolicy().shouldRetry(cosmosException).flatMap(result -> {
            if (result.shouldRetry) {
                return this.enqueueForRetry(result.backOffTime, groupSink, itemBulkOperation);
            } else {
                return Mono.just(BridgeInternal.createCosmosBulkOperationResponse(
                    itemOperation, exception, this.batchContext));
            }
        });
    }

    private Mono<TransactionalBatchResponse> executeBatchRequest(PartitionKeyRangeServerBatchRequest serverRequest) {
<<<<<<< HEAD

        RequestOptions options = new RequestOptions();
        options.setOperationContextAndListenerTuple(operationListener);
=======
>>>>>>> f05d9f0b
        return this.docClientWrapper.executeBatchRequest(
            BridgeInternal.getLink(this.container), serverRequest, options, false);
    }

    private void completeAllSinks() {
        logger.info("Closing all sinks");

        mainSink.complete();
        groupSinks.forEach(FluxSink::complete);
    }
}<|MERGE_RESOLUTION|>--- conflicted
+++ resolved
@@ -319,12 +319,9 @@
     }
 
     private Mono<TransactionalBatchResponse> executeBatchRequest(PartitionKeyRangeServerBatchRequest serverRequest) {
-<<<<<<< HEAD
-
         RequestOptions options = new RequestOptions();
         options.setOperationContextAndListenerTuple(operationListener);
-=======
->>>>>>> f05d9f0b
+
         return this.docClientWrapper.executeBatchRequest(
             BridgeInternal.getLink(this.container), serverRequest, options, false);
     }
