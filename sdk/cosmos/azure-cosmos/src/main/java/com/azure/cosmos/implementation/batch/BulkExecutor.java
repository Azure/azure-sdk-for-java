--- conflicted
+++ resolved
@@ -264,24 +264,6 @@
 
             // First check if it failed due to split, so the operations need to go in a different pk range group. So
             // add it in the mainSink.
-<<<<<<< HEAD
-            if (cosmosException.getStatusCode() == HttpResponseStatus.GONE.code()) {
-
-                return itemBulkOperation.getRetryPolicy()
-                    .shouldRetryForGone(cosmosException.getStatusCode(), cosmosException.getSubStatusCode())
-                    .flatMap(shouldRetryGone -> {
-                        if (shouldRetryGone) {
-                            mainSink.next(itemOperation);
-                            return Mono.empty();
-                        } else {
-                            return retryOtherExceptions(itemOperation, exception, groupSink, cosmosException,
-                                                        itemBulkOperation);
-                        }
-                    });
-            } else {
-                return retryOtherExceptions(itemOperation, exception, groupSink, cosmosException,
-                                            itemBulkOperation);
-=======
 
             return itemBulkOperation.getRetryPolicy()
                        .shouldRetryForGone(cosmosException.getStatusCode(), cosmosException.getSubStatusCode())
@@ -311,27 +293,10 @@
 
                 return Mono.just(BridgeInternal.createCosmosBulkOperationResponse(
                     itemOperation, exception, this.batchContext));
->>>>>>> 1ab17849
             }
         });
     }
 
-    private Mono<CosmosBulkOperationResponse<TContext>> retryOtherExceptions(
-        CosmosItemOperation itemOperation, Exception exception, FluxSink<CosmosItemOperation> groupSink,
-        CosmosException cosmosException, ItemBulkOperation<?> itemBulkOperation) {
-        return itemBulkOperation.getRetryPolicy().shouldRetry(cosmosException).flatMap(result -> {
-            if (result.shouldRetry) {
-
-                groupSink.next(itemOperation);
-                return Mono.empty();
-            } else {
-
-                return Mono.just(BridgeInternal.createCosmosBulkOperationResponse(
-                    itemOperation, exception, this.batchContext));
-            }
-        });
-    }
-
     private Mono<TransactionalBatchResponse> executeBatchRequest(PartitionKeyRangeServerBatchRequest serverRequest) {
 
         return this.docClientWrapper.executeBatchRequest(
