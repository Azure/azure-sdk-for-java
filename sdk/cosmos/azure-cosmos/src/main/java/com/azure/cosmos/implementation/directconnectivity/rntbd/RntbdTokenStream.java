--- conflicted
+++ resolved
@@ -85,10 +85,6 @@
                 && RntbdConstants.RntbdRequestHeader.thinClientProxyExcludedSet.contains(token.getId())) {
                 continue;
             }
-<<<<<<< HEAD
-
-=======
->>>>>>> ed5ac4b1
             total += token.computeLength();
         }
 
@@ -127,30 +123,18 @@
         if (isThinClientRequest) {
             for (RntbdConstants.RntbdRequestHeader header : RntbdConstants.RntbdRequestHeader.thinClientHeadersInOrderList) {
                 RntbdToken token = this.tokens.get(header);
-<<<<<<< HEAD
-                if (token != null) {
-=======
                 if (token != null && token.isPresent()) {
->>>>>>> ed5ac4b1
                     token.encode(out);
                 }
             }
         }
 
         for (final RntbdToken token : this.tokens.values()) {
-<<<<<<< HEAD
-            if (isThinClientRequest
-                && RntbdConstants.RntbdRequestHeader.thinClientProxyOrderedOrExcludedSet.contains(token.getId())) {
-                continue;
-            }
-
-=======
             if (!token.isPresent()
                 || (isThinClientRequest && RntbdConstants.RntbdRequestHeader.thinClientProxyOrderedOrExcludedSet.contains(token.getId()))) {
 
                 continue;
             }
->>>>>>> ed5ac4b1
             token.encode(out);
         }
     }
