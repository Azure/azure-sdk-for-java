--- conflicted
+++ resolved
@@ -15,10 +15,12 @@
 import com.azure.cosmos.implementation.GlobalEndpointManager;
 import com.azure.cosmos.implementation.HttpConstants;
 import com.azure.cosmos.implementation.IAuthorizationTokenProvider;
+import com.azure.cosmos.implementation.IOpenConnectionsHandler;
 import com.azure.cosmos.implementation.JavaStreamUtils;
 import com.azure.cosmos.implementation.MetadataDiagnosticsContext;
 import com.azure.cosmos.implementation.MetadataDiagnosticsContext.MetadataDiagnostics;
 import com.azure.cosmos.implementation.MetadataDiagnosticsContext.MetadataType;
+import com.azure.cosmos.implementation.OpenConnectionResponse;
 import com.azure.cosmos.implementation.OperationType;
 import com.azure.cosmos.implementation.PartitionKeyRange;
 import com.azure.cosmos.implementation.PartitionKeyRangeGoneException;
@@ -39,8 +41,6 @@
 import com.azure.cosmos.implementation.http.HttpHeaders;
 import com.azure.cosmos.implementation.http.HttpRequest;
 import com.azure.cosmos.implementation.http.HttpResponse;
-import com.azure.cosmos.implementation.IOpenConnectionsHandler;
-import com.azure.cosmos.implementation.OpenConnectionResponse;
 import com.azure.cosmos.implementation.routing.PartitionKeyRangeIdentity;
 import io.netty.handler.codec.http.HttpMethod;
 import org.slf4j.Logger;
@@ -100,11 +100,8 @@
     private final boolean tcpConnectionEndpointRediscoveryEnabled;
 
     private final ConcurrentHashMap<String, ForcedRefreshMetadata> lastForcedRefreshMap;
-<<<<<<< HEAD
+    private final GlobalEndpointManager globalEndpointManager;
     private IOpenConnectionsHandler openConnectionsHandler;
-=======
-    private final GlobalEndpointManager globalEndpointManager;
->>>>>>> 486e78b7
 
     public GatewayAddressCache(
         DiagnosticsClientContext clientContext,
@@ -116,12 +113,9 @@
         long suboptimalPartitionForceRefreshIntervalInSeconds,
         boolean tcpConnectionEndpointRediscoveryEnabled,
         ApiType apiType,
-<<<<<<< HEAD
+        GlobalEndpointManager globalEndpointManager,
         IOpenConnectionsHandler openConnectionsHandler) {
 
-=======
-        GlobalEndpointManager globalEndpointManager) {
->>>>>>> 486e78b7
         this.clientContext = clientContext;
         try {
             this.addressEndpoint = new URL(serviceEndpoint.toURL(), Paths.ADDRESS_PATH_SEGMENT).toURI();
@@ -162,20 +156,21 @@
         this.serverPartitionAddressToPkRangeIdMap = new ConcurrentHashMap<>();
         this.tcpConnectionEndpointRediscoveryEnabled = tcpConnectionEndpointRediscoveryEnabled;
         this.lastForcedRefreshMap = new ConcurrentHashMap<>();
-<<<<<<< HEAD
+        this.globalEndpointManager = globalEndpointManager;
         this.openConnectionsHandler = openConnectionsHandler;
     }
 
     public GatewayAddressCache(
-            DiagnosticsClientContext clientContext,
-            URI serviceEndpoint,
-            Protocol protocol,
-            IAuthorizationTokenProvider tokenProvider,
-            UserAgentContainer userAgent,
-            HttpClient httpClient,
-            boolean tcpConnectionEndpointRediscoveryEnabled,
-            ApiType apiType,
-            IOpenConnectionsHandler openConnectionsHandler) {
+        DiagnosticsClientContext clientContext,
+        URI serviceEndpoint,
+        Protocol protocol,
+        IAuthorizationTokenProvider tokenProvider,
+        UserAgentContainer userAgent,
+        HttpClient httpClient,
+        boolean tcpConnectionEndpointRediscoveryEnabled,
+        ApiType apiType,
+        GlobalEndpointManager globalEndpointManager,
+        IOpenConnectionsHandler openConnectionsHandler) {
         this(clientContext,
                 serviceEndpoint,
                 protocol,
@@ -185,32 +180,8 @@
                 DefaultSuboptimalPartitionForceRefreshIntervalInSeconds,
                 tcpConnectionEndpointRediscoveryEnabled,
                 apiType,
+                globalEndpointManager,
                 openConnectionsHandler);
-=======
-        this.globalEndpointManager = globalEndpointManager;
-    }
-
-    public GatewayAddressCache(
-        DiagnosticsClientContext clientContext,
-        URI serviceEndpoint,
-        Protocol protocol,
-        IAuthorizationTokenProvider tokenProvider,
-        UserAgentContainer userAgent,
-        HttpClient httpClient,
-        boolean tcpConnectionEndpointRediscoveryEnabled,
-        ApiType apiType,
-        GlobalEndpointManager globalEndpointManager) {
-        this(clientContext,
-            serviceEndpoint,
-            protocol,
-            tokenProvider,
-            userAgent,
-            httpClient,
-            DefaultSuboptimalPartitionForceRefreshIntervalInSeconds,
-            tcpConnectionEndpointRediscoveryEnabled,
-            apiType,
-            globalEndpointManager);
->>>>>>> 486e78b7
     }
 
     @Override
@@ -899,14 +870,14 @@
 
             tasks.add(
                     this.getServerAddressesViaGatewayAsync(
-                        request,
-                        collection.getResourceId(),
-                        partitionKeyRangeIdentities
-                                .subList(i, endIndex)
-                                .stream()
-                                .map(PartitionKeyRangeIdentity::getPartitionKeyRangeId)
-                                .collect(Collectors.toList()),
-                        false).flux());
+                            request,
+                            collection.getResourceId(),
+                            partitionKeyRangeIdentities
+                                    .subList(i, endIndex)
+                                    .stream()
+                                    .map(PartitionKeyRangeIdentity::getPartitionKeyRangeId)
+                                    .collect(Collectors.toList()),
+                            false).flux());
         }
 
         return Flux.concat(tasks)
@@ -928,9 +899,9 @@
                                 if (this.openConnectionsHandler != null) {
                                     return this.openConnectionsHandler.openConnections(
                                             Arrays
-                                                    .stream(addressInfo.getRight())
-                                                    .map(addressInformation -> addressInformation.getPhysicalUri())
-                                                    .collect(Collectors.toList()));
+                                                .stream(addressInfo.getRight())
+                                                .map(addressInformation -> addressInformation.getPhysicalUri())
+                                                .collect(Collectors.toList()));
                                 }
 
                                 logger.info("OpenConnectionHandler is null, can not open connections");
