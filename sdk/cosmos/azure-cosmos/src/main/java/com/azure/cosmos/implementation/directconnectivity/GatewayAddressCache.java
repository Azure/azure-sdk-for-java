// Copyright (c) Microsoft Corporation. All rights reserved.
// Licensed under the MIT License.

package com.azure.cosmos.implementation.directconnectivity;

import com.azure.cosmos.BridgeInternal;
import com.azure.cosmos.CosmosException;
import com.azure.cosmos.implementation.AuthorizationTokenType;
import com.azure.cosmos.implementation.Configs;
import com.azure.cosmos.implementation.Constants;
import com.azure.cosmos.implementation.DiagnosticsClientContext;
import com.azure.cosmos.implementation.DocumentCollection;
import com.azure.cosmos.implementation.Exceptions;
import com.azure.cosmos.implementation.HttpConstants;
import com.azure.cosmos.implementation.IAuthorizationTokenProvider;
import com.azure.cosmos.implementation.JavaStreamUtils;
import com.azure.cosmos.implementation.MetadataDiagnosticsContext;
import com.azure.cosmos.implementation.MetadataDiagnosticsContext.MetadataDiagnostics;
import com.azure.cosmos.implementation.MetadataDiagnosticsContext.MetadataType;
import com.azure.cosmos.implementation.OperationType;
import com.azure.cosmos.implementation.PartitionKeyRange;
import com.azure.cosmos.implementation.PartitionKeyRangeGoneException;
import com.azure.cosmos.implementation.Paths;
import com.azure.cosmos.implementation.PathsHelper;
import com.azure.cosmos.implementation.RMResources;
import com.azure.cosmos.implementation.RequestVerb;
import com.azure.cosmos.implementation.ResourceType;
import com.azure.cosmos.implementation.RxDocumentServiceRequest;
import com.azure.cosmos.implementation.RxDocumentServiceResponse;
import com.azure.cosmos.implementation.UserAgentContainer;
import com.azure.cosmos.implementation.Utils;
import com.azure.cosmos.implementation.apachecommons.lang.StringUtils;
import com.azure.cosmos.implementation.apachecommons.lang.tuple.Pair;
import com.azure.cosmos.implementation.caches.AsyncCache;
import com.azure.cosmos.implementation.http.HttpClient;
import com.azure.cosmos.implementation.http.HttpHeaders;
import com.azure.cosmos.implementation.http.HttpRequest;
import com.azure.cosmos.implementation.http.HttpResponse;
import com.azure.cosmos.implementation.routing.PartitionKeyRangeIdentity;
import io.netty.handler.codec.http.HttpMethod;
import io.netty.handler.timeout.ReadTimeoutException;
import org.slf4j.Logger;
import org.slf4j.LoggerFactory;
import reactor.core.publisher.Flux;
import reactor.core.publisher.Mono;

import java.net.MalformedURLException;
import java.net.URI;
import java.net.URISyntaxException;
import java.net.URL;
import java.time.Duration;
import java.time.Instant;
import java.util.ArrayList;
import java.util.Collections;
import java.util.HashMap;
import java.util.List;
import java.util.Map;
import java.util.concurrent.ConcurrentHashMap;
import java.util.stream.Collectors;

public class GatewayAddressCache implements IAddressCache {
    private final static Logger logger = LoggerFactory.getLogger(GatewayAddressCache.class);
    private final static String protocolFilterFormat = "%s eq %s";
    private final static int DefaultBatchSize = 50;

    private final static int DefaultSuboptimalPartitionForceRefreshIntervalInSeconds = 600;
    private final DiagnosticsClientContext clientContext;
    private final ServiceConfig serviceConfig = ServiceConfig.getInstance();

    private final String databaseFeedEntryUrl = PathsHelper.generatePath(ResourceType.Database, "", true);
    private final URI serviceEndpoint;
    private final URI addressEndpoint;

    private final AsyncCache<PartitionKeyRangeIdentity, AddressInformation[]> serverPartitionAddressCache;
    private final ConcurrentHashMap<PartitionKeyRangeIdentity, Instant> suboptimalServerPartitionTimestamps;
    private final long suboptimalPartitionForceRefreshIntervalInSeconds;

    private final String protocolScheme;
    private final String protocolFilter;
    private final IAuthorizationTokenProvider tokenProvider;
    private final HashMap<String, String> defaultRequestHeaders;
    private final HttpClient httpClient;

    private volatile Pair<PartitionKeyRangeIdentity, AddressInformation[]> masterPartitionAddressCache;
    private volatile Instant suboptimalMasterPartitionTimestamp;

    public GatewayAddressCache(
            DiagnosticsClientContext clientContext,
            URI serviceEndpoint,
            Protocol protocol,
            IAuthorizationTokenProvider tokenProvider,
            UserAgentContainer userAgent,
            HttpClient httpClient,
            long suboptimalPartitionForceRefreshIntervalInSeconds) {
        this.clientContext = clientContext;
        try {
            this.addressEndpoint = new URL(serviceEndpoint.toURL(), Paths.ADDRESS_PATH_SEGMENT).toURI();
        } catch (MalformedURLException | URISyntaxException e) {
            logger.error("serviceEndpoint {} is invalid", serviceEndpoint, e);
            assert false;
            throw new IllegalStateException(e);
        }
        this.tokenProvider = tokenProvider;
        this.serviceEndpoint = serviceEndpoint;
        this.serverPartitionAddressCache = new AsyncCache<>();
        this.suboptimalServerPartitionTimestamps = new ConcurrentHashMap<>();
        this.suboptimalMasterPartitionTimestamp = Instant.MAX;

        this.suboptimalPartitionForceRefreshIntervalInSeconds = suboptimalPartitionForceRefreshIntervalInSeconds;

        this.protocolScheme = protocol.scheme();
        this.protocolFilter = String.format(GatewayAddressCache.protocolFilterFormat,
                Constants.Properties.PROTOCOL,
                this.protocolScheme);

        this.httpClient = httpClient;

        if (userAgent == null) {
            userAgent = new UserAgentContainer();
        }

        defaultRequestHeaders = new HashMap<>();
        defaultRequestHeaders.put(HttpConstants.HttpHeaders.USER_AGENT, userAgent.getUserAgent());

        // Set requested API version header for version enforcement.
        defaultRequestHeaders.put(HttpConstants.HttpHeaders.VERSION, HttpConstants.Versions.CURRENT_VERSION);
    }

    public GatewayAddressCache(
            DiagnosticsClientContext clientContext,
            URI serviceEndpoint,
            Protocol protocol,
            IAuthorizationTokenProvider tokenProvider,
            UserAgentContainer userAgent,
            HttpClient httpClient) {
        this(clientContext,
             serviceEndpoint,
             protocol,
             tokenProvider,
             userAgent,
             httpClient,
             DefaultSuboptimalPartitionForceRefreshIntervalInSeconds);
    }

    @Override
    public Mono<Utils.ValueHolder<AddressInformation[]>> tryGetAddresses(RxDocumentServiceRequest request,
                                                                        PartitionKeyRangeIdentity partitionKeyRangeIdentity,
                                                                        boolean forceRefreshPartitionAddresses) {

        Utils.checkNotNullOrThrow(request, "request", "");
        Utils.checkNotNullOrThrow(partitionKeyRangeIdentity, "partitionKeyRangeIdentity", "");

        logger.debug("PartitionKeyRangeIdentity {}, forceRefreshPartitionAddresses {}",
            partitionKeyRangeIdentity,
            forceRefreshPartitionAddresses);
        if (StringUtils.equals(partitionKeyRangeIdentity.getPartitionKeyRangeId(),
                PartitionKeyRange.MASTER_PARTITION_KEY_RANGE_ID)) {

            // if that's master partition return master partition address!
            return this.resolveMasterAsync(request, forceRefreshPartitionAddresses, request.properties)
                       .map(partitionKeyRangeIdentityPair -> new Utils.ValueHolder<>(partitionKeyRangeIdentityPair.getRight()));
        }

        Instant suboptimalServerPartitionTimestamp = this.suboptimalServerPartitionTimestamps.get(partitionKeyRangeIdentity);

        if (suboptimalServerPartitionTimestamp != null) {
            logger.debug("suboptimalServerPartitionTimestamp is {}", suboptimalServerPartitionTimestamp);
            boolean forceRefreshDueToSuboptimalPartitionReplicaSet = Duration.between(suboptimalServerPartitionTimestamp, Instant.now()).getSeconds()
                    > this.suboptimalPartitionForceRefreshIntervalInSeconds;

            if (forceRefreshDueToSuboptimalPartitionReplicaSet) {
                // Compares the existing value for the specified key with a specified value,
                // and if they are equal, updates the key with a third value.
                Instant newValue = this.suboptimalServerPartitionTimestamps.computeIfPresent(partitionKeyRangeIdentity,
                        (key, oldVal) -> {
                            logger.debug("key = {}, oldValue = {}", key, oldVal);
                            if (suboptimalServerPartitionTimestamp.equals(oldVal)) {
                                return Instant.MAX;
                            } else {
                                return oldVal;
                            }
                        });
                logger.debug("newValue is {}", newValue);
                if (!suboptimalServerPartitionTimestamp.equals(newValue)) {
                    logger.debug("setting forceRefreshPartitionAddresses to true");
                    // the value was replaced;
                    forceRefreshPartitionAddresses = true;
                }
            }
        }

        final boolean forceRefreshPartitionAddressesModified = forceRefreshPartitionAddresses;

        if (forceRefreshPartitionAddressesModified) {
            logger.debug("refresh serverPartitionAddressCache for {}", partitionKeyRangeIdentity);
            this.serverPartitionAddressCache.refresh(
                    partitionKeyRangeIdentity,
                    () -> this.getAddressesForRangeId(
                            request,
                            partitionKeyRangeIdentity.getCollectionRid(),
                            partitionKeyRangeIdentity.getPartitionKeyRangeId(),
                            true));

            this.suboptimalServerPartitionTimestamps.remove(partitionKeyRangeIdentity);
        }

        Mono<Utils.ValueHolder<AddressInformation[]>> addressesObs = this.serverPartitionAddressCache.getAsync(
                partitionKeyRangeIdentity,
                null,
                () -> this.getAddressesForRangeId(
                        request,
                        partitionKeyRangeIdentity.getCollectionRid(),
                        partitionKeyRangeIdentity.getPartitionKeyRangeId(),
                        false)).map(Utils.ValueHolder::new);

        return addressesObs.map(
            addressesValueHolder -> {
                if (notAllReplicasAvailable(addressesValueHolder.v)) {
                    if (logger.isDebugEnabled()) {
                        logger.debug("not all replicas available {}", JavaStreamUtils.info(addressesValueHolder.v));
                    }
                    this.suboptimalServerPartitionTimestamps.putIfAbsent(partitionKeyRangeIdentity, Instant.now());
                }

                return addressesValueHolder;
            }).onErrorResume(ex -> {
            Throwable unwrappedException = reactor.core.Exceptions.unwrap(ex);
            CosmosException dce = Utils.as(unwrappedException, CosmosException.class);
            if (dce == null) {
                logger.error("unexpected failure", ex);
                if (forceRefreshPartitionAddressesModified) {
                    this.suboptimalServerPartitionTimestamps.remove(partitionKeyRangeIdentity);
                }
                return Mono.error(unwrappedException);
            } else {
                logger.debug("tryGetAddresses dce", dce);
                if (Exceptions.isStatusCode(dce, HttpConstants.StatusCodes.NOTFOUND) ||
                    Exceptions.isStatusCode(dce, HttpConstants.StatusCodes.GONE) ||
                    Exceptions.isSubStatusCode(dce, HttpConstants.SubStatusCodes.PARTITION_KEY_RANGE_GONE)) {
                    //remove from suboptimal cache in case the collection+pKeyRangeId combo is gone.
                    this.suboptimalServerPartitionTimestamps.remove(partitionKeyRangeIdentity);
                    logger.debug("tryGetAddresses: inner onErrorResumeNext return null", dce);
                    return Mono.just(new Utils.ValueHolder<>(null));
                }
                return Mono.error(unwrappedException);
            }
        });
    }

    public Mono<List<Address>> getServerAddressesViaGatewayAsync(
            RxDocumentServiceRequest request,
            String collectionRid,
            List<String> partitionKeyRangeIds,
            boolean forceRefresh) {
        if (logger.isDebugEnabled()) {
            logger.debug("getServerAddressesViaGatewayAsync collectionRid {}, partitionKeyRangeIds {}", collectionRid,
                JavaStreamUtils.toString(partitionKeyRangeIds, ","));
        }
        request.setAddressRefresh(true);
        String entryUrl = PathsHelper.generatePath(ResourceType.Document, collectionRid, true);
        HashMap<String, String> addressQuery = new HashMap<>();

        addressQuery.put(HttpConstants.QueryStrings.URL, HttpUtils.urlEncode(entryUrl));

        HashMap<String, String> headers = new HashMap<>(defaultRequestHeaders);
        if (forceRefresh) {
            headers.put(HttpConstants.HttpHeaders.FORCE_REFRESH, "true");
        }

        if(request.forceCollectionRoutingMapRefresh) {
            headers.put(HttpConstants.HttpHeaders.FORCE_COLLECTION_ROUTING_MAP_REFRESH, "true");
        }

        addressQuery.put(HttpConstants.QueryStrings.FILTER, HttpUtils.urlEncode(this.protocolFilter));

        addressQuery.put(HttpConstants.QueryStrings.PARTITION_KEY_RANGE_IDS, String.join(",", partitionKeyRangeIds));
        headers.put(HttpConstants.HttpHeaders.X_DATE, Utils.nowAsRFC1123());
        String token;

        token = this.tokenProvider.getUserAuthorizationToken(
                collectionRid,
                ResourceType.Document,
                RequestVerb.GET,
                headers,
                AuthorizationTokenType.PrimaryMasterKey,
                request.properties);

        if (token == null && request.getIsNameBased()) {
            // User doesn't have rid based resource token. Maybe user has name based.
            String collectionAltLink = PathsHelper.getCollectionPath(request.getResourceAddress());
            token = this.tokenProvider.getUserAuthorizationToken(
                    collectionAltLink,
                    ResourceType.Document,
                    RequestVerb.GET,
                    headers,
                    AuthorizationTokenType.PrimaryMasterKey,
                    request.properties);
        }

        token = HttpUtils.urlEncode(token);
        headers.put(HttpConstants.HttpHeaders.AUTHORIZATION, token);
        URI targetEndpoint = Utils.setQuery(this.addressEndpoint.toString(), Utils.createQuery(addressQuery));
        String identifier = logAddressResolutionStart(request, targetEndpoint);

        HttpHeaders httpHeaders = new HttpHeaders(headers.size());
        for (Map.Entry<String, String> entry : headers.entrySet()) {
            httpHeaders.set(entry.getKey(), entry.getValue());
        }

        Instant addressCallStartTime = Instant.now();
        HttpRequest httpRequest = new HttpRequest(HttpMethod.GET, targetEndpoint, targetEndpoint.getPort(), httpHeaders);

        Mono<HttpResponse> httpResponseMono = this.httpClient.send(httpRequest,
            Duration.ofSeconds(Configs.getAddressRefreshResponseTimeoutInSeconds()));

        Mono<RxDocumentServiceResponse> dsrObs = HttpClientUtils.parseResponseAsync(clientContext, httpResponseMono, httpRequest);
        return dsrObs.map(
            dsr -> {
                MetadataDiagnosticsContext metadataDiagnosticsContext =
                    BridgeInternal.getMetaDataDiagnosticContext(request.requestContext.cosmosDiagnostics);
                if (metadataDiagnosticsContext != null) {
                    Instant addressCallEndTime = Instant.now();
                    MetadataDiagnostics metaDataDiagnostic = new MetadataDiagnostics(addressCallStartTime,
                        addressCallEndTime,
                        MetadataType.SERVER_ADDRESS_LOOKUP);
                    metadataDiagnosticsContext.addMetaDataDiagnostic(metaDataDiagnostic);
                }

                if (logger.isDebugEnabled()) {
                    logger.debug("getServerAddressesViaGatewayAsync deserializes result");
                }
                logAddressResolutionEnd(request, identifier, null);
                return dsr.getQueryResponse(Address.class);
            }).onErrorResume(throwable -> {
            Throwable unwrappedException = reactor.core.Exceptions.unwrap(throwable);
            logAddressResolutionEnd(request, identifier, unwrappedException.toString());
            if (!(unwrappedException instanceof Exception)) {
                // fatal error
                logger.error("Unexpected failure {}", unwrappedException.getMessage(), unwrappedException);
                return Mono.error(unwrappedException);
            }

            Exception exception = (Exception) unwrappedException;
            CosmosException dce;
            if (!(exception instanceof CosmosException)) {
                // wrap in CosmosException
                logger.error("Network failure", exception);
                dce = BridgeInternal.createCosmosException(0, exception);
                BridgeInternal.setRequestHeaders(dce, request.getHeaders());
            } else {
                dce = (CosmosException) exception;
            }

            if (WebExceptionUtility.isNetworkFailure(dce)) {
                if (WebExceptionUtility.isReadTimeoutException(dce)) {
                    BridgeInternal.setSubStatusCode(dce, HttpConstants.SubStatusCodes.GATEWAY_ENDPOINT_READ_TIMEOUT);
                } else {
                    BridgeInternal.setSubStatusCode(dce, HttpConstants.SubStatusCodes.GATEWAY_ENDPOINT_UNAVAILABLE);
                }
            }

            if (request.requestContext.cosmosDiagnostics != null) {
                BridgeInternal.recordGatewayResponse(request.requestContext.cosmosDiagnostics, request, null,
                    dce);
                BridgeInternal.setCosmosDiagnostics(dce,
                    request.requestContext.cosmosDiagnostics);
            }

            return Mono.error(dce);
        });
    }

    public void dispose() {
        // TODO We will implement this in future once we will move to httpClient to CompositeHttpClient
        //https://msdata.visualstudio.com/CosmosDB/_workitems/edit/340842
    }

    private Mono<Pair<PartitionKeyRangeIdentity, AddressInformation[]>> resolveMasterAsync(RxDocumentServiceRequest request, boolean forceRefresh, Map<String, Object> properties) {
        logger.debug("resolveMasterAsync forceRefresh: {}", forceRefresh);
        Pair<PartitionKeyRangeIdentity, AddressInformation[]> masterAddressAndRangeInitial = this.masterPartitionAddressCache;

        forceRefresh = forceRefresh ||
                (masterAddressAndRangeInitial != null &&
                        notAllReplicasAvailable(masterAddressAndRangeInitial.getRight()) &&
                        Duration.between(this.suboptimalMasterPartitionTimestamp, Instant.now()).getSeconds() > this.suboptimalPartitionForceRefreshIntervalInSeconds);

        if (forceRefresh || this.masterPartitionAddressCache == null) {
            Mono<List<Address>> masterReplicaAddressesObs = this.getMasterAddressesViaGatewayAsync(
                    request,
                    ResourceType.Database,
                    null,
                    databaseFeedEntryUrl,
                    forceRefresh,
                    false,
                    properties);

            return masterReplicaAddressesObs.map(
                    masterAddresses -> {
                        Pair<PartitionKeyRangeIdentity, AddressInformation[]> masterAddressAndRangeRes =
                                this.toPartitionAddressAndRange("", masterAddresses);
                        this.masterPartitionAddressCache = masterAddressAndRangeRes;

                        if (notAllReplicasAvailable(masterAddressAndRangeRes.getRight())
                                && this.suboptimalMasterPartitionTimestamp.equals(Instant.MAX)) {
                            this.suboptimalMasterPartitionTimestamp = Instant.now();
                        } else {
                            this.suboptimalMasterPartitionTimestamp = Instant.MAX;
                        }

                        return masterPartitionAddressCache;
                    })
                    .doOnError(
                            e -> {
                                this.suboptimalMasterPartitionTimestamp = Instant.MAX;
                            });
        } else {
            if (notAllReplicasAvailable(masterAddressAndRangeInitial.getRight())
                    && this.suboptimalMasterPartitionTimestamp.equals(Instant.MAX)) {
                this.suboptimalMasterPartitionTimestamp = Instant.now();
            }

            return Mono.just(masterAddressAndRangeInitial);
        }
    }

    private Mono<AddressInformation[]> getAddressesForRangeId(
            RxDocumentServiceRequest request,
            String collectionRid,
            String partitionKeyRangeId,
            boolean forceRefresh) {
        logger.debug("getAddressesForRangeId collectionRid {}, partitionKeyRangeId {}, forceRefresh {}",
            collectionRid, partitionKeyRangeId, forceRefresh);
        Mono<List<Address>> addressResponse = this.getServerAddressesViaGatewayAsync(request, collectionRid, Collections.singletonList(partitionKeyRangeId), forceRefresh);

        Mono<List<Pair<PartitionKeyRangeIdentity, AddressInformation[]>>> addressInfos =
                addressResponse.map(
                    addresses -> {
                        if (logger.isDebugEnabled()) {
                            logger.debug("addresses from getServerAddressesViaGatewayAsync in getAddressesForRangeId {}",
                                JavaStreamUtils.info(addresses));
                        }
                        return addresses.stream().filter(addressInfo ->
                                                             this.protocolScheme.equals(addressInfo.getProtocolScheme()))
                                   .collect(Collectors.groupingBy(
                                       Address::getParitionKeyRangeId))
                                   .values().stream()
                                   .map(groupedAddresses -> toPartitionAddressAndRange(collectionRid, addresses))
                                   .collect(Collectors.toList());
                    });

        Mono<List<Pair<PartitionKeyRangeIdentity, AddressInformation[]>>> result = addressInfos.map(addressInfo -> addressInfo.stream()
                .filter(a ->
                        StringUtils.equals(a.getLeft().getPartitionKeyRangeId(), partitionKeyRangeId))
                .collect(Collectors.toList()));

        return result.flatMap(
                list -> {
                    if (logger.isDebugEnabled()) {
                        logger.debug("getAddressesForRangeId flatMap got result {}", JavaStreamUtils.info(list));
                    }
                    if (list.isEmpty()) {

                        String errorMessage = String.format(
                                RMResources.PartitionKeyRangeNotFound,
                                partitionKeyRangeId,
                                collectionRid);

                        PartitionKeyRangeGoneException e = new PartitionKeyRangeGoneException(errorMessage);
                        BridgeInternal.setResourceAddress(e, collectionRid);

                        return Mono.error(e);
                    } else {
                        return Mono.just(list.get(0).getRight());
                    }
                }).doOnError(e -> {
            logger.debug("getAddressesForRangeId", e);
        });
    }

    public Mono<List<Address>> getMasterAddressesViaGatewayAsync(
            RxDocumentServiceRequest request,
            ResourceType resourceType,
            String resourceAddress,
            String entryUrl,
            boolean forceRefresh,
            boolean useMasterCollectionResolver,
            Map<String, Object> properties) {
        logger.debug("getMasterAddressesViaGatewayAsync " +
                         "resourceType {}, " +
                         "resourceAddress {}, " +
                         "entryUrl {}, " +
                         "forceRefresh {}, " +
                         "useMasterCollectionResolver {}",
            resourceType,
            resourceAddress,
            entryUrl,
            forceRefresh,
            useMasterCollectionResolver
        );
        request.setAddressRefresh(true);
        HashMap<String, String> queryParameters = new HashMap<>();
        queryParameters.put(HttpConstants.QueryStrings.URL, HttpUtils.urlEncode(entryUrl));
        HashMap<String, String> headers = new HashMap<>(defaultRequestHeaders);

        if (forceRefresh) {
            headers.put(HttpConstants.HttpHeaders.FORCE_REFRESH, "true");
        }

        if (useMasterCollectionResolver) {
            headers.put(HttpConstants.HttpHeaders.USE_MASTER_COLLECTION_RESOLVER, "true");
        }

        if(request.forceCollectionRoutingMapRefresh) {
            headers.put(HttpConstants.HttpHeaders.FORCE_COLLECTION_ROUTING_MAP_REFRESH, "true");
        }

        queryParameters.put(HttpConstants.QueryStrings.FILTER, HttpUtils.urlEncode(this.protocolFilter));
        headers.put(HttpConstants.HttpHeaders.X_DATE, Utils.nowAsRFC1123());
        String token = this.tokenProvider.getUserAuthorizationToken(
                resourceAddress,
                resourceType,
                RequestVerb.GET,
                headers,
                AuthorizationTokenType.PrimaryMasterKey,
                properties);

        headers.put(HttpConstants.HttpHeaders.AUTHORIZATION, HttpUtils.urlEncode(token));
        URI targetEndpoint = Utils.setQuery(this.addressEndpoint.toString(), Utils.createQuery(queryParameters));
        String identifier = logAddressResolutionStart(request, targetEndpoint);

        HttpHeaders defaultHttpHeaders = new HttpHeaders(headers.size());
        for (Map.Entry<String, String> entry : headers.entrySet()) {
            defaultHttpHeaders.set(entry.getKey(), entry.getValue());
        }

        HttpRequest httpRequest;
        httpRequest = new HttpRequest(HttpMethod.GET, targetEndpoint, targetEndpoint.getPort(), defaultHttpHeaders);
        Instant addressCallStartTime = Instant.now();
<<<<<<< HEAD
        Mono<HttpResponse> httpResponseMono = this.httpClient.send(httpRequest);
        Mono<RxDocumentServiceResponse> dsrObs = HttpClientUtils.parseResponseAsync(this.clientContext, httpResponseMono, httpRequest);
=======
        Mono<HttpResponse> httpResponseMono = this.httpClient.send(httpRequest,
            Duration.ofSeconds(Configs.getAddressRefreshResponseTimeoutInSeconds()));
        Mono<RxDocumentServiceResponse> dsrObs = HttpClientUtils.parseResponseAsync(httpResponseMono, httpRequest);
>>>>>>> eb1d1171

        return dsrObs.map(
            dsr -> {
                MetadataDiagnosticsContext metadataDiagnosticsContext =
                    BridgeInternal.getMetaDataDiagnosticContext(request.requestContext.cosmosDiagnostics);
                if (metadataDiagnosticsContext != null) {
                    Instant addressCallEndTime = Instant.now();
                    MetadataDiagnostics metaDataDiagnostic = new MetadataDiagnostics(addressCallStartTime,
                        addressCallEndTime,
                        MetadataType.MASTER_ADDRESS_LOOK_UP);
                    metadataDiagnosticsContext.addMetaDataDiagnostic(metaDataDiagnostic);
                }

                logAddressResolutionEnd(request, identifier, null);
                return dsr.getQueryResponse(Address.class);
            }).onErrorResume(throwable -> {
            Throwable unwrappedException = reactor.core.Exceptions.unwrap(throwable);
            logAddressResolutionEnd(request, identifier, unwrappedException.toString());
            if (!(unwrappedException instanceof Exception)) {
                // fatal error
                logger.error("Unexpected failure {}", unwrappedException.getMessage(), unwrappedException);
                return Mono.error(unwrappedException);
            }

            Exception exception = (Exception) unwrappedException;
            CosmosException dce;
            if (!(exception instanceof CosmosException)) {
                // wrap in CosmosException
                logger.error("Network failure", exception);
                dce = BridgeInternal.createCosmosException(0, exception);
                BridgeInternal.setRequestHeaders(dce, request.getHeaders());
            } else {
                dce = (CosmosException) exception;
            }

            if (WebExceptionUtility.isNetworkFailure(dce)) {
                if (WebExceptionUtility.isReadTimeoutException(dce)) {
                    BridgeInternal.setSubStatusCode(dce, HttpConstants.SubStatusCodes.GATEWAY_ENDPOINT_READ_TIMEOUT);
                } else {
                    BridgeInternal.setSubStatusCode(dce, HttpConstants.SubStatusCodes.GATEWAY_ENDPOINT_UNAVAILABLE);
                }
            }

            if (request.requestContext.cosmosDiagnostics != null) {
                BridgeInternal.recordGatewayResponse(request.requestContext.cosmosDiagnostics, request, null,
                    dce);
                BridgeInternal.setCosmosDiagnostics(dce,
                    request.requestContext.cosmosDiagnostics);
            }

            return Mono.error(dce);
        });
    }

    private Pair<PartitionKeyRangeIdentity, AddressInformation[]> toPartitionAddressAndRange(String collectionRid, List<Address> addresses) {
        logger.debug("toPartitionAddressAndRange");
        Address address = addresses.get(0);

        AddressInformation[] addressInfos =
                addresses.stream().map(addr ->
                                GatewayAddressCache.toAddressInformation(addr)
                                      ).collect(Collectors.toList()).toArray(new AddressInformation[addresses.size()]);
        return Pair.of(new PartitionKeyRangeIdentity(collectionRid, address.getParitionKeyRangeId()), addressInfos);
    }

    private static AddressInformation toAddressInformation(Address address) {
        return new AddressInformation(true, address.isPrimary(), address.getPhyicalUri(), address.getProtocolScheme());
    }

    public Mono<Void> openAsync(
            DocumentCollection collection,
            List<PartitionKeyRangeIdentity> partitionKeyRangeIdentities) {
        if (logger.isDebugEnabled()) {
            logger.debug("openAsync collection: {}, partitionKeyRangeIdentities: {}", collection, JavaStreamUtils.toString(partitionKeyRangeIdentities, ","));
        }
        List<Flux<List<Address>>> tasks = new ArrayList<>();
        int batchSize = GatewayAddressCache.DefaultBatchSize;

        RxDocumentServiceRequest request = RxDocumentServiceRequest.create(
                this.clientContext,
                OperationType.Read,
                //    collection.AltLink,
                collection.getResourceId(),
                ResourceType.DocumentCollection,
                //       AuthorizationTokenType.PrimaryMasterKey
                Collections.emptyMap());
        for (int i = 0; i < partitionKeyRangeIdentities.size(); i += batchSize) {

            int endIndex = i + batchSize;
            endIndex = endIndex < partitionKeyRangeIdentities.size()
                    ? endIndex : partitionKeyRangeIdentities.size();

            tasks.add(this.getServerAddressesViaGatewayAsync(
                    request,
                    collection.getResourceId(),

                    partitionKeyRangeIdentities.subList(i, endIndex).
                            stream().map(PartitionKeyRangeIdentity::getPartitionKeyRangeId).collect(Collectors.toList()),
                    false).flux());
        }

        return Flux.concat(tasks)
                .doOnNext(list -> {
                    List<Pair<PartitionKeyRangeIdentity, AddressInformation[]>> addressInfos = list.stream()
                            .filter(addressInfo -> this.protocolScheme.equals(addressInfo.getProtocolScheme()))
                            .collect(Collectors.groupingBy(Address::getParitionKeyRangeId))
                            .values().stream().map(addresses -> toPartitionAddressAndRange(collection.getResourceId(), addresses))
                            .collect(Collectors.toList());

                    for (Pair<PartitionKeyRangeIdentity, AddressInformation[]> addressInfo : addressInfos) {
                        this.serverPartitionAddressCache.set(
                                new PartitionKeyRangeIdentity(collection.getResourceId(), addressInfo.getLeft().getPartitionKeyRangeId()),
                                addressInfo.getRight());
                    }
                }).then();
    }

    private boolean notAllReplicasAvailable(AddressInformation[] addressInformations) {
        return addressInformations.length < ServiceConfig.SystemReplicationPolicy.MaxReplicaSetSize;
    }

    private static String logAddressResolutionStart(RxDocumentServiceRequest request, URI targetEndpointUrl) {
        if (request.requestContext.cosmosDiagnostics != null) {
            return BridgeInternal.recordAddressResolutionStart(request.requestContext.cosmosDiagnostics, targetEndpointUrl);
        }

        return null;
    }

    private static void logAddressResolutionEnd(RxDocumentServiceRequest request, String identifier, String errorMessage) {
        if (request.requestContext.cosmosDiagnostics != null) {
            BridgeInternal.recordAddressResolutionEnd(request.requestContext.cosmosDiagnostics, identifier, errorMessage);
        }
    }
}<|MERGE_RESOLUTION|>--- conflicted
+++ resolved
@@ -536,14 +536,10 @@
         HttpRequest httpRequest;
         httpRequest = new HttpRequest(HttpMethod.GET, targetEndpoint, targetEndpoint.getPort(), defaultHttpHeaders);
         Instant addressCallStartTime = Instant.now();
-<<<<<<< HEAD
-        Mono<HttpResponse> httpResponseMono = this.httpClient.send(httpRequest);
-        Mono<RxDocumentServiceResponse> dsrObs = HttpClientUtils.parseResponseAsync(this.clientContext, httpResponseMono, httpRequest);
-=======
+
         Mono<HttpResponse> httpResponseMono = this.httpClient.send(httpRequest,
             Duration.ofSeconds(Configs.getAddressRefreshResponseTimeoutInSeconds()));
-        Mono<RxDocumentServiceResponse> dsrObs = HttpClientUtils.parseResponseAsync(httpResponseMono, httpRequest);
->>>>>>> eb1d1171
+        Mono<RxDocumentServiceResponse> dsrObs = HttpClientUtils.parseResponseAsync(this.clientContext, httpResponseMono, httpRequest);
 
         return dsrObs.map(
             dsr -> {
