// Copyright (c) Microsoft Corporation. All rights reserved.
// Licensed under the MIT License.

package com.azure.cosmos.implementation.directconnectivity;

import com.azure.cosmos.BridgeInternal;
import com.azure.cosmos.CosmosException;
import com.azure.cosmos.implementation.ApiType;
import com.azure.cosmos.implementation.AuthorizationTokenType;
import com.azure.cosmos.implementation.BackoffRetryUtility;
import com.azure.cosmos.implementation.Configs;
import com.azure.cosmos.implementation.ConnectionPolicy;
import com.azure.cosmos.implementation.Constants;
import com.azure.cosmos.implementation.CosmosSchedulers;
import com.azure.cosmos.implementation.DiagnosticsClientContext;
import com.azure.cosmos.implementation.DocumentCollection;
import com.azure.cosmos.implementation.Exceptions;
import com.azure.cosmos.implementation.GlobalEndpointManager;
import com.azure.cosmos.implementation.HttpConstants;
import com.azure.cosmos.implementation.IAuthorizationTokenProvider;
import com.azure.cosmos.implementation.IOpenConnectionsHandler;
import com.azure.cosmos.implementation.JavaStreamUtils;
import com.azure.cosmos.implementation.MetadataDiagnosticsContext;
import com.azure.cosmos.implementation.MetadataDiagnosticsContext.MetadataDiagnostics;
import com.azure.cosmos.implementation.MetadataDiagnosticsContext.MetadataType;
import com.azure.cosmos.implementation.OpenConnectionResponse;
import com.azure.cosmos.implementation.OperationType;
import com.azure.cosmos.implementation.PartitionKeyRange;
import com.azure.cosmos.implementation.PartitionKeyRangeGoneException;
import com.azure.cosmos.implementation.Paths;
import com.azure.cosmos.implementation.PathsHelper;
import com.azure.cosmos.implementation.RMResources;
import com.azure.cosmos.implementation.RequestVerb;
import com.azure.cosmos.implementation.ResourceType;
import com.azure.cosmos.implementation.RxDocumentServiceRequest;
import com.azure.cosmos.implementation.RxDocumentServiceResponse;
import com.azure.cosmos.implementation.UnauthorizedException;
import com.azure.cosmos.implementation.UserAgentContainer;
import com.azure.cosmos.implementation.Utils;
import com.azure.cosmos.implementation.apachecommons.lang.StringUtils;
import com.azure.cosmos.implementation.apachecommons.lang.tuple.Pair;
import com.azure.cosmos.implementation.caches.AsyncCacheNonBlocking;
import com.azure.cosmos.implementation.http.HttpClient;
import com.azure.cosmos.implementation.http.HttpHeaders;
import com.azure.cosmos.implementation.http.HttpRequest;
import com.azure.cosmos.implementation.http.HttpResponse;
import com.azure.cosmos.implementation.routing.PartitionKeyRangeIdentity;
import io.netty.handler.codec.http.HttpMethod;
import org.slf4j.Logger;
import org.slf4j.LoggerFactory;
import reactor.core.publisher.Flux;
import reactor.core.publisher.Mono;

import java.net.MalformedURLException;
import java.net.URI;
import java.net.URISyntaxException;
import java.net.URL;
import java.time.Duration;
import java.time.Instant;
import java.util.ArrayList;
import java.util.Arrays;
import java.util.Collections;
import java.util.Comparator;
import java.util.HashMap;
import java.util.List;
import java.util.Map;
import java.util.concurrent.ConcurrentHashMap;
import java.util.stream.Collectors;

import static com.azure.cosmos.implementation.guava25.base.Preconditions.checkNotNull;

public class GatewayAddressCache implements IAddressCache {
    private final static Duration minDurationBeforeEnforcingCollectionRoutingMapRefresh = Duration.ofSeconds(30);

    private final static Logger logger = LoggerFactory.getLogger(GatewayAddressCache.class);
    private final static String protocolFilterFormat = "%s eq %s";
    private final static int DefaultBatchSize = 50;

    private final static int DefaultSuboptimalPartitionForceRefreshIntervalInSeconds = 600;
    private final DiagnosticsClientContext clientContext;

    private final String databaseFeedEntryUrl = PathsHelper.generatePath(ResourceType.Database, "", true);
    private final URI addressEndpoint;

    private final AsyncCacheNonBlocking<PartitionKeyRangeIdentity, AddressInformation[]> serverPartitionAddressCache;
    private final ConcurrentHashMap<PartitionKeyRangeIdentity, Instant> suboptimalServerPartitionTimestamps;
    private final long suboptimalPartitionForceRefreshIntervalInSeconds;

    private final String protocolScheme;
    private final String protocolFilter;
    private final IAuthorizationTokenProvider tokenProvider;
    private final HashMap<String, String> defaultRequestHeaders;
    private final HttpClient httpClient;

    private volatile Pair<PartitionKeyRangeIdentity, AddressInformation[]> masterPartitionAddressCache;
    private volatile Instant suboptimalMasterPartitionTimestamp;

    private final ConcurrentHashMap<String, ForcedRefreshMetadata> lastForcedRefreshMap;
    private final GlobalEndpointManager globalEndpointManager;
    private IOpenConnectionsHandler openConnectionsHandler;
    private final ConnectionPolicy connectionPolicy;
    private final boolean replicaAddressValidationEnabled;
<<<<<<< HEAD
    private final List<Uri.HealthStatus> replicaValidationScopes;
=======
>>>>>>> 98e871ac

    public GatewayAddressCache(
        DiagnosticsClientContext clientContext,
        URI serviceEndpoint,
        Protocol protocol,
        IAuthorizationTokenProvider tokenProvider,
        UserAgentContainer userAgent,
        HttpClient httpClient,
        long suboptimalPartitionForceRefreshIntervalInSeconds,
        ApiType apiType,
        GlobalEndpointManager globalEndpointManager,
        ConnectionPolicy connectionPolicy,
        IOpenConnectionsHandler openConnectionsHandler) {

        this.clientContext = clientContext;
        try {
            this.addressEndpoint = new URL(serviceEndpoint.toURL(), Paths.ADDRESS_PATH_SEGMENT).toURI();
        } catch (MalformedURLException | URISyntaxException e) {
            logger.error("serviceEndpoint {} is invalid", serviceEndpoint, e);
            assert false;
            throw new IllegalStateException(e);
        }
        this.tokenProvider = tokenProvider;
        this.serverPartitionAddressCache = new AsyncCacheNonBlocking<>();
        this.suboptimalServerPartitionTimestamps = new ConcurrentHashMap<>();
        this.suboptimalMasterPartitionTimestamp = Instant.MAX;

        this.suboptimalPartitionForceRefreshIntervalInSeconds = suboptimalPartitionForceRefreshIntervalInSeconds;

        this.protocolScheme = protocol.scheme();
        this.protocolFilter = String.format(GatewayAddressCache.protocolFilterFormat,
            Constants.Properties.PROTOCOL,
            this.protocolScheme);

        this.httpClient = httpClient;

        if (userAgent == null) {
            userAgent = new UserAgentContainer();
        }

        defaultRequestHeaders = new HashMap<>();
        defaultRequestHeaders.put(HttpConstants.HttpHeaders.USER_AGENT, userAgent.getUserAgent());

        if(apiType != null) {
            defaultRequestHeaders.put(HttpConstants.HttpHeaders.API_TYPE, apiType.toString());
        }

        // Set requested API version header for version enforcement.
        defaultRequestHeaders.put(HttpConstants.HttpHeaders.VERSION, HttpConstants.Versions.CURRENT_VERSION);

        this.lastForcedRefreshMap = new ConcurrentHashMap<>();
        this.globalEndpointManager = globalEndpointManager;
        this.openConnectionsHandler = openConnectionsHandler;
        this.connectionPolicy = connectionPolicy;
        this.replicaAddressValidationEnabled = Configs.isReplicaAddressValidationEnabled();
<<<<<<< HEAD
        this.replicaValidationScopes = new ArrayList<>();
        if (this.replicaAddressValidationEnabled) {
            this.replicaValidationScopes.add(Uri.HealthStatus.UnhealthyPending);
        }
=======
>>>>>>> 98e871ac
    }

    public GatewayAddressCache(
        DiagnosticsClientContext clientContext,
        URI serviceEndpoint,
        Protocol protocol,
        IAuthorizationTokenProvider tokenProvider,
        UserAgentContainer userAgent,
        HttpClient httpClient,
        ApiType apiType,
        GlobalEndpointManager globalEndpointManager,
        ConnectionPolicy connectionPolicy,
        IOpenConnectionsHandler openConnectionsHandler) {
        this(clientContext,
                serviceEndpoint,
                protocol,
                tokenProvider,
                userAgent,
                httpClient,
                DefaultSuboptimalPartitionForceRefreshIntervalInSeconds,
                apiType,
                globalEndpointManager,
                connectionPolicy,
                openConnectionsHandler);
    }

    @Override
    public Mono<Utils.ValueHolder<AddressInformation[]>> tryGetAddresses(RxDocumentServiceRequest request,
                                                                         PartitionKeyRangeIdentity partitionKeyRangeIdentity,
                                                                         boolean forceRefreshPartitionAddresses) {

        Utils.checkNotNullOrThrow(request, "request", "");
        Utils.checkNotNullOrThrow(partitionKeyRangeIdentity, "partitionKeyRangeIdentity", "");

        logger.debug("PartitionKeyRangeIdentity {}, forceRefreshPartitionAddresses {}",
            partitionKeyRangeIdentity,
            forceRefreshPartitionAddresses);
        if (StringUtils.equals(partitionKeyRangeIdentity.getPartitionKeyRangeId(),
            PartitionKeyRange.MASTER_PARTITION_KEY_RANGE_ID)) {

            // if that's master partition return master partition address!
            return this.resolveMasterAsync(request, forceRefreshPartitionAddresses, request.properties)
                       .map(partitionKeyRangeIdentityPair -> new Utils.ValueHolder<>(partitionKeyRangeIdentityPair.getRight()));
        }

        evaluateCollectionRoutingMapRefreshForServerPartition(
            request, partitionKeyRangeIdentity, forceRefreshPartitionAddresses);

        Instant suboptimalServerPartitionTimestamp = this.suboptimalServerPartitionTimestamps.get(partitionKeyRangeIdentity);

        if (suboptimalServerPartitionTimestamp != null) {
            logger.debug("suboptimalServerPartitionTimestamp is {}", suboptimalServerPartitionTimestamp);
            boolean forceRefreshDueToSuboptimalPartitionReplicaSet = Duration.between(suboptimalServerPartitionTimestamp, Instant.now()).getSeconds()
                > this.suboptimalPartitionForceRefreshIntervalInSeconds;

            if (forceRefreshDueToSuboptimalPartitionReplicaSet) {
                // Compares the existing value for the specified key with a specified value,
                // and if they are equal, updates the key with a third value.
                Instant newValue = this.suboptimalServerPartitionTimestamps.computeIfPresent(partitionKeyRangeIdentity,
                    (key, oldVal) -> {
                        logger.debug("key = {}, oldValue = {}", key, oldVal);
                        if (suboptimalServerPartitionTimestamp.equals(oldVal)) {
                            return Instant.MAX;
                        } else {
                            return oldVal;
                        }
                    });
                logger.debug("newValue is {}", newValue);
                if (!suboptimalServerPartitionTimestamp.equals(newValue)) {
                    logger.debug("setting forceRefreshPartitionAddresses to true");
                    // the value was replaced;
                    forceRefreshPartitionAddresses = true;
                }
            }
        }

        final boolean forceRefreshPartitionAddressesModified = forceRefreshPartitionAddresses;

        if (forceRefreshPartitionAddressesModified) {
            this.suboptimalServerPartitionTimestamps.remove(partitionKeyRangeIdentity);
        }

        Mono<Utils.ValueHolder<AddressInformation[]>> addressesObs =
                this.serverPartitionAddressCache
                    .getAsync(
                        partitionKeyRangeIdentity,
                        cachedAddresses -> this.getAddressesForRangeId(
                            request,
                            partitionKeyRangeIdentity,
                            forceRefreshPartitionAddressesModified,
                            cachedAddresses),
                        cachedAddresses -> {
                            for (Uri failedEndpoints : request.requestContext.getFailedEndpoints()) {
                                failedEndpoints.setUnhealthy();
                            }
                            return forceRefreshPartitionAddressesModified
                                    || Arrays.stream(cachedAddresses).anyMatch(addressInformation -> addressInformation.getPhysicalUri().shouldRefreshHealthStatus());
                        })
                    .map(Utils.ValueHolder::new);

        return addressesObs
                .map(addressesValueHolder -> {
                    if (notAllReplicasAvailable(addressesValueHolder.v)) {
                        if (logger.isDebugEnabled()) {
                            logger.debug("not all replicas available {}", JavaStreamUtils.info(addressesValueHolder.v));
                        }
                        this.suboptimalServerPartitionTimestamps.putIfAbsent(partitionKeyRangeIdentity, Instant.now());
                    }

                    return addressesValueHolder;
                })
                .onErrorResume(ex -> {
                    Throwable unwrappedException = reactor.core.Exceptions.unwrap(ex);
                    CosmosException dce = Utils.as(unwrappedException, CosmosException.class);
                    if (dce == null) {
                        logger.error("unexpected failure", ex);
                        if (forceRefreshPartitionAddressesModified) {
                            this.suboptimalServerPartitionTimestamps.remove(partitionKeyRangeIdentity);
                        }
                        return Mono.error(unwrappedException);
                    } else {
                        logger.debug("tryGetAddresses dce", dce);
                        if (Exceptions.isNotFound(dce) ||
                            Exceptions.isGone(dce) ||
                            Exceptions.isSubStatusCode(dce, HttpConstants.SubStatusCodes.PARTITION_KEY_RANGE_GONE)) {
                            //remove from suboptimal cache in case the collection+pKeyRangeId combo is gone.
                            this.suboptimalServerPartitionTimestamps.remove(partitionKeyRangeIdentity);
                            logger.debug("tryGetAddresses: inner onErrorResumeNext return null", dce);
                            return Mono.just(new Utils.ValueHolder<>(null));
                        }
                        return Mono.error(unwrappedException);
                    }
        });
    }

    @Override
    public void setOpenConnectionsHandler(IOpenConnectionsHandler openConnectionsHandler) {
        this.openConnectionsHandler = openConnectionsHandler;
    }

    public Mono<List<Address>> getServerAddressesViaGatewayAsync(
        RxDocumentServiceRequest request,
        String collectionRid,
        List<String> partitionKeyRangeIds,
        boolean forceRefresh) {
        if (logger.isDebugEnabled()) {
            logger.debug("getServerAddressesViaGatewayAsync collectionRid {}, partitionKeyRangeIds {}", collectionRid,
                JavaStreamUtils.toString(partitionKeyRangeIds, ","));
        }
        request.setAddressRefresh(true, forceRefresh);
        String entryUrl = PathsHelper.generatePath(ResourceType.Document, collectionRid, true);
        HashMap<String, String> addressQuery = new HashMap<>();

        addressQuery.put(HttpConstants.QueryStrings.URL, HttpUtils.urlEncode(entryUrl));

        HashMap<String, String> headers = new HashMap<>(defaultRequestHeaders);
        if (forceRefresh) {
            headers.put(HttpConstants.HttpHeaders.FORCE_REFRESH, "true");
        }

        if (request.forceCollectionRoutingMapRefresh) {
            headers.put(HttpConstants.HttpHeaders.FORCE_COLLECTION_ROUTING_MAP_REFRESH, "true");
        }

        addressQuery.put(HttpConstants.QueryStrings.FILTER, HttpUtils.urlEncode(this.protocolFilter));

        addressQuery.put(HttpConstants.QueryStrings.PARTITION_KEY_RANGE_IDS, String.join(",", partitionKeyRangeIds));
        headers.put(HttpConstants.HttpHeaders.X_DATE, Utils.nowAsRFC1123());

        if (tokenProvider.getAuthorizationTokenType() != AuthorizationTokenType.AadToken) {
            String token = null;
            try {
                token = this.tokenProvider.getUserAuthorizationToken(
                    collectionRid,
                    ResourceType.Document,
                    RequestVerb.GET,
                    headers,
                    AuthorizationTokenType.PrimaryMasterKey,
                    request.properties);
            } catch (UnauthorizedException e) {
                // User doesn't have rid based resource token. Maybe user has name based.

                if (logger.isDebugEnabled()) {
                    logger.debug("User doesn't have resource token for collection rid {}", collectionRid);
                }
            }

            if (token == null && request.getIsNameBased()) {
                // User doesn't have rid based resource token. Maybe user has name based.
                String collectionAltLink = PathsHelper.getCollectionPath(request.getResourceAddress());
                token = this.tokenProvider.getUserAuthorizationToken(
                    collectionAltLink,
                    ResourceType.Document,
                    RequestVerb.GET,
                    headers,
                    AuthorizationTokenType.PrimaryMasterKey,
                    request.properties);
            }

            token = HttpUtils.urlEncode(token);
            headers.put(HttpConstants.HttpHeaders.AUTHORIZATION, token);
        }

        URI targetEndpoint = Utils.setQuery(this.addressEndpoint.toString(), Utils.createQuery(addressQuery));
        String identifier = logAddressResolutionStart(
            request, targetEndpoint, forceRefresh, request.forceCollectionRoutingMapRefresh);

        HttpHeaders httpHeaders = new HttpHeaders(headers);

        Instant addressCallStartTime = Instant.now();
        HttpRequest httpRequest = new HttpRequest(HttpMethod.GET, targetEndpoint, targetEndpoint.getPort(), httpHeaders);

        Mono<HttpResponse> httpResponseMono;
        if (tokenProvider.getAuthorizationTokenType() != AuthorizationTokenType.AadToken) {
            httpResponseMono = this.httpClient.send(httpRequest,
                Duration.ofSeconds(Configs.getAddressRefreshResponseTimeoutInSeconds()));
        } else {
            httpResponseMono = tokenProvider
                .populateAuthorizationHeader(httpHeaders)
                .flatMap(valueHttpHeaders -> this.httpClient.send(httpRequest,
                    Duration.ofSeconds(Configs.getAddressRefreshResponseTimeoutInSeconds())));
        }

        Mono<RxDocumentServiceResponse> dsrObs = HttpClientUtils.parseResponseAsync(request, clientContext, httpResponseMono, httpRequest);
        return dsrObs.map(
            dsr -> {
                MetadataDiagnosticsContext metadataDiagnosticsContext =
                    BridgeInternal.getMetaDataDiagnosticContext(request.requestContext.cosmosDiagnostics);
                if (metadataDiagnosticsContext != null) {
                    Instant addressCallEndTime = Instant.now();
                    MetadataDiagnostics metaDataDiagnostic = new MetadataDiagnostics(addressCallStartTime,
                        addressCallEndTime,
                        MetadataType.SERVER_ADDRESS_LOOKUP);
                    metadataDiagnosticsContext.addMetaDataDiagnostic(metaDataDiagnostic);
                }

                if (logger.isDebugEnabled()) {
                    logger.debug("getServerAddressesViaGatewayAsync deserializes result");
                }
                logAddressResolutionEnd(request, identifier, null);
                return dsr.getQueryResponse(null, Address.class);
            }).onErrorResume(throwable -> {
            Throwable unwrappedException = reactor.core.Exceptions.unwrap(throwable);
            logAddressResolutionEnd(request, identifier, unwrappedException.toString());
            if (!(unwrappedException instanceof Exception)) {
                // fatal error
                logger.error("Unexpected failure {}", unwrappedException.getMessage(), unwrappedException);
                return Mono.error(unwrappedException);
            }

            Exception exception = (Exception) unwrappedException;
            CosmosException dce;
            if (!(exception instanceof CosmosException)) {
                // wrap in CosmosException
                logger.error("Network failure", exception);
                int statusCode = 0;
                if (WebExceptionUtility.isNetworkFailure(exception)) {
                    if (WebExceptionUtility.isReadTimeoutException(exception)) {
                        statusCode = HttpConstants.StatusCodes.REQUEST_TIMEOUT;
                    } else {
                        statusCode = HttpConstants.StatusCodes.SERVICE_UNAVAILABLE;
                    }
                }

                dce = BridgeInternal.createCosmosException(
                    request.requestContext.resourcePhysicalAddress, statusCode, exception);
                BridgeInternal.setRequestHeaders(dce, request.getHeaders());
            } else {
                dce = (CosmosException) exception;
            }

            if (WebExceptionUtility.isNetworkFailure(dce)) {
                if (WebExceptionUtility.isReadTimeoutException(dce)) {
                    BridgeInternal.setSubStatusCode(dce, HttpConstants.SubStatusCodes.GATEWAY_ENDPOINT_READ_TIMEOUT);
                } else {
                    BridgeInternal.setSubStatusCode(dce, HttpConstants.SubStatusCodes.GATEWAY_ENDPOINT_UNAVAILABLE);
                }
            }

            if (request.requestContext.cosmosDiagnostics != null) {
                BridgeInternal.recordGatewayResponse(request.requestContext.cosmosDiagnostics, request, dce, this.globalEndpointManager);
            }

            return Mono.error(dce);
        });
    }

    public void dispose() {
        // TODO We will implement this in future once we will move to httpClient to CompositeHttpClient
        //https://msdata.visualstudio.com/CosmosDB/_workitems/edit/340842
    }

    private Mono<Pair<PartitionKeyRangeIdentity, AddressInformation[]>> resolveMasterAsync(RxDocumentServiceRequest request, boolean forceRefresh, Map<String, Object> properties) {
        logger.debug("resolveMasterAsync forceRefresh: {}", forceRefresh);
        Pair<PartitionKeyRangeIdentity, AddressInformation[]> masterAddressAndRangeInitial = this.masterPartitionAddressCache;

        forceRefresh = forceRefresh ||
            (masterAddressAndRangeInitial != null &&
                notAllReplicasAvailable(masterAddressAndRangeInitial.getRight()) &&
                Duration.between(this.suboptimalMasterPartitionTimestamp, Instant.now()).getSeconds() > this.suboptimalPartitionForceRefreshIntervalInSeconds);

        if (forceRefresh || this.masterPartitionAddressCache == null) {
            Mono<List<Address>> masterReplicaAddressesObs = this.getMasterAddressesViaGatewayAsync(
                request,
                ResourceType.Database,
                null,
                databaseFeedEntryUrl,
                forceRefresh,
                false,
                properties);

            return masterReplicaAddressesObs.map(
                masterAddresses -> {
                    Pair<PartitionKeyRangeIdentity, AddressInformation[]> masterAddressAndRangeRes =
                        this.toPartitionAddressAndRange("", masterAddresses);
                    this.masterPartitionAddressCache = masterAddressAndRangeRes;

                    if (notAllReplicasAvailable(masterAddressAndRangeRes.getRight())
                        && this.suboptimalMasterPartitionTimestamp.equals(Instant.MAX)) {
                        this.suboptimalMasterPartitionTimestamp = Instant.now();
                    } else {
                        this.suboptimalMasterPartitionTimestamp = Instant.MAX;
                    }

                    return masterPartitionAddressCache;
                })
                                            .doOnError(
                                                e -> {
                                                    this.suboptimalMasterPartitionTimestamp = Instant.MAX;
                                                });
        } else {
            if (notAllReplicasAvailable(masterAddressAndRangeInitial.getRight())
                && this.suboptimalMasterPartitionTimestamp.equals(Instant.MAX)) {
                this.suboptimalMasterPartitionTimestamp = Instant.now();
            }

            return Mono.just(masterAddressAndRangeInitial);
        }
    }

    private void evaluateCollectionRoutingMapRefreshForServerPartition(
        RxDocumentServiceRequest request,
        PartitionKeyRangeIdentity pkRangeIdentity,
        boolean forceRefreshPartitionAddresses) {

        Utils.checkNotNullOrThrow(request, "request", "");
        validatePkRangeIdentity(pkRangeIdentity);

        String collectionRid = pkRangeIdentity.getCollectionRid();
        String partitionKeyRangeId = pkRangeIdentity.getPartitionKeyRangeId();

        if (forceRefreshPartitionAddresses) {
            // forceRefreshPartitionAddresses==true indicates we are requesting the latest
            // Replica addresses from the Gateway
            // There are a couple of cases (for example when getting 410/0 after a split happened for the parent
            // partition when just refreshing addresses isn't sufficient (because the Gateway in its cache)
            // might also not know about the partition split that happened
            // to recover from this condition the client would need to either trigger a PKRange cache refresh
            // on the client or force the Gateway CollectionRoutingMap to be refreshed (so that the Gateway gets
            // aware of the split and latest EPK map.
            // Due to the fact that forcing the CollectionRoutingMap to be refreshed in Gateway there is additional
            // load on the ServiceFabric naming service we want to throttle how often we would force the collection
            // routing map refresh
            // These are the throttle conditions: We will only enforce collection routing map to be refreshed
            // - if there has been at least 1 attempt to just refresh replica addresses without forcing collection
            //   routing map refresh on the physical partition before
            // - only one request per Container to force collection routing map refresh is allowed every 30 seconds
            //
            // The throttling logic is implemented in  `ForcedRefreshMetadata.shouldIncludeCollectionRoutingMapRefresh`
            ForcedRefreshMetadata forcedRefreshMetadata = this.lastForcedRefreshMap.computeIfAbsent(
                collectionRid,
                (colRid) -> new ForcedRefreshMetadata());

            if (request.forceCollectionRoutingMapRefresh) {
                forcedRefreshMetadata.signalCollectionRoutingMapRefresh(
                    pkRangeIdentity,
                    true);
            } else if (forcedRefreshMetadata.shouldIncludeCollectionRoutingMapRefresh(pkRangeIdentity)) {
                request.forceCollectionRoutingMapRefresh = true;
                forcedRefreshMetadata.signalCollectionRoutingMapRefresh(
                    pkRangeIdentity,
                    true);
            } else {
                forcedRefreshMetadata.signalPartitionAddressOnlyRefresh(pkRangeIdentity);
            }
        } else if (request.forceCollectionRoutingMapRefresh) {
            ForcedRefreshMetadata forcedRefreshMetadata = this.lastForcedRefreshMap.computeIfAbsent(
                collectionRid,
                (colRid) -> new ForcedRefreshMetadata());
            forcedRefreshMetadata.signalCollectionRoutingMapRefresh(
                pkRangeIdentity,
                false);
        }

        logger.debug("evaluateCollectionRoutingMapRefreshForServerPartition collectionRid {}, partitionKeyRangeId {},"
                + " " +
                "forceRefreshPartitionAddresses {}, forceCollectionRoutingMapRefresh {}",
            collectionRid,
            partitionKeyRangeId,
            forceRefreshPartitionAddresses,
            request.forceCollectionRoutingMapRefresh);
    }

    private void validatePkRangeIdentity(PartitionKeyRangeIdentity pkRangeIdentity) {

        Utils.checkNotNullOrThrow(pkRangeIdentity, "pkRangeId", "");
        Utils.checkNotNullOrThrow(
            pkRangeIdentity.getCollectionRid(),
            "pkRangeId.getCollectionRid()",
            "");
        Utils.checkNotNullOrThrow(
            pkRangeIdentity.getPartitionKeyRangeId(),
            "pkRangeId.getPartitionKeyRangeId()",
            "");
    }

    private Mono<AddressInformation[]> getAddressesForRangeId(
        RxDocumentServiceRequest request,
        PartitionKeyRangeIdentity pkRangeIdentity,
        boolean forceRefresh,
        AddressInformation[] cachedAddresses) {

        Utils.checkNotNullOrThrow(request, "request", "");
        validatePkRangeIdentity(pkRangeIdentity);

        String collectionRid = pkRangeIdentity.getCollectionRid();
        String partitionKeyRangeId = pkRangeIdentity.getPartitionKeyRangeId();

        logger.debug(
                "getAddressesForRangeId collectionRid {}, partitionKeyRangeId {}, forceRefresh {}",
                collectionRid,
                partitionKeyRangeId,
                forceRefresh);

        Mono<List<Address>> addressResponse = this.getServerAddressesViaGatewayAsync(request, collectionRid, Collections.singletonList(partitionKeyRangeId), forceRefresh);

        Mono<List<Pair<PartitionKeyRangeIdentity, AddressInformation[]>>> addressInfos =
            addressResponse.map(
                addresses -> {
                    if (logger.isDebugEnabled()) {
                        logger.debug("addresses from getServerAddressesViaGatewayAsync in getAddressesForRangeId {}",
                            JavaStreamUtils.info(addresses));
                    }
                    return addresses
                            .stream()
                            .filter(addressInfo -> this.protocolScheme.equals(addressInfo.getProtocolScheme()))
                            .collect(Collectors.groupingBy(Address::getParitionKeyRangeId))
                            .values()
                            .stream()
                            .map(groupedAddresses -> toPartitionAddressAndRange(collectionRid, addresses))
                            .collect(Collectors.toList());
                });

        Mono<List<Pair<PartitionKeyRangeIdentity, AddressInformation[]>>> result =
                addressInfos
                    .map(addressInfo -> addressInfo.stream()
                    .filter(a -> StringUtils.equals(a.getLeft().getPartitionKeyRangeId(), partitionKeyRangeId))
                    .collect(Collectors.toList()));

        return result
                .flatMap(
                    list -> {
                        if (logger.isDebugEnabled()) {
                            logger.debug("getAddressesForRangeId flatMap got result {}", JavaStreamUtils.info(list));
                        }

                        if (list.isEmpty()) {
                            String errorMessage = String.format(
                                RMResources.PartitionKeyRangeNotFound,
                                partitionKeyRangeId,
                                collectionRid);

                            PartitionKeyRangeGoneException e = new PartitionKeyRangeGoneException(errorMessage);
                            BridgeInternal.setResourceAddress(e, collectionRid);

                            return Mono.error(e);
                        } else {
                            // merge with the cached addresses
                            // if the address is being returned from gateway again, then keep using the cached addressInformation object
                            // for new addresses, use the new addressInformation object
                            AddressInformation[] mergedAddresses = this.mergeAddresses(list.get(0).getRight(), cachedAddresses);
                            for (AddressInformation address : mergedAddresses) {
                                // The main purpose for this step is to move address health status from unhealthy -> unhealthyPending
                                address.getPhysicalUri().setRefreshed();
                            }

                            if (this.replicaAddressValidationEnabled) {
                                this.validateReplicaAddresses(mergedAddresses);
                            }

                            return Mono.just(mergedAddresses);
                        }
                    })
                .doOnError(e -> logger.debug("getAddressesForRangeId", e));
    }

    public Mono<List<Address>> getMasterAddressesViaGatewayAsync(
            RxDocumentServiceRequest request,
            ResourceType resourceType,
            String resourceAddress,
            String entryUrl,
            boolean forceRefresh,
            boolean useMasterCollectionResolver,
            Map<String, Object> properties) {
        logger.debug("getMasterAddressesViaGatewayAsync " +
                         "resourceType {}, " +
                         "resourceAddress {}, " +
                         "entryUrl {}, " +
                         "forceRefresh {}, " +
                         "useMasterCollectionResolver {}",
            resourceType,
            resourceAddress,
            entryUrl,
            forceRefresh,
            useMasterCollectionResolver
        );
        request.setAddressRefresh(true, forceRefresh);
        HashMap<String, String> queryParameters = new HashMap<>();
        queryParameters.put(HttpConstants.QueryStrings.URL, HttpUtils.urlEncode(entryUrl));
        HashMap<String, String> headers = new HashMap<>(defaultRequestHeaders);

        if (forceRefresh) {
            headers.put(HttpConstants.HttpHeaders.FORCE_REFRESH, "true");
        }

        if (useMasterCollectionResolver) {
            headers.put(HttpConstants.HttpHeaders.USE_MASTER_COLLECTION_RESOLVER, "true");
        }

        if(request.forceCollectionRoutingMapRefresh) {
            headers.put(HttpConstants.HttpHeaders.FORCE_COLLECTION_ROUTING_MAP_REFRESH, "true");
        }

        queryParameters.put(HttpConstants.QueryStrings.FILTER, HttpUtils.urlEncode(this.protocolFilter));
        headers.put(HttpConstants.HttpHeaders.X_DATE, Utils.nowAsRFC1123());

        if (tokenProvider.getAuthorizationTokenType() != AuthorizationTokenType.AadToken) {
            String token = this.tokenProvider.getUserAuthorizationToken(
                    resourceAddress,
                    resourceType,
                    RequestVerb.GET,
                    headers,
                    AuthorizationTokenType.PrimaryMasterKey,
                    properties);

            headers.put(HttpConstants.HttpHeaders.AUTHORIZATION, HttpUtils.urlEncode(token));
        }

        URI targetEndpoint = Utils.setQuery(this.addressEndpoint.toString(), Utils.createQuery(queryParameters));
        String identifier = logAddressResolutionStart(
            request, targetEndpoint, true, true);

        HttpHeaders defaultHttpHeaders = new HttpHeaders(headers);
        HttpRequest httpRequest = new HttpRequest(HttpMethod.GET, targetEndpoint, targetEndpoint.getPort(), defaultHttpHeaders);
        Instant addressCallStartTime = Instant.now();
        Mono<HttpResponse> httpResponseMono;

        if (tokenProvider.getAuthorizationTokenType() != AuthorizationTokenType.AadToken) {
            httpResponseMono = this.httpClient.send(httpRequest,
                Duration.ofSeconds(Configs.getAddressRefreshResponseTimeoutInSeconds()));
        } else {
            httpResponseMono = tokenProvider
                .populateAuthorizationHeader(defaultHttpHeaders)
                .flatMap(valueHttpHeaders -> this.httpClient.send(httpRequest,
                    Duration.ofSeconds(Configs.getAddressRefreshResponseTimeoutInSeconds())));
        }

        Mono<RxDocumentServiceResponse> dsrObs = HttpClientUtils.parseResponseAsync(request, this.clientContext, httpResponseMono, httpRequest);

        return dsrObs.map(
            dsr -> {
                MetadataDiagnosticsContext metadataDiagnosticsContext =
                    BridgeInternal.getMetaDataDiagnosticContext(request.requestContext.cosmosDiagnostics);
                if (metadataDiagnosticsContext != null) {
                    Instant addressCallEndTime = Instant.now();
                    MetadataDiagnostics metaDataDiagnostic = new MetadataDiagnostics(addressCallStartTime,
                        addressCallEndTime,
                        MetadataType.MASTER_ADDRESS_LOOK_UP);
                    metadataDiagnosticsContext.addMetaDataDiagnostic(metaDataDiagnostic);
                }

                logAddressResolutionEnd(request, identifier, null);
                return dsr.getQueryResponse(null, Address.class);
            }).onErrorResume(throwable -> {
            Throwable unwrappedException = reactor.core.Exceptions.unwrap(throwable);
            logAddressResolutionEnd(request, identifier, unwrappedException.toString());
            if (!(unwrappedException instanceof Exception)) {
                // fatal error
                logger.error("Unexpected failure {}", unwrappedException.getMessage(), unwrappedException);
                return Mono.error(unwrappedException);
            }

            Exception exception = (Exception) unwrappedException;
            CosmosException dce;
            if (!(exception instanceof CosmosException)) {
                // wrap in CosmosException
                logger.error("Network failure", exception);
                int statusCode = 0;
                if (WebExceptionUtility.isNetworkFailure(exception)) {
                    if (WebExceptionUtility.isReadTimeoutException(exception)) {
                        statusCode = HttpConstants.StatusCodes.REQUEST_TIMEOUT;
                    } else {
                        statusCode = HttpConstants.StatusCodes.SERVICE_UNAVAILABLE;
                    }
                }

                dce = BridgeInternal.createCosmosException(
                    request.requestContext.resourcePhysicalAddress, statusCode, exception);
                BridgeInternal.setRequestHeaders(dce, request.getHeaders());
            } else {
                dce = (CosmosException) exception;
            }

            if (WebExceptionUtility.isNetworkFailure(dce)) {
                if (WebExceptionUtility.isReadTimeoutException(dce)) {
                    BridgeInternal.setSubStatusCode(dce, HttpConstants.SubStatusCodes.GATEWAY_ENDPOINT_READ_TIMEOUT);
                } else {
                    BridgeInternal.setSubStatusCode(dce, HttpConstants.SubStatusCodes.GATEWAY_ENDPOINT_UNAVAILABLE);
                }
            }

            if (request.requestContext.cosmosDiagnostics != null) {
                BridgeInternal.recordGatewayResponse(request.requestContext.cosmosDiagnostics, request, dce, this.globalEndpointManager);
            }

            return Mono.error(dce);
        });
    }

    /***
     *  merge the new addresses get back from gateway with the cached addresses.
     *  If the address is being returned from gateway again, then keep using the cached addressInformation object
     *  If it is a new address being returned, then use the new addressInformation object.
     *
     * @param newAddresses the latest addresses being returned from gateway.
     * @param cachedAddresses the cached addresses.
     *
     * @return the merged addresses.
     */
    private AddressInformation[] mergeAddresses(AddressInformation[] newAddresses, AddressInformation[] cachedAddresses) {
        checkNotNull(newAddresses, "Argument 'newAddresses' should not be null");

        if (cachedAddresses == null) {
            return newAddresses;
        }

        List<AddressInformation> mergedAddresses = new ArrayList<>();
        Map<Uri, List<AddressInformation>> cachedAddressMap =
                Arrays
                    .stream(cachedAddresses)
                    .collect(Collectors.groupingBy(AddressInformation::getPhysicalUri));

        for (AddressInformation newAddress : newAddresses) {
            boolean useCachedAddress = false;
            if (cachedAddressMap.containsKey(newAddress.getPhysicalUri())) {
                for (AddressInformation cachedAddress : cachedAddressMap.get(newAddress.getPhysicalUri())) {
                    if (newAddress.getProtocol() == cachedAddress.getProtocol()
                            && newAddress.isPublic() == cachedAddress.isPublic()
                            && newAddress.isPrimary() == cachedAddress.isPrimary()) {

                        useCachedAddress = true;
                        mergedAddresses.add(cachedAddress);
                        break;
                    }
                }
            }

            if (!useCachedAddress) {
                mergedAddresses.add(newAddress);
            }
        }

        return mergedAddresses.toArray(new AddressInformation[mergedAddresses.size()]);
    }

    private void validateReplicaAddresses(AddressInformation[] addresses) {
        checkNotNull(addresses, "Argument 'addresses' can not be null");

        // By theory, when we reach here, the status of the address should be in one of the three status: Unknown, Connected, UnhealthyPending
        // using open connection to validate addresses in UnhealthyPending status
        // Could extend to also open connection for unknown in the future
        List<Uri> addressesNeedToValidation =
                Arrays
                    .stream(addresses)
                    .map(address -> address.getPhysicalUri())
<<<<<<< HEAD
                    .filter(addressUri -> this.replicaValidationScopes.contains(addressUri.getHealthStatus()))
                    .sorted(new Comparator<Uri>() {
                        @Override
                        public int compare(Uri o1, Uri o2) {
                            // Generally, an unhealthyPending replica has more chances to fail the request compared to unknown replica
                            // and we will want to validate replicas with the highest chance to fail the request first
                            return o2.getHealthStatus().getPriority() - o1.getHealthStatus().getPriority();
                        }
                    })
=======
                    .filter(addressUri -> addressUri.getHealthStatus() == Uri.HealthStatus.UnhealthyPending)
>>>>>>> 98e871ac
                    .collect(Collectors.toList());

        if (addressesNeedToValidation.size() > 0) {
            this.openConnectionsHandler
                    .openConnections(addressesNeedToValidation)
                    .subscribeOn(CosmosSchedulers.OPEN_CONNECTIONS_BOUNDED_ELASTIC)
                    .subscribe();
        }
    }

    private Pair<PartitionKeyRangeIdentity, AddressInformation[]> toPartitionAddressAndRange(String collectionRid, List<Address> addresses) {
        if (logger.isDebugEnabled()) {
            logger.debug("toPartitionAddressAndRange");
        }

        Address address = addresses.get(0);
        PartitionKeyRangeIdentity partitionKeyRangeIdentity = new PartitionKeyRangeIdentity(collectionRid, address.getParitionKeyRangeId());

        AddressInformation[] addressInfos =
                addresses
                    .stream()
                    .map(addr -> GatewayAddressCache.toAddressInformation(addr))
                    .collect(Collectors.toList())
                    .toArray(new AddressInformation[addresses.size()]);

        return Pair.of(partitionKeyRangeIdentity, addressInfos);
    }

    private static AddressInformation toAddressInformation(Address address) {
        return new AddressInformation(true, address.isPrimary(), address.getPhyicalUri(), address.getProtocolScheme());
    }

    public Flux<OpenConnectionResponse> openConnectionsAndInitCaches(
            DocumentCollection collection,
            List<PartitionKeyRangeIdentity> partitionKeyRangeIdentities) {

        checkNotNull(collection, "Argument 'collection' should not be null");
        checkNotNull(partitionKeyRangeIdentities, "Argument 'partitionKeyRangeIdentities' should not be null");

        if (logger.isDebugEnabled()) {
            logger.debug(
                    "openConnectionsAndInitCaches collection: {}, partitionKeyRangeIdentities: {}",
                    collection.getResourceId(),
                    JavaStreamUtils.toString(partitionKeyRangeIdentities, ","));
        }

        if (this.replicaAddressValidationEnabled) {
            this.replicaValidationScopes.add(Uri.HealthStatus.Unknown);
        }

        List<Flux<List<Address>>> tasks = new ArrayList<>();
        int batchSize = GatewayAddressCache.DefaultBatchSize;

        RxDocumentServiceRequest request = RxDocumentServiceRequest.create(
                this.clientContext,
                OperationType.Read,
                collection.getResourceId(),
                ResourceType.DocumentCollection,
                Collections.emptyMap());

        for (int i = 0; i < partitionKeyRangeIdentities.size(); i += batchSize) {

            int endIndex = i + batchSize;
            endIndex = Math.min(endIndex, partitionKeyRangeIdentities.size());

            tasks.add(
                    this.getServerAddressesViaGatewayWithRetry(
                            request,
                            collection.getResourceId(),
                            partitionKeyRangeIdentities
                                    .subList(i, endIndex)
                                    .stream()
                                    .map(PartitionKeyRangeIdentity::getPartitionKeyRangeId)
                                    .collect(Collectors.toList()),
                            false).flux());
        }

        return Flux.concat(tasks)
                .flatMap(list -> {
                    List<Pair<PartitionKeyRangeIdentity, AddressInformation[]>> addressInfos =
                            list.stream()
                            .filter(addressInfo -> this.protocolScheme.equals(addressInfo.getProtocolScheme()))
                            .collect(Collectors.groupingBy(Address::getParitionKeyRangeId))
                            .values()
                            .stream().map(addresses -> toPartitionAddressAndRange(collection.getResourceId(), addresses))
                            .collect(Collectors.toList());

                    return Flux.fromIterable(addressInfos)
                            .flatMap(addressInfo -> {
                                this.serverPartitionAddressCache.set(addressInfo.getLeft(), addressInfo.getRight());

                                if (this.openConnectionsHandler != null) {
                                    return this.openConnectionsHandler.openConnections(
                                            Arrays
                                                .stream(addressInfo.getRight())
                                                .map(addressInformation -> addressInformation.getPhysicalUri())
                                                .collect(Collectors.toList()));
                                }

                                logger.info("OpenConnectionHandler is null, can not open connections");
                                return Flux.empty();
                            });
                });
    }

    private Mono<List<Address>> getServerAddressesViaGatewayWithRetry(
            RxDocumentServiceRequest request,
            String collectionRid,
            List<String> partitionKeyRangeIds,
            boolean forceRefresh) {

        OpenConnectionAndInitCachesRetryPolicy openConnectionAndInitCachesRetryPolicy =
                new OpenConnectionAndInitCachesRetryPolicy(this.connectionPolicy.getThrottlingRetryOptions());

        return BackoffRetryUtility.executeRetry(
                () -> this.getServerAddressesViaGatewayAsync(request, collectionRid, partitionKeyRangeIds, forceRefresh),
                openConnectionAndInitCachesRetryPolicy);

    }

    private boolean notAllReplicasAvailable(AddressInformation[] addressInformations) {
        return addressInformations.length < ServiceConfig.SystemReplicationPolicy.MaxReplicaSetSize;
    }

    private static String logAddressResolutionStart(
        RxDocumentServiceRequest request,
        URI targetEndpointUrl,
        boolean forceRefresh,
        boolean forceCollectionRoutingMapRefresh) {
        if (request.requestContext.cosmosDiagnostics != null) {
            return BridgeInternal.recordAddressResolutionStart(
                request.requestContext.cosmosDiagnostics,
                targetEndpointUrl,
                forceRefresh,
                forceCollectionRoutingMapRefresh);
        }

        return null;
    }

    private static void logAddressResolutionEnd(RxDocumentServiceRequest request, String identifier, String errorMessage) {
        if (request.requestContext.cosmosDiagnostics != null) {
            BridgeInternal.recordAddressResolutionEnd(request.requestContext.cosmosDiagnostics, identifier, errorMessage);
        }
    }

    private static class ForcedRefreshMetadata {
        private final ConcurrentHashMap<PartitionKeyRangeIdentity, Instant> lastPartitionAddressOnlyRefresh;
        private Instant lastCollectionRoutingMapRefresh;

        public ForcedRefreshMetadata() {
            lastPartitionAddressOnlyRefresh = new ConcurrentHashMap<>();
            lastCollectionRoutingMapRefresh = Instant.now();
        }

        public void signalCollectionRoutingMapRefresh(
            PartitionKeyRangeIdentity pk,
            boolean forcePartitionAddressRefresh) {

            Instant nowSnapshot = Instant.now();

            if (forcePartitionAddressRefresh) {
                lastPartitionAddressOnlyRefresh.put(pk, nowSnapshot);
            }

            lastCollectionRoutingMapRefresh = nowSnapshot;
        }

        public void signalPartitionAddressOnlyRefresh(PartitionKeyRangeIdentity pk) {
            lastPartitionAddressOnlyRefresh.put(pk, Instant.now());
        }

        public boolean shouldIncludeCollectionRoutingMapRefresh(PartitionKeyRangeIdentity pk) {
            Instant lastPartitionAddressRefreshSnapshot = lastPartitionAddressOnlyRefresh.get(pk);
            Instant lastCollectionRoutingMapRefreshSnapshot = lastCollectionRoutingMapRefresh;

            if (lastPartitionAddressRefreshSnapshot == null ||
                !lastPartitionAddressRefreshSnapshot.isAfter(lastCollectionRoutingMapRefreshSnapshot)) {
                // Enforce that at least one refresh attempt is made without
                // forcing collection routing map refresh as well
                return false;
            }

            Duration durationSinceLastForcedCollectionRoutingMapRefresh =
                Duration.between(lastCollectionRoutingMapRefreshSnapshot, Instant.now());
            boolean returnValue = durationSinceLastForcedCollectionRoutingMapRefresh
                .compareTo(minDurationBeforeEnforcingCollectionRoutingMapRefresh) >= 0;

            return returnValue;
        }
    }
}<|MERGE_RESOLUTION|>--- conflicted
+++ resolved
@@ -100,10 +100,7 @@
     private IOpenConnectionsHandler openConnectionsHandler;
     private final ConnectionPolicy connectionPolicy;
     private final boolean replicaAddressValidationEnabled;
-<<<<<<< HEAD
     private final List<Uri.HealthStatus> replicaValidationScopes;
-=======
->>>>>>> 98e871ac
 
     public GatewayAddressCache(
         DiagnosticsClientContext clientContext,
@@ -159,13 +156,10 @@
         this.openConnectionsHandler = openConnectionsHandler;
         this.connectionPolicy = connectionPolicy;
         this.replicaAddressValidationEnabled = Configs.isReplicaAddressValidationEnabled();
-<<<<<<< HEAD
         this.replicaValidationScopes = new ArrayList<>();
         if (this.replicaAddressValidationEnabled) {
             this.replicaValidationScopes.add(Uri.HealthStatus.UnhealthyPending);
         }
-=======
->>>>>>> 98e871ac
     }
 
     public GatewayAddressCache(
@@ -851,7 +845,6 @@
                 Arrays
                     .stream(addresses)
                     .map(address -> address.getPhysicalUri())
-<<<<<<< HEAD
                     .filter(addressUri -> this.replicaValidationScopes.contains(addressUri.getHealthStatus()))
                     .sorted(new Comparator<Uri>() {
                         @Override
@@ -861,9 +854,6 @@
                             return o2.getHealthStatus().getPriority() - o1.getHealthStatus().getPriority();
                         }
                     })
-=======
-                    .filter(addressUri -> addressUri.getHealthStatus() == Uri.HealthStatus.UnhealthyPending)
->>>>>>> 98e871ac
                     .collect(Collectors.toList());
 
         if (addressesNeedToValidation.size() > 0) {
