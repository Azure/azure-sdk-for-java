// Copyright (c) Microsoft Corporation. All rights reserved.
// Licensed under the MIT License.

package com.azure.cosmos.implementation.directconnectivity;

import com.azure.cosmos.BridgeInternal;
import com.azure.cosmos.CosmosException;
import com.azure.cosmos.implementation.ApiType;
import com.azure.cosmos.implementation.AuthorizationTokenType;
import com.azure.cosmos.implementation.BackoffRetryUtility;
import com.azure.cosmos.implementation.Configs;
import com.azure.cosmos.implementation.ConnectionPolicy;
import com.azure.cosmos.implementation.Constants;
import com.azure.cosmos.implementation.CosmosSchedulers;
import com.azure.cosmos.implementation.DiagnosticsClientContext;
import com.azure.cosmos.implementation.DocumentCollection;
import com.azure.cosmos.implementation.Exceptions;
import com.azure.cosmos.implementation.GlobalEndpointManager;
import com.azure.cosmos.implementation.HttpConstants;
import com.azure.cosmos.implementation.IAuthorizationTokenProvider;
import com.azure.cosmos.implementation.JavaStreamUtils;
import com.azure.cosmos.implementation.MetadataDiagnosticsContext;
import com.azure.cosmos.implementation.MetadataDiagnosticsContext.MetadataDiagnostics;
import com.azure.cosmos.implementation.MetadataDiagnosticsContext.MetadataType;
import com.azure.cosmos.implementation.OpenConnectionResponse;
import com.azure.cosmos.implementation.OperationType;
import com.azure.cosmos.implementation.PartitionKeyRange;
import com.azure.cosmos.implementation.PartitionKeyRangeGoneException;
import com.azure.cosmos.implementation.Paths;
import com.azure.cosmos.implementation.PathsHelper;
import com.azure.cosmos.implementation.RMResources;
import com.azure.cosmos.implementation.RequestVerb;
import com.azure.cosmos.implementation.ResourceType;
import com.azure.cosmos.implementation.RxDocumentServiceRequest;
import com.azure.cosmos.implementation.RxDocumentServiceResponse;
import com.azure.cosmos.implementation.UnauthorizedException;
import com.azure.cosmos.implementation.UserAgentContainer;
import com.azure.cosmos.implementation.Utils;
import com.azure.cosmos.implementation.apachecommons.lang.StringUtils;
import com.azure.cosmos.implementation.apachecommons.lang.tuple.ImmutablePair;
import com.azure.cosmos.implementation.apachecommons.lang.tuple.Pair;
import com.azure.cosmos.implementation.caches.AsyncCacheNonBlocking;
import com.azure.cosmos.implementation.directconnectivity.rntbd.OpenConnectionTask;
import com.azure.cosmos.implementation.directconnectivity.rntbd.ProactiveOpenConnectionsProcessor;
import com.azure.cosmos.implementation.http.HttpClient;
import com.azure.cosmos.implementation.http.HttpHeaders;
import com.azure.cosmos.implementation.http.HttpRequest;
import com.azure.cosmos.implementation.http.HttpResponse;
import com.azure.cosmos.implementation.routing.PartitionKeyRangeIdentity;
import io.netty.handler.codec.http.HttpMethod;
import org.slf4j.Logger;
import org.slf4j.LoggerFactory;
import reactor.core.publisher.Flux;
import reactor.core.publisher.Mono;

import java.net.MalformedURLException;
import java.net.URI;
import java.net.URISyntaxException;
import java.net.URL;
import java.time.Duration;
import java.time.Instant;
import java.util.ArrayList;
import java.util.Arrays;
import java.util.Collections;
import java.util.HashMap;
import java.util.List;
import java.util.Map;
import java.util.Set;
import java.util.concurrent.ConcurrentHashMap;
import java.util.stream.Collectors;

import static com.azure.cosmos.implementation.guava25.base.Preconditions.checkArgument;
import static com.azure.cosmos.implementation.guava25.base.Preconditions.checkNotNull;

public class GatewayAddressCache implements IAddressCache {
    private static Duration minDurationBeforeEnforcingCollectionRoutingMapRefresh = Duration.ofSeconds(30);

    private final static Logger logger = LoggerFactory.getLogger(GatewayAddressCache.class);
    private final static String protocolFilterFormat = "%s eq %s";
    private final static int DefaultBatchSize = 50;

    private final static int DefaultSuboptimalPartitionForceRefreshIntervalInSeconds = 600;
    private final DiagnosticsClientContext clientContext;

    private final String databaseFeedEntryUrl = PathsHelper.generatePath(ResourceType.Database, "", true);
    private final URI addressEndpoint;
    private final URI serviceEndpoint;

    private final AsyncCacheNonBlocking<PartitionKeyRangeIdentity, AddressInformation[]> serverPartitionAddressCache;
    private final ConcurrentHashMap<PartitionKeyRangeIdentity, Instant> suboptimalServerPartitionTimestamps;
    private final long suboptimalPartitionForceRefreshIntervalInSeconds;

    private final String protocolScheme;
    private final String protocolFilter;
    private final IAuthorizationTokenProvider tokenProvider;
    private final HashMap<String, String> defaultRequestHeaders;
    private final HttpClient httpClient;

    private volatile Pair<PartitionKeyRangeIdentity, AddressInformation[]> masterPartitionAddressCache;
    private volatile Instant suboptimalMasterPartitionTimestamp;

    private final ConcurrentHashMap<String, ForcedRefreshMetadata> lastForcedRefreshMap;
    private final GlobalEndpointManager globalEndpointManager;
    private ProactiveOpenConnectionsProcessor proactiveOpenConnectionsProcessor;
    private final ConnectionPolicy connectionPolicy;
    private final boolean replicaAddressValidationEnabled;
    private final Set<Uri.HealthStatus> replicaValidationScopes;

    public GatewayAddressCache(
        DiagnosticsClientContext clientContext,
        URI serviceEndpoint,
        Protocol protocol,
        IAuthorizationTokenProvider tokenProvider,
        UserAgentContainer userAgent,
        HttpClient httpClient,
        long suboptimalPartitionForceRefreshIntervalInSeconds,
        ApiType apiType,
        GlobalEndpointManager globalEndpointManager,
        ConnectionPolicy connectionPolicy,
        ProactiveOpenConnectionsProcessor proactiveOpenConnectionsProcessor) {

        this.clientContext = clientContext;
        try {
            this.addressEndpoint = new URL(serviceEndpoint.toURL(), Paths.ADDRESS_PATH_SEGMENT).toURI();
        } catch (MalformedURLException | URISyntaxException e) {
            logger.error("serviceEndpoint {} is invalid", serviceEndpoint, e);
            assert false;
            throw new IllegalStateException(e);
        }
        this.serviceEndpoint = serviceEndpoint;
        this.tokenProvider = tokenProvider;
        this.serverPartitionAddressCache = new AsyncCacheNonBlocking<>();
        this.suboptimalServerPartitionTimestamps = new ConcurrentHashMap<>();
        this.suboptimalMasterPartitionTimestamp = Instant.MAX;

        this.suboptimalPartitionForceRefreshIntervalInSeconds = suboptimalPartitionForceRefreshIntervalInSeconds;

        this.protocolScheme = protocol.scheme();
        this.protocolFilter = String.format(GatewayAddressCache.protocolFilterFormat,
            Constants.Properties.PROTOCOL,
            this.protocolScheme);

        this.httpClient = httpClient;

        if (userAgent == null) {
            userAgent = new UserAgentContainer();
        }

        defaultRequestHeaders = new HashMap<>();
        defaultRequestHeaders.put(HttpConstants.HttpHeaders.USER_AGENT, userAgent.getUserAgent());

        if(apiType != null) {
            defaultRequestHeaders.put(HttpConstants.HttpHeaders.API_TYPE, apiType.toString());
        }

        // Set requested API version header for version enforcement.
        defaultRequestHeaders.put(HttpConstants.HttpHeaders.VERSION, HttpConstants.Versions.CURRENT_VERSION);
        this.defaultRequestHeaders.put(
            HttpConstants.HttpHeaders.SDK_SUPPORTED_CAPABILITIES,
            HttpConstants.SDKSupportedCapabilities.SUPPORTED_CAPABILITIES);

        this.lastForcedRefreshMap = new ConcurrentHashMap<>();
        this.globalEndpointManager = globalEndpointManager;
        this.proactiveOpenConnectionsProcessor = proactiveOpenConnectionsProcessor;
        this.connectionPolicy = connectionPolicy;
        this.replicaAddressValidationEnabled = Configs.isReplicaAddressValidationEnabled();
        this.replicaValidationScopes = ConcurrentHashMap.newKeySet();
        if (this.replicaAddressValidationEnabled) {
            this.replicaValidationScopes.add(Uri.HealthStatus.UnhealthyPending);
        }
    }

    public GatewayAddressCache(
        DiagnosticsClientContext clientContext,
        URI serviceEndpoint,
        Protocol protocol,
        IAuthorizationTokenProvider tokenProvider,
        UserAgentContainer userAgent,
        HttpClient httpClient,
        ApiType apiType,
        GlobalEndpointManager globalEndpointManager,
        ConnectionPolicy connectionPolicy,
        ProactiveOpenConnectionsProcessor proactiveOpenConnectionsProcessor) {
        this(clientContext,
                serviceEndpoint,
                protocol,
                tokenProvider,
                userAgent,
                httpClient,
                DefaultSuboptimalPartitionForceRefreshIntervalInSeconds,
                apiType,
                globalEndpointManager,
                connectionPolicy,
                proactiveOpenConnectionsProcessor);
    }

    @Override
    public Mono<Utils.ValueHolder<AddressInformation[]>> tryGetAddresses(RxDocumentServiceRequest request,
                                                                         PartitionKeyRangeIdentity partitionKeyRangeIdentity,
                                                                         boolean forceRefreshPartitionAddresses) {

        Utils.checkNotNullOrThrow(request, "request", "");
        Utils.checkNotNullOrThrow(partitionKeyRangeIdentity, "partitionKeyRangeIdentity", "");

        logger.debug("PartitionKeyRangeIdentity {}, forceRefreshPartitionAddresses {}",
            partitionKeyRangeIdentity,
            forceRefreshPartitionAddresses);
        if (StringUtils.equals(partitionKeyRangeIdentity.getPartitionKeyRangeId(),
            PartitionKeyRange.MASTER_PARTITION_KEY_RANGE_ID)) {

            // if that's master partition return master partition address!
            return this.resolveMasterAsync(request, forceRefreshPartitionAddresses, request.properties)
                       .map(partitionKeyRangeIdentityPair -> new Utils.ValueHolder<>(partitionKeyRangeIdentityPair.getRight()));
        }

        evaluateCollectionRoutingMapRefreshForServerPartition(
            request, partitionKeyRangeIdentity, forceRefreshPartitionAddresses);

        Instant suboptimalServerPartitionTimestamp = this.suboptimalServerPartitionTimestamps.get(partitionKeyRangeIdentity);

        if (suboptimalServerPartitionTimestamp != null) {
            logger.debug("suboptimalServerPartitionTimestamp is {}", suboptimalServerPartitionTimestamp);
            boolean forceRefreshDueToSuboptimalPartitionReplicaSet = Duration.between(suboptimalServerPartitionTimestamp, Instant.now()).getSeconds()
                > this.suboptimalPartitionForceRefreshIntervalInSeconds;

            if (forceRefreshDueToSuboptimalPartitionReplicaSet) {
                // Compares the existing value for the specified key with a specified value,
                // and if they are equal, updates the key with a third value.
                Instant newValue = this.suboptimalServerPartitionTimestamps.computeIfPresent(partitionKeyRangeIdentity,
                    (key, oldVal) -> {
                        logger.debug("key = {}, oldValue = {}", key, oldVal);
                        if (suboptimalServerPartitionTimestamp.equals(oldVal)) {
                            return Instant.MAX;
                        } else {
                            return oldVal;
                        }
                    });
                logger.debug("newValue is {}", newValue);
                if (!suboptimalServerPartitionTimestamp.equals(newValue)) {
                    logger.debug("setting forceRefreshPartitionAddresses to true");
                    // the value was replaced;
                    forceRefreshPartitionAddresses = true;
                }
            }
        }

        final boolean forceRefreshPartitionAddressesModified = forceRefreshPartitionAddresses;

        if (forceRefreshPartitionAddressesModified) {
            this.suboptimalServerPartitionTimestamps.remove(partitionKeyRangeIdentity);
        }

        Mono<Utils.ValueHolder<AddressInformation[]>> addressesObs =
                this.serverPartitionAddressCache
                    .getAsync(
                        partitionKeyRangeIdentity,
                        cachedAddresses -> this.getAddressesForRangeId(
                            request,
                            partitionKeyRangeIdentity,
                            forceRefreshPartitionAddressesModified,
                            cachedAddresses),
                        cachedAddresses -> {
                            for (Uri failedEndpoints : request.requestContext.getFailedEndpoints()) {
                                failedEndpoints.setUnhealthy();
                            }
                            return forceRefreshPartitionAddressesModified;
                        })
                    .map(Utils.ValueHolder::new);

        return addressesObs
                .map(addressesValueHolder -> {
                    if (notAllReplicasAvailable(addressesValueHolder.v)) {
                        if (logger.isDebugEnabled()) {
                            logger.debug("not all replicas available {}", JavaStreamUtils.info(addressesValueHolder.v));
                        }
                        this.suboptimalServerPartitionTimestamps.putIfAbsent(partitionKeyRangeIdentity, Instant.now());
                    }

                    // Refresh the cache if there was an address has been marked as unhealthy long enough and need to revalidate its status
                    // If you are curious about why we do not depend on 410 to force refresh the addresses, the reason being:
                    // When an address is marked as unhealthy, then the address enumerator will move it to the end of the list
                    // So it could happen that no request will use the unhealthy address for an extended period of time
                    // So the 410 -> forceRefresh workflow may not happen
                    if (Arrays
                            .stream(addressesValueHolder.v)
                            .anyMatch(addressInformation -> addressInformation.getPhysicalUri().shouldRefreshHealthStatus())) {
                        logger.debug("refresh cache due to address uri in unhealthy status for pkRangeId {}", partitionKeyRangeIdentity.getPartitionKeyRangeId());
                        this.serverPartitionAddressCache.refresh(
                                partitionKeyRangeIdentity,
                                cachedAddresses -> this.getAddressesForRangeId(request, partitionKeyRangeIdentity, true, cachedAddresses));
                    }

                    return addressesValueHolder;
                })
                .onErrorResume(ex -> {
                    Throwable unwrappedException = reactor.core.Exceptions.unwrap(ex);
                    CosmosException dce = Utils.as(unwrappedException, CosmosException.class);
                    if (dce == null) {
                        logger.error("unexpected failure", ex);
                        if (forceRefreshPartitionAddressesModified) {
                            this.suboptimalServerPartitionTimestamps.remove(partitionKeyRangeIdentity);
                        }
                        return Mono.error(unwrappedException);
                    } else {
                        logger.debug("tryGetAddresses dce", dce);
                        if (Exceptions.isNotFound(dce) ||
                            Exceptions.isGone(dce) ||
                            Exceptions.isSubStatusCode(dce, HttpConstants.SubStatusCodes.PARTITION_KEY_RANGE_GONE)) {
                            //remove from suboptimal cache in case the collection+pKeyRangeId combo is gone.
                            this.suboptimalServerPartitionTimestamps.remove(partitionKeyRangeIdentity);
                            logger.debug("tryGetAddresses: inner onErrorResumeNext return null", dce);
                            return Mono.just(new Utils.ValueHolder<>(null));
                        }
                        return Mono.error(unwrappedException);
                    }
        });
    }

    @Override
    public void setOpenConnectionsProcessor(ProactiveOpenConnectionsProcessor proactiveOpenConnectionsProcessor) {
        this.proactiveOpenConnectionsProcessor = proactiveOpenConnectionsProcessor;
    }

    public Mono<List<Address>> getServerAddressesViaGatewayAsync(
        RxDocumentServiceRequest request,
        String collectionRid,
        List<String> partitionKeyRangeIds,
        boolean forceRefresh) {
        if (logger.isDebugEnabled()) {
            logger.debug("getServerAddressesViaGatewayAsync collectionRid {}, partitionKeyRangeIds {}", collectionRid,
                JavaStreamUtils.toString(partitionKeyRangeIds, ","));
        }
        request.setAddressRefresh(true, forceRefresh);
        String entryUrl = PathsHelper.generatePath(ResourceType.Document, collectionRid, true);
        HashMap<String, String> addressQuery = new HashMap<>();

        addressQuery.put(HttpConstants.QueryStrings.URL, HttpUtils.urlEncode(entryUrl));

        HashMap<String, String> headers = new HashMap<>(defaultRequestHeaders);
        if (forceRefresh) {
            headers.put(HttpConstants.HttpHeaders.FORCE_REFRESH, "true");
        }

        if (request.forceCollectionRoutingMapRefresh) {
            headers.put(HttpConstants.HttpHeaders.FORCE_COLLECTION_ROUTING_MAP_REFRESH, "true");
        }

        addressQuery.put(HttpConstants.QueryStrings.FILTER, HttpUtils.urlEncode(this.protocolFilter));

        addressQuery.put(HttpConstants.QueryStrings.PARTITION_KEY_RANGE_IDS, String.join(",", partitionKeyRangeIds));
        headers.put(HttpConstants.HttpHeaders.X_DATE, Utils.nowAsRFC1123());

        if (tokenProvider.getAuthorizationTokenType() != AuthorizationTokenType.AadToken) {
            String token = null;
            try {
                token = this.tokenProvider.getUserAuthorizationToken(
                    collectionRid,
                    ResourceType.Document,
                    RequestVerb.GET,
                    headers,
                    AuthorizationTokenType.PrimaryMasterKey,
                    request.properties);
            } catch (UnauthorizedException e) {
                // User doesn't have rid based resource token. Maybe user has name based.

                if (logger.isDebugEnabled()) {
                    logger.debug("User doesn't have resource token for collection rid {}", collectionRid);
                }
            }

            if (token == null && request.getIsNameBased()) {
                // User doesn't have rid based resource token. Maybe user has name based.
                String collectionAltLink = PathsHelper.getCollectionPath(request.getResourceAddress());
                token = this.tokenProvider.getUserAuthorizationToken(
                    collectionAltLink,
                    ResourceType.Document,
                    RequestVerb.GET,
                    headers,
                    AuthorizationTokenType.PrimaryMasterKey,
                    request.properties);
            }

            token = HttpUtils.urlEncode(token);
            headers.put(HttpConstants.HttpHeaders.AUTHORIZATION, token);
        }

        URI targetEndpoint = Utils.setQuery(this.addressEndpoint.toString(), Utils.createQuery(addressQuery));
        String identifier = logAddressResolutionStart(
            request, targetEndpoint, forceRefresh, request.forceCollectionRoutingMapRefresh);
        headers.put(HttpConstants.HttpHeaders.ACTIVITY_ID, identifier);

        HttpHeaders httpHeaders = new HttpHeaders(headers);

        Instant addressCallStartTime = Instant.now();
        HttpRequest httpRequest = new HttpRequest(HttpMethod.GET, targetEndpoint, targetEndpoint.getPort(), httpHeaders);

        Mono<HttpResponse> httpResponseMono;
        if (tokenProvider.getAuthorizationTokenType() != AuthorizationTokenType.AadToken) {
            httpResponseMono = this.httpClient.send(httpRequest,
                Duration.ofSeconds(Configs.getAddressRefreshResponseTimeoutInSeconds()));
        } else {
            httpResponseMono = tokenProvider
                .populateAuthorizationHeader(httpHeaders)
                .flatMap(valueHttpHeaders -> this.httpClient.send(httpRequest,
                    Duration.ofSeconds(Configs.getAddressRefreshResponseTimeoutInSeconds())));
        }

        Mono<RxDocumentServiceResponse> dsrObs = HttpClientUtils.parseResponseAsync(request, clientContext, httpResponseMono, httpRequest);
        return dsrObs.map(
            dsr -> {
                MetadataDiagnosticsContext metadataDiagnosticsContext =
                    BridgeInternal.getMetaDataDiagnosticContext(request.requestContext.cosmosDiagnostics);
                if (metadataDiagnosticsContext != null) {
                    Instant addressCallEndTime = Instant.now();
                    MetadataDiagnostics metaDataDiagnostic = new MetadataDiagnostics(addressCallStartTime,
                        addressCallEndTime,
                        MetadataType.SERVER_ADDRESS_LOOKUP);
                    metadataDiagnosticsContext.addMetaDataDiagnostic(metaDataDiagnostic);
                }

                if (logger.isDebugEnabled()) {
                    logger.debug("getServerAddressesViaGatewayAsync deserializes result");
                }
                logAddressResolutionEnd(request, identifier, null);
                return dsr.getQueryResponse(null, Address.class);
            }).onErrorResume(throwable -> {
            Throwable unwrappedException = reactor.core.Exceptions.unwrap(throwable);
            logAddressResolutionEnd(request, identifier, unwrappedException.toString());
            if (!(unwrappedException instanceof Exception)) {
                // fatal error
                logger.error("Unexpected failure {}", unwrappedException.getMessage(), unwrappedException);
                return Mono.error(unwrappedException);
            }

            Exception exception = (Exception) unwrappedException;
            CosmosException dce;
            if (!(exception instanceof CosmosException)) {
                // wrap in CosmosException
                logger.error("Network failure", exception);
                int statusCode = 0;
                if (WebExceptionUtility.isNetworkFailure(exception)) {
                    if (WebExceptionUtility.isReadTimeoutException(exception)) {
                        statusCode = HttpConstants.StatusCodes.REQUEST_TIMEOUT;
                    } else {
                        statusCode = HttpConstants.StatusCodes.SERVICE_UNAVAILABLE;
                    }
                }

                dce = BridgeInternal.createCosmosException(
                    request.requestContext.resourcePhysicalAddress, statusCode, exception);
                BridgeInternal.setRequestHeaders(dce, request.getHeaders());
            } else {
                dce = (CosmosException) exception;
            }

            if (WebExceptionUtility.isNetworkFailure(dce)) {
                if (WebExceptionUtility.isReadTimeoutException(dce)) {
                    BridgeInternal.setSubStatusCode(dce, HttpConstants.SubStatusCodes.GATEWAY_ENDPOINT_READ_TIMEOUT);
                } else {
                    BridgeInternal.setSubStatusCode(dce, HttpConstants.SubStatusCodes.GATEWAY_ENDPOINT_UNAVAILABLE);
                }
            }

            if (request.requestContext.cosmosDiagnostics != null) {
                BridgeInternal.recordGatewayResponse(request.requestContext.cosmosDiagnostics, request, dce, this.globalEndpointManager);
            }

            return Mono.error(dce);
        });
    }

    public void dispose() {
        // TODO We will implement this in future once we will move to httpClient to CompositeHttpClient
        //https://msdata.visualstudio.com/CosmosDB/_workitems/edit/340842
    }

    private Mono<Pair<PartitionKeyRangeIdentity, AddressInformation[]>> resolveMasterAsync(RxDocumentServiceRequest request, boolean forceRefresh, Map<String, Object> properties) {
        logger.debug("resolveMasterAsync forceRefresh: {}", forceRefresh);
        Pair<PartitionKeyRangeIdentity, AddressInformation[]> masterAddressAndRangeInitial = this.masterPartitionAddressCache;

        forceRefresh = forceRefresh ||
            (masterAddressAndRangeInitial != null &&
                notAllReplicasAvailable(masterAddressAndRangeInitial.getRight()) &&
                Duration.between(this.suboptimalMasterPartitionTimestamp, Instant.now()).getSeconds() > this.suboptimalPartitionForceRefreshIntervalInSeconds);

        if (forceRefresh || this.masterPartitionAddressCache == null) {
            Mono<List<Address>> masterReplicaAddressesObs = this.getMasterAddressesViaGatewayAsync(
                request,
                ResourceType.Database,
                null,
                databaseFeedEntryUrl,
                forceRefresh,
                false,
                properties);

            return masterReplicaAddressesObs.map(
                masterAddresses -> {
                    Pair<PartitionKeyRangeIdentity, AddressInformation[]> masterAddressAndRangeRes =
                        this.toPartitionAddressAndRange("", masterAddresses);
                    this.masterPartitionAddressCache = masterAddressAndRangeRes;

                    if (notAllReplicasAvailable(masterAddressAndRangeRes.getRight())
                        && this.suboptimalMasterPartitionTimestamp.equals(Instant.MAX)) {
                        this.suboptimalMasterPartitionTimestamp = Instant.now();
                    } else {
                        this.suboptimalMasterPartitionTimestamp = Instant.MAX;
                    }

                    return masterPartitionAddressCache;
                })
                                            .doOnError(
                                                e -> {
                                                    this.suboptimalMasterPartitionTimestamp = Instant.MAX;
                                                });
        } else {
            if (notAllReplicasAvailable(masterAddressAndRangeInitial.getRight())
                && this.suboptimalMasterPartitionTimestamp.equals(Instant.MAX)) {
                this.suboptimalMasterPartitionTimestamp = Instant.now();
            }

            return Mono.just(masterAddressAndRangeInitial);
        }
    }

    private void evaluateCollectionRoutingMapRefreshForServerPartition(
        RxDocumentServiceRequest request,
        PartitionKeyRangeIdentity pkRangeIdentity,
        boolean forceRefreshPartitionAddresses) {

        Utils.checkNotNullOrThrow(request, "request", "");
        validatePkRangeIdentity(pkRangeIdentity);

        String collectionRid = pkRangeIdentity.getCollectionRid();
        String partitionKeyRangeId = pkRangeIdentity.getPartitionKeyRangeId();

        if (forceRefreshPartitionAddresses) {
            // forceRefreshPartitionAddresses==true indicates we are requesting the latest
            // Replica addresses from the Gateway
            // There are a couple of cases (for example when getting 410/0 after a split happened for the parent
            // partition when just refreshing addresses isn't sufficient (because the Gateway in its cache)
            // might also not know about the partition split that happened
            // to recover from this condition the client would need to either trigger a PKRange cache refresh
            // on the client or force the Gateway CollectionRoutingMap to be refreshed (so that the Gateway gets
            // aware of the split and latest EPK map.
            // Due to the fact that forcing the CollectionRoutingMap to be refreshed in Gateway there is additional
            // load on the ServiceFabric naming service we want to throttle how often we would force the collection
            // routing map refresh
            // These are the throttle conditions: We will only enforce collection routing map to be refreshed
            // - if there has been at least 1 attempt to just refresh replica addresses without forcing collection
            //   routing map refresh on the physical partition before
            // - only one request per Container to force collection routing map refresh is allowed every 30 seconds
            //
            // The throttling logic is implemented in  `ForcedRefreshMetadata.shouldIncludeCollectionRoutingMapRefresh`
            ForcedRefreshMetadata forcedRefreshMetadata = this.lastForcedRefreshMap.computeIfAbsent(
                collectionRid,
                (colRid) -> new ForcedRefreshMetadata());

            if (request.forceCollectionRoutingMapRefresh) {
                forcedRefreshMetadata.signalCollectionRoutingMapRefresh(
                    pkRangeIdentity,
                    true);
            } else if (forcedRefreshMetadata.shouldIncludeCollectionRoutingMapRefresh(pkRangeIdentity)) {
                request.forceCollectionRoutingMapRefresh = true;
                forcedRefreshMetadata.signalCollectionRoutingMapRefresh(
                    pkRangeIdentity,
                    true);
            } else {
                forcedRefreshMetadata.signalPartitionAddressOnlyRefresh(pkRangeIdentity);
            }
        } else if (request.forceCollectionRoutingMapRefresh) {
            ForcedRefreshMetadata forcedRefreshMetadata = this.lastForcedRefreshMap.computeIfAbsent(
                collectionRid,
                (colRid) -> new ForcedRefreshMetadata());
            forcedRefreshMetadata.signalCollectionRoutingMapRefresh(
                pkRangeIdentity,
                false);
        }

        logger.debug("evaluateCollectionRoutingMapRefreshForServerPartition collectionRid {}, partitionKeyRangeId {},"
                + " " +
                "forceRefreshPartitionAddresses {}, forceCollectionRoutingMapRefresh {}",
            collectionRid,
            partitionKeyRangeId,
            forceRefreshPartitionAddresses,
            request.forceCollectionRoutingMapRefresh);
    }

    private void validatePkRangeIdentity(PartitionKeyRangeIdentity pkRangeIdentity) {

        Utils.checkNotNullOrThrow(pkRangeIdentity, "pkRangeId", "");
        Utils.checkNotNullOrThrow(
            pkRangeIdentity.getCollectionRid(),
            "pkRangeId.getCollectionRid()",
            "");
        Utils.checkNotNullOrThrow(
            pkRangeIdentity.getPartitionKeyRangeId(),
            "pkRangeId.getPartitionKeyRangeId()",
            "");
    }

    private Mono<AddressInformation[]> getAddressesForRangeId(
        RxDocumentServiceRequest request,
        PartitionKeyRangeIdentity pkRangeIdentity,
        boolean forceRefresh,
        AddressInformation[] cachedAddresses) {

        Utils.checkNotNullOrThrow(request, "request", "");
        validatePkRangeIdentity(pkRangeIdentity);

        String collectionRid = pkRangeIdentity.getCollectionRid();
        String partitionKeyRangeId = pkRangeIdentity.getPartitionKeyRangeId();

        logger.debug(
                "getAddressesForRangeId collectionRid {}, partitionKeyRangeId {}, forceRefresh {}",
                collectionRid,
                partitionKeyRangeId,
                forceRefresh);

        Mono<List<Address>> addressResponse = this.getServerAddressesViaGatewayAsync(request, collectionRid, Collections.singletonList(partitionKeyRangeId), forceRefresh);

        Mono<List<Pair<PartitionKeyRangeIdentity, AddressInformation[]>>> addressInfos =
            addressResponse.map(
                addresses -> {
                    if (logger.isDebugEnabled()) {
                        logger.debug("addresses from getServerAddressesViaGatewayAsync in getAddressesForRangeId {}",
                            JavaStreamUtils.info(addresses));
                    }
                    return addresses
                            .stream()
                            .filter(addressInfo -> this.protocolScheme.equals(addressInfo.getProtocolScheme()))
                            .collect(Collectors.groupingBy(Address::getParitionKeyRangeId))
                            .values()
                            .stream()
                            .map(groupedAddresses -> toPartitionAddressAndRange(collectionRid, addresses))
                            .collect(Collectors.toList());
                });

        Mono<List<Pair<PartitionKeyRangeIdentity, AddressInformation[]>>> result =
                addressInfos
                    .map(addressInfo -> addressInfo.stream()
                    .filter(a -> StringUtils.equals(a.getLeft().getPartitionKeyRangeId(), partitionKeyRangeId))
                    .collect(Collectors.toList()));

        return result
                .flatMap(
                    list -> {
                        if (logger.isDebugEnabled()) {
                            logger.debug("getAddressesForRangeId flatMap got result {}", JavaStreamUtils.info(list));
                        }

                        if (list.isEmpty()) {
                            String errorMessage = String.format(
                                RMResources.PartitionKeyRangeNotFound,
                                partitionKeyRangeId,
                                collectionRid);

                            PartitionKeyRangeGoneException e = new PartitionKeyRangeGoneException(errorMessage);
                            BridgeInternal.setResourceAddress(e, collectionRid);

                            return Mono.error(e);
                        } else {
                            // merge with the cached addresses
                            // if the address is being returned from gateway again, then keep using the cached addressInformation object
                            // for new addresses, use the new addressInformation object
                            AddressInformation[] mergedAddresses = this.mergeAddresses(list.get(0).getRight(), cachedAddresses);
                            for (AddressInformation address : mergedAddresses) {
                                // The main purpose for this step is to move address health status from unhealthy -> unhealthyPending
                                address.getPhysicalUri().setRefreshed();
                            }

                            if (this.replicaAddressValidationEnabled) {
                                this.validateReplicaAddresses(collectionRid, mergedAddresses);
                            }

                            return Mono.just(mergedAddresses);
                        }
                    })
                .doOnError(e -> logger.debug("getAddressesForRangeId", e));
    }

    public Mono<List<Address>> getMasterAddressesViaGatewayAsync(
            RxDocumentServiceRequest request,
            ResourceType resourceType,
            String resourceAddress,
            String entryUrl,
            boolean forceRefresh,
            boolean useMasterCollectionResolver,
            Map<String, Object> properties) {
        logger.debug("getMasterAddressesViaGatewayAsync " +
                         "resourceType {}, " +
                         "resourceAddress {}, " +
                         "entryUrl {}, " +
                         "forceRefresh {}, " +
                         "useMasterCollectionResolver {}",
            resourceType,
            resourceAddress,
            entryUrl,
            forceRefresh,
            useMasterCollectionResolver
        );
        request.setAddressRefresh(true, forceRefresh);
        HashMap<String, String> queryParameters = new HashMap<>();
        queryParameters.put(HttpConstants.QueryStrings.URL, HttpUtils.urlEncode(entryUrl));
        HashMap<String, String> headers = new HashMap<>(defaultRequestHeaders);

        if (forceRefresh) {
            headers.put(HttpConstants.HttpHeaders.FORCE_REFRESH, "true");
        }

        if (useMasterCollectionResolver) {
            headers.put(HttpConstants.HttpHeaders.USE_MASTER_COLLECTION_RESOLVER, "true");
        }

        if(request.forceCollectionRoutingMapRefresh) {
            headers.put(HttpConstants.HttpHeaders.FORCE_COLLECTION_ROUTING_MAP_REFRESH, "true");
        }

        queryParameters.put(HttpConstants.QueryStrings.FILTER, HttpUtils.urlEncode(this.protocolFilter));
        headers.put(HttpConstants.HttpHeaders.X_DATE, Utils.nowAsRFC1123());

        if (tokenProvider.getAuthorizationTokenType() != AuthorizationTokenType.AadToken) {
            String token = this.tokenProvider.getUserAuthorizationToken(
                    resourceAddress,
                    resourceType,
                    RequestVerb.GET,
                    headers,
                    AuthorizationTokenType.PrimaryMasterKey,
                    properties);

            headers.put(HttpConstants.HttpHeaders.AUTHORIZATION, HttpUtils.urlEncode(token));
        }

        URI targetEndpoint = Utils.setQuery(this.addressEndpoint.toString(), Utils.createQuery(queryParameters));
        String identifier = logAddressResolutionStart(
            request, targetEndpoint, true, true);
        headers.put(HttpConstants.HttpHeaders.ACTIVITY_ID, identifier);

        HttpHeaders defaultHttpHeaders = new HttpHeaders(headers);
        HttpRequest httpRequest = new HttpRequest(HttpMethod.GET, targetEndpoint, targetEndpoint.getPort(), defaultHttpHeaders);
        Instant addressCallStartTime = Instant.now();
        Mono<HttpResponse> httpResponseMono;

        if (tokenProvider.getAuthorizationTokenType() != AuthorizationTokenType.AadToken) {
            httpResponseMono = this.httpClient.send(httpRequest,
                Duration.ofSeconds(Configs.getAddressRefreshResponseTimeoutInSeconds()));
        } else {
            httpResponseMono = tokenProvider
                .populateAuthorizationHeader(defaultHttpHeaders)
                .flatMap(valueHttpHeaders -> this.httpClient.send(httpRequest,
                    Duration.ofSeconds(Configs.getAddressRefreshResponseTimeoutInSeconds())));
        }

        Mono<RxDocumentServiceResponse> dsrObs = HttpClientUtils.parseResponseAsync(request, this.clientContext, httpResponseMono, httpRequest);

        return dsrObs.map(
            dsr -> {
                MetadataDiagnosticsContext metadataDiagnosticsContext =
                    BridgeInternal.getMetaDataDiagnosticContext(request.requestContext.cosmosDiagnostics);
                if (metadataDiagnosticsContext != null) {
                    Instant addressCallEndTime = Instant.now();
                    MetadataDiagnostics metaDataDiagnostic = new MetadataDiagnostics(addressCallStartTime,
                        addressCallEndTime,
                        MetadataType.MASTER_ADDRESS_LOOK_UP);
                    metadataDiagnosticsContext.addMetaDataDiagnostic(metaDataDiagnostic);
                }

                logAddressResolutionEnd(request, identifier, null);
                return dsr.getQueryResponse(null, Address.class);
            }).onErrorResume(throwable -> {
            Throwable unwrappedException = reactor.core.Exceptions.unwrap(throwable);
            logAddressResolutionEnd(request, identifier, unwrappedException.toString());
            if (!(unwrappedException instanceof Exception)) {
                // fatal error
                logger.error("Unexpected failure {}", unwrappedException.getMessage(), unwrappedException);
                return Mono.error(unwrappedException);
            }

            Exception exception = (Exception) unwrappedException;
            CosmosException dce;
            if (!(exception instanceof CosmosException)) {
                // wrap in CosmosException
                logger.error("Network failure", exception);
                int statusCode = 0;
                if (WebExceptionUtility.isNetworkFailure(exception)) {
                    if (WebExceptionUtility.isReadTimeoutException(exception)) {
                        statusCode = HttpConstants.StatusCodes.REQUEST_TIMEOUT;
                    } else {
                        statusCode = HttpConstants.StatusCodes.SERVICE_UNAVAILABLE;
                    }
                }

                dce = BridgeInternal.createCosmosException(
                    request.requestContext.resourcePhysicalAddress, statusCode, exception);
                BridgeInternal.setRequestHeaders(dce, request.getHeaders());
            } else {
                dce = (CosmosException) exception;
            }

            if (WebExceptionUtility.isNetworkFailure(dce)) {
                if (WebExceptionUtility.isReadTimeoutException(dce)) {
                    BridgeInternal.setSubStatusCode(dce, HttpConstants.SubStatusCodes.GATEWAY_ENDPOINT_READ_TIMEOUT);
                } else {
                    BridgeInternal.setSubStatusCode(dce, HttpConstants.SubStatusCodes.GATEWAY_ENDPOINT_UNAVAILABLE);
                }
            }

            if (request.requestContext.cosmosDiagnostics != null) {
                BridgeInternal.recordGatewayResponse(request.requestContext.cosmosDiagnostics, request, dce, this.globalEndpointManager);
            }

            return Mono.error(dce);
        });
    }

    /***
     *  merge the new addresses get back from gateway with the cached addresses.
     *  If the address is being returned from gateway again, then keep using the cached addressInformation object
     *  If it is a new address being returned, then use the new addressInformation object.
     *
     * @param newAddresses the latest addresses being returned from gateway.
     * @param cachedAddresses the cached addresses.
     *
     * @return the merged addresses.
     */
    private AddressInformation[] mergeAddresses(AddressInformation[] newAddresses, AddressInformation[] cachedAddresses) {
        checkNotNull(newAddresses, "Argument 'newAddresses' should not be null");

        if (cachedAddresses == null) {
            return newAddresses;
        }

        List<AddressInformation> mergedAddresses = new ArrayList<>();
        Map<Uri, List<AddressInformation>> cachedAddressMap =
                Arrays
                    .stream(cachedAddresses)
                    .collect(Collectors.groupingBy(AddressInformation::getPhysicalUri));

        for (AddressInformation newAddress : newAddresses) {
            boolean useCachedAddress = false;
            if (cachedAddressMap.containsKey(newAddress.getPhysicalUri())) {
                for (AddressInformation cachedAddress : cachedAddressMap.get(newAddress.getPhysicalUri())) {
                    if (newAddress.getProtocol() == cachedAddress.getProtocol()
                            && newAddress.isPublic() == cachedAddress.isPublic()
                            && newAddress.isPrimary() == cachedAddress.isPrimary()) {

                        useCachedAddress = true;
                        mergedAddresses.add(cachedAddress);
                        break;
                    }
                }
            }

            if (!useCachedAddress) {
                mergedAddresses.add(newAddress);
            }
        }

        return mergedAddresses.toArray(new AddressInformation[mergedAddresses.size()]);
    }

    private void validateReplicaAddresses(String collectionRid, AddressInformation[] addresses) {
        checkNotNull(addresses, "Argument 'addresses' can not be null");
        checkArgument(StringUtils.isNotEmpty(collectionRid), "Argument 'collectionRid' can not be null");

        // By theory, when we reach here, the status of the address should be in one of the three status: Unknown, Connected, UnhealthyPending
        // using open connection to validate addresses in UnhealthyPending status
        // Could extend to also open connection for unknown in the future

        List<Uri> addressesNeedToValidation = new ArrayList<>();
        for (AddressInformation address : addresses) {
            if (this.replicaValidationScopes.contains(address.getPhysicalUri().getHealthStatus())) {
                switch (address.getPhysicalUri().getHealthStatus()) {
                    case UnhealthyPending:
                        // Generally, an unhealthyPending replica has more chances to fail the request compared to unknown replica
                        // so we want to put it at the head of the validation list
                        addressesNeedToValidation.add(0, address.getPhysicalUri());
                        break;
                    case Unknown:
                        addressesNeedToValidation.add(address.getPhysicalUri());
                        break;
                    default:
                        // the status of the replica can be changed by other flows
                        // ignore the validation if the status is not in the validation scope anymore
                        logger.debug("Validate replica status is not support for status " + address.getPhysicalUri().getHealthStatus());
                        break;
                }
            }
        }

<<<<<<< HEAD
        if (addressesNeedToValidation.size() > 0 && this.proactiveOpenConnectionsProcessor != null) {
            for (Uri addressToBeValidated : addressesNeedToValidation) {
                Mono.fromFuture(this.proactiveOpenConnectionsProcessor
                        .submitOpenConnectionTaskOutsideLoop(
                                collectionRid,
                                this.serviceEndpoint,
                                addressToBeValidated,
                                Configs.getMinConnectionPoolSizePerEndpoint()))
=======
        if (addressesNeedToValidation.size() > 0) {
            logger.debug("Addresses to validate: [{}]", addressesNeedToValidation);
            this.openConnectionsHandler
                    .openConnections(collectionRid, this.serviceEndpoint, addressesNeedToValidation)
>>>>>>> 65e6ed3d
                    .subscribeOn(CosmosSchedulers.OPEN_CONNECTIONS_BOUNDED_ELASTIC)
                    .subscribe();
            }
        }
    }

    private Pair<PartitionKeyRangeIdentity, AddressInformation[]> toPartitionAddressAndRange(String collectionRid, List<Address> addresses) {
        if (logger.isDebugEnabled()) {
            logger.debug("toPartitionAddressAndRange");
        }

        Address address = addresses.get(0);
        PartitionKeyRangeIdentity partitionKeyRangeIdentity = new PartitionKeyRangeIdentity(collectionRid, address.getParitionKeyRangeId());

        AddressInformation[] addressInfos =
                addresses
                    .stream()
                    .map(addr -> GatewayAddressCache.toAddressInformation(addr))
                    .collect(Collectors.toList())
                    .toArray(new AddressInformation[addresses.size()]);

        return Pair.of(partitionKeyRangeIdentity, addressInfos);
    }

    private static AddressInformation toAddressInformation(Address address) {
        return new AddressInformation(true, address.isPrimary(), address.getPhyicalUri(), address.getProtocolScheme());
    }

    public Flux<ImmutablePair<ImmutablePair<String, DocumentCollection> , AddressInformation>> resolveAddressesAndInitCaches(
            String containerLink,
            DocumentCollection collection,
            List<PartitionKeyRangeIdentity> partitionKeyRangeIdentities) {

        checkNotNull(collection, "Argument 'collection' should not be null");
        checkNotNull(partitionKeyRangeIdentities, "Argument 'partitionKeyRangeIdentities' should not be null");

        if (logger.isDebugEnabled()) {
            logger.debug(
                    "openConnectionsAndInitCaches collection: {}, partitionKeyRangeIdentities: {}",
                    collection.getResourceId(),
                    JavaStreamUtils.toString(partitionKeyRangeIdentities, ","));
        }

        if (this.replicaAddressValidationEnabled) {
            this.replicaValidationScopes.add(Uri.HealthStatus.Unknown);
        }

        List<Flux<List<Address>>> tasks = new ArrayList<>();
        int batchSize = GatewayAddressCache.DefaultBatchSize;

        RxDocumentServiceRequest request = RxDocumentServiceRequest.create(
                this.clientContext,
                OperationType.Read,
                collection.getResourceId(),
                ResourceType.DocumentCollection,
                Collections.emptyMap());

        for (int i = 0; i < partitionKeyRangeIdentities.size(); i += batchSize) {

            int endIndex = i + batchSize;
            endIndex = Math.min(endIndex, partitionKeyRangeIdentities.size());

            tasks.add(
                    this.getServerAddressesViaGatewayWithRetry(
                            request,
                            collection.getResourceId(),
                            partitionKeyRangeIdentities
                                    .subList(i, endIndex)
                                    .stream()
                                    .map(PartitionKeyRangeIdentity::getPartitionKeyRangeId)
                                    .collect(Collectors.toList()),
                            false).flux());
        }

        return Flux.concat(tasks)
                .flatMap(list -> {
                    List<Pair<PartitionKeyRangeIdentity, AddressInformation[]>> addressInfos =
                            list.stream()
                                    .filter(addressInfo -> this.protocolScheme.equals(addressInfo.getProtocolScheme()))
                                    .collect(Collectors.groupingBy(Address::getParitionKeyRangeId))
                                    .values()
                                    .stream().map(addresses -> toPartitionAddressAndRange(collection.getResourceId(), addresses))
                                    .collect(Collectors.toList());

                    return Flux.fromIterable(addressInfos)
                            .flatMap(addressInfo -> {
                                this.serverPartitionAddressCache.set(addressInfo.getLeft(), addressInfo.getRight());
                                return Flux.fromArray(addressInfo.getRight());
                            }, Configs.getCPUCnt() * 10, Configs.getCPUCnt() * 3)
                            .flatMap(addressInformation -> Mono.just(new ImmutablePair<>(new ImmutablePair<>(containerLink, collection), addressInformation)));
                });

    }

    public Mono<OpenConnectionResponse> submitOpenConnectionTask(
            AddressInformation address,
            DocumentCollection documentCollection,
            int connectionsPerEndpointCount) {

        // do not fail here, just log
        // this attempts to make the open connections flow
        // best effort
        if (this.proactiveOpenConnectionsProcessor == null) {
            logger.warn("proactiveOpenConnectionsProcessor is null");
            return Mono.empty();
        }

        int connectionsRequiredForEndpoint = Math.max(connectionsPerEndpointCount,
                Configs.getMinConnectionPoolSizePerEndpoint());

        OpenConnectionTask openConnectionTask = this.proactiveOpenConnectionsProcessor.submitOpenConnectionTaskOutsideLoop(
                documentCollection.getResourceId(),
                this.serviceEndpoint,
                address.getPhysicalUri(),
                connectionsRequiredForEndpoint);

        return Mono.fromFuture(openConnectionTask);
    }

    private Mono<List<Address>> getServerAddressesViaGatewayWithRetry(
            RxDocumentServiceRequest request,
            String collectionRid,
            List<String> partitionKeyRangeIds,
            boolean forceRefresh) {

        OpenConnectionAndInitCachesRetryPolicy openConnectionAndInitCachesRetryPolicy =
                new OpenConnectionAndInitCachesRetryPolicy(this.connectionPolicy.getThrottlingRetryOptions());

        return BackoffRetryUtility.executeRetry(
                () -> this.getServerAddressesViaGatewayAsync(request, collectionRid, partitionKeyRangeIds, forceRefresh),
                openConnectionAndInitCachesRetryPolicy);

    }

    private boolean notAllReplicasAvailable(AddressInformation[] addressInformations) {
        return addressInformations.length < ServiceConfig.SystemReplicationPolicy.MaxReplicaSetSize;
    }

    private static String logAddressResolutionStart(
        RxDocumentServiceRequest request,
        URI targetEndpointUrl,
        boolean forceRefresh,
        boolean forceCollectionRoutingMapRefresh) {
        if (request.requestContext.cosmosDiagnostics != null) {
            return BridgeInternal.recordAddressResolutionStart(
                request.requestContext.cosmosDiagnostics,
                targetEndpointUrl,
                forceRefresh,
                forceCollectionRoutingMapRefresh);
        }

        return null;
    }

    private static void logAddressResolutionEnd(RxDocumentServiceRequest request, String identifier, String errorMessage) {
        if (request.requestContext.cosmosDiagnostics != null) {
            BridgeInternal.recordAddressResolutionEnd(request.requestContext.cosmosDiagnostics, identifier, errorMessage);
        }
    }

    private static class ForcedRefreshMetadata {
        private final ConcurrentHashMap<PartitionKeyRangeIdentity, Instant> lastPartitionAddressOnlyRefresh;
        private Instant lastCollectionRoutingMapRefresh;

        public ForcedRefreshMetadata() {
            lastPartitionAddressOnlyRefresh = new ConcurrentHashMap<>();
            lastCollectionRoutingMapRefresh = Instant.now();
        }

        public void signalCollectionRoutingMapRefresh(
            PartitionKeyRangeIdentity pk,
            boolean forcePartitionAddressRefresh) {

            Instant nowSnapshot = Instant.now();

            if (forcePartitionAddressRefresh) {
                lastPartitionAddressOnlyRefresh.put(pk, nowSnapshot);
            }

            lastCollectionRoutingMapRefresh = nowSnapshot;
        }

        public void signalPartitionAddressOnlyRefresh(PartitionKeyRangeIdentity pk) {
            lastPartitionAddressOnlyRefresh.put(pk, Instant.now());
        }

        public boolean shouldIncludeCollectionRoutingMapRefresh(PartitionKeyRangeIdentity pk) {
            Instant lastPartitionAddressRefreshSnapshot = lastPartitionAddressOnlyRefresh.get(pk);
            Instant lastCollectionRoutingMapRefreshSnapshot = lastCollectionRoutingMapRefresh;

            if (lastPartitionAddressRefreshSnapshot == null ||
                !lastPartitionAddressRefreshSnapshot.isAfter(lastCollectionRoutingMapRefreshSnapshot)) {
                // Enforce that at least one refresh attempt is made without
                // forcing collection routing map refresh as well
                return false;
            }

            Duration durationSinceLastForcedCollectionRoutingMapRefresh =
                Duration.between(lastCollectionRoutingMapRefreshSnapshot, Instant.now());
            boolean returnValue = durationSinceLastForcedCollectionRoutingMapRefresh
                .compareTo(minDurationBeforeEnforcingCollectionRoutingMapRefresh) >= 0;

            return returnValue;
        }
    }
}<|MERGE_RESOLUTION|>--- conflicted
+++ resolved
@@ -887,8 +887,8 @@
             }
         }
 
-<<<<<<< HEAD
         if (addressesNeedToValidation.size() > 0 && this.proactiveOpenConnectionsProcessor != null) {
+            logger.debug("Addresses to validate: [{}]", addressesNeedToValidation);
             for (Uri addressToBeValidated : addressesNeedToValidation) {
                 Mono.fromFuture(this.proactiveOpenConnectionsProcessor
                         .submitOpenConnectionTaskOutsideLoop(
@@ -896,12 +896,6 @@
                                 this.serviceEndpoint,
                                 addressToBeValidated,
                                 Configs.getMinConnectionPoolSizePerEndpoint()))
-=======
-        if (addressesNeedToValidation.size() > 0) {
-            logger.debug("Addresses to validate: [{}]", addressesNeedToValidation);
-            this.openConnectionsHandler
-                    .openConnections(collectionRid, this.serviceEndpoint, addressesNeedToValidation)
->>>>>>> 65e6ed3d
                     .subscribeOn(CosmosSchedulers.OPEN_CONNECTIONS_BOUNDED_ELASTIC)
                     .subscribe();
             }
