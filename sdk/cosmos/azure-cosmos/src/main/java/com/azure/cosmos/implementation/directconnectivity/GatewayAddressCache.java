// Copyright (c) Microsoft Corporation. All rights reserved.
// Licensed under the MIT License.

package com.azure.cosmos.implementation.directconnectivity;

import com.azure.cosmos.BridgeInternal;
import com.azure.cosmos.CosmosException;
import com.azure.cosmos.implementation.AuthorizationTokenType;
import com.azure.cosmos.implementation.Configs;
import com.azure.cosmos.implementation.Constants;
import com.azure.cosmos.implementation.DiagnosticsClientContext;
import com.azure.cosmos.implementation.DocumentCollection;
import com.azure.cosmos.implementation.Exceptions;
import com.azure.cosmos.implementation.HttpConstants;
import com.azure.cosmos.implementation.IAuthorizationTokenProvider;
import com.azure.cosmos.implementation.JavaStreamUtils;
import com.azure.cosmos.implementation.MetadataDiagnosticsContext;
import com.azure.cosmos.implementation.MetadataDiagnosticsContext.MetadataDiagnostics;
import com.azure.cosmos.implementation.MetadataDiagnosticsContext.MetadataType;
import com.azure.cosmos.implementation.OperationType;
import com.azure.cosmos.implementation.PartitionKeyRange;
import com.azure.cosmos.implementation.PartitionKeyRangeGoneException;
import com.azure.cosmos.implementation.Paths;
import com.azure.cosmos.implementation.PathsHelper;
import com.azure.cosmos.implementation.RMResources;
import com.azure.cosmos.implementation.RequestVerb;
import com.azure.cosmos.implementation.ResourceType;
import com.azure.cosmos.implementation.RxDocumentServiceRequest;
import com.azure.cosmos.implementation.RxDocumentServiceResponse;
import com.azure.cosmos.implementation.UserAgentContainer;
import com.azure.cosmos.implementation.Utils;
import com.azure.cosmos.implementation.apachecommons.lang.StringUtils;
import com.azure.cosmos.implementation.apachecommons.lang.tuple.Pair;
import com.azure.cosmos.implementation.caches.AsyncCache;
import com.azure.cosmos.implementation.http.HttpClient;
import com.azure.cosmos.implementation.http.HttpHeaders;
import com.azure.cosmos.implementation.http.HttpRequest;
import com.azure.cosmos.implementation.http.HttpResponse;
import com.azure.cosmos.implementation.routing.PartitionKeyRangeIdentity;
import io.netty.handler.codec.http.HttpMethod;
import io.netty.handler.timeout.ReadTimeoutException;
import org.slf4j.Logger;
import org.slf4j.LoggerFactory;
import reactor.core.publisher.Flux;
import reactor.core.publisher.Mono;

import java.net.MalformedURLException;
import java.net.URI;
import java.net.URISyntaxException;
import java.net.URL;
import java.time.Duration;
import java.time.Instant;
import java.util.ArrayList;
import java.util.Collections;
import java.util.HashMap;
import java.util.List;
import java.util.Map;
import java.util.concurrent.ConcurrentHashMap;
import java.util.stream.Collectors;

public class GatewayAddressCache implements IAddressCache {
    private final static Logger logger = LoggerFactory.getLogger(GatewayAddressCache.class);
    private final static String protocolFilterFormat = "%s eq %s";
    private final static int DefaultBatchSize = 50;

    private final static int DefaultSuboptimalPartitionForceRefreshIntervalInSeconds = 600;
    private final DiagnosticsClientContext clientContext;
    private final ServiceConfig serviceConfig = ServiceConfig.getInstance();

    private final String databaseFeedEntryUrl = PathsHelper.generatePath(ResourceType.Database, "", true);
    private final URI serviceEndpoint;
    private final URI addressEndpoint;

    private final AsyncCache<PartitionKeyRangeIdentity, AddressInformation[]> serverPartitionAddressCache;
    private final ConcurrentHashMap<PartitionKeyRangeIdentity, Instant> suboptimalServerPartitionTimestamps;
    private final long suboptimalPartitionForceRefreshIntervalInSeconds;

    private final String protocolScheme;
    private final String protocolFilter;
    private final IAuthorizationTokenProvider tokenProvider;
    private final HashMap<String, String> defaultRequestHeaders;
    private final HttpClient httpClient;

    private volatile Pair<PartitionKeyRangeIdentity, AddressInformation[]> masterPartitionAddressCache;
    private volatile Instant suboptimalMasterPartitionTimestamp;

    public GatewayAddressCache(
            DiagnosticsClientContext clientContext,
            URI serviceEndpoint,
            Protocol protocol,
            IAuthorizationTokenProvider tokenProvider,
            UserAgentContainer userAgent,
            HttpClient httpClient,
            long suboptimalPartitionForceRefreshIntervalInSeconds) {
        this.clientContext = clientContext;
        try {
            this.addressEndpoint = new URL(serviceEndpoint.toURL(), Paths.ADDRESS_PATH_SEGMENT).toURI();
        } catch (MalformedURLException | URISyntaxException e) {
            logger.error("serviceEndpoint {} is invalid", serviceEndpoint, e);
            assert false;
            throw new IllegalStateException(e);
        }
        this.tokenProvider = tokenProvider;
        this.serviceEndpoint = serviceEndpoint;
        this.serverPartitionAddressCache = new AsyncCache<>();
        this.suboptimalServerPartitionTimestamps = new ConcurrentHashMap<>();
        this.suboptimalMasterPartitionTimestamp = Instant.MAX;

        this.suboptimalPartitionForceRefreshIntervalInSeconds = suboptimalPartitionForceRefreshIntervalInSeconds;

        this.protocolScheme = protocol.scheme();
        this.protocolFilter = String.format(GatewayAddressCache.protocolFilterFormat,
                Constants.Properties.PROTOCOL,
                this.protocolScheme);

        this.httpClient = httpClient;

        if (userAgent == null) {
            userAgent = new UserAgentContainer();
        }

        defaultRequestHeaders = new HashMap<>();
        defaultRequestHeaders.put(HttpConstants.HttpHeaders.USER_AGENT, userAgent.getUserAgent());

        // Set requested API version header for version enforcement.
        defaultRequestHeaders.put(HttpConstants.HttpHeaders.VERSION, HttpConstants.Versions.CURRENT_VERSION);
    }

    public GatewayAddressCache(
            DiagnosticsClientContext clientContext,
            URI serviceEndpoint,
            Protocol protocol,
            IAuthorizationTokenProvider tokenProvider,
            UserAgentContainer userAgent,
            HttpClient httpClient) {
        this(clientContext,
             serviceEndpoint,
             protocol,
             tokenProvider,
             userAgent,
             httpClient,
             DefaultSuboptimalPartitionForceRefreshIntervalInSeconds);
    }

    @Override
    public Mono<Utils.ValueHolder<AddressInformation[]>> tryGetAddresses(RxDocumentServiceRequest request,
                                                                        PartitionKeyRangeIdentity partitionKeyRangeIdentity,
                                                                        boolean forceRefreshPartitionAddresses) {

        Utils.checkNotNullOrThrow(request, "request", "");
        Utils.checkNotNullOrThrow(partitionKeyRangeIdentity, "partitionKeyRangeIdentity", "");

        logger.debug("PartitionKeyRangeIdentity {}, forceRefreshPartitionAddresses {}",
            partitionKeyRangeIdentity,
            forceRefreshPartitionAddresses);
        if (StringUtils.equals(partitionKeyRangeIdentity.getPartitionKeyRangeId(),
                PartitionKeyRange.MASTER_PARTITION_KEY_RANGE_ID)) {

            // if that's master partition return master partition address!
            return this.resolveMasterAsync(request, forceRefreshPartitionAddresses, request.properties)
                       .map(partitionKeyRangeIdentityPair -> new Utils.ValueHolder<>(partitionKeyRangeIdentityPair.getRight()));
        }

        Instant suboptimalServerPartitionTimestamp = this.suboptimalServerPartitionTimestamps.get(partitionKeyRangeIdentity);

        if (suboptimalServerPartitionTimestamp != null) {
            logger.debug("suboptimalServerPartitionTimestamp is {}", suboptimalServerPartitionTimestamp);
            boolean forceRefreshDueToSuboptimalPartitionReplicaSet = Duration.between(suboptimalServerPartitionTimestamp, Instant.now()).getSeconds()
                    > this.suboptimalPartitionForceRefreshIntervalInSeconds;

            if (forceRefreshDueToSuboptimalPartitionReplicaSet) {
                // Compares the existing value for the specified key with a specified value,
                // and if they are equal, updates the key with a third value.
                Instant newValue = this.suboptimalServerPartitionTimestamps.computeIfPresent(partitionKeyRangeIdentity,
                        (key, oldVal) -> {
                            logger.debug("key = {}, oldValue = {}", key, oldVal);
                            if (suboptimalServerPartitionTimestamp.equals(oldVal)) {
                                return Instant.MAX;
                            } else {
                                return oldVal;
                            }
                        });
                logger.debug("newValue is {}", newValue);
                if (!suboptimalServerPartitionTimestamp.equals(newValue)) {
                    logger.debug("setting forceRefreshPartitionAddresses to true");
                    // the value was replaced;
                    forceRefreshPartitionAddresses = true;
                }
            }
        }

        final boolean forceRefreshPartitionAddressesModified = forceRefreshPartitionAddresses;

        if (forceRefreshPartitionAddressesModified) {
            logger.debug("refresh serverPartitionAddressCache for {}", partitionKeyRangeIdentity);
            this.serverPartitionAddressCache.refresh(
                    partitionKeyRangeIdentity,
                    () -> this.getAddressesForRangeId(
                            request,
                            partitionKeyRangeIdentity.getCollectionRid(),
                            partitionKeyRangeIdentity.getPartitionKeyRangeId(),
                            true));

            this.suboptimalServerPartitionTimestamps.remove(partitionKeyRangeIdentity);
        }

        Mono<Utils.ValueHolder<AddressInformation[]>> addressesObs = this.serverPartitionAddressCache.getAsync(
                partitionKeyRangeIdentity,
                null,
                () -> this.getAddressesForRangeId(
                        request,
                        partitionKeyRangeIdentity.getCollectionRid(),
                        partitionKeyRangeIdentity.getPartitionKeyRangeId(),
                        false)).map(Utils.ValueHolder::new);

        return addressesObs.map(
            addressesValueHolder -> {
                if (notAllReplicasAvailable(addressesValueHolder.v)) {
                    if (logger.isDebugEnabled()) {
                        logger.debug("not all replicas available {}", JavaStreamUtils.info(addressesValueHolder.v));
                    }
                    this.suboptimalServerPartitionTimestamps.putIfAbsent(partitionKeyRangeIdentity, Instant.now());
                }

                return addressesValueHolder;
            }).onErrorResume(ex -> {
            Throwable unwrappedException = reactor.core.Exceptions.unwrap(ex);
            CosmosException dce = Utils.as(unwrappedException, CosmosException.class);
            if (dce == null) {
                logger.error("unexpected failure", ex);
                if (forceRefreshPartitionAddressesModified) {
                    this.suboptimalServerPartitionTimestamps.remove(partitionKeyRangeIdentity);
                }
                return Mono.error(unwrappedException);
            } else {
                logger.debug("tryGetAddresses dce", dce);
                if (Exceptions.isStatusCode(dce, HttpConstants.StatusCodes.NOTFOUND) ||
                    Exceptions.isStatusCode(dce, HttpConstants.StatusCodes.GONE) ||
                    Exceptions.isSubStatusCode(dce, HttpConstants.SubStatusCodes.PARTITION_KEY_RANGE_GONE)) {
                    //remove from suboptimal cache in case the collection+pKeyRangeId combo is gone.
                    this.suboptimalServerPartitionTimestamps.remove(partitionKeyRangeIdentity);
                    logger.debug("tryGetAddresses: inner onErrorResumeNext return null", dce);
                    return Mono.just(new Utils.ValueHolder<>(null));
                }
                return Mono.error(unwrappedException);
            }
        });
    }

    public Mono<List<Address>> getServerAddressesViaGatewayAsync(
            RxDocumentServiceRequest request,
            String collectionRid,
            List<String> partitionKeyRangeIds,
            boolean forceRefresh) {
        if (logger.isDebugEnabled()) {
            logger.debug("getServerAddressesViaGatewayAsync collectionRid {}, partitionKeyRangeIds {}", collectionRid,
                JavaStreamUtils.toString(partitionKeyRangeIds, ","));
        }
        request.setAddressRefresh(true);
        String entryUrl = PathsHelper.generatePath(ResourceType.Document, collectionRid, true);
        HashMap<String, String> addressQuery = new HashMap<>();

        addressQuery.put(HttpConstants.QueryStrings.URL, HttpUtils.urlEncode(entryUrl));

        HashMap<String, String> headers = new HashMap<>(defaultRequestHeaders);
        if (forceRefresh) {
            headers.put(HttpConstants.HttpHeaders.FORCE_REFRESH, "true");
        }

        if(request.forceCollectionRoutingMapRefresh) {
            headers.put(HttpConstants.HttpHeaders.FORCE_COLLECTION_ROUTING_MAP_REFRESH, "true");
        }

        addressQuery.put(HttpConstants.QueryStrings.FILTER, HttpUtils.urlEncode(this.protocolFilter));

        addressQuery.put(HttpConstants.QueryStrings.PARTITION_KEY_RANGE_IDS, String.join(",", partitionKeyRangeIds));
        headers.put(HttpConstants.HttpHeaders.X_DATE, Utils.nowAsRFC1123());

        if (tokenProvider.getAuthorizationTokenType() != AuthorizationTokenType.AadToken) {
            String token = this.tokenProvider.getUserAuthorizationToken(
                    collectionRid,
                    ResourceType.Document,
                    RequestVerb.GET,
                    headers,
                    AuthorizationTokenType.PrimaryMasterKey,
                    request.properties);

            if (token == null && request.getIsNameBased()) {
                // User doesn't have rid based resource token. Maybe user has name based.
                String collectionAltLink = PathsHelper.getCollectionPath(request.getResourceAddress());
                token = this.tokenProvider.getUserAuthorizationToken(
                        collectionAltLink,
                        ResourceType.Document,
                        RequestVerb.GET,
                        headers,
                        AuthorizationTokenType.PrimaryMasterKey,
                        request.properties);
            }

            token = HttpUtils.urlEncode(token);
            headers.put(HttpConstants.HttpHeaders.AUTHORIZATION, token);
        }

        URI targetEndpoint = Utils.setQuery(this.addressEndpoint.toString(), Utils.createQuery(addressQuery));
        String identifier = logAddressResolutionStart(request, targetEndpoint);

        HttpHeaders httpHeaders = new HttpHeaders(headers);

        Instant addressCallStartTime = Instant.now();
        HttpRequest httpRequest = new HttpRequest(HttpMethod.GET, targetEndpoint, targetEndpoint.getPort(), httpHeaders);

<<<<<<< HEAD
        Mono<HttpResponse> httpResponseMono;
        if (tokenProvider.getAuthorizationTokenType() != AuthorizationTokenType.AadToken) {
            httpResponseMono = this.httpClient.send(httpRequest);
        } else {
            httpResponseMono = tokenProvider
                .populateAuthorizationHeader(httpHeaders)
                .flatMap(valueHttpHeaders -> this.httpClient.send(httpRequest));
        }
=======
        Mono<HttpResponse> httpResponseMono = this.httpClient.send(httpRequest,
            Duration.ofSeconds(Configs.getAddressRefreshResponseTimeoutInSeconds()));
>>>>>>> b543bc20

        Mono<RxDocumentServiceResponse> dsrObs = HttpClientUtils.parseResponseAsync(clientContext, httpResponseMono, httpRequest);
        return dsrObs.map(
            dsr -> {
                MetadataDiagnosticsContext metadataDiagnosticsContext =
                    BridgeInternal.getMetaDataDiagnosticContext(request.requestContext.cosmosDiagnostics);
                if (metadataDiagnosticsContext != null) {
                    Instant addressCallEndTime = Instant.now();
                    MetadataDiagnostics metaDataDiagnostic = new MetadataDiagnostics(addressCallStartTime,
                        addressCallEndTime,
                        MetadataType.SERVER_ADDRESS_LOOKUP);
                    metadataDiagnosticsContext.addMetaDataDiagnostic(metaDataDiagnostic);
                }

                if (logger.isDebugEnabled()) {
                    logger.debug("getServerAddressesViaGatewayAsync deserializes result");
                }
                logAddressResolutionEnd(request, identifier, null);
                return dsr.getQueryResponse(Address.class);
            }).onErrorResume(throwable -> {
            Throwable unwrappedException = reactor.core.Exceptions.unwrap(throwable);
            logAddressResolutionEnd(request, identifier, unwrappedException.toString());
            if (!(unwrappedException instanceof Exception)) {
                // fatal error
                logger.error("Unexpected failure {}", unwrappedException.getMessage(), unwrappedException);
                return Mono.error(unwrappedException);
            }

            Exception exception = (Exception) unwrappedException;
            CosmosException dce;
            if (!(exception instanceof CosmosException)) {
                // wrap in CosmosException
                logger.error("Network failure", exception);
                dce = BridgeInternal.createCosmosException(0, exception);
                BridgeInternal.setRequestHeaders(dce, request.getHeaders());
            } else {
                dce = (CosmosException) exception;
            }

            if (WebExceptionUtility.isNetworkFailure(dce)) {
                if (WebExceptionUtility.isReadTimeoutException(dce)) {
                    BridgeInternal.setSubStatusCode(dce, HttpConstants.SubStatusCodes.GATEWAY_ENDPOINT_READ_TIMEOUT);
                } else {
                    BridgeInternal.setSubStatusCode(dce, HttpConstants.SubStatusCodes.GATEWAY_ENDPOINT_UNAVAILABLE);
                }
            }

            if (request.requestContext.cosmosDiagnostics != null) {
                BridgeInternal.recordGatewayResponse(request.requestContext.cosmosDiagnostics, request, null,
                    dce);
                BridgeInternal.setCosmosDiagnostics(dce,
                    request.requestContext.cosmosDiagnostics);
            }

            return Mono.error(dce);
        });
    }

    public void dispose() {
        // TODO We will implement this in future once we will move to httpClient to CompositeHttpClient
        //https://msdata.visualstudio.com/CosmosDB/_workitems/edit/340842
    }

    private Mono<Pair<PartitionKeyRangeIdentity, AddressInformation[]>> resolveMasterAsync(RxDocumentServiceRequest request, boolean forceRefresh, Map<String, Object> properties) {
        logger.debug("resolveMasterAsync forceRefresh: {}", forceRefresh);
        Pair<PartitionKeyRangeIdentity, AddressInformation[]> masterAddressAndRangeInitial = this.masterPartitionAddressCache;

        forceRefresh = forceRefresh ||
                (masterAddressAndRangeInitial != null &&
                        notAllReplicasAvailable(masterAddressAndRangeInitial.getRight()) &&
                        Duration.between(this.suboptimalMasterPartitionTimestamp, Instant.now()).getSeconds() > this.suboptimalPartitionForceRefreshIntervalInSeconds);

        if (forceRefresh || this.masterPartitionAddressCache == null) {
            Mono<List<Address>> masterReplicaAddressesObs = this.getMasterAddressesViaGatewayAsync(
                    request,
                    ResourceType.Database,
                    null,
                    databaseFeedEntryUrl,
                    forceRefresh,
                    false,
                    properties);

            return masterReplicaAddressesObs.map(
                    masterAddresses -> {
                        Pair<PartitionKeyRangeIdentity, AddressInformation[]> masterAddressAndRangeRes =
                                this.toPartitionAddressAndRange("", masterAddresses);
                        this.masterPartitionAddressCache = masterAddressAndRangeRes;

                        if (notAllReplicasAvailable(masterAddressAndRangeRes.getRight())
                                && this.suboptimalMasterPartitionTimestamp.equals(Instant.MAX)) {
                            this.suboptimalMasterPartitionTimestamp = Instant.now();
                        } else {
                            this.suboptimalMasterPartitionTimestamp = Instant.MAX;
                        }

                        return masterPartitionAddressCache;
                    })
                    .doOnError(
                            e -> {
                                this.suboptimalMasterPartitionTimestamp = Instant.MAX;
                            });
        } else {
            if (notAllReplicasAvailable(masterAddressAndRangeInitial.getRight())
                    && this.suboptimalMasterPartitionTimestamp.equals(Instant.MAX)) {
                this.suboptimalMasterPartitionTimestamp = Instant.now();
            }

            return Mono.just(masterAddressAndRangeInitial);
        }
    }

    private Mono<AddressInformation[]> getAddressesForRangeId(
            RxDocumentServiceRequest request,
            String collectionRid,
            String partitionKeyRangeId,
            boolean forceRefresh) {
        logger.debug("getAddressesForRangeId collectionRid {}, partitionKeyRangeId {}, forceRefresh {}",
            collectionRid, partitionKeyRangeId, forceRefresh);
        Mono<List<Address>> addressResponse = this.getServerAddressesViaGatewayAsync(request, collectionRid, Collections.singletonList(partitionKeyRangeId), forceRefresh);

        Mono<List<Pair<PartitionKeyRangeIdentity, AddressInformation[]>>> addressInfos =
                addressResponse.map(
                    addresses -> {
                        if (logger.isDebugEnabled()) {
                            logger.debug("addresses from getServerAddressesViaGatewayAsync in getAddressesForRangeId {}",
                                JavaStreamUtils.info(addresses));
                        }
                        return addresses.stream().filter(addressInfo ->
                                                             this.protocolScheme.equals(addressInfo.getProtocolScheme()))
                                   .collect(Collectors.groupingBy(
                                       Address::getParitionKeyRangeId))
                                   .values().stream()
                                   .map(groupedAddresses -> toPartitionAddressAndRange(collectionRid, addresses))
                                   .collect(Collectors.toList());
                    });

        Mono<List<Pair<PartitionKeyRangeIdentity, AddressInformation[]>>> result = addressInfos.map(addressInfo -> addressInfo.stream()
                .filter(a ->
                        StringUtils.equals(a.getLeft().getPartitionKeyRangeId(), partitionKeyRangeId))
                .collect(Collectors.toList()));

        return result.flatMap(
                list -> {
                    if (logger.isDebugEnabled()) {
                        logger.debug("getAddressesForRangeId flatMap got result {}", JavaStreamUtils.info(list));
                    }
                    if (list.isEmpty()) {

                        String errorMessage = String.format(
                                RMResources.PartitionKeyRangeNotFound,
                                partitionKeyRangeId,
                                collectionRid);

                        PartitionKeyRangeGoneException e = new PartitionKeyRangeGoneException(errorMessage);
                        BridgeInternal.setResourceAddress(e, collectionRid);

                        return Mono.error(e);
                    } else {
                        return Mono.just(list.get(0).getRight());
                    }
                }).doOnError(e -> {
            logger.debug("getAddressesForRangeId", e);
        });
    }

    public Mono<List<Address>> getMasterAddressesViaGatewayAsync(
            RxDocumentServiceRequest request,
            ResourceType resourceType,
            String resourceAddress,
            String entryUrl,
            boolean forceRefresh,
            boolean useMasterCollectionResolver,
            Map<String, Object> properties) {
        logger.debug("getMasterAddressesViaGatewayAsync " +
                         "resourceType {}, " +
                         "resourceAddress {}, " +
                         "entryUrl {}, " +
                         "forceRefresh {}, " +
                         "useMasterCollectionResolver {}",
            resourceType,
            resourceAddress,
            entryUrl,
            forceRefresh,
            useMasterCollectionResolver
        );
        request.setAddressRefresh(true);
        HashMap<String, String> queryParameters = new HashMap<>();
        queryParameters.put(HttpConstants.QueryStrings.URL, HttpUtils.urlEncode(entryUrl));
        HashMap<String, String> headers = new HashMap<>(defaultRequestHeaders);

        if (forceRefresh) {
            headers.put(HttpConstants.HttpHeaders.FORCE_REFRESH, "true");
        }

        if (useMasterCollectionResolver) {
            headers.put(HttpConstants.HttpHeaders.USE_MASTER_COLLECTION_RESOLVER, "true");
        }

        if(request.forceCollectionRoutingMapRefresh) {
            headers.put(HttpConstants.HttpHeaders.FORCE_COLLECTION_ROUTING_MAP_REFRESH, "true");
        }

        queryParameters.put(HttpConstants.QueryStrings.FILTER, HttpUtils.urlEncode(this.protocolFilter));
        headers.put(HttpConstants.HttpHeaders.X_DATE, Utils.nowAsRFC1123());

        if (tokenProvider.getAuthorizationTokenType() != AuthorizationTokenType.AadToken) {
            String token = this.tokenProvider.getUserAuthorizationToken(
                    resourceAddress,
                    resourceType,
                    RequestVerb.GET,
                    headers,
                    AuthorizationTokenType.PrimaryMasterKey,
                    properties);

            headers.put(HttpConstants.HttpHeaders.AUTHORIZATION, HttpUtils.urlEncode(token));
        }

        URI targetEndpoint = Utils.setQuery(this.addressEndpoint.toString(), Utils.createQuery(queryParameters));
        String identifier = logAddressResolutionStart(request, targetEndpoint);

        HttpHeaders defaultHttpHeaders = new HttpHeaders(headers);
        HttpRequest httpRequest = new HttpRequest(HttpMethod.GET, targetEndpoint, targetEndpoint.getPort(), defaultHttpHeaders);
        Instant addressCallStartTime = Instant.now();
        Mono<HttpResponse> httpResponseMono;

        if (tokenProvider.getAuthorizationTokenType() != AuthorizationTokenType.AadToken) {
            httpResponseMono = this.httpClient.send(httpRequest);
        } else {
            httpResponseMono = tokenProvider
                .populateAuthorizationHeader(defaultHttpHeaders)
                .flatMap(valueHttpHeaders -> this.httpClient.send(httpRequest));
        }

<<<<<<< HEAD
        Mono<RxDocumentServiceResponse> dsrObs = HttpClientUtils.parseResponseAsync(httpResponseMono, httpRequest);
=======
        HttpRequest httpRequest;
        httpRequest = new HttpRequest(HttpMethod.GET, targetEndpoint, targetEndpoint.getPort(), defaultHttpHeaders);
        Instant addressCallStartTime = Instant.now();

        Mono<HttpResponse> httpResponseMono = this.httpClient.send(httpRequest,
            Duration.ofSeconds(Configs.getAddressRefreshResponseTimeoutInSeconds()));
        Mono<RxDocumentServiceResponse> dsrObs = HttpClientUtils.parseResponseAsync(this.clientContext, httpResponseMono, httpRequest);
>>>>>>> b543bc20

        return dsrObs.map(
            dsr -> {
                MetadataDiagnosticsContext metadataDiagnosticsContext =
                    BridgeInternal.getMetaDataDiagnosticContext(request.requestContext.cosmosDiagnostics);
                if (metadataDiagnosticsContext != null) {
                    Instant addressCallEndTime = Instant.now();
                    MetadataDiagnostics metaDataDiagnostic = new MetadataDiagnostics(addressCallStartTime,
                        addressCallEndTime,
                        MetadataType.MASTER_ADDRESS_LOOK_UP);
                    metadataDiagnosticsContext.addMetaDataDiagnostic(metaDataDiagnostic);
                }

                logAddressResolutionEnd(request, identifier, null);
                return dsr.getQueryResponse(Address.class);
            }).onErrorResume(throwable -> {
            Throwable unwrappedException = reactor.core.Exceptions.unwrap(throwable);
            logAddressResolutionEnd(request, identifier, unwrappedException.toString());
            if (!(unwrappedException instanceof Exception)) {
                // fatal error
                logger.error("Unexpected failure {}", unwrappedException.getMessage(), unwrappedException);
                return Mono.error(unwrappedException);
            }

            Exception exception = (Exception) unwrappedException;
            CosmosException dce;
            if (!(exception instanceof CosmosException)) {
                // wrap in CosmosException
                logger.error("Network failure", exception);
                dce = BridgeInternal.createCosmosException(0, exception);
                BridgeInternal.setRequestHeaders(dce, request.getHeaders());
            } else {
                dce = (CosmosException) exception;
            }

            if (WebExceptionUtility.isNetworkFailure(dce)) {
                if (WebExceptionUtility.isReadTimeoutException(dce)) {
                    BridgeInternal.setSubStatusCode(dce, HttpConstants.SubStatusCodes.GATEWAY_ENDPOINT_READ_TIMEOUT);
                } else {
                    BridgeInternal.setSubStatusCode(dce, HttpConstants.SubStatusCodes.GATEWAY_ENDPOINT_UNAVAILABLE);
                }
            }

            if (request.requestContext.cosmosDiagnostics != null) {
                BridgeInternal.recordGatewayResponse(request.requestContext.cosmosDiagnostics, request, null,
                    dce);
                BridgeInternal.setCosmosDiagnostics(dce,
                    request.requestContext.cosmosDiagnostics);
            }

            return Mono.error(dce);
        });
    }

    private Pair<PartitionKeyRangeIdentity, AddressInformation[]> toPartitionAddressAndRange(String collectionRid, List<Address> addresses) {
        logger.debug("toPartitionAddressAndRange");
        Address address = addresses.get(0);

        AddressInformation[] addressInfos =
                addresses.stream().map(addr ->
                                GatewayAddressCache.toAddressInformation(addr)
                                      ).collect(Collectors.toList()).toArray(new AddressInformation[addresses.size()]);
        return Pair.of(new PartitionKeyRangeIdentity(collectionRid, address.getParitionKeyRangeId()), addressInfos);
    }

    private static AddressInformation toAddressInformation(Address address) {
        return new AddressInformation(true, address.isPrimary(), address.getPhyicalUri(), address.getProtocolScheme());
    }

    public Mono<Void> openAsync(
            DocumentCollection collection,
            List<PartitionKeyRangeIdentity> partitionKeyRangeIdentities) {
        if (logger.isDebugEnabled()) {
            logger.debug("openAsync collection: {}, partitionKeyRangeIdentities: {}", collection, JavaStreamUtils.toString(partitionKeyRangeIdentities, ","));
        }
        List<Flux<List<Address>>> tasks = new ArrayList<>();
        int batchSize = GatewayAddressCache.DefaultBatchSize;

        RxDocumentServiceRequest request = RxDocumentServiceRequest.create(
                this.clientContext,
                OperationType.Read,
                //    collection.AltLink,
                collection.getResourceId(),
                ResourceType.DocumentCollection,
                //       AuthorizationTokenType.PrimaryMasterKey
                Collections.emptyMap());
        for (int i = 0; i < partitionKeyRangeIdentities.size(); i += batchSize) {

            int endIndex = i + batchSize;
            endIndex = endIndex < partitionKeyRangeIdentities.size()
                    ? endIndex : partitionKeyRangeIdentities.size();

            tasks.add(this.getServerAddressesViaGatewayAsync(
                    request,
                    collection.getResourceId(),

                    partitionKeyRangeIdentities.subList(i, endIndex).
                            stream().map(PartitionKeyRangeIdentity::getPartitionKeyRangeId).collect(Collectors.toList()),
                    false).flux());
        }

        return Flux.concat(tasks)
                .doOnNext(list -> {
                    List<Pair<PartitionKeyRangeIdentity, AddressInformation[]>> addressInfos = list.stream()
                            .filter(addressInfo -> this.protocolScheme.equals(addressInfo.getProtocolScheme()))
                            .collect(Collectors.groupingBy(Address::getParitionKeyRangeId))
                            .values().stream().map(addresses -> toPartitionAddressAndRange(collection.getResourceId(), addresses))
                            .collect(Collectors.toList());

                    for (Pair<PartitionKeyRangeIdentity, AddressInformation[]> addressInfo : addressInfos) {
                        this.serverPartitionAddressCache.set(
                                new PartitionKeyRangeIdentity(collection.getResourceId(), addressInfo.getLeft().getPartitionKeyRangeId()),
                                addressInfo.getRight());
                    }
                }).then();
    }

    private boolean notAllReplicasAvailable(AddressInformation[] addressInformations) {
        return addressInformations.length < ServiceConfig.SystemReplicationPolicy.MaxReplicaSetSize;
    }

    private static String logAddressResolutionStart(RxDocumentServiceRequest request, URI targetEndpointUrl) {
        if (request.requestContext.cosmosDiagnostics != null) {
            return BridgeInternal.recordAddressResolutionStart(request.requestContext.cosmosDiagnostics, targetEndpointUrl);
        }

        return null;
    }

    private static void logAddressResolutionEnd(RxDocumentServiceRequest request, String identifier, String errorMessage) {
        if (request.requestContext.cosmosDiagnostics != null) {
            BridgeInternal.recordAddressResolutionEnd(request.requestContext.cosmosDiagnostics, identifier, errorMessage);
        }
    }
}<|MERGE_RESOLUTION|>--- conflicted
+++ resolved
@@ -309,19 +309,16 @@
         Instant addressCallStartTime = Instant.now();
         HttpRequest httpRequest = new HttpRequest(HttpMethod.GET, targetEndpoint, targetEndpoint.getPort(), httpHeaders);
 
-<<<<<<< HEAD
         Mono<HttpResponse> httpResponseMono;
         if (tokenProvider.getAuthorizationTokenType() != AuthorizationTokenType.AadToken) {
-            httpResponseMono = this.httpClient.send(httpRequest);
+            httpResponseMono = this.httpClient.send(httpRequest,
+                Duration.ofSeconds(Configs.getAddressRefreshResponseTimeoutInSeconds()));
         } else {
             httpResponseMono = tokenProvider
                 .populateAuthorizationHeader(httpHeaders)
-                .flatMap(valueHttpHeaders -> this.httpClient.send(httpRequest));
-        }
-=======
-        Mono<HttpResponse> httpResponseMono = this.httpClient.send(httpRequest,
-            Duration.ofSeconds(Configs.getAddressRefreshResponseTimeoutInSeconds()));
->>>>>>> b543bc20
+                .flatMap(valueHttpHeaders -> this.httpClient.send(httpRequest,
+                    Duration.ofSeconds(Configs.getAddressRefreshResponseTimeoutInSeconds())));
+        }
 
         Mono<RxDocumentServiceResponse> dsrObs = HttpClientUtils.parseResponseAsync(clientContext, httpResponseMono, httpRequest);
         return dsrObs.map(
@@ -548,24 +545,16 @@
         Mono<HttpResponse> httpResponseMono;
 
         if (tokenProvider.getAuthorizationTokenType() != AuthorizationTokenType.AadToken) {
-            httpResponseMono = this.httpClient.send(httpRequest);
+            httpResponseMono = this.httpClient.send(httpRequest,
+                Duration.ofSeconds(Configs.getAddressRefreshResponseTimeoutInSeconds()));
         } else {
             httpResponseMono = tokenProvider
                 .populateAuthorizationHeader(defaultHttpHeaders)
-                .flatMap(valueHttpHeaders -> this.httpClient.send(httpRequest));
-        }
-
-<<<<<<< HEAD
-        Mono<RxDocumentServiceResponse> dsrObs = HttpClientUtils.parseResponseAsync(httpResponseMono, httpRequest);
-=======
-        HttpRequest httpRequest;
-        httpRequest = new HttpRequest(HttpMethod.GET, targetEndpoint, targetEndpoint.getPort(), defaultHttpHeaders);
-        Instant addressCallStartTime = Instant.now();
-
-        Mono<HttpResponse> httpResponseMono = this.httpClient.send(httpRequest,
-            Duration.ofSeconds(Configs.getAddressRefreshResponseTimeoutInSeconds()));
+                .flatMap(valueHttpHeaders -> this.httpClient.send(httpRequest,
+                    Duration.ofSeconds(Configs.getAddressRefreshResponseTimeoutInSeconds())));
+        }
+
         Mono<RxDocumentServiceResponse> dsrObs = HttpClientUtils.parseResponseAsync(this.clientContext, httpResponseMono, httpRequest);
->>>>>>> b543bc20
 
         return dsrObs.map(
             dsr -> {
