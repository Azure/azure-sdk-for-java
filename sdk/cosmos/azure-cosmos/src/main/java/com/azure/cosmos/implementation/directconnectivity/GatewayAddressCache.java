--- conflicted
+++ resolved
@@ -127,12 +127,7 @@
             throw new IllegalStateException(e);
         }
         this.tokenProvider = tokenProvider;
-<<<<<<< HEAD
-        this.serviceEndpoint = serviceEndpoint;
         this.serverPartitionAddressCache = new AsyncCacheNonBlocking<>();
-=======
-        this.serverPartitionAddressCache = new AsyncCache<>();
->>>>>>> 91705f05
         this.suboptimalServerPartitionTimestamps = new ConcurrentHashMap<>();
         this.suboptimalMasterPartitionTimestamp = Instant.MAX;
 
