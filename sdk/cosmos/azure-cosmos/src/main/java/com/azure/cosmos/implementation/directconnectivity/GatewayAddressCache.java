// Copyright (c) Microsoft Corporation. All rights reserved.
// Licensed under the MIT License.

package com.azure.cosmos.implementation.directconnectivity;

import com.azure.cosmos.BridgeInternal;
import com.azure.cosmos.CosmosException;
import com.azure.cosmos.implementation.ApiType;
import com.azure.cosmos.implementation.AuthorizationTokenType;
import com.azure.cosmos.implementation.BackoffRetryUtility;
import com.azure.cosmos.implementation.Configs;
import com.azure.cosmos.implementation.ConnectionPolicy;
import com.azure.cosmos.implementation.Constants;
import com.azure.cosmos.implementation.DiagnosticsClientContext;
import com.azure.cosmos.implementation.DocumentCollection;
import com.azure.cosmos.implementation.Exceptions;
import com.azure.cosmos.implementation.GlobalEndpointManager;
import com.azure.cosmos.implementation.HttpConstants;
import com.azure.cosmos.implementation.IAuthorizationTokenProvider;
import com.azure.cosmos.implementation.IOpenConnectionsHandler;
import com.azure.cosmos.implementation.JavaStreamUtils;
import com.azure.cosmos.implementation.MetadataDiagnosticsContext;
import com.azure.cosmos.implementation.MetadataDiagnosticsContext.MetadataDiagnostics;
import com.azure.cosmos.implementation.MetadataDiagnosticsContext.MetadataType;
import com.azure.cosmos.implementation.OpenConnectionResponse;
import com.azure.cosmos.implementation.OperationType;
import com.azure.cosmos.implementation.PartitionKeyRange;
import com.azure.cosmos.implementation.PartitionKeyRangeGoneException;
import com.azure.cosmos.implementation.Paths;
import com.azure.cosmos.implementation.PathsHelper;
import com.azure.cosmos.implementation.RMResources;
import com.azure.cosmos.implementation.RequestVerb;
import com.azure.cosmos.implementation.ResourceType;
import com.azure.cosmos.implementation.RxDocumentServiceRequest;
import com.azure.cosmos.implementation.RxDocumentServiceResponse;
import com.azure.cosmos.implementation.UnauthorizedException;
import com.azure.cosmos.implementation.UserAgentContainer;
import com.azure.cosmos.implementation.Utils;
import com.azure.cosmos.implementation.apachecommons.lang.StringUtils;
import com.azure.cosmos.implementation.apachecommons.lang.tuple.Pair;
import com.azure.cosmos.implementation.caches.AsyncCache;
import com.azure.cosmos.implementation.http.HttpClient;
import com.azure.cosmos.implementation.http.HttpHeaders;
import com.azure.cosmos.implementation.http.HttpRequest;
import com.azure.cosmos.implementation.http.HttpResponse;
import com.azure.cosmos.implementation.routing.PartitionKeyRangeIdentity;
import io.netty.handler.codec.http.HttpMethod;
import org.slf4j.Logger;
import org.slf4j.LoggerFactory;
import reactor.core.publisher.Flux;
import reactor.core.publisher.Mono;

import java.net.MalformedURLException;
import java.net.URI;
import java.net.URISyntaxException;
import java.net.URL;
import java.time.Duration;
import java.time.Instant;
import java.util.ArrayList;
import java.util.Arrays;
import java.util.Collections;
import java.util.HashMap;
import java.util.List;
import java.util.Map;
import java.util.Objects;
import java.util.Set;
import java.util.concurrent.ConcurrentHashMap;
import java.util.concurrent.atomic.AtomicInteger;
import java.util.stream.Collectors;

import static com.azure.cosmos.implementation.guava25.base.Preconditions.checkNotNull;

public class GatewayAddressCache implements IAddressCache {
    private final static Duration minDurationBeforeEnforcingCollectionRoutingMapRefresh = Duration.ofSeconds(30);

    private final static Logger logger = LoggerFactory.getLogger(GatewayAddressCache.class);
    private final static String protocolFilterFormat = "%s eq %s";
    private final static int DefaultBatchSize = 50;

    private final static int DefaultSuboptimalPartitionForceRefreshIntervalInSeconds = 600;
    private final DiagnosticsClientContext clientContext;

    private final String databaseFeedEntryUrl = PathsHelper.generatePath(ResourceType.Database, "", true);
    private final URI addressEndpoint;

    private final AsyncCache<PartitionKeyRangeIdentity, AddressInformation[]> serverPartitionAddressCache;
    private final ConcurrentHashMap<PartitionKeyRangeIdentity, Instant> suboptimalServerPartitionTimestamps;
    private final long suboptimalPartitionForceRefreshIntervalInSeconds;

    private final String protocolScheme;
    private final String protocolFilter;
    private final IAuthorizationTokenProvider tokenProvider;
    private final HashMap<String, String> defaultRequestHeaders;
    private final HttpClient httpClient;

    private volatile Pair<PartitionKeyRangeIdentity, AddressInformation[]> masterPartitionAddressCache;
    private volatile Instant suboptimalMasterPartitionTimestamp;

    private final ConcurrentHashMap<URI, Set<PartitionKeyRangeIdentity>> serverPartitionAddressToPkRangeIdMap;
    private final boolean tcpConnectionEndpointRediscoveryEnabled;

    private final ConcurrentHashMap<String, ForcedRefreshMetadata> lastForcedRefreshMap;
    private final GlobalEndpointManager globalEndpointManager;
<<<<<<< HEAD
=======
    private IOpenConnectionsHandler openConnectionsHandler;
    private final ConnectionPolicy connectionPolicy;
>>>>>>> 8d609db9

    public GatewayAddressCache(
        DiagnosticsClientContext clientContext,
        URI serviceEndpoint,
        Protocol protocol,
        IAuthorizationTokenProvider tokenProvider,
        UserAgentContainer userAgent,
        HttpClient httpClient,
        long suboptimalPartitionForceRefreshIntervalInSeconds,
        boolean tcpConnectionEndpointRediscoveryEnabled,
        ApiType apiType,
<<<<<<< HEAD
        GlobalEndpointManager globalEndpointManager) {
=======
        GlobalEndpointManager globalEndpointManager,
        ConnectionPolicy connectionPolicy,
        IOpenConnectionsHandler openConnectionsHandler) {

>>>>>>> 8d609db9
        this.clientContext = clientContext;
        try {
            this.addressEndpoint = new URL(serviceEndpoint.toURL(), Paths.ADDRESS_PATH_SEGMENT).toURI();
        } catch (MalformedURLException | URISyntaxException e) {
            logger.error("serviceEndpoint {} is invalid", serviceEndpoint, e);
            assert false;
            throw new IllegalStateException(e);
        }
        this.tokenProvider = tokenProvider;
        this.serverPartitionAddressCache = new AsyncCache<>();
        this.suboptimalServerPartitionTimestamps = new ConcurrentHashMap<>();
        this.suboptimalMasterPartitionTimestamp = Instant.MAX;

        this.suboptimalPartitionForceRefreshIntervalInSeconds = suboptimalPartitionForceRefreshIntervalInSeconds;

        this.protocolScheme = protocol.scheme();
        this.protocolFilter = String.format(GatewayAddressCache.protocolFilterFormat,
            Constants.Properties.PROTOCOL,
            this.protocolScheme);

        this.httpClient = httpClient;

        if (userAgent == null) {
            userAgent = new UserAgentContainer();
        }

        defaultRequestHeaders = new HashMap<>();
        defaultRequestHeaders.put(HttpConstants.HttpHeaders.USER_AGENT, userAgent.getUserAgent());

        if(apiType != null) {
            defaultRequestHeaders.put(HttpConstants.HttpHeaders.API_TYPE, apiType.toString());
        }

        // Set requested API version header for version enforcement.
        defaultRequestHeaders.put(HttpConstants.HttpHeaders.VERSION, HttpConstants.Versions.CURRENT_VERSION);

        this.serverPartitionAddressToPkRangeIdMap = new ConcurrentHashMap<>();
        this.tcpConnectionEndpointRediscoveryEnabled = tcpConnectionEndpointRediscoveryEnabled;
        this.lastForcedRefreshMap = new ConcurrentHashMap<>();
        this.globalEndpointManager = globalEndpointManager;
<<<<<<< HEAD
=======
        this.openConnectionsHandler = openConnectionsHandler;
        this.connectionPolicy = connectionPolicy;
>>>>>>> 8d609db9
    }

    public GatewayAddressCache(
        DiagnosticsClientContext clientContext,
        URI serviceEndpoint,
        Protocol protocol,
        IAuthorizationTokenProvider tokenProvider,
        UserAgentContainer userAgent,
        HttpClient httpClient,
        boolean tcpConnectionEndpointRediscoveryEnabled,
        ApiType apiType,
<<<<<<< HEAD
        GlobalEndpointManager globalEndpointManager) {
        this(clientContext,
            serviceEndpoint,
            protocol,
            tokenProvider,
            userAgent,
            httpClient,
            DefaultSuboptimalPartitionForceRefreshIntervalInSeconds,
            tcpConnectionEndpointRediscoveryEnabled,
            apiType,
            globalEndpointManager);
=======
        GlobalEndpointManager globalEndpointManager,
        ConnectionPolicy connectionPolicy,
        IOpenConnectionsHandler openConnectionsHandler) {
        this(clientContext,
                serviceEndpoint,
                protocol,
                tokenProvider,
                userAgent,
                httpClient,
                DefaultSuboptimalPartitionForceRefreshIntervalInSeconds,
                tcpConnectionEndpointRediscoveryEnabled,
                apiType,
                globalEndpointManager,
                connectionPolicy,
                openConnectionsHandler);
>>>>>>> 8d609db9
    }

    @Override
    public int updateAddresses(final URI serverKey) {

        Objects.requireNonNull(serverKey, "expected non-null serverKey");

        AtomicInteger updatedCacheEntryCount = new AtomicInteger(0);

        if (this.tcpConnectionEndpointRediscoveryEnabled) {
            this.serverPartitionAddressToPkRangeIdMap.computeIfPresent(serverKey, (uri, partitionKeyRangeIdentitySet) -> {

                for (PartitionKeyRangeIdentity partitionKeyRangeIdentity : partitionKeyRangeIdentitySet) {
                    if (partitionKeyRangeIdentity.getPartitionKeyRangeId().equals(PartitionKeyRange.MASTER_PARTITION_KEY_RANGE_ID)) {
                        this.masterPartitionAddressCache = null;
                    } else {
                        this.serverPartitionAddressCache.remove(partitionKeyRangeIdentity);
                    }

                    updatedCacheEntryCount.incrementAndGet();
                }

                return null;
            });
        } else {
            logger.warn("tcpConnectionEndpointRediscovery is not enabled, should not reach here.");
        }

        return updatedCacheEntryCount.get();
    }

    @Override
    public Mono<Utils.ValueHolder<AddressInformation[]>> tryGetAddresses(RxDocumentServiceRequest request,
                                                                         PartitionKeyRangeIdentity partitionKeyRangeIdentity,
                                                                         boolean forceRefreshPartitionAddresses) {

        Utils.checkNotNullOrThrow(request, "request", "");
        Utils.checkNotNullOrThrow(partitionKeyRangeIdentity, "partitionKeyRangeIdentity", "");

        logger.debug("PartitionKeyRangeIdentity {}, forceRefreshPartitionAddresses {}",
            partitionKeyRangeIdentity,
            forceRefreshPartitionAddresses);
        if (StringUtils.equals(partitionKeyRangeIdentity.getPartitionKeyRangeId(),
            PartitionKeyRange.MASTER_PARTITION_KEY_RANGE_ID)) {

            // if that's master partition return master partition address!
            return this.resolveMasterAsync(request, forceRefreshPartitionAddresses, request.properties)
                       .map(partitionKeyRangeIdentityPair -> new Utils.ValueHolder<>(partitionKeyRangeIdentityPair.getRight()));
        }

        evaluateCollectionRoutingMapRefreshForServerPartition(
            request, partitionKeyRangeIdentity, forceRefreshPartitionAddresses);

        Instant suboptimalServerPartitionTimestamp = this.suboptimalServerPartitionTimestamps.get(partitionKeyRangeIdentity);

        if (suboptimalServerPartitionTimestamp != null) {
            logger.debug("suboptimalServerPartitionTimestamp is {}", suboptimalServerPartitionTimestamp);
            boolean forceRefreshDueToSuboptimalPartitionReplicaSet = Duration.between(suboptimalServerPartitionTimestamp, Instant.now()).getSeconds()
                > this.suboptimalPartitionForceRefreshIntervalInSeconds;

            if (forceRefreshDueToSuboptimalPartitionReplicaSet) {
                // Compares the existing value for the specified key with a specified value,
                // and if they are equal, updates the key with a third value.
                Instant newValue = this.suboptimalServerPartitionTimestamps.computeIfPresent(partitionKeyRangeIdentity,
                    (key, oldVal) -> {
                        logger.debug("key = {}, oldValue = {}", key, oldVal);
                        if (suboptimalServerPartitionTimestamp.equals(oldVal)) {
                            return Instant.MAX;
                        } else {
                            return oldVal;
                        }
                    });
                logger.debug("newValue is {}", newValue);
                if (!suboptimalServerPartitionTimestamp.equals(newValue)) {
                    logger.debug("setting forceRefreshPartitionAddresses to true");
                    // the value was replaced;
                    forceRefreshPartitionAddresses = true;
                }
            }
        }

        final boolean forceRefreshPartitionAddressesModified = forceRefreshPartitionAddresses;

        if (forceRefreshPartitionAddressesModified) {
            logger.debug("refresh serverPartitionAddressCache for {}", partitionKeyRangeIdentity);
            this.serverPartitionAddressCache.refresh(
                partitionKeyRangeIdentity,
                () -> this.getAddressesForRangeId(
                    request,
                    partitionKeyRangeIdentity,
                    true));

            this.suboptimalServerPartitionTimestamps.remove(partitionKeyRangeIdentity);
        }

        Mono<Utils.ValueHolder<AddressInformation[]>> addressesObs = this.serverPartitionAddressCache.getAsync(
            partitionKeyRangeIdentity,
            null,
            () -> this.getAddressesForRangeId(
                request,
                partitionKeyRangeIdentity,
                false)).map(Utils.ValueHolder::new);

        return addressesObs.map(
            addressesValueHolder -> {
                if (notAllReplicasAvailable(addressesValueHolder.v)) {
                    if (logger.isDebugEnabled()) {
                        logger.debug("not all replicas available {}", JavaStreamUtils.info(addressesValueHolder.v));
                    }
                    this.suboptimalServerPartitionTimestamps.putIfAbsent(partitionKeyRangeIdentity, Instant.now());
                }

                return addressesValueHolder;
            }).onErrorResume(ex -> {
            Throwable unwrappedException = reactor.core.Exceptions.unwrap(ex);
            CosmosException dce = Utils.as(unwrappedException, CosmosException.class);
            if (dce == null) {
                logger.error("unexpected failure", ex);
                if (forceRefreshPartitionAddressesModified) {
                    this.suboptimalServerPartitionTimestamps.remove(partitionKeyRangeIdentity);
                }
                return Mono.error(unwrappedException);
            } else {
                logger.debug("tryGetAddresses dce", dce);
                if (Exceptions.isStatusCode(dce, HttpConstants.StatusCodes.NOTFOUND) ||
                    Exceptions.isStatusCode(dce, HttpConstants.StatusCodes.GONE) ||
                    Exceptions.isSubStatusCode(dce, HttpConstants.SubStatusCodes.PARTITION_KEY_RANGE_GONE)) {
                    //remove from suboptimal cache in case the collection+pKeyRangeId combo is gone.
                    this.suboptimalServerPartitionTimestamps.remove(partitionKeyRangeIdentity);
                    logger.debug("tryGetAddresses: inner onErrorResumeNext return null", dce);
                    return Mono.just(new Utils.ValueHolder<>(null));
                }
                return Mono.error(unwrappedException);
            }
        });
    }

    @Override
    public void setOpenConnectionsHandler(IOpenConnectionsHandler openConnectionsHandler) {
        this.openConnectionsHandler = openConnectionsHandler;
    }

    public Mono<List<Address>> getServerAddressesViaGatewayAsync(
        RxDocumentServiceRequest request,
        String collectionRid,
        List<String> partitionKeyRangeIds,
        boolean forceRefresh) {
        if (logger.isDebugEnabled()) {
            logger.debug("getServerAddressesViaGatewayAsync collectionRid {}, partitionKeyRangeIds {}", collectionRid,
                JavaStreamUtils.toString(partitionKeyRangeIds, ","));
        }
        request.setAddressRefresh(true, forceRefresh);
        String entryUrl = PathsHelper.generatePath(ResourceType.Document, collectionRid, true);
        HashMap<String, String> addressQuery = new HashMap<>();

        addressQuery.put(HttpConstants.QueryStrings.URL, HttpUtils.urlEncode(entryUrl));

        HashMap<String, String> headers = new HashMap<>(defaultRequestHeaders);
        if (forceRefresh) {
            headers.put(HttpConstants.HttpHeaders.FORCE_REFRESH, "true");
        }

        if (request.forceCollectionRoutingMapRefresh) {
            headers.put(HttpConstants.HttpHeaders.FORCE_COLLECTION_ROUTING_MAP_REFRESH, "true");
        }

        addressQuery.put(HttpConstants.QueryStrings.FILTER, HttpUtils.urlEncode(this.protocolFilter));

        addressQuery.put(HttpConstants.QueryStrings.PARTITION_KEY_RANGE_IDS, String.join(",", partitionKeyRangeIds));
        headers.put(HttpConstants.HttpHeaders.X_DATE, Utils.nowAsRFC1123());

        if (tokenProvider.getAuthorizationTokenType() != AuthorizationTokenType.AadToken) {
            String token = null;
            try {
                token = this.tokenProvider.getUserAuthorizationToken(
                    collectionRid,
                    ResourceType.Document,
                    RequestVerb.GET,
                    headers,
                    AuthorizationTokenType.PrimaryMasterKey,
                    request.properties);
            } catch (UnauthorizedException e) {
                // User doesn't have rid based resource token. Maybe user has name based.

                if (logger.isDebugEnabled()) {
                    logger.debug("User doesn't have resource token for collection rid {}", collectionRid);
                }
            }

            if (token == null && request.getIsNameBased()) {
                // User doesn't have rid based resource token. Maybe user has name based.
                String collectionAltLink = PathsHelper.getCollectionPath(request.getResourceAddress());
                token = this.tokenProvider.getUserAuthorizationToken(
                    collectionAltLink,
                    ResourceType.Document,
                    RequestVerb.GET,
                    headers,
                    AuthorizationTokenType.PrimaryMasterKey,
                    request.properties);
            }

            token = HttpUtils.urlEncode(token);
            headers.put(HttpConstants.HttpHeaders.AUTHORIZATION, token);
        }

        URI targetEndpoint = Utils.setQuery(this.addressEndpoint.toString(), Utils.createQuery(addressQuery));
        String identifier = logAddressResolutionStart(
            request, targetEndpoint, forceRefresh, request.forceCollectionRoutingMapRefresh);

        HttpHeaders httpHeaders = new HttpHeaders(headers);

        Instant addressCallStartTime = Instant.now();
        HttpRequest httpRequest = new HttpRequest(HttpMethod.GET, targetEndpoint, targetEndpoint.getPort(), httpHeaders);

        Mono<HttpResponse> httpResponseMono;
        if (tokenProvider.getAuthorizationTokenType() != AuthorizationTokenType.AadToken) {
            httpResponseMono = this.httpClient.send(httpRequest,
                Duration.ofSeconds(Configs.getAddressRefreshResponseTimeoutInSeconds()));
        } else {
            httpResponseMono = tokenProvider
                .populateAuthorizationHeader(httpHeaders)
                .flatMap(valueHttpHeaders -> this.httpClient.send(httpRequest,
                    Duration.ofSeconds(Configs.getAddressRefreshResponseTimeoutInSeconds())));
        }

        Mono<RxDocumentServiceResponse> dsrObs = HttpClientUtils.parseResponseAsync(request, clientContext, httpResponseMono, httpRequest);
        return dsrObs.map(
            dsr -> {
                MetadataDiagnosticsContext metadataDiagnosticsContext =
                    BridgeInternal.getMetaDataDiagnosticContext(request.requestContext.cosmosDiagnostics);
                if (metadataDiagnosticsContext != null) {
                    Instant addressCallEndTime = Instant.now();
                    MetadataDiagnostics metaDataDiagnostic = new MetadataDiagnostics(addressCallStartTime,
                        addressCallEndTime,
                        MetadataType.SERVER_ADDRESS_LOOKUP);
                    metadataDiagnosticsContext.addMetaDataDiagnostic(metaDataDiagnostic);
                }

                if (logger.isDebugEnabled()) {
                    logger.debug("getServerAddressesViaGatewayAsync deserializes result");
                }
                logAddressResolutionEnd(request, identifier, null);
                return dsr.getQueryResponse(null, Address.class);
            }).onErrorResume(throwable -> {
            Throwable unwrappedException = reactor.core.Exceptions.unwrap(throwable);
            logAddressResolutionEnd(request, identifier, unwrappedException.toString());
            if (!(unwrappedException instanceof Exception)) {
                // fatal error
                logger.error("Unexpected failure {}", unwrappedException.getMessage(), unwrappedException);
                return Mono.error(unwrappedException);
            }

            Exception exception = (Exception) unwrappedException;
            CosmosException dce;
            if (!(exception instanceof CosmosException)) {
                // wrap in CosmosException
                logger.error("Network failure", exception);
                int statusCode = 0;
                if (WebExceptionUtility.isNetworkFailure(exception)) {
                    if (WebExceptionUtility.isReadTimeoutException(exception)) {
                        statusCode = HttpConstants.StatusCodes.REQUEST_TIMEOUT;
                    } else {
                        statusCode = HttpConstants.StatusCodes.SERVICE_UNAVAILABLE;
                    }
                }

                dce = BridgeInternal.createCosmosException(
                    request.requestContext.resourcePhysicalAddress, statusCode, exception);
                BridgeInternal.setRequestHeaders(dce, request.getHeaders());
            } else {
                dce = (CosmosException) exception;
            }

            if (WebExceptionUtility.isNetworkFailure(dce)) {
                if (WebExceptionUtility.isReadTimeoutException(dce)) {
                    BridgeInternal.setSubStatusCode(dce, HttpConstants.SubStatusCodes.GATEWAY_ENDPOINT_READ_TIMEOUT);
                } else {
                    BridgeInternal.setSubStatusCode(dce, HttpConstants.SubStatusCodes.GATEWAY_ENDPOINT_UNAVAILABLE);
                }
            }

            if (request.requestContext.cosmosDiagnostics != null) {
<<<<<<< HEAD
                BridgeInternal.recordGatewayResponse(request.requestContext.cosmosDiagnostics, request, null,
                    dce, this.globalEndpointManager);
                BridgeInternal.setCosmosDiagnostics(dce,
                    request.requestContext.cosmosDiagnostics);
=======
                BridgeInternal.recordGatewayResponse(request.requestContext.cosmosDiagnostics, request, dce, this.globalEndpointManager);
>>>>>>> 8d609db9
            }

            return Mono.error(dce);
        });
    }

    public void dispose() {
        // TODO We will implement this in future once we will move to httpClient to CompositeHttpClient
        //https://msdata.visualstudio.com/CosmosDB/_workitems/edit/340842
    }

    private Mono<Pair<PartitionKeyRangeIdentity, AddressInformation[]>> resolveMasterAsync(RxDocumentServiceRequest request, boolean forceRefresh, Map<String, Object> properties) {
        logger.debug("resolveMasterAsync forceRefresh: {}", forceRefresh);
        Pair<PartitionKeyRangeIdentity, AddressInformation[]> masterAddressAndRangeInitial = this.masterPartitionAddressCache;

        forceRefresh = forceRefresh ||
            (masterAddressAndRangeInitial != null &&
                notAllReplicasAvailable(masterAddressAndRangeInitial.getRight()) &&
                Duration.between(this.suboptimalMasterPartitionTimestamp, Instant.now()).getSeconds() > this.suboptimalPartitionForceRefreshIntervalInSeconds);

        if (forceRefresh || this.masterPartitionAddressCache == null) {
            Mono<List<Address>> masterReplicaAddressesObs = this.getMasterAddressesViaGatewayAsync(
                request,
                ResourceType.Database,
                null,
                databaseFeedEntryUrl,
                forceRefresh,
                false,
                properties);

            return masterReplicaAddressesObs.map(
                masterAddresses -> {
                    Pair<PartitionKeyRangeIdentity, AddressInformation[]> masterAddressAndRangeRes =
                        this.toPartitionAddressAndRange("", masterAddresses);
                    this.masterPartitionAddressCache = masterAddressAndRangeRes;

                    if (notAllReplicasAvailable(masterAddressAndRangeRes.getRight())
                        && this.suboptimalMasterPartitionTimestamp.equals(Instant.MAX)) {
                        this.suboptimalMasterPartitionTimestamp = Instant.now();
                    } else {
                        this.suboptimalMasterPartitionTimestamp = Instant.MAX;
                    }

                    return masterPartitionAddressCache;
                })
                                            .doOnError(
                                                e -> {
                                                    this.suboptimalMasterPartitionTimestamp = Instant.MAX;
                                                });
        } else {
            if (notAllReplicasAvailable(masterAddressAndRangeInitial.getRight())
                && this.suboptimalMasterPartitionTimestamp.equals(Instant.MAX)) {
                this.suboptimalMasterPartitionTimestamp = Instant.now();
            }

            return Mono.just(masterAddressAndRangeInitial);
        }
    }

    private void evaluateCollectionRoutingMapRefreshForServerPartition(
        RxDocumentServiceRequest request,
        PartitionKeyRangeIdentity pkRangeIdentity,
        boolean forceRefreshPartitionAddresses) {

        Utils.checkNotNullOrThrow(request, "request", "");
        validatePkRangeIdentity(pkRangeIdentity);

        String collectionRid = pkRangeIdentity.getCollectionRid();
        String partitionKeyRangeId = pkRangeIdentity.getPartitionKeyRangeId();

        if (forceRefreshPartitionAddresses) {
            // forceRefreshPartitionAddresses==true indicates we are requesting the latest
            // Replica addresses from the Gateway
            // There are a couple of cases (for example when getting 410/0 after a split happened for the parent
            // partition when just refreshing addresses isn't sufficient (because the Gateway in its cache)
            // might also not know about the partition split that happened
            // to recover from this condition the client would need to either trigger a PKRange cache refresh
            // on the client or force the Gateway CollectionRoutingMap to be refreshed (so that the Gateway gets
            // aware of the split and latest EPK map.
            // Due to the fact that forcing the CollectionRoutingMap to be refreshed in Gateway there is additional
            // load on the ServiceFabric naming service we want to throttle how often we would force the collection
            // routing map refresh
            // These are the throttle conditions: We will only enforce collection routing map to be refreshed
            // - if there has been at least 1 attempt to just refresh replica addresses without forcing collection
            //   routing map refresh on the physical partition before
            // - only one request per Container to force collection routing map refresh is allowed every 30 seconds
            //
            // The throttling logic is implemented in  `ForcedRefreshMetadata.shouldIncludeCollectionRoutingMapRefresh`
            ForcedRefreshMetadata forcedRefreshMetadata = this.lastForcedRefreshMap.computeIfAbsent(
                collectionRid,
                (colRid) -> new ForcedRefreshMetadata());

            if (request.forceCollectionRoutingMapRefresh) {
                forcedRefreshMetadata.signalCollectionRoutingMapRefresh(
                    pkRangeIdentity,
                    true);
            } else if (forcedRefreshMetadata.shouldIncludeCollectionRoutingMapRefresh(pkRangeIdentity)) {
                request.forceCollectionRoutingMapRefresh = true;
                forcedRefreshMetadata.signalCollectionRoutingMapRefresh(
                    pkRangeIdentity,
                    true);
            } else {
                forcedRefreshMetadata.signalPartitionAddressOnlyRefresh(pkRangeIdentity);
            }
        } else if (request.forceCollectionRoutingMapRefresh) {
            ForcedRefreshMetadata forcedRefreshMetadata = this.lastForcedRefreshMap.computeIfAbsent(
                collectionRid,
                (colRid) -> new ForcedRefreshMetadata());
            forcedRefreshMetadata.signalCollectionRoutingMapRefresh(
                pkRangeIdentity,
                false);
        }

        logger.debug("evaluateCollectionRoutingMapRefreshForServerPartition collectionRid {}, partitionKeyRangeId {},"
                + " " +
                "forceRefreshPartitionAddresses {}, forceCollectionRoutingMapRefresh {}",
            collectionRid,
            partitionKeyRangeId,
            forceRefreshPartitionAddresses,
            request.forceCollectionRoutingMapRefresh);
    }

    private void validatePkRangeIdentity(PartitionKeyRangeIdentity pkRangeIdentity) {

        Utils.checkNotNullOrThrow(pkRangeIdentity, "pkRangeId", "");
        Utils.checkNotNullOrThrow(
            pkRangeIdentity.getCollectionRid(),
            "pkRangeId.getCollectionRid()",
            "");
        Utils.checkNotNullOrThrow(
            pkRangeIdentity.getPartitionKeyRangeId(),
            "pkRangeId.getPartitionKeyRangeId()",
            "");
    }

    private Mono<AddressInformation[]> getAddressesForRangeId(
        RxDocumentServiceRequest request,
        PartitionKeyRangeIdentity pkRangeIdentity,
        boolean forceRefresh) {

        Utils.checkNotNullOrThrow(request, "request", "");
        validatePkRangeIdentity(pkRangeIdentity);

        String collectionRid = pkRangeIdentity.getCollectionRid();
        String partitionKeyRangeId = pkRangeIdentity.getPartitionKeyRangeId();

        logger.debug("getAddressesForRangeId collectionRid {}, partitionKeyRangeId {}, forceRefresh {}",
            collectionRid, partitionKeyRangeId, forceRefresh);
        Mono<List<Address>> addressResponse = this.getServerAddressesViaGatewayAsync(request, collectionRid, Collections.singletonList(partitionKeyRangeId), forceRefresh);

        Mono<List<Pair<PartitionKeyRangeIdentity, AddressInformation[]>>> addressInfos =
            addressResponse.map(
                addresses -> {
                    if (logger.isDebugEnabled()) {
                        logger.debug("addresses from getServerAddressesViaGatewayAsync in getAddressesForRangeId {}",
                            JavaStreamUtils.info(addresses));
                    }
                    return addresses.stream().filter(addressInfo ->
                        this.protocolScheme.equals(addressInfo.getProtocolScheme()))
                                    .collect(Collectors.groupingBy(
                                        Address::getParitionKeyRangeId))
                                    .values().stream()
                                    .map(groupedAddresses -> toPartitionAddressAndRange(collectionRid, addresses))
                                    .collect(Collectors.toList());
                });

        Mono<List<Pair<PartitionKeyRangeIdentity, AddressInformation[]>>> result = addressInfos.map(addressInfo -> addressInfo.stream()
                                                                                                                              .filter(a ->
                                                                                                                                  StringUtils.equals(a.getLeft().getPartitionKeyRangeId(), partitionKeyRangeId))
                                                                                                                              .collect(Collectors.toList()));

        return result.flatMap(
            list -> {
                if (logger.isDebugEnabled()) {
                    logger.debug("getAddressesForRangeId flatMap got result {}", JavaStreamUtils.info(list));
                }
                if (list.isEmpty()) {

                    String errorMessage = String.format(
                        RMResources.PartitionKeyRangeNotFound,
                        partitionKeyRangeId,
                        collectionRid);

                    PartitionKeyRangeGoneException e = new PartitionKeyRangeGoneException(errorMessage);
                    BridgeInternal.setResourceAddress(e, collectionRid);

                    return Mono.error(e);
                } else {
                    return Mono.just(list.get(0).getRight());
                }
            }).doOnError(e -> {
            logger.debug("getAddressesForRangeId", e);
        });
    }

    public Mono<List<Address>> getMasterAddressesViaGatewayAsync(
            RxDocumentServiceRequest request,
            ResourceType resourceType,
            String resourceAddress,
            String entryUrl,
            boolean forceRefresh,
            boolean useMasterCollectionResolver,
            Map<String, Object> properties) {
        logger.debug("getMasterAddressesViaGatewayAsync " +
                         "resourceType {}, " +
                         "resourceAddress {}, " +
                         "entryUrl {}, " +
                         "forceRefresh {}, " +
                         "useMasterCollectionResolver {}",
            resourceType,
            resourceAddress,
            entryUrl,
            forceRefresh,
            useMasterCollectionResolver
        );
        request.setAddressRefresh(true, forceRefresh);
        HashMap<String, String> queryParameters = new HashMap<>();
        queryParameters.put(HttpConstants.QueryStrings.URL, HttpUtils.urlEncode(entryUrl));
        HashMap<String, String> headers = new HashMap<>(defaultRequestHeaders);

        if (forceRefresh) {
            headers.put(HttpConstants.HttpHeaders.FORCE_REFRESH, "true");
        }

        if (useMasterCollectionResolver) {
            headers.put(HttpConstants.HttpHeaders.USE_MASTER_COLLECTION_RESOLVER, "true");
        }

        if(request.forceCollectionRoutingMapRefresh) {
            headers.put(HttpConstants.HttpHeaders.FORCE_COLLECTION_ROUTING_MAP_REFRESH, "true");
        }

        queryParameters.put(HttpConstants.QueryStrings.FILTER, HttpUtils.urlEncode(this.protocolFilter));
        headers.put(HttpConstants.HttpHeaders.X_DATE, Utils.nowAsRFC1123());

        if (tokenProvider.getAuthorizationTokenType() != AuthorizationTokenType.AadToken) {
            String token = this.tokenProvider.getUserAuthorizationToken(
                    resourceAddress,
                    resourceType,
                    RequestVerb.GET,
                    headers,
                    AuthorizationTokenType.PrimaryMasterKey,
                    properties);

            headers.put(HttpConstants.HttpHeaders.AUTHORIZATION, HttpUtils.urlEncode(token));
        }

        URI targetEndpoint = Utils.setQuery(this.addressEndpoint.toString(), Utils.createQuery(queryParameters));
        String identifier = logAddressResolutionStart(
            request, targetEndpoint, true, true);

        HttpHeaders defaultHttpHeaders = new HttpHeaders(headers);
        HttpRequest httpRequest = new HttpRequest(HttpMethod.GET, targetEndpoint, targetEndpoint.getPort(), defaultHttpHeaders);
        Instant addressCallStartTime = Instant.now();
        Mono<HttpResponse> httpResponseMono;

        if (tokenProvider.getAuthorizationTokenType() != AuthorizationTokenType.AadToken) {
            httpResponseMono = this.httpClient.send(httpRequest,
                Duration.ofSeconds(Configs.getAddressRefreshResponseTimeoutInSeconds()));
        } else {
            httpResponseMono = tokenProvider
                .populateAuthorizationHeader(defaultHttpHeaders)
                .flatMap(valueHttpHeaders -> this.httpClient.send(httpRequest,
                    Duration.ofSeconds(Configs.getAddressRefreshResponseTimeoutInSeconds())));
        }

        Mono<RxDocumentServiceResponse> dsrObs = HttpClientUtils.parseResponseAsync(request, this.clientContext, httpResponseMono, httpRequest);

        return dsrObs.map(
            dsr -> {
                MetadataDiagnosticsContext metadataDiagnosticsContext =
                    BridgeInternal.getMetaDataDiagnosticContext(request.requestContext.cosmosDiagnostics);
                if (metadataDiagnosticsContext != null) {
                    Instant addressCallEndTime = Instant.now();
                    MetadataDiagnostics metaDataDiagnostic = new MetadataDiagnostics(addressCallStartTime,
                        addressCallEndTime,
                        MetadataType.MASTER_ADDRESS_LOOK_UP);
                    metadataDiagnosticsContext.addMetaDataDiagnostic(metaDataDiagnostic);
                }

                logAddressResolutionEnd(request, identifier, null);
                return dsr.getQueryResponse(null, Address.class);
            }).onErrorResume(throwable -> {
            Throwable unwrappedException = reactor.core.Exceptions.unwrap(throwable);
            logAddressResolutionEnd(request, identifier, unwrappedException.toString());
            if (!(unwrappedException instanceof Exception)) {
                // fatal error
                logger.error("Unexpected failure {}", unwrappedException.getMessage(), unwrappedException);
                return Mono.error(unwrappedException);
            }

            Exception exception = (Exception) unwrappedException;
            CosmosException dce;
            if (!(exception instanceof CosmosException)) {
                // wrap in CosmosException
                logger.error("Network failure", exception);
                int statusCode = 0;
                if (WebExceptionUtility.isNetworkFailure(exception)) {
                    if (WebExceptionUtility.isReadTimeoutException(exception)) {
                        statusCode = HttpConstants.StatusCodes.REQUEST_TIMEOUT;
                    } else {
                        statusCode = HttpConstants.StatusCodes.SERVICE_UNAVAILABLE;
                    }
                }

                dce = BridgeInternal.createCosmosException(
                    request.requestContext.resourcePhysicalAddress, statusCode, exception);
                BridgeInternal.setRequestHeaders(dce, request.getHeaders());
            } else {
                dce = (CosmosException) exception;
            }

            if (WebExceptionUtility.isNetworkFailure(dce)) {
                if (WebExceptionUtility.isReadTimeoutException(dce)) {
                    BridgeInternal.setSubStatusCode(dce, HttpConstants.SubStatusCodes.GATEWAY_ENDPOINT_READ_TIMEOUT);
                } else {
                    BridgeInternal.setSubStatusCode(dce, HttpConstants.SubStatusCodes.GATEWAY_ENDPOINT_UNAVAILABLE);
                }
            }

            if (request.requestContext.cosmosDiagnostics != null) {
<<<<<<< HEAD
                BridgeInternal.recordGatewayResponse(request.requestContext.cosmosDiagnostics, request, null,
                    dce, this.globalEndpointManager);
                BridgeInternal.setCosmosDiagnostics(dce,
                    request.requestContext.cosmosDiagnostics);
=======
                BridgeInternal.recordGatewayResponse(request.requestContext.cosmosDiagnostics, request, dce, this.globalEndpointManager);
>>>>>>> 8d609db9
            }

            return Mono.error(dce);
        });
    }

    private Pair<PartitionKeyRangeIdentity, AddressInformation[]> toPartitionAddressAndRange(String collectionRid, List<Address> addresses) {
        if (logger.isDebugEnabled()) {
            logger.debug("toPartitionAddressAndRange");
        }

        Address address = addresses.get(0);
        PartitionKeyRangeIdentity partitionKeyRangeIdentity = new PartitionKeyRangeIdentity(collectionRid, address.getParitionKeyRangeId());

        AddressInformation[] addressInfos =
                addresses.stream().map(addr ->
                                GatewayAddressCache.toAddressInformation(addr)
                                      ).collect(Collectors.toList()).toArray(new AddressInformation[addresses.size()]);

        if (this.tcpConnectionEndpointRediscoveryEnabled) {
            for (AddressInformation addressInfo : addressInfos) {
                if (logger.isDebugEnabled()) {
                    logger.debug(
                        "Added address to serverPartitionAddressToPkRangeIdMap: ({\"partitionKeyRangeIdentity\":{},\"address\":{}})",
                        partitionKeyRangeIdentity,
                        addressInfo);
                }

                this.serverPartitionAddressToPkRangeIdMap.compute(addressInfo.getServerKey(), (serverKey, partitionKeyRangeIdentitySet) -> {
                    if (partitionKeyRangeIdentitySet == null) {
                        partitionKeyRangeIdentitySet = ConcurrentHashMap.newKeySet();
                    }

                    partitionKeyRangeIdentitySet.add(partitionKeyRangeIdentity);
                    return partitionKeyRangeIdentitySet;
                });
            }
        }

        return Pair.of(partitionKeyRangeIdentity, addressInfos);
    }

    private static AddressInformation toAddressInformation(Address address) {
        return new AddressInformation(true, address.isPrimary(), address.getPhyicalUri(), address.getProtocolScheme());
    }

    public Flux<OpenConnectionResponse> openConnectionsAndInitCaches(
            DocumentCollection collection,
            List<PartitionKeyRangeIdentity> partitionKeyRangeIdentities) {

        checkNotNull(collection, "Argument 'collection' should not be null");
        checkNotNull(partitionKeyRangeIdentities, "Argument 'partitionKeyRangeIdentities' should not be null");

        if (logger.isDebugEnabled()) {
            logger.debug(
                    "openConnectionsAndInitCaches collection: {}, partitionKeyRangeIdentities: {}",
                    collection.getResourceId(),
                    JavaStreamUtils.toString(partitionKeyRangeIdentities, ","));
        }

        List<Flux<List<Address>>> tasks = new ArrayList<>();
        int batchSize = GatewayAddressCache.DefaultBatchSize;

        RxDocumentServiceRequest request = RxDocumentServiceRequest.create(
                this.clientContext,
                OperationType.Read,
                collection.getResourceId(),
                ResourceType.DocumentCollection,
                Collections.emptyMap());

        for (int i = 0; i < partitionKeyRangeIdentities.size(); i += batchSize) {

            int endIndex = i + batchSize;
            endIndex = Math.min(endIndex, partitionKeyRangeIdentities.size());

            tasks.add(
                    this.getServerAddressesViaGatewayWithRetry(
                            request,
                            collection.getResourceId(),
                            partitionKeyRangeIdentities
                                    .subList(i, endIndex)
                                    .stream()
                                    .map(PartitionKeyRangeIdentity::getPartitionKeyRangeId)
                                    .collect(Collectors.toList()),
                            false).flux());
        }

        return Flux.concat(tasks)
                .flatMap(list -> {
                    List<Pair<PartitionKeyRangeIdentity, AddressInformation[]>> addressInfos = list.stream()
                            .filter(addressInfo -> this.protocolScheme.equals(addressInfo.getProtocolScheme()))
                            .collect(Collectors.groupingBy(Address::getParitionKeyRangeId))
                            .values().stream().map(addresses -> toPartitionAddressAndRange(collection.getResourceId(), addresses))
                            .collect(Collectors.toList());

                    return Flux.fromIterable(addressInfos)
                            .flatMap(addressInfo -> {
                                this.serverPartitionAddressCache.set(
                                        new PartitionKeyRangeIdentity(
                                                collection.getResourceId(),
                                                addressInfo.getLeft().getPartitionKeyRangeId()),
                                        addressInfo.getRight());

                                if (this.openConnectionsHandler != null) {
                                    return this.openConnectionsHandler.openConnections(
                                            Arrays
                                                .stream(addressInfo.getRight())
                                                .map(addressInformation -> addressInformation.getPhysicalUri())
                                                .collect(Collectors.toList()));
                                }

                                logger.info("OpenConnectionHandler is null, can not open connections");
                                return Flux.empty();
                            });
                });
    }

    private Mono<List<Address>> getServerAddressesViaGatewayWithRetry(
            RxDocumentServiceRequest request,
            String collectionRid,
            List<String> partitionKeyRangeIds,
            boolean forceRefresh) {

        OpenConnectionAndInitCachesRetryPolicy openConnectionAndInitCachesRetryPolicy =
                new OpenConnectionAndInitCachesRetryPolicy(this.connectionPolicy.getThrottlingRetryOptions());

        return BackoffRetryUtility.executeRetry(
                () -> this.getServerAddressesViaGatewayAsync(request, collectionRid, partitionKeyRangeIds, forceRefresh),
                openConnectionAndInitCachesRetryPolicy);

    }

    private boolean notAllReplicasAvailable(AddressInformation[] addressInformations) {
        return addressInformations.length < ServiceConfig.SystemReplicationPolicy.MaxReplicaSetSize;
    }

    private static String logAddressResolutionStart(
        RxDocumentServiceRequest request,
        URI targetEndpointUrl,
        boolean forceRefresh,
        boolean forceCollectionRoutingMapRefresh) {
        if (request.requestContext.cosmosDiagnostics != null) {
            return BridgeInternal.recordAddressResolutionStart(
                request.requestContext.cosmosDiagnostics,
                targetEndpointUrl,
                forceRefresh,
                forceCollectionRoutingMapRefresh);
        }

        return null;
    }

    private static void logAddressResolutionEnd(RxDocumentServiceRequest request, String identifier, String errorMessage) {
        if (request.requestContext.cosmosDiagnostics != null) {
            BridgeInternal.recordAddressResolutionEnd(request.requestContext.cosmosDiagnostics, identifier, errorMessage);
        }
    }

    private static class ForcedRefreshMetadata {
        private final ConcurrentHashMap<PartitionKeyRangeIdentity, Instant> lastPartitionAddressOnlyRefresh;
        private Instant lastCollectionRoutingMapRefresh;

        public ForcedRefreshMetadata() {
            lastPartitionAddressOnlyRefresh = new ConcurrentHashMap<>();
            lastCollectionRoutingMapRefresh = Instant.now();
        }

        public void signalCollectionRoutingMapRefresh(
            PartitionKeyRangeIdentity pk,
            boolean forcePartitionAddressRefresh) {

            Instant nowSnapshot = Instant.now();

            if (forcePartitionAddressRefresh) {
                lastPartitionAddressOnlyRefresh.put(pk, nowSnapshot);
            }

            lastCollectionRoutingMapRefresh = nowSnapshot;
        }

        public void signalPartitionAddressOnlyRefresh(PartitionKeyRangeIdentity pk) {
            lastPartitionAddressOnlyRefresh.put(pk, Instant.now());
        }

        public boolean shouldIncludeCollectionRoutingMapRefresh(PartitionKeyRangeIdentity pk) {
            Instant lastPartitionAddressRefreshSnapshot = lastPartitionAddressOnlyRefresh.get(pk);
            Instant lastCollectionRoutingMapRefreshSnapshot = lastCollectionRoutingMapRefresh;

            if (lastPartitionAddressRefreshSnapshot == null ||
                !lastPartitionAddressRefreshSnapshot.isAfter(lastCollectionRoutingMapRefreshSnapshot)) {
                // Enforce that at least one refresh attempt is made without
                // forcing collection routing map refresh as well
                return false;
            }

            Duration durationSinceLastForcedCollectionRoutingMapRefresh =
                Duration.between(lastCollectionRoutingMapRefreshSnapshot, Instant.now());
            boolean returnValue = durationSinceLastForcedCollectionRoutingMapRefresh
                .compareTo(minDurationBeforeEnforcingCollectionRoutingMapRefresh) >= 0;

            return returnValue;
        }
    }
}<|MERGE_RESOLUTION|>--- conflicted
+++ resolved
@@ -101,11 +101,8 @@
 
     private final ConcurrentHashMap<String, ForcedRefreshMetadata> lastForcedRefreshMap;
     private final GlobalEndpointManager globalEndpointManager;
-<<<<<<< HEAD
-=======
     private IOpenConnectionsHandler openConnectionsHandler;
     private final ConnectionPolicy connectionPolicy;
->>>>>>> 8d609db9
 
     public GatewayAddressCache(
         DiagnosticsClientContext clientContext,
@@ -117,14 +114,10 @@
         long suboptimalPartitionForceRefreshIntervalInSeconds,
         boolean tcpConnectionEndpointRediscoveryEnabled,
         ApiType apiType,
-<<<<<<< HEAD
-        GlobalEndpointManager globalEndpointManager) {
-=======
         GlobalEndpointManager globalEndpointManager,
         ConnectionPolicy connectionPolicy,
         IOpenConnectionsHandler openConnectionsHandler) {
 
->>>>>>> 8d609db9
         this.clientContext = clientContext;
         try {
             this.addressEndpoint = new URL(serviceEndpoint.toURL(), Paths.ADDRESS_PATH_SEGMENT).toURI();
@@ -165,11 +158,8 @@
         this.tcpConnectionEndpointRediscoveryEnabled = tcpConnectionEndpointRediscoveryEnabled;
         this.lastForcedRefreshMap = new ConcurrentHashMap<>();
         this.globalEndpointManager = globalEndpointManager;
-<<<<<<< HEAD
-=======
         this.openConnectionsHandler = openConnectionsHandler;
         this.connectionPolicy = connectionPolicy;
->>>>>>> 8d609db9
     }
 
     public GatewayAddressCache(
@@ -181,19 +171,6 @@
         HttpClient httpClient,
         boolean tcpConnectionEndpointRediscoveryEnabled,
         ApiType apiType,
-<<<<<<< HEAD
-        GlobalEndpointManager globalEndpointManager) {
-        this(clientContext,
-            serviceEndpoint,
-            protocol,
-            tokenProvider,
-            userAgent,
-            httpClient,
-            DefaultSuboptimalPartitionForceRefreshIntervalInSeconds,
-            tcpConnectionEndpointRediscoveryEnabled,
-            apiType,
-            globalEndpointManager);
-=======
         GlobalEndpointManager globalEndpointManager,
         ConnectionPolicy connectionPolicy,
         IOpenConnectionsHandler openConnectionsHandler) {
@@ -209,7 +186,6 @@
                 globalEndpointManager,
                 connectionPolicy,
                 openConnectionsHandler);
->>>>>>> 8d609db9
     }
 
     @Override
@@ -492,14 +468,7 @@
             }
 
             if (request.requestContext.cosmosDiagnostics != null) {
-<<<<<<< HEAD
-                BridgeInternal.recordGatewayResponse(request.requestContext.cosmosDiagnostics, request, null,
-                    dce, this.globalEndpointManager);
-                BridgeInternal.setCosmosDiagnostics(dce,
-                    request.requestContext.cosmosDiagnostics);
-=======
                 BridgeInternal.recordGatewayResponse(request.requestContext.cosmosDiagnostics, request, dce, this.globalEndpointManager);
->>>>>>> 8d609db9
             }
 
             return Mono.error(dce);
@@ -821,14 +790,7 @@
             }
 
             if (request.requestContext.cosmosDiagnostics != null) {
-<<<<<<< HEAD
-                BridgeInternal.recordGatewayResponse(request.requestContext.cosmosDiagnostics, request, null,
-                    dce, this.globalEndpointManager);
-                BridgeInternal.setCosmosDiagnostics(dce,
-                    request.requestContext.cosmosDiagnostics);
-=======
                 BridgeInternal.recordGatewayResponse(request.requestContext.cosmosDiagnostics, request, dce, this.globalEndpointManager);
->>>>>>> 8d609db9
             }
 
             return Mono.error(dce);
