// Copyright (c) Microsoft Corporation. All rights reserved.
// Licensed under the MIT License.

package com.azure.cosmos.implementation.directconnectivity;

import com.azure.cosmos.BridgeInternal;
import com.azure.cosmos.CosmosException;
import com.azure.cosmos.implementation.AuthorizationTokenType;
import com.azure.cosmos.implementation.Constants;
import com.azure.cosmos.implementation.DocumentCollection;
import com.azure.cosmos.implementation.Exceptions;
import com.azure.cosmos.implementation.HttpConstants;
import com.azure.cosmos.implementation.IAuthorizationTokenProvider;
import com.azure.cosmos.implementation.JavaStreamUtils;
import com.azure.cosmos.implementation.MetadataDiagnosticsContext;
import com.azure.cosmos.implementation.MetadataDiagnosticsContext.MetadataDiagnostics;
import com.azure.cosmos.implementation.MetadataDiagnosticsContext.MetadataType;
import com.azure.cosmos.implementation.OperationType;
import com.azure.cosmos.implementation.PartitionKeyRange;
import com.azure.cosmos.implementation.PartitionKeyRangeGoneException;
import com.azure.cosmos.implementation.Paths;
import com.azure.cosmos.implementation.PathsHelper;
import com.azure.cosmos.implementation.RMResources;
import com.azure.cosmos.implementation.RequestVerb;
import com.azure.cosmos.implementation.ResourceType;
import com.azure.cosmos.implementation.RxDocumentServiceRequest;
import com.azure.cosmos.implementation.RxDocumentServiceResponse;
import com.azure.cosmos.implementation.UserAgentContainer;
import com.azure.cosmos.implementation.Utils;
import com.azure.cosmos.implementation.apachecommons.lang.StringUtils;
import com.azure.cosmos.implementation.apachecommons.lang.tuple.Pair;
import com.azure.cosmos.implementation.caches.AsyncCache;
import com.azure.cosmos.implementation.http.HttpClient;
import com.azure.cosmos.implementation.http.HttpHeaders;
import com.azure.cosmos.implementation.http.HttpRequest;
import com.azure.cosmos.implementation.http.HttpResponse;
import com.azure.cosmos.implementation.routing.PartitionKeyRangeIdentity;
import io.netty.handler.codec.http.HttpMethod;
import org.slf4j.Logger;
import org.slf4j.LoggerFactory;
import reactor.core.publisher.Flux;
import reactor.core.publisher.Mono;

import java.net.MalformedURLException;
import java.net.URI;
import java.net.URISyntaxException;
import java.net.URL;
import java.time.Duration;
import java.time.Instant;
import java.util.ArrayList;
import java.util.Collections;
import java.util.HashMap;
import java.util.List;
import java.util.Map;
import java.util.concurrent.ConcurrentHashMap;
import java.util.stream.Collectors;

import static com.azure.cosmos.implementation.guava25.base.Preconditions.checkNotNull;

public class GatewayAddressCache implements IAddressCache {
    private final static Logger logger = LoggerFactory.getLogger(GatewayAddressCache.class);
    private final static String protocolFilterFormat = "%s eq %s";
    private final static int DefaultBatchSize = 50;

    private final static int DefaultSuboptimalPartitionForceRefreshIntervalInSeconds = 600;
    private final ServiceConfig serviceConfig = ServiceConfig.getInstance();

    private final String databaseFeedEntryUrl = PathsHelper.generatePath(ResourceType.Database, "", true);
    private final URI serviceEndpoint;
    private final URI addressEndpoint;

    private final AsyncCache<PartitionKeyRangeIdentity, AddressInformation[]> serverPartitionAddressCache;
    private final ConcurrentHashMap<PartitionKeyRangeIdentity, Instant> suboptimalServerPartitionTimestamps;
    private final long suboptimalPartitionForceRefreshIntervalInSeconds;

    private final String protocolScheme;
    private final String protocolFilter;
    private final IAuthorizationTokenProvider tokenProvider;
    private final HashMap<String, String> defaultRequestHeaders;
    private final HttpClient httpClient;

    private volatile Pair<PartitionKeyRangeIdentity, AddressInformation[]> masterPartitionAddressCache;
    private volatile Instant suboptimalMasterPartitionTimestamp;

    public GatewayAddressCache(
            URI serviceEndpoint,
            Protocol protocol,
            IAuthorizationTokenProvider tokenProvider,
            UserAgentContainer userAgent,
            HttpClient httpClient,
            long suboptimalPartitionForceRefreshIntervalInSeconds) {
        try {
            this.addressEndpoint = new URL(serviceEndpoint.toURL(), Paths.ADDRESS_PATH_SEGMENT).toURI();
        } catch (MalformedURLException | URISyntaxException e) {
            logger.error("serviceEndpoint {} is invalid", serviceEndpoint, e);
            assert false;
            throw new IllegalStateException(e);
        }
        this.tokenProvider = tokenProvider;
        this.serviceEndpoint = serviceEndpoint;
        this.serverPartitionAddressCache = new AsyncCache<>();
        this.suboptimalServerPartitionTimestamps = new ConcurrentHashMap<>();
        this.suboptimalMasterPartitionTimestamp = Instant.MAX;

        this.suboptimalPartitionForceRefreshIntervalInSeconds = suboptimalPartitionForceRefreshIntervalInSeconds;

        this.protocolScheme = protocol.scheme();
        this.protocolFilter = String.format(GatewayAddressCache.protocolFilterFormat,
                Constants.Properties.PROTOCOL,
                this.protocolScheme);

        this.httpClient = httpClient;

        if (userAgent == null) {
            userAgent = new UserAgentContainer();
        }

        defaultRequestHeaders = new HashMap<>();
        defaultRequestHeaders.put(HttpConstants.HttpHeaders.USER_AGENT, userAgent.getUserAgent());

        // Set requested API version header for version enforcement.
        defaultRequestHeaders.put(HttpConstants.HttpHeaders.VERSION, HttpConstants.Versions.CURRENT_VERSION);
    }

    public GatewayAddressCache(
            URI serviceEndpoint,
            Protocol protocol,
            IAuthorizationTokenProvider tokenProvider,
            UserAgentContainer userAgent,
            HttpClient httpClient) {
        this(serviceEndpoint,
             protocol,
             tokenProvider,
             userAgent,
             httpClient,
             DefaultSuboptimalPartitionForceRefreshIntervalInSeconds);
    }


    @Override
    public void removeAddresses(final PartitionKeyRangeIdentity partitionKeyRangeIdentity) {
        if (partitionKeyRangeIdentity.getPartitionKeyRangeId().equals(PartitionKeyRange.MASTER_PARTITION_KEY_RANGE_ID)) {
            this.masterPartitionAddressCache = null;
        } else {
            this.serverPartitionAddressCache.remove(partitionKeyRangeIdentity);
        }
    }

    @Override
    public Mono<Utils.ValueHolder<AddressInformation[]>> tryGetAddresses(RxDocumentServiceRequest request,
                                                                        PartitionKeyRangeIdentity partitionKeyRangeIdentity,
                                                                        boolean forceRefreshPartitionAddresses) {

        Utils.checkNotNullOrThrow(request, "request", "");
        Utils.checkNotNullOrThrow(partitionKeyRangeIdentity, "partitionKeyRangeIdentity", "");

        logger.debug("PartitionKeyRangeIdentity {}, forceRefreshPartitionAddresses {}",
            partitionKeyRangeIdentity,
            forceRefreshPartitionAddresses);
        if (StringUtils.equals(partitionKeyRangeIdentity.getPartitionKeyRangeId(),
                PartitionKeyRange.MASTER_PARTITION_KEY_RANGE_ID)) {

            // if that's master partition return master partition address!
            return this.resolveMasterAsync(request, forceRefreshPartitionAddresses, request.properties)
                       .map(partitionKeyRangeIdentityPair -> new Utils.ValueHolder<>(partitionKeyRangeIdentityPair.getRight()));
        }

        Instant suboptimalServerPartitionTimestamp = this.suboptimalServerPartitionTimestamps.get(partitionKeyRangeIdentity);

        if (suboptimalServerPartitionTimestamp != null) {
            logger.debug("suboptimalServerPartitionTimestamp is {}", suboptimalServerPartitionTimestamp);
            boolean forceRefreshDueToSuboptimalPartitionReplicaSet = Duration.between(suboptimalServerPartitionTimestamp, Instant.now()).getSeconds()
                    > this.suboptimalPartitionForceRefreshIntervalInSeconds;

            if (forceRefreshDueToSuboptimalPartitionReplicaSet) {
                // Compares the existing value for the specified key with a specified value,
                // and if they are equal, updates the key with a third value.
                Instant newValue = this.suboptimalServerPartitionTimestamps.computeIfPresent(partitionKeyRangeIdentity,
                        (key, oldVal) -> {
                            logger.debug("key = {}, oldValue = {}", key, oldVal);
                            if (suboptimalServerPartitionTimestamp.equals(oldVal)) {
                                return Instant.MAX;
                            } else {
                                return oldVal;
                            }
                        });
                logger.debug("newValue is {}", newValue);
                if (!suboptimalServerPartitionTimestamp.equals(newValue)) {
                    logger.debug("setting forceRefreshPartitionAddresses to true");
                    // the value was replaced;
                    forceRefreshPartitionAddresses = true;
                }
            }
        }

        final boolean forceRefreshPartitionAddressesModified = forceRefreshPartitionAddresses;

        if (forceRefreshPartitionAddressesModified) {
            logger.debug("refresh serverPartitionAddressCache for {}", partitionKeyRangeIdentity);
            this.serverPartitionAddressCache.refresh(
                    partitionKeyRangeIdentity,
                    () -> this.getAddressesForRangeId(
                            request,
                            partitionKeyRangeIdentity.getCollectionRid(),
                            partitionKeyRangeIdentity.getPartitionKeyRangeId(),
                            true));

            this.suboptimalServerPartitionTimestamps.remove(partitionKeyRangeIdentity);
        }

        Mono<Utils.ValueHolder<AddressInformation[]>> addressesObs = this.serverPartitionAddressCache.getAsync(
                partitionKeyRangeIdentity,
                null,
                () -> this.getAddressesForRangeId(
                        request,
                        partitionKeyRangeIdentity.getCollectionRid(),
                        partitionKeyRangeIdentity.getPartitionKeyRangeId(),
                        false)).map(Utils.ValueHolder::new);

        return addressesObs.map(
            addressesValueHolder -> {
                if (notAllReplicasAvailable(addressesValueHolder.v)) {
                    if (logger.isDebugEnabled()) {
                        logger.debug("not all replicas available {}", JavaStreamUtils.info(addressesValueHolder.v));
                    }
                    this.suboptimalServerPartitionTimestamps.putIfAbsent(partitionKeyRangeIdentity, Instant.now());
                }

                return addressesValueHolder;
            }).onErrorResume(ex -> {
            Throwable unwrappedException = reactor.core.Exceptions.unwrap(ex);
            CosmosException dce = Utils.as(unwrappedException, CosmosException.class);
            if (dce == null) {
                logger.error("unexpected failure", ex);
                if (forceRefreshPartitionAddressesModified) {
                    this.suboptimalServerPartitionTimestamps.remove(partitionKeyRangeIdentity);
                }
                return Mono.error(unwrappedException);
            } else {
                logger.debug("tryGetAddresses dce", dce);
                if (Exceptions.isStatusCode(dce, HttpConstants.StatusCodes.NOTFOUND) ||
                    Exceptions.isStatusCode(dce, HttpConstants.StatusCodes.GONE) ||
                    Exceptions.isSubStatusCode(dce, HttpConstants.SubStatusCodes.PARTITION_KEY_RANGE_GONE)) {
                    //remove from suboptimal cache in case the collection+pKeyRangeId combo is gone.
                    this.suboptimalServerPartitionTimestamps.remove(partitionKeyRangeIdentity);
                    logger.debug("tryGetAddresses: inner onErrorResumeNext return null", dce);
                    return Mono.just(new Utils.ValueHolder<>(null));
                }
                return Mono.error(unwrappedException);
            }
        });
    }

    public Mono<List<Address>> getServerAddressesViaGatewayAsync(
        RxDocumentServiceRequest request,
        String collectionRid,
        List<String> partitionKeyRangeIds,
        boolean forceRefresh) {

        if (logger.isDebugEnabled()) {
            logger.debug("getServerAddressesViaGatewayAsync collectionRid {}, partitionKeyRangeIds {}",
                collectionRid,
                JavaStreamUtils.toString(partitionKeyRangeIds, ","));
        }

        String entryUrl = PathsHelper.generatePath(ResourceType.Document, collectionRid, true);
        HashMap<String, String> addressQuery = new HashMap<>();

        addressQuery.put(HttpConstants.QueryStrings.URL, HttpUtils.urlEncode(entryUrl));

        HashMap<String, String> headers = new HashMap<>(defaultRequestHeaders);

        if (forceRefresh) {
            headers.put(HttpConstants.HttpHeaders.FORCE_REFRESH, "true");
        }

        if (request.forceCollectionRoutingMapRefresh) {
            headers.put(HttpConstants.HttpHeaders.FORCE_COLLECTION_ROUTING_MAP_REFRESH, "true");
        }

        addressQuery.put(HttpConstants.QueryStrings.FILTER, HttpUtils.urlEncode(this.protocolFilter));
        addressQuery.put(HttpConstants.QueryStrings.PARTITION_KEY_RANGE_IDS, String.join(",", partitionKeyRangeIds));

        headers.put(HttpConstants.HttpHeaders.X_DATE, Utils.nowAsRFC1123());
        String token;

        token = this.tokenProvider.getUserAuthorizationToken(
            collectionRid,
            ResourceType.Document,
            RequestVerb.GET,
            headers,
            AuthorizationTokenType.PrimaryMasterKey,
            request.properties);

        if (token == null && request.getIsNameBased()) {

            // User doesn't have rid based resource token. Maybe user has name based.

            String collectionAltLink = PathsHelper.getCollectionPath(request.getResourceAddress());
            token = this.tokenProvider.getUserAuthorizationToken(
                collectionAltLink,
                ResourceType.Document,
                RequestVerb.GET,
                headers,
                AuthorizationTokenType.PrimaryMasterKey,
                request.properties);
        }

        token = HttpUtils.urlEncode(token);
        headers.put(HttpConstants.HttpHeaders.AUTHORIZATION, token);

        URI targetEndpoint = Utils.setQuery(this.addressEndpoint.toString(), Utils.createQuery(addressQuery));
        String identifier = logAddressResolutionStart(request, targetEndpoint);

        HttpHeaders httpHeaders = new HttpHeaders(headers.size());

        for (Map.Entry<String, String> entry : headers.entrySet()) {
            httpHeaders.set(entry.getKey(), entry.getValue());
        }

        Instant addressCallStartTime = Instant.now();

        HttpRequest httpRequest = new HttpRequest(
            HttpMethod.GET,
            targetEndpoint,
            targetEndpoint.getPort(),
            httpHeaders);

        Mono<HttpResponse> httpResponseMono = this.httpClient.send(httpRequest);
        Mono<RxDocumentServiceResponse> dsrObs = HttpClientUtils.parseResponseAsync(httpResponseMono, httpRequest);
<<<<<<< HEAD
        return dsrObs.map(
            dsr -> {
                MetadataDiagnosticsContext metadataDiagnosticsContext =
                    BridgeInternal.getMetaDataDiagnosticContext(request.requestContext.cosmosDiagnostics);
                if (metadataDiagnosticsContext != null) {
                    Instant addressCallEndTime = Instant.now();
                    MetadataDiagnostics metaDataDiagnostic = new MetadataDiagnostics(addressCallStartTime,
                        addressCallEndTime,
                        MetadataType.SERVER_ADDRESS_LOOKUP);
                    metadataDiagnosticsContext.addMetaDataDiagnostic(metaDataDiagnostic);
                }

                if (logger.isDebugEnabled()) {
                    logger.debug("getServerAddressesViaGatewayAsync deserializes result");
                }
                logAddressResolutionEnd(request, identifier, null);
                return dsr.getQueryResponse(Address.class);
            }).onErrorResume(throwable -> {
            Throwable unwrappedException = reactor.core.Exceptions.unwrap(throwable);
            logAddressResolutionEnd(request, identifier, unwrappedException.toString());
            if (!(unwrappedException instanceof Exception)) {
                // fatal error
                logger.error("Unexpected failure {}", unwrappedException.getMessage(), unwrappedException);
                return Mono.error(unwrappedException);
            }

            Exception exception = (Exception) unwrappedException;
            CosmosException dce;
            if (!(exception instanceof CosmosException)) {
                // wrap in CosmosException
                logger.error("Network failure", exception);
                dce = BridgeInternal.createCosmosException(0, exception);
                BridgeInternal.setRequestHeaders(dce, request.getHeaders());
            } else {
                dce = (CosmosException) exception;
            }

            if (WebExceptionUtility.isNetworkFailure(dce)) {
                BridgeInternal.setSubStatusCode(dce, HttpConstants.SubStatusCodes.GATEWAY_ENDPOINT_UNAVAILABLE);
            }

            if (request.requestContext.cosmosDiagnostics != null) {
                BridgeInternal.recordGatewayResponse(request.requestContext.cosmosDiagnostics, request, null,
                    dce);
                BridgeInternal.setCosmosDiagnostics(dce,
                    request.requestContext.cosmosDiagnostics);
            }

            return Mono.error(dce);
=======

        return dsrObs.map(dsr -> {
            MetadataDiagnosticsContext metadataDiagnosticsContext = BridgeInternal.getMetaDataDiagnosticContext(
                request.requestContext.cosmosDiagnostics);
            if (metadataDiagnosticsContext != null) {
                Instant addressCallEndTime = Instant.now();
                MetadataDiagnostics metaDataDiagnostic = new MetadataDiagnostics(addressCallStartTime,
                    addressCallEndTime,
                    MetadataType.SERVER_ADDRESS_LOOKUP);
                metadataDiagnosticsContext.addMetaDataDiagnostic(metaDataDiagnostic);
            }
            if (logger.isDebugEnabled()) {
                logger.debug("getServerAddressesViaGatewayAsync deserializes result");
            }
            logAddressResolutionEnd(request, identifier);
            return dsr.getQueryResponse(Address.class);
>>>>>>> 90d98b9c
        });
    }

    public void dispose() {
        // TODO We will implement this in future once we will move to httpClient to CompositeHttpClient
        //https://msdata.visualstudio.com/CosmosDB/_workitems/edit/340842
    }

    private Mono<Pair<PartitionKeyRangeIdentity, AddressInformation[]>> resolveMasterAsync(RxDocumentServiceRequest request, boolean forceRefresh, Map<String, Object> properties) {
        logger.debug("resolveMasterAsync forceRefresh: {}", forceRefresh);
        Pair<PartitionKeyRangeIdentity, AddressInformation[]> masterAddressAndRangeInitial = this.masterPartitionAddressCache;

        forceRefresh = forceRefresh ||
                (masterAddressAndRangeInitial != null &&
                        notAllReplicasAvailable(masterAddressAndRangeInitial.getRight()) &&
                        Duration.between(this.suboptimalMasterPartitionTimestamp, Instant.now()).getSeconds() > this.suboptimalPartitionForceRefreshIntervalInSeconds);

        if (forceRefresh || this.masterPartitionAddressCache == null) {
            Mono<List<Address>> masterReplicaAddressesObs = this.getMasterAddressesViaGatewayAsync(
                    request,
                    ResourceType.Database,
                    null,
                    databaseFeedEntryUrl,
                    forceRefresh,
                    false,
                    properties);

            return masterReplicaAddressesObs.map(
                    masterAddresses -> {
                        Pair<PartitionKeyRangeIdentity, AddressInformation[]> masterAddressAndRangeRes =
                                this.toPartitionAddressAndRange("", masterAddresses);
                        this.masterPartitionAddressCache = masterAddressAndRangeRes;

                        if (notAllReplicasAvailable(masterAddressAndRangeRes.getRight())
                                && this.suboptimalMasterPartitionTimestamp.equals(Instant.MAX)) {
                            this.suboptimalMasterPartitionTimestamp = Instant.now();
                        } else {
                            this.suboptimalMasterPartitionTimestamp = Instant.MAX;
                        }

                        return masterPartitionAddressCache;
                    })
                    .doOnError(
                            e -> {
                                this.suboptimalMasterPartitionTimestamp = Instant.MAX;
                            });
        } else {
            if (notAllReplicasAvailable(masterAddressAndRangeInitial.getRight())
                    && this.suboptimalMasterPartitionTimestamp.equals(Instant.MAX)) {
                this.suboptimalMasterPartitionTimestamp = Instant.now();
            }

            return Mono.just(masterAddressAndRangeInitial);
        }
    }

    private Mono<AddressInformation[]> getAddressesForRangeId(
            RxDocumentServiceRequest request,
            String collectionRid,
            String partitionKeyRangeId,
            boolean forceRefresh) {
        logger.debug("getAddressesForRangeId collectionRid {}, partitionKeyRangeId {}, forceRefresh {}",
            collectionRid, partitionKeyRangeId, forceRefresh);
        Mono<List<Address>> addressResponse = this.getServerAddressesViaGatewayAsync(request, collectionRid, Collections.singletonList(partitionKeyRangeId), forceRefresh);

        Mono<List<Pair<PartitionKeyRangeIdentity, AddressInformation[]>>> addressInfos =
                addressResponse.map(
                    addresses -> {
                        if (logger.isDebugEnabled()) {
                            logger.debug("addresses from getServerAddressesViaGatewayAsync in getAddressesForRangeId {}",
                                JavaStreamUtils.info(addresses));
                        }
                        return addresses.stream().filter(addressInfo ->
                                                             this.protocolScheme.equals(addressInfo.getProtocolScheme()))
                                   .collect(Collectors.groupingBy(
                                       Address::getParitionKeyRangeId))
                                   .values().stream()
                                   .map(groupedAddresses -> toPartitionAddressAndRange(collectionRid, addresses))
                                   .collect(Collectors.toList());
                    });

        Mono<List<Pair<PartitionKeyRangeIdentity, AddressInformation[]>>> result = addressInfos.map(addressInfo -> addressInfo.stream()
                .filter(a ->
                        StringUtils.equals(a.getLeft().getPartitionKeyRangeId(), partitionKeyRangeId))
                .collect(Collectors.toList()));

        return result.flatMap(
                list -> {
                    if (logger.isDebugEnabled()) {
                        logger.debug("getAddressesForRangeId flatMap got result {}", JavaStreamUtils.info(list));
                    }
                    if (list.isEmpty()) {

                        String errorMessage = String.format(
                                RMResources.PartitionKeyRangeNotFound,
                                partitionKeyRangeId,
                                collectionRid);

                        PartitionKeyRangeGoneException e = new PartitionKeyRangeGoneException(errorMessage);
                        BridgeInternal.setResourceAddress(e, collectionRid);

                        return Mono.error(e);
                    } else {
                        return Mono.just(list.get(0).getRight());
                    }
                }).doOnError(e -> {
            logger.debug("getAddressesForRangeId", e);
        });
    }

    public Mono<List<Address>> getMasterAddressesViaGatewayAsync(
            RxDocumentServiceRequest request,
            ResourceType resourceType,
            String resourceAddress,
            String entryUrl,
            boolean forceRefresh,
            boolean useMasterCollectionResolver,
            Map<String, Object> properties) {
        logger.debug("getMasterAddressesViaGatewayAsync " +
                         "resourceType {}, " +
                         "resourceAddress {}, " +
                         "entryUrl {}, " +
                         "forceRefresh {}, " +
                         "useMasterCollectionResolver {}",
            resourceType,
            resourceAddress,
            entryUrl,
            forceRefresh,
            useMasterCollectionResolver
        );
        HashMap<String, String> queryParameters = new HashMap<>();
        queryParameters.put(HttpConstants.QueryStrings.URL, HttpUtils.urlEncode(entryUrl));
        HashMap<String, String> headers = new HashMap<>(defaultRequestHeaders);

        if (forceRefresh) {
            headers.put(HttpConstants.HttpHeaders.FORCE_REFRESH, "true");
        }

        if (useMasterCollectionResolver) {
            headers.put(HttpConstants.HttpHeaders.USE_MASTER_COLLECTION_RESOLVER, "true");
        }

        if(request.forceCollectionRoutingMapRefresh) {
            headers.put(HttpConstants.HttpHeaders.FORCE_COLLECTION_ROUTING_MAP_REFRESH, "true");
        }

        queryParameters.put(HttpConstants.QueryStrings.FILTER, HttpUtils.urlEncode(this.protocolFilter));
        headers.put(HttpConstants.HttpHeaders.X_DATE, Utils.nowAsRFC1123());
        String token = this.tokenProvider.getUserAuthorizationToken(
                resourceAddress,
                resourceType,
                RequestVerb.GET,
                headers,
                AuthorizationTokenType.PrimaryMasterKey,
                properties);

        headers.put(HttpConstants.HttpHeaders.AUTHORIZATION, HttpUtils.urlEncode(token));
        URI targetEndpoint = Utils.setQuery(this.addressEndpoint.toString(), Utils.createQuery(queryParameters));
        String identifier = logAddressResolutionStart(request, targetEndpoint);

        HttpHeaders defaultHttpHeaders = new HttpHeaders(headers.size());
        for (Map.Entry<String, String> entry : headers.entrySet()) {
            defaultHttpHeaders.set(entry.getKey(), entry.getValue());
        }

        HttpRequest httpRequest;
        httpRequest = new HttpRequest(HttpMethod.GET, targetEndpoint, targetEndpoint.getPort(), defaultHttpHeaders);
        Instant addressCallStartTime = Instant.now();
        Mono<HttpResponse> httpResponseMono = this.httpClient.send(httpRequest);
        Mono<RxDocumentServiceResponse> dsrObs = HttpClientUtils.parseResponseAsync(httpResponseMono, httpRequest);

        return dsrObs.map(
            dsr -> {
                MetadataDiagnosticsContext metadataDiagnosticsContext =
                    BridgeInternal.getMetaDataDiagnosticContext(request.requestContext.cosmosDiagnostics);
                if (metadataDiagnosticsContext != null) {
                    Instant addressCallEndTime = Instant.now();
                    MetadataDiagnostics metaDataDiagnostic = new MetadataDiagnostics(addressCallStartTime,
                        addressCallEndTime,
                        MetadataType.MASTER_ADDRESS_LOOK_UP);
                    metadataDiagnosticsContext.addMetaDataDiagnostic(metaDataDiagnostic);
                }

                logAddressResolutionEnd(request, identifier, null);
                return dsr.getQueryResponse(Address.class);
            }).onErrorResume(throwable -> {
            Throwable unwrappedException = reactor.core.Exceptions.unwrap(throwable);
            logAddressResolutionEnd(request, identifier, unwrappedException.toString());
            if (!(unwrappedException instanceof Exception)) {
                // fatal error
                logger.error("Unexpected failure {}", unwrappedException.getMessage(), unwrappedException);
                return Mono.error(unwrappedException);
            }

            Exception exception = (Exception) unwrappedException;
            CosmosException dce;
            if (!(exception instanceof CosmosException)) {
                // wrap in CosmosException
                logger.error("Network failure", exception);
                dce = BridgeInternal.createCosmosException(0, exception);
                BridgeInternal.setRequestHeaders(dce, request.getHeaders());
            } else {
                dce = (CosmosException) exception;
            }

            if (WebExceptionUtility.isNetworkFailure(dce)) {
                BridgeInternal.setSubStatusCode(dce, HttpConstants.SubStatusCodes.GATEWAY_ENDPOINT_UNAVAILABLE);
            }

            if (request.requestContext.cosmosDiagnostics != null) {
                BridgeInternal.recordGatewayResponse(request.requestContext.cosmosDiagnostics, request, null,
                    dce);
                BridgeInternal.setCosmosDiagnostics(dce,
                    request.requestContext.cosmosDiagnostics);
            }

            return Mono.error(dce);
        });
    }

    public Mono<AddressInformation[]> updateAsync(
        final RxDocumentServiceRequest request,
        final PartitionKeyRangeIdentity partitionKeyRangeIdentity) {

        checkNotNull(partitionKeyRangeIdentity, "expected non-null partitionKeyRangeIdentity");
        final String collectionRid = partitionKeyRangeIdentity.getCollectionRid();
        final String partitionKeyRangeId = partitionKeyRangeIdentity.getPartitionKeyRangeId();

        return this.serverPartitionAddressCache.getAsync(
            partitionKeyRangeIdentity,
            null,
            () -> this.getAddressesForRangeId(request, collectionRid, partitionKeyRangeId, true));
    }

    private Pair<PartitionKeyRangeIdentity, AddressInformation[]> toPartitionAddressAndRange(String collectionRid, List<Address> addresses) {
        logger.debug("toPartitionAddressAndRange");
        Address address = addresses.get(0);

        AddressInformation[] addressInfos =
                addresses.stream().map(addr ->
                                GatewayAddressCache.toAddressInformation(addr)
                                      ).collect(Collectors.toList()).toArray(new AddressInformation[addresses.size()]);
        return Pair.of(new PartitionKeyRangeIdentity(collectionRid, address.getParitionKeyRangeId()), addressInfos);
    }

    private static AddressInformation toAddressInformation(Address address) {
        return new AddressInformation(true, address.isPrimary(), address.getPhyicalUri(), address.getProtocolScheme());
    }

    public Mono<Void> openAsync(
            DocumentCollection collection,
            List<PartitionKeyRangeIdentity> partitionKeyRangeIdentities) {
        if (logger.isDebugEnabled()) {
            logger.debug("openAsync collection: {}, partitionKeyRangeIdentities: {}", collection, JavaStreamUtils.toString(partitionKeyRangeIdentities, ","));
        }
        List<Flux<List<Address>>> tasks = new ArrayList<>();
        int batchSize = GatewayAddressCache.DefaultBatchSize;

        RxDocumentServiceRequest request = RxDocumentServiceRequest.create(
                OperationType.Read,
                //    collection.AltLink,
                collection.getResourceId(),
                ResourceType.DocumentCollection,
                //       AuthorizationTokenType.PrimaryMasterKey
                Collections.emptyMap());
        for (int i = 0; i < partitionKeyRangeIdentities.size(); i += batchSize) {

            int endIndex = i + batchSize;
            endIndex = endIndex < partitionKeyRangeIdentities.size()
                    ? endIndex : partitionKeyRangeIdentities.size();

            tasks.add(this.getServerAddressesViaGatewayAsync(
                    request,
                    collection.getResourceId(),

                    partitionKeyRangeIdentities.subList(i, endIndex).
                            stream().map(PartitionKeyRangeIdentity::getPartitionKeyRangeId).collect(Collectors.toList()),
                    false).flux());
        }

        return Flux.concat(tasks)
                .doOnNext(list -> {
                    List<Pair<PartitionKeyRangeIdentity, AddressInformation[]>> addressInfos = list.stream()
                            .filter(addressInfo -> this.protocolScheme.equals(addressInfo.getProtocolScheme()))
                            .collect(Collectors.groupingBy(Address::getParitionKeyRangeId))
                            .values().stream().map(addresses -> toPartitionAddressAndRange(collection.getResourceId(), addresses))
                            .collect(Collectors.toList());

                    for (Pair<PartitionKeyRangeIdentity, AddressInformation[]> addressInfo : addressInfos) {
                        this.serverPartitionAddressCache.set(
                                new PartitionKeyRangeIdentity(collection.getResourceId(), addressInfo.getLeft().getPartitionKeyRangeId()),
                                addressInfo.getRight());
                    }
                }).then();
    }

    private boolean notAllReplicasAvailable(AddressInformation[] addressInformations) {
        return addressInformations.length < ServiceConfig.SystemReplicationPolicy.MaxReplicaSetSize;
    }

    private static String logAddressResolutionStart(RxDocumentServiceRequest request, URI targetEndpointUrl) {
        if (request.requestContext.cosmosDiagnostics != null) {
            return BridgeInternal.recordAddressResolutionStart(request.requestContext.cosmosDiagnostics, targetEndpointUrl);
        }

        return null;
    }

    private static void logAddressResolutionEnd(RxDocumentServiceRequest request, String identifier, String errorMessage) {
        if (request.requestContext.cosmosDiagnostics != null) {
            BridgeInternal.recordAddressResolutionEnd(request.requestContext.cosmosDiagnostics, identifier, errorMessage);
        }
    }
}<|MERGE_RESOLUTION|>--- conflicted
+++ resolved
@@ -328,7 +328,7 @@
 
         Mono<HttpResponse> httpResponseMono = this.httpClient.send(httpRequest);
         Mono<RxDocumentServiceResponse> dsrObs = HttpClientUtils.parseResponseAsync(httpResponseMono, httpRequest);
-<<<<<<< HEAD
+
         return dsrObs.map(
             dsr -> {
                 MetadataDiagnosticsContext metadataDiagnosticsContext =
@@ -378,24 +378,6 @@
             }
 
             return Mono.error(dce);
-=======
-
-        return dsrObs.map(dsr -> {
-            MetadataDiagnosticsContext metadataDiagnosticsContext = BridgeInternal.getMetaDataDiagnosticContext(
-                request.requestContext.cosmosDiagnostics);
-            if (metadataDiagnosticsContext != null) {
-                Instant addressCallEndTime = Instant.now();
-                MetadataDiagnostics metaDataDiagnostic = new MetadataDiagnostics(addressCallStartTime,
-                    addressCallEndTime,
-                    MetadataType.SERVER_ADDRESS_LOOKUP);
-                metadataDiagnosticsContext.addMetaDataDiagnostic(metaDataDiagnostic);
-            }
-            if (logger.isDebugEnabled()) {
-                logger.debug("getServerAddressesViaGatewayAsync deserializes result");
-            }
-            logAddressResolutionEnd(request, identifier);
-            return dsr.getQueryResponse(Address.class);
->>>>>>> 90d98b9c
         });
     }
 
