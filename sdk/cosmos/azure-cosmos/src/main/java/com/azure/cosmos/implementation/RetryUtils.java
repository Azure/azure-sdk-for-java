--- conflicted
+++ resolved
@@ -37,13 +37,8 @@
                 }
 
                 if (s.backOffTime != null) {
-<<<<<<< HEAD
                     policy.getRetryContext().incrementRetry();
-                    return Mono.delay(Duration.ofMillis(s.backOffTime.toMillis())).flux();
-=======
-                    policy.incrementRetry();
                     return Mono.delay(Duration.ofMillis(s.backOffTime.toMillis()), CosmosSchedulers.COSMOS_PARALLEL).flux();
->>>>>>> a175fe40
                 } else if (s.exception != null) {
                     return Flux.error(s.exception);
                 } else {
