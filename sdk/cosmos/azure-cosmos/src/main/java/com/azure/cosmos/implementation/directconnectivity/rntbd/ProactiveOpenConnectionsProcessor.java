// Copyright (c) Microsoft Corporation. All rights reserved.
// Licensed under the MIT License.
package com.azure.cosmos.implementation.directconnectivity.rntbd;

import com.azure.cosmos.implementation.Configs;
import com.azure.cosmos.implementation.CosmosSchedulers;
import com.azure.cosmos.implementation.IOpenConnectionsHandler;
import com.azure.cosmos.implementation.ImplementationBridgeHelpers;
import com.azure.cosmos.implementation.OpenConnectionResponse;
import com.azure.cosmos.implementation.ShouldRetryResult;
import com.azure.cosmos.implementation.directconnectivity.TransportException;
import com.azure.cosmos.implementation.directconnectivity.Uri;
import com.azure.cosmos.models.CosmosContainerIdentity;
import org.slf4j.Logger;
import org.slf4j.LoggerFactory;
import reactor.core.Disposable;
import reactor.core.publisher.Flux;
import reactor.core.publisher.Mono;
import reactor.core.publisher.SignalType;
import reactor.core.publisher.Sinks;

import java.io.Closeable;
import java.io.IOException;
import java.net.URI;
import java.time.Duration;
import java.util.ArrayList;
import java.util.Arrays;
import java.util.HashMap;
import java.util.HashSet;
import java.util.List;
import java.util.Map;
import java.util.Set;
import java.util.concurrent.ConcurrentHashMap;
import java.util.concurrent.atomic.AtomicReference;
import java.util.concurrent.locks.ReentrantReadWriteLock;
import java.util.stream.Collectors;

import static com.azure.cosmos.implementation.guava27.Strings.lenientFormat;

public final class ProactiveOpenConnectionsProcessor implements Closeable {

    private static final Logger logger = LoggerFactory.getLogger(ProactiveOpenConnectionsProcessor.class);
    private Sinks.Many<OpenConnectionTask> openConnectionsTaskSink;
    private final ConcurrentHashMap<String, List<OpenConnectionTask>> endpointsUnderMonitorMap;
    private final ReentrantReadWriteLock.WriteLock endpointsUnderMonitorMapWriteLock;
    private final ReentrantReadWriteLock.ReadLock endpointsUnderMonitorMapReadLock;
    private final Set<String> containersUnderOpenConnectionAndInitCaches;
<<<<<<< HEAD
    private final Set<String> addressUrisAsStringToExcludeFromOpenConnection;
=======
    private final Map<String, Set<String>> collectionRidsAndUrisUnderOpenConnectionAndInitCaches;
    private final Set<String> addressUrisUnderOpenConnectionsAndInitCaches;
>>>>>>> fe795f9f
    private final Object containersUnderOpenConnectionAndInitCachesLock;
    private final AtomicReference<ConnectionOpenFlowAggressivenessHint> aggressivenessHint;
    private final AtomicReference<Boolean> isClosed = new AtomicReference<>(false);
    private static final Map<ConnectionOpenFlowAggressivenessHint, ConcurrencyConfiguration> concurrencySettings = new HashMap<>();
    private final IOpenConnectionsHandler openConnectionsHandler;
    private final RntbdEndpoint.Provider endpointProvider;
    private Disposable openConnectionBackgroundTask;
    private final Sinks.EmitFailureHandler serializedEmitFailureHandler;
    private static final int OPEN_CONNECTION_SINK_BUFFER_SIZE = 100_000;

    public ProactiveOpenConnectionsProcessor(final RntbdEndpoint.Provider endpointProvider) {
        this.aggressivenessHint = new AtomicReference<>(ConnectionOpenFlowAggressivenessHint.DEFENSIVE);
        this.endpointsUnderMonitorMap = new ConcurrentHashMap<>();
        ReentrantReadWriteLock throughputReadWriteLock = new ReentrantReadWriteLock();
        this.endpointsUnderMonitorMapWriteLock = throughputReadWriteLock.writeLock();
        this.endpointsUnderMonitorMapReadLock = throughputReadWriteLock.readLock();

        this.openConnectionsHandler = new RntbdOpenConnectionsHandler(endpointProvider);
        this.endpointProvider = endpointProvider;
        this.serializedEmitFailureHandler = new SerializedEmitFailureHandler();
        this.containersUnderOpenConnectionAndInitCaches = ConcurrentHashMap.newKeySet();
<<<<<<< HEAD
        this.addressUrisAsStringToExcludeFromOpenConnection = ConcurrentHashMap.newKeySet();
=======
        this.collectionRidsAndUrisUnderOpenConnectionAndInitCaches = new ConcurrentHashMap<>();
        this.addressUrisUnderOpenConnectionsAndInitCaches = ConcurrentHashMap.newKeySet();
>>>>>>> fe795f9f
        this.containersUnderOpenConnectionAndInitCachesLock = new Object();

        concurrencySettings.put(
            ConnectionOpenFlowAggressivenessHint.AGGRESSIVE,
            new ConcurrencyConfiguration(Configs.getAggressiveWarmupConcurrency(), Configs.getAggressiveWarmupConcurrency()));
        concurrencySettings.put(
            ConnectionOpenFlowAggressivenessHint.DEFENSIVE,
            new ConcurrencyConfiguration(Configs.getDefensiveWarmupConcurrency(), Configs.getDefensiveWarmupConcurrency()));
    }

    public void init() {
        this.openConnectionBackgroundTask = this.getBackgroundOpenConnectionsPublisher();
    }

    public OpenConnectionTask submitOpenConnectionTaskOutsideLoop(
            String collectionRid,
            URI serviceEndpoint,
            Uri addressUri,
            int minConnectionsRequiredForEndpoint) {

        OpenConnectionTask openConnectionTask = new OpenConnectionTask(collectionRid, serviceEndpoint, addressUri, minConnectionsRequiredForEndpoint);
        this.submitOpenConnectionTaskOutsideLoopInternal(openConnectionTask);

        return openConnectionTask;
    }

    private void submitOpenConnectionTaskOutsideLoopInternal(OpenConnectionTask openConnectionTask) {
        String addressUriAsString = openConnectionTask.getAddressUri().getURIAsString();

        // endpointProvider is closed when RntbdTransportClient
        // is closed
        // the if check below prevents connectionStateListener
        // to open connection / channels when channels are being closed
        // and RntbdTransportClient / RntbdEndpointProvider are also closed
        // this prevents netty executor classes from entering into IllegalStateException
        if (this.endpointProvider.isClosed() || this.isClosed.get()) {
            openConnectionTask.completeExceptionally(new TransportException(lenientFormat("%s is closed", this), null));
            return;
        }

        if (addressUrisAsStringToExcludeFromOpenConnection.contains(addressUriAsString)) {
            openConnectionTask.completeExceptionally(new TransportException(lenientFormat("Address: %s is not mapped to a physical partition",
                    addressUriAsString), null));
            return;
        }

        this.endpointsUnderMonitorMapReadLock.lock();
        try {
            this.endpointsUnderMonitorMap.compute(addressUriAsString, (key, taskList) -> {
                if (taskList == null) {
                    taskList = new ArrayList<>();
                }

                taskList.add(openConnectionTask);

                // Only submit task to the sink if this is the first openConnectionTask to the endpoint
                if (taskList.size() == 1) {
                    this.submitOpenConnectionWithinLoopInternal(openConnectionTask);
                }

                return taskList;
            });
        } finally {
            this.endpointsUnderMonitorMapReadLock.unlock();
        }

        // it is necessary to invoke getOrCreateEndpoint
        // multiple times to ensure a global max of min connections required
        // is taken when an endpoint is used by different containers
        // and each container has a different min connection required setting for the endpoint
        getOrCreateEndpoint(openConnectionTask);
    }

    @Override
    public void close() throws IOException {
        if (isClosed.compareAndSet(false, true)) {
            logger.info("Shutting down ProactiveOpenConnectionsProcessor...");
            completeSink(openConnectionsTaskSink);

            // Fail all pending tasks
            this.endpointsUnderMonitorMap.forEach((addresses, taskList) -> {
                for (OpenConnectionTask openConnectionTask : taskList) {
                    openConnectionTask.completeExceptionally(new TransportException(lenientFormat("%s is closed", this), null));
                }
            });
        }
    }

    public void recordOpenConnectionsAndInitCachesCompleted(List<CosmosContainerIdentity> containerIdentities) {

        synchronized (this.containersUnderOpenConnectionAndInitCachesLock) {
            for (CosmosContainerIdentity containerIdentity : containerIdentities) {
                this.containersUnderOpenConnectionAndInitCaches.remove(
                    ImplementationBridgeHelpers
                        .CosmosContainerIdentityHelper
                        .getCosmosContainerIdentityAccessor()
                        .getContainerLink(containerIdentity)
                );
            }

            // only switch to defensive mode if there is no container under openConnectionAndInitCachesFlow
            if (this.containersUnderOpenConnectionAndInitCaches.isEmpty()) {
                this.aggressivenessHint.set(ConnectionOpenFlowAggressivenessHint.DEFENSIVE);
                this.reInstantiateOpenConnectionsPublisherAndSubscribe(true);
            } else {
                logger.debug(
                    "Cannot switch to defensive mode as some of the containers are still under openConnectionAndInitCaches flow: [{}]",
                    this.containersUnderOpenConnectionAndInitCaches);
            }
        }
    }

    public void recordOpenConnectionsAndInitCachesStarted(List<CosmosContainerIdentity> cosmosContainerIdentities) {
        boolean shouldReInstantiatePublisher;
        synchronized (this.containersUnderOpenConnectionAndInitCachesLock) {
            shouldReInstantiatePublisher = this.containersUnderOpenConnectionAndInitCaches.size() == 0;
            for (CosmosContainerIdentity containerIdentity : cosmosContainerIdentities) {
                this.containersUnderOpenConnectionAndInitCaches.add(
                    ImplementationBridgeHelpers
                        .CosmosContainerIdentityHelper
                        .getCosmosContainerIdentityAccessor()
                        .getContainerLink(containerIdentity)
                );
            }

            if (shouldReInstantiatePublisher) {
                this.aggressivenessHint.set(ConnectionOpenFlowAggressivenessHint.AGGRESSIVE);
                this.reInstantiateOpenConnectionsPublisherAndSubscribe(false);
            }
        }
    }
    
    public void recordCollectionRidsAndUrisUnderOpenConnectionsAndInitCaches(String collectionRid, List<String> addressUrisAsString) {
        this.collectionRidsAndUrisUnderOpenConnectionAndInitCaches.compute(collectionRid, (ignore, urisAsString) -> {

<<<<<<< HEAD
    public void excludeAddressUriForOpenConnections(String addressUriAsString) {
        this.addressUrisAsStringToExcludeFromOpenConnection.add(addressUriAsString);
    }

    public void includeAddressUriForOpenConnections(String addressUriAsString) {
        this.addressUrisAsStringToExcludeFromOpenConnection.remove(addressUriAsString);
=======
            if (urisAsString == null) {
                urisAsString = new HashSet<>(addressUrisAsString);
            } else {
                urisAsString.addAll(addressUrisAsString);
            }

            this.addressUrisUnderOpenConnectionsAndInitCaches.addAll(addressUrisAsString);

            return urisAsString;
        });
    }

    public boolean isAddressUriUnderOpenConnectionsFlow(String addressUriAsString) {
        return this.addressUrisUnderOpenConnectionsAndInitCaches.contains(addressUriAsString);
    }

    public boolean isCollectionRidUnderOpenConnectionsFlow(String collectionRid) {
        return this.collectionRidsAndUrisUnderOpenConnectionAndInitCaches.containsKey(collectionRid);
>>>>>>> fe795f9f
    }

    private Disposable getBackgroundOpenConnectionsPublisher() {

        ConcurrencyConfiguration concurrencyConfiguration = concurrencySettings.get(aggressivenessHint.get());

        Map<String, List<OpenConnectionTask>> mapSnapshot = new ConcurrentHashMap<>();

        this.endpointsUnderMonitorMapWriteLock.lock();
        try {
            this.instantiateOpenConnectionsPublisher();
            mapSnapshot.putAll(this.endpointsUnderMonitorMap);
        } finally {
            this.endpointsUnderMonitorMapWriteLock.unlock();
        }

        Flux<OpenConnectionTask> initialFlux  = Flux.fromIterable(
            mapSnapshot
                .keySet()
                .stream()
                .map(endpoint -> mapSnapshot.get(endpoint).get(0))
                .collect(Collectors.toList()));

        return Flux.from(openConnectionsTaskSink.asFlux())
                .mergeWith(initialFlux)
                .publishOn(CosmosSchedulers.OPEN_CONNECTIONS_BOUNDED_ELASTIC)
                .onErrorResume(throwable -> {
                    logger.warn("An error occurred with proactiveOpenConnectionsProcessor, re-initializing open connections sink", throwable);
                    this.reInstantiateOpenConnectionsPublisherAndSubscribe(false);
                    return Mono.empty();
                })
                .parallel(concurrencyConfiguration.openConnectionTaskEmissionConcurrency)
                .runOn(CosmosSchedulers.OPEN_CONNECTIONS_BOUNDED_ELASTIC)
                .flatMap(openConnectionTask -> {

                    RntbdEndpoint endpoint = getOrCreateEndpoint(openConnectionTask);

                    return Flux.zip(Mono.just(openConnectionTask), openConnectionsHandler.openConnections(
                                    openConnectionTask.getCollectionRid(),
                                    Arrays.asList(endpoint),
                                    openConnectionTask.getMinConnectionsRequiredForEndpoint()))
                            .onErrorResume(throwable -> {
                                logger.warn("An error occurred in proactiveOpenConnectionsProcessor", throwable);
                                return Flux.empty();
                            });
                }, true, concurrencyConfiguration.openConnectionExecutionConcurrency)
                .flatMap(openConnectionTaskToResponse -> {
                    OpenConnectionTask openConnectionTask = openConnectionTaskToResponse.getT1();
                    OpenConnectionResponse openConnectionResponse = openConnectionTaskToResponse.getT2();

                    if (openConnectionResponse.isConnected() && openConnectionResponse.isOpenConnectionAttempted()) {
                        this.submitOpenConnectionWithinLoopInternal(openConnectionTask);
                        return Mono.just(openConnectionResponse);
                    }

                    // open connections handler has created the min. required connections for the endpoint
                    if (openConnectionResponse.isConnected() && !openConnectionResponse.isOpenConnectionAttempted()) {
                        // for the specific service endpoint, it has met the mini pool size requirements, so remove from the map
                        this.removeEndpointFromMonitor(openConnectionTask.getAddressUri().toString(), openConnectionResponse);
                        return Mono.just(openConnectionResponse);
                    }

                    return openConnectionTask
                            .getRetryPolicy()
                            .shouldRetry((Exception) openConnectionResponse.getException())
                            .flatMap(shouldRetryResult -> {
                                if (shouldRetryResult.shouldRetry) {
                                    return enqueueOpenConnectionTaskForRetry(openConnectionTask, shouldRetryResult)
                                            .onErrorResume(throwable -> {
                                                logger.warn("An error occurred in proactiveOpenConnectionsProcessor", throwable);
                                                return Mono.empty();
                                            });
                                }

                                this.removeEndpointFromMonitor(openConnectionTask.getAddressUri().toString(), openConnectionResponse);
                                return Mono.just(openConnectionResponse);
                            });
                }, true)
                .subscribe();
    }

    // There are two major kind tasks will be submitted
    // 1. Tasks from up caller -> in this case, before we enqueue a task we would want to check whether the endpoint has already in the map
    // 2. Tasks from existing flow -> for each endpoint, each time we will only 1 connection, if the connection count < the mini connection requirements,then re-queue.
    // for this case, then there is no need to validate whether the endpoint exists
    //
    // Using synchronized here to reduce the Sinks.EmitResult.FAIL_NON_SERIALIZED errors.
    private synchronized void submitOpenConnectionWithinLoopInternal(OpenConnectionTask openConnectionTask) {
        openConnectionsTaskSink.emitNext(openConnectionTask, serializedEmitFailureHandler);
    }

    private RntbdEndpoint getOrCreateEndpoint(OpenConnectionTask openConnectionTask) {

        RntbdEndpoint endpoint = this.endpointProvider.createIfAbsent(
                openConnectionTask.getServiceEndpoint(),
                openConnectionTask.getAddressUri(),
                this,
                openConnectionTask.getMinConnectionsRequiredForEndpoint());

        endpoint.setMinChannelsRequired(Math.max(openConnectionTask.getMinConnectionsRequiredForEndpoint(),
                endpoint.getMinChannelsRequired()));

        return endpoint;
    }

    private void removeEndpointFromMonitor(String addressUriString, OpenConnectionResponse openConnectionResponse) {
        List<OpenConnectionTask> openConnectionTasks = this.endpointsUnderMonitorMap.remove(addressUriString);

        logger.debug("Open connections completed for endpoint : {}, no. of connections opened : {}", addressUriString, openConnectionResponse.getOpenConnectionCountToEndpoint());

        if (openConnectionTasks != null && !openConnectionTasks.isEmpty()) {
            for (OpenConnectionTask connectionTask : openConnectionTasks) {
                connectionTask.complete(openConnectionResponse);
            }
        }
    }

    private synchronized void reInstantiateOpenConnectionsPublisherAndSubscribe(boolean shouldForceDefensiveOpenConnections) {
        if (shouldForceDefensiveOpenConnections) {
            logger.debug("Force defensive opening of connections");
            this.forceDefensiveOpenConnections();
        }

        // If this is not the first time we are initiating the publisher
        // then we are going to dispose the previous one
        if (this.openConnectionBackgroundTask != null) {
            this.openConnectionBackgroundTask.dispose();
        }
        this.openConnectionBackgroundTask = this.getBackgroundOpenConnectionsPublisher();
    }

    private Mono<OpenConnectionResponse> enqueueOpenConnectionTaskForRetry(
            OpenConnectionTask openConnectionTask,
            ShouldRetryResult retryResult) {
        if (retryResult.backOffTime == Duration.ZERO || retryResult.backOffTime == null) {
            this.submitOpenConnectionWithinLoopInternal(openConnectionTask);
            return Mono.empty();
        } else {
            return Mono
                    .delay(retryResult.backOffTime)
                    .flatMap(ignore -> {
                        this.submitOpenConnectionWithinLoopInternal(openConnectionTask);
                        return Mono.empty();
                    });
        }
    }

    // when the flux associated with openConnectionsTaskSink is cancelled
    // this method provides for a way to resume emitting pushed tasks to
    // the sink
    private void instantiateOpenConnectionsPublisher() {
        logger.debug("Re-instantiate open connections task sink");
        openConnectionsTaskSink = Sinks.many().multicast().onBackpressureBuffer(OPEN_CONNECTION_SINK_BUFFER_SIZE);
    }

    private void forceDefensiveOpenConnections() {
        if (aggressivenessHint.get() == ConnectionOpenFlowAggressivenessHint.AGGRESSIVE) {
            aggressivenessHint.set(ConnectionOpenFlowAggressivenessHint.DEFENSIVE);
        }
    }

    private void completeSink(Sinks.Many<OpenConnectionTask> sink) {
        Sinks.EmitResult completeEmitResult = sink.tryEmitComplete();

        if (completeEmitResult == Sinks.EmitResult.OK) {
            logger.debug("Sink completed.");
        } else if (completeEmitResult == Sinks.EmitResult.FAIL_CANCELLED ||
                completeEmitResult == Sinks.EmitResult.FAIL_TERMINATED) {
            logger.debug("Sink already completed, EmitResult: {}", completeEmitResult);
        } else {
            logger.warn("Sink completion failed, EmitResult: {}", completeEmitResult);
        }
    }

    private static class ConcurrencyConfiguration {
        final int openConnectionTaskEmissionConcurrency;
        final int openConnectionExecutionConcurrency;

        public ConcurrencyConfiguration(int openConnectionTaskEmissionConcurrency, int openConnectionExecutionConcurrency) {
            this.openConnectionTaskEmissionConcurrency = openConnectionTaskEmissionConcurrency;
            this.openConnectionExecutionConcurrency = openConnectionExecutionConcurrency;
        }
    }

    private static class SerializedEmitFailureHandler implements Sinks.EmitFailureHandler {

        @Override
        public boolean onEmitFailure(SignalType signalType, Sinks.EmitResult emitResult) {
            if (emitResult.equals(Sinks.EmitResult.FAIL_NON_SERIALIZED) || emitResult.equals(Sinks.EmitResult.FAIL_OVERFLOW)) {
                logger.debug("SerializedEmitFailureHandler.onEmitFailure - Signal:{}, Result: {}", signalType, emitResult);

                return true;
            }

            logger.debug("SerializedEmitFailureHandler.onEmitFailure - Signal:{}, Result: {}", signalType, emitResult);
            return false;
        }
    }

    private enum ConnectionOpenFlowAggressivenessHint {
        AGGRESSIVE, DEFENSIVE
    }
}<|MERGE_RESOLUTION|>--- conflicted
+++ resolved
@@ -45,12 +45,9 @@
     private final ReentrantReadWriteLock.WriteLock endpointsUnderMonitorMapWriteLock;
     private final ReentrantReadWriteLock.ReadLock endpointsUnderMonitorMapReadLock;
     private final Set<String> containersUnderOpenConnectionAndInitCaches;
-<<<<<<< HEAD
-    private final Set<String> addressUrisAsStringToExcludeFromOpenConnection;
-=======
     private final Map<String, Set<String>> collectionRidsAndUrisUnderOpenConnectionAndInitCaches;
     private final Set<String> addressUrisUnderOpenConnectionsAndInitCaches;
->>>>>>> fe795f9f
+    private final Set<String> addressUrisAsStringToExcludeFromOpenConnection;
     private final Object containersUnderOpenConnectionAndInitCachesLock;
     private final AtomicReference<ConnectionOpenFlowAggressivenessHint> aggressivenessHint;
     private final AtomicReference<Boolean> isClosed = new AtomicReference<>(false);
@@ -72,12 +69,9 @@
         this.endpointProvider = endpointProvider;
         this.serializedEmitFailureHandler = new SerializedEmitFailureHandler();
         this.containersUnderOpenConnectionAndInitCaches = ConcurrentHashMap.newKeySet();
-<<<<<<< HEAD
-        this.addressUrisAsStringToExcludeFromOpenConnection = ConcurrentHashMap.newKeySet();
-=======
         this.collectionRidsAndUrisUnderOpenConnectionAndInitCaches = new ConcurrentHashMap<>();
         this.addressUrisUnderOpenConnectionsAndInitCaches = ConcurrentHashMap.newKeySet();
->>>>>>> fe795f9f
+        this.addressUrisAsStringToExcludeFromOpenConnection = ConcurrentHashMap.newKeySet();
         this.containersUnderOpenConnectionAndInitCachesLock = new Object();
 
         concurrencySettings.put(
@@ -149,6 +143,16 @@
         // is taken when an endpoint is used by different containers
         // and each container has a different min connection required setting for the endpoint
         getOrCreateEndpoint(openConnectionTask);
+    }
+
+    // There are two major kind tasks will be submitted
+    // 1. Tasks from up caller -> in this case, before we enqueue a task we would want to check whether the endpoint has already in the map
+    // 2. Tasks from existing flow -> for each endpoint, each time we will only 1 connection, if the connection count < the mini connection requirements,then re-queue.
+    // for this case, then there is no need to validate whether the endpoint exists
+    //
+    // Using synchronized here to reduce the Sinks.EmitResult.FAIL_NON_SERIALIZED errors.
+    private synchronized void submitOpenConnectionWithinLoopInternal(OpenConnectionTask openConnectionTask) {
+        openConnectionsTaskSink.emitNext(openConnectionTask, serializedEmitFailureHandler);
     }
 
     @Override
@@ -209,18 +213,10 @@
             }
         }
     }
-    
+
     public void recordCollectionRidsAndUrisUnderOpenConnectionsAndInitCaches(String collectionRid, List<String> addressUrisAsString) {
         this.collectionRidsAndUrisUnderOpenConnectionAndInitCaches.compute(collectionRid, (ignore, urisAsString) -> {
 
-<<<<<<< HEAD
-    public void excludeAddressUriForOpenConnections(String addressUriAsString) {
-        this.addressUrisAsStringToExcludeFromOpenConnection.add(addressUriAsString);
-    }
-
-    public void includeAddressUriForOpenConnections(String addressUriAsString) {
-        this.addressUrisAsStringToExcludeFromOpenConnection.remove(addressUriAsString);
-=======
             if (urisAsString == null) {
                 urisAsString = new HashSet<>(addressUrisAsString);
             } else {
@@ -239,7 +235,6 @@
 
     public boolean isCollectionRidUnderOpenConnectionsFlow(String collectionRid) {
         return this.collectionRidsAndUrisUnderOpenConnectionAndInitCaches.containsKey(collectionRid);
->>>>>>> fe795f9f
     }
 
     private Disposable getBackgroundOpenConnectionsPublisher() {
