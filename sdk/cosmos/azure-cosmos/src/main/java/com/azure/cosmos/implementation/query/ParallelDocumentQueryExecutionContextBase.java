// Copyright (c) Microsoft Corporation. All rights reserved.
// Licensed under the MIT License.
package com.azure.cosmos.implementation.query;

import com.azure.cosmos.BridgeInternal;
import com.azure.cosmos.CosmosClientException;
import com.azure.cosmos.FeedOptions;
import com.azure.cosmos.FeedResponse;
import com.azure.cosmos.PartitionKey;
import com.azure.cosmos.Resource;
import com.azure.cosmos.SqlQuerySpec;
import com.azure.cosmos.implementation.DocumentClientRetryPolicy;
import com.azure.cosmos.implementation.HttpConstants;
import com.azure.cosmos.implementation.PartitionKeyRange;
import com.azure.cosmos.implementation.ResourceType;
import com.azure.cosmos.implementation.RxDocumentServiceRequest;
import com.azure.cosmos.implementation.Strings;
import com.azure.cosmos.implementation.routing.Range;
import org.slf4j.Logger;
import org.slf4j.LoggerFactory;
import reactor.core.publisher.Flux;
import reactor.core.publisher.Mono;

import java.util.ArrayList;
import java.util.HashMap;
import java.util.List;
import java.util.Map;
import java.util.UUID;
import java.util.concurrent.Callable;
import java.util.function.Function;

/**
 * While this class is public, but it is not part of our published public APIs.
 * This is meant to be internally used only by our sdk.
 */
public abstract class ParallelDocumentQueryExecutionContextBase<T extends Resource>
        extends DocumentQueryExecutionContextBase<T> implements IDocumentQueryExecutionComponent<T> {

    protected final Logger logger;
    protected final List<DocumentProducer<T>> documentProducers;
    protected final List<PartitionKeyRange> partitionKeyRanges;
    protected final SqlQuerySpec querySpec;
    protected int pageSize;
    protected int top = -1;

    protected ParallelDocumentQueryExecutionContextBase(IDocumentQueryClient client,
            List<PartitionKeyRange> partitionKeyRanges, ResourceType resourceTypeEnum, Class<T> resourceType,
            SqlQuerySpec query, FeedOptions feedOptions, String resourceLink, String rewrittenQuery,
            boolean isContinuationExpected, boolean getLazyFeedResponse, UUID correlatedActivityId) {
        super(client, resourceTypeEnum, resourceType, query, feedOptions, resourceLink, getLazyFeedResponse,
                correlatedActivityId);

        logger = LoggerFactory.getLogger(this.getClass());
        documentProducers = new ArrayList<>();

        this.partitionKeyRanges = partitionKeyRanges;

        if (!Strings.isNullOrEmpty(rewrittenQuery)) {
            this.querySpec = new SqlQuerySpec(rewrittenQuery, super.query.getParameters());
        } else {
            this.querySpec = super.query;
        }
    }

<<<<<<< HEAD
    protected Mono<Void> initialize(String collectionRid,
                                    Map<PartitionKeyRange, String> partitionKeyRangeToContinuationTokenMap, int initialPageSize,
                                    SqlQuerySpec querySpecForInit) {
        return createCommonHeadersAsync(this.getFeedOptions(null, null)).doOnSuccess(commonRequestHeaders -> {
            this.pageSize = initialPageSize;

            for (PartitionKeyRange targetRange : partitionKeyRangeToContinuationTokenMap.keySet()) {
                TriFunction<PartitionKeyRange, String, Integer, RxDocumentServiceRequest> createRequestFunc = (partitionKeyRange,
                                                                                                               continuationToken, pageSize) -> {
                    Map<String, String> headers = new HashMap<>(commonRequestHeaders);
                    headers.put(HttpConstants.HttpHeaders.CONTINUATION, continuationToken);
                    headers.put(HttpConstants.HttpHeaders.PAGE_SIZE, Strings.toString(pageSize));
                    if (feedOptions.partitionKey() != null && feedOptions.partitionKey() != PartitionKey.NONE) {
                        headers.put(HttpConstants.HttpHeaders.PARTITION_KEY,
                            BridgeInternal.getPartitionKeyInternal(feedOptions.partitionKey()).toJson());
                    }
                    return this.createDocumentServiceRequest(headers, querySpecForInit, partitionKeyRange, collectionRid);
                };

                Function<RxDocumentServiceRequest, Flux<FeedResponse<T>>> executeFunc = (request) -> {
                    return this.executeRequestAsync(request).flux();
                };

                DocumentProducer<T> dp = createDocumentProducer(collectionRid, targetRange,
=======
    protected void initialize(String collectionRid,
            Map<PartitionKeyRange, String> partitionKeyRangeToContinuationTokenMap, int initialPageSize,
            SqlQuerySpec querySpecForInit) {
        this.pageSize = initialPageSize;
        Map<String, String> commonRequestHeaders = createCommonHeadersAsync(this.getFeedOptions(null, null));

        for (PartitionKeyRange targetRange : partitionKeyRangeToContinuationTokenMap.keySet()) {
            TriFunction<PartitionKeyRange, String, Integer, RxDocumentServiceRequest> createRequestFunc = (partitionKeyRange,
                                                                                                     continuationToken, pageSize) -> {
                Map<String, String> headers = new HashMap<>(commonRequestHeaders);
                headers.put(HttpConstants.HttpHeaders.CONTINUATION, continuationToken);
                headers.put(HttpConstants.HttpHeaders.PAGE_SIZE, Strings.toString(pageSize));
                if (feedOptions.partitionKey() != null && feedOptions.partitionKey() != PartitionKey.NONE) {
                    headers.put(HttpConstants.HttpHeaders.PARTITION_KEY,
                                BridgeInternal.getPartitionKeyInternal(feedOptions.partitionKey()).toJson());
                }
                return this.createDocumentServiceRequest(headers, querySpecForInit, partitionKeyRange, collectionRid);
            };

            Function<RxDocumentServiceRequest, Mono<FeedResponse<T>>> executeFunc = (request) -> {
                return this.executeRequestAsync(request);
            };

            DocumentProducer<T> dp = createDocumentProducer(collectionRid, targetRange,
>>>>>>> 8494bff7
                    partitionKeyRangeToContinuationTokenMap.get(targetRange), initialPageSize, feedOptions,
                    querySpecForInit, commonRequestHeaders, createRequestFunc, executeFunc,
                    () -> client.getResetSessionTokenRetryPolicy().getRequestPolicy());

                documentProducers.add(dp);
        }
        }).then();
    }

    protected <TContinuationToken> int FindTargetRangeAndExtractContinuationTokens(
            List<PartitionKeyRange> partitionKeyRanges, Range<String> range) throws CosmosClientException {
        if (partitionKeyRanges == null) {
            throw new IllegalArgumentException("partitionKeyRanges can not be null.");
        }

        if (partitionKeyRanges.size() < 1) {
            throw new IllegalArgumentException("partitionKeyRanges must have atleast one element.");
        }

        for (PartitionKeyRange partitionKeyRange : partitionKeyRanges) {
            if (partitionKeyRange == null) {
                throw new IllegalArgumentException("partitionKeyRanges can not have null elements.");
            }
        }

        // Find the minimum index.
        PartitionKeyRange needle = new PartitionKeyRange(/* id */ null, range.getMin(), range.getMax());
        int minIndex;
        for (minIndex = 0; minIndex < partitionKeyRanges.size(); minIndex++) {
            if (needle.getMinInclusive().equals(partitionKeyRanges.get(minIndex).getMinInclusive())) {
                break;
            }
        }

        if (minIndex == partitionKeyRanges.size()) {
            throw BridgeInternal.createCosmosClientException(HttpConstants.StatusCodes.BADREQUEST,
                    String.format("Could not find partition key range for continuation token: {0}", needle));
        }

        return minIndex;
    }

    abstract protected DocumentProducer<T> createDocumentProducer(String collectionRid, PartitionKeyRange targetRange,
            String initialContinuationToken, int initialPageSize, FeedOptions feedOptions, SqlQuerySpec querySpecForInit,
            Map<String, String> commonRequestHeaders,
            TriFunction<PartitionKeyRange, String, Integer, RxDocumentServiceRequest> createRequestFunc,
            Function<RxDocumentServiceRequest, Mono<FeedResponse<T>>> executeFunc,
            Callable<DocumentClientRetryPolicy> createRetryPolicyFunc);

    @Override
    abstract public Flux<FeedResponse<T>> drainAsync(int maxPageSize);

    public void setTop(int newTop) {
        this.top = newTop;

        for (DocumentProducer<T> producer : this.documentProducers) {
            producer.top = newTop;
        }
    }
}<|MERGE_RESOLUTION|>--- conflicted
+++ resolved
@@ -62,7 +62,6 @@
         }
     }
 
-<<<<<<< HEAD
     protected Mono<Void> initialize(String collectionRid,
                                     Map<PartitionKeyRange, String> partitionKeyRangeToContinuationTokenMap, int initialPageSize,
                                     SqlQuerySpec querySpecForInit) {
@@ -82,37 +81,11 @@
                     return this.createDocumentServiceRequest(headers, querySpecForInit, partitionKeyRange, collectionRid);
                 };
 
-                Function<RxDocumentServiceRequest, Flux<FeedResponse<T>>> executeFunc = (request) -> {
-                    return this.executeRequestAsync(request).flux();
+                Function<RxDocumentServiceRequest, Mono<FeedResponse<T>>> executeFunc = (request) -> {
+                    return this.executeRequestAsync(request);
                 };
 
                 DocumentProducer<T> dp = createDocumentProducer(collectionRid, targetRange,
-=======
-    protected void initialize(String collectionRid,
-            Map<PartitionKeyRange, String> partitionKeyRangeToContinuationTokenMap, int initialPageSize,
-            SqlQuerySpec querySpecForInit) {
-        this.pageSize = initialPageSize;
-        Map<String, String> commonRequestHeaders = createCommonHeadersAsync(this.getFeedOptions(null, null));
-
-        for (PartitionKeyRange targetRange : partitionKeyRangeToContinuationTokenMap.keySet()) {
-            TriFunction<PartitionKeyRange, String, Integer, RxDocumentServiceRequest> createRequestFunc = (partitionKeyRange,
-                                                                                                     continuationToken, pageSize) -> {
-                Map<String, String> headers = new HashMap<>(commonRequestHeaders);
-                headers.put(HttpConstants.HttpHeaders.CONTINUATION, continuationToken);
-                headers.put(HttpConstants.HttpHeaders.PAGE_SIZE, Strings.toString(pageSize));
-                if (feedOptions.partitionKey() != null && feedOptions.partitionKey() != PartitionKey.NONE) {
-                    headers.put(HttpConstants.HttpHeaders.PARTITION_KEY,
-                                BridgeInternal.getPartitionKeyInternal(feedOptions.partitionKey()).toJson());
-                }
-                return this.createDocumentServiceRequest(headers, querySpecForInit, partitionKeyRange, collectionRid);
-            };
-
-            Function<RxDocumentServiceRequest, Mono<FeedResponse<T>>> executeFunc = (request) -> {
-                return this.executeRequestAsync(request);
-            };
-
-            DocumentProducer<T> dp = createDocumentProducer(collectionRid, targetRange,
->>>>>>> 8494bff7
                     partitionKeyRangeToContinuationTokenMap.get(targetRange), initialPageSize, feedOptions,
                     querySpecForInit, commonRequestHeaders, createRequestFunc, executeFunc,
                     () -> client.getResetSessionTokenRetryPolicy().getRequestPolicy());
