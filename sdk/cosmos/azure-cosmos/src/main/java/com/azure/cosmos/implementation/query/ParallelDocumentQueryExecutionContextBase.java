--- conflicted
+++ resolved
@@ -11,12 +11,9 @@
 import com.azure.cosmos.implementation.ResourceType;
 import com.azure.cosmos.implementation.RxDocumentServiceRequest;
 import com.azure.cosmos.implementation.Strings;
-import com.azure.cosmos.implementation.Utils;
 import com.azure.cosmos.implementation.feedranges.FeedRangeEpkImpl;
 import com.azure.cosmos.implementation.routing.PartitionKeyInternal;
-import com.azure.cosmos.implementation.routing.Range;
 import com.azure.cosmos.models.CosmosQueryRequestOptions;
-import com.azure.cosmos.models.FeedRange;
 import com.azure.cosmos.models.FeedResponse;
 import com.azure.cosmos.models.PartitionKey;
 import com.azure.cosmos.models.SqlQuerySpec;
@@ -26,14 +23,12 @@
 import reactor.core.publisher.Mono;
 
 import java.util.ArrayList;
-import java.util.Comparator;
 import java.util.HashMap;
 import java.util.List;
 import java.util.Map;
 import java.util.UUID;
 import java.util.concurrent.Callable;
 import java.util.function.Function;
-import java.util.stream.Collectors;
 
 /**
  * While this class is public, but it is not part of our published public APIs.
@@ -82,18 +77,9 @@
                     partitionKeyInternal = BridgeInternal.getPartitionKeyInternal(cosmosQueryRequestOptions.getPartitionKey());
                     headers.put(HttpConstants.HttpHeaders.PARTITION_KEY, partitionKeyInternal.toJson());
                 }
-<<<<<<< HEAD
-                return this.createDocumentServiceRequest(
-                    headers,
-                    querySpecForInit,
-                    partitionKeyInternal,
-                    partitionKeyRange,
-                    collectionRid,
-                    cosmosQueryRequestOptions.getThroughputControlGroupName());
-=======
+
                 return this.createDocumentServiceRequestWithFeedRange(headers, querySpecForInit, partitionKeyInternal, feedRange,
-                                                         collectionRid);
->>>>>>> 54241f2e
+                                                         collectionRid, cosmosQueryRequestOptions.getThroughputControlGroupName());
             };
 
             Function<RxDocumentServiceRequest, Mono<FeedResponse<T>>> executeFunc = (request) -> {
@@ -156,14 +142,9 @@
                 return this.createDocumentServiceRequestWithFeedRange(headers,
                     querySpec,
                     null,
-<<<<<<< HEAD
-                    partitionKeyRange,
+                    feedRangeEpk,
                     collectionRid,
                     cosmosQueryRequestOptions.getThroughputControlGroupName());
-=======
-                    feedRangeEpk,
-                    collectionRid);
->>>>>>> 54241f2e
             };
 
             Function<RxDocumentServiceRequest, Mono<FeedResponse<T>>> executeFunc = (request) -> {
