--- conflicted
+++ resolved
@@ -34,13 +34,8 @@
 import static com.azure.cosmos.implementation.Utils.setContinuationTokenAndMaxItemCount;
 
 /**
-<<<<<<< HEAD
- * Provides a client-side logical representation of the Azure Cosmos database service. This asynchronous client is used
- * to configure and execute requests against the service.
-=======
  * Provides a client-side logical representation of the Azure Cosmos DB service.
  * This asynchronous client is used to configure and execute requests against the service.
->>>>>>> 2db931ca
  */
 @ServiceClient(
     builder = CosmosClientBuilder.class,
@@ -210,27 +205,15 @@
      * The {@link Mono} upon successful completion will contain a single cosmos database response with the created or
      * existing database.
      *
-<<<<<<< HEAD
-     * @param databaseSettings CosmosDatabaseProperties
-     * @return a {@link Mono} containing the cosmos database response with the created or existing database or an error.
-=======
      * @param databaseSettings CosmosDatabaseProperties.
      * @return a {@link Mono} containing the cosmos database response with the created or existing database or
      * an error.
->>>>>>> 2db931ca
      */
     Mono<CosmosDatabaseResponse> createDatabaseIfNotExists(CosmosDatabaseProperties databaseSettings) {
         return createDatabaseIfNotExistsInternal(getDatabase(databaseSettings.getId()));
     }
 
     /**
-<<<<<<< HEAD
-     * CREATE a Database if it does not already exist on the service The {@link Mono} upon successful completion will
-     * contain a single cosmos database response with the created or existing database.
-     *
-     * @param id the id of the database
-     * @return a {@link Mono} containing the cosmos database response with the created or existing database or an error
-=======
      * Create a Database if it does not already exist on the service.
      * <p>
      * The {@link Mono} upon successful completion will contain a single cosmos database response with the
@@ -239,7 +222,6 @@
      * @param id the id of the database.
      * @return a {@link Mono} containing the cosmos database response with the created or existing database or
      * an error.
->>>>>>> 2db931ca
      */
     public Mono<CosmosDatabaseResponse> createDatabaseIfNotExists(String id) {
         return createDatabaseIfNotExistsInternal(getDatabase(id));
@@ -298,27 +280,16 @@
      * @param options {@link CosmosDatabaseRequestOptions}.
      * @return an {@link Mono} containing the single cosmos database response with the created database or an error.
      */
-<<<<<<< HEAD
-    public Mono<CosmosAsyncDatabaseResponse> createDatabase(CosmosDatabaseProperties databaseSettings,
-        CosmosDatabaseRequestOptions options) {
-=======
     public Mono<CosmosDatabaseResponse> createDatabase(CosmosDatabaseProperties databaseSettings,
                                                        CosmosDatabaseRequestOptions options) {
->>>>>>> 2db931ca
         if (options == null) {
             options = new CosmosDatabaseRequestOptions();
         }
         Database wrappedDatabase = new Database();
         wrappedDatabase.setId(databaseSettings.getId());
         return asyncDocumentClient.createDatabase(wrappedDatabase, ModelBridgeInternal.toRequestOptions(options))
-<<<<<<< HEAD
-            .map(databaseResourceResponse -> ModelBridgeInternal.createCosmosAsyncDatabaseResponse(databaseResourceResponse,
-                this))
-            .single();
-=======
                    .map(databaseResourceResponse -> ModelBridgeInternal.createCosmosDatabaseResponse(databaseResourceResponse))
                    .single();
->>>>>>> 2db931ca
     }
 
     /**
@@ -358,15 +329,9 @@
      * @param options {@link CosmosDatabaseRequestOptions}.
      * @return an {@link Mono} containing the single cosmos database response with the created database or an error.
      */
-<<<<<<< HEAD
-    public Mono<CosmosAsyncDatabaseResponse> createDatabase(CosmosDatabaseProperties databaseSettings,
-        int throughput,
-        CosmosDatabaseRequestOptions options) {
-=======
     public Mono<CosmosDatabaseResponse> createDatabase(CosmosDatabaseProperties databaseSettings,
                                                        ThroughputProperties throughputProperties,
                                                        CosmosDatabaseRequestOptions options) {
->>>>>>> 2db931ca
         if (options == null) {
             options = new CosmosDatabaseRequestOptions();
         }
@@ -374,14 +339,8 @@
         Database wrappedDatabase = new Database();
         wrappedDatabase.setId(databaseSettings.getId());
         return asyncDocumentClient.createDatabase(wrappedDatabase, ModelBridgeInternal.toRequestOptions(options))
-<<<<<<< HEAD
-            .map(databaseResourceResponse -> ModelBridgeInternal.createCosmosAsyncDatabaseResponse(databaseResourceResponse,
-                this))
-            .single();
-=======
                    .map(databaseResourceResponse -> ModelBridgeInternal.createCosmosDatabaseResponse(databaseResourceResponse))
                    .single();
->>>>>>> 2db931ca
     }
 
     /**
