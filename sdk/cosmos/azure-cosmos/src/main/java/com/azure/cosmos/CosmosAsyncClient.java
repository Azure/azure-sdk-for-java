// Copyright (c) Microsoft Corporation. All rights reserved.
// Licensed under the MIT License.
package com.azure.cosmos;

import com.azure.core.annotation.ServiceClient;
import com.azure.core.credential.AzureKeyCredential;
import com.azure.core.credential.TokenCredential;
import com.azure.core.util.Context;
import com.azure.cosmos.implementation.ApiType;
import com.azure.cosmos.implementation.AsyncDocumentClient;
import com.azure.cosmos.implementation.Configs;
import com.azure.cosmos.implementation.ConnectionPolicy;
import com.azure.cosmos.implementation.Database;
import com.azure.cosmos.implementation.DiagnosticsProvider;
import com.azure.cosmos.implementation.HttpConstants;
import com.azure.cosmos.implementation.ImplementationBridgeHelpers;
import com.azure.cosmos.implementation.OperationType;
import com.azure.cosmos.implementation.Permission;
import com.azure.cosmos.implementation.RequestOptions;
import com.azure.cosmos.implementation.ResourceType;
import com.azure.cosmos.implementation.Strings;
import com.azure.cosmos.implementation.WriteRetryPolicy;
import com.azure.cosmos.implementation.clienttelemetry.ClientMetricsDiagnosticsHandler;
import com.azure.cosmos.implementation.clienttelemetry.ClientTelemetry;
import com.azure.cosmos.implementation.clienttelemetry.ClientTelemetryDiagnosticsHandler;
import com.azure.cosmos.implementation.clienttelemetry.ClientTelemetryMetrics;
import com.azure.cosmos.implementation.clienttelemetry.CosmosMeterOptions;
import com.azure.cosmos.implementation.clienttelemetry.MetricCategory;
import com.azure.cosmos.implementation.clienttelemetry.TagName;
import com.azure.cosmos.implementation.directconnectivity.rntbd.RntbdMetrics;
import com.azure.cosmos.implementation.faultinjection.IFaultInjectorProvider;
import com.azure.cosmos.implementation.throughputControl.config.ThroughputControlGroupInternal;
import com.azure.cosmos.models.CosmosAuthorizationTokenResolver;
import com.azure.cosmos.models.CosmosClientTelemetryConfig;
import com.azure.cosmos.models.CosmosContainerIdentity;
import com.azure.cosmos.models.CosmosDatabaseProperties;
import com.azure.cosmos.models.CosmosDatabaseRequestOptions;
import com.azure.cosmos.models.CosmosDatabaseResponse;
import com.azure.cosmos.models.CosmosEndToEndOperationLatencyPolicyConfig;
import com.azure.cosmos.models.CosmosMetricName;
import com.azure.cosmos.models.CosmosPermissionProperties;
import com.azure.cosmos.models.CosmosQueryRequestOptions;
import com.azure.cosmos.models.ModelBridgeInternal;
import com.azure.cosmos.models.SqlQuerySpec;
import com.azure.cosmos.models.ThroughputProperties;
import com.azure.cosmos.util.CosmosPagedFlux;
import com.azure.cosmos.util.UtilBridgeInternal;
import io.micrometer.core.instrument.MeterRegistry;
import io.micrometer.core.instrument.Tag;
import org.slf4j.Logger;
import org.slf4j.LoggerFactory;
import reactor.core.Exceptions;
import reactor.core.publisher.Flux;
import reactor.core.publisher.Mono;

import java.io.Closeable;
import java.net.URI;
import java.time.Duration;
import java.util.ArrayList;
import java.util.EnumSet;
import java.util.List;
import java.util.Objects;
import java.util.stream.Collectors;

import static com.azure.core.util.FluxUtil.withContext;
import static com.azure.cosmos.implementation.Utils.setContinuationTokenAndMaxItemCount;
import static com.azure.cosmos.implementation.guava25.base.Preconditions.checkNotNull;

/**
 * Provides a client-side logical representation of the Azure Cosmos DB service.
 * This asynchronous client is used to configure and execute requests against the service.
 */
@ServiceClient(
    builder = CosmosClientBuilder.class,
    isAsync = true)
public final class CosmosAsyncClient implements Closeable {
    private static final Logger logger = LoggerFactory.getLogger(CosmosAsyncClient.class);

    private static final CosmosClientTelemetryConfig DEFAULT_TELEMETRY_CONFIG = new CosmosClientTelemetryConfig();
    private static final ImplementationBridgeHelpers.CosmosQueryRequestOptionsHelper.CosmosQueryRequestOptionsAccessor queryOptionsAccessor =
        ImplementationBridgeHelpers.CosmosQueryRequestOptionsHelper.getCosmosQueryRequestOptionsAccessor();
    private static final ImplementationBridgeHelpers.FeedResponseHelper.FeedResponseAccessor feedResponseAccessor =
        ImplementationBridgeHelpers.FeedResponseHelper.getFeedResponseAccessor();
    private static final ImplementationBridgeHelpers.CosmosClientTelemetryConfigHelper.CosmosClientTelemetryConfigAccessor
        telemetryConfigAccessor = ImplementationBridgeHelpers
        .CosmosClientTelemetryConfigHelper
        .getCosmosClientTelemetryConfigAccessor();

    private final AsyncDocumentClient asyncDocumentClient;
    private final String serviceEndpoint;
    private final ConnectionPolicy connectionPolicy;
    private final ConsistencyLevel desiredConsistencyLevel;
    private final AzureKeyCredential credential;
    private final CosmosClientTelemetryConfig clientTelemetryConfig;
    private final DiagnosticsProvider diagnosticsProvider;
    private final Tag clientCorrelationTag;
    private final String accountTagValue;
    private final boolean clientMetricsEnabled;
    private final boolean isSendClientTelemetryToServiceEnabled;
    private final MeterRegistry clientMetricRegistrySnapshot;
    private final CosmosContainerProactiveInitConfig proactiveContainerInitConfig;
    private static final ImplementationBridgeHelpers.CosmosContainerIdentityHelper.CosmosContainerIdentityAccessor containerIdentityAccessor =
            ImplementationBridgeHelpers.CosmosContainerIdentityHelper.getCosmosContainerIdentityAccessor();
    private final ConsistencyLevel accountConsistencyLevel;
    private final WriteRetryPolicy nonIdempotentWriteRetryPolicy;
    private final CosmosEndToEndOperationLatencyPolicyConfig endToEndOperationLatencyPolicyConfig;

    CosmosAsyncClient(CosmosClientBuilder builder) {
        // Async Cosmos client wrapper
        Configs configs = builder.configs();
        this.serviceEndpoint = builder.getEndpoint();
        String keyOrResourceToken = builder.getKey();
        this.connectionPolicy = builder.getConnectionPolicy();
        this.desiredConsistencyLevel = builder.getConsistencyLevel();
        List<CosmosPermissionProperties> permissions = builder.getPermissions();
        CosmosAuthorizationTokenResolver cosmosAuthorizationTokenResolver = builder.getAuthorizationTokenResolver();
        this.credential = builder.getCredential();
        TokenCredential tokenCredential = builder.getTokenCredential();
        boolean sessionCapturingOverride = builder.isSessionCapturingOverrideEnabled();
        boolean enableTransportClientSharing = builder.isConnectionSharingAcrossClientsEnabled();
        this.proactiveContainerInitConfig = builder.getProactiveContainerInitConfig();
        this.nonIdempotentWriteRetryPolicy = builder.getNonIdempotentWriteRetryPolicy();
<<<<<<< HEAD
        this.endToEndOperationLatencyPolicyConfig = builder.getEndToEndOperationLatencyPolicyConfig();
=======
        CosmosE2EOperationRetryPolicyConfig endToEndOperationLatencyPolicyConfig = builder.getEndToEndOperationConfig();
>>>>>>> fde93191

        CosmosClientTelemetryConfig effectiveTelemetryConfig = telemetryConfigAccessor
            .createSnapshot(
                builder.getClientTelemetryConfig(),
                builder.isClientTelemetryEnabled());

        this.clientTelemetryConfig = effectiveTelemetryConfig;
        this.isSendClientTelemetryToServiceEnabled = telemetryConfigAccessor
            .isSendClientTelemetryToServiceEnabled(effectiveTelemetryConfig);
        boolean contentResponseOnWriteEnabled = builder.isContentResponseOnWriteEnabled();
        ApiType apiType = builder.apiType();
        String clientCorrelationId = telemetryConfigAccessor
            .getClientCorrelationId(effectiveTelemetryConfig);

        List<Permission> permissionList = new ArrayList<>();
        if (permissions != null) {
            permissionList =
                permissions
                    .stream()
                    .map(ModelBridgeInternal::getPermission)
                    .filter(Objects::nonNull)
                    .collect(Collectors.toList());
        }

        this.asyncDocumentClient = new AsyncDocumentClient.Builder()
                                       .withServiceEndpoint(this.serviceEndpoint)
                                       .withMasterKeyOrResourceToken(keyOrResourceToken)
                                       .withConnectionPolicy(this.connectionPolicy)
                                       .withConsistencyLevel(this.desiredConsistencyLevel)
                                       .withSessionCapturingOverride(sessionCapturingOverride)
                                       .withConfigs(configs)
                                       .withTokenResolver(cosmosAuthorizationTokenResolver)
                                       .withCredential(this.credential)
                                       .withTransportClientSharing(enableTransportClientSharing)
                                       .withContentResponseOnWriteEnabled(contentResponseOnWriteEnabled)
                                       .withTokenCredential(tokenCredential)
                                       .withState(builder.metadataCaches())
                                       .withPermissionFeed(permissionList)
                                       .withApiType(apiType)
                                       .withClientTelemetryConfig(this.clientTelemetryConfig)
                                       .withClientCorrelationId(clientCorrelationId)
<<<<<<< HEAD
                                       .withEndToEndOperationLatencyPolicyConfig(this.endToEndOperationLatencyPolicyConfig)
=======
                                       .withEndToEndOperationLatencyPolicyConfig(endToEndOperationLatencyPolicyConfig)
>>>>>>> fde93191
                                       .build();

        this.accountConsistencyLevel = this.asyncDocumentClient.getDefaultConsistencyLevelOfAccount();

        String effectiveClientCorrelationId = this.asyncDocumentClient.getClientCorrelationId();
        String machineId = this.asyncDocumentClient.getMachineId();
        if (!Strings.isNullOrWhiteSpace(machineId) && machineId.startsWith(ClientTelemetry.VM_ID_PREFIX)) {
            machineId = machineId.replace(ClientTelemetry.VM_ID_PREFIX, "vmId_");
            if (Strings.isNullOrWhiteSpace(effectiveClientCorrelationId)) {
                effectiveClientCorrelationId = machineId;
            } else {
                effectiveClientCorrelationId = String.format(
                    "%s_%s",
                    machineId,
                    effectiveClientCorrelationId);
            }
        }
        this.clientCorrelationTag = Tag.of(
            TagName.ClientCorrelationId.toString(),
            ClientTelemetryMetrics.escape(effectiveClientCorrelationId));

        this.clientMetricRegistrySnapshot = telemetryConfigAccessor
            .getClientMetricRegistry(effectiveTelemetryConfig);
        this.clientMetricsEnabled = clientMetricRegistrySnapshot != null;

        CosmosMeterOptions cpuMeterOptions = telemetryConfigAccessor
            .getMeterOptions(effectiveTelemetryConfig, CosmosMetricName.SYSTEM_CPU);
        CosmosMeterOptions memoryMeterOptions = telemetryConfigAccessor
            .getMeterOptions(effectiveTelemetryConfig, CosmosMetricName.SYSTEM_MEMORY_FREE);


        if (clientMetricRegistrySnapshot != null) {
            ClientTelemetryMetrics.add(clientMetricRegistrySnapshot, cpuMeterOptions, memoryMeterOptions);
        }
        this.accountTagValue = URI.create(this.serviceEndpoint).getHost().replace(
            ".documents.azure.com", ""
        );

        if (this.clientMetricsEnabled) {
            telemetryConfigAccessor.setClientCorrelationTag(
                effectiveTelemetryConfig,
                this.clientCorrelationTag );
            telemetryConfigAccessor.setAccountName(
                effectiveTelemetryConfig,
                this.accountTagValue
            );

            telemetryConfigAccessor.addDiagnosticsHandler(
                effectiveTelemetryConfig,
                new ClientMetricsDiagnosticsHandler(this)
            );
        }

        if (this.isSendClientTelemetryToServiceEnabled) {
            telemetryConfigAccessor.setClientTelemetry(
                effectiveTelemetryConfig,
                asyncDocumentClient.getClientTelemetry()
            );

            telemetryConfigAccessor.addDiagnosticsHandler(
                effectiveTelemetryConfig,
                new ClientTelemetryDiagnosticsHandler(effectiveTelemetryConfig)
            );
        }

        this.diagnosticsProvider = new DiagnosticsProvider(
            effectiveTelemetryConfig,
            effectiveClientCorrelationId,
            this.getUserAgent(),
            this.connectionPolicy.getConnectionMode());
    }

    AsyncDocumentClient getContextClient() {
        return this.asyncDocumentClient;
    }

    /**
     * Monitor Cosmos client performance and resource utilization using the specified meter registry.
     *
     * @param registry meter registry to use for performance monitoring.
     */
    static void setMonitorTelemetry(MeterRegistry registry) {
        RntbdMetrics.add(registry);
    }

    /**
     * Get the service endpoint.
     *
     * @return the service endpoint.
     */
    String getServiceEndpoint() {
        return serviceEndpoint;
    }

    /**
     * Get the connection policy.
     *
     * @return {@link ConnectionPolicy}.
     */
    ConnectionPolicy getConnectionPolicy() {
        return connectionPolicy;
    }

    AsyncDocumentClient getDocClientWrapper() {
        return asyncDocumentClient;
    }

    /**
     * Gets the azure key credential.
     *
     * @return azure key credential.
     */
    AzureKeyCredential credential() {
        return credential;
    }

    /***
     * Get the client telemetry config.
     *
     * @return the {@link CosmosClientTelemetryConfig}.
     */
    CosmosClientTelemetryConfig getClientTelemetryConfig() {
        return this.clientTelemetryConfig;
    }

    /**
     * CREATE a Database if it does not already exist on the service.
     * <br/>
     * The {@link Mono} upon successful completion will contain a single cosmos database response with the
     * created or existing database.
     *
     * @param databaseProperties CosmosDatabaseProperties.
     * @return a {@link Mono} containing the cosmos database response with the created or existing database or
     * an error.
     */
    public Mono<CosmosDatabaseResponse> createDatabaseIfNotExists(CosmosDatabaseProperties databaseProperties) {
        return withContext(context -> createDatabaseIfNotExistsInternal(getDatabase(databaseProperties.getId()),
            null, context));
    }

    /**
     * Create a Database if it does not already exist on the service.
     * <br/>
     * The {@link Mono} upon successful completion will contain a single cosmos database response with the
     * created or existing database.
     *
     * @param id the id of the database.
     * @return a {@link Mono} containing the cosmos database response with the created or existing database or
     * an error.
     */
    public Mono<CosmosDatabaseResponse> createDatabaseIfNotExists(String id) {
        return withContext(context -> createDatabaseIfNotExistsInternal(getDatabase(id), null, context));
    }

    /**
     * Create a Database if it does not already exist on the service.
     * <br/>
     * The throughputProperties will only be used if the specified database
     * does not exist and therefor a new database will be created with throughputProperties.
     * <br/>
     * The {@link Mono} upon successful completion will contain a single cosmos database response with the
     * created or existing database.
     *
     * @param id the id.
     * @param throughputProperties the throughputProperties.
     * @return the mono.
     */
    public Mono<CosmosDatabaseResponse> createDatabaseIfNotExists(String id, ThroughputProperties throughputProperties) {
        return withContext(context -> createDatabaseIfNotExistsInternal(getDatabase(id),
            throughputProperties, context));
    }

    /**
     * Creates a database.
     * <br/>
     * After subscription the operation will be performed.
     * The {@link Mono} upon successful completion will contain a single resource response with the
     * created database.
     * In case of failure the {@link Mono} will error.
     *
     * @param databaseProperties {@link CosmosDatabaseProperties}.
     * @param options {@link CosmosDatabaseRequestOptions}.
     * @return an {@link Mono} containing the single cosmos database response with the created database or an error.
     */
    public Mono<CosmosDatabaseResponse> createDatabase(CosmosDatabaseProperties databaseProperties,
                                                       CosmosDatabaseRequestOptions options) {
        final CosmosDatabaseRequestOptions requestOptions = options == null ? new CosmosDatabaseRequestOptions() : options;
        Database wrappedDatabase = new Database();
        wrappedDatabase.setId(databaseProperties.getId());
        return withContext(context -> createDatabaseInternal(wrappedDatabase, requestOptions, context));
    }

    /**
     * Creates a database.
     * <br/>
     * After subscription the operation will be performed.
     * The {@link Mono} upon successful completion will contain a single resource response with the
     * created database.
     * In case of failure the {@link Mono} will error.
     *
     * @param databaseProperties {@link CosmosDatabaseProperties}.
     * @return an {@link Mono} containing the single cosmos database response with the created database or an error.
     */
    public Mono<CosmosDatabaseResponse> createDatabase(CosmosDatabaseProperties databaseProperties) {
        return createDatabase(databaseProperties, new CosmosDatabaseRequestOptions());
    }

    /**
     * Creates a database.
     * <br/>
     * After subscription the operation will be performed.
     * The {@link Mono} upon successful completion will contain a single resource response with the
     * created database.
     * In case of failure the {@link Mono} will error.
     *
     * @param id id of the database.
     * @return a {@link Mono} containing the single cosmos database response with the created database or an error.
     */
    public Mono<CosmosDatabaseResponse> createDatabase(String id) {
        return createDatabase(new CosmosDatabaseProperties(id), new CosmosDatabaseRequestOptions());
    }

    /**
     * Creates a database.
     * <br/>
     * After subscription the operation will be performed.
     * The {@link Mono} upon successful completion will contain a single resource response with the
     * created database.
     * In case of failure the {@link Mono} will error.
     *
     * @param databaseProperties {@link CosmosDatabaseProperties}.
     * @param throughputProperties the throughput properties for the database.
     * @param options {@link CosmosDatabaseRequestOptions}.
     * @return an {@link Mono} containing the single cosmos database response with the created database or an error.
     */
    public Mono<CosmosDatabaseResponse> createDatabase(CosmosDatabaseProperties databaseProperties,
                                                       ThroughputProperties throughputProperties,
                                                       CosmosDatabaseRequestOptions options) {
        if (options == null) {
            options = new CosmosDatabaseRequestOptions();
        }

        ModelBridgeInternal.setThroughputProperties(options, throughputProperties);
        Database wrappedDatabase = new Database();
        wrappedDatabase.setId(databaseProperties.getId());
        final CosmosDatabaseRequestOptions requestOptions = options;
        return withContext(context -> createDatabaseInternal(wrappedDatabase, requestOptions, context));
    }

    /**
     * Creates a database.
     * <br/>
     * After subscription the operation will be performed.
     * The {@link Mono} upon successful completion will contain a single resource response with the
     * created database.
     * In case of failure the {@link Mono} will error.
     *
     * @param databaseProperties {@link CosmosDatabaseProperties}.
     * @param throughputProperties the throughput properties for the database.
     * @return an {@link Mono} containing the single cosmos database response with the created database or an error.
     */
    public Mono<CosmosDatabaseResponse> createDatabase(CosmosDatabaseProperties databaseProperties, ThroughputProperties throughputProperties) {
        CosmosDatabaseRequestOptions options = new CosmosDatabaseRequestOptions();
        ModelBridgeInternal.setThroughputProperties(options, throughputProperties);
        return createDatabase(databaseProperties, options);
    }

    /**
     * Creates a database.
     *
     * @param id the id.
     * @param throughputProperties the throughputProperties.
     * @return the mono.
     */
    public Mono<CosmosDatabaseResponse> createDatabase(String id, ThroughputProperties throughputProperties) {
        CosmosDatabaseRequestOptions options = new CosmosDatabaseRequestOptions();
        ModelBridgeInternal.setThroughputProperties(options, throughputProperties);
        return createDatabase(new CosmosDatabaseProperties(id), options);
    }

    /**
     * Reads all databases.
     * <br/>
     * After subscription the operation will be performed.
     * The {@link CosmosPagedFlux} will contain one or several feed response of the read databases.
     * In case of failure the {@link CosmosPagedFlux} will error.
     *
     * @param options {@link CosmosQueryRequestOptions}
     * @return a {@link CosmosPagedFlux} containing one or several feed response pages of read databases or an error.
     */
    CosmosPagedFlux<CosmosDatabaseProperties> readAllDatabases(CosmosQueryRequestOptions options) {
        return UtilBridgeInternal.createCosmosPagedFlux(pagedFluxOptions -> {
            String spanName = "readAllDatabases";
            CosmosQueryRequestOptions nonNullOptions = options != null ? options : new CosmosQueryRequestOptions();
            String operationId = ImplementationBridgeHelpers
                .CosmosQueryRequestOptionsHelper
                .getCosmosQueryRequestOptionsAccessor()
                .getQueryNameOrDefault(nonNullOptions, spanName);
            pagedFluxOptions.setTracerInformation(
                spanName,
                null,
                null,
                operationId,
                OperationType.ReadFeed,
                ResourceType.Database,
                this,
                nonNullOptions.getConsistencyLevel(),
                this.getEffectiveDiagnosticsThresholds(queryOptionsAccessor.getDiagnosticsThresholds(nonNullOptions)));
            setContinuationTokenAndMaxItemCount(pagedFluxOptions, options);
            return getDocClientWrapper().readDatabases(options)
                .map(response ->
                    feedResponseAccessor.createFeedResponse(
                        ModelBridgeInternal.getCosmosDatabasePropertiesFromV2Results(response.getResults()),
                        response.getResponseHeaders(),
                        response.getCosmosDiagnostics()));
        });
    }

    /**
     * Reads all databases.
     * <br/>
     * After subscription the operation will be performed.
     * The {@link CosmosPagedFlux} will contain one or several feed response of the read databases.
     * In case of failure the {@link CosmosPagedFlux} will error.
     *
     * @return a {@link CosmosPagedFlux} containing one or several feed response pages of read databases or an error.
     */
    public CosmosPagedFlux<CosmosDatabaseProperties> readAllDatabases() {
        return readAllDatabases(new CosmosQueryRequestOptions());
    }


    /**
     * Query for databases.
     * <br/>
     * After subscription the operation will be performed.
     * The {@link CosmosPagedFlux} will contain one or several feed response of the read databases.
     * In case of failure the {@link CosmosPagedFlux} will error.
     *
     * @param query the query.
     * @param options the feed options.
     * @return a {@link CosmosPagedFlux} containing one or several feed response pages of read databases or an error.
     */
    public CosmosPagedFlux<CosmosDatabaseProperties> queryDatabases(String query, CosmosQueryRequestOptions options) {
        if (options == null) {
            options = new CosmosQueryRequestOptions();
        }

        return queryDatabasesInternal(new SqlQuerySpec(query), options);
    }

    /**
     * Query for databases.
     * <br/>
     * After subscription the operation will be performed.
     * The {@link CosmosPagedFlux} will contain one or several feed response of the read databases.
     * In case of failure the {@link CosmosPagedFlux} will error.
     *
     * @param querySpec the SQL query specification.
     * @param options the feed options.
     * @return a {@link CosmosPagedFlux} containing one or several feed response pages of read databases or an error.
     */
    public CosmosPagedFlux<CosmosDatabaseProperties> queryDatabases(SqlQuerySpec querySpec, CosmosQueryRequestOptions options) {
        if (options == null) {
            options = new CosmosQueryRequestOptions();
        }

        return queryDatabasesInternal(querySpec, options);
    }

    /**
     * Gets a database object without making a service call.
     *
     * @param id name of the database.
     * @return {@link CosmosAsyncDatabase}.
     */
    public CosmosAsyncDatabase getDatabase(String id) {
        return new CosmosAsyncDatabase(id, this);
    }

    /**
     * Close this {@link CosmosAsyncClient} instance and cleans up the resources.
     */
    @Override
    public void close() {
        if (this.clientMetricRegistrySnapshot != null) {
            ClientTelemetryMetrics.remove(this.clientMetricRegistrySnapshot);
        }
        asyncDocumentClient.close();
    }

    DiagnosticsProvider getDiagnosticsProvider() {
        return this.diagnosticsProvider;
    }

    /**
     * Enable throughput control group.
     *
     * @param group Throughput control group going to be enabled.
     * @param throughputQueryMono The throughput query mono.
     */
    void enableThroughputControlGroup(ThroughputControlGroupInternal group, Mono<Integer> throughputQueryMono) {
        checkNotNull(group, "Throughput control group cannot be null");
        this.asyncDocumentClient.enableThroughputControlGroup(group, throughputQueryMono);
    }

    /***
     * Configure fault injector provider.
     *
     * @param injectorProvider the injector provider.
     */
    void configureFaultInjectorProvider(IFaultInjectorProvider injectorProvider) {
        checkNotNull(injectorProvider, "Argument 'injectorProvider' can not be null");
        this.asyncDocumentClient.configureFaultInjectorProvider(injectorProvider);
    }

    /**
     * Create global throughput control config builder which will be used to build {@link GlobalThroughputControlConfig}.
     *
     * @param databaseId The database id of the control container.
     * @param containerId The container id of the control container.
     * @return A {@link GlobalThroughputControlConfigBuilder}.
     */
    public GlobalThroughputControlConfigBuilder createGlobalThroughputControlConfigBuilder(String databaseId, String containerId) {
        return new GlobalThroughputControlConfigBuilder(this, databaseId, containerId);
    }

    WriteRetryPolicy getNonIdempotentWriteRetryPolicy() {
        return this.nonIdempotentWriteRetryPolicy;
    }

    void openConnectionsAndInitCaches() {
        blockVoidFlux(asyncDocumentClient.submitOpenConnectionTasksAndInitCaches(proactiveContainerInitConfig));
    }

    void openConnectionsAndInitCaches(Duration aggressiveWarmupDuration) {
        Flux<Void> submitOpenConnectionTasksFlux = asyncDocumentClient.submitOpenConnectionTasksAndInitCaches(proactiveContainerInitConfig);
        blockVoidFlux(wrapSourceFluxAndSoftCompleteAfterTimeout(submitOpenConnectionTasksFlux, aggressiveWarmupDuration));
    }

    // this method is currently used to open connections when the client is being built
    // the goal is to switch b/w a blocking flow to non-blocking flow when it comes
    // to opening connections and at the same time to only block for some specified duration
    // the below method allows the original flux to continue opening connections
    // by not issuing a cancel on it, instead we wrap around the original flux
    // with a sink and block on the wrapping flux for the specified duration
    private Flux<Void> wrapSourceFluxAndSoftCompleteAfterTimeout(Flux<Void> source, Duration timeout) {
        return Flux.<Void>create(sink -> {
                    source.subscribe(t -> sink.next(t));
                })
                .take(timeout);
    }

    private void blockVoidFlux(Flux<Void> voidFlux) {
        try {
            voidFlux.blockLast();
        } catch (Exception ex) {
            // swallow exceptions here
            logger.warn("The void flux did not complete successfully", ex);
        }
    }

    private CosmosPagedFlux<CosmosDatabaseProperties> queryDatabasesInternal(
        SqlQuerySpec querySpec,
        CosmosQueryRequestOptions options){

        return UtilBridgeInternal.createCosmosPagedFlux(pagedFluxOptions -> {
            String spanName = "queryDatabases";
            CosmosQueryRequestOptions nonNullOptions = options != null ? options : new CosmosQueryRequestOptions();
            String operationId = ImplementationBridgeHelpers
                .CosmosQueryRequestOptionsHelper
                .getCosmosQueryRequestOptionsAccessor()
                .getQueryNameOrDefault(nonNullOptions, spanName);
            pagedFluxOptions.setTracerInformation(
                spanName,
                null,
                null,
                operationId,
                OperationType.Query,
                ResourceType.Database,
                this,
                nonNullOptions.getConsistencyLevel(),
                this.getEffectiveDiagnosticsThresholds(queryOptionsAccessor.getDiagnosticsThresholds(nonNullOptions)));
            setContinuationTokenAndMaxItemCount(pagedFluxOptions, options);
            return getDocClientWrapper().queryDatabases(querySpec, options)
                .map(response -> feedResponseAccessor.createFeedResponse(
                    ModelBridgeInternal.getCosmosDatabasePropertiesFromV2Results(response.getResults()),
                    response.getResponseHeaders(),
                    response.getCosmosDiagnostics()));
        });
    }


    private Mono<CosmosDatabaseResponse> createDatabaseIfNotExistsInternal(CosmosAsyncDatabase database,
                                                                           ThroughputProperties throughputProperties, Context context) {
        String spanName = "createDatabaseIfNotExists." + database.getId();
        Context nestedContext = context.addData(
            DiagnosticsProvider.COSMOS_CALL_DEPTH,
            DiagnosticsProvider.COSMOS_CALL_DEPTH_VAL);
        CosmosDatabaseRequestOptions options = new CosmosDatabaseRequestOptions();
        Mono<CosmosDatabaseResponse> responseMono = database.readInternal(new CosmosDatabaseRequestOptions(),
            nestedContext).onErrorResume(exception -> {
            final Throwable unwrappedException = Exceptions.unwrap(exception);
            if (unwrappedException instanceof CosmosException) {
                final CosmosException cosmosException = (CosmosException) unwrappedException;
                if (cosmosException.getStatusCode() == HttpConstants.StatusCodes.NOTFOUND) {

                    if (throughputProperties != null) {
                        ModelBridgeInternal.setThroughputProperties(options, throughputProperties);
                    }

                    Database wrappedDatabase = new Database();
                    wrappedDatabase.setId(database.getId());
                    return createDatabaseInternal(wrappedDatabase,
                        options, nestedContext);
                }
            }
            return Mono.error(unwrappedException);
        });

        RequestOptions requestOptions = ModelBridgeInternal.toRequestOptions(options);

        return this.diagnosticsProvider.traceEnabledCosmosResponsePublisher(
            responseMono,
            context,
            spanName,
            database.getId(),
            null,
            this,
            null,
            OperationType.Create,
            ResourceType.Database,
            this.getEffectiveDiagnosticsThresholds(requestOptions.getDiagnosticsThresholds()));
    }

    private Mono<CosmosDatabaseResponse> createDatabaseInternal(Database database, CosmosDatabaseRequestOptions options,
                                                             Context context) {
        String spanName = "createDatabase." + database.getId();
        RequestOptions requestOptions = ModelBridgeInternal.toRequestOptions(options);
        Mono<CosmosDatabaseResponse> responseMono = asyncDocumentClient.createDatabase(database, requestOptions)
            .map(ModelBridgeInternal::createCosmosDatabaseResponse)
            .single();
        return this.diagnosticsProvider
            .traceEnabledCosmosResponsePublisher(
                responseMono,
                context,
                spanName,
                database.getId(),
                null,
                this,
                null,
                OperationType.Create,
                ResourceType.Database,
                this.getEffectiveDiagnosticsThresholds(requestOptions.getDiagnosticsThresholds()));
    }

    private ConsistencyLevel getEffectiveConsistencyLevel(
        OperationType operationType,
        ConsistencyLevel desiredConsistencyLevelOfOperation) {

        if (operationType.isWriteOperation()) {
            return this.accountConsistencyLevel;
        }

        if (desiredConsistencyLevelOfOperation != null) {
            return desiredConsistencyLevelOfOperation;
        }

        if (this.desiredConsistencyLevel != null) {
            return desiredConsistencyLevel;
        }

        return this.accountConsistencyLevel;
    }

    CosmosDiagnosticsThresholds getEffectiveDiagnosticsThresholds(
        CosmosDiagnosticsThresholds operationLevelThresholds) {

        if (operationLevelThresholds != null) {
            return operationLevelThresholds;
        }


        if (this.clientTelemetryConfig == null) {
            return new CosmosDiagnosticsThresholds();
        }

        CosmosDiagnosticsThresholds clientLevelThresholds =
            telemetryConfigAccessor.getDiagnosticsThresholds(this.clientTelemetryConfig);

        return clientLevelThresholds != null ? clientLevelThresholds : new CosmosDiagnosticsThresholds();
    }

    CosmosEndToEndOperationLatencyPolicyConfig getEndToEndOperationLatencyPolicyConfig() {
        return endToEndOperationLatencyPolicyConfig;
    }

    boolean isTransportLevelTracingEnabled() {

        CosmosClientTelemetryConfig effectiveConfig = this.clientTelemetryConfig != null ?
            this.clientTelemetryConfig
            : DEFAULT_TELEMETRY_CONFIG;

        if (telemetryConfigAccessor.isLegacyTracingEnabled(effectiveConfig)) {
            return false;
        }

        if (this.getConnectionPolicy().getConnectionMode() != ConnectionMode.DIRECT) {
            return false;
        }

        return telemetryConfigAccessor.isTransportLevelTracingEnabled(effectiveConfig);
    }

    void recordOpenConnectionsAndInitCachesCompleted(List<CosmosContainerIdentity> cosmosContainerIdentities) {
        this.asyncDocumentClient.recordOpenConnectionsAndInitCachesCompleted(cosmosContainerIdentities);
    }

    void recordOpenConnectionsAndInitCachesStarted(List<CosmosContainerIdentity> cosmosContainerIdentities) {
        this.asyncDocumentClient.recordOpenConnectionsAndInitCachesStarted(cosmosContainerIdentities);
    }

    String getAccountTagValue() {
        return this.accountTagValue;
    }

    Tag getClientCorrelationTag() {
        return this.clientCorrelationTag;
    }

    String getUserAgent() {
        return this.asyncDocumentClient.getUserAgent();
    }

    ///////////////////////////////////////////////////////////////////////////////////////////
    // the following helper/accessor only helps to access this class outside of this package.//
    ///////////////////////////////////////////////////////////////////////////////////////////
    static void initialize() {
        ImplementationBridgeHelpers.CosmosAsyncClientHelper.setCosmosAsyncClientAccessor(
            new ImplementationBridgeHelpers.CosmosAsyncClientHelper.CosmosAsyncClientAccessor() {

                @Override
                public Tag getClientCorrelationTag(CosmosAsyncClient client) {
                    return client.getClientCorrelationTag();
                }

                @Override
                public String getAccountTagValue(CosmosAsyncClient client) {
                    return client.getAccountTagValue();
                }

                @Override
                public EnumSet<TagName> getMetricTagNames(CosmosAsyncClient client) {
                    return  telemetryConfigAccessor
                        .getMetricTagNames(client.clientTelemetryConfig);
                }

                @Override
                public EnumSet<MetricCategory> getMetricCategories(CosmosAsyncClient client) {
                    return  telemetryConfigAccessor
                        .getMetricCategories(client.clientTelemetryConfig);
                }

                @Override
                public boolean shouldEnableEmptyPageDiagnostics(CosmosAsyncClient client) {
                    return client.clientMetricsEnabled || client.isTransportLevelTracingEnabled();
                }

                @Override
                public boolean isSendClientTelemetryToServiceEnabled(CosmosAsyncClient client) {
                    return client.isSendClientTelemetryToServiceEnabled;
                }

                @Override
                public List<String> getPreferredRegions(CosmosAsyncClient client) {
                    return client.connectionPolicy.getPreferredRegions();
                }

                @Override
                public boolean isEndpointDiscoveryEnabled(CosmosAsyncClient client) {
                    return client.connectionPolicy.isEndpointDiscoveryEnabled();
                }

                @Override
                public CosmosMeterOptions getMeterOptions(CosmosAsyncClient client, CosmosMetricName name) {
                    return  telemetryConfigAccessor
                        .getMeterOptions(client.clientTelemetryConfig, name);
                }

                @Override
                public boolean isEffectiveContentResponseOnWriteEnabled(CosmosAsyncClient client,
                                                                        Boolean requestOptionsContentResponseEnabled) {
                    if (requestOptionsContentResponseEnabled != null) {
                        return requestOptionsContentResponseEnabled;
                    }

                    return client.asyncDocumentClient.isContentResponseOnWriteEnabled();
                }

                @Override
                public ConsistencyLevel getEffectiveConsistencyLevel(
                    CosmosAsyncClient client,
                    OperationType operationType,
                    ConsistencyLevel desiredConsistencyLevelOfOperation) {

                    return client.getEffectiveConsistencyLevel(operationType, desiredConsistencyLevelOfOperation);
                }

                @Override
                public CosmosDiagnosticsThresholds getEffectiveDiagnosticsThresholds(
                    CosmosAsyncClient client,
                    CosmosDiagnosticsThresholds operationLevelThresholds) {

                    return client.getEffectiveDiagnosticsThresholds(operationLevelThresholds);
                }

                @Override
                public DiagnosticsProvider getDiagnosticsProvider(CosmosAsyncClient client) {
                    return client.getDiagnosticsProvider();
                }
            }
        );
    }

    static { initialize(); }
}<|MERGE_RESOLUTION|>--- conflicted
+++ resolved
@@ -36,7 +36,6 @@
 import com.azure.cosmos.models.CosmosDatabaseProperties;
 import com.azure.cosmos.models.CosmosDatabaseRequestOptions;
 import com.azure.cosmos.models.CosmosDatabaseResponse;
-import com.azure.cosmos.models.CosmosEndToEndOperationLatencyPolicyConfig;
 import com.azure.cosmos.models.CosmosMetricName;
 import com.azure.cosmos.models.CosmosPermissionProperties;
 import com.azure.cosmos.models.CosmosQueryRequestOptions;
@@ -103,7 +102,6 @@
             ImplementationBridgeHelpers.CosmosContainerIdentityHelper.getCosmosContainerIdentityAccessor();
     private final ConsistencyLevel accountConsistencyLevel;
     private final WriteRetryPolicy nonIdempotentWriteRetryPolicy;
-    private final CosmosEndToEndOperationLatencyPolicyConfig endToEndOperationLatencyPolicyConfig;
 
     CosmosAsyncClient(CosmosClientBuilder builder) {
         // Async Cosmos client wrapper
@@ -120,11 +118,7 @@
         boolean enableTransportClientSharing = builder.isConnectionSharingAcrossClientsEnabled();
         this.proactiveContainerInitConfig = builder.getProactiveContainerInitConfig();
         this.nonIdempotentWriteRetryPolicy = builder.getNonIdempotentWriteRetryPolicy();
-<<<<<<< HEAD
-        this.endToEndOperationLatencyPolicyConfig = builder.getEndToEndOperationLatencyPolicyConfig();
-=======
         CosmosE2EOperationRetryPolicyConfig endToEndOperationLatencyPolicyConfig = builder.getEndToEndOperationConfig();
->>>>>>> fde93191
 
         CosmosClientTelemetryConfig effectiveTelemetryConfig = telemetryConfigAccessor
             .createSnapshot(
@@ -166,11 +160,7 @@
                                        .withApiType(apiType)
                                        .withClientTelemetryConfig(this.clientTelemetryConfig)
                                        .withClientCorrelationId(clientCorrelationId)
-<<<<<<< HEAD
-                                       .withEndToEndOperationLatencyPolicyConfig(this.endToEndOperationLatencyPolicyConfig)
-=======
                                        .withEndToEndOperationLatencyPolicyConfig(endToEndOperationLatencyPolicyConfig)
->>>>>>> fde93191
                                        .build();
 
         this.accountConsistencyLevel = this.asyncDocumentClient.getDefaultConsistencyLevelOfAccount();
@@ -764,10 +754,6 @@
         return clientLevelThresholds != null ? clientLevelThresholds : new CosmosDiagnosticsThresholds();
     }
 
-    CosmosEndToEndOperationLatencyPolicyConfig getEndToEndOperationLatencyPolicyConfig() {
-        return endToEndOperationLatencyPolicyConfig;
-    }
-
     boolean isTransportLevelTracingEnabled() {
 
         CosmosClientTelemetryConfig effectiveConfig = this.clientTelemetryConfig != null ?
