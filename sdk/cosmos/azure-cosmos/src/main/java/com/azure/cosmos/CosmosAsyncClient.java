--- conflicted
+++ resolved
@@ -201,19 +201,14 @@
      * @return a {@link Mono} containing the cosmos database response with the created or existing database or
      * an error.
      */
-<<<<<<< HEAD
-    public Mono<CosmosAsyncDatabaseResponse> createDatabaseIfNotExists(CosmosDatabaseProperties databaseSettings) {
+    public Mono<CosmosDatabaseResponse> createDatabaseIfNotExists(CosmosDatabaseProperties databaseProperties) {
         if(!getTracerProvider().isEnabled()) {
-            CosmosAsyncDatabase database = getDatabase(databaseSettings.getId());
+            CosmosAsyncDatabase database = getDatabase(databaseProperties.getId());
             return createDatabaseIfNotExistsInternal(database.read(), database);
         }
 
-        return withContext(context -> createDatabaseIfNotExistsInternal(getDatabase(databaseSettings.getId()),
+        return withContext(context -> createDatabaseIfNotExistsInternal(getDatabase(databaseProperties.getId()),
             context));
-=======
-    Mono<CosmosDatabaseResponse> createDatabaseIfNotExists(CosmosDatabaseProperties databaseProperties) {
-        return createDatabaseIfNotExistsInternal(getDatabase(databaseProperties.getId()));
->>>>>>> d2e5b91f
     }
 
     /**
@@ -226,32 +221,13 @@
      * @return a {@link Mono} containing the cosmos database response with the created or existing database or
      * an error.
      */
-<<<<<<< HEAD
-    public Mono<CosmosAsyncDatabaseResponse> createDatabaseIfNotExists(String id) {
+    public Mono<CosmosDatabaseResponse> createDatabaseIfNotExists(String id) {
         if(!getTracerProvider().isEnabled()) {
             CosmosAsyncDatabase database = getDatabase(id);
             return createDatabaseIfNotExistsInternal(database.read(), database);
         }
 
         return withContext(context -> createDatabaseIfNotExistsInternal(getDatabase(id), context));
-=======
-    public Mono<CosmosDatabaseResponse> createDatabaseIfNotExists(String id) {
-        return createDatabaseIfNotExistsInternal(getDatabase(id));
-    }
-
-    private Mono<CosmosDatabaseResponse> createDatabaseIfNotExistsInternal(CosmosAsyncDatabase database) {
-        return database.read().onErrorResume(exception -> {
-            final Throwable unwrappedException = Exceptions.unwrap(exception);
-            if (unwrappedException instanceof CosmosException) {
-                final CosmosException cosmosException = (CosmosException) unwrappedException;
-                if (cosmosException.getStatusCode() == HttpConstants.StatusCodes.NOTFOUND) {
-                    return createDatabase(new CosmosDatabaseProperties(database.getId()),
-                        new CosmosDatabaseRequestOptions());
-                }
-            }
-            return Mono.error(unwrappedException);
-        });
->>>>>>> d2e5b91f
     }
 
     /**
@@ -301,20 +277,13 @@
             options = new CosmosDatabaseRequestOptions();
         }
         Database wrappedDatabase = new Database();
-<<<<<<< HEAD
-        wrappedDatabase.setId(databaseSettings.getId());
+        wrappedDatabase.setId(databaseProperties.getId());
         if(!getTracerProvider().isEnabled()) {
             return createDatabaseInternal(wrappedDatabase, options);
         }
 
         final CosmosDatabaseRequestOptions requestOptions = options;
         return withContext(context -> createDatabaseInternal(wrappedDatabase, requestOptions, context));
-=======
-        wrappedDatabase.setId(databaseProperties.getId());
-        return asyncDocumentClient.createDatabase(wrappedDatabase, ModelBridgeInternal.toRequestOptions(options))
-                   .map(databaseResourceResponse -> ModelBridgeInternal.createCosmosDatabaseResponse(databaseResourceResponse))
-                   .single();
->>>>>>> d2e5b91f
     }
 
     /**
@@ -368,8 +337,7 @@
         }
         ModelBridgeInternal.setThroughputProperties(options, throughputProperties);
         Database wrappedDatabase = new Database();
-<<<<<<< HEAD
-        wrappedDatabase.setId(databaseSettings.getId());
+        wrappedDatabase.setId(databaseProperties.getId());
         if (!getTracerProvider().isEnabled()) {
             return createDatabaseInternal(wrappedDatabase, options);
         }
@@ -377,12 +345,6 @@
 
         final CosmosDatabaseRequestOptions requestOptions = options;
         return withContext(context -> createDatabaseInternal(wrappedDatabase, requestOptions, context));
-=======
-        wrappedDatabase.setId(databaseProperties.getId());
-        return asyncDocumentClient.createDatabase(wrappedDatabase, ModelBridgeInternal.toRequestOptions(options))
-                   .map(databaseResourceResponse -> ModelBridgeInternal.createCosmosDatabaseResponse(databaseResourceResponse))
-                   .single();
->>>>>>> d2e5b91f
     }
 
     /**
@@ -482,13 +444,8 @@
      * @param options the feed options.
      * @return a {@link CosmosPagedFlux} containing one or several feed response pages of read databases or an error.
      */
-<<<<<<< HEAD
-    public CosmosPagedFlux<CosmosDatabaseProperties> queryDatabases(String query, FeedOptions options) {
+    public CosmosPagedFlux<CosmosDatabaseProperties> queryDatabases(String query, CosmosQueryRequestOptions options) {
         return queryDatabasesInternal(new SqlQuerySpec(query), options);
-=======
-    public CosmosPagedFlux<CosmosDatabaseProperties> queryDatabases(String query, CosmosQueryRequestOptions options) {
-        return queryDatabases(new SqlQuerySpec(query), options);
->>>>>>> d2e5b91f
     }
 
     /**
@@ -502,19 +459,8 @@
      * @param options the feed options.
      * @return a {@link CosmosPagedFlux} containing one or several feed response pages of read databases or an error.
      */
-<<<<<<< HEAD
-    public CosmosPagedFlux<CosmosDatabaseProperties> queryDatabases(SqlQuerySpec querySpec, FeedOptions options) {
+    public CosmosPagedFlux<CosmosDatabaseProperties> queryDatabases(SqlQuerySpec querySpec, CosmosQueryRequestOptions options) {
         return queryDatabasesInternal(querySpec, options);
-=======
-    public CosmosPagedFlux<CosmosDatabaseProperties> queryDatabases(SqlQuerySpec querySpec, CosmosQueryRequestOptions options) {
-        return UtilBridgeInternal.createCosmosPagedFlux(pagedFluxOptions -> {
-            setContinuationTokenAndMaxItemCount(pagedFluxOptions, options);
-            return getDocClientWrapper().queryDatabases(querySpec, options)
-                                        .map(response -> BridgeInternal.createFeedResponse(
-                                            ModelBridgeInternal.getCosmosDatabasePropertiesFromV2Results(response.getResults()),
-                                            response.getResponseHeaders()));
-        });
->>>>>>> d2e5b91f
     }
 
     /**
@@ -539,7 +485,7 @@
         return this.tracerProvider;
     }
 
-    private CosmosPagedFlux<CosmosDatabaseProperties> queryDatabasesInternal(SqlQuerySpec querySpec, FeedOptions options){
+    private CosmosPagedFlux<CosmosDatabaseProperties> queryDatabasesInternal(SqlQuerySpec querySpec, CosmosQueryRequestOptions options){
         return UtilBridgeInternal.createCosmosPagedFlux(pagedFluxOptions -> {
             String   spanName = "queryDatabases";
             pagedFluxOptions.setTracerInformation(this.tracerProvider, spanName, this.serviceEndpoint, null);
@@ -552,16 +498,16 @@
     }
 
 
-    private Mono<CosmosAsyncDatabaseResponse> createDatabaseIfNotExistsInternal(CosmosAsyncDatabase database,
+    private Mono<CosmosDatabaseResponse> createDatabaseIfNotExistsInternal(CosmosAsyncDatabase database,
                                                                                 Context context) {
         String spanName = "createDatabaseIfNotExists." + database.getId();
         Context nestedContext = context.addData(TracerProvider.COSMOS_CALL_DEPTH, TracerProvider.COSMOS_CALL_DEPTH_VAL);
-        Mono<CosmosAsyncDatabaseResponse> responseMono = createDatabaseIfNotExistsInternal(database.readInternal(new CosmosDatabaseRequestOptions(), nestedContext), database);
+        Mono<CosmosDatabaseResponse> responseMono = createDatabaseIfNotExistsInternal(database.readInternal(new CosmosDatabaseRequestOptions(), nestedContext), database);
         return tracerProvider.traceEnabledCosmosResponsePublisher(responseMono, context, spanName, database.getId(),
             this.serviceEndpoint);
     }
 
-    private Mono<CosmosAsyncDatabaseResponse> createDatabaseIfNotExistsInternal(Mono<CosmosAsyncDatabaseResponse> responseMono, CosmosAsyncDatabase database) {
+    private Mono<CosmosDatabaseResponse> createDatabaseIfNotExistsInternal(Mono<CosmosDatabaseResponse> responseMono, CosmosAsyncDatabase database) {
         return responseMono.onErrorResume(exception -> {
             final Throwable unwrappedException = Exceptions.unwrap(exception);
             if (unwrappedException instanceof CosmosException) {
@@ -576,19 +522,17 @@
     }
 
 
-    private Mono<CosmosAsyncDatabaseResponse> createDatabaseInternal(Database database, CosmosDatabaseRequestOptions options,
+    private Mono<CosmosDatabaseResponse> createDatabaseInternal(Database database, CosmosDatabaseRequestOptions options,
                                                              Context context) {
         String spanName = "createDatabase." + database.getId();
-        Mono<CosmosAsyncDatabaseResponse> responseMono = createDatabaseInternal(database, options);
+        Mono<CosmosDatabaseResponse> responseMono = createDatabaseInternal(database, options);
         return tracerProvider.traceEnabledCosmosResponsePublisher(responseMono, context, spanName, database.getId(),
             this.serviceEndpoint);
     }
 
-    private Mono<CosmosAsyncDatabaseResponse> createDatabaseInternal(Database database, CosmosDatabaseRequestOptions options) {
-        return asyncDocumentClient.createDatabase(database,
-            ModelBridgeInternal.toRequestOptions(options))
-            .map(databaseResourceResponse -> ModelBridgeInternal.createCosmosAsyncDatabaseResponse(databaseResourceResponse,
-                this))
+    private Mono<CosmosDatabaseResponse> createDatabaseInternal(Database database, CosmosDatabaseRequestOptions options) {
+        return asyncDocumentClient.createDatabase(database, ModelBridgeInternal.toRequestOptions(options))
+            .map(databaseResourceResponse -> ModelBridgeInternal.createCosmosDatabaseResponse(databaseResourceResponse))
             .single();
     }
 }