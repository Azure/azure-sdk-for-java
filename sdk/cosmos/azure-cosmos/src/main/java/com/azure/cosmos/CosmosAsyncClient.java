--- conflicted
+++ resolved
@@ -15,11 +15,7 @@
 import com.azure.cosmos.models.CosmosDatabaseProperties;
 import com.azure.cosmos.models.CosmosDatabaseRequestOptions;
 import com.azure.cosmos.models.CosmosPermissionProperties;
-<<<<<<< HEAD
-import com.azure.cosmos.models.QueryRequestOptions;
-=======
 import com.azure.cosmos.models.CosmosQueryRequestOptions;
->>>>>>> 72d53830
 import com.azure.cosmos.models.ModelBridgeInternal;
 import com.azure.cosmos.models.SqlQuerySpec;
 import com.azure.cosmos.models.ThroughputProperties;
@@ -396,17 +392,10 @@
      * The {@link CosmosPagedFlux} will contain one or several feed response of the read databases.
      * In case of failure the {@link CosmosPagedFlux} will error.
      *
-<<<<<<< HEAD
-     * @param options {@link QueryRequestOptions}
-     * @return a {@link CosmosPagedFlux} containing one or several feed response pages of read databases or an error.
-     */
-    CosmosPagedFlux<CosmosDatabaseProperties> readAllDatabases(QueryRequestOptions options) {
-=======
      * @param options {@link CosmosQueryRequestOptions}
      * @return a {@link CosmosPagedFlux} containing one or several feed response pages of read databases or an error.
      */
     CosmosPagedFlux<CosmosDatabaseProperties> readAllDatabases(CosmosQueryRequestOptions options) {
->>>>>>> 72d53830
         return UtilBridgeInternal.createCosmosPagedFlux(pagedFluxOptions -> {
             setContinuationTokenAndMaxItemCount(pagedFluxOptions, options);
             return getDocClientWrapper().readDatabases(options)
@@ -427,11 +416,7 @@
      * @return a {@link CosmosPagedFlux} containing one or several feed response pages of read databases or an error.
      */
     public CosmosPagedFlux<CosmosDatabaseProperties> readAllDatabases() {
-<<<<<<< HEAD
-        return readAllDatabases(new QueryRequestOptions());
-=======
         return readAllDatabases(new CosmosQueryRequestOptions());
->>>>>>> 72d53830
     }
 
 
@@ -446,11 +431,7 @@
      * @param options the feed options.
      * @return a {@link CosmosPagedFlux} containing one or several feed response pages of read databases or an error.
      */
-<<<<<<< HEAD
-    public CosmosPagedFlux<CosmosDatabaseProperties> queryDatabases(String query, QueryRequestOptions options) {
-=======
     public CosmosPagedFlux<CosmosDatabaseProperties> queryDatabases(String query, CosmosQueryRequestOptions options) {
->>>>>>> 72d53830
         return queryDatabases(new SqlQuerySpec(query), options);
     }
 
@@ -465,11 +446,7 @@
      * @param options the feed options.
      * @return a {@link CosmosPagedFlux} containing one or several feed response pages of read databases or an error.
      */
-<<<<<<< HEAD
-    public CosmosPagedFlux<CosmosDatabaseProperties> queryDatabases(SqlQuerySpec querySpec, QueryRequestOptions options) {
-=======
     public CosmosPagedFlux<CosmosDatabaseProperties> queryDatabases(SqlQuerySpec querySpec, CosmosQueryRequestOptions options) {
->>>>>>> 72d53830
         return UtilBridgeInternal.createCosmosPagedFlux(pagedFluxOptions -> {
             setContinuationTokenAndMaxItemCount(pagedFluxOptions, options);
             return getDocClientWrapper().queryDatabases(querySpec, options)
