// Copyright (c) Microsoft Corporation. All rights reserved.
// Licensed under the MIT License.
package com.azure.cosmos;

import com.azure.core.annotation.ServiceClient;
import com.azure.core.credential.AzureKeyCredential;
import com.azure.cosmos.implementation.AsyncDocumentClient;
import com.azure.cosmos.implementation.Configs;
import com.azure.cosmos.implementation.ConnectionPolicy;
import com.azure.cosmos.implementation.CosmosAuthorizationTokenResolver;
import com.azure.cosmos.implementation.Database;
import com.azure.cosmos.implementation.HttpConstants;
import com.azure.cosmos.implementation.directconnectivity.rntbd.RntbdMetrics;
<<<<<<< HEAD
import com.azure.cosmos.implementation.encryption.api.DataEncryptionKeyProvider;
import com.azure.cosmos.models.CosmosAsyncDatabaseResponse;
=======
import com.azure.cosmos.models.CosmosDatabaseResponse;
>>>>>>> d67a22ac
import com.azure.cosmos.models.CosmosDatabaseProperties;
import com.azure.cosmos.models.CosmosDatabaseRequestOptions;
import com.azure.cosmos.models.CosmosPermissionProperties;
import com.azure.cosmos.models.CosmosQueryRequestOptions;
import com.azure.cosmos.models.ModelBridgeInternal;
import com.azure.cosmos.models.SqlQuerySpec;
import com.azure.cosmos.models.ThroughputProperties;
import com.azure.cosmos.util.CosmosPagedFlux;
import com.azure.cosmos.util.UtilBridgeInternal;
import io.micrometer.core.instrument.MeterRegistry;
import reactor.core.Exceptions;
import reactor.core.publisher.Mono;

import java.io.Closeable;
import java.util.List;

import static com.azure.cosmos.implementation.Utils.setContinuationTokenAndMaxItemCount;

/**
 * Provides a client-side logical representation of the Azure Cosmos DB service.
 * This asynchronous client is used to configure and execute requests against the service.
 */
@ServiceClient(
    builder = CosmosClientBuilder.class,
    isAsync = true)
public final class CosmosAsyncClient implements Closeable {

    // Async Cosmos client wrapper
    private final Configs configs;
    private final AsyncDocumentClient asyncDocumentClient;
    private final String serviceEndpoint;
    private final String keyOrResourceToken;
    private final ConnectionPolicy connectionPolicy;
    private final ConsistencyLevel desiredConsistencyLevel;
    private final List<CosmosPermissionProperties> permissions;
    private final CosmosAuthorizationTokenResolver cosmosAuthorizationTokenResolver;
    private final AzureKeyCredential credential;
    private final boolean sessionCapturingOverride;
    private final boolean enableTransportClientSharing;
<<<<<<< HEAD
    private final DataEncryptionKeyProvider dataEncryptionKeyProvider;
=======
    private final boolean contentResponseOnWriteEnabled;
>>>>>>> d67a22ac

    CosmosAsyncClient(CosmosClientBuilder builder) {
        this.configs = builder.configs();
        this.serviceEndpoint = builder.getEndpoint();
        this.keyOrResourceToken = builder.getKey();
        this.connectionPolicy = builder.getConnectionPolicy();
        this.desiredConsistencyLevel = builder.getConsistencyLevel();
        this.permissions = builder.getPermissions();
        this.cosmosAuthorizationTokenResolver = builder.getAuthorizationTokenResolver();
        this.credential = builder.getCredential();
        this.sessionCapturingOverride = builder.isSessionCapturingOverrideEnabled();
<<<<<<< HEAD
        this.enableTransportClientSharing = builder.isConnectionReuseAcrossClientsEnabled();
        this.dataEncryptionKeyProvider = builder.getDataEncryptionKeyProvider();
=======
        this.enableTransportClientSharing = builder.isConnectionSharingAcrossClientsEnabled();
        this.contentResponseOnWriteEnabled = builder.isContentResponseOnWriteEnabled();
>>>>>>> d67a22ac
        this.asyncDocumentClient = new AsyncDocumentClient.Builder()
                                       .withServiceEndpoint(this.serviceEndpoint)
                                       .withMasterKeyOrResourceToken(this.keyOrResourceToken)
                                       .withConnectionPolicy(this.connectionPolicy)
                                       .withConsistencyLevel(this.desiredConsistencyLevel)
                                       .withSessionCapturingOverride(this.sessionCapturingOverride)
                                       .withConfigs(this.configs)
                                       .withTokenResolver(this.cosmosAuthorizationTokenResolver)
                                       .withCredential(this.credential)
                                       .withTransportClientSharing(this.enableTransportClientSharing)
<<<<<<< HEAD
                                       .withDataEncryptionKeyProvider(this.dataEncryptionKeyProvider)
=======
                                       .withContentResponseOnWriteEnabled(this.contentResponseOnWriteEnabled)
>>>>>>> d67a22ac
                                       .build();
    }

    AsyncDocumentClient getContextClient() {
        return this.asyncDocumentClient;
    }

    /**
     * Monitor Cosmos client performance and resource utilization using the specified meter registry.
     *
     * @param registry meter registry to use for performance monitoring.
     */
    static void setMonitorTelemetry(MeterRegistry registry) {
        RntbdMetrics.add(registry);
    }

    /**
     * Get the service endpoint.
     *
     * @return the service endpoint.
     */
    String getServiceEndpoint() {
        return serviceEndpoint;
    }

    /**
     * Gets the key or resource token.
     *
     * @return get the key or resource token.
     */
    String getKeyOrResourceToken() {
        return keyOrResourceToken;
    }

    /**
     * Get the connection policy.
     *
     * @return {@link ConnectionPolicy}.
     */
    ConnectionPolicy getConnectionPolicy() {
        return connectionPolicy;
    }

    /**
     * Gets the consistency level.
     *
     * @return the {@link ConsistencyLevel}.
     */
    ConsistencyLevel getDesiredConsistencyLevel() {
        return desiredConsistencyLevel;
    }

    /**
     * Gets the permission list.
     *
     * @return the permission list.
     */
    List<CosmosPermissionProperties> getPermissions() {
        return permissions;
    }

    AsyncDocumentClient getDocClientWrapper() {
        return asyncDocumentClient;
    }

    /**
     * Gets the configs.
     *
     * @return the configs.
     */
    Configs getConfigs() {
        return configs;
    }

    /**
     * Gets the token resolver.
     *
     * @return the token resolver.
     */
    CosmosAuthorizationTokenResolver getCosmosAuthorizationTokenResolver() {
        return cosmosAuthorizationTokenResolver;
    }

    /**
     * Gets the azure key credential.
     *
     * @return azure key credential.
     */
    AzureKeyCredential credential() {
        return credential;
    }

    /**
     * Gets the boolean which indicates whether to only return the headers and status code in Cosmos DB response
     * in case of Create, Update and Delete operations on CosmosItem.
     *
     * If set to false (which is by default), this removes the resource from response. It reduces networking
     * and CPU load by not sending the resource back over the network and serializing it
     * on the client.
     *
     * By-default, this is false.
     *
     * @return a boolean indicating whether resource will be included in the response or not.
     */
    boolean isContentResponseOnWriteEnabled() {
        return contentResponseOnWriteEnabled;
    }

    /**
     * CREATE a Database if it does not already exist on the service.
     * <p>
     * The {@link Mono} upon successful completion will contain a single cosmos database response with the
     * created or existing database.
     *
     * @param databaseProperties CosmosDatabaseProperties.
     * @return a {@link Mono} containing the cosmos database response with the created or existing database or
     * an error.
     */
    Mono<CosmosDatabaseResponse> createDatabaseIfNotExists(CosmosDatabaseProperties databaseProperties) {
        return createDatabaseIfNotExistsInternal(getDatabase(databaseProperties.getId()));
    }

    /**
     * Create a Database if it does not already exist on the service.
     * <p>
     * The {@link Mono} upon successful completion will contain a single cosmos database response with the
     * created or existing database.
     *
     * @param id the id of the database.
     * @return a {@link Mono} containing the cosmos database response with the created or existing database or
     * an error.
     */
    public Mono<CosmosDatabaseResponse> createDatabaseIfNotExists(String id) {
        return createDatabaseIfNotExistsInternal(getDatabase(id));
    }

    private Mono<CosmosDatabaseResponse> createDatabaseIfNotExistsInternal(CosmosAsyncDatabase database) {
        return database.read().onErrorResume(exception -> {
            final Throwable unwrappedException = Exceptions.unwrap(exception);
            if (unwrappedException instanceof CosmosException) {
                final CosmosException cosmosException = (CosmosException) unwrappedException;
                if (cosmosException.getStatusCode() == HttpConstants.StatusCodes.NOTFOUND) {
                    return createDatabase(new CosmosDatabaseProperties(database.getId()),
                        new CosmosDatabaseRequestOptions());
                }
            }
            return Mono.error(unwrappedException);
        });
    }

    /**
     * Create a Database if it does not already exist on the service.
     * <p>
     * The throughputProperties will only be used if the specified database
     * does not exist and therefor a new database will be created with throughputProperties.
     * <p>
     * The {@link Mono} upon successful completion will contain a single cosmos database response with the
     * created or existing database.
     *
     * @param id the id.
     * @param throughputProperties the throughputProperties.
     * @return the mono.
     */
    public Mono<CosmosDatabaseResponse> createDatabaseIfNotExists(String id, ThroughputProperties throughputProperties) {
        return this.getDatabase(id).read().onErrorResume(exception -> {
            final Throwable unwrappedException = Exceptions.unwrap(exception);
            if (unwrappedException instanceof CosmosException) {
                final CosmosException cosmosException = (CosmosException) unwrappedException;
                if (cosmosException.getStatusCode() == HttpConstants.StatusCodes.NOTFOUND) {
                    CosmosDatabaseRequestOptions options = new CosmosDatabaseRequestOptions();
                    ModelBridgeInternal.setThroughputProperties(options, throughputProperties);
                    return createDatabase(new CosmosDatabaseProperties(id),
                        options);
                }
            }
            return Mono.error(unwrappedException);
        });
    }

    /**
     * Creates a database.
     * <p>
     * After subscription the operation will be performed.
     * The {@link Mono} upon successful completion will contain a single resource response with the
     * created database.
     * In case of failure the {@link Mono} will error.
     *
     * @param databaseProperties {@link CosmosDatabaseProperties}.
     * @param options {@link CosmosDatabaseRequestOptions}.
     * @return an {@link Mono} containing the single cosmos database response with the created database or an error.
     */
    public Mono<CosmosDatabaseResponse> createDatabase(CosmosDatabaseProperties databaseProperties,
                                                       CosmosDatabaseRequestOptions options) {
        if (options == null) {
            options = new CosmosDatabaseRequestOptions();
        }
        Database wrappedDatabase = new Database();
        wrappedDatabase.setId(databaseProperties.getId());
        return asyncDocumentClient.createDatabase(wrappedDatabase, ModelBridgeInternal.toRequestOptions(options))
                   .map(databaseResourceResponse -> ModelBridgeInternal.createCosmosDatabaseResponse(databaseResourceResponse))
                   .single();
    }

    /**
     * Creates a database.
     * <p>
     * After subscription the operation will be performed.
     * The {@link Mono} upon successful completion will contain a single resource response with the
     * created database.
     * In case of failure the {@link Mono} will error.
     *
     * @param databaseProperties {@link CosmosDatabaseProperties}.
     * @return an {@link Mono} containing the single cosmos database response with the created database or an error.
     */
    public Mono<CosmosDatabaseResponse> createDatabase(CosmosDatabaseProperties databaseProperties) {
        return createDatabase(databaseProperties, new CosmosDatabaseRequestOptions());
    }

    /**
     * Creates a database.
     * <p>
     * After subscription the operation will be performed.
     * The {@link Mono} upon successful completion will contain a single resource response with the
     * created database.
     * In case of failure the {@link Mono} will error.
     *
     * @param id id of the database.
     * @return a {@link Mono} containing the single cosmos database response with the created database or an error.
     */
    public Mono<CosmosDatabaseResponse> createDatabase(String id) {
        return createDatabase(new CosmosDatabaseProperties(id), new CosmosDatabaseRequestOptions());
    }

    /**
     * Creates a database.
     * <p>
     * After subscription the operation will be performed.
     * The {@link Mono} upon successful completion will contain a single resource response with the
     * created database.
     * In case of failure the {@link Mono} will error.
     *
     * @param databaseProperties {@link CosmosDatabaseProperties}.
     * @param throughputProperties the throughput properties for the database.
     * @param options {@link CosmosDatabaseRequestOptions}.
     * @return an {@link Mono} containing the single cosmos database response with the created database or an error.
     */
    public Mono<CosmosDatabaseResponse> createDatabase(CosmosDatabaseProperties databaseProperties,
                                                       ThroughputProperties throughputProperties,
                                                       CosmosDatabaseRequestOptions options) {
        if (options == null) {
            options = new CosmosDatabaseRequestOptions();
        }
        ModelBridgeInternal.setThroughputProperties(options, throughputProperties);
        Database wrappedDatabase = new Database();
        wrappedDatabase.setId(databaseProperties.getId());
        return asyncDocumentClient.createDatabase(wrappedDatabase, ModelBridgeInternal.toRequestOptions(options))
                   .map(databaseResourceResponse -> ModelBridgeInternal.createCosmosDatabaseResponse(databaseResourceResponse))
                   .single();
    }

    /**
     * Creates a database.
     * <p>
     * After subscription the operation will be performed.
     * The {@link Mono} upon successful completion will contain a single resource response with the
     * created database.
     * In case of failure the {@link Mono} will error.
     *
     * @param databaseProperties {@link CosmosDatabaseProperties}.
     * @param throughputProperties the throughput properties for the database.
     * @return an {@link Mono} containing the single cosmos database response with the created database or an error.
     */
    public Mono<CosmosDatabaseResponse> createDatabase(CosmosDatabaseProperties databaseProperties, ThroughputProperties throughputProperties) {
        CosmosDatabaseRequestOptions options = new CosmosDatabaseRequestOptions();
        ModelBridgeInternal.setThroughputProperties(options, throughputProperties);
        return createDatabase(databaseProperties, options);
    }

    /**
     * Creates a database.
     * <p>
     * After subscription the operation will be performed.
     * The {@link Mono} upon successful completion will contain a single resource response with the
     * created database.
     * In case of failure the {@link Mono} will error.
     *
     * @param id id of the database.
     * @param throughput the throughput for the database.
     * @return a {@link Mono} containing the single cosmos database response with the created database or an error.
     */
    Mono<CosmosDatabaseResponse> createDatabase(String id, int throughput) {
        CosmosDatabaseRequestOptions options = new CosmosDatabaseRequestOptions();
        ModelBridgeInternal.setThroughputProperties(options, ThroughputProperties.createManualThroughput(throughput));
        return createDatabase(new CosmosDatabaseProperties(id), options);
    }

    /**
     * Creates a database.
     *
     * @param id the id.
     * @param throughputProperties the throughputProperties.
     * @return the mono.
     */
    public Mono<CosmosDatabaseResponse> createDatabase(String id, ThroughputProperties throughputProperties) {
        CosmosDatabaseRequestOptions options = new CosmosDatabaseRequestOptions();
        ModelBridgeInternal.setThroughputProperties(options, throughputProperties);
        return createDatabase(new CosmosDatabaseProperties(id), options);
    }

    /**
     * Reads all databases.
     * <p>
     * After subscription the operation will be performed.
     * The {@link CosmosPagedFlux} will contain one or several feed response of the read databases.
     * In case of failure the {@link CosmosPagedFlux} will error.
     *
     * @param options {@link CosmosQueryRequestOptions}
     * @return a {@link CosmosPagedFlux} containing one or several feed response pages of read databases or an error.
     */
    CosmosPagedFlux<CosmosDatabaseProperties> readAllDatabases(CosmosQueryRequestOptions options) {
        return UtilBridgeInternal.createCosmosPagedFlux(pagedFluxOptions -> {
            setContinuationTokenAndMaxItemCount(pagedFluxOptions, options);
            return getDocClientWrapper().readDatabases(options)
                                        .map(response ->
                                            BridgeInternal.createFeedResponse(
                                                ModelBridgeInternal.getCosmosDatabasePropertiesFromV2Results(response.getResults()),
                                                response.getResponseHeaders()));
        });
    }

    /**
     * Reads all databases.
     * <p>
     * After subscription the operation will be performed.
     * The {@link CosmosPagedFlux} will contain one or several feed response of the read databases.
     * In case of failure the {@link CosmosPagedFlux} will error.
     *
     * @return a {@link CosmosPagedFlux} containing one or several feed response pages of read databases or an error.
     */
    public CosmosPagedFlux<CosmosDatabaseProperties> readAllDatabases() {
        return readAllDatabases(new CosmosQueryRequestOptions());
    }


    /**
     * Query for databases.
     * <p>
     * After subscription the operation will be performed.
     * The {@link CosmosPagedFlux} will contain one or several feed response of the read databases.
     * In case of failure the {@link CosmosPagedFlux} will error.
     *
     * @param query the query.
     * @param options the feed options.
     * @return a {@link CosmosPagedFlux} containing one or several feed response pages of read databases or an error.
     */
    public CosmosPagedFlux<CosmosDatabaseProperties> queryDatabases(String query, CosmosQueryRequestOptions options) {
        return queryDatabases(new SqlQuerySpec(query), options);
    }

    /**
     * Query for databases.
     * <p>
     * After subscription the operation will be performed.
     * The {@link CosmosPagedFlux} will contain one or several feed response of the read databases.
     * In case of failure the {@link CosmosPagedFlux} will error.
     *
     * @param querySpec the SQL query specification.
     * @param options the feed options.
     * @return a {@link CosmosPagedFlux} containing one or several feed response pages of read databases or an error.
     */
    public CosmosPagedFlux<CosmosDatabaseProperties> queryDatabases(SqlQuerySpec querySpec, CosmosQueryRequestOptions options) {
        return UtilBridgeInternal.createCosmosPagedFlux(pagedFluxOptions -> {
            setContinuationTokenAndMaxItemCount(pagedFluxOptions, options);
            return getDocClientWrapper().queryDatabases(querySpec, options)
                                        .map(response -> BridgeInternal.createFeedResponse(
                                            ModelBridgeInternal.getCosmosDatabasePropertiesFromV2Results(response.getResults()),
                                            response.getResponseHeaders()));
        });
    }

    /**
     * Gets a database object without making a service call.
     *
     * @param id name of the database.
     * @return {@link CosmosAsyncDatabase}.
     */
    public CosmosAsyncDatabase getDatabase(String id) {
        return new CosmosAsyncDatabase(id, this);
    }

    /**
     * Close this {@link CosmosAsyncClient} instance and cleans up the resources.
     */
    @Override
    public void close() {
        asyncDocumentClient.close();
    }
}<|MERGE_RESOLUTION|>--- conflicted
+++ resolved
@@ -11,12 +11,8 @@
 import com.azure.cosmos.implementation.Database;
 import com.azure.cosmos.implementation.HttpConstants;
 import com.azure.cosmos.implementation.directconnectivity.rntbd.RntbdMetrics;
-<<<<<<< HEAD
 import com.azure.cosmos.implementation.encryption.api.DataEncryptionKeyProvider;
-import com.azure.cosmos.models.CosmosAsyncDatabaseResponse;
-=======
 import com.azure.cosmos.models.CosmosDatabaseResponse;
->>>>>>> d67a22ac
 import com.azure.cosmos.models.CosmosDatabaseProperties;
 import com.azure.cosmos.models.CosmosDatabaseRequestOptions;
 import com.azure.cosmos.models.CosmosPermissionProperties;
@@ -56,11 +52,8 @@
     private final AzureKeyCredential credential;
     private final boolean sessionCapturingOverride;
     private final boolean enableTransportClientSharing;
-<<<<<<< HEAD
     private final DataEncryptionKeyProvider dataEncryptionKeyProvider;
-=======
     private final boolean contentResponseOnWriteEnabled;
->>>>>>> d67a22ac
 
     CosmosAsyncClient(CosmosClientBuilder builder) {
         this.configs = builder.configs();
@@ -72,13 +65,9 @@
         this.cosmosAuthorizationTokenResolver = builder.getAuthorizationTokenResolver();
         this.credential = builder.getCredential();
         this.sessionCapturingOverride = builder.isSessionCapturingOverrideEnabled();
-<<<<<<< HEAD
-        this.enableTransportClientSharing = builder.isConnectionReuseAcrossClientsEnabled();
         this.dataEncryptionKeyProvider = builder.getDataEncryptionKeyProvider();
-=======
         this.enableTransportClientSharing = builder.isConnectionSharingAcrossClientsEnabled();
         this.contentResponseOnWriteEnabled = builder.isContentResponseOnWriteEnabled();
->>>>>>> d67a22ac
         this.asyncDocumentClient = new AsyncDocumentClient.Builder()
                                        .withServiceEndpoint(this.serviceEndpoint)
                                        .withMasterKeyOrResourceToken(this.keyOrResourceToken)
@@ -89,11 +78,8 @@
                                        .withTokenResolver(this.cosmosAuthorizationTokenResolver)
                                        .withCredential(this.credential)
                                        .withTransportClientSharing(this.enableTransportClientSharing)
-<<<<<<< HEAD
                                        .withDataEncryptionKeyProvider(this.dataEncryptionKeyProvider)
-=======
                                        .withContentResponseOnWriteEnabled(this.contentResponseOnWriteEnabled)
->>>>>>> d67a22ac
                                        .build();
     }
 
