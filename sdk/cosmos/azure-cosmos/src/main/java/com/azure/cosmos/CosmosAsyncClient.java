// Copyright (c) Microsoft Corporation. All rights reserved.
// Licensed under the MIT License.
package com.azure.cosmos;

import com.azure.core.annotation.ServiceClient;
<<<<<<< HEAD
import com.azure.core.credential.TokenCredential;
=======
import com.azure.core.credential.AzureKeyCredential;
>>>>>>> 02077a74
import com.azure.cosmos.implementation.AsyncDocumentClient;
import com.azure.cosmos.implementation.Configs;
import com.azure.cosmos.implementation.ConnectionPolicy;
import com.azure.cosmos.implementation.CosmosAuthorizationTokenResolver;
import com.azure.cosmos.implementation.Database;
import com.azure.cosmos.implementation.HttpConstants;
import com.azure.cosmos.implementation.directconnectivity.rntbd.RntbdMetrics;
import com.azure.cosmos.models.CosmosDatabaseResponse;
import com.azure.cosmos.models.CosmosDatabaseProperties;
import com.azure.cosmos.models.CosmosDatabaseRequestOptions;
import com.azure.cosmos.models.CosmosPermissionProperties;
import com.azure.cosmos.models.CosmosQueryRequestOptions;
import com.azure.cosmos.models.ModelBridgeInternal;
import com.azure.cosmos.models.SqlQuerySpec;
import com.azure.cosmos.models.ThroughputProperties;
import com.azure.cosmos.util.CosmosPagedFlux;
import com.azure.cosmos.util.UtilBridgeInternal;
import io.micrometer.core.instrument.MeterRegistry;
import reactor.core.Exceptions;
import reactor.core.publisher.Mono;

import java.io.Closeable;
import java.util.List;

import static com.azure.cosmos.implementation.Utils.setContinuationTokenAndMaxItemCount;

/**
 * Provides a client-side logical representation of the Azure Cosmos DB service.
 * This asynchronous client is used to configure and execute requests against the service.
 */
@ServiceClient(
    builder = CosmosClientBuilder.class,
    isAsync = true)
public final class CosmosAsyncClient implements Closeable {

    // Async Cosmos client wrapper
    private final Configs configs;
    private final AsyncDocumentClient asyncDocumentClient;
    private final String serviceEndpoint;
    private final String keyOrResourceToken;
    private final ConnectionPolicy connectionPolicy;
    private final ConsistencyLevel desiredConsistencyLevel;
    private final List<CosmosPermissionProperties> permissions;
    private final CosmosAuthorizationTokenResolver cosmosAuthorizationTokenResolver;
<<<<<<< HEAD
    private final CosmosKeyCredential cosmosKeyCredential;
    private final TokenCredential tokenCredential;
=======
    private final AzureKeyCredential credential;
>>>>>>> 02077a74
    private final boolean sessionCapturingOverride;
    private final boolean enableTransportClientSharing;
    private final boolean contentResponseOnWriteEnabled;

    CosmosAsyncClient(CosmosClientBuilder builder) {
        this.configs = builder.configs();
        this.serviceEndpoint = builder.getEndpoint();
        this.keyOrResourceToken = builder.getKey();
        this.connectionPolicy = builder.getConnectionPolicy();
        this.desiredConsistencyLevel = builder.getConsistencyLevel();
        this.permissions = builder.getPermissions();
        this.cosmosAuthorizationTokenResolver = builder.getAuthorizationTokenResolver();
<<<<<<< HEAD
        this.cosmosKeyCredential = builder.getKeyCredential();
        this.tokenCredential = builder.getCredential();
=======
        this.credential = builder.getCredential();
>>>>>>> 02077a74
        this.sessionCapturingOverride = builder.isSessionCapturingOverrideEnabled();
        this.enableTransportClientSharing = builder.isConnectionSharingAcrossClientsEnabled();
        this.contentResponseOnWriteEnabled = builder.isContentResponseOnWriteEnabled();
        this.asyncDocumentClient = new AsyncDocumentClient.Builder()
                                       .withServiceEndpoint(this.serviceEndpoint)
                                       .withMasterKeyOrResourceToken(this.keyOrResourceToken)
                                       .withConnectionPolicy(this.connectionPolicy)
                                       .withConsistencyLevel(this.desiredConsistencyLevel)
                                       .withSessionCapturingOverride(this.sessionCapturingOverride)
                                       .withConfigs(this.configs)
                                       .withTokenResolver(this.cosmosAuthorizationTokenResolver)
                                       .withCredential(this.credential)
                                       .withTransportClientSharing(this.enableTransportClientSharing)
                                       .withContentResponseOnWriteEnabled(this.contentResponseOnWriteEnabled)
                                       .withTokenCredential(this.tokenCredential)
                                       .build();
    }

    AsyncDocumentClient getContextClient() {
        return this.asyncDocumentClient;
    }

    /**
     * Monitor Cosmos client performance and resource utilization using the specified meter registry.
     *
     * @param registry meter registry to use for performance monitoring.
     */
    static void setMonitorTelemetry(MeterRegistry registry) {
        RntbdMetrics.add(registry);
    }

    /**
     * Get the service endpoint.
     *
     * @return the service endpoint.
     */
    String getServiceEndpoint() {
        return serviceEndpoint;
    }

    /**
     * Gets the key or resource token.
     *
     * @return get the key or resource token.
     */
    String getKeyOrResourceToken() {
        return keyOrResourceToken;
    }

    /**
     * Get the connection policy.
     *
     * @return {@link ConnectionPolicy}.
     */
    ConnectionPolicy getConnectionPolicy() {
        return connectionPolicy;
    }

    /**
     * Gets the consistency level.
     *
     * @return the {@link ConsistencyLevel}.
     */
    ConsistencyLevel getDesiredConsistencyLevel() {
        return desiredConsistencyLevel;
    }

    /**
     * Gets the permission list.
     *
     * @return the permission list.
     */
    List<CosmosPermissionProperties> getPermissions() {
        return permissions;
    }

    AsyncDocumentClient getDocClientWrapper() {
        return asyncDocumentClient;
    }

    /**
     * Gets the configs.
     *
     * @return the configs.
     */
    Configs getConfigs() {
        return configs;
    }

    /**
     * Gets the token resolver.
     *
     * @return the token resolver.
     */
    CosmosAuthorizationTokenResolver getCosmosAuthorizationTokenResolver() {
        return cosmosAuthorizationTokenResolver;
    }

    /**
     * Gets the azure key credential.
     *
     * @return azure key credential.
     */
    AzureKeyCredential credential() {
        return credential;
    }

    /**
     * Gets the boolean which indicates whether to only return the headers and status code in Cosmos DB response
     * in case of Create, Update and Delete operations on CosmosItem.
     *
     * If set to false (which is by default), this removes the resource from response. It reduces networking
     * and CPU load by not sending the resource back over the network and serializing it
     * on the client.
     *
     * By-default, this is false.
     *
     * @return a boolean indicating whether resource will be included in the response or not.
     */
    boolean isContentResponseOnWriteEnabled() {
        return contentResponseOnWriteEnabled;
    }

    /**
     * CREATE a Database if it does not already exist on the service.
     * <p>
     * The {@link Mono} upon successful completion will contain a single cosmos database response with the
     * created or existing database.
     *
     * @param databaseProperties CosmosDatabaseProperties.
     * @return a {@link Mono} containing the cosmos database response with the created or existing database or
     * an error.
     */
    Mono<CosmosDatabaseResponse> createDatabaseIfNotExists(CosmosDatabaseProperties databaseProperties) {
        return createDatabaseIfNotExistsInternal(getDatabase(databaseProperties.getId()));
    }

    /**
     * Create a Database if it does not already exist on the service.
     * <p>
     * The {@link Mono} upon successful completion will contain a single cosmos database response with the
     * created or existing database.
     *
     * @param id the id of the database.
     * @return a {@link Mono} containing the cosmos database response with the created or existing database or
     * an error.
     */
    public Mono<CosmosDatabaseResponse> createDatabaseIfNotExists(String id) {
        return createDatabaseIfNotExistsInternal(getDatabase(id));
    }

    private Mono<CosmosDatabaseResponse> createDatabaseIfNotExistsInternal(CosmosAsyncDatabase database) {
        return database.read().onErrorResume(exception -> {
            final Throwable unwrappedException = Exceptions.unwrap(exception);
            if (unwrappedException instanceof CosmosException) {
                final CosmosException cosmosException = (CosmosException) unwrappedException;
                if (cosmosException.getStatusCode() == HttpConstants.StatusCodes.NOTFOUND) {
                    return createDatabase(new CosmosDatabaseProperties(database.getId()),
                        new CosmosDatabaseRequestOptions());
                }
            }
            return Mono.error(unwrappedException);
        });
    }

    /**
     * Create a Database if it does not already exist on the service.
     * <p>
     * The throughputProperties will only be used if the specified database
     * does not exist and therefor a new database will be created with throughputProperties.
     * <p>
     * The {@link Mono} upon successful completion will contain a single cosmos database response with the
     * created or existing database.
     *
     * @param id the id.
     * @param throughputProperties the throughputProperties.
     * @return the mono.
     */
    public Mono<CosmosDatabaseResponse> createDatabaseIfNotExists(String id, ThroughputProperties throughputProperties) {
        return this.getDatabase(id).read().onErrorResume(exception -> {
            final Throwable unwrappedException = Exceptions.unwrap(exception);
            if (unwrappedException instanceof CosmosException) {
                final CosmosException cosmosException = (CosmosException) unwrappedException;
                if (cosmosException.getStatusCode() == HttpConstants.StatusCodes.NOTFOUND) {
                    CosmosDatabaseRequestOptions options = new CosmosDatabaseRequestOptions();
                    ModelBridgeInternal.setThroughputProperties(options, throughputProperties);
                    return createDatabase(new CosmosDatabaseProperties(id),
                        options);
                }
            }
            return Mono.error(unwrappedException);
        });
    }

    /**
     * Creates a database.
     * <p>
     * After subscription the operation will be performed.
     * The {@link Mono} upon successful completion will contain a single resource response with the
     * created database.
     * In case of failure the {@link Mono} will error.
     *
     * @param databaseProperties {@link CosmosDatabaseProperties}.
     * @param options {@link CosmosDatabaseRequestOptions}.
     * @return an {@link Mono} containing the single cosmos database response with the created database or an error.
     */
    public Mono<CosmosDatabaseResponse> createDatabase(CosmosDatabaseProperties databaseProperties,
                                                       CosmosDatabaseRequestOptions options) {
        if (options == null) {
            options = new CosmosDatabaseRequestOptions();
        }
        Database wrappedDatabase = new Database();
        wrappedDatabase.setId(databaseProperties.getId());
        return asyncDocumentClient.createDatabase(wrappedDatabase, ModelBridgeInternal.toRequestOptions(options))
                   .map(databaseResourceResponse -> ModelBridgeInternal.createCosmosDatabaseResponse(databaseResourceResponse))
                   .single();
    }

    /**
     * Creates a database.
     * <p>
     * After subscription the operation will be performed.
     * The {@link Mono} upon successful completion will contain a single resource response with the
     * created database.
     * In case of failure the {@link Mono} will error.
     *
     * @param databaseProperties {@link CosmosDatabaseProperties}.
     * @return an {@link Mono} containing the single cosmos database response with the created database or an error.
     */
    public Mono<CosmosDatabaseResponse> createDatabase(CosmosDatabaseProperties databaseProperties) {
        return createDatabase(databaseProperties, new CosmosDatabaseRequestOptions());
    }

    /**
     * Creates a database.
     * <p>
     * After subscription the operation will be performed.
     * The {@link Mono} upon successful completion will contain a single resource response with the
     * created database.
     * In case of failure the {@link Mono} will error.
     *
     * @param id id of the database.
     * @return a {@link Mono} containing the single cosmos database response with the created database or an error.
     */
    public Mono<CosmosDatabaseResponse> createDatabase(String id) {
        return createDatabase(new CosmosDatabaseProperties(id), new CosmosDatabaseRequestOptions());
    }

    /**
     * Creates a database.
     * <p>
     * After subscription the operation will be performed.
     * The {@link Mono} upon successful completion will contain a single resource response with the
     * created database.
     * In case of failure the {@link Mono} will error.
     *
     * @param databaseProperties {@link CosmosDatabaseProperties}.
     * @param throughputProperties the throughput properties for the database.
     * @param options {@link CosmosDatabaseRequestOptions}.
     * @return an {@link Mono} containing the single cosmos database response with the created database or an error.
     */
    public Mono<CosmosDatabaseResponse> createDatabase(CosmosDatabaseProperties databaseProperties,
                                                       ThroughputProperties throughputProperties,
                                                       CosmosDatabaseRequestOptions options) {
        if (options == null) {
            options = new CosmosDatabaseRequestOptions();
        }
        ModelBridgeInternal.setThroughputProperties(options, throughputProperties);
        Database wrappedDatabase = new Database();
        wrappedDatabase.setId(databaseProperties.getId());
        return asyncDocumentClient.createDatabase(wrappedDatabase, ModelBridgeInternal.toRequestOptions(options))
                   .map(databaseResourceResponse -> ModelBridgeInternal.createCosmosDatabaseResponse(databaseResourceResponse))
                   .single();
    }

    /**
     * Creates a database.
     * <p>
     * After subscription the operation will be performed.
     * The {@link Mono} upon successful completion will contain a single resource response with the
     * created database.
     * In case of failure the {@link Mono} will error.
     *
     * @param databaseProperties {@link CosmosDatabaseProperties}.
     * @param throughputProperties the throughput properties for the database.
     * @return an {@link Mono} containing the single cosmos database response with the created database or an error.
     */
    public Mono<CosmosDatabaseResponse> createDatabase(CosmosDatabaseProperties databaseProperties, ThroughputProperties throughputProperties) {
        CosmosDatabaseRequestOptions options = new CosmosDatabaseRequestOptions();
        ModelBridgeInternal.setThroughputProperties(options, throughputProperties);
        return createDatabase(databaseProperties, options);
    }

    /**
     * Creates a database.
     * <p>
     * After subscription the operation will be performed.
     * The {@link Mono} upon successful completion will contain a single resource response with the
     * created database.
     * In case of failure the {@link Mono} will error.
     *
     * @param id id of the database.
     * @param throughput the throughput for the database.
     * @return a {@link Mono} containing the single cosmos database response with the created database or an error.
     */
    Mono<CosmosDatabaseResponse> createDatabase(String id, int throughput) {
        CosmosDatabaseRequestOptions options = new CosmosDatabaseRequestOptions();
        ModelBridgeInternal.setThroughputProperties(options, ThroughputProperties.createManualThroughput(throughput));
        return createDatabase(new CosmosDatabaseProperties(id), options);
    }

    /**
     * Creates a database.
     *
     * @param id the id.
     * @param throughputProperties the throughputProperties.
     * @return the mono.
     */
    public Mono<CosmosDatabaseResponse> createDatabase(String id, ThroughputProperties throughputProperties) {
        CosmosDatabaseRequestOptions options = new CosmosDatabaseRequestOptions();
        ModelBridgeInternal.setThroughputProperties(options, throughputProperties);
        return createDatabase(new CosmosDatabaseProperties(id), options);
    }

    /**
     * Reads all databases.
     * <p>
     * After subscription the operation will be performed.
     * The {@link CosmosPagedFlux} will contain one or several feed response of the read databases.
     * In case of failure the {@link CosmosPagedFlux} will error.
     *
     * @param options {@link CosmosQueryRequestOptions}
     * @return a {@link CosmosPagedFlux} containing one or several feed response pages of read databases or an error.
     */
    CosmosPagedFlux<CosmosDatabaseProperties> readAllDatabases(CosmosQueryRequestOptions options) {
        return UtilBridgeInternal.createCosmosPagedFlux(pagedFluxOptions -> {
            setContinuationTokenAndMaxItemCount(pagedFluxOptions, options);
            return getDocClientWrapper().readDatabases(options)
                                        .map(response ->
                                            BridgeInternal.createFeedResponse(
                                                ModelBridgeInternal.getCosmosDatabasePropertiesFromV2Results(response.getResults()),
                                                response.getResponseHeaders()));
        });
    }

    /**
     * Reads all databases.
     * <p>
     * After subscription the operation will be performed.
     * The {@link CosmosPagedFlux} will contain one or several feed response of the read databases.
     * In case of failure the {@link CosmosPagedFlux} will error.
     *
     * @return a {@link CosmosPagedFlux} containing one or several feed response pages of read databases or an error.
     */
    public CosmosPagedFlux<CosmosDatabaseProperties> readAllDatabases() {
        return readAllDatabases(new CosmosQueryRequestOptions());
    }


    /**
     * Query for databases.
     * <p>
     * After subscription the operation will be performed.
     * The {@link CosmosPagedFlux} will contain one or several feed response of the read databases.
     * In case of failure the {@link CosmosPagedFlux} will error.
     *
     * @param query the query.
     * @param options the feed options.
     * @return a {@link CosmosPagedFlux} containing one or several feed response pages of read databases or an error.
     */
    public CosmosPagedFlux<CosmosDatabaseProperties> queryDatabases(String query, CosmosQueryRequestOptions options) {
        return queryDatabases(new SqlQuerySpec(query), options);
    }

    /**
     * Query for databases.
     * <p>
     * After subscription the operation will be performed.
     * The {@link CosmosPagedFlux} will contain one or several feed response of the read databases.
     * In case of failure the {@link CosmosPagedFlux} will error.
     *
     * @param querySpec the SQL query specification.
     * @param options the feed options.
     * @return a {@link CosmosPagedFlux} containing one or several feed response pages of read databases or an error.
     */
    public CosmosPagedFlux<CosmosDatabaseProperties> queryDatabases(SqlQuerySpec querySpec, CosmosQueryRequestOptions options) {
        return UtilBridgeInternal.createCosmosPagedFlux(pagedFluxOptions -> {
            setContinuationTokenAndMaxItemCount(pagedFluxOptions, options);
            return getDocClientWrapper().queryDatabases(querySpec, options)
                                        .map(response -> BridgeInternal.createFeedResponse(
                                            ModelBridgeInternal.getCosmosDatabasePropertiesFromV2Results(response.getResults()),
                                            response.getResponseHeaders()));
        });
    }

    /**
     * Gets a database object without making a service call.
     *
     * @param id name of the database.
     * @return {@link CosmosAsyncDatabase}.
     */
    public CosmosAsyncDatabase getDatabase(String id) {
        return new CosmosAsyncDatabase(id, this);
    }

    /**
     * Close this {@link CosmosAsyncClient} instance and cleans up the resources.
     */
    @Override
    public void close() {
        asyncDocumentClient.close();
    }
}<|MERGE_RESOLUTION|>--- conflicted
+++ resolved
@@ -3,11 +3,8 @@
 package com.azure.cosmos;
 
 import com.azure.core.annotation.ServiceClient;
-<<<<<<< HEAD
+import com.azure.core.credential.AzureKeyCredential;
 import com.azure.core.credential.TokenCredential;
-=======
-import com.azure.core.credential.AzureKeyCredential;
->>>>>>> 02077a74
 import com.azure.cosmos.implementation.AsyncDocumentClient;
 import com.azure.cosmos.implementation.Configs;
 import com.azure.cosmos.implementation.ConnectionPolicy;
@@ -52,12 +49,8 @@
     private final ConsistencyLevel desiredConsistencyLevel;
     private final List<CosmosPermissionProperties> permissions;
     private final CosmosAuthorizationTokenResolver cosmosAuthorizationTokenResolver;
-<<<<<<< HEAD
-    private final CosmosKeyCredential cosmosKeyCredential;
+    private final AzureKeyCredential credential;
     private final TokenCredential tokenCredential;
-=======
-    private final AzureKeyCredential credential;
->>>>>>> 02077a74
     private final boolean sessionCapturingOverride;
     private final boolean enableTransportClientSharing;
     private final boolean contentResponseOnWriteEnabled;
@@ -70,12 +63,8 @@
         this.desiredConsistencyLevel = builder.getConsistencyLevel();
         this.permissions = builder.getPermissions();
         this.cosmosAuthorizationTokenResolver = builder.getAuthorizationTokenResolver();
-<<<<<<< HEAD
-        this.cosmosKeyCredential = builder.getKeyCredential();
-        this.tokenCredential = builder.getCredential();
-=======
         this.credential = builder.getCredential();
->>>>>>> 02077a74
+        this.tokenCredential = builder.getTokenCredential();
         this.sessionCapturingOverride = builder.isSessionCapturingOverrideEnabled();
         this.enableTransportClientSharing = builder.isConnectionSharingAcrossClientsEnabled();
         this.contentResponseOnWriteEnabled = builder.isContentResponseOnWriteEnabled();
