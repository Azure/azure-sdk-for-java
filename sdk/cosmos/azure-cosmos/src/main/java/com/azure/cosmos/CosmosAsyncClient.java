// Copyright (c) Microsoft Corporation. All rights reserved.
// Licensed under the MIT License.
package com.azure.cosmos;

import com.azure.core.annotation.ServiceClient;
import com.azure.core.credential.AzureKeyCredential;
import com.azure.core.util.Context;
import com.azure.core.util.tracing.Tracer;
import com.azure.cosmos.implementation.AsyncDocumentClient;
import com.azure.cosmos.implementation.Configs;
import com.azure.cosmos.implementation.ConnectionPolicy;
import com.azure.cosmos.implementation.CosmosAuthorizationTokenResolver;
import com.azure.cosmos.implementation.Database;
import com.azure.cosmos.implementation.HttpConstants;
import com.azure.cosmos.implementation.TracerProvider;
import com.azure.cosmos.implementation.directconnectivity.rntbd.RntbdMetrics;
<<<<<<< HEAD
=======
import com.azure.cosmos.implementation.encryption.api.DataEncryptionKeyProvider;
import com.azure.cosmos.models.CosmosDatabaseResponse;
>>>>>>> 152c2e7e
import com.azure.cosmos.models.CosmosDatabaseProperties;
import com.azure.cosmos.models.CosmosDatabaseRequestOptions;
import com.azure.cosmos.models.CosmosDatabaseResponse;
import com.azure.cosmos.models.CosmosPermissionProperties;
import com.azure.cosmos.models.CosmosQueryRequestOptions;
import com.azure.cosmos.models.ModelBridgeInternal;
import com.azure.cosmos.models.SqlQuerySpec;
import com.azure.cosmos.models.ThroughputProperties;
import com.azure.cosmos.util.CosmosPagedFlux;
import com.azure.cosmos.util.UtilBridgeInternal;
import io.micrometer.core.instrument.MeterRegistry;
import reactor.core.Exceptions;
import reactor.core.publisher.Mono;

import java.io.Closeable;
import java.util.Iterator;
import java.util.List;
import java.util.ServiceLoader;

import static com.azure.core.util.FluxUtil.withContext;
import static com.azure.cosmos.implementation.Utils.setContinuationTokenAndMaxItemCount;

/**
 * Provides a client-side logical representation of the Azure Cosmos DB service.
 * This asynchronous client is used to configure and execute requests against the service.
 */
@ServiceClient(
    builder = CosmosClientBuilder.class,
    isAsync = true)
public final class CosmosAsyncClient implements Closeable {

    // Async Cosmos client wrapper
    private final Configs configs;
    private final AsyncDocumentClient asyncDocumentClient;
    private final String serviceEndpoint;
    private final String keyOrResourceToken;
    private final ConnectionPolicy connectionPolicy;
    private final ConsistencyLevel desiredConsistencyLevel;
    private final List<CosmosPermissionProperties> permissions;
    private final CosmosAuthorizationTokenResolver cosmosAuthorizationTokenResolver;
    private final AzureKeyCredential credential;
    private final boolean sessionCapturingOverride;
    private final boolean enableTransportClientSharing;
    private final TracerProvider tracerProvider;
<<<<<<< HEAD
=======
    private final DataEncryptionKeyProvider dataEncryptionKeyProvider;
>>>>>>> 152c2e7e
    private final boolean contentResponseOnWriteEnabled;
    private static final Tracer TRACER;

    static {
        ServiceLoader<Tracer> serviceLoader = ServiceLoader.load(Tracer.class);
        Iterator<?> iterator = serviceLoader.iterator();
        if (iterator.hasNext()) {
            TRACER = serviceLoader.iterator().next();
        } else {
            TRACER = null;
        }
    }

    CosmosAsyncClient(CosmosClientBuilder builder) {
        this.configs = builder.configs();
        this.serviceEndpoint = builder.getEndpoint();
        this.keyOrResourceToken = builder.getKey();
        this.connectionPolicy = builder.getConnectionPolicy();
        this.desiredConsistencyLevel = builder.getConsistencyLevel();
        this.permissions = builder.getPermissions();
        this.cosmosAuthorizationTokenResolver = builder.getAuthorizationTokenResolver();
        this.credential = builder.getCredential();
        this.sessionCapturingOverride = builder.isSessionCapturingOverrideEnabled();
        this.dataEncryptionKeyProvider = builder.getDataEncryptionKeyProvider();
        this.enableTransportClientSharing = builder.isConnectionSharingAcrossClientsEnabled();
        this.contentResponseOnWriteEnabled = builder.isContentResponseOnWriteEnabled();
        this.tracerProvider = new TracerProvider(TRACER);
        this.asyncDocumentClient = new AsyncDocumentClient.Builder()
                                       .withServiceEndpoint(this.serviceEndpoint)
                                       .withMasterKeyOrResourceToken(this.keyOrResourceToken)
                                       .withConnectionPolicy(this.connectionPolicy)
                                       .withConsistencyLevel(this.desiredConsistencyLevel)
                                       .withSessionCapturingOverride(this.sessionCapturingOverride)
                                       .withConfigs(this.configs)
                                       .withTokenResolver(this.cosmosAuthorizationTokenResolver)
                                       .withCredential(this.credential)
                                       .withTransportClientSharing(this.enableTransportClientSharing)
                                       .withDataEncryptionKeyProvider(this.dataEncryptionKeyProvider)
                                       .withContentResponseOnWriteEnabled(this.contentResponseOnWriteEnabled)
                                       .build();
    }

    AsyncDocumentClient getContextClient() {
        return this.asyncDocumentClient;
    }

    /**
     * Monitor Cosmos client performance and resource utilization using the specified meter registry.
     *
     * @param registry meter registry to use for performance monitoring.
     */
    static void setMonitorTelemetry(MeterRegistry registry) {
        RntbdMetrics.add(registry);
    }

    /**
     * Get the service endpoint.
     *
     * @return the service endpoint.
     */
    String getServiceEndpoint() {
        return serviceEndpoint;
    }

    /**
     * Gets the key or resource token.
     *
     * @return get the key or resource token.
     */
    String getKeyOrResourceToken() {
        return keyOrResourceToken;
    }

    /**
     * Get the connection policy.
     *
     * @return {@link ConnectionPolicy}.
     */
    ConnectionPolicy getConnectionPolicy() {
        return connectionPolicy;
    }

    /**
     * Gets the consistency level.
     *
     * @return the {@link ConsistencyLevel}.
     */
    ConsistencyLevel getDesiredConsistencyLevel() {
        return desiredConsistencyLevel;
    }

    /**
     * Gets the permission list.
     *
     * @return the permission list.
     */
    List<CosmosPermissionProperties> getPermissions() {
        return permissions;
    }

    AsyncDocumentClient getDocClientWrapper() {
        return asyncDocumentClient;
    }

    /**
     * Gets the configs.
     *
     * @return the configs.
     */
    Configs getConfigs() {
        return configs;
    }

    /**
     * Gets the token resolver.
     *
     * @return the token resolver.
     */
    CosmosAuthorizationTokenResolver getCosmosAuthorizationTokenResolver() {
        return cosmosAuthorizationTokenResolver;
    }

    /**
     * Gets the azure key credential.
     *
     * @return azure key credential.
     */
    AzureKeyCredential credential() {
        return credential;
    }

    /**
     * Gets the boolean which indicates whether to only return the headers and status code in Cosmos DB response
     * in case of Create, Update and Delete operations on CosmosItem.
     *
     * If set to false (which is by default), this removes the resource from response. It reduces networking
     * and CPU load by not sending the resource back over the network and serializing it
     * on the client.
     *
     * By-default, this is false.
     *
     * @return a boolean indicating whether resource will be included in the response or not.
     */
    boolean isContentResponseOnWriteEnabled() {
        return contentResponseOnWriteEnabled;
    }

    /**
     * CREATE a Database if it does not already exist on the service.
     * <p>
     * The {@link Mono} upon successful completion will contain a single cosmos database response with the
     * created or existing database.
     *
     * @param databaseProperties CosmosDatabaseProperties.
     * @return a {@link Mono} containing the cosmos database response with the created or existing database or
     * an error.
     */
    public Mono<CosmosDatabaseResponse> createDatabaseIfNotExists(CosmosDatabaseProperties databaseProperties) {
        return withContext(context -> createDatabaseIfNotExistsInternal(getDatabase(databaseProperties.getId()),
            null, context));
    }

    /**
     * Create a Database if it does not already exist on the service.
     * <p>
     * The {@link Mono} upon successful completion will contain a single cosmos database response with the
     * created or existing database.
     *
     * @param id the id of the database.
     * @return a {@link Mono} containing the cosmos database response with the created or existing database or
     * an error.
     */
    public Mono<CosmosDatabaseResponse> createDatabaseIfNotExists(String id) {
        return withContext(context -> createDatabaseIfNotExistsInternal(getDatabase(id), null, context));
    }

    /**
     * Create a Database if it does not already exist on the service.
     * <p>
     * The throughputProperties will only be used if the specified database
     * does not exist and therefor a new database will be created with throughputProperties.
     * <p>
     * The {@link Mono} upon successful completion will contain a single cosmos database response with the
     * created or existing database.
     *
     * @param id the id.
     * @param throughputProperties the throughputProperties.
     * @return the mono.
     */
    public Mono<CosmosDatabaseResponse> createDatabaseIfNotExists(String id, ThroughputProperties throughputProperties) {
        return withContext(context -> createDatabaseIfNotExistsInternal(getDatabase(id),
            throughputProperties, context));
    }

    /**
     * Creates a database.
     * <p>
     * After subscription the operation will be performed.
     * The {@link Mono} upon successful completion will contain a single resource response with the
     * created database.
     * In case of failure the {@link Mono} will error.
     *
     * @param databaseProperties {@link CosmosDatabaseProperties}.
     * @param options {@link CosmosDatabaseRequestOptions}.
     * @return an {@link Mono} containing the single cosmos database response with the created database or an error.
     */
    public Mono<CosmosDatabaseResponse> createDatabase(CosmosDatabaseProperties databaseProperties,
                                                       CosmosDatabaseRequestOptions options) {
        final CosmosDatabaseRequestOptions requestOptions = options == null ? new CosmosDatabaseRequestOptions() : options;
        Database wrappedDatabase = new Database();
        wrappedDatabase.setId(databaseProperties.getId());
        return withContext(context -> createDatabaseInternal(wrappedDatabase, requestOptions, context));
    }

    /**
     * Creates a database.
     * <p>
     * After subscription the operation will be performed.
     * The {@link Mono} upon successful completion will contain a single resource response with the
     * created database.
     * In case of failure the {@link Mono} will error.
     *
     * @param databaseProperties {@link CosmosDatabaseProperties}.
     * @return an {@link Mono} containing the single cosmos database response with the created database or an error.
     */
    public Mono<CosmosDatabaseResponse> createDatabase(CosmosDatabaseProperties databaseProperties) {
        return createDatabase(databaseProperties, new CosmosDatabaseRequestOptions());
    }

    /**
     * Creates a database.
     * <p>
     * After subscription the operation will be performed.
     * The {@link Mono} upon successful completion will contain a single resource response with the
     * created database.
     * In case of failure the {@link Mono} will error.
     *
     * @param id id of the database.
     * @return a {@link Mono} containing the single cosmos database response with the created database or an error.
     */
    public Mono<CosmosDatabaseResponse> createDatabase(String id) {
        return createDatabase(new CosmosDatabaseProperties(id), new CosmosDatabaseRequestOptions());
    }

    /**
     * Creates a database.
     * <p>
     * After subscription the operation will be performed.
     * The {@link Mono} upon successful completion will contain a single resource response with the
     * created database.
     * In case of failure the {@link Mono} will error.
     *
     * @param databaseProperties {@link CosmosDatabaseProperties}.
     * @param throughputProperties the throughput properties for the database.
     * @param options {@link CosmosDatabaseRequestOptions}.
     * @return an {@link Mono} containing the single cosmos database response with the created database or an error.
     */
    public Mono<CosmosDatabaseResponse> createDatabase(CosmosDatabaseProperties databaseProperties,
                                                       ThroughputProperties throughputProperties,
                                                       CosmosDatabaseRequestOptions options) {
        if (options == null) {
            options = new CosmosDatabaseRequestOptions();
        }

        ModelBridgeInternal.setThroughputProperties(options, throughputProperties);
        Database wrappedDatabase = new Database();
        wrappedDatabase.setId(databaseProperties.getId());
        final CosmosDatabaseRequestOptions requestOptions = options;
        return withContext(context -> createDatabaseInternal(wrappedDatabase, requestOptions, context));
    }

    /**
     * Creates a database.
     * <p>
     * After subscription the operation will be performed.
     * The {@link Mono} upon successful completion will contain a single resource response with the
     * created database.
     * In case of failure the {@link Mono} will error.
     *
     * @param databaseProperties {@link CosmosDatabaseProperties}.
     * @param throughputProperties the throughput properties for the database.
     * @return an {@link Mono} containing the single cosmos database response with the created database or an error.
     */
    public Mono<CosmosDatabaseResponse> createDatabase(CosmosDatabaseProperties databaseProperties, ThroughputProperties throughputProperties) {
        CosmosDatabaseRequestOptions options = new CosmosDatabaseRequestOptions();
        ModelBridgeInternal.setThroughputProperties(options, throughputProperties);
        return createDatabase(databaseProperties, options);
    }

    /**
     * Creates a database.
     *
     * @param id the id.
     * @param throughputProperties the throughputProperties.
     * @return the mono.
     */
    public Mono<CosmosDatabaseResponse> createDatabase(String id, ThroughputProperties throughputProperties) {
        CosmosDatabaseRequestOptions options = new CosmosDatabaseRequestOptions();
        ModelBridgeInternal.setThroughputProperties(options, throughputProperties);
        return createDatabase(new CosmosDatabaseProperties(id), options);
    }

    /**
     * Reads all databases.
     * <p>
     * After subscription the operation will be performed.
     * The {@link CosmosPagedFlux} will contain one or several feed response of the read databases.
     * In case of failure the {@link CosmosPagedFlux} will error.
     *
     * @param options {@link CosmosQueryRequestOptions}
     * @return a {@link CosmosPagedFlux} containing one or several feed response pages of read databases or an error.
     */
    CosmosPagedFlux<CosmosDatabaseProperties> readAllDatabases(CosmosQueryRequestOptions options) {
        return UtilBridgeInternal.createCosmosPagedFlux(pagedFluxOptions -> {
            pagedFluxOptions.setTracerInformation(this.tracerProvider, "readAllDatabases", this.serviceEndpoint, null);
            setContinuationTokenAndMaxItemCount(pagedFluxOptions, options);
            return getDocClientWrapper().readDatabases(options)
                .map(response ->
                    BridgeInternal.createFeedResponse(
                        ModelBridgeInternal.getCosmosDatabasePropertiesFromV2Results(response.getResults()),
                        response.getResponseHeaders()));
        });
    }

    /**
     * Reads all databases.
     * <p>
     * After subscription the operation will be performed.
     * The {@link CosmosPagedFlux} will contain one or several feed response of the read databases.
     * In case of failure the {@link CosmosPagedFlux} will error.
     *
     * @return a {@link CosmosPagedFlux} containing one or several feed response pages of read databases or an error.
     */
    public CosmosPagedFlux<CosmosDatabaseProperties> readAllDatabases() {
        return readAllDatabases(new CosmosQueryRequestOptions());
    }


    /**
     * Query for databases.
     * <p>
     * After subscription the operation will be performed.
     * The {@link CosmosPagedFlux} will contain one or several feed response of the read databases.
     * In case of failure the {@link CosmosPagedFlux} will error.
     *
     * @param query the query.
     * @param options the feed options.
     * @return a {@link CosmosPagedFlux} containing one or several feed response pages of read databases or an error.
     */
    public CosmosPagedFlux<CosmosDatabaseProperties> queryDatabases(String query, CosmosQueryRequestOptions options) {
<<<<<<< HEAD
        if (options == null) {
            options = new CosmosQueryRequestOptions();
        }

=======
>>>>>>> 152c2e7e
        return queryDatabasesInternal(new SqlQuerySpec(query), options);
    }

    /**
     * Query for databases.
     * <p>
     * After subscription the operation will be performed.
     * The {@link CosmosPagedFlux} will contain one or several feed response of the read databases.
     * In case of failure the {@link CosmosPagedFlux} will error.
     *
     * @param querySpec the SQL query specification.
     * @param options the feed options.
     * @return a {@link CosmosPagedFlux} containing one or several feed response pages of read databases or an error.
     */
    public CosmosPagedFlux<CosmosDatabaseProperties> queryDatabases(SqlQuerySpec querySpec, CosmosQueryRequestOptions options) {
<<<<<<< HEAD
        if (options == null) {
            options = new CosmosQueryRequestOptions();
        }

=======
>>>>>>> 152c2e7e
        return queryDatabasesInternal(querySpec, options);
    }

    /**
     * Gets a database object without making a service call.
     *
     * @param id name of the database.
     * @return {@link CosmosAsyncDatabase}.
     */
    public CosmosAsyncDatabase getDatabase(String id) {
        return new CosmosAsyncDatabase(id, this);
    }

    /**
     * Close this {@link CosmosAsyncClient} instance and cleans up the resources.
     */
    @Override
    public void close() {
        asyncDocumentClient.close();
    }

    TracerProvider getTracerProvider(){
        return this.tracerProvider;
    }

    private CosmosPagedFlux<CosmosDatabaseProperties> queryDatabasesInternal(SqlQuerySpec querySpec, CosmosQueryRequestOptions options){
        return UtilBridgeInternal.createCosmosPagedFlux(pagedFluxOptions -> {
            pagedFluxOptions.setTracerInformation(this.tracerProvider, "queryDatabases", this.serviceEndpoint, null);
            setContinuationTokenAndMaxItemCount(pagedFluxOptions, options);
            return getDocClientWrapper().queryDatabases(querySpec, options)
                .map(response -> BridgeInternal.createFeedResponse(
                    ModelBridgeInternal.getCosmosDatabasePropertiesFromV2Results(response.getResults()),
                    response.getResponseHeaders()));
        });
    }


    private Mono<CosmosDatabaseResponse> createDatabaseIfNotExistsInternal(CosmosAsyncDatabase database,
                                                                           ThroughputProperties throughputProperties, Context context) {
        String spanName = "createDatabaseIfNotExists." + database.getId();
        Context nestedContext = context.addData(TracerProvider.COSMOS_CALL_DEPTH, TracerProvider.COSMOS_CALL_DEPTH_VAL);
        Mono<CosmosDatabaseResponse> responseMono = database.readInternal(new CosmosDatabaseRequestOptions(),
            nestedContext).onErrorResume(exception -> {
            final Throwable unwrappedException = Exceptions.unwrap(exception);
            if (unwrappedException instanceof CosmosException) {
                final CosmosException cosmosException = (CosmosException) unwrappedException;
                if (cosmosException.getStatusCode() == HttpConstants.StatusCodes.NOTFOUND) {
                    CosmosDatabaseRequestOptions requestOptions = new CosmosDatabaseRequestOptions();
                    if (throughputProperties != null) {
                        ModelBridgeInternal.setThroughputProperties(requestOptions, throughputProperties);
                    }

                    Database wrappedDatabase = new Database();
                    wrappedDatabase.setId(database.getId());
                    return createDatabaseInternal(wrappedDatabase,
                        requestOptions, nestedContext);
                }
            }
            return Mono.error(unwrappedException);
        });
        return tracerProvider.traceEnabledCosmosResponsePublisher(responseMono,
            context,
            spanName,
            database.getId(),
            this.serviceEndpoint);
    }

    private Mono<CosmosDatabaseResponse> createDatabaseInternal(Database database, CosmosDatabaseRequestOptions options,
                                                             Context context) {
        String spanName = "createDatabase." + database.getId();
        Mono<CosmosDatabaseResponse> responseMono = asyncDocumentClient.createDatabase(database, ModelBridgeInternal.toRequestOptions(options))
            .map(databaseResourceResponse -> ModelBridgeInternal.createCosmosDatabaseResponse(databaseResourceResponse))
            .single();
        return tracerProvider.traceEnabledCosmosResponsePublisher(responseMono,
            context,
            spanName,
            database.getId(),
            this.serviceEndpoint);
    }
}<|MERGE_RESOLUTION|>--- conflicted
+++ resolved
@@ -14,11 +14,6 @@
 import com.azure.cosmos.implementation.HttpConstants;
 import com.azure.cosmos.implementation.TracerProvider;
 import com.azure.cosmos.implementation.directconnectivity.rntbd.RntbdMetrics;
-<<<<<<< HEAD
-=======
-import com.azure.cosmos.implementation.encryption.api.DataEncryptionKeyProvider;
-import com.azure.cosmos.models.CosmosDatabaseResponse;
->>>>>>> 152c2e7e
 import com.azure.cosmos.models.CosmosDatabaseProperties;
 import com.azure.cosmos.models.CosmosDatabaseRequestOptions;
 import com.azure.cosmos.models.CosmosDatabaseResponse;
@@ -63,10 +58,6 @@
     private final boolean sessionCapturingOverride;
     private final boolean enableTransportClientSharing;
     private final TracerProvider tracerProvider;
-<<<<<<< HEAD
-=======
-    private final DataEncryptionKeyProvider dataEncryptionKeyProvider;
->>>>>>> 152c2e7e
     private final boolean contentResponseOnWriteEnabled;
     private static final Tracer TRACER;
 
@@ -417,13 +408,10 @@
      * @return a {@link CosmosPagedFlux} containing one or several feed response pages of read databases or an error.
      */
     public CosmosPagedFlux<CosmosDatabaseProperties> queryDatabases(String query, CosmosQueryRequestOptions options) {
-<<<<<<< HEAD
         if (options == null) {
             options = new CosmosQueryRequestOptions();
         }
 
-=======
->>>>>>> 152c2e7e
         return queryDatabasesInternal(new SqlQuerySpec(query), options);
     }
 
@@ -439,13 +427,10 @@
      * @return a {@link CosmosPagedFlux} containing one or several feed response pages of read databases or an error.
      */
     public CosmosPagedFlux<CosmosDatabaseProperties> queryDatabases(SqlQuerySpec querySpec, CosmosQueryRequestOptions options) {
-<<<<<<< HEAD
         if (options == null) {
             options = new CosmosQueryRequestOptions();
         }
 
-=======
->>>>>>> 152c2e7e
         return queryDatabasesInternal(querySpec, options);
     }
 
