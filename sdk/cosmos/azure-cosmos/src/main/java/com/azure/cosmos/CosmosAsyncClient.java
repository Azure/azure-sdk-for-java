// Copyright (c) Microsoft Corporation. All rights reserved.
// Licensed under the MIT License.
package com.azure.cosmos;

import com.azure.core.annotation.ServiceClient;
<<<<<<< HEAD
import com.azure.core.serializer.json.jackson.JacksonJsonSerializerBuilder;
import com.azure.core.util.serializer.JsonSerializer;
=======
import com.azure.core.credential.AzureKeyCredential;
>>>>>>> ab9eb786
import com.azure.cosmos.implementation.AsyncDocumentClient;
import com.azure.cosmos.implementation.Configs;
import com.azure.cosmos.implementation.ConnectionPolicy;
import com.azure.cosmos.implementation.CosmosAuthorizationTokenResolver;
import com.azure.cosmos.implementation.Database;
import com.azure.cosmos.implementation.HttpConstants;
import com.azure.cosmos.implementation.Utils;
import com.azure.cosmos.implementation.directconnectivity.rntbd.RntbdMetrics;
import com.azure.cosmos.models.CosmosAsyncDatabaseResponse;
import com.azure.cosmos.models.CosmosDatabaseProperties;
import com.azure.cosmos.models.CosmosDatabaseRequestOptions;
import com.azure.cosmos.models.CosmosPermissionProperties;
import com.azure.cosmos.models.FeedOptions;
import com.azure.cosmos.models.ModelBridgeInternal;
import com.azure.cosmos.models.SqlQuerySpec;
import com.azure.cosmos.models.ThroughputProperties;
import com.azure.cosmos.util.CosmosPagedFlux;
import com.azure.cosmos.util.UtilBridgeInternal;
import io.micrometer.core.instrument.MeterRegistry;
import reactor.core.Exceptions;
import reactor.core.publisher.Mono;

import java.io.Closeable;
import java.util.List;

import static com.azure.cosmos.implementation.Utils.setContinuationTokenAndMaxItemCount;

/**
 * Provides a client-side logical representation of the Azure Cosmos database service. This asynchronous client is used
 * to configure and execute requests against the service.
 */
@ServiceClient(
    builder = CosmosClientBuilder.class,
    isAsync = true)
public final class CosmosAsyncClient implements Closeable {

    // Async document client wrapper
    private final Configs configs;
    private final AsyncDocumentClient asyncDocumentClient;
    private final String serviceEndpoint;
    private final String keyOrResourceToken;
    private final ConnectionPolicy connectionPolicy;
    private final ConsistencyLevel desiredConsistencyLevel;
    private final List<CosmosPermissionProperties> permissions;
    private final CosmosAuthorizationTokenResolver cosmosAuthorizationTokenResolver;
    private final AzureKeyCredential credential;
    private final boolean sessionCapturingOverride;
    private final boolean enableTransportClientSharing;
    private final JsonSerializer jsonSerializer;
    private final boolean contentResponseOnWriteEnabled;

    CosmosAsyncClient(CosmosClientBuilder builder) {
        this.configs = builder.configs();
        this.serviceEndpoint = builder.getEndpoint();
        this.keyOrResourceToken = builder.getKey();
        this.connectionPolicy = builder.getConnectionPolicy();
        this.desiredConsistencyLevel = builder.getConsistencyLevel();
        this.permissions = builder.getPermissions();
        this.cosmosAuthorizationTokenResolver = builder.getAuthorizationTokenResolver();
        this.credential = builder.getCredential();
        this.sessionCapturingOverride = builder.isSessionCapturingOverrideEnabled();
<<<<<<< HEAD
        this.enableTransportClientSharing = builder.isConnectionReuseAcrossClientsEnabled();
        this.jsonSerializer = (builder.jsonSerializer() == null)
            ? new JacksonJsonSerializerBuilder().serializer(Utils.getSimpleObjectMapper()).build()
            : builder.jsonSerializer();
        this.contentResponseOnWriteEnabled = builder.isContentResponseOnWriteEnabled();
        this.asyncDocumentClient = new AsyncDocumentClient.Builder()
            .withServiceEndpoint(this.serviceEndpoint)
            .withMasterKeyOrResourceToken(this.keyOrResourceToken)
            .withConnectionPolicy(this.connectionPolicy)
            .withConsistencyLevel(this.desiredConsistencyLevel)
            .withSessionCapturingOverride(this.sessionCapturingOverride)
            .withConfigs(this.configs)
            .withTokenResolver(this.cosmosAuthorizationTokenResolver)
            .withCosmosKeyCredential(this.cosmosKeyCredential)
            .withTransportClientSharing(this.enableTransportClientSharing)
            .withJsonSerializer(this.jsonSerializer)
            .withContentResponseOnWriteEnabled(this.contentResponseOnWriteEnabled)
            .build();
=======
        this.enableTransportClientSharing = builder.isConnectionSharingAcrossClientsEnabled();
        this.contentResponseOnWriteEnabled = builder.isContentResponseOnWriteEnabled();
        this.asyncDocumentClient = new AsyncDocumentClient.Builder()
                                       .withServiceEndpoint(this.serviceEndpoint)
                                       .withMasterKeyOrResourceToken(this.keyOrResourceToken)
                                       .withConnectionPolicy(this.connectionPolicy)
                                       .withConsistencyLevel(this.desiredConsistencyLevel)
                                       .withSessionCapturingOverride(this.sessionCapturingOverride)
                                       .withConfigs(this.configs)
                                       .withTokenResolver(this.cosmosAuthorizationTokenResolver)
                                       .withCredential(this.credential)
                                       .withTransportClientSharing(this.enableTransportClientSharing)
                                       .withContentResponseOnWriteEnabled(this.contentResponseOnWriteEnabled)
                                       .build();
>>>>>>> ab9eb786
    }

    AsyncDocumentClient getContextClient() {
        return this.asyncDocumentClient;
    }

    /**
     * Monitor Cosmos client performance and resource utilization using the specified meter registry
     *
     * @param registry meter registry to use for performance monitoring
     */
    static void setMonitorTelemetry(MeterRegistry registry) {
        RntbdMetrics.add(registry);
    }

    /**
     * Get the service endpoint
     *
     * @return the service endpoint
     */
    String getServiceEndpoint() {
        return serviceEndpoint;
    }

    /**
     * Gets the key or resource token
     *
     * @return get the key or resource token
     */
    String getKeyOrResourceToken() {
        return keyOrResourceToken;
    }

    /**
     * Get the connection policy
     *
     * @return {@link ConnectionPolicy}
     */
    ConnectionPolicy getConnectionPolicy() {
        return connectionPolicy;
    }

    /**
     * Gets the consistency level
     *
     * @return the (@link ConsistencyLevel)
     */
    ConsistencyLevel getDesiredConsistencyLevel() {
        return desiredConsistencyLevel;
    }

    /**
     * Gets the permission list
     *
     * @return the permission list
     */
    List<CosmosPermissionProperties> getPermissions() {
        return permissions;
    }

    AsyncDocumentClient getDocClientWrapper() {
        return asyncDocumentClient;
    }

    /**
     * Gets the configs
     *
     * @return the configs
     */
    Configs getConfigs() {
        return configs;
    }

    /**
     * Gets the token resolver
     *
     * @return the token resolver
     */
    CosmosAuthorizationTokenResolver getCosmosAuthorizationTokenResolver() {
        return cosmosAuthorizationTokenResolver;
    }

    /**
     * Gets the azure key credential
     *
     * @return azure key credential
     */
    AzureKeyCredential credential() {
        return credential;
    }

    /**
     * @return The {@link JsonSerializer} used to handle custom objects.
     */
    JsonSerializer jsonSerializer() {
        return jsonSerializer;
    }

    /**
     * Gets the boolean which indicates whether to only return the headers and status code in Cosmos DB response
     * in case of Create, Update and Delete operations on CosmosItem.
     *
     * If set to false (which is by default), this removes the resource from response. It reduces networking
     * and CPU load by not sending the resource back over the network and serializing it
     * on the client.
     *
     * By-default, this is false.
     *
     * @return a boolean indicating whether resource will be included in the response or not
     */
    boolean isContentResponseOnWriteEnabled() {
        return contentResponseOnWriteEnabled;
    }

    /**
     * CREATE a Database if it does not already exist on the service
     * <p>
     * The {@link Mono} upon successful completion will contain a single cosmos database response with the created or
     * existing database.
     *
     * @param databaseSettings CosmosDatabaseProperties
     * @return a {@link Mono} containing the cosmos database response with the created or existing database or an error.
     */
    public Mono<CosmosAsyncDatabaseResponse> createDatabaseIfNotExists(CosmosDatabaseProperties databaseSettings) {
        return createDatabaseIfNotExistsInternal(getDatabase(databaseSettings.getId()));
    }

    /**
     * CREATE a Database if it does not already exist on the service The {@link Mono} upon successful completion will
     * contain a single cosmos database response with the created or existing database.
     *
     * @param id the id of the database
     * @return a {@link Mono} containing the cosmos database response with the created or existing database or an error
     */
    public Mono<CosmosAsyncDatabaseResponse> createDatabaseIfNotExists(String id) {
        return createDatabaseIfNotExistsInternal(getDatabase(id));
    }

    private Mono<CosmosAsyncDatabaseResponse> createDatabaseIfNotExistsInternal(CosmosAsyncDatabase database) {
        return database.read().onErrorResume(exception -> {
            final Throwable unwrappedException = Exceptions.unwrap(exception);
            if (unwrappedException instanceof CosmosException) {
                final CosmosException cosmosException = (CosmosException) unwrappedException;
                if (cosmosException.getStatusCode() == HttpConstants.StatusCodes.NOTFOUND) {
                    return createDatabase(new CosmosDatabaseProperties(database.getId()),
                        new CosmosDatabaseRequestOptions());
                }
            }
            return Mono.error(unwrappedException);
        });
    }

    /**
     * Creates a database.
     * <p>
     * After subscription the operation will be performed. The {@link Mono} upon successful completion will contain a
     * single resource response with the created database. In case of failure the {@link Mono} will error.
     *
     * @param databaseSettings {@link CosmosDatabaseProperties}
     * @param options {@link CosmosDatabaseRequestOptions}
     * @return an {@link Mono} containing the single cosmos database response with the created database or an error.
     */
    public Mono<CosmosAsyncDatabaseResponse> createDatabase(CosmosDatabaseProperties databaseSettings,
        CosmosDatabaseRequestOptions options) {
        if (options == null) {
            options = new CosmosDatabaseRequestOptions();
        }
        Database wrappedDatabase = new Database();
        wrappedDatabase.setId(databaseSettings.getId());
        return asyncDocumentClient.createDatabase(wrappedDatabase, ModelBridgeInternal.toRequestOptions(options))
            .map(databaseResourceResponse -> ModelBridgeInternal.createCosmosAsyncDatabaseResponse(databaseResourceResponse,
                this))
            .single();
    }

    /**
     * Creates a database.
     * <p>
     * After subscription the operation will be performed. The {@link Mono} upon successful completion will contain a
     * single resource response with the created database. In case of failure the {@link Mono} will error.
     *
     * @param databaseSettings {@link CosmosDatabaseProperties}
     * @return an {@link Mono} containing the single cosmos database response with the created database or an error.
     */
    public Mono<CosmosAsyncDatabaseResponse> createDatabase(CosmosDatabaseProperties databaseSettings) {
        return createDatabase(databaseSettings, new CosmosDatabaseRequestOptions());
    }

    /**
     * Creates a database.
     * <p>
     * After subscription the operation will be performed. The {@link Mono} upon successful completion will contain a
     * single resource response with the created database. In case of failure the {@link Mono} will error.
     *
     * @param id id of the database
     * @return a {@link Mono} containing the single cosmos database response with the created database or an error.
     */
    public Mono<CosmosAsyncDatabaseResponse> createDatabase(String id) {
        return createDatabase(new CosmosDatabaseProperties(id), new CosmosDatabaseRequestOptions());
    }

    /**
     * Creates a database.
     * <p>
     * After subscription the operation will be performed. The {@link Mono} upon successful completion will contain a
     * single resource response with the created database. In case of failure the {@link Mono} will error.
     *
     * @param databaseSettings {@link CosmosDatabaseProperties}
     * @param throughput the throughput for the database
     * @param options {@link CosmosDatabaseRequestOptions}
     * @return an {@link Mono} containing the single cosmos database response with the created database or an error.
     */
    public Mono<CosmosAsyncDatabaseResponse> createDatabase(CosmosDatabaseProperties databaseSettings,
        int throughput,
        CosmosDatabaseRequestOptions options) {
        if (options == null) {
            options = new CosmosDatabaseRequestOptions();
        }
        ModelBridgeInternal.setOfferThroughput(options, throughput);
        Database wrappedDatabase = new Database();
        wrappedDatabase.setId(databaseSettings.getId());
        return asyncDocumentClient.createDatabase(wrappedDatabase, ModelBridgeInternal.toRequestOptions(options))
            .map(databaseResourceResponse -> ModelBridgeInternal.createCosmosAsyncDatabaseResponse(databaseResourceResponse,
                this))
            .single();
    }

    /**
     * Creates a database.
     * <p>
     * After subscription the operation will be performed. The {@link Mono} upon successful completion will contain a
     * single resource response with the created database. In case of failure the {@link Mono} will error.
     *
     * @param databaseSettings {@link CosmosDatabaseProperties}
     * @param throughput the throughput for the database
     * @return an {@link Mono} containing the single cosmos database response with the created database or an error.
     */
    public Mono<CosmosAsyncDatabaseResponse> createDatabase(CosmosDatabaseProperties databaseSettings, int throughput) {
        CosmosDatabaseRequestOptions options = new CosmosDatabaseRequestOptions();
        ModelBridgeInternal.setOfferThroughput(options, throughput);
        return createDatabase(databaseSettings, options);
    }

    /**
     * Creates a database.
     * <p>
     * After subscription the operation will be performed. The {@link Mono} upon successful completion will contain a
     * single resource response with the created database. In case of failure the {@link Mono} will error.
     *
     * @param id id of the database
     * @param throughput the throughput for the database
     * @return a {@link Mono} containing the single cosmos database response with the created database or an error.
     */
    public Mono<CosmosAsyncDatabaseResponse> createDatabase(String id, int throughput) {
        CosmosDatabaseRequestOptions options = new CosmosDatabaseRequestOptions();
        ModelBridgeInternal.setOfferThroughput(options, throughput);
        return createDatabase(new CosmosDatabaseProperties(id), options);
    }

    /**
     * Creates a database.
     *
     * @param id the id
     * @param throughputProperties the throughputProperties
     * @return the mono
     */
    public Mono<CosmosAsyncDatabaseResponse> createDatabase(String id, ThroughputProperties throughputProperties) {
        CosmosDatabaseRequestOptions options = new CosmosDatabaseRequestOptions();
        ModelBridgeInternal.setOfferProperties(options, throughputProperties);
        return createDatabase(new CosmosDatabaseProperties(id), options);
    }

    /**
     * Reads all databases.
     * <p>
     * After subscription the operation will be performed. The {@link CosmosPagedFlux} will contain one or several feed
     * response of the read databases. In case of failure the {@link CosmosPagedFlux} will error.
     *
     * @param options {@link FeedOptions}
     * @return a {@link CosmosPagedFlux} containing one or several feed response pages of read databases or an error.
     */
    public CosmosPagedFlux<CosmosDatabaseProperties> readAllDatabases(FeedOptions options) {
        return UtilBridgeInternal.createCosmosPagedFlux(pagedFluxOptions -> {
            setContinuationTokenAndMaxItemCount(pagedFluxOptions, options);
            return getDocClientWrapper().readDatabases(options)
                .map(response ->
                    BridgeInternal.createFeedResponse(
                        ModelBridgeInternal.getCosmosDatabasePropertiesFromV2Results(response.getResults()),
                        response.getResponseHeaders()));
        });
    }

    /**
     * Reads all databases.
     * <p>
     * After subscription the operation will be performed. The {@link CosmosPagedFlux} will contain one or several feed
     * response of the read databases. In case of failure the {@link CosmosPagedFlux} will error.
     *
     * @return a {@link CosmosPagedFlux} containing one or several feed response pages of read databases or an error.
     */
    public CosmosPagedFlux<CosmosDatabaseProperties> readAllDatabases() {
        return readAllDatabases(new FeedOptions());
    }


    /**
     * Query for databases.
     * <p>
     * After subscription the operation will be performed. The {@link CosmosPagedFlux} will contain one or several feed
     * response of the read databases. In case of failure the {@link CosmosPagedFlux} will error.
     *
     * @param query the query.
     * @param options the feed options.
     * @return a {@link CosmosPagedFlux} containing one or several feed response pages of read databases or an error.
     */
    public CosmosPagedFlux<CosmosDatabaseProperties> queryDatabases(String query, FeedOptions options) {
        return queryDatabases(new SqlQuerySpec(query), options);
    }

    /**
     * Query for databases.
     * <p>
     * After subscription the operation will be performed. The {@link CosmosPagedFlux} will contain one or several feed
     * response of the read databases. In case of failure the {@link CosmosPagedFlux} will error.
     *
     * @param querySpec the SQL query specification.
     * @param options the feed options.
     * @return a {@link CosmosPagedFlux} containing one or several feed response pages of read databases or an error.
     */
    public CosmosPagedFlux<CosmosDatabaseProperties> queryDatabases(SqlQuerySpec querySpec, FeedOptions options) {
        return UtilBridgeInternal.createCosmosPagedFlux(pagedFluxOptions -> {
            setContinuationTokenAndMaxItemCount(pagedFluxOptions, options);
            return getDocClientWrapper().queryDatabases(querySpec, options)
                .map(response -> BridgeInternal.createFeedResponse(
                    ModelBridgeInternal.getCosmosDatabasePropertiesFromV2Results(response.getResults()),
                    response.getResponseHeaders()));
        });
    }

    /**
     * Gets a database object without making a service call.
     *
     * @param id name of the database
     * @return {@link CosmosAsyncDatabase}
     */
    public CosmosAsyncDatabase getDatabase(String id) {
        return new CosmosAsyncDatabase(id, this);
    }

    /**
     * Close this {@link CosmosAsyncClient} instance and cleans up the resources.
     */
    @Override
    public void close() {
        asyncDocumentClient.close();
    }
}<|MERGE_RESOLUTION|>--- conflicted
+++ resolved
@@ -3,12 +3,9 @@
 package com.azure.cosmos;
 
 import com.azure.core.annotation.ServiceClient;
-<<<<<<< HEAD
+import com.azure.core.credential.AzureKeyCredential;
 import com.azure.core.serializer.json.jackson.JacksonJsonSerializerBuilder;
 import com.azure.core.util.serializer.JsonSerializer;
-=======
-import com.azure.core.credential.AzureKeyCredential;
->>>>>>> ab9eb786
 import com.azure.cosmos.implementation.AsyncDocumentClient;
 import com.azure.cosmos.implementation.Configs;
 import com.azure.cosmos.implementation.ConnectionPolicy;
@@ -70,8 +67,7 @@
         this.cosmosAuthorizationTokenResolver = builder.getAuthorizationTokenResolver();
         this.credential = builder.getCredential();
         this.sessionCapturingOverride = builder.isSessionCapturingOverrideEnabled();
-<<<<<<< HEAD
-        this.enableTransportClientSharing = builder.isConnectionReuseAcrossClientsEnabled();
+        this.enableTransportClientSharing = builder.isConnectionSharingAcrossClientsEnabled();
         this.jsonSerializer = (builder.jsonSerializer() == null)
             ? new JacksonJsonSerializerBuilder().serializer(Utils.getSimpleObjectMapper()).build()
             : builder.jsonSerializer();
@@ -84,27 +80,11 @@
             .withSessionCapturingOverride(this.sessionCapturingOverride)
             .withConfigs(this.configs)
             .withTokenResolver(this.cosmosAuthorizationTokenResolver)
-            .withCosmosKeyCredential(this.cosmosKeyCredential)
+            .withCredential(this.credential)
             .withTransportClientSharing(this.enableTransportClientSharing)
             .withJsonSerializer(this.jsonSerializer)
             .withContentResponseOnWriteEnabled(this.contentResponseOnWriteEnabled)
             .build();
-=======
-        this.enableTransportClientSharing = builder.isConnectionSharingAcrossClientsEnabled();
-        this.contentResponseOnWriteEnabled = builder.isContentResponseOnWriteEnabled();
-        this.asyncDocumentClient = new AsyncDocumentClient.Builder()
-                                       .withServiceEndpoint(this.serviceEndpoint)
-                                       .withMasterKeyOrResourceToken(this.keyOrResourceToken)
-                                       .withConnectionPolicy(this.connectionPolicy)
-                                       .withConsistencyLevel(this.desiredConsistencyLevel)
-                                       .withSessionCapturingOverride(this.sessionCapturingOverride)
-                                       .withConfigs(this.configs)
-                                       .withTokenResolver(this.cosmosAuthorizationTokenResolver)
-                                       .withCredential(this.credential)
-                                       .withTransportClientSharing(this.enableTransportClientSharing)
-                                       .withContentResponseOnWriteEnabled(this.contentResponseOnWriteEnabled)
-                                       .build();
->>>>>>> ab9eb786
     }
 
     AsyncDocumentClient getContextClient() {
