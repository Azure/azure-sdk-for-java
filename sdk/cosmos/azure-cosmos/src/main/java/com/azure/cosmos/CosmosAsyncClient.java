// Copyright (c) Microsoft Corporation. All rights reserved.
// Licensed under the MIT License.
package com.azure.cosmos;

import com.azure.core.annotation.ServiceClient;
import com.azure.core.credential.AzureKeyCredential;
<<<<<<< HEAD
import com.azure.core.credential.TokenCredential;
=======
import com.azure.core.util.Context;
import com.azure.core.util.tracing.Tracer;
>>>>>>> 9a6a0755
import com.azure.cosmos.implementation.AsyncDocumentClient;
import com.azure.cosmos.implementation.Configs;
import com.azure.cosmos.implementation.ConnectionPolicy;
import com.azure.cosmos.implementation.CosmosAuthorizationTokenResolver;
import com.azure.cosmos.implementation.Database;
import com.azure.cosmos.implementation.HttpConstants;
import com.azure.cosmos.implementation.TracerProvider;
import com.azure.cosmos.implementation.directconnectivity.rntbd.RntbdMetrics;
import com.azure.cosmos.models.CosmosDatabaseProperties;
import com.azure.cosmos.models.CosmosDatabaseRequestOptions;
import com.azure.cosmos.models.CosmosDatabaseResponse;
import com.azure.cosmos.models.CosmosPermissionProperties;
import com.azure.cosmos.models.CosmosQueryRequestOptions;
import com.azure.cosmos.models.ModelBridgeInternal;
import com.azure.cosmos.models.SqlQuerySpec;
import com.azure.cosmos.models.ThroughputProperties;
import com.azure.cosmos.util.CosmosPagedFlux;
import com.azure.cosmos.util.UtilBridgeInternal;
import io.micrometer.core.instrument.MeterRegistry;
import reactor.core.Exceptions;
import reactor.core.publisher.Mono;

import java.io.Closeable;
import java.util.Iterator;
import java.util.List;
import java.util.ServiceLoader;

import static com.azure.core.util.FluxUtil.withContext;
import static com.azure.cosmos.implementation.Utils.setContinuationTokenAndMaxItemCount;

/**
 * Provides a client-side logical representation of the Azure Cosmos DB service.
 * This asynchronous client is used to configure and execute requests against the service.
 */
@ServiceClient(
    builder = CosmosClientBuilder.class,
    isAsync = true)
public final class CosmosAsyncClient implements Closeable {

    // Async Cosmos client wrapper
    private final Configs configs;
    private final AsyncDocumentClient asyncDocumentClient;
    private final String serviceEndpoint;
    private final String keyOrResourceToken;
    private final ConnectionPolicy connectionPolicy;
    private final ConsistencyLevel desiredConsistencyLevel;
    private final List<CosmosPermissionProperties> permissions;
    private final CosmosAuthorizationTokenResolver cosmosAuthorizationTokenResolver;
    private final AzureKeyCredential credential;
    private final TokenCredential tokenCredential;
    private final boolean sessionCapturingOverride;
    private final boolean enableTransportClientSharing;
    private final TracerProvider tracerProvider;
    private final boolean contentResponseOnWriteEnabled;
    private static final Tracer TRACER;

    static {
        ServiceLoader<Tracer> serviceLoader = ServiceLoader.load(Tracer.class);
        Iterator<?> iterator = serviceLoader.iterator();
        if (iterator.hasNext()) {
            TRACER = serviceLoader.iterator().next();
        } else {
            TRACER = null;
        }
    }

    CosmosAsyncClient(CosmosClientBuilder builder) {
        this.configs = builder.configs();
        this.serviceEndpoint = builder.getEndpoint();
        this.keyOrResourceToken = builder.getKey();
        this.connectionPolicy = builder.getConnectionPolicy();
        this.desiredConsistencyLevel = builder.getConsistencyLevel();
        this.permissions = builder.getPermissions();
        this.cosmosAuthorizationTokenResolver = builder.getAuthorizationTokenResolver();
        this.credential = builder.getCredential();
        this.tokenCredential = builder.getTokenCredential();
        this.sessionCapturingOverride = builder.isSessionCapturingOverrideEnabled();
        this.enableTransportClientSharing = builder.isConnectionSharingAcrossClientsEnabled();
        this.contentResponseOnWriteEnabled = builder.isContentResponseOnWriteEnabled();
        this.tracerProvider = new TracerProvider(TRACER);
        this.asyncDocumentClient = new AsyncDocumentClient.Builder()
                                       .withServiceEndpoint(this.serviceEndpoint)
                                       .withMasterKeyOrResourceToken(this.keyOrResourceToken)
                                       .withConnectionPolicy(this.connectionPolicy)
                                       .withConsistencyLevel(this.desiredConsistencyLevel)
                                       .withSessionCapturingOverride(this.sessionCapturingOverride)
                                       .withConfigs(this.configs)
                                       .withTokenResolver(this.cosmosAuthorizationTokenResolver)
                                       .withCredential(this.credential)
                                       .withTransportClientSharing(this.enableTransportClientSharing)
                                       .withContentResponseOnWriteEnabled(this.contentResponseOnWriteEnabled)
                                       .withTokenCredential(this.tokenCredential)
                                       .build();
    }

    AsyncDocumentClient getContextClient() {
        return this.asyncDocumentClient;
    }

    /**
     * Monitor Cosmos client performance and resource utilization using the specified meter registry.
     *
     * @param registry meter registry to use for performance monitoring.
     */
    static void setMonitorTelemetry(MeterRegistry registry) {
        RntbdMetrics.add(registry);
    }

    /**
     * Get the service endpoint.
     *
     * @return the service endpoint.
     */
    String getServiceEndpoint() {
        return serviceEndpoint;
    }

    /**
     * Gets the key or resource token.
     *
     * @return get the key or resource token.
     */
    String getKeyOrResourceToken() {
        return keyOrResourceToken;
    }

    /**
     * Get the connection policy.
     *
     * @return {@link ConnectionPolicy}.
     */
    ConnectionPolicy getConnectionPolicy() {
        return connectionPolicy;
    }

    /**
     * Gets the consistency level.
     *
     * @return the {@link ConsistencyLevel}.
     */
    ConsistencyLevel getDesiredConsistencyLevel() {
        return desiredConsistencyLevel;
    }

    /**
     * Gets the permission list.
     *
     * @return the permission list.
     */
    List<CosmosPermissionProperties> getPermissions() {
        return permissions;
    }

    AsyncDocumentClient getDocClientWrapper() {
        return asyncDocumentClient;
    }

    /**
     * Gets the configs.
     *
     * @return the configs.
     */
    Configs getConfigs() {
        return configs;
    }

    /**
     * Gets the token resolver.
     *
     * @return the token resolver.
     */
    CosmosAuthorizationTokenResolver getCosmosAuthorizationTokenResolver() {
        return cosmosAuthorizationTokenResolver;
    }

    /**
     * Gets the azure key credential.
     *
     * @return azure key credential.
     */
    AzureKeyCredential credential() {
        return credential;
    }

    /**
     * Gets the boolean which indicates whether to only return the headers and status code in Cosmos DB response
     * in case of Create, Update and Delete operations on CosmosItem.
     *
     * If set to false (which is by default), this removes the resource from response. It reduces networking
     * and CPU load by not sending the resource back over the network and serializing it
     * on the client.
     *
     * By-default, this is false.
     *
     * @return a boolean indicating whether resource will be included in the response or not.
     */
    boolean isContentResponseOnWriteEnabled() {
        return contentResponseOnWriteEnabled;
    }

    /**
     * CREATE a Database if it does not already exist on the service.
     * <p>
     * The {@link Mono} upon successful completion will contain a single cosmos database response with the
     * created or existing database.
     *
     * @param databaseProperties CosmosDatabaseProperties.
     * @return a {@link Mono} containing the cosmos database response with the created or existing database or
     * an error.
     */
    public Mono<CosmosDatabaseResponse> createDatabaseIfNotExists(CosmosDatabaseProperties databaseProperties) {
        return withContext(context -> createDatabaseIfNotExistsInternal(getDatabase(databaseProperties.getId()),
            null, context));
    }

    /**
     * Create a Database if it does not already exist on the service.
     * <p>
     * The {@link Mono} upon successful completion will contain a single cosmos database response with the
     * created or existing database.
     *
     * @param id the id of the database.
     * @return a {@link Mono} containing the cosmos database response with the created or existing database or
     * an error.
     */
    public Mono<CosmosDatabaseResponse> createDatabaseIfNotExists(String id) {
        return withContext(context -> createDatabaseIfNotExistsInternal(getDatabase(id), null, context));
    }

    /**
     * Create a Database if it does not already exist on the service.
     * <p>
     * The throughputProperties will only be used if the specified database
     * does not exist and therefor a new database will be created with throughputProperties.
     * <p>
     * The {@link Mono} upon successful completion will contain a single cosmos database response with the
     * created or existing database.
     *
     * @param id the id.
     * @param throughputProperties the throughputProperties.
     * @return the mono.
     */
    public Mono<CosmosDatabaseResponse> createDatabaseIfNotExists(String id, ThroughputProperties throughputProperties) {
        return withContext(context -> createDatabaseIfNotExistsInternal(getDatabase(id),
            throughputProperties, context));
    }

    /**
     * Creates a database.
     * <p>
     * After subscription the operation will be performed.
     * The {@link Mono} upon successful completion will contain a single resource response with the
     * created database.
     * In case of failure the {@link Mono} will error.
     *
     * @param databaseProperties {@link CosmosDatabaseProperties}.
     * @param options {@link CosmosDatabaseRequestOptions}.
     * @return an {@link Mono} containing the single cosmos database response with the created database or an error.
     */
    public Mono<CosmosDatabaseResponse> createDatabase(CosmosDatabaseProperties databaseProperties,
                                                       CosmosDatabaseRequestOptions options) {
        final CosmosDatabaseRequestOptions requestOptions = options == null ? new CosmosDatabaseRequestOptions() : options;
        Database wrappedDatabase = new Database();
        wrappedDatabase.setId(databaseProperties.getId());
        return withContext(context -> createDatabaseInternal(wrappedDatabase, requestOptions, context));
    }

    /**
     * Creates a database.
     * <p>
     * After subscription the operation will be performed.
     * The {@link Mono} upon successful completion will contain a single resource response with the
     * created database.
     * In case of failure the {@link Mono} will error.
     *
     * @param databaseProperties {@link CosmosDatabaseProperties}.
     * @return an {@link Mono} containing the single cosmos database response with the created database or an error.
     */
    public Mono<CosmosDatabaseResponse> createDatabase(CosmosDatabaseProperties databaseProperties) {
        return createDatabase(databaseProperties, new CosmosDatabaseRequestOptions());
    }

    /**
     * Creates a database.
     * <p>
     * After subscription the operation will be performed.
     * The {@link Mono} upon successful completion will contain a single resource response with the
     * created database.
     * In case of failure the {@link Mono} will error.
     *
     * @param id id of the database.
     * @return a {@link Mono} containing the single cosmos database response with the created database or an error.
     */
    public Mono<CosmosDatabaseResponse> createDatabase(String id) {
        return createDatabase(new CosmosDatabaseProperties(id), new CosmosDatabaseRequestOptions());
    }

    /**
     * Creates a database.
     * <p>
     * After subscription the operation will be performed.
     * The {@link Mono} upon successful completion will contain a single resource response with the
     * created database.
     * In case of failure the {@link Mono} will error.
     *
     * @param databaseProperties {@link CosmosDatabaseProperties}.
     * @param throughputProperties the throughput properties for the database.
     * @param options {@link CosmosDatabaseRequestOptions}.
     * @return an {@link Mono} containing the single cosmos database response with the created database or an error.
     */
    public Mono<CosmosDatabaseResponse> createDatabase(CosmosDatabaseProperties databaseProperties,
                                                       ThroughputProperties throughputProperties,
                                                       CosmosDatabaseRequestOptions options) {
        if (options == null) {
            options = new CosmosDatabaseRequestOptions();
        }

        ModelBridgeInternal.setThroughputProperties(options, throughputProperties);
        Database wrappedDatabase = new Database();
        wrappedDatabase.setId(databaseProperties.getId());
        final CosmosDatabaseRequestOptions requestOptions = options;
        return withContext(context -> createDatabaseInternal(wrappedDatabase, requestOptions, context));
    }

    /**
     * Creates a database.
     * <p>
     * After subscription the operation will be performed.
     * The {@link Mono} upon successful completion will contain a single resource response with the
     * created database.
     * In case of failure the {@link Mono} will error.
     *
     * @param databaseProperties {@link CosmosDatabaseProperties}.
     * @param throughputProperties the throughput properties for the database.
     * @return an {@link Mono} containing the single cosmos database response with the created database or an error.
     */
    public Mono<CosmosDatabaseResponse> createDatabase(CosmosDatabaseProperties databaseProperties, ThroughputProperties throughputProperties) {
        CosmosDatabaseRequestOptions options = new CosmosDatabaseRequestOptions();
        ModelBridgeInternal.setThroughputProperties(options, throughputProperties);
        return createDatabase(databaseProperties, options);
    }

    /**
     * Creates a database.
     *
     * @param id the id.
     * @param throughputProperties the throughputProperties.
     * @return the mono.
     */
    public Mono<CosmosDatabaseResponse> createDatabase(String id, ThroughputProperties throughputProperties) {
        CosmosDatabaseRequestOptions options = new CosmosDatabaseRequestOptions();
        ModelBridgeInternal.setThroughputProperties(options, throughputProperties);
        return createDatabase(new CosmosDatabaseProperties(id), options);
    }

    /**
     * Reads all databases.
     * <p>
     * After subscription the operation will be performed.
     * The {@link CosmosPagedFlux} will contain one or several feed response of the read databases.
     * In case of failure the {@link CosmosPagedFlux} will error.
     *
     * @param options {@link CosmosQueryRequestOptions}
     * @return a {@link CosmosPagedFlux} containing one or several feed response pages of read databases or an error.
     */
    CosmosPagedFlux<CosmosDatabaseProperties> readAllDatabases(CosmosQueryRequestOptions options) {
        return UtilBridgeInternal.createCosmosPagedFlux(pagedFluxOptions -> {
            pagedFluxOptions.setTracerInformation(this.tracerProvider, "readAllDatabases", this.serviceEndpoint, null);
            setContinuationTokenAndMaxItemCount(pagedFluxOptions, options);
            return getDocClientWrapper().readDatabases(options)
                .map(response ->
                    BridgeInternal.createFeedResponse(
                        ModelBridgeInternal.getCosmosDatabasePropertiesFromV2Results(response.getResults()),
                        response.getResponseHeaders()));
        });
    }

    /**
     * Reads all databases.
     * <p>
     * After subscription the operation will be performed.
     * The {@link CosmosPagedFlux} will contain one or several feed response of the read databases.
     * In case of failure the {@link CosmosPagedFlux} will error.
     *
     * @return a {@link CosmosPagedFlux} containing one or several feed response pages of read databases or an error.
     */
    public CosmosPagedFlux<CosmosDatabaseProperties> readAllDatabases() {
        return readAllDatabases(new CosmosQueryRequestOptions());
    }


    /**
     * Query for databases.
     * <p>
     * After subscription the operation will be performed.
     * The {@link CosmosPagedFlux} will contain one or several feed response of the read databases.
     * In case of failure the {@link CosmosPagedFlux} will error.
     *
     * @param query the query.
     * @param options the feed options.
     * @return a {@link CosmosPagedFlux} containing one or several feed response pages of read databases or an error.
     */
    public CosmosPagedFlux<CosmosDatabaseProperties> queryDatabases(String query, CosmosQueryRequestOptions options) {
        if (options == null) {
            options = new CosmosQueryRequestOptions();
        }

        return queryDatabasesInternal(new SqlQuerySpec(query), options);
    }

    /**
     * Query for databases.
     * <p>
     * After subscription the operation will be performed.
     * The {@link CosmosPagedFlux} will contain one or several feed response of the read databases.
     * In case of failure the {@link CosmosPagedFlux} will error.
     *
     * @param querySpec the SQL query specification.
     * @param options the feed options.
     * @return a {@link CosmosPagedFlux} containing one or several feed response pages of read databases or an error.
     */
    public CosmosPagedFlux<CosmosDatabaseProperties> queryDatabases(SqlQuerySpec querySpec, CosmosQueryRequestOptions options) {
        if (options == null) {
            options = new CosmosQueryRequestOptions();
        }

        return queryDatabasesInternal(querySpec, options);
    }

    /**
     * Gets a database object without making a service call.
     *
     * @param id name of the database.
     * @return {@link CosmosAsyncDatabase}.
     */
    public CosmosAsyncDatabase getDatabase(String id) {
        return new CosmosAsyncDatabase(id, this);
    }

    /**
     * Close this {@link CosmosAsyncClient} instance and cleans up the resources.
     */
    @Override
    public void close() {
        asyncDocumentClient.close();
    }

    TracerProvider getTracerProvider(){
        return this.tracerProvider;
    }

    private CosmosPagedFlux<CosmosDatabaseProperties> queryDatabasesInternal(SqlQuerySpec querySpec, CosmosQueryRequestOptions options){
        return UtilBridgeInternal.createCosmosPagedFlux(pagedFluxOptions -> {
            pagedFluxOptions.setTracerInformation(this.tracerProvider, "queryDatabases", this.serviceEndpoint, null);
            setContinuationTokenAndMaxItemCount(pagedFluxOptions, options);
            return getDocClientWrapper().queryDatabases(querySpec, options)
                .map(response -> BridgeInternal.createFeedResponse(
                    ModelBridgeInternal.getCosmosDatabasePropertiesFromV2Results(response.getResults()),
                    response.getResponseHeaders()));
        });
    }


    private Mono<CosmosDatabaseResponse> createDatabaseIfNotExistsInternal(CosmosAsyncDatabase database,
                                                                           ThroughputProperties throughputProperties, Context context) {
        String spanName = "createDatabaseIfNotExists." + database.getId();
        Context nestedContext = context.addData(TracerProvider.COSMOS_CALL_DEPTH, TracerProvider.COSMOS_CALL_DEPTH_VAL);
        Mono<CosmosDatabaseResponse> responseMono = database.readInternal(new CosmosDatabaseRequestOptions(),
            nestedContext).onErrorResume(exception -> {
            final Throwable unwrappedException = Exceptions.unwrap(exception);
            if (unwrappedException instanceof CosmosException) {
                final CosmosException cosmosException = (CosmosException) unwrappedException;
                if (cosmosException.getStatusCode() == HttpConstants.StatusCodes.NOTFOUND) {
                    CosmosDatabaseRequestOptions requestOptions = new CosmosDatabaseRequestOptions();
                    if (throughputProperties != null) {
                        ModelBridgeInternal.setThroughputProperties(requestOptions, throughputProperties);
                    }

                    Database wrappedDatabase = new Database();
                    wrappedDatabase.setId(database.getId());
                    return createDatabaseInternal(wrappedDatabase,
                        requestOptions, nestedContext);
                }
            }
            return Mono.error(unwrappedException);
        });
        return tracerProvider.traceEnabledCosmosResponsePublisher(responseMono,
            context,
            spanName,
            database.getId(),
            this.serviceEndpoint);
    }

    private Mono<CosmosDatabaseResponse> createDatabaseInternal(Database database, CosmosDatabaseRequestOptions options,
                                                             Context context) {
        String spanName = "createDatabase." + database.getId();
        Mono<CosmosDatabaseResponse> responseMono = asyncDocumentClient.createDatabase(database, ModelBridgeInternal.toRequestOptions(options))
            .map(databaseResourceResponse -> ModelBridgeInternal.createCosmosDatabaseResponse(databaseResourceResponse))
            .single();
        return tracerProvider.traceEnabledCosmosResponsePublisher(responseMono,
            context,
            spanName,
            database.getId(),
            this.serviceEndpoint);
    }
}<|MERGE_RESOLUTION|>--- conflicted
+++ resolved
@@ -4,12 +4,9 @@
 
 import com.azure.core.annotation.ServiceClient;
 import com.azure.core.credential.AzureKeyCredential;
-<<<<<<< HEAD
 import com.azure.core.credential.TokenCredential;
-=======
 import com.azure.core.util.Context;
 import com.azure.core.util.tracing.Tracer;
->>>>>>> 9a6a0755
 import com.azure.cosmos.implementation.AsyncDocumentClient;
 import com.azure.cosmos.implementation.Configs;
 import com.azure.cosmos.implementation.ConnectionPolicy;
@@ -253,8 +250,19 @@
      * @return the mono.
      */
     public Mono<CosmosDatabaseResponse> createDatabaseIfNotExists(String id, ThroughputProperties throughputProperties) {
-        return withContext(context -> createDatabaseIfNotExistsInternal(getDatabase(id),
-            throughputProperties, context));
+        return this.getDatabase(id).read().onErrorResume(exception -> {
+            final Throwable unwrappedException = Exceptions.unwrap(exception);
+            if (unwrappedException instanceof CosmosException) {
+                final CosmosException cosmosException = (CosmosException) unwrappedException;
+                if (cosmosException.getStatusCode() == HttpConstants.StatusCodes.NOTFOUND) {
+                    CosmosDatabaseRequestOptions options = new CosmosDatabaseRequestOptions();
+                    ModelBridgeInternal.setThroughputProperties(options, throughputProperties);
+                    return createDatabase(new CosmosDatabaseProperties(id),
+                        options);
+                }
+            }
+            return Mono.error(unwrappedException);
+        });
     }
 
     /**
