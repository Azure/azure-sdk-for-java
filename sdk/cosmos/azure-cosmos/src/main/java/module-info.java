--- conflicted
+++ resolved
@@ -32,12 +32,8 @@
     exports com.azure.cosmos.models;
 
     // exporting some packages specifically for Jackson
-<<<<<<< HEAD
-   // opens com.azure.cosmos to com.fasterxml.jackson.databind;
     opens com.azure.cosmos.models to com.fasterxml.jackson.databind;
-=======
     opens com.azure.cosmos to com.fasterxml.jackson.databind;
->>>>>>> e9e7749e
     opens com.azure.cosmos.implementation to com.fasterxml.jackson.databind, java.logging;
     opens com.azure.cosmos.implementation.caches to com.fasterxml.jackson.databind;
     opens com.azure.cosmos.implementation.changefeed to com.fasterxml.jackson.databind;
@@ -50,7 +46,6 @@
     opens com.azure.cosmos.implementation.query.metrics to com.fasterxml.jackson.databind;
     opens com.azure.cosmos.implementation.query.orderbyquery to com.fasterxml.jackson.databind;
     opens com.azure.cosmos.implementation.routing to com.fasterxml.jackson.databind;
-    opens com.azure.cosmos.models to com.fasterxml.jackson.databind;
 
     uses com.azure.cosmos.implementation.guava25.base.PatternCompiler;
 }