--- conflicted
+++ resolved
@@ -122,11 +122,7 @@
     <dependency>
       <groupId>io.micrometer</groupId>
       <artifactId>micrometer-core</artifactId>
-<<<<<<< HEAD
-      <version>1.11.5</version> <!-- {x-version-update;io.micrometer:micrometer-core;external_dependency} -->
-=======
       <version>1.9.16</version> <!-- {x-version-update;io.micrometer:micrometer-core;external_dependency} -->
->>>>>>> 1f21d93c
     </dependency>
   </dependencies>
 
@@ -153,18 +149,14 @@
       <plugin>
         <groupId>org.apache.maven.plugins</groupId>
         <artifactId>maven-enforcer-plugin</artifactId>
-        <version>3.3.0</version> <!-- {x-version-update;org.apache.maven.plugins:maven-enforcer-plugin;external_dependency} -->
+        <version>3.0.0-M3</version> <!-- {x-version-update;org.apache.maven.plugins:maven-enforcer-plugin;external_dependency} -->
         <configuration>
           <rules>
             <bannedDependencies>
               <includes>
                 <include>com.fasterxml.jackson.module:jackson-module-afterburner:[2.13.5]</include> <!-- {x-include-update;cosmos_com.fasterxml.jackson.module:jackson-module-afterburner;external_dependency} -->
                 <include>io.dropwizard.metrics:metrics-core:[4.1.0]</include> <!-- {x-include-update;cosmos_io.dropwizard.metrics:metrics-core;external_dependency} -->
-<<<<<<< HEAD
-                <include>io.micrometer:micrometer-core:[1.11.5]</include> <!-- {x-include-update;io.micrometer:micrometer-core;external_dependency} -->
-=======
                 <include>io.micrometer:micrometer-core:[1.9.16]</include> <!-- {x-include-update;io.micrometer:micrometer-core;external_dependency} -->
->>>>>>> 1f21d93c
                 <include>org.slf4j:slf4j-api:[1.7.36]</include> <!-- {x-include-update;org.slf4j:slf4j-api;external_dependency} -->
                 <include>org.hdrhistogram:HdrHistogram:[2.1.12]</include> <!-- {x-include-update;cosmos_org.hdrhistogram:HdrHistogram;external_dependency} -->
               </includes>
