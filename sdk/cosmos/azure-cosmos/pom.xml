<!--
Copyright (c) Microsoft Corporation. All rights reserved.
Licensed under the MIT License.
-->
<project xmlns="http://maven.apache.org/POM/4.0.0" xmlns:xsi="http://www.w3.org/2001/XMLSchema-instance" xsi:schemaLocation="http://maven.apache.org/POM/4.0.0 http://maven.apache.org/xsd/maven-4.0.0.xsd">
  <modelVersion>4.0.0</modelVersion>
  <parent>
    <groupId>com.azure</groupId>
    <artifactId>azure-client-sdk-parent</artifactId>
    <version>1.7.0</version> <!-- {x-version-update;com.azure:azure-client-sdk-parent;current} -->
    <relativePath>../../parents/azure-client-sdk-parent</relativePath>
  </parent>

  <groupId>com.azure</groupId>
  <artifactId>azure-cosmos</artifactId>
<<<<<<< HEAD
  <version>4.66.1</version> <!-- {x-version-update;com.azure:azure-cosmos;current} -->
=======
  <version>4.68.0-beta.1</version> <!-- {x-version-update;com.azure:azure-cosmos;current} -->
>>>>>>> 792e9e20
  <name>Microsoft Azure SDK for SQL API of Azure Cosmos DB Service</name>
  <description>This Package contains Microsoft Azure Cosmos SDK (with Reactive Extension Reactor support) for Azure Cosmos DB SQL API</description>
  <packaging>jar</packaging>
  <url>https://github.com/Azure/azure-sdk-for-java</url>

  <distributionManagement>
    <site>
      <id>azure-java-build-docs</id>
      <url>${site.url}/site/${project.artifactId}</url>
    </site>
  </distributionManagement>

  <scm>
    <url>scm:git:https://github.com/Azure/azure-sdk-for-java</url>
    <connection>scm:git:git@github.com:Azure/azure-sdk-for-java.git</connection>
    <tag>HEAD</tag>
  </scm>

  <!-- CosmosSkip - Needed temporary values to 10% not fail. -->
  <properties>
    <project.build.sourceEncoding>UTF-8</project.build.sourceEncoding>
    <jacoco.min.linecoverage>0.10</jacoco.min.linecoverage>
    <jacoco.min.branchcoverage>0.10</jacoco.min.branchcoverage>

    <!-- Prevents Checkstyle validating implementation files. -->
    <checkstyle.excludes>**/implementation/**/*.java</checkstyle.excludes>

    <!-- Prevents Checkstyle validating test source files. -->
    <checkstyle.includeTestSourceDirectory>false</checkstyle.includeTestSourceDirectory>
    <cosmos.test.e2e.skip>false</cosmos.test.e2e.skip>
    <maven.test.skip>${cosmos.test.e2e.skip}</maven.test.skip>
    <jacoco.skip>true</jacoco.skip> <!-- tests are ran from azure-cosmos-tests -->
    <doclintMissingInclusion>-</doclintMissingInclusion>
    <spotless.skip>true</spotless.skip>
  </properties>

  <dependencies>
    <!-- Added this provided dependency to include necessary annotations used by "reactor-core".
         Without this dependency, javadoc throws a warning as it cannot find enum When.MAYBE
         which is used in @Nullable annotation in reactor core classes.

         Similar provided dependency exits for "azure-core" as well.
    -->
    <dependency>
      <groupId>com.google.code.findbugs</groupId>
      <artifactId>jsr305</artifactId>
      <version>3.0.2</version> <!-- {x-version-update;com.google.code.findbugs:jsr305;external_dependency} -->
      <scope>provided</scope>
    </dependency>

    <dependency>
      <groupId>com.azure</groupId>
      <artifactId>azure-core</artifactId>
      <version>1.55.1</version> <!-- {x-version-update;com.azure:azure-core;dependency} -->
    </dependency>
    <dependency>
      <groupId>com.azure</groupId>
      <artifactId>azure-core-http-netty</artifactId>
      <version>1.15.9</version> <!-- {x-version-update;com.azure:azure-core-http-netty;dependency} -->
      <exclusions>
        <exclusion>
          <groupId>com.azure</groupId>
          <artifactId>azure-core</artifactId>
        </exclusion>
      </exclusions>
    </dependency>
    <dependency>
      <groupId>com.fasterxml.jackson.module</groupId>
      <artifactId>jackson-module-afterburner</artifactId>
      <optional>true</optional>
      <scope>runtime</scope>
      <version>2.17.2</version> <!-- {x-version-update;com.fasterxml.jackson.module:jackson-module-afterburner;external_dependency} -->
    </dependency>
    <dependency>
      <groupId>com.fasterxml.jackson.module</groupId>
      <artifactId>jackson-module-blackbird</artifactId>
      <optional>true</optional>
      <scope>runtime</scope>
      <version>2.17.2</version> <!-- {x-version-update;com.fasterxml.jackson.module:jackson-module-blackbird;external_dependency} -->
    </dependency>
    <dependency>
      <groupId>org.slf4j</groupId>
      <artifactId>slf4j-api</artifactId>
      <version>1.7.36</version> <!-- {x-version-update;org.slf4j:slf4j-api;external_dependency} -->
    </dependency>

    <!-- https://mvnrepository.com/artifact/org.hdrhistogram/HdrHistogram -->
    <dependency>
      <groupId>org.hdrhistogram</groupId>
      <artifactId>HdrHistogram</artifactId>
      <version>2.1.12</version> <!-- {x-version-update;cosmos_org.hdrhistogram:HdrHistogram;external_dependency} -->
    </dependency>

    <dependency>
      <groupId>org.testng</groupId>
      <artifactId>testng</artifactId>
      <version>7.5.1</version> <!-- {x-version-update;org.testng:testng;external_dependency} -->
      <scope>test</scope>
      <exclusions>
        <!-- Excluding these 2 dependencies as they have vulnerabilities and we don't use them -->
        <exclusion>
          <groupId>org.apache.ant</groupId>
          <artifactId>ant</artifactId>
        </exclusion>
        <exclusion>
          <groupId>org.yaml</groupId>
          <artifactId>snakeyaml</artifactId>
        </exclusion>
      </exclusions>
    </dependency>

    <dependency>
      <groupId>io.dropwizard.metrics</groupId>
      <artifactId>metrics-core</artifactId>
      <version>4.1.0</version> <!-- {x-version-update;cosmos_io.dropwizard.metrics:metrics-core;external_dependency} -->
    </dependency>

    <dependency>
      <groupId>io.micrometer</groupId>
      <artifactId>micrometer-core</artifactId>
      <version>1.9.17</version> <!-- {x-version-update;io.micrometer:micrometer-core;external_dependency} -->
    </dependency>
  </dependencies>

  <build>
    <plugins>
      <plugin>
        <groupId>org.apache.maven.plugins</groupId>
        <artifactId>maven-surefire-plugin</artifactId>
        <version>3.5.1</version> <!-- {x-version-update;org.apache.maven.plugins:maven-surefire-plugin;external_dependency} -->
        <configuration>
          <groups>unit</groups>
          <includes>
            <include>%regex[.*]</include>
          </includes>
          <properties>
            <property>
              <name>surefire.testng.verbose</name>
              <value>2</value>
            </property>
          </properties>
        </configuration>
      </plugin>

      <plugin>
        <groupId>org.apache.maven.plugins</groupId>
        <artifactId>maven-enforcer-plugin</artifactId>
        <version>3.5.0</version> <!-- {x-version-update;org.apache.maven.plugins:maven-enforcer-plugin;external_dependency} -->
        <configuration>
          <rules>
            <bannedDependencies>
              <includes>
                <include>com.fasterxml.jackson.module:jackson-module-afterburner:[2.17.2]</include> <!-- {x-include-update;com.fasterxml.jackson.module:jackson-module-afterburner;external_dependency} -->
                <include>com.fasterxml.jackson.module:jackson-module-blackbird:[2.17.2]</include> <!-- {x-include-update;com.fasterxml.jackson.module:jackson-module-blackbird;external_dependency} -->
                <include>io.dropwizard.metrics:metrics-core:[4.1.0]</include> <!-- {x-include-update;cosmos_io.dropwizard.metrics:metrics-core;external_dependency} -->
                <include>io.micrometer:micrometer-core:[1.9.17]</include> <!-- {x-include-update;io.micrometer:micrometer-core;external_dependency} -->
                <include>org.slf4j:slf4j-api:[1.7.36]</include> <!-- {x-include-update;org.slf4j:slf4j-api;external_dependency} -->
                <include>org.hdrhistogram:HdrHistogram:[2.1.12]</include> <!-- {x-include-update;cosmos_org.hdrhistogram:HdrHistogram;external_dependency} -->
              </includes>
            </bannedDependencies>
          </rules>
        </configuration>
      </plugin>
    </plugins>
  </build>
</project><|MERGE_RESOLUTION|>--- conflicted
+++ resolved
@@ -13,11 +13,7 @@
 
   <groupId>com.azure</groupId>
   <artifactId>azure-cosmos</artifactId>
-<<<<<<< HEAD
-  <version>4.66.1</version> <!-- {x-version-update;com.azure:azure-cosmos;current} -->
-=======
   <version>4.68.0-beta.1</version> <!-- {x-version-update;com.azure:azure-cosmos;current} -->
->>>>>>> 792e9e20
   <name>Microsoft Azure SDK for SQL API of Azure Cosmos DB Service</name>
   <description>This Package contains Microsoft Azure Cosmos SDK (with Reactive Extension Reactor support) for Azure Cosmos DB SQL API</description>
   <packaging>jar</packaging>
@@ -71,12 +67,12 @@
     <dependency>
       <groupId>com.azure</groupId>
       <artifactId>azure-core</artifactId>
-      <version>1.55.1</version> <!-- {x-version-update;com.azure:azure-core;dependency} -->
+      <version>1.55.2</version> <!-- {x-version-update;com.azure:azure-core;dependency} -->
     </dependency>
     <dependency>
       <groupId>com.azure</groupId>
       <artifactId>azure-core-http-netty</artifactId>
-      <version>1.15.9</version> <!-- {x-version-update;com.azure:azure-core-http-netty;dependency} -->
+      <version>1.15.10</version> <!-- {x-version-update;com.azure:azure-core-http-netty;dependency} -->
       <exclusions>
         <exclusion>
           <groupId>com.azure</groupId>
@@ -147,7 +143,7 @@
       <plugin>
         <groupId>org.apache.maven.plugins</groupId>
         <artifactId>maven-surefire-plugin</artifactId>
-        <version>3.5.1</version> <!-- {x-version-update;org.apache.maven.plugins:maven-surefire-plugin;external_dependency} -->
+        <version>3.5.2</version> <!-- {x-version-update;org.apache.maven.plugins:maven-surefire-plugin;external_dependency} -->
         <configuration>
           <groups>unit</groups>
           <includes>
