--- conflicted
+++ resolved
@@ -53,7 +53,6 @@
       --add-opens com.azure.cosmos/com.azure.cosmos.implementation.throughputControl.controller.request=ALL-UNNAMED
       --add-opens com.azure.cosmos/com.azure.cosmos.implementation.clienttelemetry=ALL-UNNAMED
     </javaModulesSurefireArgLine>
-<<<<<<< HEAD
     <codesnippet.skip>false</codesnippet.skip>
     <javadocDoclet></javadocDoclet>
     <javadocDocletOptions></javadocDocletOptions>
@@ -63,12 +62,10 @@
 
     <!-- Prevents Checkstyle validating test source files. -->
     <checkstyle.includeTestSourceDirectory>false</checkstyle.includeTestSourceDirectory>
-=======
 
     <!-- CosmosSkip - This is not a module we want/expect external customers to consume. Skip breaking API checks. -->
     <!-- This can only be enabled once we release GA, as it needs a stable version to check for breaking changes. -->
     <revapi.skip>true</revapi.skip>
->>>>>>> bd238937
   </properties>
 
   <dependencies>
@@ -250,19 +247,6 @@
 
   <build>
     <plugins>
-      <plugin>
-        <groupId>org.apache.maven.plugins</groupId>
-        <artifactId>maven-checkstyle-plugin</artifactId>
-        <version>3.1.2</version> <!-- {x-version-update;org.apache.maven.plugins:maven-checkstyle-plugin;external_dependency} -->
-        <configuration>
-          <!--
-          This excludes all files contained within parent folders 'apachecommons', 'guava25', 'guava27', and 'uuid'.
-          These folders contain code that has been shaded into azure-cosmos and shouldn't be checked by Checkstyle.
-          -->
-          <excludes>**/apachecommons/**/*,**/guava25/**/*,**/guava27/**/*,**/uuid/**/*</excludes>
-        </configuration>
-      </plugin>
-
       <plugin>
         <groupId>org.apache.maven.plugins</groupId>
         <artifactId>maven-surefire-plugin</artifactId>
