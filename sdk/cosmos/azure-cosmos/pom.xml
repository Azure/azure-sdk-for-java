--- conflicted
+++ resolved
@@ -130,7 +130,6 @@
     </dependency>
 
     <dependency>
-<<<<<<< HEAD
       <groupId>com.azure</groupId>
       <artifactId>azure-identity</artifactId>
       <version>1.1.0-beta.3</version> <!-- {x-version-update;com.azure:azure-identity;dependency} -->
@@ -145,26 +144,6 @@
     </dependency>
 
     <dependency>
-      <groupId>com.fasterxml.jackson.core</groupId>
-      <artifactId>jackson-core</artifactId>
-      <version>2.10.1</version> <!-- {x-version-update;com.fasterxml.jackson.core:jackson-core;external_dependency} -->
-    </dependency>
-
-    <dependency>
-      <groupId>com.fasterxml.jackson.core</groupId>
-      <artifactId>jackson-databind</artifactId>
-      <version>2.10.1</version> <!-- {x-version-update;com.fasterxml.jackson.core:jackson-databind;external_dependency} -->
-    </dependency>
-
-    <dependency>
-      <groupId>com.fasterxml.jackson.core</groupId>
-      <artifactId>jackson-annotations</artifactId>
-      <version>2.10.1</version> <!-- {x-version-update;com.fasterxml.jackson.core:jackson-annotations;external_dependency} -->
-    </dependency>
-
-    <dependency>
-=======
->>>>>>> 02077a74
       <groupId>com.fasterxml.jackson.module</groupId>
       <artifactId>jackson-module-afterburner</artifactId>
       <version>2.10.1</version> <!-- {x-version-update;cosmos_com.fasterxml.jackson.module:jackson-module-afterburner;external_dependency} -->
