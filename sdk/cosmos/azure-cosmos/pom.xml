<!--
Copyright (c) Microsoft Corporation. All rights reserved.
Licensed under the MIT License.
-->
<project xmlns="http://maven.apache.org/POM/4.0.0" xmlns:xsi="http://www.w3.org/2001/XMLSchema-instance"
         xsi:schemaLocation="http://maven.apache.org/POM/4.0.0 http://maven.apache.org/xsd/maven-4.0.0.xsd">
  <modelVersion>4.0.0</modelVersion>
  <parent>
    <groupId>com.azure</groupId>
    <artifactId>azure-client-sdk-parent</artifactId>
    <version>1.7.0</version> <!-- {x-version-update;com.azure:azure-client-sdk-parent;current} -->
    <relativePath>../../parents/azure-client-sdk-parent</relativePath>
  </parent>

  <groupId>com.azure</groupId>
  <artifactId>azure-cosmos</artifactId>
  <version>4.0.1-beta.4</version> <!-- {x-version-update;com.azure:azure-cosmos;current} -->
  <name>Microsoft Azure SDK for SQL API of Azure Cosmos DB Service</name>
  <description>This Package contains Microsoft Azure Cosmos SDK (with Reactive Extension Reactor support) for Azure Cosmos DB SQL API</description>
  <packaging>jar</packaging>
  <url>https://github.com/Azure/azure-sdk-for-java</url>

  <distributionManagement>
    <site>
      <id>azure-java-build-docs</id>
      <url>${site.url}/site/${project.artifactId}</url>
    </site>
  </distributionManagement>

  <scm>
    <url>scm:git:https://github.com/Azure/azure-sdk-for-java</url>
    <connection>scm:git:git@github.com:Azure/azure-sdk-for-java.git</connection>
    <tag>HEAD</tag>
  </scm>

  <!-- CosmosSkip - Needed temporary values to 10% not fail. -->
  <properties>
    <jacoco.min.linecoverage>0.10</jacoco.min.linecoverage>
    <jacoco.min.branchcoverage>0.10</jacoco.min.branchcoverage>
  </properties>

  <dependencies>

    <dependency>
      <groupId>io.netty</groupId>
      <artifactId>netty-codec-http</artifactId>
      <version>4.1.49.Final</version> <!-- {x-version-update;io.netty:netty-codec-http;external_dependency} -->
    </dependency>

    <dependency>
      <groupId>io.netty</groupId>
      <artifactId>netty-codec-http2</artifactId>
      <version>4.1.49.Final</version> <!-- {x-version-update;io.netty:netty-codec-http2;external_dependency} -->
    </dependency>

    <dependency>
      <groupId>io.netty</groupId>
      <artifactId>netty-handler</artifactId>
      <version>4.1.49.Final</version> <!-- {x-version-update;io.netty:netty-handler;external_dependency} -->
    </dependency>

    <dependency>
      <groupId>com.fasterxml.jackson.datatype</groupId>
      <artifactId>jackson-datatype-jsr310</artifactId>
      <version>2.10.1</version> <!-- {x-version-update;com.fasterxml.jackson.datatype:jackson-datatype-jsr310;external_dependency} -->
    </dependency>

    <dependency>
      <groupId>io.netty</groupId>
      <artifactId>netty-transport-native-epoll</artifactId>
      <classifier>linux-x86_64</classifier>
      <version>4.1.49.Final</version> <!-- {x-version-update;io.netty:netty-transport-native-epoll;external_dependency} -->
    </dependency>

    <dependency>
      <groupId>io.netty</groupId>
      <artifactId>netty-handler-proxy</artifactId>
      <version>4.1.49.Final</version> <!-- {x-version-update;io.netty:netty-handler-proxy;external_dependency} -->
      <exclusions>
        <exclusion>
          <groupId>commons-beanutils</groupId>
          <artifactId>commons-beanutils</artifactId>
        </exclusion>
      </exclusions>
    </dependency>

    <dependency>
      <groupId>commons-io</groupId>
      <artifactId>commons-io</artifactId>
      <scope>test</scope>
      <version>2.5</version> <!-- {x-version-update;commons-io:commons-io;external_dependency} -->
    </dependency>

    <dependency>
      <groupId>io.projectreactor</groupId>
      <artifactId>reactor-core</artifactId>
      <version>3.3.5.RELEASE</version> <!-- {x-version-update;io.projectreactor:reactor-core;external_dependency} -->
      <exclusions>
        <exclusion>
          <groupId>io.netty</groupId>
          <artifactId>*</artifactId>
        </exclusion>
      </exclusions>
    </dependency>

    <!-- Added this provided dependency to include necessary annotations used by "reactor-core".
         Without this dependency, javadoc throws a warning as it cannot find enum When.MAYBE
         which is used in @Nullable annotation in reactor core classes.

         Similar provided dependency exits for "azure-core" as well.
    -->
    <dependency>
      <groupId>com.google.code.findbugs</groupId>
      <artifactId>jsr305</artifactId>
      <version>3.0.2</version> <!-- {x-version-update;com.google.code.findbugs:jsr305;external_dependency} -->
      <scope>provided</scope>
    </dependency>

    <!-- https://mvnrepository.com/artifact/com.microsoft.azure/azure-core -->
    <dependency>
      <groupId>com.azure</groupId>
      <artifactId>azure-core</artifactId>
      <version>1.6.0-beta.1</version> <!-- {x-version-update;unreleased_com.azure:azure-core;dependency} -->
      <exclusions>
        <exclusion>
          <groupId>io.netty</groupId>
          <artifactId>*</artifactId>
        </exclusion>
      </exclusions>
    </dependency>

    <dependency>
<<<<<<< HEAD
      <groupId>com.azure</groupId>
      <artifactId>azure-core-serializer-json-jackson</artifactId>
      <version>1.0.0-beta.2</version> <!-- {x-version-update;unreleased_com.azure:azure-core-serializer-json-jackson;dependency} -->
    </dependency>

    <dependency>
      <groupId>com.fasterxml.jackson.core</groupId>
      <artifactId>jackson-core</artifactId>
      <version>2.10.1</version> <!-- {x-version-update;com.fasterxml.jackson.core:jackson-core;external_dependency} -->
    </dependency>

    <dependency>
      <groupId>com.fasterxml.jackson.core</groupId>
      <artifactId>jackson-databind</artifactId>
      <version>2.10.1</version> <!-- {x-version-update;com.fasterxml.jackson.core:jackson-databind;external_dependency} -->
    </dependency>

    <dependency>
      <groupId>com.fasterxml.jackson.core</groupId>
      <artifactId>jackson-annotations</artifactId>
      <version>2.10.1</version> <!-- {x-version-update;com.fasterxml.jackson.core:jackson-annotations;external_dependency} -->
    </dependency>

    <dependency>
=======
>>>>>>> ab9eb786
      <groupId>com.fasterxml.jackson.module</groupId>
      <artifactId>jackson-module-afterburner</artifactId>
      <version>2.10.1</version> <!-- {x-version-update;cosmos_com.fasterxml.jackson.module:jackson-module-afterburner;external_dependency} -->
    </dependency>

    <dependency>
      <groupId>org.slf4j</groupId>
      <artifactId>slf4j-api</artifactId>
      <version>1.7.28</version> <!-- {x-version-update;org.slf4j:slf4j-api;external_dependency} -->
    </dependency>

    <dependency>
      <groupId>org.apache.commons</groupId>
      <artifactId>commons-collections4</artifactId>
      <scope>test</scope>
      <version>4.2</version> <!-- {x-version-update;org.apache.commons:commons-collections4;external_dependency} -->
    </dependency>

    <dependency>
      <groupId>org.apache.commons</groupId>
      <artifactId>commons-text</artifactId>
      <scope>test</scope>
      <version>1.6</version> <!-- {x-version-update;org.apache.commons:commons-text;external_dependency} -->
    </dependency>

    <dependency>
      <groupId>org.testng</groupId>
      <artifactId>testng</artifactId>
      <version>6.14.3</version> <!-- {x-version-update;org.testng:testng;external_dependency} -->
      <scope>test</scope>
    </dependency>

    <dependency>
      <groupId>org.assertj</groupId>
      <artifactId>assertj-core</artifactId>
      <version>3.11.1</version> <!-- {x-version-update;org.assertj:assertj-core;external_dependency} -->
      <scope>test</scope>
    </dependency>

    <dependency>
      <groupId>org.apache.logging.log4j</groupId>
      <artifactId>log4j-slf4j-impl</artifactId>
      <version>2.13.0</version> <!-- {x-version-update;org.apache.logging.log4j:log4j-slf4j-impl;external_dependency} -->
      <scope>test</scope>
    </dependency>

    <dependency>
      <groupId>org.apache.logging.log4j</groupId>
      <artifactId>log4j-api</artifactId>
      <version>2.11.1</version> <!-- {x-version-update;org.apache.logging.log4j:log4j-api;external_dependency} -->
      <scope>test</scope>
    </dependency>

    <dependency>
      <groupId>org.apache.logging.log4j</groupId>
      <artifactId>log4j-core</artifactId>
      <version>2.11.1</version> <!-- {x-version-update;org.apache.logging.log4j:log4j-core;external_dependency} -->
      <scope>test</scope>
    </dependency>

    <dependency>
      <groupId>com.google.guava</groupId>
      <artifactId>guava</artifactId>
      <version>25.0-jre</version> <!-- {x-version-update;cosmos_com.google.guava:guava;external_dependency} -->
      <scope>test</scope>
    </dependency>

    <dependency>
      <groupId>io.dropwizard.metrics</groupId>
      <artifactId>metrics-core</artifactId>
      <version>4.1.0</version> <!-- {x-version-update;cosmos_io.dropwizard.metrics:metrics-core;external_dependency} -->
    </dependency>

    <dependency>
      <groupId>io.micrometer</groupId>
      <artifactId>micrometer-core</artifactId>
      <version>1.2.0</version> <!-- {x-version-update;io.micrometer:micrometer-core;external_dependency} -->
    </dependency>

    <dependency>
      <groupId>io.projectreactor</groupId>
      <artifactId>reactor-test</artifactId>
      <version>3.3.5.RELEASE</version> <!-- {x-version-update;io.projectreactor:reactor-test;external_dependency} -->
      <scope>test</scope>
    </dependency>

    <dependency>
      <groupId>io.reactivex.rxjava2</groupId>
      <artifactId>rxjava</artifactId>
      <version>2.2.4</version> <!-- {x-version-update;io.reactivex.rxjava2:rxjava;external_dependency} -->
      <scope>test</scope>
    </dependency>

    <dependency>
      <groupId>io.projectreactor.netty</groupId>
      <artifactId>reactor-netty</artifactId>
      <version>0.9.7.RELEASE</version> <!-- {x-version-update;io.projectreactor.netty:reactor-netty;external_dependency} -->
    </dependency>

    <dependency>
      <groupId>org.mockito</groupId>
      <artifactId>mockito-core</artifactId>
      <version>1.10.19</version> <!-- {x-version-update;cosmos_org.mockito:mockito-core;external_dependency} -->
      <scope>test</scope>
    </dependency>

    <dependency>
      <groupId>com.azure</groupId>
      <artifactId>azure-core-serializer-json-gson</artifactId>
      <version>1.0.0-beta.2</version> <!-- {x-version-update;unreleased_com.azure:azure-core-serializer-json-gson;dependency} -->
      <scope>test</scope>
    </dependency>
    <dependency>
      <groupId>com.google.code.gson</groupId>
      <artifactId>gson</artifactId>
      <version>2.8.5</version> <!-- {x-version-update;com.google.code.gson:gson;external_dependency} -->
      <scope>test</scope>
    </dependency>
  </dependencies>

  <build>
    <plugins>
      <!-- CosmosSkip - This is not a module we want/expect external customers to consume. Skip breaking API checks. -->
      <!-- This can only be enabled once we release GA, as it needs a stable version to check for breaking changes. -->
      <plugin>
        <groupId>org.revapi</groupId>
        <artifactId>revapi-maven-plugin</artifactId>
        <version>0.11.2</version> <!-- {x-version-update;org.revapi:revapi-maven-plugin;external_dependency} -->
        <configuration>
          <skip>true</skip>
        </configuration>
      </plugin>

      <plugin>
        <groupId>org.apache.maven.plugins</groupId>
        <artifactId>maven-surefire-plugin</artifactId>
        <version>3.0.0-M3</version> <!-- {x-version-update;org.apache.maven.plugins:maven-surefire-plugin;external_dependency} -->
        <configuration>
          <groups>unit</groups>
          <includes>
            <include>%regex[.*]</include>
          </includes>
          <properties>
            <property>
              <name>surefire.testng.verbose</name>
              <value>2</value>
            </property>
          </properties>
        </configuration>
      </plugin>

      <plugin>
        <groupId>org.apache.maven.plugins</groupId>
        <artifactId>maven-enforcer-plugin</artifactId>
        <version>3.0.0-M3</version> <!-- {x-version-update;org.apache.maven.plugins:maven-enforcer-plugin;external_dependency} -->
        <configuration>
          <rules>
            <bannedDependencies>
              <includes>
                <include>com.azure:*</include>
                <include>com.fasterxml.jackson.core:jackson-core:[2.10.1]</include> <!-- {x-include-update;com.fasterxml.jackson.core:jackson-core;external_dependency} -->
                <include>com.fasterxml.jackson.core:jackson-annotations:[2.10.1]</include> <!-- {x-include-update;com.fasterxml.jackson.core:jackson-annotations;external_dependency} -->
                <include>com.fasterxml.jackson.core:jackson-databind:[2.10.1]</include> <!-- {x-include-update;com.fasterxml.jackson.core:jackson-databind;external_dependency} -->
                <include>com.fasterxml.jackson.datatype:jackson-datatype-jsr310:[2.10.1]</include> <!-- {x-include-update;com.fasterxml.jackson.datatype:jackson-datatype-jsr310;external_dependency} -->
                <include>com.fasterxml.jackson.module:jackson-module-afterburner:[2.10.1]</include> <!-- {x-include-update;cosmos_com.fasterxml.jackson.module:jackson-module-afterburner;external_dependency} -->
                <include>com.google.code.findbugs:jsr305:[3.0.2]</include> <!-- {x-include-update;com.google.code.findbugs:jsr305;external_dependency} -->
                <include>io.dropwizard.metrics:metrics-core:[4.1.0]</include> <!-- {x-include-update;cosmos_io.dropwizard.metrics:metrics-core;external_dependency} -->
                <include>io.micrometer:micrometer-core:[1.2.0]</include> <!-- {x-include-update;io.micrometer:micrometer-core;external_dependency} -->
                <include>io.netty:netty-codec-http:[4.1.49.Final]</include> <!-- {x-include-update;io.netty:netty-codec-http;external_dependency} -->
                <include>io.netty:netty-codec-http2:[4.1.49.Final]</include> <!-- {x-include-update;io.netty:netty-codec-http2;external_dependency} -->
                <include>io.netty:netty-handler:[4.1.49.Final]</include> <!-- {x-include-update;io.netty:netty-handler;external_dependency} -->
                <include>io.netty:netty-handler-proxy:[4.1.49.Final]</include> <!-- {x-include-update;io.netty:netty-handler-proxy;external_dependency} -->
                <include>io.netty:netty-transport-native-epoll:[4.1.49.Final]</include> <!-- {x-include-update;io.netty:netty-transport-native-epoll;external_dependency} -->
                <include>io.projectreactor:reactor-core:[3.3.5.RELEASE]</include> <!-- {x-include-update;io.projectreactor:reactor-core;external_dependency} -->
                <include>io.projectreactor.netty:reactor-netty:[0.9.7.RELEASE]</include> <!-- {x-include-update;io.projectreactor.netty:reactor-netty;external_dependency} -->
                <include>org.slf4j:slf4j-api:[1.7.28]</include> <!-- {x-include-update;org.slf4j:slf4j-api;external_dependency} -->
              </includes>
            </bannedDependencies>
          </rules>
        </configuration>
      </plugin>

    </plugins>
  </build>
  <profiles>
    <profile>
      <!-- unit test -->
      <id>unit</id>
      <properties>
        <env>default</env>
        <test.groups>unit</test.groups>
      </properties>
      <activation>
        <activeByDefault>true</activeByDefault>
      </activation>
      <build>
        <plugins>
          <plugin>
            <groupId>org.apache.maven.plugins</groupId>
            <artifactId>maven-surefire-plugin</artifactId>
            <version>3.0.0-M3</version> <!-- {x-version-update;org.apache.maven.plugins:maven-surefire-plugin;external_dependency} -->
            <configuration>
            </configuration>
          </plugin>
        </plugins>
      </build>
    </profile>
    <profile>
      <!-- integration tests, requires Cosmos DB endpoint -->
      <id>fast</id>
      <properties>
        <test.groups>simple,cosmosv3</test.groups>
      </properties>
      <build>
        <plugins>
          <plugin>
            <groupId>org.apache.maven.plugins</groupId>
            <artifactId>maven-failsafe-plugin</artifactId>
            <version>2.22.0</version> <!-- {x-version-update;org.apache.maven.plugins:maven-failsafe-plugin;external_dependency} -->
            <configuration>
              <suiteXmlFiles>
                <suiteXmlFile>src/test/resources/fast-testng.xml</suiteXmlFile>
              </suiteXmlFiles>
            </configuration>
          </plugin>
        </plugins>
      </build>
    </profile>
    <profile>
      <!-- integration tests, requires Cosmos DB endpoint -->
      <id>long</id>
      <properties>
        <test.groups>long</test.groups>
      </properties>
      <build>
        <plugins>
          <plugin>
            <groupId>org.apache.maven.plugins</groupId>
            <artifactId>maven-failsafe-plugin</artifactId>
            <version>2.22.0</version> <!-- {x-version-update;org.apache.maven.plugins:maven-failsafe-plugin;external_dependency} -->
            <configuration>
              <suiteXmlFiles>
                <suiteXmlFile>src/test/resources/long-testng.xml</suiteXmlFile>
              </suiteXmlFiles>
            </configuration>
          </plugin>
        </plugins>
      </build>
    </profile>
    <profile>
      <!-- integration tests, requires Cosmos DB endpoint -->
      <id>direct</id>
      <properties>
        <test.groups>direct</test.groups>
      </properties>
      <build>
        <plugins>
          <plugin>
            <groupId>org.apache.maven.plugins</groupId>
            <artifactId>maven-failsafe-plugin</artifactId>
            <version>2.22.0</version> <!-- {x-version-update;org.apache.maven.plugins:maven-failsafe-plugin;external_dependency} -->
            <configuration>
              <suiteXmlFiles>
                <suiteXmlFile>src/test/resources/direct-testng.xml</suiteXmlFile>
              </suiteXmlFiles>
            </configuration>
          </plugin>
        </plugins>
      </build>
    </profile>
    <profile>
      <!-- integration tests, requires Cosmos DB endpoint with multi master support -->
      <id>multi-master</id>
      <properties>
        <test.groups>multi-master</test.groups>
      </properties>
      <build>
        <plugins>
          <plugin>
            <groupId>org.apache.maven.plugins</groupId>
            <artifactId>maven-failsafe-plugin</artifactId>
            <version>2.22.0</version> <!-- {x-version-update;org.apache.maven.plugins:maven-failsafe-plugin;external_dependency} -->
            <configuration>
              <suiteXmlFiles>
                <suiteXmlFile>src/test/resources/multi-master-testng.xml</suiteXmlFile>
              </suiteXmlFiles>
            </configuration>
          </plugin>
        </plugins>
      </build>
    </profile>
    <profile>
      <!-- integration tests, requires Cosmos DB endpoint -->
      <id>examples</id>
      <properties>
        <!-- reset the test group as examples have no test group -->
        <test.groups>samples,examples</test.groups>
      </properties>
      <build>
        <plugins>
          <plugin>
            <groupId>org.apache.maven.plugins</groupId>
            <artifactId>maven-failsafe-plugin</artifactId>
            <version>2.22.0</version> <!-- {x-version-update;org.apache.maven.plugins:maven-failsafe-plugin;external_dependency} -->
            <configuration>
              <suiteXmlFiles>
                <suiteXmlFile>src/test/resources/examples-testng.xml</suiteXmlFile>
              </suiteXmlFiles>
            </configuration>
            <executions>
              <execution>
                <goals>
                  <goal>integration-test</goal>
                  <goal>verify</goal>
                </goals>
              </execution>
            </executions>
          </plugin>
        </plugins>
      </build>
    </profile>
    <profile>
      <!-- integration tests, requires Cosmos DB Emulator Endpoint -->
      <id>emulator</id>
      <properties>
        <test.groups>emulator</test.groups>
      </properties>
      <build>
        <plugins>
          <plugin>
            <groupId>org.apache.maven.plugins</groupId>
            <artifactId>maven-failsafe-plugin</artifactId>
            <version>2.22.0</version> <!-- {x-version-update;org.apache.maven.plugins:maven-failsafe-plugin;external_dependency} -->
            <configuration>
              <suiteXmlFiles>
                <suiteXmlFile>src/test/resources/emulator-testng.xml</suiteXmlFile>
              </suiteXmlFiles>
            </configuration>
          </plugin>
        </plugins>
      </build>
    </profile>
    <profile>
      <!-- integration tests, requires Cosmos DB Emulator Endpoint -->
      <id>non-emulator</id>
      <properties>
        <test.groups>non-emulator</test.groups>
      </properties>
      <build>
        <plugins>
          <plugin>
            <groupId>org.apache.maven.plugins</groupId>
            <artifactId>maven-failsafe-plugin</artifactId>
            <version>2.22.0</version> <!-- {x-version-update;org.apache.maven.plugins:maven-failsafe-plugin;external_dependency} -->
            <configuration>
              <suiteXmlFiles>
                <suiteXmlFile>src/test/resources/non-emulator-testng.xml</suiteXmlFile>
              </suiteXmlFiles>
            </configuration>
          </plugin>
        </plugins>
      </build>
    </profile>
    <profile>
      <!-- e2e integration tests, requires Cosmos DB endpoint -->
      <id>e2e</id>
      <properties>
        <test.groups>e2e</test.groups>
      </properties>
      <build>
        <plugins>
          <plugin>
            <groupId>org.apache.maven.plugins</groupId>
            <artifactId>maven-failsafe-plugin</artifactId>
            <version>2.22.0</version> <!-- {x-version-update;org.apache.maven.plugins:maven-failsafe-plugin;external_dependency} -->
            <configuration>
              <suiteXmlFiles>
                <suiteXmlFile>src/test/resources/e2e-testng.xml</suiteXmlFile>
              </suiteXmlFiles>
            </configuration>
          </plugin>
        </plugins>
      </build>
    </profile>
  </profiles>
</project><|MERGE_RESOLUTION|>--- conflicted
+++ resolved
@@ -130,7 +130,6 @@
     </dependency>
 
     <dependency>
-<<<<<<< HEAD
       <groupId>com.azure</groupId>
       <artifactId>azure-core-serializer-json-jackson</artifactId>
       <version>1.0.0-beta.2</version> <!-- {x-version-update;unreleased_com.azure:azure-core-serializer-json-jackson;dependency} -->
@@ -155,8 +154,6 @@
     </dependency>
 
     <dependency>
-=======
->>>>>>> ab9eb786
       <groupId>com.fasterxml.jackson.module</groupId>
       <artifactId>jackson-module-afterburner</artifactId>
       <version>2.10.1</version> <!-- {x-version-update;cosmos_com.fasterxml.jackson.module:jackson-module-afterburner;external_dependency} -->
