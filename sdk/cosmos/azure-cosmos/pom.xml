<!--
Copyright (c) Microsoft Corporation. All rights reserved.
Licensed under the MIT License.
-->
<project xmlns="http://maven.apache.org/POM/4.0.0" xmlns:xsi="http://www.w3.org/2001/XMLSchema-instance" xsi:schemaLocation="http://maven.apache.org/POM/4.0.0 http://maven.apache.org/xsd/maven-4.0.0.xsd">
  <modelVersion>4.0.0</modelVersion>
  <parent>
    <groupId>com.azure</groupId>
    <artifactId>azure-client-sdk-parent</artifactId>
    <version>1.7.0</version> <!-- {x-version-update;com.azure:azure-client-sdk-parent;current} -->
    <relativePath>../../parents/azure-client-sdk-parent</relativePath>
  </parent>

  <groupId>com.azure</groupId>
  <artifactId>azure-cosmos</artifactId>
<<<<<<< HEAD
  <version>4.37.0-beta.1</version> <!-- {x-version-update;com.azure:azure-cosmos;current} -->
=======
  <version>4.38.0-beta.1</version> <!-- {x-version-update;com.azure:azure-cosmos;current} -->
>>>>>>> 8a6962b0
  <name>Microsoft Azure SDK for SQL API of Azure Cosmos DB Service</name>
  <description>This Package contains Microsoft Azure Cosmos SDK (with Reactive Extension Reactor support) for Azure Cosmos DB SQL API</description>
  <packaging>jar</packaging>
  <url>https://github.com/Azure/azure-sdk-for-java</url>

  <distributionManagement>
    <site>
      <id>azure-java-build-docs</id>
      <url>${site.url}/site/${project.artifactId}</url>
    </site>
  </distributionManagement>

  <scm>
    <url>scm:git:https://github.com/Azure/azure-sdk-for-java</url>
    <connection>scm:git:git@github.com:Azure/azure-sdk-for-java.git</connection>
    <tag>HEAD</tag>
  </scm>

  <!-- CosmosSkip - Needed temporary values to 10% not fail. -->
  <properties>
    <project.build.sourceEncoding>UTF-8</project.build.sourceEncoding>
    <jacoco.min.linecoverage>0.10</jacoco.min.linecoverage>
    <jacoco.min.branchcoverage>0.10</jacoco.min.branchcoverage>
    <!-- Configures the Java 9+ run to perform the required module exports, opens, and reads that are necessary for testing but shouldn't be part of the module-info. -->
    <javaModulesSurefireArgLine>
      --add-opens com.azure.cosmos/com.azure.cosmos=ALL-UNNAMED
      --add-opens com.azure.cosmos/com.azure.cosmos.models=ALL-UNNAMED
      --add-opens com.azure.cosmos/com.azure.cosmos.rx=ALL-UNNAMED
      --add-opens com.azure.cosmos/com.azure.cosmos.rx=com.fasterxml.jackson.databind
      --add-opens com.azure.cosmos/com.azure.cosmos.rx.proxy=ALL-UNNAMED

      --add-opens com.azure.cosmos/com.azure.cosmos.implementation=ALL-UNNAMED
      --add-opens com.azure.cosmos/com.azure.cosmos.implementation.batch=ALL-UNNAMED
      --add-opens com.azure.cosmos/com.azure.cosmos.implementation.batch=com.fasterxml.jackson.databind
      --add-opens com.azure.cosmos/com.azure.cosmos.implementation.caches=ALL-UNNAMED
      --add-opens com.azure.cosmos/com.azure.cosmos.implementation.cpu=ALL-UNNAMED
      --add-opens com.azure.cosmos/com.azure.cosmos.implementation.clienttelemetry=ALL-UNNAMED
      --add-opens com.azure.cosmos/com.azure.cosmos.implementation.directconnectivity=ALL-UNNAMED
      --add-opens com.azure.cosmos/com.azure.cosmos.implementation.directconnectivity.rntbd=ALL-UNNAMED
      --add-opens com.azure.cosmos/com.azure.cosmos.implementation.directconnectivity.TcpServerMock=ALL-UNNAMED
      --add-opens com.azure.cosmos/com.azure.cosmos.implementation.directconnectivity.TcpServerMock.rntbd=ALL-UNNAMED
      --add-opens com.azure.cosmos/com.azure.cosmos.implementation.directconnectivity.TcpServerMock.rntbd=com.fasterxml.jackson.databind
      --add-opens com.azure.cosmos/com.azure.cosmos.implementation.feedranges=ALL-UNNAMED
      --add-opens com.azure.cosmos/com.azure.cosmos.implementation.http=ALL-UNNAMED
      --add-opens com.azure.cosmos/com.azure.cosmos.implementation.patch=ALL-UNNAMED
      --add-opens com.azure.cosmos/com.azure.cosmos.implementation.query=ALL-UNNAMED
      --add-opens com.azure.cosmos/com.azure.cosmos.implementation.routing=ALL-UNNAMED
      --add-opens com.azure.cosmos/com.azure.cosmos.implementation.throughputControl=ALL-UNNAMED
      --add-opens com.azure.cosmos/com.azure.cosmos.implementation.throughputControl.controller=ALL-UNNAMED
      --add-opens com.azure.cosmos/com.azure.cosmos.implementation.throughputControl.controller.request=ALL-UNNAMED
    </javaModulesSurefireArgLine>

    <!-- Prevents Checkstyle validating implementation files. -->
    <checkstyle.excludes>**/implementation/**/*.java</checkstyle.excludes>

    <!-- Prevents Checkstyle validating test source files. -->
    <checkstyle.includeTestSourceDirectory>false</checkstyle.includeTestSourceDirectory>
    <cosmos.test.e2e.skip>false</cosmos.test.e2e.skip>
    <maven.test.skip>${cosmos.test.e2e.skip}</maven.test.skip>
  </properties>

  <dependencies>

    <dependency>
      <groupId>commons-io</groupId>
      <artifactId>commons-io</artifactId>
      <scope>test</scope>
      <version>2.11.0</version> <!-- {x-version-update;commons-io:commons-io;external_dependency} -->
    </dependency>

    <!-- Added this provided dependency to include necessary annotations used by "reactor-core".
         Without this dependency, javadoc throws a warning as it cannot find enum When.MAYBE
         which is used in @Nullable annotation in reactor core classes.

         Similar provided dependency exits for "azure-core" as well.
    -->
    <dependency>
      <groupId>com.google.code.findbugs</groupId>
      <artifactId>jsr305</artifactId>
      <version>3.0.2</version> <!-- {x-version-update;com.google.code.findbugs:jsr305;external_dependency} -->
      <scope>provided</scope>
    </dependency>

    <!-- https://mvnrepository.com/artifact/com.microsoft.azure/azure-core -->
    <dependency>
      <groupId>com.azure</groupId>
      <artifactId>azure-core</artifactId>
      <version>1.32.0</version> <!-- {x-version-update;com.azure:azure-core;dependency} -->
    </dependency>
    <dependency>
      <groupId>com.azure</groupId>
      <artifactId>azure-identity</artifactId>
      <version>1.6.0</version> <!-- {x-version-update;com.azure:azure-identity;dependency} -->
      <scope>test</scope>
    </dependency>

    <dependency>
      <groupId>com.azure</groupId>
      <artifactId>azure-core-http-netty</artifactId>
      <version>1.12.5</version> <!-- {x-version-update;com.azure:azure-core-http-netty;dependency} -->
      <exclusions>
        <exclusion>
          <groupId>com.azure</groupId>
          <artifactId>azure-core</artifactId>
        </exclusion>
      </exclusions>
    </dependency>

    <dependency>
      <groupId>com.fasterxml.jackson.module</groupId>
      <artifactId>jackson-module-afterburner</artifactId>
      <version>2.13.3</version> <!-- {x-version-update;cosmos_com.fasterxml.jackson.module:jackson-module-afterburner;external_dependency} -->
    </dependency>
    <dependency>
      <groupId>com.fasterxml.jackson.core</groupId>
      <artifactId>jackson-annotations</artifactId>
      <version>2.13.4</version> <!-- {x-version-update;com.fasterxml.jackson.core:jackson-annotations;external_dependency} -->
    </dependency>
    <dependency>
      <groupId>com.fasterxml.jackson.core</groupId>
      <artifactId>jackson-core</artifactId>
      <version>2.13.4</version> <!-- {x-version-update;com.fasterxml.jackson.core:jackson-core;external_dependency} -->
    </dependency>
    <dependency>
      <groupId>com.fasterxml.jackson.core</groupId>
      <artifactId>jackson-databind</artifactId>
      <version>2.13.4</version> <!-- {x-version-update;com.fasterxml.jackson.core:jackson-databind;external_dependency} -->
    </dependency>
    <dependency>
      <groupId>com.fasterxml.jackson.datatype</groupId>
      <artifactId>jackson-datatype-jsr310</artifactId>
      <version>2.13.4</version> <!-- {x-version-update;com.fasterxml.jackson.datatype:jackson-datatype-jsr310;external_dependency} -->
    </dependency>

    <dependency>
      <groupId>org.slf4j</groupId>
      <artifactId>slf4j-api</artifactId>
      <version>1.7.36</version> <!-- {x-version-update;org.slf4j:slf4j-api;external_dependency} -->
    </dependency>

    <dependency>
      <groupId>org.apache.commons</groupId>
      <artifactId>commons-collections4</artifactId>
      <scope>test</scope>
      <version>4.4</version> <!-- {x-version-update;org.apache.commons:commons-collections4;external_dependency} -->
    </dependency>
    <!-- https://mvnrepository.com/artifact/org.hdrhistogram/HdrHistogram -->
    <dependency>
      <groupId>org.hdrhistogram</groupId>
      <artifactId>HdrHistogram</artifactId>
      <version>2.1.12</version> <!-- {x-version-update;cosmos_org.hdrhistogram:HdrHistogram;external_dependency} -->
    </dependency>
    <dependency>
      <groupId>org.apache.commons</groupId>
      <artifactId>commons-text</artifactId>
      <scope>test</scope>
      <version>1.6</version> <!-- {x-version-update;org.apache.commons:commons-text;external_dependency} -->
    </dependency>

    <dependency>
      <groupId>org.testng</groupId>
      <artifactId>testng</artifactId>
      <version>7.3.0</version> <!-- {x-version-update;org.testng:testng;external_dependency} -->
      <scope>test</scope>
    </dependency>

    <dependency>
      <groupId>org.assertj</groupId>
      <artifactId>assertj-core</artifactId>
      <version>3.22.0</version> <!-- {x-version-update;org.assertj:assertj-core;external_dependency} -->
      <scope>test</scope>
    </dependency>

    <dependency>
      <groupId>org.apache.logging.log4j</groupId>
      <artifactId>log4j-slf4j-impl</artifactId>
      <version>2.17.2</version> <!-- {x-version-update;org.apache.logging.log4j:log4j-slf4j-impl;external_dependency} -->
      <scope>test</scope>
    </dependency>

    <dependency>
      <groupId>org.apache.logging.log4j</groupId>
      <artifactId>log4j-api</artifactId>
      <version>2.17.2</version> <!-- {x-version-update;org.apache.logging.log4j:log4j-api;external_dependency} -->
      <scope>test</scope>
    </dependency>

    <dependency>
      <groupId>org.apache.logging.log4j</groupId>
      <artifactId>log4j-core</artifactId>
      <version>2.17.2</version> <!-- {x-version-update;org.apache.logging.log4j:log4j-core;external_dependency} -->
      <scope>test</scope>
    </dependency>

    <dependency>
      <groupId>com.google.guava</groupId>
      <artifactId>guava</artifactId>
      <version>25.0-jre</version> <!-- {x-version-update;cosmos_com.google.guava:guava;external_dependency} -->
      <scope>test</scope>
    </dependency>

    <dependency>
      <groupId>io.dropwizard.metrics</groupId>
      <artifactId>metrics-core</artifactId>
      <version>4.1.0</version> <!-- {x-version-update;cosmos_io.dropwizard.metrics:metrics-core;external_dependency} -->
    </dependency>

    <dependency>
      <groupId>io.micrometer</groupId>
      <artifactId>micrometer-core</artifactId>
<<<<<<< HEAD
      <version>1.9.3</version> <!-- {x-version-update;io.micrometer:micrometer-core;external_dependency} -->
=======
      <version>1.9.4</version> <!-- {x-version-update;io.micrometer:micrometer-core;external_dependency} -->
>>>>>>> 8a6962b0
    </dependency>

    <dependency>
      <groupId>io.projectreactor</groupId>
      <artifactId>reactor-test</artifactId>
<<<<<<< HEAD
      <version>3.4.22</version> <!-- {x-version-update;io.projectreactor:reactor-test;external_dependency} -->
=======
      <version>3.4.23</version> <!-- {x-version-update;io.projectreactor:reactor-test;external_dependency} -->
>>>>>>> 8a6962b0
      <scope>test</scope>
    </dependency>

    <dependency>
      <groupId>io.reactivex.rxjava2</groupId>
      <artifactId>rxjava</artifactId>
      <version>2.2.21</version> <!-- {x-version-update;io.reactivex.rxjava2:rxjava;external_dependency} -->
      <scope>test</scope>
    </dependency>

    <dependency>
      <groupId>org.mockito</groupId>
      <artifactId>mockito-core</artifactId>
      <version>4.5.1</version> <!-- {x-version-update;org.mockito:mockito-core;external_dependency} -->
      <scope>test</scope>
    </dependency>
    <dependency>
      <groupId>org.mockito</groupId>
      <artifactId>mockito-inline</artifactId>
      <version>4.5.1</version> <!-- {x-version-update;org.mockito:mockito-inline;external_dependency} -->
      <scope>test</scope>
    </dependency>

  </dependencies>

  <build>
    <plugins>
      <plugin>
        <groupId>org.apache.maven.plugins</groupId>
        <artifactId>maven-surefire-plugin</artifactId>
        <version>3.0.0-M7</version> <!-- {x-version-update;org.apache.maven.plugins:maven-surefire-plugin;external_dependency} -->
        <configuration>
          <groups>unit</groups>
          <includes>
            <include>%regex[.*]</include>
          </includes>
          <properties>
            <property>
              <name>surefire.testng.verbose</name>
              <value>2</value>
            </property>
          </properties>
        </configuration>
      </plugin>

      <plugin>
        <groupId>org.apache.maven.plugins</groupId>
        <artifactId>maven-enforcer-plugin</artifactId>
        <version>3.0.0-M3</version> <!-- {x-version-update;org.apache.maven.plugins:maven-enforcer-plugin;external_dependency} -->
        <configuration>
          <rules>
            <bannedDependencies>
              <includes>
                <include>com.fasterxml.jackson.core:jackson-annotations:[2.13.4]</include> <!-- {x-include-update;com.fasterxml.jackson.core:jackson-annotations;external_dependency} -->
                <include>com.fasterxml.jackson.core:jackson-core:[2.13.4]</include> <!-- {x-include-update;com.fasterxml.jackson.core:jackson-core;external_dependency} -->
                <include>com.fasterxml.jackson.core:jackson-databind:[2.13.4]</include> <!-- {x-include-update;com.fasterxml.jackson.core:jackson-databind;external_dependency} -->
                <include>com.fasterxml.jackson.datatype:jackson-datatype-jsr310:[2.13.4]</include> <!-- {x-include-update;com.fasterxml.jackson.datatype:jackson-datatype-jsr310;external_dependency} -->
                <include>com.fasterxml.jackson.module:jackson-module-afterburner:[2.13.3]</include> <!-- {x-include-update;cosmos_com.fasterxml.jackson.module:jackson-module-afterburner;external_dependency} -->
                <include>io.dropwizard.metrics:metrics-core:[4.1.0]</include> <!-- {x-include-update;cosmos_io.dropwizard.metrics:metrics-core;external_dependency} -->
<<<<<<< HEAD
                <include>io.micrometer:micrometer-core:[1.9.3]</include> <!-- {x-include-update;io.micrometer:micrometer-core;external_dependency} -->
=======
                <include>io.micrometer:micrometer-core:[1.9.4]</include> <!-- {x-include-update;io.micrometer:micrometer-core;external_dependency} -->
>>>>>>> 8a6962b0
                <include>org.slf4j:slf4j-api:[1.7.36]</include> <!-- {x-include-update;org.slf4j:slf4j-api;external_dependency} -->
                <include>org.hdrhistogram:HdrHistogram:[2.1.12]</include> <!-- {x-include-update;cosmos_org.hdrhistogram:HdrHistogram;external_dependency} -->
              </includes>
            </bannedDependencies>
          </rules>
        </configuration>
      </plugin>

    </plugins>
  </build>
  <profiles>
    <profile>
      <!-- Spark integration tests, requires Cosmos DB Emulator Endpoint -->
      <id>sparkE2E_3-1</id>
      <activation>
        <property>
          <name>spark-e2e_3-1</name>
        </property>
      </activation>
      <properties>
        <cosmos.test.e2e.skip>true</cosmos.test.e2e.skip>
      </properties>
    </profile>
    <profile>
      <!-- Spark integration tests, requires Cosmos DB Emulator Endpoint -->
      <id>sparkE2E_3-2</id>
      <activation>
        <property>
          <name>spark-e2e_3-2</name>
        </property>
      </activation>
      <properties>
        <cosmos.test.e2e.skip>true</cosmos.test.e2e.skip>
      </properties>
    </profile>
    <profile>
      <!-- Spark integration tests, requires Cosmos DB Emulator Endpoint -->
      <id>springE2E</id>
      <activation>
        <property>
          <name>spring-e2e</name>
        </property>
      </activation>
      <properties>
        <cosmos.test.e2e.skip>true</cosmos.test.e2e.skip>
      </properties>
    </profile>
    <profile>
      <!-- Spark integration tests, requires Cosmos DB Emulator Endpoint -->
      <id>encryptionE2E</id>
      <activation>
        <property>
          <name>encryption-e2e</name>
        </property>
      </activation>
      <properties>
        <cosmos.test.e2e.skip>true</cosmos.test.e2e.skip>
      </properties>
    </profile>
    <profile>
      <!-- unit test -->
      <id>unit</id>
      <properties>
        <env>default</env>
        <test.groups>unit</test.groups>
      </properties>
      <activation>
        <activeByDefault>true</activeByDefault>
      </activation>
      <build>
        <plugins>
          <plugin>
            <groupId>org.apache.maven.plugins</groupId>
            <artifactId>maven-surefire-plugin</artifactId>
            <version>3.0.0-M7</version> <!-- {x-version-update;org.apache.maven.plugins:maven-surefire-plugin;external_dependency} -->
            <configuration>
            </configuration>
          </plugin>
        </plugins>
      </build>
    </profile>
    <profile>
      <!-- integration tests, requires Cosmos DB endpoint -->
      <id>fast</id>
      <properties>
        <test.groups>simple,cosmosv3</test.groups>
      </properties>
      <build>
        <plugins>
          <plugin>
            <groupId>org.apache.maven.plugins</groupId>
            <artifactId>maven-failsafe-plugin</artifactId>
            <version>3.0.0-M7</version> <!-- {x-version-update;org.apache.maven.plugins:maven-failsafe-plugin;external_dependency} -->
            <configuration>
              <suiteXmlFiles>
                <suiteXmlFile>src/test/resources/fast-testng.xml</suiteXmlFile>
              </suiteXmlFiles>
            </configuration>
          </plugin>
        </plugins>
      </build>
    </profile>
    <profile>
      <!-- integration tests, requires Cosmos DB endpoint -->
      <id>long</id>
      <properties>
        <test.groups>long</test.groups>
      </properties>
      <build>
        <plugins>
          <plugin>
            <groupId>org.apache.maven.plugins</groupId>
            <artifactId>maven-failsafe-plugin</artifactId>
            <version>3.0.0-M7</version> <!-- {x-version-update;org.apache.maven.plugins:maven-failsafe-plugin;external_dependency} -->
            <configuration>
              <suiteXmlFiles>
                <suiteXmlFile>src/test/resources/long-testng.xml</suiteXmlFile>
              </suiteXmlFiles>
            </configuration>
          </plugin>
        </plugins>
      </build>
    </profile>
    <profile>
      <!-- integration tests, requires Cosmos DB endpoint -->
      <id>direct</id>
      <properties>
        <test.groups>direct</test.groups>
      </properties>
      <build>
        <plugins>
          <plugin>
            <groupId>org.apache.maven.plugins</groupId>
            <artifactId>maven-failsafe-plugin</artifactId>
            <version>3.0.0-M7</version> <!-- {x-version-update;org.apache.maven.plugins:maven-failsafe-plugin;external_dependency} -->
            <configuration>
              <suiteXmlFiles>
                <suiteXmlFile>src/test/resources/direct-testng.xml</suiteXmlFile>
              </suiteXmlFiles>
            </configuration>
          </plugin>
        </plugins>
      </build>
    </profile>
    <profile>
      <!-- integration tests, requires Cosmos DB endpoint with multi master support -->
      <id>multi-master</id>
      <properties>
        <test.groups>multi-master</test.groups>
      </properties>
      <build>
        <plugins>
          <plugin>
            <groupId>org.apache.maven.plugins</groupId>
            <artifactId>maven-failsafe-plugin</artifactId>
            <version>3.0.0-M7</version> <!-- {x-version-update;org.apache.maven.plugins:maven-failsafe-plugin;external_dependency} -->
            <configuration>
              <suiteXmlFiles>
                <suiteXmlFile>src/test/resources/multi-master-testng.xml</suiteXmlFile>
              </suiteXmlFiles>
            </configuration>
          </plugin>
        </plugins>
      </build>
    </profile>
    <profile>
      <!-- integration tests, requires Cosmos DB endpoint with multi region support -->
      <id>multi-region</id>
      <properties>
        <test.groups>multi-region</test.groups>
      </properties>
      <build>
        <plugins>
          <plugin>
            <groupId>org.apache.maven.plugins</groupId>
            <artifactId>maven-failsafe-plugin</artifactId>
            <version>3.0.0-M7</version> <!-- {x-version-update;org.apache.maven.plugins:maven-failsafe-plugin;external_dependency} -->
            <configuration>
              <suiteXmlFiles>
                <suiteXmlFile>src/test/resources/multi-region-testng.xml</suiteXmlFile>
              </suiteXmlFiles>
            </configuration>
          </plugin>
        </plugins>
      </build>
    </profile>
    <profile>
      <!-- integration tests, requires Cosmos DB endpoint -->
      <id>examples</id>
      <properties>
        <!-- reset the test group as examples have no test group -->
        <test.groups>samples,examples</test.groups>
      </properties>
      <build>
        <plugins>
          <plugin>
            <groupId>org.apache.maven.plugins</groupId>
            <artifactId>maven-failsafe-plugin</artifactId>
            <version>3.0.0-M7</version> <!-- {x-version-update;org.apache.maven.plugins:maven-failsafe-plugin;external_dependency} -->
            <configuration>
              <suiteXmlFiles>
                <suiteXmlFile>src/test/resources/examples-testng.xml</suiteXmlFile>
              </suiteXmlFiles>
            </configuration>
            <executions>
              <execution>
                <goals>
                  <goal>integration-test</goal>
                  <goal>verify</goal>
                </goals>
              </execution>
            </executions>
          </plugin>
        </plugins>
      </build>
    </profile>
    <profile>
      <!-- integration tests, requires Cosmos DB Emulator Endpoint -->
      <id>emulator</id>
      <properties>
        <test.groups>emulator</test.groups>
      </properties>
      <build>
        <plugins>
          <plugin>
            <groupId>org.apache.maven.plugins</groupId>
            <artifactId>maven-failsafe-plugin</artifactId>
            <version>3.0.0-M7</version> <!-- {x-version-update;org.apache.maven.plugins:maven-failsafe-plugin;external_dependency} -->
            <configuration>
              <suiteXmlFiles>
                <suiteXmlFile>src/test/resources/emulator-testng.xml</suiteXmlFile>
              </suiteXmlFiles>
            </configuration>
          </plugin>
        </plugins>
      </build>
    </profile>
    <profile>
      <!-- integration tests, requires Cosmos DB Emulator Endpoint -->
      <id>non-emulator</id>
      <properties>
        <test.groups>non-emulator</test.groups>
      </properties>
      <build>
        <plugins>
          <plugin>
            <groupId>org.apache.maven.plugins</groupId>
            <artifactId>maven-failsafe-plugin</artifactId>
            <version>3.0.0-M7</version> <!-- {x-version-update;org.apache.maven.plugins:maven-failsafe-plugin;external_dependency} -->
            <configuration>
              <suiteXmlFiles>
                <suiteXmlFile>src/test/resources/non-emulator-testng.xml</suiteXmlFile>
              </suiteXmlFiles>
            </configuration>
          </plugin>
        </plugins>
      </build>
    </profile>
    <profile>
      <!-- e2e integration tests, requires Cosmos DB endpoint -->
      <id>e2e</id>
      <properties>
        <test.groups>e2e</test.groups>
      </properties>
      <build>
        <plugins>
          <plugin>
            <groupId>org.apache.maven.plugins</groupId>
            <artifactId>maven-failsafe-plugin</artifactId>
            <version>3.0.0-M7</version> <!-- {x-version-update;org.apache.maven.plugins:maven-failsafe-plugin;external_dependency} -->
            <configuration>
              <suiteXmlFiles>
                <suiteXmlFile>src/test/resources/e2e-testng.xml</suiteXmlFile>
              </suiteXmlFiles>
            </configuration>
          </plugin>
        </plugins>
      </build>
    </profile>
  </profiles>
</project><|MERGE_RESOLUTION|>--- conflicted
+++ resolved
@@ -13,11 +13,7 @@
 
   <groupId>com.azure</groupId>
   <artifactId>azure-cosmos</artifactId>
-<<<<<<< HEAD
-  <version>4.37.0-beta.1</version> <!-- {x-version-update;com.azure:azure-cosmos;current} -->
-=======
   <version>4.38.0-beta.1</version> <!-- {x-version-update;com.azure:azure-cosmos;current} -->
->>>>>>> 8a6962b0
   <name>Microsoft Azure SDK for SQL API of Azure Cosmos DB Service</name>
   <description>This Package contains Microsoft Azure Cosmos SDK (with Reactive Extension Reactor support) for Azure Cosmos DB SQL API</description>
   <packaging>jar</packaging>
@@ -228,21 +224,13 @@
     <dependency>
       <groupId>io.micrometer</groupId>
       <artifactId>micrometer-core</artifactId>
-<<<<<<< HEAD
-      <version>1.9.3</version> <!-- {x-version-update;io.micrometer:micrometer-core;external_dependency} -->
-=======
       <version>1.9.4</version> <!-- {x-version-update;io.micrometer:micrometer-core;external_dependency} -->
->>>>>>> 8a6962b0
     </dependency>
 
     <dependency>
       <groupId>io.projectreactor</groupId>
       <artifactId>reactor-test</artifactId>
-<<<<<<< HEAD
-      <version>3.4.22</version> <!-- {x-version-update;io.projectreactor:reactor-test;external_dependency} -->
-=======
       <version>3.4.23</version> <!-- {x-version-update;io.projectreactor:reactor-test;external_dependency} -->
->>>>>>> 8a6962b0
       <scope>test</scope>
     </dependency>
 
@@ -302,11 +290,7 @@
                 <include>com.fasterxml.jackson.datatype:jackson-datatype-jsr310:[2.13.4]</include> <!-- {x-include-update;com.fasterxml.jackson.datatype:jackson-datatype-jsr310;external_dependency} -->
                 <include>com.fasterxml.jackson.module:jackson-module-afterburner:[2.13.3]</include> <!-- {x-include-update;cosmos_com.fasterxml.jackson.module:jackson-module-afterburner;external_dependency} -->
                 <include>io.dropwizard.metrics:metrics-core:[4.1.0]</include> <!-- {x-include-update;cosmos_io.dropwizard.metrics:metrics-core;external_dependency} -->
-<<<<<<< HEAD
-                <include>io.micrometer:micrometer-core:[1.9.3]</include> <!-- {x-include-update;io.micrometer:micrometer-core;external_dependency} -->
-=======
                 <include>io.micrometer:micrometer-core:[1.9.4]</include> <!-- {x-include-update;io.micrometer:micrometer-core;external_dependency} -->
->>>>>>> 8a6962b0
                 <include>org.slf4j:slf4j-api:[1.7.36]</include> <!-- {x-include-update;org.slf4j:slf4j-api;external_dependency} -->
                 <include>org.hdrhistogram:HdrHistogram:[2.1.12]</include> <!-- {x-include-update;cosmos_org.hdrhistogram:HdrHistogram;external_dependency} -->
               </includes>
