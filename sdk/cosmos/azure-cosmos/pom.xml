<!--
Copyright (c) Microsoft Corporation. All rights reserved.
Licensed under the MIT License.
-->
<project xmlns="http://maven.apache.org/POM/4.0.0" xmlns:xsi="http://www.w3.org/2001/XMLSchema-instance" xsi:schemaLocation="http://maven.apache.org/POM/4.0.0 http://maven.apache.org/xsd/maven-4.0.0.xsd">
  <modelVersion>4.0.0</modelVersion>
  <parent>
    <groupId>com.azure</groupId>
    <artifactId>azure-client-sdk-parent</artifactId>
    <version>1.7.0</version> <!-- {x-version-update;com.azure:azure-client-sdk-parent;current} -->
    <relativePath>../../parents/azure-client-sdk-parent</relativePath>
  </parent>

  <groupId>com.azure</groupId>
  <artifactId>azure-cosmos</artifactId>
  <version>4.30.0-beta.1</version> <!-- {x-version-update;com.azure:azure-cosmos;current} -->
  <name>Microsoft Azure SDK for SQL API of Azure Cosmos DB Service</name>
  <description>This Package contains Microsoft Azure Cosmos SDK (with Reactive Extension Reactor support) for Azure Cosmos DB SQL API</description>
  <packaging>jar</packaging>
  <url>https://github.com/Azure/azure-sdk-for-java</url>

  <distributionManagement>
    <site>
      <id>azure-java-build-docs</id>
      <url>${site.url}/site/${project.artifactId}</url>
    </site>
  </distributionManagement>

  <scm>
    <url>scm:git:https://github.com/Azure/azure-sdk-for-java</url>
    <connection>scm:git:git@github.com:Azure/azure-sdk-for-java.git</connection>
    <tag>HEAD</tag>
  </scm>

  <!-- CosmosSkip - Needed temporary values to 10% not fail. -->
  <properties>
    <project.build.sourceEncoding>UTF-8</project.build.sourceEncoding>
    <jacoco.min.linecoverage>0.10</jacoco.min.linecoverage>
    <jacoco.min.branchcoverage>0.10</jacoco.min.branchcoverage>
    <!-- Configures the Java 9+ run to perform the required module exports, opens, and reads that are necessary for testing but shouldn't be part of the module-info. -->
    <javaModulesSurefireArgLine>
      --add-opens com.azure.cosmos/com.azure.cosmos=ALL-UNNAMED
      --add-opens com.azure.cosmos/com.azure.cosmos.implementation=ALL-UNNAMED
      --add-opens com.azure.cosmos/com.azure.cosmos.implementation.caches=ALL-UNNAMED
      --add-opens com.azure.cosmos/com.azure.cosmos.implementation.http=ALL-UNNAMED
      --add-opens com.azure.cosmos/com.azure.cosmos.implementation.directconnectivity=ALL-UNNAMED
      --add-opens com.azure.cosmos/com.azure.cosmos.implementation.query=ALL-UNNAMED
      --add-opens com.azure.cosmos/com.azure.cosmos.implementation.routing=ALL-UNNAMED
      --add-opens com.azure.cosmos/com.azure.cosmos.models=ALL-UNNAMED
      --add-opens com.azure.cosmos/com.azure.cosmos.rx=ALL-UNNAMED
      --add-opens com.azure.cosmos/com.azure.cosmos.rx.proxy=ALL-UNNAMED
      --add-opens com.azure.cosmos/com.azure.cosmos.implementation.throughputControl=ALL-UNNAMED
      --add-opens com.azure.cosmos/com.azure.cosmos.implementation.throughputControl.controller.request=ALL-UNNAMED
      --add-opens com.azure.cosmos/com.azure.cosmos.implementation.clienttelemetry=ALL-UNNAMED
    </javaModulesSurefireArgLine>

    <!-- Prevents Checkstyle validating implementation files. -->
    <checkstyle.excludes>**/implementation/**/*.java</checkstyle.excludes>

    <!-- Prevents Checkstyle validating test source files. -->
    <checkstyle.includeTestSourceDirectory>false</checkstyle.includeTestSourceDirectory>

    <!-- CosmosSkip - This is not a module we want/expect external customers to consume. Skip breaking API checks. -->
    <!-- This can only be enabled once we release GA, as it needs a stable version to check for breaking changes. -->
    <revapi.skip>true</revapi.skip>
    <cosmos.test.e2e.skip>false</cosmos.test.e2e.skip>
    <maven.test.skip>${cosmos.test.e2e.skip}</maven.test.skip>
  </properties>

  <dependencies>

    <dependency>
      <groupId>commons-io</groupId>
      <artifactId>commons-io</artifactId>
      <scope>test</scope>
      <version>2.7</version> <!-- {x-version-update;commons-io:commons-io;external_dependency} -->
    </dependency>

    <!-- Added this provided dependency to include necessary annotations used by "reactor-core".
         Without this dependency, javadoc throws a warning as it cannot find enum When.MAYBE
         which is used in @Nullable annotation in reactor core classes.

         Similar provided dependency exits for "azure-core" as well.
    -->
    <dependency>
      <groupId>com.google.code.findbugs</groupId>
      <artifactId>jsr305</artifactId>
      <version>3.0.2</version> <!-- {x-version-update;com.google.code.findbugs:jsr305;external_dependency} -->
      <scope>provided</scope>
    </dependency>

    <!-- https://mvnrepository.com/artifact/com.microsoft.azure/azure-core -->
    <dependency>
      <groupId>com.azure</groupId>
      <artifactId>azure-core</artifactId>
      <version>1.27.0</version> <!-- {x-version-update;com.azure:azure-core;dependency} -->
    </dependency>
    <dependency>
      <groupId>com.azure</groupId>
      <artifactId>azure-identity</artifactId>
      <version>1.5.0</version> <!-- {x-version-update;com.azure:azure-identity;dependency} -->
      <scope>test</scope>
    </dependency>

    <dependency>
      <groupId>com.azure</groupId>
      <artifactId>azure-core-http-netty</artifactId>
      <version>1.11.9</version> <!-- {x-version-update;com.azure:azure-core-http-netty;dependency} -->
      <exclusions>
        <exclusion>
          <groupId>com.azure</groupId>
          <artifactId>azure-core</artifactId>
        </exclusion>
      </exclusions>
    </dependency>

    <dependency>
      <groupId>com.fasterxml.jackson.module</groupId>
      <artifactId>jackson-module-afterburner</artifactId>
      <version>2.13.2</version> <!-- {x-version-update;cosmos_com.fasterxml.jackson.module:jackson-module-afterburner;external_dependency} -->
    </dependency>

    <!-- Include these until azure-core releases with Jackson 2.12 as the dependency above creates a version mismatch conflict -->
    <dependency>
      <groupId>com.fasterxml.jackson.core</groupId>
      <artifactId>jackson-annotations</artifactId>
      <version>2.13.2</version> <!-- {x-version-update;com.fasterxml.jackson.core:jackson-annotations;external_dependency} -->
    </dependency>
    <dependency>
      <groupId>com.fasterxml.jackson.core</groupId>
      <artifactId>jackson-core</artifactId>
      <version>2.13.2</version> <!-- {x-version-update;com.fasterxml.jackson.core:jackson-core;external_dependency} -->
    </dependency>
    <dependency>
      <groupId>com.fasterxml.jackson.core</groupId>
      <artifactId>jackson-databind</artifactId>
      <version>2.13.2.2</version> <!-- {x-version-update;com.fasterxml.jackson.core:jackson-databind;external_dependency} -->
    </dependency>
    <dependency>
      <groupId>com.fasterxml.jackson.datatype</groupId>
      <artifactId>jackson-datatype-jsr310</artifactId>
      <version>2.13.2</version> <!-- {x-version-update;com.fasterxml.jackson.datatype:jackson-datatype-jsr310;external_dependency} -->
    </dependency>

    <dependency>
      <groupId>org.slf4j</groupId>
      <artifactId>slf4j-api</artifactId>
      <version>1.7.36</version> <!-- {x-version-update;org.slf4j:slf4j-api;external_dependency} -->
    </dependency>

    <dependency>
      <groupId>org.apache.commons</groupId>
      <artifactId>commons-collections4</artifactId>
      <scope>test</scope>
      <version>4.4</version> <!-- {x-version-update;org.apache.commons:commons-collections4;external_dependency} -->
    </dependency>
    <!-- https://mvnrepository.com/artifact/org.hdrhistogram/HdrHistogram -->
    <dependency>
      <groupId>org.hdrhistogram</groupId>
      <artifactId>HdrHistogram</artifactId>
      <version>2.1.12</version> <!-- {x-version-update;cosmos_org.hdrhistogram:HdrHistogram;external_dependency} -->
    </dependency>
    <dependency>
      <groupId>org.apache.commons</groupId>
      <artifactId>commons-text</artifactId>
      <scope>test</scope>
      <version>1.6</version> <!-- {x-version-update;org.apache.commons:commons-text;external_dependency} -->
    </dependency>

    <dependency>
      <groupId>org.testng</groupId>
      <artifactId>testng</artifactId>
      <version>7.3.0</version> <!-- {x-version-update;org.testng:testng;external_dependency} -->
      <scope>test</scope>
    </dependency>

    <dependency>
      <groupId>org.assertj</groupId>
      <artifactId>assertj-core</artifactId>
      <version>3.22.0</version> <!-- {x-version-update;org.assertj:assertj-core;external_dependency} -->
      <scope>test</scope>
    </dependency>

    <dependency>
      <groupId>org.apache.logging.log4j</groupId>
      <artifactId>log4j-slf4j-impl</artifactId>
      <version>2.17.2</version> <!-- {x-version-update;org.apache.logging.log4j:log4j-slf4j-impl;external_dependency} -->
      <scope>test</scope>
    </dependency>

    <dependency>
      <groupId>org.apache.logging.log4j</groupId>
      <artifactId>log4j-api</artifactId>
      <version>2.17.2</version> <!-- {x-version-update;org.apache.logging.log4j:log4j-api;external_dependency} -->
      <scope>test</scope>
    </dependency>

    <dependency>
      <groupId>org.apache.logging.log4j</groupId>
      <artifactId>log4j-core</artifactId>
      <version>2.17.2</version> <!-- {x-version-update;org.apache.logging.log4j:log4j-core;external_dependency} -->
      <scope>test</scope>
    </dependency>

    <dependency>
      <groupId>com.google.guava</groupId>
      <artifactId>guava</artifactId>
      <version>25.0-jre</version> <!-- {x-version-update;cosmos_com.google.guava:guava;external_dependency} -->
      <scope>test</scope>
    </dependency>

    <dependency>
      <groupId>io.dropwizard.metrics</groupId>
      <artifactId>metrics-core</artifactId>
      <version>4.1.0</version> <!-- {x-version-update;cosmos_io.dropwizard.metrics:metrics-core;external_dependency} -->
    </dependency>

    <dependency>
      <groupId>io.micrometer</groupId>
      <artifactId>micrometer-core</artifactId>
<<<<<<< HEAD
      <version>1.9.0-M4</version> <!-- {x-version-update;io.micrometer:micrometer-core;external_dependency} -->
=======
      <version>1.8.4</version> <!-- {x-version-update;io.micrometer:micrometer-core;external_dependency} -->
>>>>>>> 31f08490
    </dependency>

    <dependency>
      <groupId>io.projectreactor</groupId>
      <artifactId>reactor-test</artifactId>
      <version>3.4.16</version> <!-- {x-version-update;io.projectreactor:reactor-test;external_dependency} -->
      <scope>test</scope>
    </dependency>

    <dependency>
      <groupId>io.reactivex.rxjava2</groupId>
      <artifactId>rxjava</artifactId>
      <version>2.2.21</version> <!-- {x-version-update;io.reactivex.rxjava2:rxjava;external_dependency} -->
      <scope>test</scope>
    </dependency>

    <dependency>
      <groupId>org.mockito</groupId>
      <artifactId>mockito-core</artifactId>
      <version>4.4.0</version> <!-- {x-version-update;org.mockito:mockito-core;external_dependency} -->
      <scope>test</scope>
    </dependency>

  </dependencies>

  <build>
    <plugins>
      <plugin>
        <groupId>org.apache.maven.plugins</groupId>
        <artifactId>maven-surefire-plugin</artifactId>
        <version>3.0.0-M3</version> <!-- {x-version-update;org.apache.maven.plugins:maven-surefire-plugin;external_dependency} -->
        <configuration>
          <groups>unit</groups>
          <includes>
            <include>%regex[.*]</include>
          </includes>
          <properties>
            <property>
              <name>surefire.testng.verbose</name>
              <value>2</value>
            </property>
          </properties>
        </configuration>
      </plugin>

      <plugin>
        <groupId>org.apache.maven.plugins</groupId>
        <artifactId>maven-enforcer-plugin</artifactId>
        <version>3.0.0-M3</version> <!-- {x-version-update;org.apache.maven.plugins:maven-enforcer-plugin;external_dependency} -->
        <configuration>
          <rules>
            <bannedDependencies>
              <includes>
                <include>com.fasterxml.jackson.core:jackson-annotations:[2.13.2]</include> <!-- {x-include-update;com.fasterxml.jackson.core:jackson-annotations;external_dependency} -->
                <include>com.fasterxml.jackson.core:jackson-core:[2.13.2]</include> <!-- {x-include-update;com.fasterxml.jackson.core:jackson-core;external_dependency} -->
                <include>com.fasterxml.jackson.core:jackson-databind:[2.13.2.2]</include> <!-- {x-include-update;com.fasterxml.jackson.core:jackson-databind;external_dependency} -->
                <include>com.fasterxml.jackson.datatype:jackson-datatype-jsr310:[2.13.2]</include> <!-- {x-include-update;com.fasterxml.jackson.datatype:jackson-datatype-jsr310;external_dependency} -->
                <include>com.fasterxml.jackson.module:jackson-module-afterburner:[2.13.2]</include> <!-- {x-include-update;cosmos_com.fasterxml.jackson.module:jackson-module-afterburner;external_dependency} -->
                <include>io.dropwizard.metrics:metrics-core:[4.1.0]</include> <!-- {x-include-update;cosmos_io.dropwizard.metrics:metrics-core;external_dependency} -->
<<<<<<< HEAD
                <include>io.micrometer:micrometer-core:[1.9.0-M4]</include> <!-- {x-include-update;io.micrometer:micrometer-core;external_dependency} -->
=======
                <include>io.micrometer:micrometer-core:[1.8.4]</include> <!-- {x-include-update;io.micrometer:micrometer-core;external_dependency} -->
>>>>>>> 31f08490
                <include>org.slf4j:slf4j-api:[1.7.36]</include> <!-- {x-include-update;org.slf4j:slf4j-api;external_dependency} -->
                <include>org.hdrhistogram:HdrHistogram:[2.1.12]</include> <!-- {x-include-update;cosmos_org.hdrhistogram:HdrHistogram;external_dependency} -->
              </includes>
            </bannedDependencies>
          </rules>
        </configuration>
      </plugin>

    </plugins>
  </build>
  <profiles>
    <profile>
      <!-- Spark integration tests, requires Cosmos DB Emulator Endpoint -->
      <id>sparkE2E_3-1</id>
      <activation>
        <property>
          <name>spark-e2e_3-1</name>
        </property>
      </activation>
      <properties>
        <cosmos.test.e2e.skip>true</cosmos.test.e2e.skip>
      </properties>
    </profile>
    <profile>
      <!-- Spark integration tests, requires Cosmos DB Emulator Endpoint -->
      <id>sparkE2E_3-2</id>
      <activation>
        <property>
          <name>spark-e2e_3-2</name>
        </property>
      </activation>
      <properties>
        <cosmos.test.e2e.skip>true</cosmos.test.e2e.skip>
      </properties>
    </profile>
    <profile>
      <!-- Spark integration tests, requires Cosmos DB Emulator Endpoint -->
      <id>springE2E</id>
      <activation>
        <property>
          <name>spring-e2e</name>
        </property>
      </activation>
      <properties>
        <cosmos.test.e2e.skip>true</cosmos.test.e2e.skip>
      </properties>
    </profile>
    <profile>
      <!-- Spark integration tests, requires Cosmos DB Emulator Endpoint -->
      <id>encryptionE2E</id>
      <activation>
        <property>
          <name>encryption-e2e</name>
        </property>
      </activation>
      <properties>
        <cosmos.test.e2e.skip>true</cosmos.test.e2e.skip>
      </properties>
    </profile>
    <profile>
      <!-- unit test -->
      <id>unit</id>
      <properties>
        <env>default</env>
        <test.groups>unit</test.groups>
      </properties>
      <activation>
        <activeByDefault>true</activeByDefault>
      </activation>
      <build>
        <plugins>
          <plugin>
            <groupId>org.apache.maven.plugins</groupId>
            <artifactId>maven-surefire-plugin</artifactId>
            <version>3.0.0-M3</version> <!-- {x-version-update;org.apache.maven.plugins:maven-surefire-plugin;external_dependency} -->
            <configuration>
            </configuration>
          </plugin>
        </plugins>
      </build>
    </profile>
    <profile>
      <!-- integration tests, requires Cosmos DB endpoint -->
      <id>fast</id>
      <properties>
        <test.groups>simple,cosmosv3</test.groups>
      </properties>
      <build>
        <plugins>
          <plugin>
            <groupId>org.apache.maven.plugins</groupId>
            <artifactId>maven-failsafe-plugin</artifactId>
            <version>2.22.0</version> <!-- {x-version-update;org.apache.maven.plugins:maven-failsafe-plugin;external_dependency} -->
            <configuration>
              <suiteXmlFiles>
                <suiteXmlFile>src/test/resources/fast-testng.xml</suiteXmlFile>
              </suiteXmlFiles>
            </configuration>
          </plugin>
        </plugins>
      </build>
    </profile>
    <profile>
      <!-- integration tests, requires Cosmos DB endpoint -->
      <id>long</id>
      <properties>
        <test.groups>long</test.groups>
      </properties>
      <build>
        <plugins>
          <plugin>
            <groupId>org.apache.maven.plugins</groupId>
            <artifactId>maven-failsafe-plugin</artifactId>
            <version>2.22.0</version> <!-- {x-version-update;org.apache.maven.plugins:maven-failsafe-plugin;external_dependency} -->
            <configuration>
              <suiteXmlFiles>
                <suiteXmlFile>src/test/resources/long-testng.xml</suiteXmlFile>
              </suiteXmlFiles>
            </configuration>
          </plugin>
        </plugins>
      </build>
    </profile>
    <profile>
      <!-- integration tests, requires Cosmos DB endpoint -->
      <id>direct</id>
      <properties>
        <test.groups>direct</test.groups>
      </properties>
      <build>
        <plugins>
          <plugin>
            <groupId>org.apache.maven.plugins</groupId>
            <artifactId>maven-failsafe-plugin</artifactId>
            <version>2.22.0</version> <!-- {x-version-update;org.apache.maven.plugins:maven-failsafe-plugin;external_dependency} -->
            <configuration>
              <suiteXmlFiles>
                <suiteXmlFile>src/test/resources/direct-testng.xml</suiteXmlFile>
              </suiteXmlFiles>
            </configuration>
          </plugin>
        </plugins>
      </build>
    </profile>
    <profile>
      <!-- integration tests, requires Cosmos DB endpoint with multi master support -->
      <id>multi-master</id>
      <properties>
        <test.groups>multi-master</test.groups>
      </properties>
      <build>
        <plugins>
          <plugin>
            <groupId>org.apache.maven.plugins</groupId>
            <artifactId>maven-failsafe-plugin</artifactId>
            <version>2.22.0</version> <!-- {x-version-update;org.apache.maven.plugins:maven-failsafe-plugin;external_dependency} -->
            <configuration>
              <suiteXmlFiles>
                <suiteXmlFile>src/test/resources/multi-master-testng.xml</suiteXmlFile>
              </suiteXmlFiles>
            </configuration>
          </plugin>
        </plugins>
      </build>
    </profile>
    <profile>
      <!-- integration tests, requires Cosmos DB endpoint with multi region support -->
      <id>multi-region</id>
      <properties>
        <test.groups>multi-region</test.groups>
      </properties>
      <build>
        <plugins>
          <plugin>
            <groupId>org.apache.maven.plugins</groupId>
            <artifactId>maven-failsafe-plugin</artifactId>
            <version>2.22.0</version> <!-- {x-version-update;org.apache.maven.plugins:maven-failsafe-plugin;external_dependency} -->
            <configuration>
              <suiteXmlFiles>
                <suiteXmlFile>src/test/resources/multi-region-testng.xml</suiteXmlFile>
              </suiteXmlFiles>
            </configuration>
          </plugin>
        </plugins>
      </build>
    </profile>
    <profile>
      <!-- integration tests, requires Cosmos DB endpoint -->
      <id>examples</id>
      <properties>
        <!-- reset the test group as examples have no test group -->
        <test.groups>samples,examples</test.groups>
      </properties>
      <build>
        <plugins>
          <plugin>
            <groupId>org.apache.maven.plugins</groupId>
            <artifactId>maven-failsafe-plugin</artifactId>
            <version>2.22.0</version> <!-- {x-version-update;org.apache.maven.plugins:maven-failsafe-plugin;external_dependency} -->
            <configuration>
              <suiteXmlFiles>
                <suiteXmlFile>src/test/resources/examples-testng.xml</suiteXmlFile>
              </suiteXmlFiles>
            </configuration>
            <executions>
              <execution>
                <goals>
                  <goal>integration-test</goal>
                  <goal>verify</goal>
                </goals>
              </execution>
            </executions>
          </plugin>
        </plugins>
      </build>
    </profile>
    <profile>
      <!-- integration tests, requires Cosmos DB Emulator Endpoint -->
      <id>emulator</id>
      <properties>
        <test.groups>emulator</test.groups>
      </properties>
      <build>
        <plugins>
          <plugin>
            <groupId>org.apache.maven.plugins</groupId>
            <artifactId>maven-failsafe-plugin</artifactId>
            <version>2.22.0</version> <!-- {x-version-update;org.apache.maven.plugins:maven-failsafe-plugin;external_dependency} -->
            <configuration>
              <suiteXmlFiles>
                <suiteXmlFile>src/test/resources/emulator-testng.xml</suiteXmlFile>
              </suiteXmlFiles>
            </configuration>
          </plugin>
        </plugins>
      </build>
    </profile>
    <profile>
      <!-- integration tests, requires Cosmos DB Emulator Endpoint -->
      <id>non-emulator</id>
      <properties>
        <test.groups>non-emulator</test.groups>
      </properties>
      <build>
        <plugins>
          <plugin>
            <groupId>org.apache.maven.plugins</groupId>
            <artifactId>maven-failsafe-plugin</artifactId>
            <version>2.22.0</version> <!-- {x-version-update;org.apache.maven.plugins:maven-failsafe-plugin;external_dependency} -->
            <configuration>
              <suiteXmlFiles>
                <suiteXmlFile>src/test/resources/non-emulator-testng.xml</suiteXmlFile>
              </suiteXmlFiles>
            </configuration>
          </plugin>
        </plugins>
      </build>
    </profile>
    <profile>
      <!-- e2e integration tests, requires Cosmos DB endpoint -->
      <id>e2e</id>
      <properties>
        <test.groups>e2e</test.groups>
      </properties>
      <build>
        <plugins>
          <plugin>
            <groupId>org.apache.maven.plugins</groupId>
            <artifactId>maven-failsafe-plugin</artifactId>
            <version>2.22.0</version> <!-- {x-version-update;org.apache.maven.plugins:maven-failsafe-plugin;external_dependency} -->
            <configuration>
              <suiteXmlFiles>
                <suiteXmlFile>src/test/resources/e2e-testng.xml</suiteXmlFile>
              </suiteXmlFiles>
            </configuration>
          </plugin>
        </plugins>
      </build>
    </profile>
  </profiles>
</project><|MERGE_RESOLUTION|>--- conflicted
+++ resolved
@@ -218,11 +218,7 @@
     <dependency>
       <groupId>io.micrometer</groupId>
       <artifactId>micrometer-core</artifactId>
-<<<<<<< HEAD
       <version>1.9.0-M4</version> <!-- {x-version-update;io.micrometer:micrometer-core;external_dependency} -->
-=======
-      <version>1.8.4</version> <!-- {x-version-update;io.micrometer:micrometer-core;external_dependency} -->
->>>>>>> 31f08490
     </dependency>
 
     <dependency>
@@ -282,11 +278,7 @@
                 <include>com.fasterxml.jackson.datatype:jackson-datatype-jsr310:[2.13.2]</include> <!-- {x-include-update;com.fasterxml.jackson.datatype:jackson-datatype-jsr310;external_dependency} -->
                 <include>com.fasterxml.jackson.module:jackson-module-afterburner:[2.13.2]</include> <!-- {x-include-update;cosmos_com.fasterxml.jackson.module:jackson-module-afterburner;external_dependency} -->
                 <include>io.dropwizard.metrics:metrics-core:[4.1.0]</include> <!-- {x-include-update;cosmos_io.dropwizard.metrics:metrics-core;external_dependency} -->
-<<<<<<< HEAD
                 <include>io.micrometer:micrometer-core:[1.9.0-M4]</include> <!-- {x-include-update;io.micrometer:micrometer-core;external_dependency} -->
-=======
-                <include>io.micrometer:micrometer-core:[1.8.4]</include> <!-- {x-include-update;io.micrometer:micrometer-core;external_dependency} -->
->>>>>>> 31f08490
                 <include>org.slf4j:slf4j-api:[1.7.36]</include> <!-- {x-include-update;org.slf4j:slf4j-api;external_dependency} -->
                 <include>org.hdrhistogram:HdrHistogram:[2.1.12]</include> <!-- {x-include-update;cosmos_org.hdrhistogram:HdrHistogram;external_dependency} -->
               </includes>
