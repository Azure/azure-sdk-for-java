--- conflicted
+++ resolved
@@ -148,34 +148,11 @@
       <artifactId>jackson-module-afterburner</artifactId>
       <version>2.13.3</version> <!-- {x-version-update;cosmos_com.fasterxml.jackson.module:jackson-module-afterburner;external_dependency} -->
     </dependency>
-<<<<<<< HEAD
-    <dependency>
-      <groupId>com.fasterxml.jackson.core</groupId>
-      <artifactId>jackson-annotations</artifactId>
-      <version>2.14.0-rc3</version> <!-- {x-version-update;com.fasterxml.jackson.core:jackson-annotations;external_dependency} -->
-    </dependency>
-    <dependency>
-      <groupId>com.fasterxml.jackson.core</groupId>
-      <artifactId>jackson-core</artifactId>
-      <version>2.14.0-rc3</version> <!-- {x-version-update;com.fasterxml.jackson.core:jackson-core;external_dependency} -->
-    </dependency>
-    <dependency>
-      <groupId>com.fasterxml.jackson.core</groupId>
-      <artifactId>jackson-databind</artifactId>
-      <version>2.14.0-rc3</version> <!-- {x-version-update;com.fasterxml.jackson.core:jackson-databind;external_dependency} -->
-    </dependency>
-    <dependency>
-      <groupId>com.fasterxml.jackson.datatype</groupId>
-      <artifactId>jackson-datatype-jsr310</artifactId>
-      <version>2.14.0-rc3</version> <!-- {x-version-update;com.fasterxml.jackson.datatype:jackson-datatype-jsr310;external_dependency} -->
-    </dependency>
-=======
->>>>>>> a7a0036d
 
     <dependency>
       <groupId>org.slf4j</groupId>
       <artifactId>slf4j-api</artifactId>
-      <version>2.0.3</version> <!-- {x-version-update;org.slf4j:slf4j-api;external_dependency} -->
+      <version>1.7.36</version> <!-- {x-version-update;org.slf4j:slf4j-api;external_dependency} -->
     </dependency>
 
     <dependency>
@@ -218,28 +195,28 @@
     <dependency>
       <groupId>org.assertj</groupId>
       <artifactId>assertj-core</artifactId>
-      <version>3.23.1</version> <!-- {x-version-update;org.assertj:assertj-core;external_dependency} -->
+      <version>3.22.0</version> <!-- {x-version-update;org.assertj:assertj-core;external_dependency} -->
       <scope>test</scope>
     </dependency>
 
     <dependency>
       <groupId>org.apache.logging.log4j</groupId>
       <artifactId>log4j-slf4j-impl</artifactId>
-      <version>2.19.0</version> <!-- {x-version-update;org.apache.logging.log4j:log4j-slf4j-impl;external_dependency} -->
+      <version>2.17.2</version> <!-- {x-version-update;org.apache.logging.log4j:log4j-slf4j-impl;external_dependency} -->
       <scope>test</scope>
     </dependency>
 
     <dependency>
       <groupId>org.apache.logging.log4j</groupId>
       <artifactId>log4j-api</artifactId>
-      <version>2.19.0</version> <!-- {x-version-update;org.apache.logging.log4j:log4j-api;external_dependency} -->
+      <version>2.17.2</version> <!-- {x-version-update;org.apache.logging.log4j:log4j-api;external_dependency} -->
       <scope>test</scope>
     </dependency>
 
     <dependency>
       <groupId>org.apache.logging.log4j</groupId>
       <artifactId>log4j-core</artifactId>
-      <version>2.19.0</version> <!-- {x-version-update;org.apache.logging.log4j:log4j-core;external_dependency} -->
+      <version>2.17.2</version> <!-- {x-version-update;org.apache.logging.log4j:log4j-core;external_dependency} -->
       <scope>test</scope>
     </dependency>
 
@@ -252,21 +229,13 @@
     <dependency>
       <groupId>io.micrometer</groupId>
       <artifactId>micrometer-core</artifactId>
-<<<<<<< HEAD
-      <version>1.10.0</version> <!-- {x-version-update;io.micrometer:micrometer-core;external_dependency} -->
-=======
       <version>1.9.6</version> <!-- {x-version-update;io.micrometer:micrometer-core;external_dependency} -->
->>>>>>> a7a0036d
     </dependency>
 
     <dependency>
       <groupId>io.projectreactor</groupId>
       <artifactId>reactor-test</artifactId>
-<<<<<<< HEAD
-      <version>3.5.0</version> <!-- {x-version-update;io.projectreactor:reactor-test;external_dependency} -->
-=======
       <version>3.4.25</version> <!-- {x-version-update;io.projectreactor:reactor-test;external_dependency} -->
->>>>>>> a7a0036d
       <scope>test</scope>
     </dependency>
 
@@ -280,13 +249,13 @@
     <dependency>
       <groupId>org.mockito</groupId>
       <artifactId>mockito-core</artifactId>
-      <version>4.8.1</version> <!-- {x-version-update;org.mockito:mockito-core;external_dependency} -->
+      <version>4.5.1</version> <!-- {x-version-update;org.mockito:mockito-core;external_dependency} -->
       <scope>test</scope>
     </dependency>
     <dependency>
       <groupId>org.mockito</groupId>
       <artifactId>mockito-inline</artifactId>
-      <version>4.8.1</version> <!-- {x-version-update;org.mockito:mockito-inline;external_dependency} -->
+      <version>4.5.1</version> <!-- {x-version-update;org.mockito:mockito-inline;external_dependency} -->
       <scope>test</scope>
     </dependency>
 
@@ -320,21 +289,10 @@
           <rules>
             <bannedDependencies>
               <includes>
-<<<<<<< HEAD
-                <include>com.fasterxml.jackson.core:jackson-annotations:[2.14.0-rc3]</include> <!-- {x-include-update;com.fasterxml.jackson.core:jackson-annotations;external_dependency} -->
-                <include>com.fasterxml.jackson.core:jackson-core:[2.14.0-rc3]</include> <!-- {x-include-update;com.fasterxml.jackson.core:jackson-core;external_dependency} -->
-                <include>com.fasterxml.jackson.core:jackson-databind:[2.14.0-rc3]</include> <!-- {x-include-update;com.fasterxml.jackson.core:jackson-databind;external_dependency} -->
-                <include>com.fasterxml.jackson.datatype:jackson-datatype-jsr310:[2.14.0-rc3]</include> <!-- {x-include-update;com.fasterxml.jackson.datatype:jackson-datatype-jsr310;external_dependency} -->
-                <include>com.fasterxml.jackson.module:jackson-module-afterburner:[2.13.3]</include> <!-- {x-include-update;cosmos_com.fasterxml.jackson.module:jackson-module-afterburner;external_dependency} -->
-                <include>io.dropwizard.metrics:metrics-core:[4.1.0]</include> <!-- {x-include-update;cosmos_io.dropwizard.metrics:metrics-core;external_dependency} -->
-                <include>io.micrometer:micrometer-core:[1.10.0]</include> <!-- {x-include-update;io.micrometer:micrometer-core;external_dependency} -->
-                <include>org.slf4j:slf4j-api:[2.0.3]</include> <!-- {x-include-update;org.slf4j:slf4j-api;external_dependency} -->
-=======
                 <include>com.fasterxml.jackson.module:jackson-module-afterburner:[2.13.3]</include> <!-- {x-include-update;cosmos_com.fasterxml.jackson.module:jackson-module-afterburner;external_dependency} -->
                 <include>io.dropwizard.metrics:metrics-core:[4.1.0]</include> <!-- {x-include-update;cosmos_io.dropwizard.metrics:metrics-core;external_dependency} -->
                 <include>io.micrometer:micrometer-core:[1.9.6]</include> <!-- {x-include-update;io.micrometer:micrometer-core;external_dependency} -->
                 <include>org.slf4j:slf4j-api:[1.7.36]</include> <!-- {x-include-update;org.slf4j:slf4j-api;external_dependency} -->
->>>>>>> a7a0036d
                 <include>org.hdrhistogram:HdrHistogram:[2.1.12]</include> <!-- {x-include-update;cosmos_org.hdrhistogram:HdrHistogram;external_dependency} -->
               </includes>
             </bannedDependencies>
