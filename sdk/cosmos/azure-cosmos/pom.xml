--- conflicted
+++ resolved
@@ -124,7 +124,7 @@
     <dependency>
       <groupId>io.micrometer</groupId>
       <artifactId>micrometer-core</artifactId>
-      <version>1.12.0</version> <!-- {x-version-update;io.micrometer:micrometer-core;external_dependency} -->
+      <version>1.9.17</version> <!-- {x-version-update;io.micrometer:micrometer-core;external_dependency} -->
     </dependency>
   </dependencies>
 
@@ -133,11 +133,7 @@
       <plugin>
         <groupId>org.apache.maven.plugins</groupId>
         <artifactId>maven-surefire-plugin</artifactId>
-<<<<<<< HEAD
-        <version>3.1.2</version> <!-- {x-version-update;org.apache.maven.plugins:maven-surefire-plugin;external_dependency} -->
-=======
         <version>3.2.5</version> <!-- {x-version-update;org.apache.maven.plugins:maven-surefire-plugin;external_dependency} -->
->>>>>>> 7c8a0185
         <configuration>
           <groups>unit</groups>
           <includes>
@@ -155,14 +151,14 @@
       <plugin>
         <groupId>org.apache.maven.plugins</groupId>
         <artifactId>maven-enforcer-plugin</artifactId>
-        <version>3.4.1</version> <!-- {x-version-update;org.apache.maven.plugins:maven-enforcer-plugin;external_dependency} -->
+        <version>3.0.0-M3</version> <!-- {x-version-update;org.apache.maven.plugins:maven-enforcer-plugin;external_dependency} -->
         <configuration>
           <rules>
             <bannedDependencies>
               <includes>
                 <include>com.fasterxml.jackson.module:jackson-module-afterburner:[2.13.5]</include> <!-- {x-include-update;cosmos_com.fasterxml.jackson.module:jackson-module-afterburner;external_dependency} -->
                 <include>io.dropwizard.metrics:metrics-core:[4.1.0]</include> <!-- {x-include-update;cosmos_io.dropwizard.metrics:metrics-core;external_dependency} -->
-                <include>io.micrometer:micrometer-core:[1.12.0]</include> <!-- {x-include-update;io.micrometer:micrometer-core;external_dependency} -->
+                <include>io.micrometer:micrometer-core:[1.9.17]</include> <!-- {x-include-update;io.micrometer:micrometer-core;external_dependency} -->
                 <include>org.slf4j:slf4j-api:[1.7.36]</include> <!-- {x-include-update;org.slf4j:slf4j-api;external_dependency} -->
                 <include>org.hdrhistogram:HdrHistogram:[2.1.12]</include> <!-- {x-include-update;cosmos_org.hdrhistogram:HdrHistogram;external_dependency} -->
               </includes>
