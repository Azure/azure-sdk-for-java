--- conflicted
+++ resolved
@@ -152,7 +152,7 @@
     <dependency>
       <groupId>org.slf4j</groupId>
       <artifactId>slf4j-api</artifactId>
-      <version>2.0.6</version> <!-- {x-version-update;org.slf4j:slf4j-api;external_dependency} -->
+      <version>1.7.36</version> <!-- {x-version-update;org.slf4j:slf4j-api;external_dependency} -->
     </dependency>
 
     <dependency>
@@ -195,28 +195,28 @@
     <dependency>
       <groupId>org.assertj</groupId>
       <artifactId>assertj-core</artifactId>
-      <version>3.23.1</version> <!-- {x-version-update;org.assertj:assertj-core;external_dependency} -->
+      <version>3.22.0</version> <!-- {x-version-update;org.assertj:assertj-core;external_dependency} -->
       <scope>test</scope>
     </dependency>
 
     <dependency>
       <groupId>org.apache.logging.log4j</groupId>
       <artifactId>log4j-slf4j-impl</artifactId>
-      <version>2.19.0</version> <!-- {x-version-update;org.apache.logging.log4j:log4j-slf4j-impl;external_dependency} -->
+      <version>2.17.2</version> <!-- {x-version-update;org.apache.logging.log4j:log4j-slf4j-impl;external_dependency} -->
       <scope>test</scope>
     </dependency>
 
     <dependency>
       <groupId>org.apache.logging.log4j</groupId>
       <artifactId>log4j-api</artifactId>
-      <version>2.19.0</version> <!-- {x-version-update;org.apache.logging.log4j:log4j-api;external_dependency} -->
+      <version>2.17.2</version> <!-- {x-version-update;org.apache.logging.log4j:log4j-api;external_dependency} -->
       <scope>test</scope>
     </dependency>
 
     <dependency>
       <groupId>org.apache.logging.log4j</groupId>
       <artifactId>log4j-core</artifactId>
-      <version>2.19.0</version> <!-- {x-version-update;org.apache.logging.log4j:log4j-core;external_dependency} -->
+      <version>2.17.2</version> <!-- {x-version-update;org.apache.logging.log4j:log4j-core;external_dependency} -->
       <scope>test</scope>
     </dependency>
 
@@ -229,21 +229,13 @@
     <dependency>
       <groupId>io.micrometer</groupId>
       <artifactId>micrometer-core</artifactId>
-<<<<<<< HEAD
-      <version>1.10.3</version> <!-- {x-version-update;io.micrometer:micrometer-core;external_dependency} -->
-=======
       <version>1.9.8</version> <!-- {x-version-update;io.micrometer:micrometer-core;external_dependency} -->
->>>>>>> cbba900b
     </dependency>
 
     <dependency>
       <groupId>io.projectreactor</groupId>
       <artifactId>reactor-test</artifactId>
-<<<<<<< HEAD
-      <version>3.5.2</version> <!-- {x-version-update;io.projectreactor:reactor-test;external_dependency} -->
-=======
       <version>3.4.27</version> <!-- {x-version-update;io.projectreactor:reactor-test;external_dependency} -->
->>>>>>> cbba900b
       <scope>test</scope>
     </dependency>
 
@@ -257,13 +249,13 @@
     <dependency>
       <groupId>org.mockito</groupId>
       <artifactId>mockito-core</artifactId>
-      <version>4.8.1</version> <!-- {x-version-update;org.mockito:mockito-core;external_dependency} -->
+      <version>4.5.1</version> <!-- {x-version-update;org.mockito:mockito-core;external_dependency} -->
       <scope>test</scope>
     </dependency>
     <dependency>
       <groupId>org.mockito</groupId>
       <artifactId>mockito-inline</artifactId>
-      <version>4.8.1</version> <!-- {x-version-update;org.mockito:mockito-inline;external_dependency} -->
+      <version>4.5.1</version> <!-- {x-version-update;org.mockito:mockito-inline;external_dependency} -->
       <scope>test</scope>
     </dependency>
   </dependencies>
@@ -298,13 +290,8 @@
               <includes>
                 <include>com.fasterxml.jackson.module:jackson-module-afterburner:[2.13.5]</include> <!-- {x-include-update;cosmos_com.fasterxml.jackson.module:jackson-module-afterburner;external_dependency} -->
                 <include>io.dropwizard.metrics:metrics-core:[4.1.0]</include> <!-- {x-include-update;cosmos_io.dropwizard.metrics:metrics-core;external_dependency} -->
-<<<<<<< HEAD
-                <include>io.micrometer:micrometer-core:[1.10.3]</include> <!-- {x-include-update;io.micrometer:micrometer-core;external_dependency} -->
-                <include>org.slf4j:slf4j-api:[2.0.6]</include> <!-- {x-include-update;org.slf4j:slf4j-api;external_dependency} -->
-=======
                 <include>io.micrometer:micrometer-core:[1.9.8]</include> <!-- {x-include-update;io.micrometer:micrometer-core;external_dependency} -->
                 <include>org.slf4j:slf4j-api:[1.7.36]</include> <!-- {x-include-update;org.slf4j:slf4j-api;external_dependency} -->
->>>>>>> cbba900b
                 <include>org.hdrhistogram:HdrHistogram:[2.1.12]</include> <!-- {x-include-update;cosmos_org.hdrhistogram:HdrHistogram;external_dependency} -->
               </includes>
             </bannedDependencies>
