--- conflicted
+++ resolved
@@ -13,11 +13,7 @@
 
   <groupId>com.azure</groupId>
   <artifactId>azure-cosmos</artifactId>
-<<<<<<< HEAD
-  <version>4.30.0-beta.1</version> <!-- {x-version-update;com.azure:azure-cosmos;current} -->
-=======
   <version>4.31.0-beta.1</version> <!-- {x-version-update;com.azure:azure-cosmos;current} -->
->>>>>>> 8d609db9
   <name>Microsoft Azure SDK for SQL API of Azure Cosmos DB Service</name>
   <description>This Package contains Microsoft Azure Cosmos SDK (with Reactive Extension Reactor support) for Azure Cosmos DB SQL API</description>
   <packaging>jar</packaging>
@@ -97,31 +93,19 @@
     <dependency>
       <groupId>com.azure</groupId>
       <artifactId>azure-core</artifactId>
-<<<<<<< HEAD
-      <version>1.28.0</version> <!-- {x-version-update;com.azure:azure-core;dependency} -->
-=======
       <version>1.29.1</version> <!-- {x-version-update;com.azure:azure-core;dependency} -->
->>>>>>> 8d609db9
     </dependency>
     <dependency>
       <groupId>com.azure</groupId>
       <artifactId>azure-identity</artifactId>
-<<<<<<< HEAD
-      <version>1.5.1</version> <!-- {x-version-update;com.azure:azure-identity;dependency} -->
-=======
       <version>1.5.2</version> <!-- {x-version-update;com.azure:azure-identity;dependency} -->
->>>>>>> 8d609db9
       <scope>test</scope>
     </dependency>
 
     <dependency>
       <groupId>com.azure</groupId>
       <artifactId>azure-core-http-netty</artifactId>
-<<<<<<< HEAD
-      <version>1.12.0</version> <!-- {x-version-update;com.azure:azure-core-http-netty;dependency} -->
-=======
       <version>1.12.2</version> <!-- {x-version-update;com.azure:azure-core-http-netty;dependency} -->
->>>>>>> 8d609db9
       <exclusions>
         <exclusion>
           <groupId>com.azure</groupId>
