## Changelog

### 3.3.2
- ChangeFeedProcessor; fixes and extra logging related to the creations of the lease documents.
- Port consistency policy bug fix (see https://github.com/Azure/azure-cosmosdb-java/pull/196)
<<<<<<< HEAD
- ChangeFeedProcessor: fix a race condition issue where the lease document has been updated while we are trying to write the current state like when check-pointing the continuation token.
=======
- Port test fixes (see https://github.com/Azure/azure-cosmosdb-java/pull/196)
>>>>>>> 990ca20e

### 3.3.1
- Added @JsonIgnore on getLogger in JsonSerializable

### 3.3.0
- **Version Upgrades**
    - Project Reactor version upgrade to 3.3.0.RELEASE
    - reactor-netty version upgrade to 0.9.0.RELEASE
    - netty version upgrade to 4.1.42.Final
    - netty-tcnative version upgrade to 2.0.26.Final
- **Bug Fixes**
    - Retry not happening on direct mode for Request Rate Too Large Exception
    - NPE on Not Found, Gone, PartitionSplit Exception.
    - Change Feed Processor: fix a handful of bugs related to not-reactor/blocking calls, preserving the current continuation token in the lease documents and proper load balancing of the current workload when more than one host is running at a given time.

### 3.1.0
- Added CosmosKeyCredential support in CosmosClientBuilder to support account key rotation.

### 3.0.1
- Token Resolver null check fix in Cosmos Client Builder

### 3.0.0
- **Large API Changes**
- Changed library name to azure-cosmos
- Changed from Rx1 to Reactor based Async
- Change API from URI based to "Fluent" style.
    - Added CosmosDatabase, CosmosContainer, CosmosItem, etc. classes as sub-clients to CosmosClient
- Dropped attachment/media support
- Default changed to direct mode
- Changed name for Collection to Container
- Changed name for Document to Item
- Changed name for lots of types
    - AsyncDocumentClient -> CosmosClient
    - Document -> CosmosItemProperties
    - DocumentCollection -> CosmosContainerProperties
    - Database -> CosmosDatbaseProperties
    - etc.

### 2.5.1
- Bug fixes

### 2.5.0
- Direct mode now uses TCP by default (HTTP can be renabled via JAVA_OPTS)

### 2.4.5
- Bug fixes

### 2.4.4
- Bug fixes

### 2.4.3

- Fixed resource leak issue on closing client

### 2.4.2

- Fixed bugs in continuation token support for cross partition queries

### 2.4.1

- Fixed some bugs in Direct mode.
- Improved logging in Direct mode.
- Improved connection management.

### 2.4.0

- Direct GA.
- Added support for QueryMetrics.
- Changed the APIs accepting java.util.Collection for which order is important to accept java.util.List instead. Now ConnectionPolicy#getPreferredLocations(), JsonSerialization, and PartitionKey(.) accept List.

### 2.4.0-beta1

- Added support for Direct Https.
- Changed the APIs accepting java.util.Collection for which order is important to accept java.util.List instead.
  Now ConnectionPolicy#getPreferredLocations(), JsonSerialization, and PartitionKey(.) accept List.
- Fixed a Session bug for Document query in Gateway mode.
- Upgraded dependencies (netty 0.4.20 [github #79](https://github.com/Azure/azure-cosmosdb-java/issues/79), RxJava 1.3.8).

### 2.3.1

- Fix handling very large query responses.
- Fix resource token handling when instantiating client ([github #78](https://github.com/Azure/azure-cosmosdb-java/issues/78)).
- Upgraded vulnerable dependency jackson-databind ([github #77](https://github.com/Azure/azure-cosmosdb-java/pull/77)).

### 2.3.0

- Fixed a resource leak bug.
- Added support for MultiPolygon
- Added support for custom headers in RequestOptions.

### 2.2.2

- Fixed a packaging bug.

### 2.2.1

- Fixed a NPE bug in write retry path.
- Fixed a NPE bug in endpoint management.
- Upgraded vulnerable dependencies ([github #68](https://github.com/Azure/azure-cosmosdb-java/issues/68)).
- Added support for Netty network logging for troubleshooting.

### 2.2.0

- Added support for Multi-region write.

### 2.1.0

- Added support for Proxy.
- Added support for resource token authorization.
- Fixed a bug in handling large partition keys ([github #63](https://github.com/Azure/azure-cosmosdb-java/issues/63)).
- Documentation improved.
- SDK restructured into more granular modules.

### 2.0.1

- Fixed a bug for non-english locales ([github #51](https://github.com/Azure/azure-cosmosdb-java/issues/51)).
- Added helper methods for Conflict resource.

### 2.0.0

- Replaced org.json dependency by jackson due to performance reasons and licensing ([github #29](https://github.com/Azure/azure-cosmosdb-java/issues/29)).
- Removed deprecated OfferV2 class.
- Added accessor method to Offer class for throughput content.
- Any method in Document/Resource returning org.json types changed to return a jackson object type.
- getObject(.) method of classes extending JsonSerializable changed to return a jackson ObjectNode type.
- getCollection(.) method changed to return Collection of ObjectNode.
- Removed JsonSerializable subclasses' constructors with org.json.JSONObject arg.
- JsonSerializable.toJson (SerializationFormattingPolicy.Indented) now uses two spaces for indentation.

### 1.0.2

- Added support for Unique Index Policy.
- Added support for limiting response continuation token size in feed options.
- Added support for Partition Split in Cross Partition Query.
- Fixed a bug in Json timestamp serialization ([github #32](https://github.com/Azure/azure-cosmosdb-java/issues/32)).
- Fixed a bug in Json enum serialization.
- Fixed a bug in managing documents of 2MB size ([github #33](https://github.com/Azure/azure-cosmosdb-java/issues/33)).
- Dependency com.fasterxml.jackson.core:jackson-databind upgraded to 2.9.5 due to a bug ([jackson-databind: github #1599](https://github.com/FasterXML/jackson-databind/issues/1599))
- Dependency on rxjava-extras upgraded to 0.8.0.17 due to a bug ([rxjava-extras: github #30](https://github.com/davidmoten/rxjava-extras/issues/30)).
- The metadata description in pom file updated to be inline with the rest of documentation.
- Syntax improvement ([github #41](https://github.com/Azure/azure-cosmosdb-java/issues/41)), ([github #40](https://github.com/Azure/azure-cosmosdb-java/issues/40)).

### 1.0.1

- Added back-pressure support in query.
- Added support for partition key range id in query.
- Changed to allow larger continuation token in request header (bugfix github #24).
- netty dependency upgraded to 4.1.22.Final to ensure JVM shuts down after main thread finishes.
- Changed to avoid passing session token when reading master resources.
- Added more examples.
- Added more benchmarking scenarios.
- Fixed java header files for proper javadoc generation.

### 1.0.0

- Release 1.0.0 has fully end to end support for non-blocking IO using netty library in Gateway mode.
- Dependency on `azure-documentdb` SDK removed.
- Artifact id changed to `azure-cosmosdb` from `azure-documentdb-rx` in 0.9.0-rc2.
- Java package name changed to `com.azure.data.cosmos` from `com.microsoft.azure.documentdb` in 0.9.0-rc2.

### 0.9.0-rc2

- `FeedResponsePage` renamed to `FeedReponse`
- Some minor modifications to `ConnectionPolicy` configuration.
  All time fields and methods in ConnectionPolicy suffixed with "InMillis" to be more precise of the time unit.
- `ConnectionPolicy#setProxy()` removed.
- `FeedOptions#pageSize` renamed to
  `FeedOptions#maxItemCount`
- Release 1.0.0 deprecates 0.9.x releases.

### 0.9.0-rc1

- First release of `azure-documentdb-rx` SDK.
- CRUD Document API fully non-blocking using netty. Query async API implemented as a wrapper using blocking SDK `azure-documentdb`.<|MERGE_RESOLUTION|>--- conflicted
+++ resolved
@@ -3,11 +3,8 @@
 ### 3.3.2
 - ChangeFeedProcessor; fixes and extra logging related to the creations of the lease documents.
 - Port consistency policy bug fix (see https://github.com/Azure/azure-cosmosdb-java/pull/196)
-<<<<<<< HEAD
+- Port test fixes (see https://github.com/Azure/azure-cosmosdb-java/pull/196)
 - ChangeFeedProcessor: fix a race condition issue where the lease document has been updated while we are trying to write the current state like when check-pointing the continuation token.
-=======
-- Port test fixes (see https://github.com/Azure/azure-cosmosdb-java/pull/196)
->>>>>>> 990ca20e
 
 ### 3.3.1
 - Added @JsonIgnore on getLogger in JsonSerializable
