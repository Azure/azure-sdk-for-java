--- conflicted
+++ resolved
@@ -20,11 +20,7 @@
 | `spark.cosmos.useGatewayMode`      | `false`    | Use gateway mode for the client operations  |
 | `spark.cosmos.read.forceEventualConsistency`  | `true`    | Makes the client use Eventual consistency for read operations instead of using the default account level consistency |
 | `spark.cosmos.applicationName`      | None    | Application name  |
-<<<<<<< HEAD
-| `spark.cosmos.preferredRegionsList`      | None    | Preferred regions list to be used for a multi region Cosmos DB account. This is a comma separated value (e.g., `[eastus,westus]`) provided preferred regions will be used as hint. You should use a collocated spark cluster with your Cosmos DB account and pass the spark cluster region as preferred region. See list of azure regions [here](https://docs.microsoft.com/dotnet/api/microsoft.azure.documents.locationnames?preserve-view=true&view=azure-dotnet) |
-=======
-| `spark.cosmos.preferredRegionsList`      | None    | Preferred regions list to be used for a multi region Cosmos DB account. This is a comma separated value (e.g., `[East US, West US]` or `East US, West US`) provided preferred regions will be used as hint. You should use a collocated spark cluster with your Cosmos DB account and pass the spark cluster region as preferred region. See list of azure regions [here](https://docs.microsoft.com/dotnet/api/microsoft.azure.documents.locationnames?view=azure-dotnet) |
->>>>>>> 6f203d56
+| `spark.cosmos.preferredRegionsList`      | None    | Preferred regions list to be used for a multi region Cosmos DB account. This is a comma separated value (e.g., `[East US, West US]` or `East US, West US`) provided preferred regions will be used as hint. You should use a collocated spark cluster with your Cosmos DB account and pass the spark cluster region as preferred region. See list of azure regions [here](https://docs.microsoft.com/dotnet/api/microsoft.azure.documents.locationnames?view=azure-dotnet&preserve-view=true) |
 
 ### Write Config
 
