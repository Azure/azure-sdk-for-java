--- conflicted
+++ resolved
@@ -1,7 +1,6 @@
 ## Release History
 
-<<<<<<< HEAD
-### 4.13.0-beta.1 (Unreleased)
+### 4.14.0-beta.1 (Unreleased)
 
 #### Features Added
 * Added option to emit client-side metrics via micrometer.io MeterRegistry. - See [PR 30065](https://github.com/Azure/azure-sdk-for-java/pull/30065)
@@ -9,9 +8,10 @@
 #### Breaking Changes
 
 #### Bugs Fixed
-=======
+
+#### Other Changes
+
 ### 4.13.0 (2022-09-15)
->>>>>>> d21110f3
 
 #### Other Changes
 * Added support to allow overriding json parsing behavior when a json document contains duplicated properties. Config entry `spark.cosmos.read.allowInvalidJsonWithDuplicateJsonProperties` can be used to not raise a hard error and use the last property instead. - See [PR 30916](https://github.com/Azure/azure-sdk-for-java/pull/30916)
