--- conflicted
+++ resolved
@@ -6,15 +6,12 @@
 * Added option to emit client-side metrics via micrometer.io MeterRegistry. - See [PR 30065](https://github.com/Azure/azure-sdk-for-java/pull/30065)
 
 #### Breaking Changes
-<<<<<<< HEAD
-=======
 
 #### Bugs Fixed
 
 #### Other Changes
 * Added support to allow overriding json parsing behavior when a json document contains duplicated properties. Config entry `spark.cosmos.read.allowInvalidJsonWithDuplicateJsonProperties` can be used to not raise a hard error and use the last property instead. - See [PR 30916](https://github.com/Azure/azure-sdk-for-java/pull/30916)
 
->>>>>>> a84a3ef8
 ### 4.12.2 (2022-08-04)
 
 #### Bugs Fixed
