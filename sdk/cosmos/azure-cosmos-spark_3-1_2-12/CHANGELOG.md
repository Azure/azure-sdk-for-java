## Release History

### 4.10.0-beta.1 (Unreleased)

#### Features Added

#### Breaking Changes

#### Bugs Fixed
<<<<<<< HEAD
* Fixed a possible dead-lock on static ctor for CosmosException when the runtime is using custom class loaders. - See [PR 28896](https://github.com/Azure/azure-sdk-for-java/pull/28896)
=======
* Fixed an issue with creating new Throughput control client item when `enableThroughputControlGroup` is being called multiple times with the same throughput control group. - See [PR 28905](https://github.com/Azure/azure-sdk-for-java/pull/28905)
>>>>>>> 1d439c76

#### Other Changes
* Changed 429 (Throttling) retry policy to have an upper bound for the back-off time of 5 seconds - See [PR 28764](https://github.com/Azure/azure-sdk-for-java/pull/28764)
* Improved efficiency of spark partitioning for queries with partitioning strategy `Restrictive` by skipping I/O calls to retrieve metadata (min. LSN, max. LSN, document count and total document size). - See [PR 28764](https://github.com/Azure/azure-sdk-for-java/pull/28764)

### 4.9.0 (2022-04-22)

#### Bugs Fixed
* Fixed an issue preventing the `cosmos.oltp.changeFeed` DataSource to honor the `spark.cosmos.partitioning.feedRangeFilter` config parameter. - See [PR 28258](https://github.com/Azure/azure-sdk-for-java/pull/28258)
* Fixed memory leak issue related to circular reference of `CosmosDiagnostics` in `StoreResponse` and `CosmosException` - See [PR 28343](https://github.com/Azure/azure-sdk-for-java/pull/28343)

### 4.8.0 (2022-04-08)
#### Features Added
* Added an API to determine installed version of the Cosmos Spark connector (`CosmosItemsDataSource.version`/`CosmosChangeFeedDataSource.version`).See [PR 27709](https://github.com/Azure/azure-sdk-for-java/pull/27709)

#### Other Changes
* Reduced GC (Garbage Collection) pressure when executing queries returning many documents by pushing down type conversion. - See [PR 27440](https://github.com/Azure/azure-sdk-for-java/pull/27440)

### 4.7.0 (2022-03-11)
#### Features Added
* Added patch support - See [PR 27435](https://github.com/Azure/azure-sdk-for-java/pull/27435)

#### Bugs Fixed
* Fixed an issue causing errors deserializing offsets when using Cosmos change feed in Spark structured streaming jobs and upgrading from version 4.2.0 - 4.4.1 to later versions. - See [PR 27455](https://github.com/Azure/azure-sdk-for-java/pull/27455)

### 4.6.2 (2022-02-16)
#### Bugs Fixed
* Fixed an issue preventing preferred regions configured in `spark.cosmos.preferredRegionsList` from being used - See [PR 27084](https://github.com/Azure/azure-sdk-for-java/pull/27084)
* Fixed `spark.cosmos.changeFeed.itemCountPerTriggerHint` handling when using  structured streaming - there was an issue that would reduce the throughput in subsequent micro batches too aggressively. - See [PR 27101](https://github.com/Azure/azure-sdk-for-java/pull/27101)
* Fixed an issue preventing driver programs to cleanly shutting down due to active Cosmos Clients being cached. - See [PR 27137](https://github.com/Azure/azure-sdk-for-java/pull/27137)
* Fixed an issue resulting in excessive memory consumption due to unbounded prefetch of data in Spark queries (batch or structured streaming) using the `cosmos.oltp` or `cosmos.oltp.changeFeed` connector when the data gets consumed slower than retrieved from the Cosmos DB backend. - See [PR 27237](https://github.com/Azure/azure-sdk-for-java/pull/27237) and [PR 27261](https://github.com/Azure/azure-sdk-for-java/pull/27261) and [PR 27299](https://github.com/Azure/azure-sdk-for-java/pull/27299)

### 4.6.1 (2022-02-11)
#### Bugs Fixed
* Fixed a regression introduced in 4.5.0 that could result in returning incomplete query results when Executors are under high CPU load. - See [PR 26991](https://github.com/Azure/azure-sdk-for-java/pull/26991)

#### New Features
* Added support for reading from a Cosmos table without schema inference and maintaining system properties `_ts` and `_etag` when writing this data to another Cosmos container. This is helpful when moving data from one container to another without always consistent schema of the documents in the source container. - See [PR 26820](https://github.com/Azure/azure-sdk-for-java/pull/26820)
* Added support for new `spark.cosmos.write.strategy` value  `ItemOverwriteIfNotModified`, which will allow only updating documents that haven't been modified since reading them (optimistic concurrency). - See [PR 26847](https://github.com/Azure/azure-sdk-for-java/pull/26847)
* Added support for correlating queries executed via the Cosmos Spark connector with service-telemetry based on the `correlationActivityId`. - See [PR 26908](https://github.com/Azure/azure-sdk-for-java/pull/26908)
* Improved direct transport configuration in Spark to reduce number of transient failures under very high CPU/memory pressure on Spark Executors. - See [PR 27021](https://github.com/Azure/azure-sdk-for-java/pull/27021)

### 4.6.0 (2022-01-25)
#### Bugs Fixed
* Fixed an issue in schema inference logic resulting in only using the first element of an array to derive the schema. - See [PR 26568](https://github.com/Azure/azure-sdk-for-java/pull/26568)

#### New Features
* Added support for Spark 3.2. Two different maven packages will be published - but we will keep versions with further feature updates and fixes in-sync between both.
  - Spark 3.1: com.azure.cosmos.spark:azure-cosmos-spark_3-1_2-12:4.6.0
  - Spark 3.2: com.azure.cosmos.spark:azure-cosmos-spark_3-2_2-12:4.6.0

### 4.5.3 (2022-01-06)
#### Bugs Fixed
* Fixed an issue in the Java SDK that would result in NullPointerException when trying to bulk-ingest data into deleted and recreated container. - See [PR 26205](https://github.com/Azure/azure-sdk-for-java/pull/26205)

#### New Features
* Added support for writing RDDs containing ShortType or ByteType columns into Cosmos DB. - See [PR 26137](https://github.com/Azure/azure-sdk-for-java/pull/26137).

### 4.5.2 (2021-12-17)
#### Bugs Fixed
* Fixed an issue in the Java SDK that would expose request timeouts from the Gateway endpoint with StatusCode==0 instead of 408. This resulted in not retrying these transient errors in the Spark connector as expected. - See [PR 26049](https://github.com/Azure/azure-sdk-for-java/pull/26049)
* Fixed a bug where bulk responses with mixed results don't handle 400/409 for individual item operations properly. This resulted in silently ignoring these 400/409 errors - the Spark job (for example to Upsert documents) completed "successfully" (because the 400s were silently ignored) without actually upserting the documents. This fix ensures that these errors are thrown, and the Spark job fails. - See [PR 26069](https://github.com/Azure/azure-sdk-for-java/pull/26069)

### 4.5.1 (2021-12-14)
#### Bugs Fixed
* Fixed an issue that can cause hangs when bulk-ingesting data into Cosmos containers with more than 255 physical partitions - See [PR 26017](https://github.com/Azure/azure-sdk-for-java/pull/26017)
* Improved robustness of built-in retry policies for transient I/O errors when calculating Spark partitioning, do schema inference or process Catalog APIs. - See [PR 26029](https://github.com/Azure/azure-sdk-for-java/pull/26029)

### 4.5.0 (2021-12-09)
#### New Features
* Added a user defined function that can be used to calculate the "feedRange" of a partition key value. This "feedRange" can be used to determine co-located documents and to optimize query performance when the query is scoped to a single/few logical partitions. - See [PR 25889](https://github.com/Azure/azure-sdk-for-java/pull/25889).
* Extended set of provided/accepted TBLPROPERTIES within the `CosmosCatalog` to allow retrieving partition key count, provisioned throughput, partition key definition etc. natively via the `DESCRIBE TABLE EXTENDED` command. - See [PR 25853](https://github.com/Azure/azure-sdk-for-java/pull/25853).
#### Bugs Fixed
* Suppressing query plan retrieval in Spark queries (where they never would be necessary) to suppress I/O calls to the gateway and improve latency for query execution. - See [PR 25668](https://github.com/Azure/azure-sdk-for-java/pull/25668)
* Fixed a bug resulting in not being able to use views defined in the CosmosCatalog after cluster restart. Error observed in this case was `com.databricks.backend.common.rpc.DatabricksExceptions$SQLExecutionException: org.json4s.package$MappingException: unknown error`. - See [PR 25908](https://github.com/Azure/azure-sdk-for-java/pull/25908)
* Modified bulk execution settings (maxPendingActions, I/O Thread count factor and 408-retry backoff) to improve default experience in scenarios with significantly more physical partitions in Cosmos than Spark Executor Cores. - See [PR 25914](https://github.com/Azure/azure-sdk-for-java/pull/25914)
* Bulk execution improvement triggering a flush to the backend (sending the request instead of keep buffering) when the total buffered payload size exceeds the max payload size for batch instead of only relying on retry policies. - See [PR 25897](https://github.com/Azure/azure-sdk-for-java/pull/25897)
* Bulk execution improvement shortening the flush interval when the `Flux` of incoming operations signals "completion" - See [PR 25917](https://github.com/Azure/azure-sdk-for-java/pull/25917)
* Added a custom retry policy for transient failures when draining a Cosmos query or change feed query, which will automatically retry transient I/O error more aggressively than the built-in retry policy in the SDK. - See [PR 25917](https://github.com/Azure/azure-sdk-for-java/pull/25917) 

### 4.4.2 (2021-11-15)
#### Bugs Fixed
* Fixed an issue in Spark Streaming jobs processing Cosmos DB's changefeed resulting in error deserializing the offset

### 4.4.1 (2021-11-12)
#### Bugs Fixed
* Fixed an issue that can cause large delays before read or write operations start for large Cosmos DB container 

### 4.4.0 (2021-11-10)
#### New Features
* Added support for writing an RDD to Cosmos with opaque json payload to avoid risk of unwanted modification due to schema-inference/mapping - See [PR 24319](https://github.com/Azure/azure-sdk-for-java/pull/24319).
* Added an option to control how null/empty-default values are serialized to json documents in Cosmos - See [PR 24797](https://github.com/Azure/azure-sdk-for-java/pull/24797).
#### Bugs Fixed
* Fixed a regression (compared to Cosmos DB connector on Spark 2.4) that resulted in casting error `["java.lang.Integer" cannot be cast to "java.sql.Date"]` when trying to write RDD row with an Integer value if the schema's `FiledType` is Date for this column. See [PR 25156](https://github.com/Azure/azure-sdk-for-java/pull/25156) 
* Fixed issue that could result in `PoolAcquirePendingLimitException` error especially on Spark clusters which large executors (high number of cores per executor) See [PR 25047](https://github.com/Azure/azure-sdk-for-java/pull/25047)
* Improved robustness for bulk ingestion jobs to reduce the memory footprint. See [PR 25215](https://github.com/Azure/azure-sdk-for-java/pull/25215)

### 4.3.1 (2021-09-13)
#### Bugs Fixed
* Fixed issue resulting in option `spark.cosmos.read.maxItemCount` not always being honored
* Fixed issue resulting in dropping some events when using Spark Streaming when config option `spark.cosmos.changeFeed.itemCountPerTriggerHint` is configured.

### 4.3.0 (2021-08-11)
#### Configuration Changes
* Introduced a new config option `spark.cosmos.read.maxItemCount` to allow modifying the page size for query and change feed requests against the Cosmos DB backend. The previous default was 100 items per request - the new default is 1000 and can be modified via the new config option if necessary, see [PR](https://github.com/Azure/azure-sdk-for-java/pull/23466).

#### Bugs Fixed
* Improved robustness for bulk ingestion jobs to avoid transient hangs - when the Spark job did not finish gracefully although the actual ingestion work has been finished. See [PR 22950](https://github.com/Azure/azure-sdk-for-java/pull/22950), [PR 23262](https://github.com/Azure/azure-sdk-for-java/pull/23262), [PR 23329](https://github.com/Azure/azure-sdk-for-java/pull/23329), [PR 23334](https://github.com/Azure/azure-sdk-for-java/pull/23334), [PR 23360](https://github.com/Azure/azure-sdk-for-java/pull/23360), [PR 23335](https://github.com/Azure/azure-sdk-for-java/pull/23335) and [PR 23461](https://github.com/Azure/azure-sdk-for-java/pull/23461)  

### 4.2.1-beta.1 (2021-07-15)
* Fixed Catalog api synapse integration.

### 4.2.0 (2021-06-23)
#### Configuration Changes
* Changed the default value of `spark.cosmos.read.inferSchema.forceNullableProperties` from `false` to `true` based on user feedback, see [PR](https://github.com/Azure/azure-sdk-for-java/pull/22049).

#### Bugs Fixed
* Fixes conversion for MapType schema, see [PR](https://github.com/Azure/azure-sdk-for-java/pull/22291).
* Not-nullable properties to include "id", see [PR](https://github.com/Azure/azure-sdk-for-java/pull/22143).
* Support CustomQuery to be used for inference, see [PR](https://github.com/Azure/azure-sdk-for-java/pull/22079).
* Fixes collision resolution on schema inference, see [PR](https://github.com/Azure/azure-sdk-for-java/pull/21933).
* Fixes max length of userAgent header, see [PR](https://github.com/Azure/azure-sdk-for-java/pull/22018).
* Improves bulk ingestion throttling rate by dynamically adjusting the max micro-batch size, see [PR](https://github.com/Azure/azure-sdk-for-java/pull/22290).

### 4.1.0 (2021-05-27)
#### New Features
* Added support for bulk deletes via `spark.cosmos.write.strategy` `ItemDelete` or `ItemDeleteIfNotModified`
* Added support for enforcing custom queries via `spark.cosmos.read.customQuery`. Custom queries will be sent to the Cosmos backend instead of dynamically generating the query from predicate push-downs.

#### Bugs Fixed
* Fixes an issue resulting in invalid query plans when using string filter operators (StartsWith, EndsWith, Contains)

### 4.0.0 (2021-05-14)
#### Configuration Renames
* Renamed data source name `cosmos.changeFeed` to `cosmos.oltp.changeFeed`, See [PR](https://github.com/Azure/azure-sdk-for-java/pull/21184).

#### Bugs Fixed
* Fixed a bug in bulk write when using Gateway mode that could cause job failures during partition splits
* Improved the client-side throughput control algorithm to allow saturating the allowed throughput
* Added debug-level logging to help client-side throughput control investigations

### 4.0.0-beta.3 (2021-05-05)
* Cosmos DB Spark 3.1.1 Connector Preview `4.0.0-beta.3` Release.
#### Configuration Renames
* Renamed data source name `cosmos.changeFeed` to `cosmos.oltp.changeFeed`, see [PR](https://github.com/Azure/azure-sdk-for-java/pull/21121).
* Configuration renamed. See [PR](https://github.com/Azure/azure-sdk-for-java/pull/21004) for list of changes. See [Configuration-Reference](https://aka.ms/azure-cosmos-spark-3-config) for more details.

#### Bugs Fixed
* Added validation for all config-settings with a name starting with "spark.cosmos."
* Fixed a bug in bulk write causing nonresponse.

### 4.0.0-beta.2 (2021-04-19)
* Cosmos DB Spark 3.1.1 Connector Preview `4.0.0-beta.2` Release.

#### New Features
* The beta-2 is feature-complete now
* Spark structured streaming (micro batches) for consuming change feed
* Spark structured streaming (micro batches) support added for writes (TableCapability.STREAMING_WRITE)
* Allowing configuration of "Cosmos views" in the Spark catalog to enable direct queries against Spark catalog

#### Bugs Fixed
* Perf validation and optimizations (resulting in significant better throughput for read code path)
* Row conversion: Allow configuration of behavior on schema mismatch - error vs. null
* Row conversion: Supporting InternalRow type to avoid failures when using nested StructType of InternalRow (not Row)

#### Known limitations
* No support for continuous processing (change feed) yet. (will be added after GA)
* No perf tests / optimizations have been done yet - we will iterate on perf in the next preview releases. So usage should be limited to non-production environments with this preview.

### 4.0.0-beta.1 (2021-03-22)
* Cosmos DB Spark 3.1.1 Connector Preview `4.0.0-beta.1` Release.
#### Features
* Supports Spark 3.1.1 and Scala 2.12.
* Integrated against Spark3 DataSourceV2 API.
* Devloped ground up using Cosmos DB Java V4 SDK.
* Added support for Spark Query, Write, and Streaming.
* Added support for Spark3 Catalog metadata APIs.
* Added support for Java V4 Throughput Control.
* Added support for different partitioning strategies.
* Integrated against Cosmos DB TCP protocol.
* Added support for Databricks automated Maven Resolver.
* Added support for broadcasting CosmosClient caches to reduce bootstrapping RU throttling.
* Added support for unified jackson ObjectNode to SparkRow Converter.
* Added support for Raw Json format.
* Added support for Config Validation.
* Added support for Spark application configuration consolidation.
* Integrated against Cosmos DB FeedRange API to support Partition Split Proofing.
* Automated CI testing on DataBricks and Cosmos DB live endpoint.
* Automated CI Testing on Cosmos DB Emulator.

#### Known limitations
* Spark structured streaming (micro batches) for consuming change feed has been implemented but not tested end-to-end fully so is considered experimental at this point.
* No support for continuous processing (change feed) yet.
* No perf tests / optimizations have been done yet - we will iterate on perf in the next preview releases. So usage should be limited to non-production environments with this preview.

### 4.0.0-alpha.1 (2021-03-17)
* Cosmos DB Spark 3.1.1 Connector Test Release.<|MERGE_RESOLUTION|>--- conflicted
+++ resolved
@@ -7,11 +7,7 @@
 #### Breaking Changes
 
 #### Bugs Fixed
-<<<<<<< HEAD
-* Fixed a possible dead-lock on static ctor for CosmosException when the runtime is using custom class loaders. - See [PR 28896](https://github.com/Azure/azure-sdk-for-java/pull/28896)
-=======
 * Fixed an issue with creating new Throughput control client item when `enableThroughputControlGroup` is being called multiple times with the same throughput control group. - See [PR 28905](https://github.com/Azure/azure-sdk-for-java/pull/28905)
->>>>>>> 1d439c76
 
 #### Other Changes
 * Changed 429 (Throttling) retry policy to have an upper bound for the back-off time of 5 seconds - See [PR 28764](https://github.com/Azure/azure-sdk-for-java/pull/28764)
