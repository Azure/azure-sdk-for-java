--- conflicted
+++ resolved
@@ -46,11 +46,7 @@
       <plugin>
         <groupId>org.codehaus.mojo</groupId>
         <artifactId>build-helper-maven-plugin</artifactId>
-<<<<<<< HEAD
-        <version>3.4.0</version> <!-- {x-version-update;org.codehaus.mojo:build-helper-maven-plugin;external_dependency} -->
-=======
         <version>3.5.0</version> <!-- {x-version-update;org.codehaus.mojo:build-helper-maven-plugin;external_dependency} -->
->>>>>>> eba40b7d
         <executions>
           <execution>
             <id>add-sources</id>
@@ -174,12 +170,12 @@
     <dependency>
       <groupId>com.fasterxml.jackson.core</groupId>
       <artifactId>jackson-databind</artifactId>
-      <version>2.15.4</version> <!-- {x-version-update;com.fasterxml.jackson.core:jackson-databind;external_dependency} -->
+      <version>2.13.5</version> <!-- {x-version-update;com.fasterxml.jackson.core:jackson-databind;external_dependency} -->
     </dependency>
     <dependency>
       <groupId>com.fasterxml.jackson.module</groupId>
       <artifactId>jackson-module-scala_2.12</artifactId>
-      <version>2.15.4</version> <!-- {x-version-update;com.fasterxml.jackson.module:jackson-module-scala_2.12;external_dependency} -->
+      <version>2.13.5</version> <!-- {x-version-update;com.fasterxml.jackson.module:jackson-module-scala_2.12;external_dependency} -->
     </dependency>
   </dependencies>
 </project>