<?xml version="1.0" encoding="UTF-8"?>
<project xmlns="http://maven.apache.org/POM/4.0.0"
         xmlns:xsi="http://www.w3.org/2001/XMLSchema-instance"
         xsi:schemaLocation="http://maven.apache.org/POM/4.0.0 http://maven.apache.org/xsd/maven-4.0.0.xsd">
  <modelVersion>4.0.0</modelVersion>
  <parent>
    <groupId>com.azure.cosmos.spark</groupId>
    <artifactId>azure-cosmos-spark_3_2-12</artifactId>
    <version>1.0.0-beta.1</version> <!-- {x-version-update;com.azure.cosmos.spark:azure-cosmos-spark_3_2-12;current} -->
    <relativePath>../azure-cosmos-spark_3_2-12</relativePath>
  </parent>
  <groupId>com.azure.cosmos.spark</groupId>
  <artifactId>azure-cosmos-spark_3-1_2-12</artifactId>
  <version>4.8.0-beta.1</version> <!-- {x-version-update;com.azure.cosmos.spark:azure-cosmos-spark_3-1_2-12;current} -->
  <packaging>jar</packaging>
<<<<<<< HEAD
  <name>OLTP Spark Connector for Azure Cosmos DB SQL API</name>
  <description>OLTP Spark Connector for Azure Cosmos DB SQL API</description>
  <url>https://github.com/Azure/azure-sdk-for-java/tree/feature/cosmos/spark30/sdk/cosmos/azure-cosmos-spark_3-1_2-12</url>

  <properties>
    <maven.build.timestamp.format>MM-dd-HH-mm-ss</maven.build.timestamp.format>
    <jacoco.min.branchcoverage>0.17</jacoco.min.branchcoverage>
    <jacoco.min.linecoverage>0.18</jacoco.min.linecoverage>
    <maven.compiler.source>11</maven.compiler.source>
    <maven.compiler.target>11</maven.compiler.target>
    <jacoco.skip>true</jacoco.skip>
    <shadingPrefix>azure_cosmos_spark</shadingPrefix>
    <legal>
      <![CDATA[[INFO] Any downloads listed may be third party software.  Microsoft grants you no rights for third party software.]]>
    </legal>
    <codesnippet.skip>true</codesnippet.skip>
    <revapi.skip>true</revapi.skip>
  </properties>

=======
  <url>https://github.com/Azure/azure-sdk-for-java/tree/main/sdk/cosmos/azure-cosmos-spark_3-1_2-12</url>
  <name>OLTP Spark 3.1 Connector for Azure Cosmos DB SQL API</name>
  <description>OLTP Spark 3.1 Connector for Azure Cosmos DB SQL API</description>
  <scm>
    <connection>scm:git:https://github.com/Azure/azure-sdk-for-java.git/sdk/cosmos/azure-cosmos-spark_3-1_2-12</connection>
    <developerConnection></developerConnection>
    <url>https://github.com/Azure/azure-sdk-for-java/sdk/cosmos/azure-cosmos-spark_3-1_2-12</url>
  </scm>
  <organization>
    <name>Microsoft Corporation</name>
    <url>http://microsoft.com</url>
  </organization>
  <licenses>
    <license>
      <name>The MIT License (MIT)</name>
      <url>http://opensource.org/licenses/MIT</url>
      <distribution>repo</distribution>
    </license>
  </licenses>
>>>>>>> a2c852f6
  <developers>
    <developer>
      <id>microsoft</id>
      <name>Microsoft Corporation</name>
    </developer>
  </developers>
  <properties>
    <cosmos.spark.skip>false</cosmos.spark.skip>
  </properties>
  <build>
    <plugins>
      <plugin>
        <groupId>org.codehaus.mojo</groupId>
        <artifactId>build-helper-maven-plugin</artifactId>
        <version>3.0.0</version> <!-- {x-version-update;org.codehaus.mojo:build-helper-maven-plugin;external_dependency} -->
        <executions>
          <execution>
            <id>add-sources</id>
            <phase>generate-sources</phase>
            <goals>
              <goal>add-source</goal>
            </goals>
            <configuration>
              <sources>
                <source>${basedir}/../azure-cosmos-spark_3_2-12/src/main/scala</source>
                <source>${basedir}/src/main/scala</source>
              </sources>
            </configuration>
          </execution>
          <execution>
            <id>add-test-sources</id>
            <phase>generate-test-sources</phase>
            <goals>
              <goal>add-test-source</goal>
            </goals>
            <configuration>
              <sources>
                <source>${basedir}/../azure-cosmos-spark_3_2-12/src/test/scala</source>
              </sources>
            </configuration>
          </execution>
          <execution>
            <id>add-resources</id>
            <phase>generate-resources</phase>
            <goals>
              <goal>add-resource</goal>
            </goals>
            <configuration>
              <resources>
                <resource><directory>${basedir}/../azure-cosmos-spark_3_2-12/src/main/resources</directory></resource>
                <resource><directory>${basedir}/src/main/resources</directory></resource>
              </resources>
            </configuration>
          </execution>
        </executions>
      </plugin>
    </plugins>
  </build>
  <dependencies>
    <dependency>
      <groupId>org.apache.spark</groupId>
      <artifactId>spark-sql_2.12</artifactId>
      <version>3.1.1</version> <!-- {x-version-update;cosmos-spark_3-1_org.apache.spark:spark-sql_2.12;external_dependency} -->
      <scope>provided</scope>
    </dependency>
    <dependency>
      <groupId>org.apache.spark</groupId>
      <artifactId>spark-hive_2.12</artifactId>
      <version>3.1.1</version> <!-- {x-version-update;cosmos-spark_3-1_org.apache.spark:spark-hive_2.12;external_dependency} -->
      <scope>test</scope>
    </dependency>
    <dependency>
      <groupId>com.azure</groupId>
      <artifactId>azure-cosmos</artifactId>
      <version>4.29.0-beta.1</version> <!-- {x-version-update;com.azure:azure-cosmos;current} -->
    </dependency>
    <dependency>
      <groupId>com.fasterxml.jackson.core</groupId>
      <artifactId>jackson-databind</artifactId>
      <version>2.13.2.1</version> <!-- {x-version-update;com.fasterxml.jackson.core:jackson-databind;external_dependency} -->
    </dependency>
    <dependency>
      <groupId>com.fasterxml.jackson.module</groupId>
      <artifactId>jackson-module-scala_2.12</artifactId>
      <version>2.13.2</version> <!-- {x-version-update;com.fasterxml.jackson.module:jackson-module-scala_2.12;external_dependency} -->
    </dependency>
  </dependencies>
</project><|MERGE_RESOLUTION|>--- conflicted
+++ resolved
@@ -13,27 +13,6 @@
   <artifactId>azure-cosmos-spark_3-1_2-12</artifactId>
   <version>4.8.0-beta.1</version> <!-- {x-version-update;com.azure.cosmos.spark:azure-cosmos-spark_3-1_2-12;current} -->
   <packaging>jar</packaging>
-<<<<<<< HEAD
-  <name>OLTP Spark Connector for Azure Cosmos DB SQL API</name>
-  <description>OLTP Spark Connector for Azure Cosmos DB SQL API</description>
-  <url>https://github.com/Azure/azure-sdk-for-java/tree/feature/cosmos/spark30/sdk/cosmos/azure-cosmos-spark_3-1_2-12</url>
-
-  <properties>
-    <maven.build.timestamp.format>MM-dd-HH-mm-ss</maven.build.timestamp.format>
-    <jacoco.min.branchcoverage>0.17</jacoco.min.branchcoverage>
-    <jacoco.min.linecoverage>0.18</jacoco.min.linecoverage>
-    <maven.compiler.source>11</maven.compiler.source>
-    <maven.compiler.target>11</maven.compiler.target>
-    <jacoco.skip>true</jacoco.skip>
-    <shadingPrefix>azure_cosmos_spark</shadingPrefix>
-    <legal>
-      <![CDATA[[INFO] Any downloads listed may be third party software.  Microsoft grants you no rights for third party software.]]>
-    </legal>
-    <codesnippet.skip>true</codesnippet.skip>
-    <revapi.skip>true</revapi.skip>
-  </properties>
-
-=======
   <url>https://github.com/Azure/azure-sdk-for-java/tree/main/sdk/cosmos/azure-cosmos-spark_3-1_2-12</url>
   <name>OLTP Spark 3.1 Connector for Azure Cosmos DB SQL API</name>
   <description>OLTP Spark 3.1 Connector for Azure Cosmos DB SQL API</description>
@@ -53,7 +32,6 @@
       <distribution>repo</distribution>
     </license>
   </licenses>
->>>>>>> a2c852f6
   <developers>
     <developer>
       <id>microsoft</id>
