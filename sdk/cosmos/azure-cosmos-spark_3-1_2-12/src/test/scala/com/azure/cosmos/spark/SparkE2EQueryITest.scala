--- conflicted
+++ resolved
@@ -522,60 +522,6 @@
       case inner: Exception =>
         inner.toString.contains("The 1th field 'B' of input row cannot be null") shouldBe true
     }
-<<<<<<< HEAD
-  }
-
-  "spark query" can "when forceNullableProperties is false and rows have different schema" in {
-    val cosmosEndpoint = TestConfigurations.HOST
-    val cosmosMasterKey = TestConfigurations.MASTER_KEY
-    val samplingSize = 100
-    val expectedResults = samplingSize * 2
-    val container = cosmosClient.getDatabase(cosmosDatabase).getContainer(cosmosContainer)
-
-    // Inserting documents with slightly different schema
-    for( _ <- 1 to expectedResults) {
-      val objectNode = Utils.getSimpleObjectMapper.createObjectNode()
-      val arr = objectNode.putArray("object_array")
-      val nested = Utils.getSimpleObjectMapper.createObjectNode()
-      nested.put("A", "test")
-      nested.put("B", "test")
-      arr.add(nested)
-      objectNode.put("id", UUID.randomUUID().toString)
-      container.createItem(objectNode).block()
-    }
-
-    for( _ <- 1 to samplingSize) {
-      val objectNode2 = Utils.getSimpleObjectMapper.createObjectNode()
-      val arr = objectNode2.putArray("object_array")
-      val nested = Utils.getSimpleObjectMapper.createObjectNode()
-      nested.put("A", "test")
-      arr.add(nested)
-      objectNode2.put("id", UUID.randomUUID().toString)
-      container.createItem(objectNode2).block()
-    }
-
-    val cfgWithInference = Map("spark.cosmos.accountEndpoint" -> cosmosEndpoint,
-      "spark.cosmos.accountKey" -> cosmosMasterKey,
-      "spark.cosmos.database" -> cosmosDatabase,
-      "spark.cosmos.container" -> cosmosContainer,
-      "spark.cosmos.read.inferSchema.enabled" -> "true",
-      "spark.cosmos.read.inferSchema.forceNullableProperties" -> "false",
-      "spark.cosmos.read.inferSchema.samplingSize" -> samplingSize.toString,
-      "spark.cosmos.read.inferSchema.query" -> "SELECT * FROM c ORDER BY c._ts",
-      "spark.cosmos.read.partitioning.strategy" -> "Restrictive"
-    )
-
-    val dfWithInference = spark.read.format("cosmos.oltp").options(cfgWithInference).load()
-    try {
-      dfWithInference.collect()
-      fail("Should have thrown an exception")
-    }
-    catch {
-      case inner: Exception =>
-        inner.toString.contains("The 1th field 'B' of input row cannot be null") shouldBe true
-    }
-=======
->>>>>>> 036d6ddd
   }
 
   "spark query" can "use custom sampling size" in {
