// Copyright (c) Microsoft Corporation. All rights reserved.
// Licensed under the MIT License.

package com.azure.cosmos.spark

import com.azure.cosmos.implementation.ImplementationBridgeHelpers
import com.azure.cosmos.implementation.guava25.base.Preconditions.checkState
import com.azure.cosmos.implementation.spark.{OperationContextAndListenerTuple, OperationListener}
import com.azure.cosmos.models.{CosmosItemRequestOptions, PartitionKey}
import com.azure.cosmos.spark.PointWriter.MaxNumberOfThreadsPerCPUCore
import com.azure.cosmos.spark.diagnostics.{DiagnosticsContext, DiagnosticsLoader, LoggerHelper, SparkTaskContext}
import com.azure.cosmos.{CosmosAsyncContainer, CosmosException}
import com.fasterxml.jackson.databind.node.ObjectNode
import org.apache.spark.TaskContext

import java.util.UUID
import java.util.concurrent.atomic.{AtomicBoolean, AtomicReference}
import java.util.concurrent.{Callable, CompletableFuture, ExecutorService, SynchronousQueue, ThreadPoolExecutor, TimeUnit}
import scala.collection.concurrent.TrieMap
import scala.concurrent.ExecutionContext.Implicits.global
import scala.concurrent.duration.Duration
import scala.concurrent.{Await, Future, Promise}
import scala.util.{Failure, Success, Try}

// scalastyle:off underscore.import
import scala.compat.java8.FutureConverters._
// scalastyle:on underscore.import

class PointWriter(container: CosmosAsyncContainer, cosmosWriteConfig: CosmosWriteConfig, diagnosticsConfig: DiagnosticsConfig)
  extends AsyncItemWriter {

  @transient private lazy val log = LoggerHelper.getLogger(diagnosticsConfig, this.getClass)

  private val maxConcurrency = cosmosWriteConfig.pointMaxConcurrency
    .getOrElse(SparkUtils.getNumberOfHostCPUCores * MaxNumberOfThreadsPerCPUCore)

  // TODO: moderakh do perf tuning on the maxConcurrency and also the thread pool config
  val executorService: ExecutorService = new ThreadPoolExecutor(
    maxConcurrency,
    maxConcurrency,
    0L,
    TimeUnit.MILLISECONDS,
    // A synchronous queue does not have any internal capacity, not even a capacity of one.
    new SynchronousQueue(),
    SparkUtils.daemonThreadFactory(),
    // if all worker threads are busy,
    // this policy makes the caller thread execute the task.
    // This provides a simple feedback control mechanism that will slow down the rate that new tasks are submitted.
    new ThreadPoolExecutor.CallerRunsPolicy()
  )

  private val capturedFailure = new AtomicReference[Throwable]()
  private val pendingPointWrites = new TrieMap[Future[Unit], Boolean]()
  private val closed = new AtomicBoolean(false)

  override def scheduleWrite(partitionKeyValue: PartitionKey, objectNode: ObjectNode): Unit = {
    checkState(!closed.get())

    cosmosWriteConfig.itemWriteStrategy match {
      case ItemWriteStrategy.ItemOverwrite => upsertWithRetryAsync(partitionKeyValue, objectNode)
      case ItemWriteStrategy.ItemAppend => createWithRetryAsync(partitionKeyValue, objectNode)
      case ItemWriteStrategy.ItemDelete =>
        deleteWithRetryAsync(partitionKeyValue, objectNode, false)
      case ItemWriteStrategy.ItemDeleteIfNotModified =>
        deleteWithRetryAsync(partitionKeyValue, objectNode, true)
    }
  }

  // scalastyle:off return
  override def flushAndClose() : Unit = {
    this.synchronized {
      try {
        if (!closed.compareAndSet(false, true)) {
          return
        }

        for ((future, _) <- pendingPointWrites.snapshot()) {
          Try(Await.result(future, Duration.Inf))
        }
      } finally {
        executorService.shutdown()
      }
    }
  }

  private def createWithRetryAsync(partitionKeyValue: PartitionKey,
                                   objectNode: ObjectNode): Unit = {

    val promise = Promise[Unit]()
    pendingPointWrites.put(promise.future, true)

    executeAsync(() => createWithRetry(partitionKeyValue, objectNode))
      .onComplete {
        case Success(_) =>
          promise.success(Unit)
          pendingPointWrites.remove(promise.future)
        case Failure(e) =>
          promise.failure(e)
          capturedFailure.set(e)
          pendingPointWrites.remove(promise.future)
      }
  }

  private def upsertWithRetryAsync(partitionKeyValue: PartitionKey,
                                   objectNode: ObjectNode): Unit = {
    val promise = Promise[Unit]()
    pendingPointWrites.put(promise.future, true)

    executeAsync(() => upsertWithRetry(partitionKeyValue, objectNode))
      .onComplete {
        case Success(_) =>
          promise.success(Unit)
          pendingPointWrites.remove(promise.future)
        case Failure(e) =>
          promise.failure(e)
          capturedFailure.set(e)
          pendingPointWrites.remove(promise.future)
      }
  }

  private def deleteWithRetryAsync(partitionKeyValue: PartitionKey,
                                   objectNode: ObjectNode,
                                   onlyIfNotModified: Boolean): Unit = {

    val promise = Promise[Unit]()
    pendingPointWrites.put(promise.future, true)

    executeAsync(() => deleteWithRetry(partitionKeyValue, objectNode, onlyIfNotModified))
      .onComplete {
        case Success(_) =>
          promise.success(Unit)
          pendingPointWrites.remove(promise.future)
        case Failure(e) =>
          promise.failure(e)
          capturedFailure.set(e)
          pendingPointWrites.remove(promise.future)
      }
  }

  // scalastyle:off multiple.string.literals
  private def createWithRetry(partitionKeyValue: PartitionKey,
                              objectNode: ObjectNode): Unit = {

    var exceptionOpt = Option.empty[Exception]
    for (attempt <- 1 to cosmosWriteConfig.maxRetryCount + 1) {
      try {
        // TODO: moderakh, there is room for further improvement by making this code nonblocking
        // using reactive stream retry pattern
        container.createItem(objectNode, partitionKeyValue, options).block()
        return
      } catch {
        case e: CosmosException if Exceptions.isResourceExistsException(e) =>
          // TODO: what should we do on unique index violation? should we ignore or throw?
          // TODO moderakh we need to add log messages extract identifier (id, pk) and log
          return
        case e: CosmosException if Exceptions.canBeTransientFailure(e) =>
          log.logWarning(
            s"create item attempt #$attempt max remaining retries"
              + s"${cosmosWriteConfig.maxRetryCount + 1 - attempt}, encountered ${e.getMessage}")
          exceptionOpt = Option.apply(e)
      }
    }

    assert(exceptionOpt.isDefined)
    throw exceptionOpt.get
  }
<<<<<<< HEAD
  val options = new CosmosItemRequestOptions()
  initializeDiagnosticsIfConfigured()

  private def initializeDiagnosticsIfConfigured(): Unit = {
    if (diagnosticsConfig.mode.isDefined) {
      val taskContext = TaskContext.get
      assert(taskContext != null)

      val diagnosticsContext: DiagnosticsContext = new DiagnosticsContext(UUID.randomUUID().toString, "test")

      val taskDiagnosticsContext = SparkTaskContext(diagnosticsContext.correlationActivityId,
        taskContext.stageId(),
        taskContext.partitionId(),
        "Point Write")

      val listener: OperationListener =
        DiagnosticsLoader.getDiagnosticsProvider(diagnosticsConfig).getOperationListener().get

      val operationContextAndListenerTuple = new OperationContextAndListenerTuple(taskDiagnosticsContext, listener)
      ImplementationBridgeHelpers.CosmosItemRequestOptionsHelper
        .getCosmosItemRequestOptionsAccessor()
        .setOperationContext(options, operationContextAndListenerTuple)
    }
  }
=======
  // scalastyle:on multiple.string.literals
>>>>>>> 958a0a77

  private def upsertWithRetry(partitionKeyValue: PartitionKey,
                              objectNode: ObjectNode): Unit = {
    var exceptionOpt = Option.empty[Exception]
    for (attempt <- 1 to cosmosWriteConfig.maxRetryCount + 1) {

      try {
        // TODO: moderakh, there is room for further improvement by making this code nonblocking
        // using reactive stream retry pattern

        container.upsertItem(objectNode, partitionKeyValue, options).block()
        return
      } catch {
        case e: CosmosException if Exceptions.canBeTransientFailure(e) =>
          log.logWarning(
            s"upsert item attempt #$attempt max remaining retries "
              + s"${cosmosWriteConfig.maxRetryCount + 1 - attempt}, encountered ${e.getMessage}")
          exceptionOpt = Option.apply(e)
      }
    }

    assert(exceptionOpt.isDefined)
    throw exceptionOpt.get
  }
  // scalastyle:on return

  // scalastyle:off return
  private def deleteWithRetry(partitionKeyValue: PartitionKey,
                              objectNode: ObjectNode,
                              onlyIfNotModified: Boolean): Unit = {

    var exceptionOpt = Option.empty[Exception]
    for (attempt <- 1 to cosmosWriteConfig.maxRetryCount + 1) {
      try {
        // TODO: moderakh, there is room for further improvement by making this code nonblocking
        // using reactive stream retry pattern

        val options = if (onlyIfNotModified) {
          new CosmosItemRequestOptions().setIfMatchETag(objectNode.get(CosmosConstants.Properties.ETag).asText())
        } else {
          new CosmosItemRequestOptions()
        }

        container.deleteItem(
          objectNode.get(CosmosConstants.Properties.Id).asText(),
          partitionKeyValue,
          options).block()
        return
      } catch {
        case e: CosmosException if Exceptions.isNotFoundExceptionCore(e) =>
          return
        case e: CosmosException if Exceptions.isPreconditionFailedException(e) && onlyIfNotModified =>
          return
        case e: CosmosException if Exceptions.canBeTransientFailure(e) =>
          logWarning(
            s"delete item attempt #$attempt max remaining retries"
              + s"${cosmosWriteConfig.maxRetryCount + 1 - attempt}, encountered ${e.getMessage}")
          exceptionOpt = Option.apply(e)
      }
    }

    assert(exceptionOpt.isDefined)
    throw exceptionOpt.get
  }
  // scalastyle:on return

  private def executeAsync(work: () => Any) : Future[Unit] = {
    val future = new CompletableFuture[Unit]()
    executorService.submit(new Callable[Unit] {
      override def call(): Unit = {
        try {
          work()
          future.complete(Unit)
        } catch {
          case e: Exception =>
            future.completeExceptionally(e)
        }
      }
    })
    future.toScala
  }
}

private object PointWriter {
  val MaxNumberOfThreadsPerCPUCore = 50
}<|MERGE_RESOLUTION|>--- conflicted
+++ resolved
@@ -4,6 +4,7 @@
 package com.azure.cosmos.spark
 
 import com.azure.cosmos.implementation.ImplementationBridgeHelpers
+import com.azure.cosmos.implementation.ImplementationBridgeHelpers.CosmosItemRequestOptionsHelper
 import com.azure.cosmos.implementation.guava25.base.Preconditions.checkState
 import com.azure.cosmos.implementation.spark.{OperationContextAndListenerTuple, OperationListener}
 import com.azure.cosmos.models.{CosmosItemRequestOptions, PartitionKey}
@@ -146,7 +147,7 @@
       try {
         // TODO: moderakh, there is room for further improvement by making this code nonblocking
         // using reactive stream retry pattern
-        container.createItem(objectNode, partitionKeyValue, options).block()
+        container.createItem(objectNode, partitionKeyValue, getOptions()).block()
         return
       } catch {
         case e: CosmosException if Exceptions.isResourceExistsException(e) =>
@@ -164,11 +165,17 @@
     assert(exceptionOpt.isDefined)
     throw exceptionOpt.get
   }
-<<<<<<< HEAD
-  val options = new CosmosItemRequestOptions()
-  initializeDiagnosticsIfConfigured()
-
-  private def initializeDiagnosticsIfConfigured(): Unit = {
+
+  val optionsTemplate =  new CosmosItemRequestOptions()
+  initializeDiagnosticsIfConfigured(optionsTemplate)
+
+  private def getOptions() : CosmosItemRequestOptions = {
+    CosmosItemRequestOptionsHelper
+      .getCosmosItemRequestOptionsAccessor()
+      .clone(optionsTemplate);
+  }
+
+  private def initializeDiagnosticsIfConfigured(options: CosmosItemRequestOptions): Unit = {
     if (diagnosticsConfig.mode.isDefined) {
       val taskContext = TaskContext.get
       assert(taskContext != null)
@@ -178,21 +185,19 @@
       val taskDiagnosticsContext = SparkTaskContext(diagnosticsContext.correlationActivityId,
         taskContext.stageId(),
         taskContext.partitionId(),
-        "Point Write")
+        "PointWriter")
 
       val listener: OperationListener =
         DiagnosticsLoader.getDiagnosticsProvider(diagnosticsConfig).getOperationListener().get
 
       val operationContextAndListenerTuple = new OperationContextAndListenerTuple(taskDiagnosticsContext, listener)
-      ImplementationBridgeHelpers.CosmosItemRequestOptionsHelper
+      CosmosItemRequestOptionsHelper
         .getCosmosItemRequestOptionsAccessor()
         .setOperationContext(options, operationContextAndListenerTuple)
     }
   }
-=======
+
   // scalastyle:on multiple.string.literals
->>>>>>> 958a0a77
-
   private def upsertWithRetry(partitionKeyValue: PartitionKey,
                               objectNode: ObjectNode): Unit = {
     var exceptionOpt = Option.empty[Exception]
@@ -202,7 +207,7 @@
         // TODO: moderakh, there is room for further improvement by making this code nonblocking
         // using reactive stream retry pattern
 
-        container.upsertItem(objectNode, partitionKeyValue, options).block()
+        container.upsertItem(objectNode, partitionKeyValue, getOptions()).block()
         return
       } catch {
         case e: CosmosException if Exceptions.canBeTransientFailure(e) =>
@@ -230,9 +235,9 @@
         // using reactive stream retry pattern
 
         val options = if (onlyIfNotModified) {
-          new CosmosItemRequestOptions().setIfMatchETag(objectNode.get(CosmosConstants.Properties.ETag).asText())
+          getOptions().setIfMatchETag(objectNode.get(CosmosConstants.Properties.ETag).asText())
         } else {
-          new CosmosItemRequestOptions()
+          getOptions()
         }
 
         container.deleteItem(
@@ -246,7 +251,7 @@
         case e: CosmosException if Exceptions.isPreconditionFailedException(e) && onlyIfNotModified =>
           return
         case e: CosmosException if Exceptions.canBeTransientFailure(e) =>
-          logWarning(
+          log.logWarning(
             s"delete item attempt #$attempt max remaining retries"
               + s"${cosmosWriteConfig.maxRetryCount + 1 - attempt}, encountered ${e.getMessage}")
           exceptionOpt = Option.apply(e)
