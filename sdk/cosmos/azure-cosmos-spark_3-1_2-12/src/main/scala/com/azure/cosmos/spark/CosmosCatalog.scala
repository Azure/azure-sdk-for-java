--- conflicted
+++ resolved
@@ -396,11 +396,7 @@
       case None =>
     }
 
-<<<<<<< HEAD
-    CosmosContainerProperties.getAnalyticalStorageTtlInSeconds(containerProperties) match {
-=======
     CosmosContainerProperties.getAnalyticalStoreTtlInSeconds(containerProperties) match {
->>>>>>> 694dc776
       case Some(ttl) => cosmosContainerProperties.setAnalyticalStoreTimeToLiveInSeconds(ttl)
       case None =>
     }
@@ -563,7 +559,6 @@
           CosmosClientConfiguration(config, readConfig.forceEventualConsistency),
           None,
           s"CosmosCatalog(name $catalogName).tryGetContainerMetadata($databaseName, $containerName)"))
-<<<<<<< HEAD
           .to(cosmosClientCacheItem => {
 
             val container = cosmosClientCacheItem
@@ -573,44 +568,18 @@
 
             (
               container
-=======
-          .to(cosmosClientCacheItem =>
-            (
-              cosmosClientCacheItem
-                .client
-                .getDatabase(databaseName)
-                .getContainer(containerName)
->>>>>>> 694dc776
                 .read()
                 .block()
                 .getProperties,
 
-<<<<<<< HEAD
               ContainerFeedRangesCache
                 .getFeedRanges(container)
                 .block(),
-=======
-              cosmosClientCacheItem
-                .client
-                .getDatabase(databaseName)
-                .getContainer(containerName)
-                .getFeedRanges
-                .block()
-                .asScala
-                .toList,
->>>>>>> 694dc776
 
               try {
                 Some(
                   (
-<<<<<<< HEAD
                     container
-=======
-                    cosmosClientCacheItem
-                      .client
-                      .getDatabase(databaseName)
-                      .getContainer(containerName)
->>>>>>> 694dc776
                       .readThroughput()
                       .block()
                       .getProperties,
@@ -625,14 +594,8 @@
                   try {
                     Some(
                       (
-<<<<<<< HEAD
                         container
                           .getDatabase
-=======
-                        cosmosClientCacheItem
-                          .client
-                          .getDatabase(databaseName)
->>>>>>> 694dc776
                           .readThroughput()
                           .block()
                           .getProperties,
@@ -650,11 +613,7 @@
                 }
               }
             )
-<<<<<<< HEAD
           }))
-=======
-          ))
->>>>>>> 694dc776
     } catch {
       case e: CosmosException if isNotFound(e) =>
         None
@@ -748,26 +707,13 @@
       case None => "null"
     }
 
-<<<<<<< HEAD
-    val changeFeedPolicyPolicySnapshotJson = Option.apply(containerProperties.getChangeFeedPolicy) match {
-      case Some(p) => ModelBridgeInternal.getJsonSerializable(p).toJson
-      case None => "null"
-    }
-
-=======
->>>>>>> 694dc776
     val defaultTimeToLiveInSecondsSnapshot = Option.apply(containerProperties.getDefaultTimeToLiveInSeconds) match {
       case Some(defaultTtl) => defaultTtl.toString
       case None => "null"
     }
 
-<<<<<<< HEAD
-    val analyticalStorageTimeToLiveInSecondsSnapshot = Option.apply(containerProperties.getAnalyticalStoreTimeToLiveInSeconds) match {
-      case Some(analyticalStorageTtl) => analyticalStorageTtl.toString
-=======
     val analyticalStoreTimeToLiveInSecondsSnapshot = Option.apply(containerProperties.getAnalyticalStoreTimeToLiveInSeconds) match {
       case Some(analyticalStoreTtl) => analyticalStoreTtl.toString
->>>>>>> 694dc776
       case None => "null"
     }
 
@@ -811,20 +757,12 @@
     )
 
     tableProperties.put(
-<<<<<<< HEAD
-      CosmosConstants.TableProperties.PartitionCountSnapshot,
-=======
       CosmosConstants.TableProperties.PartitionCount,
->>>>>>> 694dc776
       s"'${feedRanges.size.toString}'"
     )
 
     tableProperties.put(
-<<<<<<< HEAD
-      CosmosConstants.TableProperties.ProvisionedThroughputSnapshot,
-=======
       CosmosConstants.TableProperties.ProvisionedThroughput,
->>>>>>> 694dc776
       s"'$provisionedThroughputSnapshot'"
     )
     tableProperties.put(
@@ -832,23 +770,6 @@
       s"'$lastModifiedSnapshot'"
     )
     tableProperties.put(
-<<<<<<< HEAD
-      CosmosConstants.TableProperties.DefaultTtlInSecondsSnapshot,
-      s"'$defaultTimeToLiveInSecondsSnapshot'"
-    )
-    tableProperties.put(
-      CosmosConstants.TableProperties.AnalyticalStorageTtlInSecondsSnapshot,
-      s"'$analyticalStorageTimeToLiveInSecondsSnapshot'"
-    )
-    tableProperties.put(
-      CosmosConstants.TableProperties.IndexingPolicySnapshot,
-      s"'$indexingPolicySnapshotJson'"
-    )
-    tableProperties.put(
-      CosmosConstants.TableProperties.ChangeFeedPolicySnapshot,
-      s"'$changeFeedPolicyPolicySnapshotJson'"
-    )
-=======
       CosmosConstants.TableProperties.DefaultTtlInSeconds,
       s"'$defaultTimeToLiveInSecondsSnapshot'"
     )
@@ -860,7 +781,6 @@
       CosmosConstants.TableProperties.IndexingPolicy,
       s"'$indexingPolicySnapshotJson'"
     )
->>>>>>> 694dc776
 
     tableProperties
   }
@@ -875,11 +795,7 @@
     private val partitionKeyVersion = "partitionKeyVersion"
     private val indexingPolicy = "indexingPolicy"
     private val defaultTtlPropertyName = "defaultTtlInSeconds"
-<<<<<<< HEAD
-    private val analyticalStorageTtlPropertyName = "analyticalStorageTtlInSeconds"
-=======
     private val analyticalStoreTtlPropertyName = "analyticalStoreTtlInSeconds"
->>>>>>> 694dc776
     private val defaultPartitionKeyPath = "/id"
     private val defaultIndexingPolicy = AllPropertiesIndexingPolicyName
 
@@ -926,15 +842,9 @@
       }
     }
 
-<<<<<<< HEAD
-    def getAnalyticalStorageTtlInSeconds(properties: Map[String, String]): Option[Int] = {
-      if (properties.contains(analyticalStorageTtlPropertyName)) {
-        Some(properties(analyticalStorageTtlPropertyName).toInt)
-=======
     def getAnalyticalStoreTtlInSeconds(properties: Map[String, String]): Option[Int] = {
       if (properties.contains(analyticalStoreTtlPropertyName)) {
         Some(properties(analyticalStoreTtlPropertyName).toInt)
->>>>>>> 694dc776
       } else {
         None
       }
