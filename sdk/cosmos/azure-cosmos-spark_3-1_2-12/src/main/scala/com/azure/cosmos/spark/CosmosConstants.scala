// Copyright (c) Microsoft Corporation. All rights reserved.
// Licensed under the MIT License.

package com.azure.cosmos.spark

import com.azure.core.util.CoreUtils
import com.azure.cosmos.implementation.HttpConstants

// cosmos db related constants
private object CosmosConstants {
  private[this] val propertiesFileName = "azure-cosmos-spark.properties"
  val currentVersion: String =
    CoreUtils.getProperties(propertiesFileName).get("version")
  val currentName: String =
    CoreUtils.getProperties(propertiesFileName).get("name")
  val userAgentSuffix = s"SparkConnector/$currentName/$currentVersion"
  val maxRetryIntervalForTransientFailuresInMs = 5000
  val maxRetryCountForTransientFailures = 100
  val defaultDirectRequestTimeoutInSeconds = 10L
  val feedRangesCacheInterval = 1

  object Names {
    val ItemsDataSourceShortName = "cosmos.oltp"
    val ChangeFeedDataSourceShortName = "cosmos.oltp.changeFeed"
  }

  object Properties {
    val Id = "id"
    val ETag = "_etag"
  }

  object StatusCodes {
    val Conflict = 409
    val ServiceUnavailable = 503
    val InternalServerError = 500
    val Gone = 410
    val Timeout = 408
    val PreconditionFailed = 412
  }

  object SystemProperties {
    val LineSeparator = System.getProperty("line.separator")
  }

  object TableProperties {
    val PartitionKeyDefinition = "CosmosPartitionKeyDefinition"
<<<<<<< HEAD
    val PartitionCountSnapshot = "CosmosPartitionCountSnapshot"
    val LastModified = "LastModifiedSnapshot"
    val ProvisionedThroughputSnapshot = "ProvisionedThroughputSnapshot"
    val IndexingPolicySnapshot = "IndexingPolicySnapshot"
    val DefaultTtlInSecondsSnapshot = "DefaultTtlInSecondsSnapshot"
    val AnalyticalStorageTtlInSecondsSnapshot = "AnalyticalStorageTtlInSecondsSnapshot"
    val ChangeFeedPolicySnapshot = "ChangeFeedPolicySnapshot"
=======
    val PartitionCount = "CosmosPartitionCount"
    val LastModified = "LastModified"
    val ProvisionedThroughput = "ProvisionedThroughput"
    val IndexingPolicy = "IndexingPolicy"
    val DefaultTtlInSeconds = "DefaultTtlInSeconds"
    val AnalyticalStoreTtlInSeconds = "AnalyticalStoreTtlInSeconds"
>>>>>>> 694dc776
  }
}<|MERGE_RESOLUTION|>--- conflicted
+++ resolved
@@ -44,21 +44,11 @@
 
   object TableProperties {
     val PartitionKeyDefinition = "CosmosPartitionKeyDefinition"
-<<<<<<< HEAD
-    val PartitionCountSnapshot = "CosmosPartitionCountSnapshot"
-    val LastModified = "LastModifiedSnapshot"
-    val ProvisionedThroughputSnapshot = "ProvisionedThroughputSnapshot"
-    val IndexingPolicySnapshot = "IndexingPolicySnapshot"
-    val DefaultTtlInSecondsSnapshot = "DefaultTtlInSecondsSnapshot"
-    val AnalyticalStorageTtlInSecondsSnapshot = "AnalyticalStorageTtlInSecondsSnapshot"
-    val ChangeFeedPolicySnapshot = "ChangeFeedPolicySnapshot"
-=======
     val PartitionCount = "CosmosPartitionCount"
     val LastModified = "LastModified"
     val ProvisionedThroughput = "ProvisionedThroughput"
     val IndexingPolicy = "IndexingPolicy"
     val DefaultTtlInSeconds = "DefaultTtlInSeconds"
     val AnalyticalStoreTtlInSeconds = "AnalyticalStoreTtlInSeconds"
->>>>>>> 694dc776
   }
 }