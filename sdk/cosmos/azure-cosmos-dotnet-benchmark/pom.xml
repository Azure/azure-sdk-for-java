<!--
Copyright (c) Microsoft Corporation. All rights reserved.
Licensed under the MIT License.
-->
<project xmlns="http://maven.apache.org/POM/4.0.0" xmlns:xsi="http://www.w3.org/2001/XMLSchema-instance"
         xsi:schemaLocation="http://maven.apache.org/POM/4.0.0 http://maven.apache.org/xsd/maven-4.0.0.xsd">
  <modelVersion>4.0.0</modelVersion>
  <parent>
    <groupId>com.azure</groupId>
    <artifactId>azure-client-sdk-parent</artifactId>
    <version>1.7.0</version> <!-- {x-version-update;com.azure:azure-client-sdk-parent;current} -->
    <relativePath>../../parents/azure-client-sdk-parent</relativePath>
  </parent>

  <groupId>com.azure</groupId>
  <artifactId>azure-cosmos-dotnet-benchmark</artifactId>
  <version>4.0.1-beta.1</version> <!-- {x-version-update;com.azure:azure-cosmos-dotnet-benchmark;current} -->
  <name>Microsoft Azure SDK for SQL API of Azure Cosmos DB Service - Port of the .Net Benchmarking tool</name>
  <description>This package contains a port of the .Net Benchmarking tool for Microsoft Azure SDK for SQL API of Azure Cosmos DB Service to allow comparisons between the Java and .Net SDKs</description>
  <url>https://github.com/Azure/azure-sdk-for-java</url>

  <distributionManagement>
    <site>
      <id>azure-java-build-docs</id>
      <url>${site.url}/site/${project.artifactId}</url>
    </site>
  </distributionManagement>

  <scm>
    <url>https://github.com/Azure/azure-sdk-for-java</url>
  </scm>

  <!-- CosmosSkip - Needed temporary values to 10% not fail. -->
  <properties>
    <project.build.sourceEncoding>UTF-8</project.build.sourceEncoding>
    <jacoco.min.linecoverage>0.01</jacoco.min.linecoverage>
    <jacoco.min.branchcoverage>0.01</jacoco.min.branchcoverage>
    <checkstyle.skip>true</checkstyle.skip>
    <spotbugs.skip>true</spotbugs.skip>
    <jacoco.skip>true</jacoco.skip>

    <!-- CosmosSkip - This is not a module we want/expect external customers to consume. Skip breaking API checks. -->
    <revapi.skip>true</revapi.skip>

    <!-- TODO: Remove this once all Javadoc warnings and errors are resolved -->
    <doclint>all,-missing</doclint>
  </properties>

  <dependencies>
    <dependency>
      <groupId>com.azure</groupId>
      <artifactId>azure-cosmos</artifactId>
      <version>4.57.0-beta.1</version> <!-- {x-version-update;com.azure:azure-cosmos;current} -->
    </dependency>

    <dependency>
      <groupId>com.beust</groupId>
      <artifactId>jcommander</artifactId>
      <version>1.78</version> <!-- {x-version-update;com.beust:jcommander;external_dependency} -->
    </dependency>

    <dependency>
      <groupId>org.apache.logging.log4j</groupId>
      <artifactId>log4j-api</artifactId>
      <version>2.21.1</version> <!-- {x-version-update;org.apache.logging.log4j:log4j-api;external_dependency} -->
    </dependency>

    <dependency>
      <groupId>org.apache.logging.log4j</groupId>
      <artifactId>log4j-core</artifactId>
      <version>2.21.1</version> <!-- {x-version-update;org.apache.logging.log4j:log4j-core;external_dependency} -->
    </dependency>

    <dependency>
      <groupId>org.slf4j</groupId>
      <artifactId>slf4j-api</artifactId>
      <version>1.7.36</version> <!-- {x-version-update;org.slf4j:slf4j-api;external_dependency} -->
    </dependency>

    <dependency>
      <groupId>org.apache.logging.log4j</groupId>
      <artifactId>log4j-slf4j-impl</artifactId>
      <version>2.21.1</version> <!-- {x-version-update;org.apache.logging.log4j:log4j-slf4j-impl;external_dependency} -->
    </dependency>
    <dependency>
      <groupId>junit</groupId>
      <artifactId>junit</artifactId>
      <version>4.13.2</version> <!-- {x-version-update;junit:junit;external_dependency} -->
      <scope>test</scope>
    </dependency>
    <dependency>
      <groupId>org.testng</groupId>
      <artifactId>testng</artifactId>
      <version>7.5.1</version> <!-- {x-version-update;org.testng:testng;external_dependency} -->
      <scope>test</scope>
      <exclusions>
        <!-- Excluding these 2 dependencies as they have vulnerabilities and we don't use them -->
        <exclusion>
          <groupId>org.apache.ant</groupId>
          <artifactId>ant</artifactId>
        </exclusion>
        <exclusion>
          <groupId>org.yaml</groupId>
          <artifactId>snakeyaml</artifactId>
        </exclusion>
      </exclusions>
    </dependency>
    <dependency>
      <groupId>org.assertj</groupId>
      <artifactId>assertj-core</artifactId>
      <version>3.24.2</version> <!-- {x-version-update;org.assertj:assertj-core;external_dependency} -->
      <scope>test</scope>
    </dependency>

  </dependencies>

  <build>
    <plugins>
      <plugin>
        <groupId>org.apache.maven.plugins</groupId>
        <artifactId>maven-surefire-plugin</artifactId>
<<<<<<< HEAD
        <version>3.1.2</version> <!-- {x-version-update;org.apache.maven.plugins:maven-surefire-plugin;external_dependency} -->
=======
        <version>3.2.5</version> <!-- {x-version-update;org.apache.maven.plugins:maven-surefire-plugin;external_dependency} -->
>>>>>>> 7c8a0185
        <configuration>
          <groups>unit</groups>
          <includes>
            <include>%regex[.*]</include>
          </includes>
          <properties>
            <property>
              <name>surefire.testng.verbose</name>
              <value>2</value>
            </property>
          </properties>
        </configuration>
      </plugin>

      <!-- CosmosSkip - Needed temporary false values to not fail. -->
      <plugin>
        <groupId>org.apache.maven.plugins</groupId>
        <artifactId>maven-checkstyle-plugin</artifactId>
        <version>3.3.1</version> <!-- {x-version-update;org.apache.maven.plugins:maven-checkstyle-plugin;external_dependency} -->
        <configuration>
          <failsOnError>true</failsOnError>
          <failOnViolation>true</failOnViolation>
        </configuration>
      </plugin>

      <!-- CosmosSkip - Needed temporary false values to not fail. -->
      <plugin>
        <groupId>com.github.spotbugs</groupId>
        <artifactId>spotbugs-maven-plugin</artifactId>
        <version>4.8.2.0</version> <!-- {x-version-update;com.github.spotbugs:spotbugs-maven-plugin;external_dependency} -->
        <configuration>
          <failOnError>true</failOnError>
        </configuration>
      </plugin>

      <plugin>
        <groupId>org.codehaus.mojo</groupId>
        <artifactId>exec-maven-plugin</artifactId>
        <version>3.1.0</version> <!-- {x-version-update;org.codehaus.mojo:exec-maven-plugin;external_dependency} -->
        <configuration>
          <mainClass>com.azure.cosmos.dotnet.benchmark.Main</mainClass>
        </configuration>
      </plugin>

      <!--  CosmosSkip - Needed temporary to not fail on warning on compilation -->
      <plugin>
        <groupId>org.apache.maven.plugins</groupId>
        <artifactId>maven-compiler-plugin</artifactId>
<<<<<<< HEAD
        <version>3.11.0</version> <!-- {x-version-update;org.apache.maven.plugins:maven-compiler-plugin;external_dependency} -->
=======
        <version>3.12.1</version> <!-- {x-version-update;org.apache.maven.plugins:maven-compiler-plugin;external_dependency} -->
>>>>>>> 7c8a0185
        <configuration>
          <source>1.8</source>
          <target>1.8</target>
          <failOnWarning>true</failOnWarning>
        </configuration>
      </plugin>

      <plugin>
        <groupId>org.apache.maven.plugins</groupId>
        <artifactId>maven-enforcer-plugin</artifactId>
        <version>3.4.1</version> <!-- {x-version-update;org.apache.maven.plugins:maven-enforcer-plugin;external_dependency} -->
        <configuration>
          <rules>
            <bannedDependencies>
              <includes>
                <!-- The benchmarking tool is allowed additional dependencies as it is not a library -->
                <include>com.beust:jcommander:[1.78]</include> <!-- {x-include-update;com.beust:jcommander;external_dependency} -->
                <include>io.dropwizard.metrics:metrics-core:[4.1.0]</include> <!-- {x-include-update;cosmos_io.dropwizard.metrics:metrics-core;external_dependency} -->
                <include>org.slf4j:slf4j-api:[1.7.36]</include> <!-- {x-include-update;org.slf4j:slf4j-api;external_dependency} -->
                <include>io.dropwizard.metrics:metrics-graphite:[4.1.0]</include> <!-- {x-include-update;cosmos_io.dropwizard.metrics:metrics-graphite;external_dependency} -->
                <include>io.dropwizard.metrics:metrics-jvm:[4.1.0]</include> <!-- {x-include-update;cosmos_io.dropwizard.metrics:metrics-jvm;external_dependency} -->
                <include>io.micrometer:micrometer-registry-azure-monitor:[1.12.0]</include> <!-- {x-include-update;io.micrometer:micrometer-registry-azure-monitor;external_dependency} -->
                <include>io.micrometer:micrometer-registry-graphite:[1.12.0]</include> <!-- {x-include-update;io.micrometer:micrometer-registry-graphite;external_dependency} -->
                <include>org.apache.commons:commons-lang3:[3.13.0]</include> <!-- {x-include-update;org.apache.commons:commons-lang3;external_dependency} -->
                <include>org.apache.logging.log4j:log4j-api:[2.21.1]</include> <!-- {x-include-update;org.apache.logging.log4j:log4j-api;external_dependency} -->
                <include>org.apache.logging.log4j:log4j-core:[2.21.1]</include> <!-- {x-include-update;org.apache.logging.log4j:log4j-core;external_dependency} -->
                <include>org.apache.logging.log4j:log4j-slf4j-impl:[2.21.1]</include> <!-- {x-include-update;org.apache.logging.log4j:log4j-slf4j-impl;external_dependency} -->
              </includes>
            </bannedDependencies>
          </rules>
        </configuration>
      </plugin>
    </plugins>
  </build>

  <profiles>
    <profile>
      <!-- unit test -->
      <id>unit</id>
      <properties>
        <env>default</env>
        <test.groups>unit</test.groups>
      </properties>
      <activation>
        <activeByDefault>true</activeByDefault>
      </activation>
      <build>
        <plugins>
          <plugin>
            <groupId>org.apache.maven.plugins</groupId>
            <artifactId>maven-surefire-plugin</artifactId>
<<<<<<< HEAD
            <version>3.1.2</version> <!-- {x-version-update;org.apache.maven.plugins:maven-surefire-plugin;external_dependency} -->
=======
            <version>3.2.5</version> <!-- {x-version-update;org.apache.maven.plugins:maven-surefire-plugin;external_dependency} -->
>>>>>>> 7c8a0185
            <configuration>
            </configuration>
          </plugin>
        </plugins>
      </build>
    </profile>
    <profile>
      <!-- integration tests, requires Cosmos DB endpoint -->
      <id>fast</id>
      <properties>
        <test.groups>simple</test.groups>
      </properties>
      <build>
        <plugins>
          <plugin>
            <groupId>org.apache.maven.plugins</groupId>
            <artifactId>maven-failsafe-plugin</artifactId>
<<<<<<< HEAD
            <version>3.1.2</version> <!-- {x-version-update;org.apache.maven.plugins:maven-failsafe-plugin;external_dependency} -->
=======
            <version>3.2.5</version> <!-- {x-version-update;org.apache.maven.plugins:maven-failsafe-plugin;external_dependency} -->
>>>>>>> 7c8a0185
            <configuration>
              <suiteXmlFiles>
                <suiteXmlFile>src/test/resources/fast-testng.xml</suiteXmlFile>
              </suiteXmlFiles>
            </configuration>
          </plugin>
        </plugins>
      </build>
    </profile>
    <profile>
      <!-- integration tests, requires Cosmos DB endpoint -->
      <id>long</id>
      <properties>
        <test.groups>long</test.groups>
      </properties>
      <build>
        <plugins>
          <plugin>
            <groupId>org.apache.maven.plugins</groupId>
            <artifactId>maven-failsafe-plugin</artifactId>
<<<<<<< HEAD
            <version>3.1.2</version> <!-- {x-version-update;org.apache.maven.plugins:maven-failsafe-plugin;external_dependency} -->
=======
            <version>3.2.5</version> <!-- {x-version-update;org.apache.maven.plugins:maven-failsafe-plugin;external_dependency} -->
>>>>>>> 7c8a0185
            <configuration>
              <suiteXmlFiles>
                <suiteXmlFile>src/test/resources/long-testng.xml</suiteXmlFile>
              </suiteXmlFiles>
            </configuration>
          </plugin>
        </plugins>
      </build>
    </profile>
    <profile>
      <!-- integration tests, requires Cosmos DB endpoint -->
      <id>direct</id>
      <properties>
        <test.groups>direct</test.groups>
      </properties>
      <build>
        <plugins>
          <plugin>
            <groupId>org.apache.maven.plugins</groupId>
            <artifactId>maven-failsafe-plugin</artifactId>
<<<<<<< HEAD
            <version>3.1.2</version> <!-- {x-version-update;org.apache.maven.plugins:maven-failsafe-plugin;external_dependency} -->
=======
            <version>3.2.5</version> <!-- {x-version-update;org.apache.maven.plugins:maven-failsafe-plugin;external_dependency} -->
>>>>>>> 7c8a0185
            <configuration>
              <suiteXmlFiles>
                <suiteXmlFile>src/test/resources/direct-testng.xml</suiteXmlFile>
              </suiteXmlFiles>
            </configuration>
          </plugin>
        </plugins>
      </build>
    </profile>
    <profile>
      <!-- integration tests, requires Cosmos DB endpoint with multi master support -->
      <id>multi-master</id>
      <properties>
        <test.groups>multi-master</test.groups>
      </properties>
      <build>
        <plugins>
          <plugin>
            <groupId>org.apache.maven.plugins</groupId>
            <artifactId>maven-failsafe-plugin</artifactId>
<<<<<<< HEAD
            <version>3.1.2</version> <!-- {x-version-update;org.apache.maven.plugins:maven-failsafe-plugin;external_dependency} -->
=======
            <version>3.2.5</version> <!-- {x-version-update;org.apache.maven.plugins:maven-failsafe-plugin;external_dependency} -->
>>>>>>> 7c8a0185
            <configuration>
              <suiteXmlFiles>
                <suiteXmlFile>src/test/resources/multi-master-testng.xml</suiteXmlFile>
              </suiteXmlFiles>
            </configuration>
          </plugin>
        </plugins>
      </build>
    </profile>
    <profile>
      <!-- integration tests, requires Cosmos DB endpoint -->
      <id>examples</id>
      <properties>
        <!-- reset the test group as examples have no test group -->
        <test.groups>samples,examples</test.groups>
      </properties>
      <build>
        <plugins>
          <plugin>
            <groupId>org.apache.maven.plugins</groupId>
            <artifactId>maven-failsafe-plugin</artifactId>
<<<<<<< HEAD
            <version>3.1.2</version> <!-- {x-version-update;org.apache.maven.plugins:maven-failsafe-plugin;external_dependency} -->
=======
            <version>3.2.5</version> <!-- {x-version-update;org.apache.maven.plugins:maven-failsafe-plugin;external_dependency} -->
>>>>>>> 7c8a0185
            <configuration>
              <suiteXmlFiles>
                <suiteXmlFile>src/test/resources/examples-testng.xml</suiteXmlFile>
              </suiteXmlFiles>
            </configuration>
            <executions>
              <execution>
                <goals>
                  <goal>integration-test</goal>
                  <goal>verify</goal>
                </goals>
              </execution>
            </executions>
          </plugin>
        </plugins>
      </build>
    </profile>
    <profile>
      <!-- integration tests, requires Cosmos DB Emulator Endpoint -->
      <id>emulator</id>
      <properties>
        <test.groups>emulator</test.groups>
      </properties>
      <build>
        <plugins>
          <plugin>
            <groupId>org.apache.maven.plugins</groupId>
            <artifactId>maven-failsafe-plugin</artifactId>
<<<<<<< HEAD
            <version>3.1.2</version> <!-- {x-version-update;org.apache.maven.plugins:maven-failsafe-plugin;external_dependency} -->
=======
            <version>3.2.5</version> <!-- {x-version-update;org.apache.maven.plugins:maven-failsafe-plugin;external_dependency} -->
>>>>>>> 7c8a0185
            <configuration>
              <suiteXmlFiles>
                <suiteXmlFile>src/test/resources/emulator-testng.xml</suiteXmlFile>
              </suiteXmlFiles>
            </configuration>
          </plugin>
        </plugins>
      </build>
    </profile>
    <profile>
      <!-- e2e integration tests, requires Cosmos DB endpoint -->
      <id>e2e</id>
      <properties>
        <test.groups>e2e</test.groups>
      </properties>
      <build>
        <plugins>
          <plugin>
            <groupId>org.apache.maven.plugins</groupId>
            <artifactId>maven-failsafe-plugin</artifactId>
<<<<<<< HEAD
            <version>3.1.2</version> <!-- {x-version-update;org.apache.maven.plugins:maven-failsafe-plugin;external_dependency} -->
=======
            <version>3.2.5</version> <!-- {x-version-update;org.apache.maven.plugins:maven-failsafe-plugin;external_dependency} -->
>>>>>>> 7c8a0185
            <configuration>
              <suiteXmlFiles>
                <suiteXmlFile>src/test/resources/e2e-testng.xml</suiteXmlFile>
              </suiteXmlFiles>
            </configuration>
          </plugin>
        </plugins>
      </build>
    </profile>
    <profile>
      <id>package-assembly</id>
      <activation>
        <property>
          <name>package-with-dependencies</name>
        </property>
      </activation>
      <build>
        <plugins>
          <plugin>
            <groupId>org.apache.maven.plugins</groupId>
            <artifactId>maven-assembly-plugin</artifactId>
            <version>3.6.0</version> <!-- {x-version-update;org.apache.maven.plugins:maven-assembly-plugin;external_dependency} -->
            <executions>
              <execution>
                <id>make-assembly</id>
                <phase>package</phase>
                <goals>
                  <goal>single</goal>
                </goals>
                <configuration>
                  <descriptorRefs>
                    <descriptorRef>jar-with-dependencies</descriptorRef>
                  </descriptorRefs>
                  <archive>
                    <manifest>
                      <mainClass>com.azure.cosmos.dotnet.benchmark.Main</mainClass>
                    </manifest>
                  </archive>
                </configuration>
              </execution>
            </executions>
          </plugin>
        </plugins>
      </build>
    </profile>
  </profiles>
</project><|MERGE_RESOLUTION|>--- conflicted
+++ resolved
@@ -62,13 +62,13 @@
     <dependency>
       <groupId>org.apache.logging.log4j</groupId>
       <artifactId>log4j-api</artifactId>
-      <version>2.21.1</version> <!-- {x-version-update;org.apache.logging.log4j:log4j-api;external_dependency} -->
+      <version>2.17.2</version> <!-- {x-version-update;org.apache.logging.log4j:log4j-api;external_dependency} -->
     </dependency>
 
     <dependency>
       <groupId>org.apache.logging.log4j</groupId>
       <artifactId>log4j-core</artifactId>
-      <version>2.21.1</version> <!-- {x-version-update;org.apache.logging.log4j:log4j-core;external_dependency} -->
+      <version>2.17.2</version> <!-- {x-version-update;org.apache.logging.log4j:log4j-core;external_dependency} -->
     </dependency>
 
     <dependency>
@@ -80,7 +80,7 @@
     <dependency>
       <groupId>org.apache.logging.log4j</groupId>
       <artifactId>log4j-slf4j-impl</artifactId>
-      <version>2.21.1</version> <!-- {x-version-update;org.apache.logging.log4j:log4j-slf4j-impl;external_dependency} -->
+      <version>2.17.2</version> <!-- {x-version-update;org.apache.logging.log4j:log4j-slf4j-impl;external_dependency} -->
     </dependency>
     <dependency>
       <groupId>junit</groupId>
@@ -108,7 +108,7 @@
     <dependency>
       <groupId>org.assertj</groupId>
       <artifactId>assertj-core</artifactId>
-      <version>3.24.2</version> <!-- {x-version-update;org.assertj:assertj-core;external_dependency} -->
+      <version>3.22.0</version> <!-- {x-version-update;org.assertj:assertj-core;external_dependency} -->
       <scope>test</scope>
     </dependency>
 
@@ -119,11 +119,7 @@
       <plugin>
         <groupId>org.apache.maven.plugins</groupId>
         <artifactId>maven-surefire-plugin</artifactId>
-<<<<<<< HEAD
-        <version>3.1.2</version> <!-- {x-version-update;org.apache.maven.plugins:maven-surefire-plugin;external_dependency} -->
-=======
         <version>3.2.5</version> <!-- {x-version-update;org.apache.maven.plugins:maven-surefire-plugin;external_dependency} -->
->>>>>>> 7c8a0185
         <configuration>
           <groups>unit</groups>
           <includes>
@@ -172,11 +168,7 @@
       <plugin>
         <groupId>org.apache.maven.plugins</groupId>
         <artifactId>maven-compiler-plugin</artifactId>
-<<<<<<< HEAD
-        <version>3.11.0</version> <!-- {x-version-update;org.apache.maven.plugins:maven-compiler-plugin;external_dependency} -->
-=======
         <version>3.12.1</version> <!-- {x-version-update;org.apache.maven.plugins:maven-compiler-plugin;external_dependency} -->
->>>>>>> 7c8a0185
         <configuration>
           <source>1.8</source>
           <target>1.8</target>
@@ -187,7 +179,7 @@
       <plugin>
         <groupId>org.apache.maven.plugins</groupId>
         <artifactId>maven-enforcer-plugin</artifactId>
-        <version>3.4.1</version> <!-- {x-version-update;org.apache.maven.plugins:maven-enforcer-plugin;external_dependency} -->
+        <version>3.0.0-M3</version> <!-- {x-version-update;org.apache.maven.plugins:maven-enforcer-plugin;external_dependency} -->
         <configuration>
           <rules>
             <bannedDependencies>
@@ -198,12 +190,12 @@
                 <include>org.slf4j:slf4j-api:[1.7.36]</include> <!-- {x-include-update;org.slf4j:slf4j-api;external_dependency} -->
                 <include>io.dropwizard.metrics:metrics-graphite:[4.1.0]</include> <!-- {x-include-update;cosmos_io.dropwizard.metrics:metrics-graphite;external_dependency} -->
                 <include>io.dropwizard.metrics:metrics-jvm:[4.1.0]</include> <!-- {x-include-update;cosmos_io.dropwizard.metrics:metrics-jvm;external_dependency} -->
-                <include>io.micrometer:micrometer-registry-azure-monitor:[1.12.0]</include> <!-- {x-include-update;io.micrometer:micrometer-registry-azure-monitor;external_dependency} -->
-                <include>io.micrometer:micrometer-registry-graphite:[1.12.0]</include> <!-- {x-include-update;io.micrometer:micrometer-registry-graphite;external_dependency} -->
-                <include>org.apache.commons:commons-lang3:[3.13.0]</include> <!-- {x-include-update;org.apache.commons:commons-lang3;external_dependency} -->
-                <include>org.apache.logging.log4j:log4j-api:[2.21.1]</include> <!-- {x-include-update;org.apache.logging.log4j:log4j-api;external_dependency} -->
-                <include>org.apache.logging.log4j:log4j-core:[2.21.1]</include> <!-- {x-include-update;org.apache.logging.log4j:log4j-core;external_dependency} -->
-                <include>org.apache.logging.log4j:log4j-slf4j-impl:[2.21.1]</include> <!-- {x-include-update;org.apache.logging.log4j:log4j-slf4j-impl;external_dependency} -->
+                <include>io.micrometer:micrometer-registry-azure-monitor:[1.9.17]</include> <!-- {x-include-update;io.micrometer:micrometer-registry-azure-monitor;external_dependency} -->
+                <include>io.micrometer:micrometer-registry-graphite:[1.9.17]</include> <!-- {x-include-update;io.micrometer:micrometer-registry-graphite;external_dependency} -->
+                <include>org.apache.commons:commons-lang3:[3.12.0]</include> <!-- {x-include-update;org.apache.commons:commons-lang3;external_dependency} -->
+                <include>org.apache.logging.log4j:log4j-api:[2.17.2]</include> <!-- {x-include-update;org.apache.logging.log4j:log4j-api;external_dependency} -->
+                <include>org.apache.logging.log4j:log4j-core:[2.17.2]</include> <!-- {x-include-update;org.apache.logging.log4j:log4j-core;external_dependency} -->
+                <include>org.apache.logging.log4j:log4j-slf4j-impl:[2.17.2]</include> <!-- {x-include-update;org.apache.logging.log4j:log4j-slf4j-impl;external_dependency} -->
               </includes>
             </bannedDependencies>
           </rules>
@@ -228,11 +220,7 @@
           <plugin>
             <groupId>org.apache.maven.plugins</groupId>
             <artifactId>maven-surefire-plugin</artifactId>
-<<<<<<< HEAD
-            <version>3.1.2</version> <!-- {x-version-update;org.apache.maven.plugins:maven-surefire-plugin;external_dependency} -->
-=======
             <version>3.2.5</version> <!-- {x-version-update;org.apache.maven.plugins:maven-surefire-plugin;external_dependency} -->
->>>>>>> 7c8a0185
             <configuration>
             </configuration>
           </plugin>
@@ -250,11 +238,7 @@
           <plugin>
             <groupId>org.apache.maven.plugins</groupId>
             <artifactId>maven-failsafe-plugin</artifactId>
-<<<<<<< HEAD
-            <version>3.1.2</version> <!-- {x-version-update;org.apache.maven.plugins:maven-failsafe-plugin;external_dependency} -->
-=======
-            <version>3.2.5</version> <!-- {x-version-update;org.apache.maven.plugins:maven-failsafe-plugin;external_dependency} -->
->>>>>>> 7c8a0185
+            <version>3.2.5</version> <!-- {x-version-update;org.apache.maven.plugins:maven-failsafe-plugin;external_dependency} -->
             <configuration>
               <suiteXmlFiles>
                 <suiteXmlFile>src/test/resources/fast-testng.xml</suiteXmlFile>
@@ -275,11 +259,7 @@
           <plugin>
             <groupId>org.apache.maven.plugins</groupId>
             <artifactId>maven-failsafe-plugin</artifactId>
-<<<<<<< HEAD
-            <version>3.1.2</version> <!-- {x-version-update;org.apache.maven.plugins:maven-failsafe-plugin;external_dependency} -->
-=======
-            <version>3.2.5</version> <!-- {x-version-update;org.apache.maven.plugins:maven-failsafe-plugin;external_dependency} -->
->>>>>>> 7c8a0185
+            <version>3.2.5</version> <!-- {x-version-update;org.apache.maven.plugins:maven-failsafe-plugin;external_dependency} -->
             <configuration>
               <suiteXmlFiles>
                 <suiteXmlFile>src/test/resources/long-testng.xml</suiteXmlFile>
@@ -300,11 +280,7 @@
           <plugin>
             <groupId>org.apache.maven.plugins</groupId>
             <artifactId>maven-failsafe-plugin</artifactId>
-<<<<<<< HEAD
-            <version>3.1.2</version> <!-- {x-version-update;org.apache.maven.plugins:maven-failsafe-plugin;external_dependency} -->
-=======
-            <version>3.2.5</version> <!-- {x-version-update;org.apache.maven.plugins:maven-failsafe-plugin;external_dependency} -->
->>>>>>> 7c8a0185
+            <version>3.2.5</version> <!-- {x-version-update;org.apache.maven.plugins:maven-failsafe-plugin;external_dependency} -->
             <configuration>
               <suiteXmlFiles>
                 <suiteXmlFile>src/test/resources/direct-testng.xml</suiteXmlFile>
@@ -325,11 +301,7 @@
           <plugin>
             <groupId>org.apache.maven.plugins</groupId>
             <artifactId>maven-failsafe-plugin</artifactId>
-<<<<<<< HEAD
-            <version>3.1.2</version> <!-- {x-version-update;org.apache.maven.plugins:maven-failsafe-plugin;external_dependency} -->
-=======
-            <version>3.2.5</version> <!-- {x-version-update;org.apache.maven.plugins:maven-failsafe-plugin;external_dependency} -->
->>>>>>> 7c8a0185
+            <version>3.2.5</version> <!-- {x-version-update;org.apache.maven.plugins:maven-failsafe-plugin;external_dependency} -->
             <configuration>
               <suiteXmlFiles>
                 <suiteXmlFile>src/test/resources/multi-master-testng.xml</suiteXmlFile>
@@ -351,11 +323,7 @@
           <plugin>
             <groupId>org.apache.maven.plugins</groupId>
             <artifactId>maven-failsafe-plugin</artifactId>
-<<<<<<< HEAD
-            <version>3.1.2</version> <!-- {x-version-update;org.apache.maven.plugins:maven-failsafe-plugin;external_dependency} -->
-=======
-            <version>3.2.5</version> <!-- {x-version-update;org.apache.maven.plugins:maven-failsafe-plugin;external_dependency} -->
->>>>>>> 7c8a0185
+            <version>3.2.5</version> <!-- {x-version-update;org.apache.maven.plugins:maven-failsafe-plugin;external_dependency} -->
             <configuration>
               <suiteXmlFiles>
                 <suiteXmlFile>src/test/resources/examples-testng.xml</suiteXmlFile>
@@ -384,11 +352,7 @@
           <plugin>
             <groupId>org.apache.maven.plugins</groupId>
             <artifactId>maven-failsafe-plugin</artifactId>
-<<<<<<< HEAD
-            <version>3.1.2</version> <!-- {x-version-update;org.apache.maven.plugins:maven-failsafe-plugin;external_dependency} -->
-=======
-            <version>3.2.5</version> <!-- {x-version-update;org.apache.maven.plugins:maven-failsafe-plugin;external_dependency} -->
->>>>>>> 7c8a0185
+            <version>3.2.5</version> <!-- {x-version-update;org.apache.maven.plugins:maven-failsafe-plugin;external_dependency} -->
             <configuration>
               <suiteXmlFiles>
                 <suiteXmlFile>src/test/resources/emulator-testng.xml</suiteXmlFile>
@@ -409,11 +373,7 @@
           <plugin>
             <groupId>org.apache.maven.plugins</groupId>
             <artifactId>maven-failsafe-plugin</artifactId>
-<<<<<<< HEAD
-            <version>3.1.2</version> <!-- {x-version-update;org.apache.maven.plugins:maven-failsafe-plugin;external_dependency} -->
-=======
-            <version>3.2.5</version> <!-- {x-version-update;org.apache.maven.plugins:maven-failsafe-plugin;external_dependency} -->
->>>>>>> 7c8a0185
+            <version>3.2.5</version> <!-- {x-version-update;org.apache.maven.plugins:maven-failsafe-plugin;external_dependency} -->
             <configuration>
               <suiteXmlFiles>
                 <suiteXmlFile>src/test/resources/e2e-testng.xml</suiteXmlFile>
@@ -435,7 +395,7 @@
           <plugin>
             <groupId>org.apache.maven.plugins</groupId>
             <artifactId>maven-assembly-plugin</artifactId>
-            <version>3.6.0</version> <!-- {x-version-update;org.apache.maven.plugins:maven-assembly-plugin;external_dependency} -->
+            <version>3.3.0</version> <!-- {x-version-update;org.apache.maven.plugins:maven-assembly-plugin;external_dependency} -->
             <executions>
               <execution>
                 <id>make-assembly</id>
