--- conflicted
+++ resolved
@@ -50,11 +50,7 @@
     <dependency>
       <groupId>com.azure</groupId>
       <artifactId>azure-cosmos</artifactId>
-<<<<<<< HEAD
-      <version>4.30.0-beta.1</version> <!-- {x-version-update;com.azure:azure-cosmos;current} -->
-=======
       <version>4.31.0-beta.1</version> <!-- {x-version-update;com.azure:azure-cosmos;current} -->
->>>>>>> 8d609db9
     </dependency>
 
     <dependency>
