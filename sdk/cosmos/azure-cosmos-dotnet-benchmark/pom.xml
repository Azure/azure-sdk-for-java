<!--
Copyright (c) Microsoft Corporation. All rights reserved.
Licensed under the MIT License.
-->
<project xmlns="http://maven.apache.org/POM/4.0.0" xmlns:xsi="http://www.w3.org/2001/XMLSchema-instance"
         xsi:schemaLocation="http://maven.apache.org/POM/4.0.0 http://maven.apache.org/xsd/maven-4.0.0.xsd">
  <modelVersion>4.0.0</modelVersion>
  <parent>
    <groupId>com.azure</groupId>
    <artifactId>azure-client-sdk-parent</artifactId>
    <version>1.7.0</version> <!-- {x-version-update;com.azure:azure-client-sdk-parent;current} -->
    <relativePath>../../parents/azure-client-sdk-parent</relativePath>
  </parent>

  <groupId>com.azure</groupId>
  <artifactId>azure-cosmos-dotnet-benchmark</artifactId>
  <version>4.0.1-beta.1</version> <!-- {x-version-update;com.azure:azure-cosmos-dotnet-benchmark;current} -->
  <name>Microsoft Azure SDK for SQL API of Azure Cosmos DB Service - Port of the .Net Benchmarking tool</name>
  <description>This package contains a port of the .Net Benchmarking tool for Microsoft Azure SDK for SQL API of Azure Cosmos DB Service to allow comparisons between the Java and .Net SDKs</description>
  <url>https://github.com/Azure/azure-sdk-for-java</url>

  <distributionManagement>
    <site>
      <id>azure-java-build-docs</id>
      <url>${site.url}/site/${project.artifactId}</url>
    </site>
  </distributionManagement>

  <scm>
    <url>https://github.com/Azure/azure-sdk-for-java</url>
  </scm>

  <!-- CosmosSkip - Needed temporary values to 10% not fail. -->
  <properties>
    <project.build.sourceEncoding>UTF-8</project.build.sourceEncoding>
    <jacoco.min.linecoverage>0.01</jacoco.min.linecoverage>
    <jacoco.min.branchcoverage>0.01</jacoco.min.branchcoverage>
    <checkstyle.skip>true</checkstyle.skip>
    <spotbugs.skip>true</spotbugs.skip>
    <jacoco.skip>true</jacoco.skip>

    <!-- CosmosSkip - This is not a module we want/expect external customers to consume. Skip breaking API checks. -->
    <revapi.skip>true</revapi.skip>

    <!-- TODO: Remove this once all Javadoc warnings and errors are resolved -->
    <doclint>all,-missing</doclint>
  </properties>

  <dependencies>
    <dependency>
      <groupId>com.azure</groupId>
      <artifactId>azure-cosmos</artifactId>
      <version>4.58.0</version> <!-- {x-version-update;com.azure:azure-cosmos;current} -->
    </dependency>

    <dependency>
      <groupId>com.beust</groupId>
      <artifactId>jcommander</artifactId>
      <version>1.78</version> <!-- {x-version-update;com.beust:jcommander;external_dependency} -->
    </dependency>

    <dependency>
      <groupId>org.apache.logging.log4j</groupId>
      <artifactId>log4j-api</artifactId>
      <version>2.21.1</version> <!-- {x-version-update;org.apache.logging.log4j:log4j-api;external_dependency} -->
    </dependency>

    <dependency>
      <groupId>org.apache.logging.log4j</groupId>
      <artifactId>log4j-core</artifactId>
      <version>2.21.1</version> <!-- {x-version-update;org.apache.logging.log4j:log4j-core;external_dependency} -->
    </dependency>

    <dependency>
      <groupId>org.slf4j</groupId>
      <artifactId>slf4j-api</artifactId>
      <version>2.0.12</version> <!-- {x-version-update;org.slf4j:slf4j-api;external_dependency} -->
    </dependency>

    <dependency>
      <groupId>org.apache.logging.log4j</groupId>
      <artifactId>log4j-slf4j-impl</artifactId>
      <version>2.21.1</version> <!-- {x-version-update;org.apache.logging.log4j:log4j-slf4j-impl;external_dependency} -->
    </dependency>
    <dependency>
      <groupId>junit</groupId>
      <artifactId>junit</artifactId>
      <version>4.13.2</version> <!-- {x-version-update;junit:junit;external_dependency} -->
      <scope>test</scope>
    </dependency>
    <dependency>
      <groupId>org.testng</groupId>
      <artifactId>testng</artifactId>
      <version>7.5.1</version> <!-- {x-version-update;org.testng:testng;external_dependency} -->
      <scope>test</scope>
      <exclusions>
        <!-- Excluding these 2 dependencies as they have vulnerabilities and we don't use them -->
        <exclusion>
          <groupId>org.apache.ant</groupId>
          <artifactId>ant</artifactId>
        </exclusion>
        <exclusion>
          <groupId>org.yaml</groupId>
          <artifactId>snakeyaml</artifactId>
        </exclusion>
      </exclusions>
    </dependency>
    <dependency>
      <groupId>org.assertj</groupId>
      <artifactId>assertj-core</artifactId>
      <version>3.24.2</version> <!-- {x-version-update;org.assertj:assertj-core;external_dependency} -->
      <scope>test</scope>
    </dependency>

  </dependencies>

  <build>
    <plugins>
      <plugin>
        <groupId>org.apache.maven.plugins</groupId>
        <artifactId>maven-surefire-plugin</artifactId>
        <version>3.2.5</version> <!-- {x-version-update;org.apache.maven.plugins:maven-surefire-plugin;external_dependency} -->
        <configuration>
          <groups>unit</groups>
          <includes>
            <include>%regex[.*]</include>
          </includes>
          <properties>
            <property>
              <name>surefire.testng.verbose</name>
              <value>2</value>
            </property>
          </properties>
        </configuration>
      </plugin>

      <!-- CosmosSkip - Needed temporary false values to not fail. -->
      <plugin>
        <groupId>org.apache.maven.plugins</groupId>
        <artifactId>maven-checkstyle-plugin</artifactId>
        <version>3.3.1</version> <!-- {x-version-update;org.apache.maven.plugins:maven-checkstyle-plugin;external_dependency} -->
        <configuration>
          <failsOnError>true</failsOnError>
          <failOnViolation>true</failOnViolation>
        </configuration>
      </plugin>

      <!-- CosmosSkip - Needed temporary false values to not fail. -->
      <plugin>
        <groupId>com.github.spotbugs</groupId>
        <artifactId>spotbugs-maven-plugin</artifactId>
        <version>4.8.2.0</version> <!-- {x-version-update;com.github.spotbugs:spotbugs-maven-plugin;external_dependency} -->
        <configuration>
          <failOnError>true</failOnError>
        </configuration>
      </plugin>

      <plugin>
        <groupId>org.codehaus.mojo</groupId>
        <artifactId>exec-maven-plugin</artifactId>
        <version>3.2.0</version> <!-- {x-version-update;org.codehaus.mojo:exec-maven-plugin;external_dependency} -->
        <configuration>
          <mainClass>com.azure.cosmos.dotnet.benchmark.Main</mainClass>
        </configuration>
      </plugin>

      <!--  CosmosSkip - Needed temporary to not fail on warning on compilation -->
      <plugin>
        <groupId>org.apache.maven.plugins</groupId>
        <artifactId>maven-compiler-plugin</artifactId>
        <version>3.13.0</version> <!-- {x-version-update;org.apache.maven.plugins:maven-compiler-plugin;external_dependency} -->
        <configuration>
          <source>1.8</source>
          <target>1.8</target>
          <failOnWarning>true</failOnWarning>
        </configuration>
      </plugin>

      <plugin>
        <groupId>org.apache.maven.plugins</groupId>
        <artifactId>maven-enforcer-plugin</artifactId>
        <version>3.4.1</version> <!-- {x-version-update;org.apache.maven.plugins:maven-enforcer-plugin;external_dependency} -->
        <configuration>
          <rules>
            <bannedDependencies>
              <includes>
                <!-- The benchmarking tool is allowed additional dependencies as it is not a library -->
                <include>com.beust:jcommander:[1.78]</include> <!-- {x-include-update;com.beust:jcommander;external_dependency} -->
                <include>io.dropwizard.metrics:metrics-core:[4.1.0]</include> <!-- {x-include-update;cosmos_io.dropwizard.metrics:metrics-core;external_dependency} -->
                <include>org.slf4j:slf4j-api:[2.0.12]</include> <!-- {x-include-update;org.slf4j:slf4j-api;external_dependency} -->
                <include>io.dropwizard.metrics:metrics-graphite:[4.1.0]</include> <!-- {x-include-update;cosmos_io.dropwizard.metrics:metrics-graphite;external_dependency} -->
                <include>io.dropwizard.metrics:metrics-jvm:[4.1.0]</include> <!-- {x-include-update;cosmos_io.dropwizard.metrics:metrics-jvm;external_dependency} -->
                <include>io.micrometer:micrometer-registry-azure-monitor:[1.12.4]</include> <!-- {x-include-update;io.micrometer:micrometer-registry-azure-monitor;external_dependency} -->
                <include>io.micrometer:micrometer-registry-graphite:[1.12.4]</include> <!-- {x-include-update;io.micrometer:micrometer-registry-graphite;external_dependency} -->
                <include>org.apache.commons:commons-lang3:[3.13.0]</include> <!-- {x-include-update;org.apache.commons:commons-lang3;external_dependency} -->
                <include>org.apache.logging.log4j:log4j-api:[2.21.1]</include> <!-- {x-include-update;org.apache.logging.log4j:log4j-api;external_dependency} -->
                <include>org.apache.logging.log4j:log4j-core:[2.21.1]</include> <!-- {x-include-update;org.apache.logging.log4j:log4j-core;external_dependency} -->
                <include>org.apache.logging.log4j:log4j-slf4j-impl:[2.21.1]</include> <!-- {x-include-update;org.apache.logging.log4j:log4j-slf4j-impl;external_dependency} -->
              </includes>
            </bannedDependencies>
          </rules>
        </configuration>
      </plugin>
    </plugins>
  </build>

  <profiles>
    <profile>
      <!-- unit test -->
      <id>unit</id>
      <properties>
        <env>default</env>
        <test.groups>unit</test.groups>
      </properties>
      <activation>
        <activeByDefault>true</activeByDefault>
      </activation>
      <build>
        <plugins>
          <plugin>
            <groupId>org.apache.maven.plugins</groupId>
            <artifactId>maven-surefire-plugin</artifactId>
            <version>3.2.5</version> <!-- {x-version-update;org.apache.maven.plugins:maven-surefire-plugin;external_dependency} -->
            <configuration>
            </configuration>
          </plugin>
        </plugins>
      </build>
    </profile>
    <profile>
      <!-- integration tests, requires Cosmos DB endpoint -->
      <id>fast</id>
      <properties>
        <test.groups>simple</test.groups>
      </properties>
      <build>
        <plugins>
          <plugin>
            <groupId>org.apache.maven.plugins</groupId>
            <artifactId>maven-failsafe-plugin</artifactId>
            <version>3.2.5</version> <!-- {x-version-update;org.apache.maven.plugins:maven-failsafe-plugin;external_dependency} -->
            <configuration>
              <suiteXmlFiles>
                <suiteXmlFile>src/test/resources/fast-testng.xml</suiteXmlFile>
              </suiteXmlFiles>
            </configuration>
          </plugin>
        </plugins>
      </build>
    </profile>
    <profile>
      <!-- integration tests, requires Cosmos DB endpoint -->
      <id>long</id>
      <properties>
        <test.groups>long</test.groups>
      </properties>
      <build>
        <plugins>
          <plugin>
            <groupId>org.apache.maven.plugins</groupId>
            <artifactId>maven-failsafe-plugin</artifactId>
            <version>3.2.5</version> <!-- {x-version-update;org.apache.maven.plugins:maven-failsafe-plugin;external_dependency} -->
            <configuration>
              <suiteXmlFiles>
                <suiteXmlFile>src/test/resources/long-testng.xml</suiteXmlFile>
              </suiteXmlFiles>
            </configuration>
          </plugin>
        </plugins>
      </build>
    </profile>
    <profile>
      <!-- integration tests, requires Cosmos DB endpoint -->
      <id>direct</id>
      <properties>
        <test.groups>direct</test.groups>
      </properties>
      <build>
        <plugins>
          <plugin>
            <groupId>org.apache.maven.plugins</groupId>
            <artifactId>maven-failsafe-plugin</artifactId>
            <version>3.2.5</version> <!-- {x-version-update;org.apache.maven.plugins:maven-failsafe-plugin;external_dependency} -->
            <configuration>
              <suiteXmlFiles>
                <suiteXmlFile>src/test/resources/direct-testng.xml</suiteXmlFile>
              </suiteXmlFiles>
            </configuration>
          </plugin>
        </plugins>
      </build>
    </profile>
    <profile>
      <!-- integration tests, requires Cosmos DB endpoint with multi master support -->
      <id>multi-master</id>
      <properties>
        <test.groups>multi-master</test.groups>
      </properties>
      <build>
        <plugins>
          <plugin>
            <groupId>org.apache.maven.plugins</groupId>
            <artifactId>maven-failsafe-plugin</artifactId>
            <version>3.2.5</version> <!-- {x-version-update;org.apache.maven.plugins:maven-failsafe-plugin;external_dependency} -->
            <configuration>
              <suiteXmlFiles>
                <suiteXmlFile>src/test/resources/multi-master-testng.xml</suiteXmlFile>
              </suiteXmlFiles>
            </configuration>
          </plugin>
        </plugins>
      </build>
    </profile>
    <profile>
      <!-- integration tests, requires Cosmos DB endpoint -->
      <id>examples</id>
      <properties>
        <!-- reset the test group as examples have no test group -->
        <test.groups>samples,examples</test.groups>
      </properties>
      <build>
        <plugins>
          <plugin>
            <groupId>org.apache.maven.plugins</groupId>
            <artifactId>maven-failsafe-plugin</artifactId>
            <version>3.2.5</version> <!-- {x-version-update;org.apache.maven.plugins:maven-failsafe-plugin;external_dependency} -->
            <configuration>
              <suiteXmlFiles>
                <suiteXmlFile>src/test/resources/examples-testng.xml</suiteXmlFile>
              </suiteXmlFiles>
            </configuration>
            <executions>
              <execution>
                <goals>
                  <goal>integration-test</goal>
                  <goal>verify</goal>
                </goals>
              </execution>
            </executions>
          </plugin>
        </plugins>
      </build>
    </profile>
    <profile>
      <!-- integration tests, requires Cosmos DB Emulator Endpoint -->
      <id>emulator</id>
      <properties>
        <test.groups>emulator</test.groups>
      </properties>
      <build>
        <plugins>
          <plugin>
            <groupId>org.apache.maven.plugins</groupId>
            <artifactId>maven-failsafe-plugin</artifactId>
            <version>3.2.5</version> <!-- {x-version-update;org.apache.maven.plugins:maven-failsafe-plugin;external_dependency} -->
            <configuration>
              <suiteXmlFiles>
                <suiteXmlFile>src/test/resources/emulator-testng.xml</suiteXmlFile>
              </suiteXmlFiles>
            </configuration>
          </plugin>
        </plugins>
      </build>
    </profile>
    <profile>
      <!-- e2e integration tests, requires Cosmos DB endpoint -->
      <id>e2e</id>
      <properties>
        <test.groups>e2e</test.groups>
      </properties>
      <build>
        <plugins>
          <plugin>
            <groupId>org.apache.maven.plugins</groupId>
            <artifactId>maven-failsafe-plugin</artifactId>
            <version>3.2.5</version> <!-- {x-version-update;org.apache.maven.plugins:maven-failsafe-plugin;external_dependency} -->
            <configuration>
              <suiteXmlFiles>
                <suiteXmlFile>src/test/resources/e2e-testng.xml</suiteXmlFile>
              </suiteXmlFiles>
            </configuration>
          </plugin>
        </plugins>
      </build>
    </profile>
    <profile>
      <id>package-assembly</id>
      <activation>
        <property>
          <name>package-with-dependencies</name>
        </property>
      </activation>
      <build>
        <plugins>
          <plugin>
            <groupId>org.apache.maven.plugins</groupId>
            <artifactId>maven-assembly-plugin</artifactId>
<<<<<<< HEAD
            <version>3.6.0</version> <!-- {x-version-update;org.apache.maven.plugins:maven-assembly-plugin;external_dependency} -->
=======
            <version>3.7.1</version> <!-- {x-version-update;org.apache.maven.plugins:maven-assembly-plugin;external_dependency} -->
>>>>>>> 00c4cb9b
            <executions>
              <execution>
                <id>make-assembly</id>
                <phase>package</phase>
                <goals>
                  <goal>single</goal>
                </goals>
                <configuration>
                  <descriptorRefs>
                    <descriptorRef>jar-with-dependencies</descriptorRef>
                  </descriptorRefs>
                  <archive>
                    <manifest>
                      <mainClass>com.azure.cosmos.dotnet.benchmark.Main</mainClass>
                    </manifest>
                  </archive>
                </configuration>
              </execution>
            </executions>
          </plugin>
        </plugins>
      </build>
    </profile>
  </profiles>
</project><|MERGE_RESOLUTION|>--- conflicted
+++ resolved
@@ -62,25 +62,25 @@
     <dependency>
       <groupId>org.apache.logging.log4j</groupId>
       <artifactId>log4j-api</artifactId>
-      <version>2.21.1</version> <!-- {x-version-update;org.apache.logging.log4j:log4j-api;external_dependency} -->
+      <version>2.17.2</version> <!-- {x-version-update;org.apache.logging.log4j:log4j-api;external_dependency} -->
     </dependency>
 
     <dependency>
       <groupId>org.apache.logging.log4j</groupId>
       <artifactId>log4j-core</artifactId>
-      <version>2.21.1</version> <!-- {x-version-update;org.apache.logging.log4j:log4j-core;external_dependency} -->
+      <version>2.17.2</version> <!-- {x-version-update;org.apache.logging.log4j:log4j-core;external_dependency} -->
     </dependency>
 
     <dependency>
       <groupId>org.slf4j</groupId>
       <artifactId>slf4j-api</artifactId>
-      <version>2.0.12</version> <!-- {x-version-update;org.slf4j:slf4j-api;external_dependency} -->
+      <version>1.7.36</version> <!-- {x-version-update;org.slf4j:slf4j-api;external_dependency} -->
     </dependency>
 
     <dependency>
       <groupId>org.apache.logging.log4j</groupId>
       <artifactId>log4j-slf4j-impl</artifactId>
-      <version>2.21.1</version> <!-- {x-version-update;org.apache.logging.log4j:log4j-slf4j-impl;external_dependency} -->
+      <version>2.17.2</version> <!-- {x-version-update;org.apache.logging.log4j:log4j-slf4j-impl;external_dependency} -->
     </dependency>
     <dependency>
       <groupId>junit</groupId>
@@ -108,7 +108,7 @@
     <dependency>
       <groupId>org.assertj</groupId>
       <artifactId>assertj-core</artifactId>
-      <version>3.24.2</version> <!-- {x-version-update;org.assertj:assertj-core;external_dependency} -->
+      <version>3.22.0</version> <!-- {x-version-update;org.assertj:assertj-core;external_dependency} -->
       <scope>test</scope>
     </dependency>
 
@@ -187,15 +187,15 @@
                 <!-- The benchmarking tool is allowed additional dependencies as it is not a library -->
                 <include>com.beust:jcommander:[1.78]</include> <!-- {x-include-update;com.beust:jcommander;external_dependency} -->
                 <include>io.dropwizard.metrics:metrics-core:[4.1.0]</include> <!-- {x-include-update;cosmos_io.dropwizard.metrics:metrics-core;external_dependency} -->
-                <include>org.slf4j:slf4j-api:[2.0.12]</include> <!-- {x-include-update;org.slf4j:slf4j-api;external_dependency} -->
+                <include>org.slf4j:slf4j-api:[1.7.36]</include> <!-- {x-include-update;org.slf4j:slf4j-api;external_dependency} -->
                 <include>io.dropwizard.metrics:metrics-graphite:[4.1.0]</include> <!-- {x-include-update;cosmos_io.dropwizard.metrics:metrics-graphite;external_dependency} -->
                 <include>io.dropwizard.metrics:metrics-jvm:[4.1.0]</include> <!-- {x-include-update;cosmos_io.dropwizard.metrics:metrics-jvm;external_dependency} -->
-                <include>io.micrometer:micrometer-registry-azure-monitor:[1.12.4]</include> <!-- {x-include-update;io.micrometer:micrometer-registry-azure-monitor;external_dependency} -->
-                <include>io.micrometer:micrometer-registry-graphite:[1.12.4]</include> <!-- {x-include-update;io.micrometer:micrometer-registry-graphite;external_dependency} -->
-                <include>org.apache.commons:commons-lang3:[3.13.0]</include> <!-- {x-include-update;org.apache.commons:commons-lang3;external_dependency} -->
-                <include>org.apache.logging.log4j:log4j-api:[2.21.1]</include> <!-- {x-include-update;org.apache.logging.log4j:log4j-api;external_dependency} -->
-                <include>org.apache.logging.log4j:log4j-core:[2.21.1]</include> <!-- {x-include-update;org.apache.logging.log4j:log4j-core;external_dependency} -->
-                <include>org.apache.logging.log4j:log4j-slf4j-impl:[2.21.1]</include> <!-- {x-include-update;org.apache.logging.log4j:log4j-slf4j-impl;external_dependency} -->
+                <include>io.micrometer:micrometer-registry-azure-monitor:[1.9.17]</include> <!-- {x-include-update;io.micrometer:micrometer-registry-azure-monitor;external_dependency} -->
+                <include>io.micrometer:micrometer-registry-graphite:[1.9.17]</include> <!-- {x-include-update;io.micrometer:micrometer-registry-graphite;external_dependency} -->
+                <include>org.apache.commons:commons-lang3:[3.12.0]</include> <!-- {x-include-update;org.apache.commons:commons-lang3;external_dependency} -->
+                <include>org.apache.logging.log4j:log4j-api:[2.17.2]</include> <!-- {x-include-update;org.apache.logging.log4j:log4j-api;external_dependency} -->
+                <include>org.apache.logging.log4j:log4j-core:[2.17.2]</include> <!-- {x-include-update;org.apache.logging.log4j:log4j-core;external_dependency} -->
+                <include>org.apache.logging.log4j:log4j-slf4j-impl:[2.17.2]</include> <!-- {x-include-update;org.apache.logging.log4j:log4j-slf4j-impl;external_dependency} -->
               </includes>
             </bannedDependencies>
           </rules>
@@ -395,11 +395,7 @@
           <plugin>
             <groupId>org.apache.maven.plugins</groupId>
             <artifactId>maven-assembly-plugin</artifactId>
-<<<<<<< HEAD
-            <version>3.6.0</version> <!-- {x-version-update;org.apache.maven.plugins:maven-assembly-plugin;external_dependency} -->
-=======
             <version>3.7.1</version> <!-- {x-version-update;org.apache.maven.plugins:maven-assembly-plugin;external_dependency} -->
->>>>>>> 00c4cb9b
             <executions>
               <execution>
                 <id>make-assembly</id>
