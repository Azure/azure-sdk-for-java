// Copyright (c) Microsoft Corporation. All rights reserved.
// Licensed under the MIT License.

package com.azure.spring.data.cosmos;

import com.azure.cosmos.CosmosAsyncClient;
import com.azure.cosmos.CosmosClientBuilder;
import com.azure.spring.data.cosmos.common.PropertyLoader;
import java.lang.reflect.Field;
import org.slf4j.Logger;
import org.slf4j.LoggerFactory;
import org.springframework.util.Assert;

/**
 * Factory class for CosmosDb to create client
 */
public class CosmosFactory {

    private static final Logger LOGGER = LoggerFactory.getLogger(CosmosFactory.class);

    private final CosmosAsyncClient cosmosAsyncClient;

<<<<<<< HEAD
=======
    /**
     * Database Name to be used for operations.
     */
>>>>>>> 757dfd44
    protected String databaseName;

    private static final String USER_AGENT_SUFFIX =
        Constants.USER_AGENT_SUFFIX + PropertyLoader.getProjectVersion();

    private static String getUserAgentSuffix() {
        return USER_AGENT_SUFFIX;
    }

    /**
     * Validate config and initialization
     *
     * @param cosmosAsyncClient cosmosAsyncClient
     * @param databaseName databaseName
     */
    public CosmosFactory(CosmosAsyncClient cosmosAsyncClient, String databaseName) {
        Assert.notNull(cosmosAsyncClient, "cosmosAsyncClient must not be null!");
        Assert.notNull(databaseName, "databaseName must not be null!");

        this.cosmosAsyncClient = cosmosAsyncClient;
        this.databaseName = databaseName;
    }

    /**
     * To create a CosmosAsyncClient
     *
     * @return CosmosAsyncClient
     */
    public CosmosAsyncClient getCosmosAsyncClient() {
        return this.cosmosAsyncClient;
    }

    /**
     * Get Cosmos Database Name
     * @return Cosmos Database Name
     */
    public String getDatabaseName() {
        return this.databaseName;
    }

    /**
     * Create Cosmos Async Client
     *
     * @param cosmosClientBuilder CosmosClientBuilder
     * @return CosmosAsyncClient
     */
    public static CosmosAsyncClient createCosmosAsyncClient(CosmosClientBuilder cosmosClientBuilder) {
        return updateCosmosClientBuilderWithUASuffix(cosmosClientBuilder).buildAsyncClient();
    }

    private static CosmosClientBuilder updateCosmosClientBuilderWithUASuffix(CosmosClientBuilder cosmosClientBuilder) {
        cosmosClientBuilder.contentResponseOnWriteEnabled(true);
        final String userAgentSuffixValue = getUserAgentSuffixValue(cosmosClientBuilder);
        String userAgentSuffix = getUserAgentSuffix();
        if (!userAgentSuffixValue.contains(userAgentSuffix)) {
            userAgentSuffix += userAgentSuffixValue;
        }

        return cosmosClientBuilder.userAgentSuffix(userAgentSuffix);
    }

    private static String getUserAgentSuffixValue(CosmosClientBuilder cosmosClientBuilder) {
        try {
            final Field userAgentSuffixField = cosmosClientBuilder.getClass().getDeclaredField("userAgentSuffix");
            userAgentSuffixField.setAccessible(true);
            return (String) userAgentSuffixField.get(cosmosClientBuilder);
        } catch (IllegalAccessException | NoSuchFieldException e) {
            LOGGER.error("Error occurred while getting userAgentSuffix from CosmosClientBuilder",
                e);
        }
        return "";
    }
}<|MERGE_RESOLUTION|>--- conflicted
+++ resolved
@@ -20,12 +20,9 @@
 
     private final CosmosAsyncClient cosmosAsyncClient;
 
-<<<<<<< HEAD
-=======
     /**
      * Database Name to be used for operations.
      */
->>>>>>> 757dfd44
     protected String databaseName;
 
     private static final String USER_AGENT_SUFFIX =
