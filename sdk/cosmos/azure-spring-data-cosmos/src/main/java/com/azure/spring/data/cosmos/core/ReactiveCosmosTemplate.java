// Copyright (c) Microsoft Corporation. All rights reserved.
// Licensed under the MIT License.

package com.azure.spring.data.cosmos.core;

import com.azure.cosmos.CosmosAsyncClient;
import com.azure.cosmos.CosmosAsyncDatabase;
import com.azure.cosmos.models.CosmosContainerProperties;
import com.azure.cosmos.models.CosmosContainerResponse;
import com.azure.cosmos.models.CosmosDatabaseResponse;
import com.azure.cosmos.models.CosmosItemRequestOptions;
import com.azure.cosmos.models.CosmosPatchItemRequestOptions;
import com.azure.cosmos.models.CosmosPatchOperations;
import com.azure.cosmos.models.CosmosQueryRequestOptions;
import com.azure.cosmos.models.FeedResponse;
import com.azure.cosmos.models.PartitionKey;
import com.azure.cosmos.models.SqlParameter;
import com.azure.cosmos.models.SqlQuerySpec;
import com.azure.cosmos.models.ThroughputProperties;
import com.azure.cosmos.models.UniqueKeyPolicy;
import com.azure.spring.data.cosmos.Constants;
import com.azure.spring.data.cosmos.CosmosFactory;
import com.azure.spring.data.cosmos.common.CosmosUtils;
import com.azure.spring.data.cosmos.config.CosmosConfig;
import com.azure.spring.data.cosmos.config.DatabaseThroughputConfig;
import com.azure.spring.data.cosmos.core.convert.MappingCosmosConverter;
import com.azure.spring.data.cosmos.core.generator.CountQueryGenerator;
import com.azure.spring.data.cosmos.core.generator.FindQuerySpecGenerator;
import com.azure.spring.data.cosmos.core.generator.NativeQueryGenerator;
import com.azure.spring.data.cosmos.core.mapping.event.AfterLoadEvent;
import com.azure.spring.data.cosmos.core.mapping.event.CosmosMappingEvent;
import com.azure.spring.data.cosmos.core.query.CosmosQuery;
import com.azure.spring.data.cosmos.core.query.Criteria;
import com.azure.spring.data.cosmos.core.query.CriteriaType;
import com.azure.spring.data.cosmos.exception.CosmosExceptionUtils;
import com.azure.spring.data.cosmos.repository.support.CosmosEntityInformation;
import com.fasterxml.jackson.databind.JsonNode;
import org.slf4j.Logger;
import org.slf4j.LoggerFactory;
import org.springframework.beans.BeansException;
import org.springframework.context.ApplicationContext;
import org.springframework.context.ApplicationContextAware;
import org.springframework.data.auditing.IsNewAwareAuditingHandler;
import org.springframework.data.domain.Sort;
import org.springframework.lang.NonNull;
import org.springframework.util.Assert;
import org.springframework.util.ReflectionUtils;
import reactor.core.publisher.Flux;
import reactor.core.publisher.Mono;
import reactor.core.scheduler.Schedulers;

import java.util.Optional;
import java.util.UUID;

/**
 * Template class of reactive cosmos
 */
@SuppressWarnings("unchecked")
public class ReactiveCosmosTemplate implements ReactiveCosmosOperations, ApplicationContextAware {

    private static final Logger LOGGER = LoggerFactory.getLogger(ReactiveCosmosTemplate.class);

    private final CosmosFactory cosmosFactory;
    private final MappingCosmosConverter mappingCosmosConverter;
    private final ResponseDiagnosticsProcessor responseDiagnosticsProcessor;
    private final boolean queryMetricsEnabled;
    private final int maxDegreeOfParallelism;
    private final int maxBufferedItemCount;
    private final int responseContinuationTokenLimitInKb;
    private final IsNewAwareAuditingHandler cosmosAuditingHandler;
    private final DatabaseThroughputConfig databaseThroughputConfig;

    private ApplicationContext applicationContext;

    /**
     * Initialization
     *
     * @param client must not be {@literal null}
     * @param databaseName must not be {@literal null}
     * @param cosmosConfig must not be {@literal null}
     * @param mappingCosmosConverter must not be {@literal null}
     * @param cosmosAuditingHandler can be {@literal null}
     */
    public ReactiveCosmosTemplate(CosmosAsyncClient client, String databaseName,
                                  CosmosConfig cosmosConfig, MappingCosmosConverter mappingCosmosConverter,
                                  IsNewAwareAuditingHandler cosmosAuditingHandler) {
        this(new CosmosFactory(client, databaseName), cosmosConfig, mappingCosmosConverter, cosmosAuditingHandler);
    }

    /**
     * Initialization
     *
     * @param client must not be {@literal null}
     * @param databaseName must not be {@literal null}
     * @param cosmosConfig must not be {@literal null}
     * @param mappingCosmosConverter must not be {@literal null}
     */
    public ReactiveCosmosTemplate(CosmosAsyncClient client, String databaseName,
                                  CosmosConfig cosmosConfig, MappingCosmosConverter mappingCosmosConverter) {
        this(new CosmosFactory(client, databaseName), cosmosConfig, mappingCosmosConverter, null);
    }

    /**
     * Constructor
     *
     * @param cosmosFactory the cosmos db factory
     * @param cosmosConfig the cosmos config
     * @param mappingCosmosConverter the mappingCosmosConverter
     * @param cosmosAuditingHandler the auditing handler
     */
    public ReactiveCosmosTemplate(CosmosFactory cosmosFactory,
                                  CosmosConfig cosmosConfig,
                                  MappingCosmosConverter mappingCosmosConverter,
                                  IsNewAwareAuditingHandler cosmosAuditingHandler) {
        Assert.notNull(cosmosFactory, "CosmosFactory must not be null!");
        Assert.notNull(cosmosConfig, "CosmosConfig must not be null!");
        Assert.notNull(mappingCosmosConverter, "MappingCosmosConverter must not be null!");

        this.mappingCosmosConverter = mappingCosmosConverter;
        this.cosmosFactory = cosmosFactory;
        this.responseDiagnosticsProcessor = cosmosConfig.getResponseDiagnosticsProcessor();
        this.queryMetricsEnabled = cosmosConfig.isQueryMetricsEnabled();
        this.maxDegreeOfParallelism = cosmosConfig.getMaxDegreeOfParallelism();
        this.maxBufferedItemCount = cosmosConfig.getMaxBufferedItemCount();
        this.responseContinuationTokenLimitInKb = cosmosConfig.getResponseContinuationTokenLimitInKb();
        this.cosmosAuditingHandler = cosmosAuditingHandler;
        this.databaseThroughputConfig = cosmosConfig.getDatabaseThroughputConfig();
    }

    /**
     * Initialization
     *
     * @param cosmosFactory must not be {@literal null}
     * @param cosmosConfig must not be {@literal null}
     * @param mappingCosmosConverter must not be {@literal null}
     */
    public ReactiveCosmosTemplate(CosmosFactory cosmosFactory,
                                  CosmosConfig cosmosConfig,
                                  MappingCosmosConverter mappingCosmosConverter) {
        this(cosmosFactory, cosmosConfig, mappingCosmosConverter, null);
    }

    private String getDatabaseName() {
        return this.cosmosFactory.getDatabaseName();
    }

    private CosmosAsyncClient getCosmosAsyncClient() {
        return this.cosmosFactory.getCosmosAsyncClient();
    }

    /**
     * @param applicationContext the application context
     * @throws BeansException the bean exception
     */
    public void setApplicationContext(@NonNull ApplicationContext applicationContext) throws BeansException {
        this.applicationContext = applicationContext;
    }

    /**
     * Creates a container if it doesn't already exist
     *
     * @param information the CosmosEntityInformation
     * @return Mono containing CosmosContainerResponse
     */
    @Override
    public Mono<CosmosContainerResponse> createContainerIfNotExists(CosmosEntityInformation<?, ?> information) {

        return createDatabaseIfNotExists()
            .publishOn(Schedulers.parallel())
            .onErrorResume(throwable ->
                CosmosExceptionUtils.exceptionHandler("Failed to create database", throwable,
                    this.responseDiagnosticsProcessor))
            .flatMap(cosmosDatabaseResponse -> {
                CosmosUtils.fillAndProcessResponseDiagnostics(this.responseDiagnosticsProcessor,
                    cosmosDatabaseResponse.getDiagnostics(), null);
                final CosmosContainerProperties cosmosContainerProperties =
                    new CosmosContainerProperties(information.getContainerName(), information.getPartitionKeyPath());
                cosmosContainerProperties.setDefaultTimeToLiveInSeconds(information.getTimeToLive());
                cosmosContainerProperties.setIndexingPolicy(information.getIndexingPolicy());
                final UniqueKeyPolicy uniqueKeyPolicy = information.getUniqueKeyPolicy();
                if (uniqueKeyPolicy != null) {
                    cosmosContainerProperties.setUniqueKeyPolicy(uniqueKeyPolicy);
                }

                CosmosAsyncDatabase database =
                    this.getCosmosAsyncClient().getDatabase(cosmosDatabaseResponse.getProperties().getId());
                Mono<CosmosContainerResponse> cosmosContainerResponseMono;

                if (information.getRequestUnit() == null) {
                    cosmosContainerResponseMono =
                        database.createContainerIfNotExists(cosmosContainerProperties);
                } else {
                    ThroughputProperties throughputProperties = information.isAutoScale()
                        ? ThroughputProperties.createAutoscaledThroughput(information.getRequestUnit())
                        : ThroughputProperties.createManualThroughput(information.getRequestUnit());
                    cosmosContainerResponseMono =
                        database.createContainerIfNotExists(cosmosContainerProperties,
                            throughputProperties);
                }

                return cosmosContainerResponseMono
                    .map(cosmosContainerResponse -> {
                        CosmosUtils.fillAndProcessResponseDiagnostics(this.responseDiagnosticsProcessor,
                            cosmosContainerResponse.getDiagnostics(), null);
                        return cosmosContainerResponse;
                    })
                    .onErrorResume(throwable ->
                        CosmosExceptionUtils.exceptionHandler("Failed to create container",
                            throwable, this.responseDiagnosticsProcessor));
            });

    }

    private Mono<CosmosDatabaseResponse> createDatabaseIfNotExists() {
        if (databaseThroughputConfig == null) {
            return this.getCosmosAsyncClient()
                .createDatabaseIfNotExists(this.getDatabaseName());
        } else {
            ThroughputProperties throughputProperties = databaseThroughputConfig.isAutoScale()
                ? ThroughputProperties.createAutoscaledThroughput(databaseThroughputConfig.getRequestUnits())
                : ThroughputProperties.createManualThroughput(databaseThroughputConfig.getRequestUnits());
            return this.getCosmosAsyncClient()
                .createDatabaseIfNotExists(this.getDatabaseName(), throughputProperties);
        }
    }

    @Override
    public Mono<CosmosContainerProperties> getContainerProperties(String containerName) {
        return this.getCosmosAsyncClient().getDatabase(this.getDatabaseName())
            .getContainer(containerName)
            .read()
            .map(CosmosContainerResponse::getProperties);
    }

    @Override
    public Mono<CosmosContainerProperties> replaceContainerProperties(String containerName,
<<<<<<< HEAD
                                                                      CosmosContainerProperties properties) {
=======
                                                                CosmosContainerProperties properties) {
>>>>>>> 757dfd44
        return this.getCosmosAsyncClient().getDatabase(this.getDatabaseName())
            .getContainer(containerName)
            .replace(properties)
            .map(CosmosContainerResponse::getProperties);
    }

    /**
     *
     * Find all items in a given container
     *
     * @param containerName the containerName
     * @param domainType the domainType
     * @return Flux with all the found items or error
     */
    @Override
    public <T> Flux<T> findAll(String containerName, Class<T> domainType) {
        final CosmosQuery query = new CosmosQuery(Criteria.getInstance(CriteriaType.ALL));

        return find(query, domainType, containerName);
    }

    /**
     * Find all items in a given container
     *
     * @param domainType the domainType
     * @return Flux with all the found items or error
     */
    @Override
    public <T> Flux<T> findAll(Class<T> domainType) {
        return findAll(domainType.getSimpleName(), domainType);
    }

    @Override
    public <T> Flux<T> findAll(PartitionKey partitionKey, Class<T> domainType) {
        Assert.notNull(partitionKey, "partitionKey should not be null");
        Assert.notNull(domainType, "domainType should not be null");

        final String containerName = getContainerName(domainType);

        final CosmosQueryRequestOptions cosmosQueryRequestOptions = new CosmosQueryRequestOptions();
        cosmosQueryRequestOptions.setPartitionKey(partitionKey);
        cosmosQueryRequestOptions.setQueryMetricsEnabled(this.queryMetricsEnabled);
        cosmosQueryRequestOptions.setMaxDegreeOfParallelism(this.maxDegreeOfParallelism);
        cosmosQueryRequestOptions.setMaxBufferedItemCount(this.maxBufferedItemCount);
        cosmosQueryRequestOptions.setResponseContinuationTokenLimitInKb(this.responseContinuationTokenLimitInKb);

        return this.getCosmosAsyncClient()
            .getDatabase(this.getDatabaseName())
            .getContainer(containerName)
            .queryItems("SELECT * FROM r", cosmosQueryRequestOptions, JsonNode.class)
            .byPage()
            .publishOn(Schedulers.parallel())
            .flatMap(cosmosItemFeedResponse -> {
                CosmosUtils.fillAndProcessResponseDiagnostics(this.responseDiagnosticsProcessor,
                    cosmosItemFeedResponse.getCosmosDiagnostics(), cosmosItemFeedResponse);
                return Flux.fromIterable(cosmosItemFeedResponse.getResults());
            })
            .map(cosmosItemProperties -> emitOnLoadEventAndConvertToDomainObject(domainType, cosmosItemProperties))
            .onErrorResume(throwable ->
                CosmosExceptionUtils.exceptionHandler("Failed to find items", throwable,
                    this.responseDiagnosticsProcessor));
    }

    /**
     * Find by id
     *
     * @param id the id
     * @param domainType the domainType
     * @return Mono with the item or error
     */
    @Override
    public <T> Mono<T> findById(Object id, Class<T> domainType) {
        Assert.notNull(domainType, "domainType should not be null");
        return findById(getContainerName(domainType), id, domainType);
    }

    /**
     * Find by id
     *
     * @param containerName the container name
     * @param id the id
     * @param domainType the entity class
     * @return Mono with the item or error
     */
    @Override
    public <T> Mono<T> findById(String containerName, Object id, Class<T> domainType) {
        Assert.hasText(containerName, "containerName should not be null, empty or only whitespaces");
        Assert.notNull(domainType, "domainType should not be null");

        final String query = "select * from root where root.id = @ROOT_ID";
        final SqlParameter param = new SqlParameter("@ROOT_ID", CosmosUtils.getStringIDValue(id));
        final SqlQuerySpec sqlQuerySpec = new SqlQuerySpec(query, param);
        final CosmosQueryRequestOptions options = new CosmosQueryRequestOptions();
        options.setQueryMetricsEnabled(this.queryMetricsEnabled);
        options.setMaxDegreeOfParallelism(this.maxDegreeOfParallelism);
        options.setMaxBufferedItemCount(this.maxBufferedItemCount);
        options.setResponseContinuationTokenLimitInKb(this.responseContinuationTokenLimitInKb);

        return this.getCosmosAsyncClient().getDatabase(this.getDatabaseName())
<<<<<<< HEAD
            .getContainer(containerName)
            .queryItems(sqlQuerySpec, options, JsonNode.class)
            .byPage()
            .publishOn(Schedulers.parallel())
            .flatMap(cosmosItemFeedResponse -> {
                CosmosUtils.fillAndProcessResponseDiagnostics(this.responseDiagnosticsProcessor,
                    cosmosItemFeedResponse.getCosmosDiagnostics(),
                    cosmosItemFeedResponse);
                return Mono.justOrEmpty(cosmosItemFeedResponse
                    .getResults()
                    .stream()
                    .map(cosmosItem -> emitOnLoadEventAndConvertToDomainObject(domainType, cosmosItem))
                    .findFirst());
            })
            .onErrorResume(throwable ->
                CosmosExceptionUtils.findAPIExceptionHandler("Failed to find item", throwable,
                    this.responseDiagnosticsProcessor))
            .next();
=======
                                .getContainer(containerName)
                                .queryItems(sqlQuerySpec, options, JsonNode.class)
                                .byPage()
                                .publishOn(Schedulers.parallel())
                                .flatMap(cosmosItemFeedResponse -> {
                                    CosmosUtils.fillAndProcessResponseDiagnostics(this.responseDiagnosticsProcessor,
                                        cosmosItemFeedResponse.getCosmosDiagnostics(),
                                        cosmosItemFeedResponse);
                                    return Mono.justOrEmpty(cosmosItemFeedResponse
                                        .getResults()
                                        .stream()
                                        .map(cosmosItem -> emitOnLoadEventAndConvertToDomainObject(domainType, cosmosItem))
                                        .findFirst());
                                })
                                .onErrorResume(throwable ->
                                    CosmosExceptionUtils.findAPIExceptionHandler("Failed to find item", throwable,
                                        this.responseDiagnosticsProcessor))
                                .next();
>>>>>>> 757dfd44
    }

    /**
     * Find by id
     *
     * @param id the id
     * @param domainType the entity class
     * @param partitionKey partition Key
     * @return Mono with the item or error
     */
    @Override
    public <T> Mono<T> findById(Object id, Class<T> domainType, PartitionKey partitionKey) {
        Assert.notNull(domainType, "domainType should not be null");
        String idToFind = CosmosUtils.getStringIDValue(id);

        final String containerName = getContainerName(domainType);
        return this.getCosmosAsyncClient().getDatabase(this.getDatabaseName())
<<<<<<< HEAD
            .getContainer(containerName)
            .readItem(idToFind, partitionKey, JsonNode.class)
            .publishOn(Schedulers.parallel())
            .flatMap(cosmosItemResponse -> {
                CosmosUtils.fillAndProcessResponseDiagnostics(this.responseDiagnosticsProcessor,
                    cosmosItemResponse.getDiagnostics(), null);
                return Mono.justOrEmpty(emitOnLoadEventAndConvertToDomainObject(domainType,
                    cosmosItemResponse.getItem()));
            })
            .onErrorResume(throwable ->
                CosmosExceptionUtils.findAPIExceptionHandler("Failed to find item", throwable,
                    this.responseDiagnosticsProcessor));
=======
                                .getContainer(containerName)
                                .readItem(idToFind, partitionKey, JsonNode.class)
                                .publishOn(Schedulers.parallel())
                                .flatMap(cosmosItemResponse -> {
                                    CosmosUtils.fillAndProcessResponseDiagnostics(this.responseDiagnosticsProcessor,
                                        cosmosItemResponse.getDiagnostics(), null);
                                    return Mono.justOrEmpty(emitOnLoadEventAndConvertToDomainObject(domainType,
                                        cosmosItemResponse.getItem()));
                                })
                                .onErrorResume(throwable ->
                                    CosmosExceptionUtils.findAPIExceptionHandler("Failed to find item", throwable,
                                        this.responseDiagnosticsProcessor));
>>>>>>> 757dfd44
    }

    /**
     * Insert
     *
     * @param <T> type of inserted objectToSave
     * @param objectToSave the object to save
     * @param partitionKey the partition key
     * @return Mono with the item or error
     */
    public <T> Mono<T> insert(T objectToSave, PartitionKey partitionKey) {
        return insert(getContainerName(objectToSave.getClass()), objectToSave, partitionKey);
    }

    /**
     * Insert
     *
     * @param objectToSave the object to save
     * @param <T> type of inserted objectToSave
     * @return Mono with the item or error
     */
    public <T> Mono<T> insert(T objectToSave) {
        return insert(getContainerName(objectToSave.getClass()), objectToSave, null);
    }

    /**
     * Insert
     *
     * @param <T> type of inserted objectToSave
     * @param containerName the container name
     * @param objectToSave the object to save
     * @param partitionKey the partition key
     * @return Mono with the item or error
     */
    public <T> Mono<T> insert(String containerName, T objectToSave,
                              PartitionKey partitionKey) {
        Assert.hasText(containerName, "containerName should not be null, empty or only whitespaces");
        Assert.notNull(objectToSave, "objectToSave should not be null");

        final Class<T> domainType = (Class<T>) objectToSave.getClass();
        markAuditedIfConfigured(objectToSave);
        generateIdIfNullAndAutoGenerationEnabled(objectToSave, domainType);
        final JsonNode originalItem = mappingCosmosConverter.writeJsonNode(objectToSave);
        final CosmosItemRequestOptions options = new CosmosItemRequestOptions();
        //  if the partition key is null, SDK will get the partitionKey from the object
        return this.getCosmosAsyncClient()
            .getDatabase(this.getDatabaseName())
            .getContainer(containerName)
            .createItem(originalItem, partitionKey, options)
            .publishOn(Schedulers.parallel())
            .onErrorResume(throwable ->
                CosmosExceptionUtils.exceptionHandler("Failed to insert item", throwable,
                    this.responseDiagnosticsProcessor))
            .flatMap(cosmosItemResponse -> {
                CosmosUtils.fillAndProcessResponseDiagnostics(this.responseDiagnosticsProcessor,
                    cosmosItemResponse.getDiagnostics(), null);
                return Mono.just(toDomainObject(domainType, cosmosItemResponse.getItem()));
            });
    }

    /**
     * Insert
     *
     * @param <T> type of inserted objectToSave
     * @param containerName the container name
     * @param objectToSave the object to save
     * @return Mono with the item or error
     */
    @Override
    public <T> Mono<T> insert(String containerName, T objectToSave) {
        return insert(containerName, objectToSave, null);
    }

    /**
     * applies partial update (patch) to an item with CosmosPatchItemRequestOptions
     *
     * @param entityToPatch must not be {@literal null}, must contain {@link org.springframework.data.annotation.Id}
     * and {@link com.azure.spring.data.cosmos.core.mapping.PartitionKey} field
     * @param patchOperations must not be {@literal null}
     * @param options optional CosmosPatchItemRequestOptions, e.g. options.setFilterPredicate("FROM products p WHERE p.used = false");
     * @param <T> type class of domain type
     * @return Mono with the patched item
     */
    public <T> Mono<T> patch(T entityToPatch, CosmosPatchOperations patchOperations, CosmosPatchItemRequestOptions options) {
        Assert.notNull(patchOperations, "expected non-null cosmosPatchOperations");

        final String containerName = getContainerName(entityToPatch.getClass());
        LOGGER.debug("execute patchItem in database {} container {}", this.getDatabaseName(), containerName);

        @SuppressWarnings("unchecked") final Class<T> domainType = (Class<T>) entityToPatch.getClass();

        if (options == null) {
            options = new CosmosPatchItemRequestOptions();
        }

        CosmosEntityInformation<T, String> objectToPatchInfo = new CosmosEntityInformation<>(domainType);
        //  extract id and partitionKey from the objectToPatchInfo
        String id = objectToPatchInfo.getId(entityToPatch);
        Assert.notNull(id, "expected non-null itemId");
        PartitionKey partitionKey = new PartitionKey(objectToPatchInfo.getPartitionKeyFieldValue(entityToPatch));
        Assert.notNull(partitionKey, "expected non-null partitionKey for patchItem");
        return this.getCosmosAsyncClient()
            .getDatabase(this.getDatabaseName())
            .getContainer(containerName)
            .patchItem(id, partitionKey, patchOperations, options, JsonNode.class)
            .publishOn(Schedulers.parallel())
            .onErrorResume(throwable ->
                CosmosExceptionUtils.exceptionHandler("Failed to patch item", throwable,
                    this.responseDiagnosticsProcessor))
            .flatMap(cosmosItemResponse -> {
                CosmosUtils.fillAndProcessResponseDiagnostics(this.responseDiagnosticsProcessor,
                    cosmosItemResponse.getDiagnostics(), null);
                return Mono.just(toDomainObject(domainType, cosmosItemResponse.getItem()));
            });

    }

    @SuppressWarnings("unchecked")
    private <T> void generateIdIfNullAndAutoGenerationEnabled(T originalItem, Class<?> type) {
        CosmosEntityInformation<?, ?> entityInfo = CosmosEntityInformation.getInstance(type);
        if (entityInfo.shouldGenerateId() && ReflectionUtils.getField(entityInfo.getIdField(), originalItem) == null) {
            ReflectionUtils.setField(entityInfo.getIdField(), originalItem, UUID.randomUUID().toString());
        }
    }

    /**
     * Upsert
     *
     * @param object the object to upsert
     * @return Mono with the item or error
     */
    @Override
    public <T> Mono<T> upsert(T object) {
        return upsert(getContainerName(object.getClass()), object);
    }

    /**
     * Upsert
     *
     * @param containerName the container name
     * @param object the object to save
     * @return Mono with the item or error
     */
    @Override
    public <T> Mono<T> upsert(String containerName, T object) {
        final Class<T> domainType = (Class<T>) object.getClass();
        markAuditedIfConfigured(object);
        final JsonNode originalItem = mappingCosmosConverter.writeJsonNode(object);
        final CosmosItemRequestOptions options = new CosmosItemRequestOptions();

        applyVersioning(object.getClass(), originalItem, options);

        return this.getCosmosAsyncClient().getDatabase(this.getDatabaseName())
<<<<<<< HEAD
            .getContainer(containerName)
            .upsertItem(originalItem, options)
            .publishOn(Schedulers.parallel())
            .flatMap(cosmosItemResponse -> {
                CosmosUtils.fillAndProcessResponseDiagnostics(this.responseDiagnosticsProcessor,
                    cosmosItemResponse.getDiagnostics(), null);
                return Mono.just(toDomainObject(domainType,
                    cosmosItemResponse.getItem()));
            })
            .onErrorResume(throwable ->
                CosmosExceptionUtils.exceptionHandler("Failed to upsert item", throwable,
                    this.responseDiagnosticsProcessor));
=======
                                .getContainer(containerName)
                                .upsertItem(originalItem, options)
                                .publishOn(Schedulers.parallel())
                                .flatMap(cosmosItemResponse -> {
                                    CosmosUtils.fillAndProcessResponseDiagnostics(this.responseDiagnosticsProcessor,
                                        cosmosItemResponse.getDiagnostics(), null);
                                    return Mono.just(toDomainObject(domainType,
                                        cosmosItemResponse.getItem()));
                                })
                                .onErrorResume(throwable ->
                                    CosmosExceptionUtils.exceptionHandler("Failed to upsert item", throwable,
                                        this.responseDiagnosticsProcessor));
>>>>>>> 757dfd44
    }

    /**
     * Deletes the item with id and partition key.
     *
     * @param containerName Container name of database
     * @param id item id
     * @param partitionKey the partition key
     */
    @Override
    public Mono<Void> deleteById(String containerName, Object id, PartitionKey partitionKey) {
        return deleteById(containerName, id, partitionKey, new CosmosItemRequestOptions());
    }

    private Mono<Void> deleteById(String containerName, Object id, PartitionKey partitionKey,
                                  CosmosItemRequestOptions cosmosItemRequestOptions) {
        Assert.hasText(containerName, "container name should not be null, empty or only whitespaces");
        String idToDelete = CosmosUtils.getStringIDValue(id);

        if (partitionKey == null) {
            partitionKey = PartitionKey.NONE;
        }

        return this.getCosmosAsyncClient().getDatabase(this.getDatabaseName())
<<<<<<< HEAD
            .getContainer(containerName)
            .deleteItem(idToDelete, partitionKey, cosmosItemRequestOptions)
            .publishOn(Schedulers.parallel())
            .doOnNext(cosmosItemResponse ->
                CosmosUtils.fillAndProcessResponseDiagnostics(this.responseDiagnosticsProcessor,
                    cosmosItemResponse.getDiagnostics(), null))
            .onErrorResume(throwable ->
                CosmosExceptionUtils.exceptionHandler("Failed to delete item", throwable,
                    this.responseDiagnosticsProcessor))
            .then();
=======
                                .getContainer(containerName)
                                .deleteItem(idToDelete, partitionKey, cosmosItemRequestOptions)
                                .publishOn(Schedulers.parallel())
                                .doOnNext(cosmosItemResponse ->
                                    CosmosUtils.fillAndProcessResponseDiagnostics(this.responseDiagnosticsProcessor,
                                        cosmosItemResponse.getDiagnostics(), null))
                                .onErrorResume(throwable ->
                                    CosmosExceptionUtils.exceptionHandler("Failed to delete item", throwable,
                                        this.responseDiagnosticsProcessor))
                                .then();
>>>>>>> 757dfd44
    }

    /**
     * Deletes the entity
     *
     * @param <T> type class of domain type
     * @param containerName Container name of database
     * @param entity the entity to delete
     * @return void Mono
     */
    public <T> Mono<Void> deleteEntity(String containerName, T entity) {
        Assert.notNull(entity, "entity to be deleted should not be null");
        @SuppressWarnings("unchecked")
        final Class<T> domainType = (Class<T>) entity.getClass();
        final JsonNode originalItem = mappingCosmosConverter.writeJsonNode(entity);
        final CosmosItemRequestOptions options = new CosmosItemRequestOptions();
        applyVersioning(entity.getClass(), originalItem, options);
        return deleteItem(originalItem, containerName, domainType).then();
    }

    /**
     * Delete all items in a container
     *
     * @param containerName the container name
     * @param domainType the domainType
     * @return void Mono
     */
    @Override
    public Mono<Void> deleteAll(@NonNull String containerName, @NonNull Class<?> domainType) {
        Assert.hasText(containerName, "container name should not be null, empty or only whitespaces");

        final CosmosQuery query = new CosmosQuery(Criteria.getInstance(CriteriaType.ALL));

        return this.delete(query, domainType, containerName).then();
    }

    /**
     * Delete items matching query
     *
     * @param query the document query
     * @param domainType the entity class
     * @param containerName the container name
     * @return Mono
     */
    @Override
    public <T> Flux<T> delete(CosmosQuery query, Class<T> domainType, String containerName) {
        Assert.notNull(query, "DocumentQuery should not be null.");
        Assert.notNull(domainType, "domainType should not be null.");
        Assert.hasText(containerName, "container name should not be null, empty or only whitespaces");

        final Flux<JsonNode> results = findItems(query, containerName, domainType);

        return results.flatMap(d -> deleteItem(d, containerName, domainType));
    }

    /**
     * Find items
     *
     * @param query the document query
     * @param domainType the entity class
     * @param containerName the container name
     * @return Flux with found items or error
     */
    @Override
    public <T> Flux<T> find(CosmosQuery query, Class<T> domainType, String containerName) {
        return findItems(query, containerName, domainType)
            .map(cosmosItemProperties -> emitOnLoadEventAndConvertToDomainObject(domainType, cosmosItemProperties));
    }

    /**
     * Exists
     *
     * @param query the document query
     * @param domainType the entity class
     * @param containerName the container name
     * @return Mono with a boolean or error
     */
    @Override
    public Mono<Boolean> exists(CosmosQuery query, Class<?> domainType, String containerName) {
        return count(query, containerName).flatMap(count -> Mono.just(count > 0));
    }

    /**
     * Exists
     *
     * @param id the id
     * @param domainType the entity class
     * @param containerName the container name
     * @return Mono with a boolean or error
     */
    public Mono<Boolean> existsById(Object id, Class<?> domainType, String containerName) {
        return findById(containerName, id, domainType)
            .flatMap(o -> Mono.just(o != null));
    }

    /**
     * Count
     *
     * @param containerName the container name
     * @return Mono with the count or error
     */
    @Override
    public Mono<Long> count(String containerName) {
        final CosmosQuery query = new CosmosQuery(Criteria.getInstance(CriteriaType.ALL));
        return count(query, containerName);
    }

    /**
     * Count
     *
     * @param query the document query
     * @param containerName the container name
     * @return Mono with count or error
     */
    @Override
    public Mono<Long> count(CosmosQuery query, String containerName) {
        final SqlQuerySpec querySpec = new CountQueryGenerator().generateCosmos(query);
        return getCountValue(querySpec, containerName);
    }

    /**
     * Count
     *
     * @param querySpec the document query spec
     * @param containerName the container name
     * @return Mono with count or error
     */
    @Override
    public Mono<Long> count(SqlQuerySpec querySpec, String containerName) {
        return getCountValue(querySpec, containerName);
    }

    @Override
    public MappingCosmosConverter getConverter() {
        return mappingCosmosConverter;
    }

    @Override
    public <T> Flux<T> runQuery(SqlQuerySpec querySpec, Class<?> domainType, Class<T> returnType) {
        return runQuery(querySpec, Sort.unsorted(), domainType, returnType);
    }

    @Override
    public <T> Flux<T> runQuery(SqlQuerySpec querySpec, Sort sort, Class<?> domainType, Class<T> returnType) {
        SqlQuerySpec sortedQuerySpec = NativeQueryGenerator.getInstance().generateSortedQuery(querySpec, sort);
        return runQuery(sortedQuerySpec, domainType)
            .map(cosmosItemProperties -> emitOnLoadEventAndConvertToDomainObject(returnType, cosmosItemProperties));
    }

    private Flux<JsonNode> runQuery(SqlQuerySpec querySpec, Class<?> domainType) {
        String containerName = getContainerName(domainType);
        CosmosQueryRequestOptions options = new CosmosQueryRequestOptions();
        options.setMaxDegreeOfParallelism(this.maxDegreeOfParallelism);
        options.setMaxBufferedItemCount(this.maxBufferedItemCount);
        options.setResponseContinuationTokenLimitInKb(this.responseContinuationTokenLimitInKb);
        return this.getCosmosAsyncClient().getDatabase(this.getDatabaseName())
<<<<<<< HEAD
            .getContainer(containerName)
            .queryItems(querySpec, options, JsonNode.class)
            .byPage()
            .publishOn(Schedulers.parallel())
            .flatMap(cosmosItemFeedResponse -> {
                CosmosUtils
                    .fillAndProcessResponseDiagnostics(this.responseDiagnosticsProcessor,
                        cosmosItemFeedResponse.getCosmosDiagnostics(),
                        cosmosItemFeedResponse);
                return Flux.fromIterable(cosmosItemFeedResponse.getResults());
            })
            .onErrorResume(throwable ->
                CosmosExceptionUtils.exceptionHandler("Failed to find items", throwable,
                    this.responseDiagnosticsProcessor));
=======
                   .getContainer(containerName)
                   .queryItems(querySpec, options, JsonNode.class)
                   .byPage()
                   .publishOn(Schedulers.parallel())
                   .flatMap(cosmosItemFeedResponse -> {
                       CosmosUtils
                           .fillAndProcessResponseDiagnostics(this.responseDiagnosticsProcessor,
                                                              cosmosItemFeedResponse.getCosmosDiagnostics(),
                                                              cosmosItemFeedResponse);
                       return Flux.fromIterable(cosmosItemFeedResponse.getResults());
                   })
                   .onErrorResume(throwable ->
                                      CosmosExceptionUtils.exceptionHandler("Failed to find items", throwable,
                                          this.responseDiagnosticsProcessor));
>>>>>>> 757dfd44
    }

    private Mono<Long> getCountValue(SqlQuerySpec querySpec, String containerName) {
        final CosmosQueryRequestOptions options = new CosmosQueryRequestOptions();
        options.setQueryMetricsEnabled(this.queryMetricsEnabled);
        options.setMaxDegreeOfParallelism(this.maxDegreeOfParallelism);
        options.setMaxBufferedItemCount(this.maxBufferedItemCount);
        options.setResponseContinuationTokenLimitInKb(this.responseContinuationTokenLimitInKb);

        return executeQuery(querySpec, containerName, options)
            .doOnNext(feedResponse -> CosmosUtils.fillAndProcessResponseDiagnostics(this.responseDiagnosticsProcessor,
                feedResponse.getCosmosDiagnostics(), feedResponse))
            .onErrorResume(throwable ->
                CosmosExceptionUtils.exceptionHandler("Failed to get count value", throwable,
                    this.responseDiagnosticsProcessor))
            .next()
            .map(r -> r.getResults().get(0).asLong());
    }

    private Flux<FeedResponse<JsonNode>> executeQuery(SqlQuerySpec sqlQuerySpec,
                                                      String containerName,
                                                      CosmosQueryRequestOptions options) {

        return this.getCosmosAsyncClient().getDatabase(this.getDatabaseName())
<<<<<<< HEAD
            .getContainer(containerName)
            .queryItems(sqlQuerySpec, options, JsonNode.class)
            .byPage()
            .onErrorResume(throwable ->
                CosmosExceptionUtils.exceptionHandler("Failed to execute query", throwable,
                    this.responseDiagnosticsProcessor));
=======
                                .getContainer(containerName)
                                .queryItems(sqlQuerySpec, options, JsonNode.class)
                                .byPage()
                                .onErrorResume(throwable ->
                                    CosmosExceptionUtils.exceptionHandler("Failed to execute query", throwable,
                                        this.responseDiagnosticsProcessor));
>>>>>>> 757dfd44
    }

    /**
     * Delete container with container name
     *
     * @param containerName the container name
     */
    @Override
    public void deleteContainer(@NonNull String containerName) {
        Assert.hasText(containerName, "containerName should have text.");
        this.getCosmosAsyncClient().getDatabase(this.getDatabaseName())
<<<<<<< HEAD
            .getContainer(containerName)
            .delete()
            .doOnNext(cosmosContainerResponse ->
                CosmosUtils.fillAndProcessResponseDiagnostics(this.responseDiagnosticsProcessor,
                    cosmosContainerResponse.getDiagnostics(), null))
            .onErrorResume(throwable ->
                CosmosExceptionUtils.exceptionHandler("Failed to delete container",
                    throwable, this.responseDiagnosticsProcessor))
            .block();
=======
                         .getContainer(containerName)
                         .delete()
                         .doOnNext(cosmosContainerResponse ->
                             CosmosUtils.fillAndProcessResponseDiagnostics(this.responseDiagnosticsProcessor,
                                 cosmosContainerResponse.getDiagnostics(), null))
                         .onErrorResume(throwable ->
                             CosmosExceptionUtils.exceptionHandler("Failed to delete container",
                                 throwable, this.responseDiagnosticsProcessor))
                         .block();
>>>>>>> 757dfd44
    }

    /**
     * @param domainType the domain class
     * @return the container name
     */
    public String getContainerName(Class<?> domainType) {
        Assert.notNull(domainType, "domainType should not be null");

        return CosmosEntityInformation.getInstance(domainType).getContainerName();
    }


    private void markAuditedIfConfigured(Object object) {
        if (cosmosAuditingHandler != null) {
            cosmosAuditingHandler.markAudited(object);
        }
    }

    private <T> Flux<JsonNode> findItems(@NonNull CosmosQuery query,
                                         @NonNull String containerName,
                                         @NonNull Class<T> domainType) {
        final SqlQuerySpec sqlQuerySpec = new FindQuerySpecGenerator().generateCosmos(query);
        final CosmosQueryRequestOptions cosmosQueryRequestOptions = new CosmosQueryRequestOptions();
        cosmosQueryRequestOptions.setQueryMetricsEnabled(this.queryMetricsEnabled);
        cosmosQueryRequestOptions.setMaxDegreeOfParallelism(this.maxDegreeOfParallelism);
        cosmosQueryRequestOptions.setMaxBufferedItemCount(this.maxBufferedItemCount);
        cosmosQueryRequestOptions.setResponseContinuationTokenLimitInKb(this.responseContinuationTokenLimitInKb);
        Optional<Object> partitionKeyValue = query.getPartitionKeyValue(domainType);
        partitionKeyValue.ifPresent(o -> {
            LOGGER.debug("Setting partition key {}", o);
            cosmosQueryRequestOptions.setPartitionKey(new PartitionKey(o));
        });

        return this.getCosmosAsyncClient()
            .getDatabase(this.getDatabaseName())
            .getContainer(containerName)
            .queryItems(sqlQuerySpec, cosmosQueryRequestOptions, JsonNode.class)
            .byPage()
            .publishOn(Schedulers.parallel())
            .flatMap(cosmosItemFeedResponse -> {
                CosmosUtils.fillAndProcessResponseDiagnostics(this.responseDiagnosticsProcessor,
                    cosmosItemFeedResponse.getCosmosDiagnostics(), cosmosItemFeedResponse);
                return Flux.fromIterable(cosmosItemFeedResponse.getResults());
            })
            .onErrorResume(throwable ->
                CosmosExceptionUtils.exceptionHandler("Failed to query items", throwable,
                    this.responseDiagnosticsProcessor));
    }

    private <T> Mono<T> deleteItem(@NonNull JsonNode jsonNode,
                                   String containerName,
                                   @NonNull Class<T> domainType) {
        final CosmosItemRequestOptions options = new CosmosItemRequestOptions();
        applyVersioning(domainType, jsonNode, options);

        return this.getCosmosAsyncClient().getDatabase(this.getDatabaseName())
<<<<<<< HEAD
            .getContainer(containerName)
            .deleteItem(jsonNode, options)
            .publishOn(Schedulers.parallel())
            .map(cosmosItemResponse -> {
                CosmosUtils.fillAndProcessResponseDiagnostics(this.responseDiagnosticsProcessor,
                    cosmosItemResponse.getDiagnostics(), null);
                return cosmosItemResponse;
            })
            .flatMap(objectCosmosItemResponse -> Mono.just(toDomainObject(domainType, jsonNode)))
            .onErrorResume(throwable ->
                CosmosExceptionUtils.exceptionHandler("Failed to delete item", throwable,
                    this.responseDiagnosticsProcessor));
=======
                                .getContainer(containerName)
                                .deleteItem(jsonNode, options)
                                .publishOn(Schedulers.parallel())
                                .map(cosmosItemResponse -> {
                                    CosmosUtils.fillAndProcessResponseDiagnostics(this.responseDiagnosticsProcessor,
                                        cosmosItemResponse.getDiagnostics(), null);
                                    return cosmosItemResponse;
                                })
                                .flatMap(objectCosmosItemResponse -> Mono.just(toDomainObject(domainType, jsonNode)))
                                .onErrorResume(throwable ->
                                    CosmosExceptionUtils.exceptionHandler("Failed to delete item", throwable,
                                        this.responseDiagnosticsProcessor));
>>>>>>> 757dfd44
    }

    private <T> T emitOnLoadEventAndConvertToDomainObject(@NonNull Class<T> domainType, JsonNode responseJsonNode) {
        CosmosEntityInformation<?, ?> entityInformation = CosmosEntityInformation.getInstance(domainType);
        maybeEmitEvent(new AfterLoadEvent<>(responseJsonNode, domainType, entityInformation.getContainerName()));
        return toDomainObject(domainType, responseJsonNode);
    }

    private <T> T toDomainObject(@NonNull Class<T> domainType, JsonNode jsonNode) {
        return mappingCosmosConverter.read(domainType, jsonNode);
    }

    private void applyVersioning(Class<?> domainType,
                                 JsonNode jsonNode,
                                 CosmosItemRequestOptions options) {
        CosmosEntityInformation<?, ?> entityInformation = CosmosEntityInformation.getInstance(domainType);
        if (entityInformation.isVersioned()) {
            options.setIfMatchETag(jsonNode.get(Constants.ETAG_PROPERTY_DEFAULT_NAME).asText());
        }
    }

    private void maybeEmitEvent(CosmosMappingEvent<?> event) {
        if (canPublishEvent()) {
            this.applicationContext.publishEvent(event);
        }
    }

    private boolean canPublishEvent() {
        return this.applicationContext != null;
    }

}<|MERGE_RESOLUTION|>--- conflicted
+++ resolved
@@ -234,11 +234,7 @@
 
     @Override
     public Mono<CosmosContainerProperties> replaceContainerProperties(String containerName,
-<<<<<<< HEAD
-                                                                      CosmosContainerProperties properties) {
-=======
                                                                 CosmosContainerProperties properties) {
->>>>>>> 757dfd44
         return this.getCosmosAsyncClient().getDatabase(this.getDatabaseName())
             .getContainer(containerName)
             .replace(properties)
@@ -338,26 +334,6 @@
         options.setResponseContinuationTokenLimitInKb(this.responseContinuationTokenLimitInKb);
 
         return this.getCosmosAsyncClient().getDatabase(this.getDatabaseName())
-<<<<<<< HEAD
-            .getContainer(containerName)
-            .queryItems(sqlQuerySpec, options, JsonNode.class)
-            .byPage()
-            .publishOn(Schedulers.parallel())
-            .flatMap(cosmosItemFeedResponse -> {
-                CosmosUtils.fillAndProcessResponseDiagnostics(this.responseDiagnosticsProcessor,
-                    cosmosItemFeedResponse.getCosmosDiagnostics(),
-                    cosmosItemFeedResponse);
-                return Mono.justOrEmpty(cosmosItemFeedResponse
-                    .getResults()
-                    .stream()
-                    .map(cosmosItem -> emitOnLoadEventAndConvertToDomainObject(domainType, cosmosItem))
-                    .findFirst());
-            })
-            .onErrorResume(throwable ->
-                CosmosExceptionUtils.findAPIExceptionHandler("Failed to find item", throwable,
-                    this.responseDiagnosticsProcessor))
-            .next();
-=======
                                 .getContainer(containerName)
                                 .queryItems(sqlQuerySpec, options, JsonNode.class)
                                 .byPage()
@@ -376,7 +352,6 @@
                                     CosmosExceptionUtils.findAPIExceptionHandler("Failed to find item", throwable,
                                         this.responseDiagnosticsProcessor))
                                 .next();
->>>>>>> 757dfd44
     }
 
     /**
@@ -394,20 +369,6 @@
 
         final String containerName = getContainerName(domainType);
         return this.getCosmosAsyncClient().getDatabase(this.getDatabaseName())
-<<<<<<< HEAD
-            .getContainer(containerName)
-            .readItem(idToFind, partitionKey, JsonNode.class)
-            .publishOn(Schedulers.parallel())
-            .flatMap(cosmosItemResponse -> {
-                CosmosUtils.fillAndProcessResponseDiagnostics(this.responseDiagnosticsProcessor,
-                    cosmosItemResponse.getDiagnostics(), null);
-                return Mono.justOrEmpty(emitOnLoadEventAndConvertToDomainObject(domainType,
-                    cosmosItemResponse.getItem()));
-            })
-            .onErrorResume(throwable ->
-                CosmosExceptionUtils.findAPIExceptionHandler("Failed to find item", throwable,
-                    this.responseDiagnosticsProcessor));
-=======
                                 .getContainer(containerName)
                                 .readItem(idToFind, partitionKey, JsonNode.class)
                                 .publishOn(Schedulers.parallel())
@@ -420,7 +381,6 @@
                                 .onErrorResume(throwable ->
                                     CosmosExceptionUtils.findAPIExceptionHandler("Failed to find item", throwable,
                                         this.responseDiagnosticsProcessor));
->>>>>>> 757dfd44
     }
 
     /**
@@ -574,20 +534,6 @@
         applyVersioning(object.getClass(), originalItem, options);
 
         return this.getCosmosAsyncClient().getDatabase(this.getDatabaseName())
-<<<<<<< HEAD
-            .getContainer(containerName)
-            .upsertItem(originalItem, options)
-            .publishOn(Schedulers.parallel())
-            .flatMap(cosmosItemResponse -> {
-                CosmosUtils.fillAndProcessResponseDiagnostics(this.responseDiagnosticsProcessor,
-                    cosmosItemResponse.getDiagnostics(), null);
-                return Mono.just(toDomainObject(domainType,
-                    cosmosItemResponse.getItem()));
-            })
-            .onErrorResume(throwable ->
-                CosmosExceptionUtils.exceptionHandler("Failed to upsert item", throwable,
-                    this.responseDiagnosticsProcessor));
-=======
                                 .getContainer(containerName)
                                 .upsertItem(originalItem, options)
                                 .publishOn(Schedulers.parallel())
@@ -600,7 +546,6 @@
                                 .onErrorResume(throwable ->
                                     CosmosExceptionUtils.exceptionHandler("Failed to upsert item", throwable,
                                         this.responseDiagnosticsProcessor));
->>>>>>> 757dfd44
     }
 
     /**
@@ -625,18 +570,6 @@
         }
 
         return this.getCosmosAsyncClient().getDatabase(this.getDatabaseName())
-<<<<<<< HEAD
-            .getContainer(containerName)
-            .deleteItem(idToDelete, partitionKey, cosmosItemRequestOptions)
-            .publishOn(Schedulers.parallel())
-            .doOnNext(cosmosItemResponse ->
-                CosmosUtils.fillAndProcessResponseDiagnostics(this.responseDiagnosticsProcessor,
-                    cosmosItemResponse.getDiagnostics(), null))
-            .onErrorResume(throwable ->
-                CosmosExceptionUtils.exceptionHandler("Failed to delete item", throwable,
-                    this.responseDiagnosticsProcessor))
-            .then();
-=======
                                 .getContainer(containerName)
                                 .deleteItem(idToDelete, partitionKey, cosmosItemRequestOptions)
                                 .publishOn(Schedulers.parallel())
@@ -647,7 +580,6 @@
                                     CosmosExceptionUtils.exceptionHandler("Failed to delete item", throwable,
                                         this.responseDiagnosticsProcessor))
                                 .then();
->>>>>>> 757dfd44
     }
 
     /**
@@ -804,22 +736,6 @@
         options.setMaxBufferedItemCount(this.maxBufferedItemCount);
         options.setResponseContinuationTokenLimitInKb(this.responseContinuationTokenLimitInKb);
         return this.getCosmosAsyncClient().getDatabase(this.getDatabaseName())
-<<<<<<< HEAD
-            .getContainer(containerName)
-            .queryItems(querySpec, options, JsonNode.class)
-            .byPage()
-            .publishOn(Schedulers.parallel())
-            .flatMap(cosmosItemFeedResponse -> {
-                CosmosUtils
-                    .fillAndProcessResponseDiagnostics(this.responseDiagnosticsProcessor,
-                        cosmosItemFeedResponse.getCosmosDiagnostics(),
-                        cosmosItemFeedResponse);
-                return Flux.fromIterable(cosmosItemFeedResponse.getResults());
-            })
-            .onErrorResume(throwable ->
-                CosmosExceptionUtils.exceptionHandler("Failed to find items", throwable,
-                    this.responseDiagnosticsProcessor));
-=======
                    .getContainer(containerName)
                    .queryItems(querySpec, options, JsonNode.class)
                    .byPage()
@@ -834,7 +750,6 @@
                    .onErrorResume(throwable ->
                                       CosmosExceptionUtils.exceptionHandler("Failed to find items", throwable,
                                           this.responseDiagnosticsProcessor));
->>>>>>> 757dfd44
     }
 
     private Mono<Long> getCountValue(SqlQuerySpec querySpec, String containerName) {
@@ -859,21 +774,12 @@
                                                       CosmosQueryRequestOptions options) {
 
         return this.getCosmosAsyncClient().getDatabase(this.getDatabaseName())
-<<<<<<< HEAD
-            .getContainer(containerName)
-            .queryItems(sqlQuerySpec, options, JsonNode.class)
-            .byPage()
-            .onErrorResume(throwable ->
-                CosmosExceptionUtils.exceptionHandler("Failed to execute query", throwable,
-                    this.responseDiagnosticsProcessor));
-=======
                                 .getContainer(containerName)
                                 .queryItems(sqlQuerySpec, options, JsonNode.class)
                                 .byPage()
                                 .onErrorResume(throwable ->
                                     CosmosExceptionUtils.exceptionHandler("Failed to execute query", throwable,
                                         this.responseDiagnosticsProcessor));
->>>>>>> 757dfd44
     }
 
     /**
@@ -885,17 +791,6 @@
     public void deleteContainer(@NonNull String containerName) {
         Assert.hasText(containerName, "containerName should have text.");
         this.getCosmosAsyncClient().getDatabase(this.getDatabaseName())
-<<<<<<< HEAD
-            .getContainer(containerName)
-            .delete()
-            .doOnNext(cosmosContainerResponse ->
-                CosmosUtils.fillAndProcessResponseDiagnostics(this.responseDiagnosticsProcessor,
-                    cosmosContainerResponse.getDiagnostics(), null))
-            .onErrorResume(throwable ->
-                CosmosExceptionUtils.exceptionHandler("Failed to delete container",
-                    throwable, this.responseDiagnosticsProcessor))
-            .block();
-=======
                          .getContainer(containerName)
                          .delete()
                          .doOnNext(cosmosContainerResponse ->
@@ -905,7 +800,6 @@
                              CosmosExceptionUtils.exceptionHandler("Failed to delete container",
                                  throwable, this.responseDiagnosticsProcessor))
                          .block();
->>>>>>> 757dfd44
     }
 
     /**
@@ -963,20 +857,6 @@
         applyVersioning(domainType, jsonNode, options);
 
         return this.getCosmosAsyncClient().getDatabase(this.getDatabaseName())
-<<<<<<< HEAD
-            .getContainer(containerName)
-            .deleteItem(jsonNode, options)
-            .publishOn(Schedulers.parallel())
-            .map(cosmosItemResponse -> {
-                CosmosUtils.fillAndProcessResponseDiagnostics(this.responseDiagnosticsProcessor,
-                    cosmosItemResponse.getDiagnostics(), null);
-                return cosmosItemResponse;
-            })
-            .flatMap(objectCosmosItemResponse -> Mono.just(toDomainObject(domainType, jsonNode)))
-            .onErrorResume(throwable ->
-                CosmosExceptionUtils.exceptionHandler("Failed to delete item", throwable,
-                    this.responseDiagnosticsProcessor));
-=======
                                 .getContainer(containerName)
                                 .deleteItem(jsonNode, options)
                                 .publishOn(Schedulers.parallel())
@@ -989,7 +869,6 @@
                                 .onErrorResume(throwable ->
                                     CosmosExceptionUtils.exceptionHandler("Failed to delete item", throwable,
                                         this.responseDiagnosticsProcessor));
->>>>>>> 757dfd44
     }
 
     private <T> T emitOnLoadEventAndConvertToDomainObject(@NonNull Class<T> domainType, JsonNode responseJsonNode) {
