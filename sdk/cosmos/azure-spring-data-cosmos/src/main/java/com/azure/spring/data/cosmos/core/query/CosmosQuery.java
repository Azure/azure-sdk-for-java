// Copyright (c) Microsoft Corporation. All rights reserved.
// Licensed under the MIT License.
package com.azure.spring.data.cosmos.core.query;

import com.azure.spring.data.cosmos.repository.support.CosmosEntityInformation;
import org.springframework.data.domain.Pageable;
import org.springframework.data.domain.Sort;
import org.springframework.data.repository.query.parser.Part;
import org.springframework.lang.NonNull;
import org.springframework.util.Assert;

import java.util.Collection;
import java.util.Collections;
import java.util.List;
import java.util.Optional;

/**
 * Class for cosmos query
 */
public class CosmosQuery {

    private final Criteria criteria;

    private Sort sort = Sort.unsorted();

    private Pageable pageable = Pageable.unpaged();

    private int limit;

    private long offset;

    /**
     * Initialization
     *
     * @param criteria object
     */
    public CosmosQuery(@NonNull Criteria criteria) {
        this.criteria = criteria;
    }

    /**
     * To get Criteria object
     *
     * @return Criteria
     */
    public Criteria getCriteria() {
        return criteria;
    }

    /**
     * To get Sort object
     *
     * @return Sort
     */
    public Sort getSort() {
        return sort;
    }

    /**
     * To get Pageable object
     *
     * @return Pageable
     */
    public Pageable getPageable() {
        return pageable;
    }

    /**
     * To get limit number
     *
     * @return int limit
     */
    public int getLimit() {
        return limit;
    }

    /**
     * To get offset number
     *
     * @return long offset
     */
    public long getOffset() {
        return offset;
    }

    /**
     * To set limit number
     *
     * @param limit int
     * @deprecated use withLimit instead
     */
    @Deprecated
    public void setLimit(int limit) {
        if (this.limit == 0) {
            this.limit = limit;
        }
    }

    /**
     * To set limit number
     *
     * @param limit int
     */
    public void withLimit(int limit) {
        if (this.limit == 0) {
            this.limit = limit;
        }
    }

    /**
     * To set limit number and offset number
     *
     * @param offset long
     * @param limit int
     */
    public void withOffsetAndLimit(long offset, int limit) {
        if (this.limit == 0) {
            this.limit = limit;
        }
<<<<<<< HEAD
        this.offset = offset;
=======
        if (this.offset == 0) {
            this.offset = offset;
        }
>>>>>>> 18313c27
    }

    /**
     * With Sort
     *
     * @param sort Sort
     * @return DocumentQuery object
     */
    public CosmosQuery with(@NonNull Sort sort) {
        if (sort.isSorted()) {
            this.sort = sort.and(this.sort);
        }

        return this;
    }

    /**
     * With Sort
     *
     * @param pageable Sort
     * @return DocumentQuery object
     */
    public CosmosQuery with(@NonNull Pageable pageable) {
        Assert.notNull(pageable, "pageable should not be null");

        this.pageable = pageable;
        return this;
    }

    private boolean isCrossPartitionQuery(@NonNull String keyName) {
        Assert.hasText(keyName, "PartitionKey should have text.");

        final Optional<Criteria> criteria = this.getSubjectCriteria(this.criteria, keyName);

        return criteria.map(criteria1 -> {
            //  If there is equal criteria, then it is a single partition query
            if (isEqualCriteria(criteria1)) {
                return false;
            }
            //  IN is a special case, where we want to first check if the partition key is used with IN clause
            if (criteria1.getType() == CriteriaType.IN && criteria1.getSubjectValues().size() == 1) {
                @SuppressWarnings("unchecked")
                Collection<Object> collection = (Collection<Object>) criteria1.getSubjectValues().get(0);
                //  IN query types can have multiple values,
                //  so we are checking the internal collection of the criteria
                return collection.size() != 1;
            }
            return !hasKeywordAnd();
        }).orElse(true);
    }

    private boolean hasKeywordOr() {
        // If there is OR keyword in DocumentQuery, the top node of Criteria must be OR type.
        return this.criteria.getType() == CriteriaType.OR;
    }

    private boolean hasKeywordAnd() {
        // If there is AND keyword in DocumentQuery, the top node of Criteria must be AND type.
        return this.criteria.getType() == CriteriaType.AND;
    }

    private boolean isEqualCriteria(Criteria criteria) {
        return criteria.getType() == CriteriaType.IS_EQUAL;
    }

    /**
     * Indicate if DocumentQuery should enable cross partition query.
     *
     * @param partitionKeys The list of partitionKey names.
     * @return If DocumentQuery should enable cross partition query
     */
    public boolean isCrossPartitionQuery(@NonNull List<String> partitionKeys) {
        if (partitionKeys.isEmpty()) {
            return true;
        }

        return partitionKeys.stream().filter(this::isCrossPartitionQuery)
                            .findFirst()
                            .map(p -> true)
                            .orElse(hasKeywordOr());
    }

    /**
     * Returns true if this criteria or sub-criteria has partition key field present as one of the subjects.
     * @param partitionKeyFieldName partition key field name
     * @return returns true if this criteria or sub criteria has partition key field present as one of the subjects.
     */
    public boolean hasPartitionKeyCriteria(@NonNull String partitionKeyFieldName) {
        if (partitionKeyFieldName.isEmpty()) {
            return false;
        }

        final Optional<Criteria> criteria = this.getSubjectCriteria(this.criteria, partitionKeyFieldName);
        return criteria.isPresent();
    }

    /**
     * Returns partition key value based on the criteria.
     * @param domainType domain type
     * @param <T> entity class type
     * @return Optional of partition key value
     */
    public <T> Optional<Object> getPartitionKeyValue(@NonNull Class<T> domainType) {
        CosmosEntityInformation<?, ?> instance = CosmosEntityInformation.getInstance(domainType);
        String partitionKeyFieldName = instance.getPartitionKeyFieldName();
        if (partitionKeyFieldName == null
            || partitionKeyFieldName.isEmpty()
            || isCrossPartitionQuery(Collections.singletonList(partitionKeyFieldName))) {
            return Optional.empty();
        }

        final Optional<Criteria> criteria = this.getSubjectCriteria(this.criteria, partitionKeyFieldName);
        return criteria.map(criteria1 -> {
            //  If the criteria has ignoreCase, then we cannot set the partition key
            //  because of case sensitivity of partition key
            if (!criteria1.getIgnoreCase().equals(Part.IgnoreCaseType.NEVER)) {
                return null;
            }
            if (criteria1.getType() == CriteriaType.IN && criteria1.getSubjectValues().size() == 1) {
                @SuppressWarnings("unchecked")
                Collection<Object> collection = (Collection<Object>) criteria1.getSubjectValues().get(0);
                //  IN query types can have multiple values,
                //  so we are checking the internal collection of the criteria
                if (collection.size() == 1) {
                    return collection.iterator().next();
                } else {
                    return null;
                }
            }
            return criteria1.getSubjectValues().get(0);
        });
    }

    /**
     * To get criteria by type
     *
     * @param criteriaType the criteria type
     * @return Optional
     */
    public Optional<Criteria> getCriteriaByType(@NonNull CriteriaType criteriaType) {
        return getCriteriaByType(criteriaType, this.criteria);
    }

    private Optional<Criteria> getCriteriaByType(@NonNull CriteriaType criteriaType, @NonNull Criteria criteria) {
        if (criteria.getType().equals(criteriaType)) {
            return Optional.of(criteria);
        }

        for (final Criteria subCriteria : criteria.getSubCriteria()) {
            if (getCriteriaByType(criteriaType, subCriteria).isPresent()) {
                return Optional.of(subCriteria);
            }
        }

        return Optional.empty();
    }

    private Optional<Criteria> getSubjectCriteria(@NonNull Criteria criteria, @NonNull String keyName) {
        if (keyName.equals(criteria.getSubject())) {
            return Optional.of(criteria);
        }

        final List<Criteria> subCriteriaList = criteria.getSubCriteria();

        for (final Criteria c : subCriteriaList) {
            final Optional<Criteria> subjectCriteria = getSubjectCriteria(c, keyName);

            if (subjectCriteria.isPresent()) {
                return subjectCriteria;
            }
        }

        return Optional.empty();
    }
}<|MERGE_RESOLUTION|>--- conflicted
+++ resolved
@@ -117,13 +117,9 @@
         if (this.limit == 0) {
             this.limit = limit;
         }
-<<<<<<< HEAD
-        this.offset = offset;
-=======
         if (this.offset == 0) {
             this.offset = offset;
         }
->>>>>>> 18313c27
     }
 
     /**
