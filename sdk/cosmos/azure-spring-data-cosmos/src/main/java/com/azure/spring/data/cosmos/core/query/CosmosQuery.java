// Copyright (c) Microsoft Corporation. All rights reserved.
// Licensed under the MIT License.
package com.azure.spring.data.cosmos.core.query;

import com.azure.spring.data.cosmos.repository.support.CosmosEntityInformation;
import org.springframework.data.domain.Pageable;
import org.springframework.data.domain.Sort;
import org.springframework.data.repository.query.parser.Part;
import org.springframework.lang.NonNull;
import org.springframework.util.Assert;

import java.util.Collection;
import java.util.Collections;
import java.util.List;
import java.util.Optional;

/**
 * Class for cosmos query
 */
public class CosmosQuery {

    private final Criteria criteria;

    private Sort sort = Sort.unsorted();

    private Pageable pageable = Pageable.unpaged();

    private int limit;

    private long offset;

    /**
     * Initialization
     *
     * @param criteria object
     */
    public CosmosQuery(@NonNull Criteria criteria) {
        this.criteria = criteria;
    }

    /**
     * To get Criteria object
     *
     * @return Criteria
     */
    public Criteria getCriteria() {
        return criteria;
    }

    /**
     * To get Sort object
     *
     * @return Sort
     */
    public Sort getSort() {
        return sort;
    }

    /**
     * To get Pageable object
     *
     * @return Pageable
     */
    public Pageable getPageable() {
        return pageable;
    }

    /**
     * To get limit number
     *
     * @return int limit
     */
    public int getLimit() {
        return limit;
    }

    /**
     * To get offset number
     *
     * @return long offset
     */
    public long getOffset() {
        return offset;
    }

    /**
     * To set limit number
     *
     * @param limit int
     * @deprecated use withLimit instead
     */
<<<<<<< HEAD
    public void withLimit(int limit) {
        if (this.limit == 0) {
            this.limit = limit;
        }
    }

    /**
     * To set limit number and offset number
     *
     * @param offset long
     * @param limit int
     */
    public void withOffsetAndLimit(long offset, int limit) {
=======
    @Deprecated
    public void setLimit(int limit) {
>>>>>>> 0222bf28
        if (this.limit == 0) {
            this.limit = limit;
        }
        this.offset = offset;
    }

    /**
     * To set limit number
     *
     * @param limit int
     */
    public void withLimit(int limit) {
        if (this.limit == 0) {
            this.limit = limit;
        }
    }

    /**
     * To set limit number and offset number
     *
     * @param offset long
     * @param limit int
     */
    public void withOffsetAndLimit(long offset, int limit) {
        if (this.limit == 0) {
            this.limit = limit;
        }
        this.offset = offset;
    }

    /**
     * With Sort
     *
     * @param sort Sort
     * @return DocumentQuery object
     */
    public CosmosQuery with(@NonNull Sort sort) {
        if (sort.isSorted()) {
            this.sort = sort.and(this.sort);
        }

        return this;
    }

    /**
     * With Sort
     *
     * @param pageable Sort
     * @return DocumentQuery object
     */
    public CosmosQuery with(@NonNull Pageable pageable) {
        Assert.notNull(pageable, "pageable should not be null");

        this.pageable = pageable;
        return this;
    }

    private boolean isCrossPartitionQuery(@NonNull String keyName) {
        Assert.hasText(keyName, "PartitionKey should have text.");

        final Optional<Criteria> criteria = this.getSubjectCriteria(this.criteria, keyName);

        return criteria.map(criteria1 -> {
            //  If there is equal criteria, then it is a single partition query
            if (isEqualCriteria(criteria1)) {
                return false;
            }
            //  IN is a special case, where we want to first check if the partition key is used with IN clause
            if (criteria1.getType() == CriteriaType.IN && criteria1.getSubjectValues().size() == 1) {
                @SuppressWarnings("unchecked")
                Collection<Object> collection = (Collection<Object>) criteria1.getSubjectValues().get(0);
                //  IN query types can have multiple values,
                //  so we are checking the internal collection of the criteria
                return collection.size() != 1;
            }
            return !hasKeywordAnd();
        }).orElse(true);
    }

    private boolean hasKeywordOr() {
        // If there is OR keyword in DocumentQuery, the top node of Criteria must be OR type.
        return this.criteria.getType() == CriteriaType.OR;
    }

    private boolean hasKeywordAnd() {
        // If there is AND keyword in DocumentQuery, the top node of Criteria must be AND type.
        return this.criteria.getType() == CriteriaType.AND;
    }

    private boolean isEqualCriteria(Criteria criteria) {
        return criteria.getType() == CriteriaType.IS_EQUAL;
    }

    /**
     * Indicate if DocumentQuery should enable cross partition query.
     *
     * @param partitionKeys The list of partitionKey names.
     * @return If DocumentQuery should enable cross partition query
     */
    public boolean isCrossPartitionQuery(@NonNull List<String> partitionKeys) {
        if (partitionKeys.isEmpty()) {
            return true;
        }

        return partitionKeys.stream().filter(this::isCrossPartitionQuery)
                            .findFirst()
                            .map(p -> true)
                            .orElse(hasKeywordOr());
    }

    /**
     * Returns true if this criteria or sub-criteria has partition key field present as one of the subjects.
     * @param partitionKeyFieldName partition key field name
     * @return returns true if this criteria or sub criteria has partition key field present as one of the subjects.
     */
    public boolean hasPartitionKeyCriteria(@NonNull String partitionKeyFieldName) {
        if (partitionKeyFieldName.isEmpty()) {
            return false;
        }

        final Optional<Criteria> criteria = this.getSubjectCriteria(this.criteria, partitionKeyFieldName);
        return criteria.isPresent();
    }

    /**
     * Returns partition key value based on the criteria.
     * @param domainType domain type
     * @param <T> entity class type
     * @return Optional of partition key value
     */
    public <T> Optional<Object> getPartitionKeyValue(@NonNull Class<T> domainType) {
        CosmosEntityInformation<?, ?> instance = CosmosEntityInformation.getInstance(domainType);
        String partitionKeyFieldName = instance.getPartitionKeyFieldName();
        if (partitionKeyFieldName == null
            || partitionKeyFieldName.isEmpty()
            || isCrossPartitionQuery(Collections.singletonList(partitionKeyFieldName))) {
            return Optional.empty();
        }

        final Optional<Criteria> criteria = this.getSubjectCriteria(this.criteria, partitionKeyFieldName);
        return criteria.map(criteria1 -> {
            //  If the criteria has ignoreCase, then we cannot set the partition key
            //  because of case sensitivity of partition key
            if (!criteria1.getIgnoreCase().equals(Part.IgnoreCaseType.NEVER)) {
                return null;
            }
            if (criteria1.getType() == CriteriaType.IN && criteria1.getSubjectValues().size() == 1) {
                @SuppressWarnings("unchecked")
                Collection<Object> collection = (Collection<Object>) criteria1.getSubjectValues().get(0);
                //  IN query types can have multiple values,
                //  so we are checking the internal collection of the criteria
                if (collection.size() == 1) {
                    return collection.iterator().next();
                } else {
                    return null;
                }
            }
            return criteria1.getSubjectValues().get(0);
        });
    }

    /**
     * To get criteria by type
     *
     * @param criteriaType the criteria type
     * @return Optional
     */
    public Optional<Criteria> getCriteriaByType(@NonNull CriteriaType criteriaType) {
        return getCriteriaByType(criteriaType, this.criteria);
    }

    private Optional<Criteria> getCriteriaByType(@NonNull CriteriaType criteriaType, @NonNull Criteria criteria) {
        if (criteria.getType().equals(criteriaType)) {
            return Optional.of(criteria);
        }

        for (final Criteria subCriteria : criteria.getSubCriteria()) {
            if (getCriteriaByType(criteriaType, subCriteria).isPresent()) {
                return Optional.of(subCriteria);
            }
        }

        return Optional.empty();
    }

    private Optional<Criteria> getSubjectCriteria(@NonNull Criteria criteria, @NonNull String keyName) {
        if (keyName.equals(criteria.getSubject())) {
            return Optional.of(criteria);
        }

        final List<Criteria> subCriteriaList = criteria.getSubCriteria();

        for (final Criteria c : subCriteriaList) {
            final Optional<Criteria> subjectCriteria = getSubjectCriteria(c, keyName);

            if (subjectCriteria.isPresent()) {
                return subjectCriteria;
            }
        }

        return Optional.empty();
    }
}<|MERGE_RESOLUTION|>--- conflicted
+++ resolved
@@ -89,28 +89,11 @@
      * @param limit int
      * @deprecated use withLimit instead
      */
-<<<<<<< HEAD
-    public void withLimit(int limit) {
+    @Deprecated
+    public void setLimit(int limit) {
         if (this.limit == 0) {
             this.limit = limit;
         }
-    }
-
-    /**
-     * To set limit number and offset number
-     *
-     * @param offset long
-     * @param limit int
-     */
-    public void withOffsetAndLimit(long offset, int limit) {
-=======
-    @Deprecated
-    public void setLimit(int limit) {
->>>>>>> 0222bf28
-        if (this.limit == 0) {
-            this.limit = limit;
-        }
-        this.offset = offset;
     }
 
     /**
