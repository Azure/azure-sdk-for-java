// Copyright (c) Microsoft Corporation. All rights reserved.
// Licensed under the MIT License.

package com.azure.spring.data.cosmos.core;

import com.azure.cosmos.CosmosAsyncClient;
import com.azure.cosmos.CosmosAsyncContainer;
import com.azure.cosmos.CosmosAsyncDatabase;
import com.azure.cosmos.models.CosmosContainerProperties;
import com.azure.cosmos.models.CosmosContainerResponse;
import com.azure.cosmos.models.CosmosItemRequestOptions;
import com.azure.cosmos.models.CosmosItemResponse;
import com.azure.cosmos.models.CosmosQueryRequestOptions;
import com.azure.cosmos.models.FeedResponse;
import com.azure.cosmos.models.PartitionKey;
import com.azure.cosmos.models.SqlQuerySpec;
import com.azure.cosmos.models.ThroughputProperties;
import com.azure.spring.data.cosmos.CosmosDBFactory;
import com.azure.spring.data.cosmos.common.CosmosDbUtils;
import com.azure.spring.data.cosmos.common.Memoizer;
import com.azure.spring.data.cosmos.core.convert.MappingCosmosConverter;
import com.azure.spring.data.cosmos.core.generator.CountQueryGenerator;
import com.azure.spring.data.cosmos.core.generator.FindQuerySpecGenerator;
import com.azure.spring.data.cosmos.core.query.CosmosPageImpl;
import com.azure.spring.data.cosmos.core.query.CosmosPageRequest;
import com.azure.spring.data.cosmos.core.query.Criteria;
import com.azure.spring.data.cosmos.core.query.CriteriaType;
import com.azure.spring.data.cosmos.core.query.DocumentQuery;
import com.azure.spring.data.cosmos.exception.CosmosDBExceptionUtils;
import com.azure.spring.data.cosmos.repository.support.CosmosEntityInformation;
import com.fasterxml.jackson.databind.JsonNode;
import org.slf4j.Logger;
import org.slf4j.LoggerFactory;
import org.springframework.beans.BeansException;
import org.springframework.context.ApplicationContext;
import org.springframework.context.ApplicationContextAware;
import org.springframework.data.domain.Page;
import org.springframework.data.domain.Pageable;
import org.springframework.data.repository.query.parser.Part;
import org.springframework.lang.NonNull;
import org.springframework.util.Assert;
import org.springframework.util.StringUtils;
import reactor.core.publisher.Flux;
import reactor.core.publisher.Mono;

import java.util.ArrayList;
import java.util.Collections;
import java.util.Iterator;
import java.util.List;
import java.util.function.Function;
import java.util.stream.Collectors;

/**
 * Template class for cosmos db
 */
public class CosmosTemplate implements CosmosOperations, ApplicationContextAware {

    private static final Logger LOGGER = LoggerFactory.getLogger(CosmosTemplate.class);

    private final MappingCosmosConverter mappingCosmosConverter;
    private final String databaseName;
    private final ResponseDiagnosticsProcessor responseDiagnosticsProcessor;
    private final boolean enableQueryMetrics;

    private final CosmosAsyncClient cosmosAsyncClient;
    private final Function<Class<?>, CosmosEntityInformation<?, ?>> entityInfoCreator =
        Memoizer.memoize(this::getCosmosEntityInformation);

    /**
     * Initialization
     *
     * @param cosmosDbFactory        must not be {@literal null}
     * @param mappingCosmosConverter must not be {@literal null}
     * @param dbName                 must not be {@literal null}
     */
    public CosmosTemplate(CosmosDBFactory cosmosDbFactory,
                          MappingCosmosConverter mappingCosmosConverter,
                          String dbName) {
        Assert.notNull(cosmosDbFactory, "CosmosDbFactory must not be null!");
        Assert.notNull(mappingCosmosConverter, "MappingCosmosConverter must not be null!");

        this.mappingCosmosConverter = mappingCosmosConverter;

        this.databaseName = dbName;
        this.cosmosAsyncClient = cosmosDbFactory.getCosmosAsyncClient();
        this.responseDiagnosticsProcessor =
            cosmosDbFactory.getConfig().getResponseDiagnosticsProcessor();
        this.enableQueryMetrics = cosmosDbFactory.getConfig().isQueryMetricsEnabled();
    }

    /**
     * Sets the application context
     *
     * @param applicationContext must not be {@literal null}
     * @throws BeansException the bean exception
     */
    public void setApplicationContext(ApplicationContext applicationContext) throws BeansException {
    }

    /**
     * Inserts item
     *
     * @param objectToSave must not be {@literal null}
     * @param partitionKey must not be {@literal null}
     * @param <T>          type class of domain type
     * @return the inserted item
     */
    public <T> T insert(T objectToSave, PartitionKey partitionKey) {
        Assert.notNull(objectToSave, "domainType should not be null");

        return insert(getContainerName(objectToSave.getClass()), objectToSave, partitionKey);
    }

    /**
     * Inserts item into the given container
     *
     * @param containerName must not be {@literal null}
     * @param objectToSave  must not be {@literal null}
     * @param partitionKey  must not be {@literal null}
     * @param <T>           type class of domain type
     * @return the inserted item
     */
    public <T> T insert(String containerName, T objectToSave, PartitionKey partitionKey) {
        Assert.hasText(containerName, "containerName should not be null, empty or only " +
            "whitespaces");
        Assert.notNull(objectToSave, "objectToSave should not be null");

        final JsonNode originalItem =
            mappingCosmosConverter.writeJsonNode(objectToSave);

        LOGGER.debug("execute createItem in database {} container {}", this.databaseName,
            containerName);

        final CosmosItemRequestOptions options = new CosmosItemRequestOptions();

        @SuppressWarnings("unchecked") final Class<T> domainType =
            (Class<T>)objectToSave.getClass();

        final CosmosItemResponse<JsonNode> response = cosmosAsyncClient
            .getDatabase(this.databaseName)
            .getContainer(containerName)
            .createItem(originalItem, partitionKey, options)
            .doOnNext(cosmosItemResponse ->
                CosmosDbUtils.fillAndProcessResponseDiagnostics(responseDiagnosticsProcessor,
                    cosmosItemResponse.getDiagnostics(), null))
            .onErrorResume(throwable ->
                CosmosDBExceptionUtils.exceptionHandler("Failed to insert item", throwable))
            .block();

        assert response != null;
        return toDomainObject(domainType, response.getItem());
    }

    /**
     * Finds item by id
     *
     * @param id         must not be {@literal null}
     * @param domainType must not be {@literal null}
     * @param <T>        type class of domain type
     * @return found item
     */
    public <T> T findById(Object id, Class<T> domainType) {
        Assert.notNull(domainType, "domainType should not be null");

        return findById(getContainerName(domainType), id, domainType);
    }

    @Override
    public <T> T findById(Object id, Class<T> domainType, PartitionKey partitionKey) {
        Assert.notNull(domainType, "domainType should not be null");
        Assert.notNull(partitionKey, "partitionKey should not be null");
        assertValidId(id);

        final String containerName = getContainerName(domainType);
        return cosmosAsyncClient
            .getDatabase(databaseName)
            .getContainer(containerName)
            .readItem(id.toString(), partitionKey, JsonNode.class)
            .flatMap(cosmosItemResponse -> {
                CosmosDbUtils.fillAndProcessResponseDiagnostics(responseDiagnosticsProcessor,
                    cosmosItemResponse.getDiagnostics(), null);
                return Mono.justOrEmpty(toDomainObject(domainType, cosmosItemResponse.getItem()));
            })
            .onErrorResume(throwable ->
                CosmosDBExceptionUtils.findAPIExceptionHandler("Failed to find item", throwable))
            .block();
    }

    /**
     * Finds item by id
     *
     * @param containerName must not be {@literal null}
     * @param id            must not be {@literal null}
     * @param domainType    must not be {@literal null}
     * @param <T>           type class of domain type
     * @return found item
     */
    public <T> T findById(String containerName, Object id, Class<T> domainType) {
        Assert.hasText(containerName, "containerName should not be null, empty or only " +
            "whitespaces");
        Assert.notNull(domainType, "domainType should not be null");
        assertValidId(id);

        final String query = String.format("select * from root where root.id = '%s'",
            id.toString());
        final CosmosQueryRequestOptions options = new CosmosQueryRequestOptions();
        options.setQueryMetricsEnabled(enableQueryMetrics);
        return cosmosAsyncClient
            .getDatabase(databaseName)
            .getContainer(containerName)
            .queryItems(query, options, JsonNode.class)
            .byPage()
            .flatMap(cosmosItemFeedResponse -> {
                CosmosDbUtils.fillAndProcessResponseDiagnostics(responseDiagnosticsProcessor,
                    cosmosItemFeedResponse.getCosmosDiagnostics(), cosmosItemFeedResponse);
                return Mono.justOrEmpty(cosmosItemFeedResponse
                    .getResults()
                    .stream()
                    .map(cosmosItem -> toDomainObject(domainType, cosmosItem))
                    .findFirst());
            })
            .onErrorResume(throwable ->
                CosmosDBExceptionUtils.findAPIExceptionHandler("Failed to find item", throwable))
            .blockFirst();
    }

    /**
     * Upserts an item with partition key
     *
     * @param object upsert object
     * @param <T>    type of upsert object
     */
    public <T> void upsert(T object) {
        Assert.notNull(object, "Upsert object should not be null");

        upsert(getContainerName(object.getClass()), object);
    }

    /**
     * Upserts an item into container with partition key
     *
     * @param containerName the container name
     * @param object        upsert object
     * @param <T>           type of upsert object
     */
    public <T> void upsert(String containerName, T object) {
        upsertAndReturnEntity(containerName, object);
    }

    /**
     * Upserts an item and return item properties
     *
     * @param containerName the container name
     * @param object        upsert object
     * @param <T>           type of upsert object
     * @return upsert object entity
     */
    public <T> T upsertAndReturnEntity(String containerName, T object) {
        Assert.hasText(containerName, "containerName should not be null, empty or only " +
            "whitespaces");
        Assert.notNull(object, "Upsert object should not be null");

        final JsonNode originalItem = mappingCosmosConverter.writeJsonNode(object);

        LOGGER.debug("execute upsert item in database {} container {}", this.databaseName,
            containerName);

        @SuppressWarnings("unchecked") final Class<T> domainType = (Class<T>)object.getClass();

        final CosmosItemRequestOptions options = new CosmosItemRequestOptions();
        applyVersioning(domainType, originalItem, options);

        final CosmosItemResponse<JsonNode> cosmosItemResponse = cosmosAsyncClient
            .getDatabase(this.databaseName)
            .getContainer(containerName)
            .upsertItem(originalItem, options)
            .doOnNext(response -> CosmosDbUtils.fillAndProcessResponseDiagnostics(responseDiagnosticsProcessor,
                response.getDiagnostics(), null))
            .onErrorResume(throwable -> CosmosDBExceptionUtils.exceptionHandler("Failed to upsert" +
                " item", throwable))
            .block();

        assert cosmosItemResponse != null;
        return toDomainObject(domainType, cosmosItemResponse.getItem());
    }

    /**
     * Find the DocumentQuery, find all the items specified by domain type.
     *
     * @param domainType the domain type
     * @param <T>        class type of domain
     * @return found results in a List
     */
    public <T> List<T> findAll(Class<T> domainType) {
        Assert.notNull(domainType, "domainType should not be null");

        return findAll(getContainerName(domainType), domainType);
    }

    /**
     * Find the DocumentQuery, find all the items specified by domain type in the given container.
     *
     * @param containerName the container name
     * @param domainType    the domain type
     * @param <T>           class type of domain
     * @return found results in a List
     */
    public <T> List<T> findAll(String containerName, final Class<T> domainType) {
        Assert.hasText(containerName, "containerName should not be null, empty or only " +
            "whitespaces");
        Assert.notNull(domainType, "domainType should not be null");

        final DocumentQuery query = new DocumentQuery(Criteria.getInstance(CriteriaType.ALL));

        final List<JsonNode> items = findItems(query, containerName);
        return items.stream()
                    .map(d -> toDomainObject(domainType, d))
                    .collect(Collectors.toList());
    }

    @Override
    public <T> List<T> findAll(PartitionKey partitionKey, final Class<T> domainType) {
        Assert.notNull(partitionKey, "partitionKey should not be null");
        Assert.notNull(domainType, "domainType should not be null");

        final String containerName = getContainerName(domainType);

        final CosmosQueryRequestOptions cosmosQueryRequestOptions = new CosmosQueryRequestOptions();
        cosmosQueryRequestOptions.setPartitionKey(partitionKey);
        cosmosQueryRequestOptions.setQueryMetricsEnabled(enableQueryMetrics);

        return cosmosAsyncClient
            .getDatabase(this.databaseName)
            .getContainer(containerName)
            .queryItems("SELECT * FROM r", cosmosQueryRequestOptions, JsonNode.class)
            .byPage()
            .flatMap(cosmosItemFeedResponse -> {
                CosmosDbUtils.fillAndProcessResponseDiagnostics(responseDiagnosticsProcessor,
                    null, cosmosItemFeedResponse);
                return Flux.fromIterable(cosmosItemFeedResponse.getResults());
            })
            .map(jsonNode -> toDomainObject(domainType, jsonNode))
            .onErrorResume(throwable ->
                CosmosDBExceptionUtils.exceptionHandler("Failed to find items", throwable))
            .collectList()
            .block();
    }

    /**
     * Delete the DocumentQuery, delete all the items in the given container.
     *
     * @param containerName Container name of database
     * @param domainType    the domain type
     */
    public void deleteAll(@NonNull String containerName, @NonNull Class<?> domainType) {
        Assert.hasText(containerName, "containerName should not be null, empty or only " +
            "whitespaces");

        final DocumentQuery query = new DocumentQuery(Criteria.getInstance(CriteriaType.ALL));

        this.delete(query, domainType, containerName);
    }

    @Override
    public void deleteContainer(@NonNull String containerName) {
        Assert.hasText(containerName, "containerName should have text.");
        cosmosAsyncClient.getDatabase(this.databaseName)
                         .getContainer(containerName)
                         .delete()
                         .doOnNext(response -> {
                             CosmosDbUtils.fillAndProcessResponseDiagnostics(responseDiagnosticsProcessor,
                                 response.getDiagnostics(), null);
                         })
                         .onErrorResume(throwable -> CosmosDBExceptionUtils.exceptionHandler("Failed to delete " +
                                 "container",
                             throwable))
                         .block();
    }

    @Override
    public String getContainerName(Class<?> domainType) {
        Assert.notNull(domainType, "domainType should not be null");

        return entityInfoCreator.apply(domainType).getContainerName();
    }

    @Override
    public CosmosContainerProperties createContainerIfNotExists(CosmosEntityInformation<?, ?> information) {
        final CosmosContainerResponse response = cosmosAsyncClient
            .createDatabaseIfNotExists(this.databaseName)
            .onErrorResume(throwable ->
                CosmosDBExceptionUtils.exceptionHandler("Failed to create database", throwable))
            .flatMap(cosmosDatabaseResponse -> {
                CosmosDbUtils.fillAndProcessResponseDiagnostics(responseDiagnosticsProcessor,
                    cosmosDatabaseResponse.getDiagnostics(), null);
                final CosmosContainerProperties cosmosContainerProperties =
                    new CosmosContainerProperties(
                        information.getContainerName(), "/"
                        + information.getPartitionKeyFieldName());
                cosmosContainerProperties.setDefaultTimeToLiveInSeconds(information.getTimeToLive());
                cosmosContainerProperties.setIndexingPolicy(information.getIndexingPolicy());

                CosmosAsyncDatabase cosmosAsyncDatabase = cosmosAsyncClient
                    .getDatabase(cosmosDatabaseResponse.getProperties().getId());
                Mono<CosmosContainerResponse> cosmosContainerResponseMono;

                if (information.getRequestUnit() == null) {
                    cosmosContainerResponseMono =
                        cosmosAsyncDatabase.createContainerIfNotExists(cosmosContainerProperties);
                } else {
                    ThroughputProperties throughputProperties =
                        ThroughputProperties.createManualThroughput(information.getRequestUnit());
                    cosmosContainerResponseMono =
                        cosmosAsyncDatabase.createContainerIfNotExists(cosmosContainerProperties,
                            throughputProperties);
                }

                return cosmosContainerResponseMono
                    .onErrorResume(throwable ->
                        CosmosDBExceptionUtils.exceptionHandler("Failed to create container",
                            throwable))
                    .doOnNext(cosmosContainerResponse ->
                        CosmosDbUtils.fillAndProcessResponseDiagnostics(responseDiagnosticsProcessor,
                            cosmosContainerResponse.getDiagnostics(), null));
            })
            .block();
        assert response != null;
        return response.getProperties();
    }

    /**
     * Delete the DocumentQuery, need to query by id at first, then delete the item
     * from the result.
     *
     * @param containerName Container name of database
     * @param id            item id
     * @param partitionKey  the partition key
     */
    public void deleteById(String containerName, Object id, PartitionKey partitionKey) {
        Assert.hasText(containerName, "containerName should not be null, empty or only " +
            "whitespaces");
        assertValidId(id);

        LOGGER.debug("execute deleteById in database {} container {}", this.databaseName,
            containerName);

        if (partitionKey == null) {
            partitionKey = PartitionKey.NONE;
        }
        cosmosAsyncClient.getDatabase(this.databaseName)
                         .getContainer(containerName)
                         .deleteItem(id.toString(), partitionKey)
                         .doOnNext(response -> CosmosDbUtils.fillAndProcessResponseDiagnostics(responseDiagnosticsProcessor,
                             response.getDiagnostics(), null))
                         .onErrorResume(throwable ->
                             CosmosDBExceptionUtils.exceptionHandler("Failed to delete item",
                                 throwable))
                         .block();
    }

    @Override
    public <T, ID> List<T> findByIds(Iterable<ID> ids, Class<T> domainType, String containerName) {
        Assert.notNull(ids, "Id list should not be null");
        Assert.notNull(domainType, "domainType should not be null.");
        Assert.hasText(containerName, "container should not be null, empty or only whitespaces");

        final DocumentQuery query = new DocumentQuery(Criteria.getInstance(CriteriaType.IN, "id",
<<<<<<< HEAD
            Collections.singletonList(ids)));
=======
                Collections.singletonList(ids), Part.IgnoreCaseType.NEVER));
>>>>>>> bc68269d
        return find(query, domainType, containerName);
    }

    /**
     * Finds the document query items
     *
     * @param query         The representation for query method.
     * @param domainType    Class of domain
     * @param containerName Container name of database
     * @param <T>           class of domainType
     * @return All the found items as List.
     */
    public <T> List<T> find(@NonNull DocumentQuery query, @NonNull Class<T> domainType,
                            String containerName) {
        Assert.notNull(query, "DocumentQuery should not be null.");
        Assert.notNull(domainType, "domainType should not be null.");
        Assert.hasText(containerName, "container should not be null, empty or only whitespaces");

        final List<JsonNode> items = findItems(query, containerName);
        return items.stream()
                    .map(d -> toDomainObject(domainType, d))
                    .collect(Collectors.toList());
    }

    /**
     * Checks if document query items exist
     *
     * @param query         The representation for query method.
     * @param domainType    Class of domain
     * @param containerName Container name of database
     * @param <T>           class of domainType
     * @return if items exist
     */
    public <T> Boolean exists(@NonNull DocumentQuery query, @NonNull Class<T> domainType,
                              String containerName) {
        return this.count(query, containerName) > 0;
    }

    /**
     * Delete the DocumentQuery, need to query the domains at first, then delete the item
     * from the result.
     * The cosmos db Sql API do _NOT_ support DELETE query, we cannot add one DeleteQueryGenerator.
     *
     * @param query         The representation for query method.
     * @param domainType    Class of domain
     * @param containerName Container name of database
     * @param <T>           class of domainType
     * @return All the deleted items as List.
     */
    @Override
    public <T> List<T> delete(@NonNull DocumentQuery query, @NonNull Class<T> domainType,
                              @NonNull String containerName) {
        Assert.notNull(query, "DocumentQuery should not be null.");
        Assert.notNull(domainType, "domainType should not be null.");
        Assert.hasText(containerName, "container should not be null, empty or only whitespaces");

        final List<JsonNode> results = findItems(query, containerName);
        final List<String> partitionKeyName = getPartitionKeyNames(domainType);

        return results.stream()
                      .map(item -> deleteItem(item, partitionKeyName, containerName, domainType))
                      .collect(Collectors.toList());
    }

    @Override
    public <T> Page<T> findAll(Pageable pageable, Class<T> domainType, String containerName) {
        final DocumentQuery query =
            new DocumentQuery(Criteria.getInstance(CriteriaType.ALL)).with(pageable);
        if (pageable.getSort().isSorted()) {
            query.with(pageable.getSort());
        }

        return paginationQuery(query, domainType, containerName);
    }

    @Override
    public <T> Page<T> paginationQuery(DocumentQuery query, Class<T> domainType,
                                       String containerName) {
        Assert.isTrue(query.getPageable().getPageSize() > 0, "pageable should have page size " +
            "larger than 0");
        Assert.hasText(containerName, "container should not be null, empty or only whitespaces");

        final Pageable pageable = query.getPageable();
        final CosmosQueryRequestOptions cosmosQueryRequestOptions = new CosmosQueryRequestOptions();
        cosmosQueryRequestOptions.setQueryMetricsEnabled(enableQueryMetrics);

        CosmosAsyncContainer container =
            cosmosAsyncClient.getDatabase(this.databaseName).getContainer(containerName);
        final SqlQuerySpec sqlQuerySpec = new FindQuerySpecGenerator().generateCosmos(query);

        Flux<FeedResponse<JsonNode>> feedResponseFlux;
        if (pageable instanceof CosmosPageRequest) {
            feedResponseFlux = container
                .queryItems(sqlQuerySpec, cosmosQueryRequestOptions, JsonNode.class)
                .byPage(((CosmosPageRequest)pageable).getRequestContinuation(),
                    pageable.getPageSize());
        } else {
            feedResponseFlux = container
                .queryItems(sqlQuerySpec, cosmosQueryRequestOptions, JsonNode.class)
                .byPage(pageable.getPageSize());
        }

        final FeedResponse<JsonNode> feedResponse = feedResponseFlux
            .doOnNext(propertiesFeedResponse ->
                CosmosDbUtils.fillAndProcessResponseDiagnostics(responseDiagnosticsProcessor,
                    propertiesFeedResponse.getCosmosDiagnostics(), propertiesFeedResponse))
            .onErrorResume(throwable ->
                CosmosDBExceptionUtils.exceptionHandler("Failed to query items", throwable))
            .next()
            .block();

        assert feedResponse != null;
        final Iterator<JsonNode> it = feedResponse.getResults().iterator();

        final List<T> result = new ArrayList<>();
        for (int index = 0; it.hasNext()
            && index < pageable.getPageSize(); index++) {

            final JsonNode jsonNode = it.next();
            if (jsonNode == null) {
                continue;
            }

            final T entity = mappingCosmosConverter.read(domainType, jsonNode);
            result.add(entity);
        }

        final long total = count(query, containerName);
        final int contentSize = result.size();

        int pageSize;

        if (contentSize < pageable.getPageSize()
            && contentSize > 0) {
            //  If the content size is less than page size,
            //  this means, cosmosDB is returning less items than page size,
            //  because of either RU limit, or payload limit

            //  Set the page size to content size.
            pageSize = contentSize;
        } else {
            pageSize = pageable.getPageSize();
        }

        final CosmosPageRequest pageRequest = CosmosPageRequest.of(pageable.getOffset(),
            pageable.getPageNumber(),
            pageSize,
            feedResponse.getContinuationToken(),
            query.getSort());

        return new CosmosPageImpl<>(result, pageRequest, total);
    }

    @Override
    public long count(String containerName) {
        Assert.hasText(containerName, "container name should not be empty");

        final DocumentQuery query = new DocumentQuery(Criteria.getInstance(CriteriaType.ALL));
        final Long count = getCountValue(query, containerName);
        assert count != null;
        return count;
    }

    @Override
    public <T> long count(DocumentQuery query, String containerName) {
        Assert.hasText(containerName, "container name should not be empty");

        final Long count = getCountValue(query, containerName);
        assert count != null;
        return count;
    }

    @Override
    public MappingCosmosConverter getConverter() {
        return this.mappingCosmosConverter;
    }

    private Long getCountValue(DocumentQuery query, String containerName) {
        final SqlQuerySpec querySpec = new CountQueryGenerator().generateCosmos(query);
        final CosmosQueryRequestOptions options = new CosmosQueryRequestOptions();
        options.setQueryMetricsEnabled(enableQueryMetrics);

        return executeQuery(querySpec, containerName, options)
            .onErrorResume(throwable ->
                CosmosDBExceptionUtils.exceptionHandler("Failed to get count value", throwable))
            .doOnNext(response -> CosmosDbUtils.fillAndProcessResponseDiagnostics(responseDiagnosticsProcessor,
                null, response))
            .next()
            .map(r -> r.getResults().get(0).asLong())
            .block();
    }

    private Flux<FeedResponse<JsonNode>> executeQuery(SqlQuerySpec sqlQuerySpec,
                                                      String containerName,
                                                      CosmosQueryRequestOptions options) {
        return cosmosAsyncClient.getDatabase(this.databaseName)
                                .getContainer(containerName)
                                .queryItems(sqlQuerySpec, options, JsonNode.class)
                                .byPage()
                                .onErrorResume(throwable ->
                                    CosmosDBExceptionUtils.exceptionHandler("Failed to execute " +
                                        "query", throwable));
    }

    private List<String> getPartitionKeyNames(Class<?> domainType) {
        final CosmosEntityInformation<?, ?> entityInfo = entityInfoCreator.apply(domainType);

        if (entityInfo.getPartitionKeyFieldName() == null) {
            return new ArrayList<>();
        }

        return Collections.singletonList(entityInfo.getPartitionKeyFieldName());
    }

    private void assertValidId(Object id) {
        Assert.notNull(id, "id should not be null");
        if (id instanceof String) {
            Assert.hasText(id.toString(), "id should not be empty or only whitespaces.");
        }
    }

    private <T> List<JsonNode> findItems(@NonNull DocumentQuery query,
                                         @NonNull String containerName) {
        final SqlQuerySpec sqlQuerySpec = new FindQuerySpecGenerator().generateCosmos(query);
        final CosmosQueryRequestOptions cosmosQueryRequestOptions = new CosmosQueryRequestOptions();
        cosmosQueryRequestOptions.setQueryMetricsEnabled(enableQueryMetrics);

        return cosmosAsyncClient
            .getDatabase(this.databaseName)
            .getContainer(containerName)
            .queryItems(sqlQuerySpec, cosmosQueryRequestOptions, JsonNode.class)
            .byPage()
            .flatMap(cosmosItemFeedResponse -> {
                CosmosDbUtils.fillAndProcessResponseDiagnostics(responseDiagnosticsProcessor,
                    cosmosItemFeedResponse.getCosmosDiagnostics(), cosmosItemFeedResponse);
                return Flux.fromIterable(cosmosItemFeedResponse.getResults());
            })
            .onErrorResume(throwable ->
                CosmosDBExceptionUtils.exceptionHandler("Failed to find items", throwable))
            .collectList()
            .block();
    }

    private <T> T deleteItem(@NonNull JsonNode jsonNode,
                             @NonNull List<String> partitionKeyNames,
                             String containerName,
                             @NonNull Class<T> domainType) {
        Assert.isTrue(partitionKeyNames.size() <= 1, "Only one Partition is supported.");

        PartitionKey partitionKey = null;

        if (!partitionKeyNames.isEmpty()
            && StringUtils.hasText(partitionKeyNames.get(0))) {
            partitionKey = new PartitionKey(jsonNode.get(partitionKeyNames.get(0)).asText());
        }

        if (partitionKey == null) {
            partitionKey = PartitionKey.NONE;
        }

        final CosmosItemRequestOptions options = new CosmosItemRequestOptions();
        applyVersioning(domainType, jsonNode, options);

        return cosmosAsyncClient
            .getDatabase(this.databaseName)
            .getContainer(containerName)
            .deleteItem(jsonNode.get("id").asText(), partitionKey)
            .doOnNext(response -> CosmosDbUtils.fillAndProcessResponseDiagnostics(responseDiagnosticsProcessor,
                response.getDiagnostics(), null))
            .onErrorResume(throwable ->
                CosmosDBExceptionUtils.exceptionHandler("Failed to delete item", throwable))
            .flatMap(objectCosmosItemResponse -> Mono.just(toDomainObject(domainType, jsonNode)))
            .block();
    }

    private <T> T toDomainObject(@NonNull Class<T> domainType, JsonNode responseJsonNode) {
        return mappingCosmosConverter.read(domainType, responseJsonNode);
    }

    private void applyVersioning(Class<?> domainType,
                                 JsonNode jsonNode,
                                 CosmosItemRequestOptions options) {

        if (entityInfoCreator.apply(domainType).isVersioned()) {
            options.setIfMatchETag(jsonNode.get("_etag").asText());
        }
    }

    private CosmosEntityInformation<?, ?> getCosmosEntityInformation(Class<?> domainType) {
        return new CosmosEntityInformation<>(domainType);
    }

}<|MERGE_RESOLUTION|>--- conflicted
+++ resolved
@@ -465,11 +465,7 @@
         Assert.hasText(containerName, "container should not be null, empty or only whitespaces");
 
         final DocumentQuery query = new DocumentQuery(Criteria.getInstance(CriteriaType.IN, "id",
-<<<<<<< HEAD
-            Collections.singletonList(ids)));
-=======
-                Collections.singletonList(ids), Part.IgnoreCaseType.NEVER));
->>>>>>> bc68269d
+            Collections.singletonList(ids), Part.IgnoreCaseType.NEVER));
         return find(query, domainType, containerName);
     }
 
