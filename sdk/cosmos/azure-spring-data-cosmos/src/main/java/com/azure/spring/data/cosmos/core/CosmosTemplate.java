--- conflicted
+++ resolved
@@ -513,19 +513,6 @@
     public void deleteContainer(@NonNull String containerName) {
         Assert.hasText(containerName, "containerName should have text.");
         this.getCosmosAsyncClient().getDatabase(this.getDatabaseName())
-<<<<<<< HEAD
-            .getContainer(containerName)
-            .delete()
-            .publishOn(Schedulers.parallel())
-            .doOnNext(response -> {
-                CosmosUtils.fillAndProcessResponseDiagnostics(this.responseDiagnosticsProcessor,
-                    response.getDiagnostics(), null);
-            })
-            .onErrorResume(throwable ->
-                CosmosExceptionUtils.exceptionHandler("Failed to delete container", throwable,
-                    this.responseDiagnosticsProcessor))
-            .block();
-=======
                          .getContainer(containerName)
                          .delete()
                          .publishOn(Schedulers.parallel())
@@ -537,7 +524,6 @@
                              CosmosExceptionUtils.exceptionHandler("Failed to delete container", throwable,
                                  this.responseDiagnosticsProcessor))
                          .block();
->>>>>>> 757dfd44
     }
 
     @Override
@@ -672,18 +658,6 @@
         }
 
         this.getCosmosAsyncClient().getDatabase(this.getDatabaseName())
-<<<<<<< HEAD
-            .getContainer(containerName)
-            .deleteItem(idToDelete, partitionKey, options)
-            .publishOn(Schedulers.parallel())
-            .doOnNext(response ->
-                CosmosUtils.fillAndProcessResponseDiagnostics(this.responseDiagnosticsProcessor,
-                    response.getDiagnostics(), null))
-            .onErrorResume(throwable ->
-                CosmosExceptionUtils.exceptionHandler("Failed to delete item",
-                    throwable, this.responseDiagnosticsProcessor))
-            .block();
-=======
                          .getContainer(containerName)
                          .deleteItem(idToDelete, partitionKey, options)
                          .publishOn(Schedulers.parallel())
@@ -694,7 +668,6 @@
                              CosmosExceptionUtils.exceptionHandler("Failed to delete item",
                                  throwable, this.responseDiagnosticsProcessor))
                          .block();
->>>>>>> 757dfd44
     }
 
     @Override
@@ -997,15 +970,9 @@
                                                       String containerName,
                                                       CosmosQueryRequestOptions options) {
         return this.getCosmosAsyncClient().getDatabase(this.getDatabaseName())
-<<<<<<< HEAD
-            .getContainer(containerName)
-            .queryItems(sqlQuerySpec, options, JsonNode.class)
-            .byPage();
-=======
                                 .getContainer(containerName)
                                 .queryItems(sqlQuerySpec, options, JsonNode.class)
                                 .byPage();
->>>>>>> 757dfd44
     }
 
     private <T> Flux<JsonNode> findItemsAsFlux(@NonNull CosmosQuery query,
@@ -1049,22 +1016,6 @@
         cosmosQueryRequestOptions.setResponseContinuationTokenLimitInKb(this.responseContinuationTokenLimitInKb);
 
         return this.getCosmosAsyncClient()
-<<<<<<< HEAD
-            .getDatabase(this.getDatabaseName())
-            .getContainer(containerName)
-            .queryItems(sqlQuerySpec, cosmosQueryRequestOptions, JsonNode.class)
-            .byPage()
-            .publishOn(Schedulers.parallel())
-            .flatMap(cosmosItemFeedResponse -> {
-                CosmosUtils.fillAndProcessResponseDiagnostics(this.responseDiagnosticsProcessor,
-                    cosmosItemFeedResponse.getCosmosDiagnostics(),
-                    cosmosItemFeedResponse);
-                return Flux.fromIterable(cosmosItemFeedResponse.getResults());
-            })
-            .onErrorResume(throwable ->
-                CosmosExceptionUtils.exceptionHandler("Failed to find items", throwable,
-                    this.responseDiagnosticsProcessor));
-=======
                    .getDatabase(this.getDatabaseName())
                    .getContainer(containerName)
                    .queryItems(sqlQuerySpec, cosmosQueryRequestOptions, JsonNode.class)
@@ -1079,7 +1030,6 @@
                    .onErrorResume(throwable ->
                                       CosmosExceptionUtils.exceptionHandler("Failed to find items", throwable,
                                           this.responseDiagnosticsProcessor));
->>>>>>> 757dfd44
     }
 
     private <T> Iterable<T> findItems(@NonNull CosmosQuery query,
