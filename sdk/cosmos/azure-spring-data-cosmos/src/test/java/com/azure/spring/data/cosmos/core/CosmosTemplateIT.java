// Copyright (c) Microsoft Corporation. All rights reserved.
// Licensed under the MIT License.
package com.azure.spring.data.cosmos.core;

import com.azure.cosmos.CosmosException;
import com.azure.cosmos.models.PartitionKey;
import com.azure.spring.data.cosmos.CosmosDBFactory;
import com.azure.spring.data.cosmos.common.PageTestUtils;
import com.azure.spring.data.cosmos.common.ResponseDiagnosticsTestUtils;
import com.azure.spring.data.cosmos.config.CosmosDBConfig;
import com.azure.spring.data.cosmos.core.convert.MappingCosmosConverter;
import com.azure.spring.data.cosmos.core.mapping.CosmosMappingContext;
import com.azure.spring.data.cosmos.core.query.CosmosPageRequest;
import com.azure.spring.data.cosmos.core.query.Criteria;
import com.azure.spring.data.cosmos.core.query.CriteriaType;
import com.azure.spring.data.cosmos.core.query.DocumentQuery;
import com.azure.spring.data.cosmos.domain.Person;
import com.azure.spring.data.cosmos.exception.CosmosDBAccessException;
import com.azure.spring.data.cosmos.repository.TestRepositoryConfig;
import com.azure.spring.data.cosmos.repository.support.CosmosEntityInformation;
import org.assertj.core.util.Lists;
import org.junit.After;
import org.junit.AfterClass;
import org.junit.Before;
import org.junit.Test;
import org.junit.runner.RunWith;
import org.springframework.beans.factory.annotation.Autowired;
import org.springframework.boot.autoconfigure.domain.EntityScanner;
import org.springframework.context.ApplicationContext;
import org.springframework.data.annotation.Persistent;
import org.springframework.data.domain.Page;
import org.springframework.data.domain.PageRequest;
import org.springframework.data.domain.Sort;
import org.springframework.data.repository.query.parser.Part;
import org.springframework.test.context.ContextConfiguration;
import org.springframework.test.context.junit4.SpringJUnit4ClassRunner;

import java.util.Collections;
import java.util.List;
import java.util.UUID;

import static com.azure.spring.data.cosmos.common.TestConstants.ADDRESSES;
import static com.azure.spring.data.cosmos.common.TestConstants.FIRST_NAME;
import static com.azure.spring.data.cosmos.common.TestConstants.HOBBIES;
import static com.azure.spring.data.cosmos.common.TestConstants.ID_1;
import static com.azure.spring.data.cosmos.common.TestConstants.ID_2;
import static com.azure.spring.data.cosmos.common.TestConstants.ID_3;
import static com.azure.spring.data.cosmos.common.TestConstants.LAST_NAME;
import static com.azure.spring.data.cosmos.common.TestConstants.NEW_FIRST_NAME;
import static com.azure.spring.data.cosmos.common.TestConstants.NEW_LAST_NAME;
import static com.azure.spring.data.cosmos.common.TestConstants.NOT_EXIST_ID;
import static com.azure.spring.data.cosmos.common.TestConstants.PAGE_SIZE_1;
import static com.azure.spring.data.cosmos.common.TestConstants.PAGE_SIZE_2;
import static com.azure.spring.data.cosmos.common.TestConstants.PAGE_SIZE_3;
import static com.azure.spring.data.cosmos.common.TestConstants.UPDATED_FIRST_NAME;
import static org.assertj.core.api.Assertions.assertThat;
import static org.junit.Assert.assertEquals;
import static org.junit.Assert.fail;

@RunWith(SpringJUnit4ClassRunner.class)
@ContextConfiguration(classes = TestRepositoryConfig.class)
public class CosmosTemplateIT {
    private static final Person TEST_PERSON = new Person(ID_1, FIRST_NAME, LAST_NAME, HOBBIES,
            ADDRESSES);

    private static final Person TEST_PERSON_2 = new Person(ID_2,
            NEW_FIRST_NAME,
            NEW_LAST_NAME, HOBBIES, ADDRESSES);

    private static final Person TEST_PERSON_3 = new Person(ID_3,
            NEW_FIRST_NAME,
            NEW_LAST_NAME, HOBBIES, ADDRESSES);

    private static final String PRECONDITION_IS_NOT_MET = "is not met";

    private static final String WRONG_ETAG = "WRONG_ETAG";

    private static CosmosTemplate cosmosTemplate;
    private static CosmosEntityInformation<Person, String> personInfo;
    private static String containerName;
    private static boolean initialized;

    private Person insertedPerson;

    @Autowired
    private ApplicationContext applicationContext;
    @Autowired
    private CosmosDBConfig dbConfig;
    @Autowired
    private ResponseDiagnosticsTestUtils responseDiagnosticsTestUtils;

    @Before
    public void setUp() throws ClassNotFoundException {
        if (!initialized) {
            final CosmosDBFactory cosmosDbFactory = new CosmosDBFactory(dbConfig);

            final CosmosMappingContext mappingContext = new CosmosMappingContext();
            personInfo = new CosmosEntityInformation<>(Person.class);
            containerName = personInfo.getContainerName();

            mappingContext.setInitialEntitySet(new EntityScanner(this.applicationContext).scan(Persistent.class));

            final MappingCosmosConverter cosmosConverter = new MappingCosmosConverter(mappingContext,
                null);
            cosmosTemplate = new CosmosTemplate(cosmosDbFactory, cosmosConverter, dbConfig.getDatabase());
            cosmosTemplate.createContainerIfNotExists(personInfo);
            initialized = true;
        }

        insertedPerson = cosmosTemplate.insert(Person.class.getSimpleName(), TEST_PERSON, new PartitionKey(TEST_PERSON.getLastName()));
    }

    @After
    public void cleanup() {
        cosmosTemplate.deleteAll(Person.class.getSimpleName(), Person.class);
    }

    @AfterClass
    public static void afterClassCleanup() {
        cosmosTemplate.deleteContainer(personInfo.getContainerName());
    }

    @Test(expected = CosmosDBAccessException.class)
    public void testInsertDuplicateId() {
        cosmosTemplate.insert(Person.class.getSimpleName(), TEST_PERSON,
                new PartitionKey(personInfo.getPartitionKeyFieldValue(TEST_PERSON)));
    }

    @Test
    public void testFindAll() {
        final List<Person> result = cosmosTemplate.findAll(Person.class.getSimpleName(), Person.class);
        assertThat(result.size()).isEqualTo(1);
        assertThat(result.get(0)).isEqualTo(TEST_PERSON);
        assertThat(responseDiagnosticsTestUtils.getCosmosDiagnostics()).isNotNull();
        assertThat(responseDiagnosticsTestUtils.getCosmosResponseStatistics()).isNotNull();
        assertThat(responseDiagnosticsTestUtils.getCosmosResponseStatistics().getRequestCharge()).isGreaterThan(0);
    }

    @Test
    public void testFindById() {
        final Person result = cosmosTemplate.findById(Person.class.getSimpleName(),
                TEST_PERSON.getId(), Person.class);
        assertEquals(result, TEST_PERSON);
        assertThat(responseDiagnosticsTestUtils.getCosmosDiagnostics()).isNotNull();
        assertThat(responseDiagnosticsTestUtils.getCosmosResponseStatistics()).isNotNull();
        assertThat(responseDiagnosticsTestUtils.getCosmosResponseStatistics().getRequestCharge()).isGreaterThan(0);

        final Person nullResult = cosmosTemplate.findById(Person.class.getSimpleName(),
                NOT_EXIST_ID, Person.class);
        assertThat(nullResult).isNull();
    }

    @Test
    public void testFindByMultiIds() {
        cosmosTemplate.insert(TEST_PERSON_2,
                new PartitionKey(personInfo.getPartitionKeyFieldValue(TEST_PERSON_2)));
        cosmosTemplate.insert(TEST_PERSON_3,
                new PartitionKey(personInfo.getPartitionKeyFieldValue(TEST_PERSON_3)));

        final List<Object> ids = Lists.newArrayList(ID_1, ID_2, ID_3);
        final List<Person> result = cosmosTemplate.findByIds(ids, Person.class, containerName);

        assertThat(responseDiagnosticsTestUtils.getCosmosDiagnostics()).isNotNull();
        assertThat(responseDiagnosticsTestUtils.getCosmosResponseStatistics()).isNotNull();
        assertThat(responseDiagnosticsTestUtils.getCosmosResponseStatistics().getRequestCharge()).isGreaterThan(0);

        final List<Person> expected = Lists.newArrayList(TEST_PERSON, TEST_PERSON_2, TEST_PERSON_3);
        assertThat(result.size()).isEqualTo(expected.size());
        assertThat(result).containsAll(expected);
    }

    @Test
    public void testUpsertNewDocument() {
        // Delete first as was inserted in setup
        cosmosTemplate.deleteById(Person.class.getSimpleName(), TEST_PERSON.getId(),
                new PartitionKey(personInfo.getPartitionKeyFieldValue(TEST_PERSON)));

        final String firstName = NEW_FIRST_NAME
                                    + "_"
                                    + UUID.randomUUID().toString();
        final Person newPerson = new Person(TEST_PERSON.getId(), firstName,
                NEW_FIRST_NAME, null, null);

        final Person person = cosmosTemplate.upsertAndReturnEntity(Person.class.getSimpleName(), newPerson);

        assertThat(responseDiagnosticsTestUtils.getCosmosDiagnostics()).isNotNull();
        assertThat(responseDiagnosticsTestUtils.getCosmosResponseStatistics()).isNull();

        assertEquals(person.getFirstName(), firstName);
    }

    @Test
    public void testUpdateWithReturnEntity() {
        final Person updated = new Person(TEST_PERSON.getId(), UPDATED_FIRST_NAME,
            TEST_PERSON.getLastName(), TEST_PERSON.getHobbies(), TEST_PERSON.getShippingAddresses());
        updated.set_etag(insertedPerson.get_etag());

        final Person updatedPerson = cosmosTemplate.upsertAndReturnEntity(Person.class.getSimpleName(), updated);

        final Person findPersonById = cosmosTemplate.findById(Person.class.getSimpleName(),
            updatedPerson.getId(), Person.class);

        assertEquals(updatedPerson, updated);
        assertThat(updatedPerson.get_etag()).isEqualTo(findPersonById.get_etag());
    }

    @Test
    public void testUpdate() {
        final Person updated = new Person(TEST_PERSON.getId(), UPDATED_FIRST_NAME,
                TEST_PERSON.getLastName(), TEST_PERSON.getHobbies(), TEST_PERSON.getShippingAddresses());
        updated.set_etag(insertedPerson.get_etag());

        final Person person = cosmosTemplate.upsertAndReturnEntity(Person.class.getSimpleName(), updated);

        assertThat(responseDiagnosticsTestUtils.getCosmosDiagnostics()).isNotNull();
        assertThat(responseDiagnosticsTestUtils.getCosmosResponseStatistics()).isNull();

        assertEquals(person, updated);
    }

    @Test
    public void testOptimisticLockWhenUpdatingWithWrongEtag() {
        final Person updated = new Person(TEST_PERSON.getId(), UPDATED_FIRST_NAME,
                TEST_PERSON.getLastName(), TEST_PERSON.getHobbies(), TEST_PERSON.getShippingAddresses());
        updated.set_etag(WRONG_ETAG);

        try {
            cosmosTemplate.upsert(Person.class.getSimpleName(), updated);
        } catch (CosmosDBAccessException e) {
            assertThat(e.getCosmosException()).isNotNull();
            final Throwable cosmosClientException = e.getCosmosException();
            assertThat(cosmosClientException).isInstanceOf(CosmosException.class);
            assertThat(cosmosClientException.getMessage()).contains(PRECONDITION_IS_NOT_MET);

            final Person unmodifiedPerson = cosmosTemplate.findById(Person.class.getSimpleName(),
                    TEST_PERSON.getId(), Person.class);
            assertThat(unmodifiedPerson.getFirstName()).isEqualTo(insertedPerson.getFirstName());
            return;
        }

        fail();
    }

    @Test
    public void testDeleteById() {
        cosmosTemplate.insert(TEST_PERSON_2, null);
        assertThat(cosmosTemplate.findAll(Person.class).size()).isEqualTo(2);

        cosmosTemplate.deleteById(Person.class.getSimpleName(), TEST_PERSON.getId(),
                new PartitionKey(personInfo.getPartitionKeyFieldValue(TEST_PERSON)));

        assertThat(responseDiagnosticsTestUtils.getCosmosDiagnostics()).isNotNull();
        assertThat(responseDiagnosticsTestUtils.getCosmosResponseStatistics()).isNull();

        final List<Person> result = cosmosTemplate.findAll(Person.class);

        assertThat(responseDiagnosticsTestUtils.getCosmosDiagnostics()).isNotNull();
        assertThat(responseDiagnosticsTestUtils.getCosmosResponseStatistics()).isNotNull();
        assertThat(responseDiagnosticsTestUtils.getCosmosResponseStatistics().getRequestCharge()).isGreaterThan(0);
        assertThat(result.size()).isEqualTo(1);
        assertEquals(result.get(0), TEST_PERSON_2);
    }

    @Test
    public void testCountByContainer() {
        final long prevCount = cosmosTemplate.count(containerName);
        assertThat(prevCount).isEqualTo(1);

        assertThat(responseDiagnosticsTestUtils.getCosmosDiagnostics()).isNull();
        assertThat(responseDiagnosticsTestUtils.getCosmosResponseStatistics()).isNotNull();
        assertThat(responseDiagnosticsTestUtils.getCosmosResponseStatistics().getRequestCharge()).isGreaterThan(0);

        cosmosTemplate.insert(TEST_PERSON_2,
                new PartitionKey(personInfo.getPartitionKeyFieldValue(TEST_PERSON_2)));

        assertThat(responseDiagnosticsTestUtils.getCosmosDiagnostics()).isNotNull();

        final long newCount = cosmosTemplate.count(containerName);
        assertThat(newCount).isEqualTo(2);

        assertThat(responseDiagnosticsTestUtils.getCosmosDiagnostics()).isNull();
        assertThat(responseDiagnosticsTestUtils.getCosmosResponseStatistics()).isNotNull();
        assertThat(responseDiagnosticsTestUtils.getCosmosResponseStatistics().getRequestCharge()).isGreaterThan(0);
    }

    @Test
    public void testCountByQuery() {
        cosmosTemplate.insert(TEST_PERSON_2,
                new PartitionKey(personInfo.getPartitionKeyFieldValue(TEST_PERSON_2)));

        assertThat(responseDiagnosticsTestUtils.getCosmosDiagnostics()).isNotNull();
        assertThat(responseDiagnosticsTestUtils.getCosmosResponseStatistics()).isNull();

        final Criteria criteria = Criteria.getInstance(CriteriaType.IS_EQUAL, "firstName",
                Collections.singletonList(TEST_PERSON_2.getFirstName()), Part.IgnoreCaseType.NEVER);
        final DocumentQuery query = new DocumentQuery(criteria);

        final long count = cosmosTemplate.count(query, containerName);
        assertThat(count).isEqualTo(1);

<<<<<<< HEAD
        assertThat(responseDiagnosticsTestUtils.getCosmosDiagnostics()).isNull();
=======
        // add ignoreCase testing
        final Criteria criteriaIgnoreCase = Criteria.getInstance(CriteriaType.IS_EQUAL, "firstName",
            Collections.singletonList(TEST_PERSON_2.getFirstName().toUpperCase()), Part.IgnoreCaseType.ALWAYS);
        final DocumentQuery queryIgnoreCase = new DocumentQuery(criteriaIgnoreCase);

        final long countIgnoreCase = cosmosTemplate.count(queryIgnoreCase, Person.class, containerName);
        assertThat(countIgnoreCase).isEqualTo(1);

        assertThat(responseDiagnosticsTestUtils.getFeedResponseDiagnostics()).isNotNull();
>>>>>>> bc68269d
        assertThat(responseDiagnosticsTestUtils.getCosmosResponseStatistics()).isNotNull();
        assertThat(responseDiagnosticsTestUtils.getCosmosResponseStatistics().getRequestCharge()).isGreaterThan(0);
    }

    @Test
    public void testFindAllPageableMultiPages() {
        cosmosTemplate.insert(TEST_PERSON_2,
                new PartitionKey(personInfo.getPartitionKeyFieldValue(TEST_PERSON_2)));

        assertThat(responseDiagnosticsTestUtils.getCosmosDiagnostics()).isNotNull();
        assertThat(responseDiagnosticsTestUtils.getCosmosResponseStatistics()).isNull();

        final CosmosPageRequest pageRequest = new CosmosPageRequest(0, PAGE_SIZE_1, null);
        final Page<Person> page1 = cosmosTemplate.findAll(pageRequest, Person.class, containerName);

        assertThat(page1.getContent().size()).isEqualTo(PAGE_SIZE_1);
        PageTestUtils.validateNonLastPage(page1, PAGE_SIZE_1);

        assertThat(responseDiagnosticsTestUtils.getCosmosDiagnostics()).isNull();
        assertThat(responseDiagnosticsTestUtils.getCosmosResponseStatistics()).isNotNull();
        assertThat(responseDiagnosticsTestUtils.getCosmosResponseStatistics().getRequestCharge()).isGreaterThan(0);

        final Page<Person> page2 = cosmosTemplate.findAll(page1.getPageable(), Person.class,
            containerName);
        assertThat(page2.getContent().size()).isEqualTo(1);
        PageTestUtils.validateLastPage(page2, PAGE_SIZE_1);

        assertThat(responseDiagnosticsTestUtils.getCosmosDiagnostics()).isNull();
        assertThat(responseDiagnosticsTestUtils.getCosmosResponseStatistics()).isNotNull();
        assertThat(responseDiagnosticsTestUtils.getCosmosResponseStatistics().getRequestCharge()).isGreaterThan(0);
    }

    @Test
    public void testPaginationQuery() {
        cosmosTemplate.insert(TEST_PERSON_2,
                new PartitionKey(personInfo.getPartitionKeyFieldValue(TEST_PERSON_2)));

        assertThat(responseDiagnosticsTestUtils.getCosmosDiagnostics()).isNotNull();
        assertThat(responseDiagnosticsTestUtils.getCosmosResponseStatistics()).isNull();

        final Criteria criteria = Criteria.getInstance(CriteriaType.IS_EQUAL, "firstName",
                Collections.singletonList(FIRST_NAME), Part.IgnoreCaseType.NEVER);
        final PageRequest pageRequest = new CosmosPageRequest(0, PAGE_SIZE_2, null);
        final DocumentQuery query = new DocumentQuery(criteria).with(pageRequest);

        final Page<Person> page = cosmosTemplate.paginationQuery(query, Person.class, containerName);
        assertThat(page.getContent().size()).isEqualTo(1);
        PageTestUtils.validateLastPage(page, page.getContent().size());

<<<<<<< HEAD
        assertThat(responseDiagnosticsTestUtils.getCosmosDiagnostics()).isNull();
=======
        // add ignore case testing
        final Criteria criteriaIgnoreCase = Criteria.getInstance(CriteriaType.IS_EQUAL, "firstName",
            Collections.singletonList(FIRST_NAME.toUpperCase()), Part.IgnoreCaseType.ALWAYS);
        final DocumentQuery queryIgnoreCase = new DocumentQuery(criteriaIgnoreCase).with(pageRequest);

        final Page<Person> pageIgnoreCase = cosmosTemplate.paginationQuery(queryIgnoreCase, Person.class, containerName);
        assertThat(pageIgnoreCase.getContent().size()).isEqualTo(1);
        PageTestUtils.validateLastPage(pageIgnoreCase, pageIgnoreCase.getContent().size());

        assertThat(responseDiagnosticsTestUtils.getCosmosResponseDiagnostics()).isNull();
        assertThat(responseDiagnosticsTestUtils.getFeedResponseDiagnostics()).isNotNull();
>>>>>>> bc68269d
        assertThat(responseDiagnosticsTestUtils.getCosmosResponseStatistics()).isNotNull();
        assertThat(responseDiagnosticsTestUtils.getCosmosResponseStatistics().getRequestCharge()).isGreaterThan(0);
    }

    @Test
    public void testFindAllWithPageableAndSort() {
        cosmosTemplate.insert(TEST_PERSON_2,
                new PartitionKey(personInfo.getPartitionKeyFieldValue(TEST_PERSON_2)));
        cosmosTemplate.insert(TEST_PERSON_3,
                new PartitionKey(personInfo.getPartitionKeyFieldValue(TEST_PERSON_3)));

        assertThat(responseDiagnosticsTestUtils.getCosmosDiagnostics()).isNotNull();
        assertThat(responseDiagnosticsTestUtils.getCosmosResponseStatistics()).isNull();

        final Sort sort = Sort.by(Sort.Direction.DESC, "firstName");
        final PageRequest pageRequest = new CosmosPageRequest(0, PAGE_SIZE_3, null, sort);

        final Page<Person> page = cosmosTemplate.findAll(pageRequest, Person.class, containerName);
        assertThat(page.getContent().size()).isEqualTo(3);
        PageTestUtils.validateLastPage(page, PAGE_SIZE_3);

        final List<Person> result = page.getContent();
        assertThat(result.get(0).getFirstName()).isEqualTo(NEW_FIRST_NAME);
        assertThat(result.get(1).getFirstName()).isEqualTo(NEW_FIRST_NAME);
        assertThat(result.get(2).getFirstName()).isEqualTo(FIRST_NAME);

        assertThat(responseDiagnosticsTestUtils.getCosmosDiagnostics()).isNull();
        assertThat(responseDiagnosticsTestUtils.getCosmosResponseStatistics()).isNotNull();
        assertThat(responseDiagnosticsTestUtils.getCosmosResponseStatistics().getRequestCharge()).isGreaterThan(0);

    }

    @Test
    public void testFindAllWithTwoPagesAndVerifySortOrder() {
        final Person testPerson4 = new Person("id_4", "barney", NEW_LAST_NAME, HOBBIES, ADDRESSES);
        final Person testPerson5 = new Person("id_5", "fred", NEW_LAST_NAME, HOBBIES, ADDRESSES);

        cosmosTemplate.insert(TEST_PERSON_2,
                new PartitionKey(personInfo.getPartitionKeyFieldValue(TEST_PERSON_2)));
        cosmosTemplate.insert(TEST_PERSON_3,
                new PartitionKey(personInfo.getPartitionKeyFieldValue(TEST_PERSON_3)));
        cosmosTemplate.insert(testPerson4,
                new PartitionKey(personInfo.getPartitionKeyFieldValue(testPerson4)));
        cosmosTemplate.insert(testPerson5,
                new PartitionKey(personInfo.getPartitionKeyFieldValue(testPerson5)));

        final Sort sort = Sort.by(Sort.Direction.ASC, "firstName");
        final PageRequest pageRequest = new CosmosPageRequest(0, PAGE_SIZE_3, null, sort);

        final Page<Person> firstPage = cosmosTemplate.findAll(pageRequest, Person.class,
            containerName);

        assertThat(firstPage.getContent().size()).isEqualTo(3);
        PageTestUtils.validateNonLastPage(firstPage, firstPage.getContent().size());

        final List<Person> firstPageResults = firstPage.getContent();
        assertThat(firstPageResults.get(0).getFirstName()).isEqualTo(testPerson4.getFirstName());
        assertThat(firstPageResults.get(1).getFirstName()).isEqualTo(FIRST_NAME);
        assertThat(firstPageResults.get(2).getFirstName()).isEqualTo(testPerson5.getFirstName());

        final Page<Person> secondPage = cosmosTemplate.findAll(firstPage.getPageable(), Person.class,
            containerName);

        assertThat(secondPage.getContent().size()).isEqualTo(2);
        PageTestUtils.validateLastPage(secondPage, secondPage.getContent().size());

        final List<Person> secondPageResults = secondPage.getContent();
        assertThat(secondPageResults.get(0).getFirstName()).isEqualTo(NEW_FIRST_NAME);
        assertThat(secondPageResults.get(1).getFirstName()).isEqualTo(NEW_FIRST_NAME);
    }
}<|MERGE_RESOLUTION|>--- conflicted
+++ resolved
@@ -298,19 +298,15 @@
         final long count = cosmosTemplate.count(query, containerName);
         assertThat(count).isEqualTo(1);
 
-<<<<<<< HEAD
-        assertThat(responseDiagnosticsTestUtils.getCosmosDiagnostics()).isNull();
-=======
         // add ignoreCase testing
         final Criteria criteriaIgnoreCase = Criteria.getInstance(CriteriaType.IS_EQUAL, "firstName",
             Collections.singletonList(TEST_PERSON_2.getFirstName().toUpperCase()), Part.IgnoreCaseType.ALWAYS);
         final DocumentQuery queryIgnoreCase = new DocumentQuery(criteriaIgnoreCase);
 
-        final long countIgnoreCase = cosmosTemplate.count(queryIgnoreCase, Person.class, containerName);
+        final long countIgnoreCase = cosmosTemplate.count(queryIgnoreCase, containerName);
         assertThat(countIgnoreCase).isEqualTo(1);
 
-        assertThat(responseDiagnosticsTestUtils.getFeedResponseDiagnostics()).isNotNull();
->>>>>>> bc68269d
+        assertThat(responseDiagnosticsTestUtils.getCosmosDiagnostics()).isNull();
         assertThat(responseDiagnosticsTestUtils.getCosmosResponseStatistics()).isNotNull();
         assertThat(responseDiagnosticsTestUtils.getCosmosResponseStatistics().getRequestCharge()).isGreaterThan(0);
     }
@@ -360,9 +356,6 @@
         assertThat(page.getContent().size()).isEqualTo(1);
         PageTestUtils.validateLastPage(page, page.getContent().size());
 
-<<<<<<< HEAD
-        assertThat(responseDiagnosticsTestUtils.getCosmosDiagnostics()).isNull();
-=======
         // add ignore case testing
         final Criteria criteriaIgnoreCase = Criteria.getInstance(CriteriaType.IS_EQUAL, "firstName",
             Collections.singletonList(FIRST_NAME.toUpperCase()), Part.IgnoreCaseType.ALWAYS);
@@ -372,9 +365,7 @@
         assertThat(pageIgnoreCase.getContent().size()).isEqualTo(1);
         PageTestUtils.validateLastPage(pageIgnoreCase, pageIgnoreCase.getContent().size());
 
-        assertThat(responseDiagnosticsTestUtils.getCosmosResponseDiagnostics()).isNull();
-        assertThat(responseDiagnosticsTestUtils.getFeedResponseDiagnostics()).isNotNull();
->>>>>>> bc68269d
+        assertThat(responseDiagnosticsTestUtils.getCosmosDiagnostics()).isNull();
         assertThat(responseDiagnosticsTestUtils.getCosmosResponseStatistics()).isNotNull();
         assertThat(responseDiagnosticsTestUtils.getCosmosResponseStatistics().getRequestCharge()).isGreaterThan(0);
     }
