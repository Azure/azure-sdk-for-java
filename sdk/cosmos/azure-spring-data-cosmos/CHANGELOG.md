--- conflicted
+++ resolved
@@ -9,11 +9,8 @@
 #### Bugs Fixed
 * Fixed issues with pagination when an offset is passed in with the pageable object. - See [PR 29462](https://github.com/Azure/azure-sdk-for-java/pull/29462)
 * Fixed an issue with @Query annotation using IN queries in `azure-spring-data-cosmos` which were not working - See [PR 30123](https://github.com/Azure/azure-sdk-for-java/pull/30123)
-<<<<<<< HEAD
+* Fixed sorted queries to utilize composite indexes. - See [PR 30199](https://github.com/Azure/azure-sdk-for-java/pull/30199)
 * Fixed issues with pagination when accessing a page other than the first page. - See [PR 30276](https://github.com/Azure/azure-sdk-for-java/pull/30276)
-=======
-* Fixed sorted queries to utilize composite indexes. - See [PR 30199](https://github.com/Azure/azure-sdk-for-java/pull/30199)
->>>>>>> 05a6282a
 
 #### Other Changes
 
