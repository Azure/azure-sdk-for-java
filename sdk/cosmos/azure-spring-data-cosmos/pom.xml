<?xml version="1.0" encoding="UTF-8"?>
<project xmlns="http://maven.apache.org/POM/4.0.0"
         xmlns:xsi="http://www.w3.org/2001/XMLSchema-instance"
         xsi:schemaLocation="http://maven.apache.org/POM/4.0.0 http://maven.apache.org/xsd/maven-4.0.0.xsd">
  <modelVersion>4.0.0</modelVersion>
  <parent>
    <groupId>com.azure</groupId>
    <artifactId>azure-client-sdk-parent</artifactId>
    <version>1.7.0</version> <!-- {x-version-update;com.azure:azure-client-sdk-parent;current} -->
    <relativePath>../../parents/azure-client-sdk-parent</relativePath>
  </parent>

  <groupId>com.azure</groupId>
  <artifactId>azure-spring-data-cosmos</artifactId>
  <version>3.21.0-beta.1</version> <!-- {x-version-update;com.azure:azure-spring-data-cosmos;current} -->
  <packaging>jar</packaging>
  <name>Spring Data for Azure Cosmos DB SQL API</name>
  <description>Spring Data for Azure Cosmos DB SQL API</description>
  <url>https://github.com/Azure/azure-sdk-for-java/tree/master/sdk/cosmos/azure-spring-data-cosmos</url>

  <properties>
    <maven.build.timestamp.format>MM-dd-HH-mm-ss</maven.build.timestamp.format>
    <jacoco.min.branchcoverage>0.17</jacoco.min.branchcoverage>
    <jacoco.min.linecoverage>0.18</jacoco.min.linecoverage>
    <!-- Configures the Java 9+ run to perform the required module exports, opens, and reads that are necessary for testing but shouldn't be part of the module-info. -->
    <javaModulesSurefireArgLine>
      <!-- Azure Spring Data Cosmos tests need this -->
      --add-opens com.azure.spring.data.cosmos/com.azure.spring.data.cosmos.common=spring.core
      --add-opens com.azure.spring.data.cosmos/com.azure.spring.data.cosmos.core=ALL-UNNAMED
      --add-opens com.azure.spring.data.cosmos/com.azure.spring.data.cosmos.core.convert=com.fasterxml.jackson.databind
      --add-opens com.azure.spring.data.cosmos/com.azure.spring.data.cosmos.core.converter=ALL-UNNAMED
      --add-opens com.azure.spring.data.cosmos/com.azure.spring.data.cosmos.core.mapping=spring.core
      --add-opens com.azure.spring.data.cosmos/com.azure.spring.data.cosmos.repository=ALL-UNNAMED
      --add-opens com.azure.spring.data.cosmos/com.azure.spring.data.cosmos.repository.query=ALL-UNNAMED
      --add-opens com.azure.spring.data.cosmos/com.azure.spring.data.cosmos.repository.support=ALL-UNNAMED,spring.core
      --add-opens com.azure.spring.data.cosmos/com.azure.spring.data.cosmos.domain=com.fasterxml.jackson.databind,spring.core,spring.data.commons
    </javaModulesSurefireArgLine>
  </properties>

  <dependencies>
    <dependency>
      <groupId>org.springframework</groupId>
      <artifactId>spring-core</artifactId>
<<<<<<< HEAD
      <version>5.3.17</version> <!-- {x-version-update;org.springframework:spring-core;external_dependency} -->
=======
      <version>5.3.18</version> <!-- {x-version-update;org.springframework:spring-core;external_dependency} -->
>>>>>>> 31f08490
      <exclusions>
        <exclusion>
          <groupId>commons-logging</groupId>
          <artifactId>commons-logging</artifactId>
        </exclusion>
      </exclusions>
    </dependency>
    <dependency>
      <groupId>org.springframework</groupId>
      <artifactId>spring-web</artifactId>
<<<<<<< HEAD
      <version>5.3.17</version> <!-- {x-version-update;org.springframework:spring-web;external_dependency} -->
=======
      <version>5.3.18</version> <!-- {x-version-update;org.springframework:spring-web;external_dependency} -->
>>>>>>> 31f08490
    </dependency>
    <dependency>
      <groupId>org.springframework</groupId>
      <artifactId>spring-beans</artifactId>
<<<<<<< HEAD
      <version>5.3.17</version> <!-- {x-version-update;org.springframework:spring-beans;external_dependency} -->
=======
      <version>5.3.18</version> <!-- {x-version-update;org.springframework:spring-beans;external_dependency} -->
>>>>>>> 31f08490
    </dependency>
    <dependency>
      <groupId>org.springframework</groupId>
      <artifactId>spring-context</artifactId>
<<<<<<< HEAD
      <version>5.3.17</version> <!-- {x-version-update;org.springframework:spring-context;external_dependency} -->
=======
      <version>5.3.18</version> <!-- {x-version-update;org.springframework:spring-context;external_dependency} -->
>>>>>>> 31f08490
    </dependency>
    <dependency>
      <groupId>org.springframework</groupId>
      <artifactId>spring-tx</artifactId>
<<<<<<< HEAD
      <version>5.3.17</version> <!-- {x-version-update;org.springframework:spring-tx;external_dependency} -->
=======
      <version>5.3.18</version> <!-- {x-version-update;org.springframework:spring-tx;external_dependency} -->
>>>>>>> 31f08490
    </dependency>
    <dependency>
      <groupId>org.springframework.data</groupId>
      <artifactId>spring-data-commons</artifactId>
<<<<<<< HEAD
      <version>2.7.0-M4</version> <!-- {x-version-update;org.springframework.data:spring-data-commons;external_dependency} -->
=======
      <version>2.6.3</version> <!-- {x-version-update;org.springframework.data:spring-data-commons;external_dependency} -->
>>>>>>> 31f08490
      <exclusions>
        <exclusion>
          <groupId>org.slf4j</groupId>
          <artifactId>slf4j-api</artifactId>
        </exclusion>
      </exclusions>
    </dependency>
    <dependency>
      <groupId>org.springframework</groupId>
      <artifactId>spring-expression</artifactId>
<<<<<<< HEAD
      <version>5.3.17</version> <!-- {x-version-update;org.springframework:spring-expression;external_dependency} -->
=======
      <version>5.3.18</version> <!-- {x-version-update;org.springframework:spring-expression;external_dependency} -->
>>>>>>> 31f08490
    </dependency>
    <dependency>
      <groupId>com.azure</groupId>
      <artifactId>azure-cosmos</artifactId>
      <version>4.30.0-beta.1</version> <!-- {x-version-update;com.azure:azure-cosmos;current} -->
    </dependency>
    <dependency>
      <groupId>com.fasterxml.jackson.module</groupId>
      <artifactId>jackson-module-parameter-names</artifactId>
      <version>2.13.2</version> <!-- {x-version-update;com.fasterxml.jackson.module:jackson-module-parameter-names;external_dependency} -->
    </dependency>
    <dependency>
      <groupId>com.fasterxml.jackson.datatype</groupId>
      <artifactId>jackson-datatype-jdk8</artifactId>
      <version>2.13.2</version> <!-- {x-version-update;com.fasterxml.jackson.datatype:jackson-datatype-jdk8;external_dependency} -->
    </dependency>
    <dependency>
      <groupId>com.fasterxml.jackson.datatype</groupId>
      <artifactId>jackson-datatype-jsr310</artifactId>
      <version>2.13.2</version> <!-- {x-version-update;com.fasterxml.jackson.datatype:jackson-datatype-jsr310;external_dependency} -->
    </dependency>
    <dependency>
      <groupId>org.javatuples</groupId>
      <artifactId>javatuples</artifactId>
      <version>1.2</version> <!-- {x-version-update;org.javatuples:javatuples;external_dependency} -->
    </dependency>
    <dependency>
      <groupId>javax.annotation</groupId>
      <artifactId>javax.annotation-api</artifactId>
      <version>1.3.2</version> <!-- {x-version-update;javax.annotation:javax.annotation-api;external_dependency} -->
    </dependency>
    <dependency>
      <groupId>org.apache.commons</groupId>
      <artifactId>commons-lang3</artifactId>
      <version>3.12.0</version> <!-- {x-version-update;org.apache.commons:commons-lang3;external_dependency} -->
    </dependency>

    <!-- Test -->
    <dependency>
      <groupId>org.mockito</groupId>
      <artifactId>mockito-core</artifactId>
      <version>4.4.0</version> <!-- {x-version-update;org.mockito:mockito-core;external_dependency} -->
      <scope>test</scope>
    </dependency>
    <dependency>
      <groupId>junit</groupId>
      <artifactId>junit</artifactId>
      <version>4.13.2</version> <!-- {x-version-update;junit:junit;external_dependency} -->
      <scope>test</scope>
    </dependency>
    <dependency>
      <groupId>org.springframework.boot</groupId>
      <artifactId>spring-boot-starter-test</artifactId>
<<<<<<< HEAD
      <version>2.7.0-M3</version> <!-- {x-version-update;org.springframework.boot:spring-boot-starter-test;external_dependency} -->
=======
      <version>2.6.6</version> <!-- {x-version-update;org.springframework.boot:spring-boot-starter-test;external_dependency} -->
>>>>>>> 31f08490
      <scope>test</scope>
      <exclusions>
        <exclusion>
          <groupId>com.vaadin.external.google</groupId>
          <artifactId>android-json</artifactId>
        </exclusion>
      </exclusions>
    </dependency>
    <dependency>
      <groupId>io.projectreactor</groupId>
      <artifactId>reactor-test</artifactId>
      <version>3.4.16</version> <!-- {x-version-update;io.projectreactor:reactor-test;external_dependency} -->
      <scope>test</scope>
    </dependency>
    <dependency>
      <groupId>org.slf4j</groupId>
      <artifactId>slf4j-simple</artifactId>
      <version>1.7.36</version> <!-- {x-version-update;org.slf4j:slf4j-simple;external_dependency} -->
      <scope>test</scope>
    </dependency>
    <!-- Added this provided dependency to include necessary annotations used by "reactor-core".
         Without this dependency, javadoc throws a warning as it cannot find enum When.MAYBE
         which is used in @Nullable annotation in reactor core classes.

         Similar provided dependency exits for "azure-core" as well.
    -->
    <dependency>
      <groupId>com.google.code.findbugs</groupId>
      <artifactId>jsr305</artifactId>
      <version>3.0.2</version> <!-- {x-version-update;com.google.code.findbugs:jsr305;external_dependency} -->
      <scope>provided</scope>
    </dependency>

    <dependency>
      <groupId>org.slf4j</groupId>
      <artifactId>slf4j-api</artifactId>
      <version>1.7.36</version> <!-- {x-version-update;org.slf4j:slf4j-api;external_dependency} -->
    </dependency>
  </dependencies>

  <build>
    <plugins>
      <plugin>
        <groupId>org.apache.maven.plugins</groupId>
        <artifactId>maven-enforcer-plugin</artifactId>
        <version>3.0.0-M3</version> <!-- {x-version-update;org.apache.maven.plugins:maven-enforcer-plugin;external_dependency} -->
        <configuration>
          <rules>
            <bannedDependencies>
              <includes>
<<<<<<< HEAD
                <include>org.springframework:spring-beans:[5.3.17]</include> <!-- {x-include-update;org.springframework:spring-beans;external_dependency} -->
                <include>org.springframework:spring-web:[5.3.17]</include> <!-- {x-include-update;org.springframework:spring-web;external_dependency} -->
                <include>org.springframework:spring-tx:[5.3.17]</include> <!-- {x-include-update;org.springframework:spring-tx;external_dependency} -->
                <include>org.springframework:spring-expression:[5.3.17]</include> <!-- {x-include-update;org.springframework:spring-expression;external_dependency} -->
                <include>org.springframework:spring-core:[5.3.17]</include> <!-- {x-include-update;org.springframework:spring-core;external_dependency} -->
                <include>org.springframework:spring-context:[5.3.17]</include> <!-- {x-include-update;org.springframework:spring-context;external_dependency} -->
                <include>org.springframework.data:spring-data-commons:[2.7.0-M4]</include> <!-- {x-include-update;org.springframework.data:spring-data-commons;external_dependency} -->
=======
                <include>org.springframework:spring-beans:[5.3.18]</include> <!-- {x-include-update;org.springframework:spring-beans;external_dependency} -->
                <include>org.springframework:spring-web:[5.3.18]</include> <!-- {x-include-update;org.springframework:spring-web;external_dependency} -->
                <include>org.springframework:spring-tx:[5.3.18]</include> <!-- {x-include-update;org.springframework:spring-tx;external_dependency} -->
                <include>org.springframework:spring-expression:[5.3.18]</include> <!-- {x-include-update;org.springframework:spring-expression;external_dependency} -->
                <include>org.springframework:spring-core:[5.3.18]</include> <!-- {x-include-update;org.springframework:spring-core;external_dependency} -->
                <include>org.springframework:spring-context:[5.3.18]</include> <!-- {x-include-update;org.springframework:spring-context;external_dependency} -->
                <include>org.springframework.data:spring-data-commons:[2.6.3]</include> <!-- {x-include-update;org.springframework.data:spring-data-commons;external_dependency} -->
>>>>>>> 31f08490
                <include>org.javatuples:javatuples:[1.2]</include> <!-- {x-include-update;org.javatuples:javatuples;external_dependency} -->
                <include>com.fasterxml.jackson.datatype:jackson-datatype-jdk8:[2.13.2]</include> <!-- {x-include-update;com.fasterxml.jackson.datatype:jackson-datatype-jdk8;external_dependency} -->
                <include>com.fasterxml.jackson.datatype:jackson-datatype-jsr310:[2.13.2]</include> <!-- {x-include-update;com.fasterxml.jackson.datatype:jackson-datatype-jsr310;external_dependency} -->
                <include>com.fasterxml.jackson.module:jackson-module-parameter-names:[2.13.2]</include> <!-- {x-include-update;com.fasterxml.jackson.module:jackson-module-parameter-names;external_dependency} -->
                <include>javax.annotation:javax.annotation-api:[1.3.2]</include> <!-- {x-include-update;javax.annotation:javax.annotation-api;external_dependency} -->
                <include>org.apache.commons:commons-lang3:[3.12.0]</include> <!-- {x-include-update;org.apache.commons:commons-lang3;external_dependency} -->
                <include>org.slf4j:slf4j-api:[1.7.36]</include> <!-- {x-include-update;org.slf4j:slf4j-api;external_dependency} -->
              </includes>
            </bannedDependencies>
          </rules>
        </configuration>
      </plugin>

      <plugin>
        <groupId>org.apache.maven.plugins</groupId>
        <artifactId>maven-javadoc-plugin</artifactId>
        <version>3.3.1</version> <!-- {x-version-update;org.apache.maven.plugins:maven-javadoc-plugin;external_dependency} -->
        <configuration>
          <sourceFileExcludes>
            <sourceFileExclude>com/azure/spring/data/cosmos/core/mapping/BasicCosmosPersistentProperty.java</sourceFileExclude>
          </sourceFileExcludes>
          <additionalDependencies>
            <additionalDependency>
              <groupId>org.projectlombok</groupId>
              <artifactId>lombok</artifactId>
              <version>1.18.6</version>
            </additionalDependency>
          </additionalDependencies>
        </configuration>
      </plugin>
    </plugins>
  </build>
</project><|MERGE_RESOLUTION|>--- conflicted
+++ resolved
@@ -41,11 +41,7 @@
     <dependency>
       <groupId>org.springframework</groupId>
       <artifactId>spring-core</artifactId>
-<<<<<<< HEAD
-      <version>5.3.17</version> <!-- {x-version-update;org.springframework:spring-core;external_dependency} -->
-=======
       <version>5.3.18</version> <!-- {x-version-update;org.springframework:spring-core;external_dependency} -->
->>>>>>> 31f08490
       <exclusions>
         <exclusion>
           <groupId>commons-logging</groupId>
@@ -56,47 +52,27 @@
     <dependency>
       <groupId>org.springframework</groupId>
       <artifactId>spring-web</artifactId>
-<<<<<<< HEAD
-      <version>5.3.17</version> <!-- {x-version-update;org.springframework:spring-web;external_dependency} -->
-=======
       <version>5.3.18</version> <!-- {x-version-update;org.springframework:spring-web;external_dependency} -->
->>>>>>> 31f08490
     </dependency>
     <dependency>
       <groupId>org.springframework</groupId>
       <artifactId>spring-beans</artifactId>
-<<<<<<< HEAD
-      <version>5.3.17</version> <!-- {x-version-update;org.springframework:spring-beans;external_dependency} -->
-=======
       <version>5.3.18</version> <!-- {x-version-update;org.springframework:spring-beans;external_dependency} -->
->>>>>>> 31f08490
     </dependency>
     <dependency>
       <groupId>org.springframework</groupId>
       <artifactId>spring-context</artifactId>
-<<<<<<< HEAD
-      <version>5.3.17</version> <!-- {x-version-update;org.springframework:spring-context;external_dependency} -->
-=======
       <version>5.3.18</version> <!-- {x-version-update;org.springframework:spring-context;external_dependency} -->
->>>>>>> 31f08490
     </dependency>
     <dependency>
       <groupId>org.springframework</groupId>
       <artifactId>spring-tx</artifactId>
-<<<<<<< HEAD
-      <version>5.3.17</version> <!-- {x-version-update;org.springframework:spring-tx;external_dependency} -->
-=======
       <version>5.3.18</version> <!-- {x-version-update;org.springframework:spring-tx;external_dependency} -->
->>>>>>> 31f08490
     </dependency>
     <dependency>
       <groupId>org.springframework.data</groupId>
       <artifactId>spring-data-commons</artifactId>
-<<<<<<< HEAD
       <version>2.7.0-M4</version> <!-- {x-version-update;org.springframework.data:spring-data-commons;external_dependency} -->
-=======
-      <version>2.6.3</version> <!-- {x-version-update;org.springframework.data:spring-data-commons;external_dependency} -->
->>>>>>> 31f08490
       <exclusions>
         <exclusion>
           <groupId>org.slf4j</groupId>
@@ -107,11 +83,7 @@
     <dependency>
       <groupId>org.springframework</groupId>
       <artifactId>spring-expression</artifactId>
-<<<<<<< HEAD
-      <version>5.3.17</version> <!-- {x-version-update;org.springframework:spring-expression;external_dependency} -->
-=======
       <version>5.3.18</version> <!-- {x-version-update;org.springframework:spring-expression;external_dependency} -->
->>>>>>> 31f08490
     </dependency>
     <dependency>
       <groupId>com.azure</groupId>
@@ -165,11 +137,7 @@
     <dependency>
       <groupId>org.springframework.boot</groupId>
       <artifactId>spring-boot-starter-test</artifactId>
-<<<<<<< HEAD
       <version>2.7.0-M3</version> <!-- {x-version-update;org.springframework.boot:spring-boot-starter-test;external_dependency} -->
-=======
-      <version>2.6.6</version> <!-- {x-version-update;org.springframework.boot:spring-boot-starter-test;external_dependency} -->
->>>>>>> 31f08490
       <scope>test</scope>
       <exclusions>
         <exclusion>
@@ -220,23 +188,13 @@
           <rules>
             <bannedDependencies>
               <includes>
-<<<<<<< HEAD
-                <include>org.springframework:spring-beans:[5.3.17]</include> <!-- {x-include-update;org.springframework:spring-beans;external_dependency} -->
-                <include>org.springframework:spring-web:[5.3.17]</include> <!-- {x-include-update;org.springframework:spring-web;external_dependency} -->
-                <include>org.springframework:spring-tx:[5.3.17]</include> <!-- {x-include-update;org.springframework:spring-tx;external_dependency} -->
-                <include>org.springframework:spring-expression:[5.3.17]</include> <!-- {x-include-update;org.springframework:spring-expression;external_dependency} -->
-                <include>org.springframework:spring-core:[5.3.17]</include> <!-- {x-include-update;org.springframework:spring-core;external_dependency} -->
-                <include>org.springframework:spring-context:[5.3.17]</include> <!-- {x-include-update;org.springframework:spring-context;external_dependency} -->
-                <include>org.springframework.data:spring-data-commons:[2.7.0-M4]</include> <!-- {x-include-update;org.springframework.data:spring-data-commons;external_dependency} -->
-=======
                 <include>org.springframework:spring-beans:[5.3.18]</include> <!-- {x-include-update;org.springframework:spring-beans;external_dependency} -->
                 <include>org.springframework:spring-web:[5.3.18]</include> <!-- {x-include-update;org.springframework:spring-web;external_dependency} -->
                 <include>org.springframework:spring-tx:[5.3.18]</include> <!-- {x-include-update;org.springframework:spring-tx;external_dependency} -->
                 <include>org.springframework:spring-expression:[5.3.18]</include> <!-- {x-include-update;org.springframework:spring-expression;external_dependency} -->
                 <include>org.springframework:spring-core:[5.3.18]</include> <!-- {x-include-update;org.springframework:spring-core;external_dependency} -->
                 <include>org.springframework:spring-context:[5.3.18]</include> <!-- {x-include-update;org.springframework:spring-context;external_dependency} -->
-                <include>org.springframework.data:spring-data-commons:[2.6.3]</include> <!-- {x-include-update;org.springframework.data:spring-data-commons;external_dependency} -->
->>>>>>> 31f08490
+                <include>org.springframework.data:spring-data-commons:[2.7.0-M4]</include> <!-- {x-include-update;org.springframework.data:spring-data-commons;external_dependency} -->
                 <include>org.javatuples:javatuples:[1.2]</include> <!-- {x-include-update;org.javatuples:javatuples;external_dependency} -->
                 <include>com.fasterxml.jackson.datatype:jackson-datatype-jdk8:[2.13.2]</include> <!-- {x-include-update;com.fasterxml.jackson.datatype:jackson-datatype-jdk8;external_dependency} -->
                 <include>com.fasterxml.jackson.datatype:jackson-datatype-jsr310:[2.13.2]</include> <!-- {x-include-update;com.fasterxml.jackson.datatype:jackson-datatype-jsr310;external_dependency} -->
