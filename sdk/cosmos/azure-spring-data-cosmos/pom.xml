<?xml version="1.0" encoding="UTF-8"?>
<project xmlns="http://maven.apache.org/POM/4.0.0"
         xmlns:xsi="http://www.w3.org/2001/XMLSchema-instance"
         xsi:schemaLocation="http://maven.apache.org/POM/4.0.0 http://maven.apache.org/xsd/maven-4.0.0.xsd">
  <modelVersion>4.0.0</modelVersion>
  <parent>
    <groupId>com.azure</groupId>
    <artifactId>azure-client-sdk-parent</artifactId>
    <version>1.7.0</version> <!-- {x-version-update;com.azure:azure-client-sdk-parent;current} -->
    <relativePath>../../parents/azure-client-sdk-parent</relativePath>
  </parent>

  <groupId>com.azure</groupId>
  <artifactId>azure-spring-data-cosmos</artifactId>
  <version>3.31.0-beta.1</version> <!-- {x-version-update;com.azure:azure-spring-data-cosmos;current} -->
  <packaging>jar</packaging>
  <name>Spring Data for Azure Cosmos DB SQL API</name>
  <description>Spring Data for Azure Cosmos DB SQL API</description>
  <url>https://github.com/Azure/azure-sdk-for-java/tree/master/sdk/cosmos/azure-spring-data-cosmos</url>

  <properties>
    <maven.build.timestamp.format>MM-dd-HH-mm-ss</maven.build.timestamp.format>
    <jacoco.min.branchcoverage>0.17</jacoco.min.branchcoverage>
    <jacoco.min.linecoverage>0.18</jacoco.min.linecoverage>
    <!-- Configures the Java 9+ run to perform the required module exports, opens, and reads that are necessary for testing but shouldn't be part of the module-info. -->
    <javaModulesSurefireArgLine>
      <!-- Azure Spring Data Cosmos tests need this -->
      --add-opens com.azure.spring.data.cosmos/com.azure.spring.data.cosmos.common=spring.core
      --add-opens com.azure.spring.data.cosmos/com.azure.spring.data.cosmos.core=ALL-UNNAMED
      --add-opens com.azure.spring.data.cosmos/com.azure.spring.data.cosmos.core.convert=com.fasterxml.jackson.databind
      --add-opens com.azure.spring.data.cosmos/com.azure.spring.data.cosmos.core.converter=ALL-UNNAMED
      --add-opens com.azure.spring.data.cosmos/com.azure.spring.data.cosmos.core.mapping=spring.core
      --add-opens com.azure.spring.data.cosmos/com.azure.spring.data.cosmos.repository=ALL-UNNAMED
      --add-opens com.azure.spring.data.cosmos/com.azure.spring.data.cosmos.repository.query=ALL-UNNAMED
      --add-opens com.azure.spring.data.cosmos/com.azure.spring.data.cosmos.repository.support=ALL-UNNAMED,spring.core
      --add-opens com.azure.spring.data.cosmos/com.azure.spring.data.cosmos.domain=com.fasterxml.jackson.databind,spring.core,spring.data.commons
    </javaModulesSurefireArgLine>
  </properties>

  <dependencies>
    <dependency>
      <groupId>org.springframework</groupId>
      <artifactId>spring-core</artifactId>
<<<<<<< HEAD
      <version>6.0.0-RC4</version> <!-- {x-version-update;org.springframework:spring-core;external_dependency} -->
=======
      <version>5.3.24</version> <!-- {x-version-update;org.springframework:spring-core;external_dependency} -->
>>>>>>> a7a0036d
      <exclusions>
        <exclusion>
          <groupId>commons-logging</groupId>
          <artifactId>commons-logging</artifactId>
        </exclusion>
      </exclusions>
    </dependency>
    <dependency>
      <groupId>org.springframework</groupId>
      <artifactId>spring-web</artifactId>
<<<<<<< HEAD
      <version>6.0.0-RC4</version> <!-- {x-version-update;org.springframework:spring-web;external_dependency} -->
=======
      <version>5.3.24</version> <!-- {x-version-update;org.springframework:spring-web;external_dependency} -->
>>>>>>> a7a0036d
    </dependency>
    <dependency>
      <groupId>org.springframework</groupId>
      <artifactId>spring-beans</artifactId>
<<<<<<< HEAD
      <version>6.0.0-RC4</version> <!-- {x-version-update;org.springframework:spring-beans;external_dependency} -->
=======
      <version>5.3.24</version> <!-- {x-version-update;org.springframework:spring-beans;external_dependency} -->
>>>>>>> a7a0036d
    </dependency>
    <dependency>
      <groupId>org.springframework</groupId>
      <artifactId>spring-context</artifactId>
<<<<<<< HEAD
      <version>6.0.0-RC4</version> <!-- {x-version-update;org.springframework:spring-context;external_dependency} -->
=======
      <version>5.3.24</version> <!-- {x-version-update;org.springframework:spring-context;external_dependency} -->
>>>>>>> a7a0036d
    </dependency>
    <dependency>
      <groupId>org.springframework</groupId>
      <artifactId>spring-tx</artifactId>
<<<<<<< HEAD
      <version>6.0.0-RC4</version> <!-- {x-version-update;org.springframework:spring-tx;external_dependency} -->
=======
      <version>5.3.24</version> <!-- {x-version-update;org.springframework:spring-tx;external_dependency} -->
>>>>>>> a7a0036d
    </dependency>
    <dependency>
      <groupId>org.springframework.data</groupId>
      <artifactId>spring-data-commons</artifactId>
<<<<<<< HEAD
      <version>3.0.0-RC2</version> <!-- {x-version-update;org.springframework.data:spring-data-commons;external_dependency} -->
=======
      <version>2.7.6</version> <!-- {x-version-update;org.springframework.data:spring-data-commons;external_dependency} -->
>>>>>>> a7a0036d
      <exclusions>
        <exclusion>
          <groupId>org.slf4j</groupId>
          <artifactId>slf4j-api</artifactId>
        </exclusion>
      </exclusions>
    </dependency>
    <dependency>
      <groupId>org.springframework</groupId>
      <artifactId>spring-expression</artifactId>
<<<<<<< HEAD
      <version>6.0.0-RC4</version> <!-- {x-version-update;org.springframework:spring-expression;external_dependency} -->
=======
      <version>5.3.24</version> <!-- {x-version-update;org.springframework:spring-expression;external_dependency} -->
>>>>>>> a7a0036d
    </dependency>
    <dependency>
      <groupId>com.azure</groupId>
      <artifactId>azure-cosmos</artifactId>
      <version>4.40.0-beta.1</version> <!-- {x-version-update;com.azure:azure-cosmos;current} -->
    </dependency>
    <dependency>
      <groupId>com.fasterxml.jackson.module</groupId>
      <artifactId>jackson-module-parameter-names</artifactId>
      <version>2.14.0-rc3</version> <!-- {x-version-update;com.fasterxml.jackson.module:jackson-module-parameter-names;external_dependency} -->
    </dependency>
    <dependency>
      <groupId>com.fasterxml.jackson.datatype</groupId>
      <artifactId>jackson-datatype-jdk8</artifactId>
      <version>2.14.0-rc3</version> <!-- {x-version-update;com.fasterxml.jackson.datatype:jackson-datatype-jdk8;external_dependency} -->
    </dependency>
    <dependency>
<<<<<<< HEAD
      <groupId>com.fasterxml.jackson.datatype</groupId>
      <artifactId>jackson-datatype-jsr310</artifactId>
      <version>2.14.0-rc3</version> <!-- {x-version-update;com.fasterxml.jackson.datatype:jackson-datatype-jsr310;external_dependency} -->
    </dependency>
    <dependency>
=======
>>>>>>> a7a0036d
      <groupId>org.javatuples</groupId>
      <artifactId>javatuples</artifactId>
      <version>1.2</version> <!-- {x-version-update;org.javatuples:javatuples;external_dependency} -->
    </dependency>
    <dependency>
      <groupId>javax.annotation</groupId>
      <artifactId>javax.annotation-api</artifactId>
      <version>1.3.2</version> <!-- {x-version-update;javax.annotation:javax.annotation-api;external_dependency} -->
    </dependency>
    <dependency>
      <groupId>org.apache.commons</groupId>
      <artifactId>commons-lang3</artifactId>
      <version>3.12.0</version> <!-- {x-version-update;org.apache.commons:commons-lang3;external_dependency} -->
    </dependency>

    <!-- Test -->
    <dependency>
      <groupId>org.mockito</groupId>
      <artifactId>mockito-core</artifactId>
      <version>4.8.1</version> <!-- {x-version-update;org.mockito:mockito-core;external_dependency} -->
      <scope>test</scope>
    </dependency>
    <dependency>
      <groupId>junit</groupId>
      <artifactId>junit</artifactId>
      <version>4.13.2</version> <!-- {x-version-update;junit:junit;external_dependency} -->
      <scope>test</scope>
    </dependency>
    <dependency>
      <groupId>org.springframework.boot</groupId>
      <artifactId>spring-boot-starter-test</artifactId>
<<<<<<< HEAD
      <version>3.0.0-RC2</version> <!-- {x-version-update;org.springframework.boot:spring-boot-starter-test;external_dependency} -->
=======
      <version>2.7.6</version> <!-- {x-version-update;org.springframework.boot:spring-boot-starter-test;external_dependency} -->
>>>>>>> a7a0036d
      <scope>test</scope>
      <exclusions>
        <exclusion>
          <groupId>com.vaadin.external.google</groupId>
          <artifactId>android-json</artifactId>
        </exclusion>
      </exclusions>
    </dependency>
    <dependency>
      <groupId>io.projectreactor</groupId>
      <artifactId>reactor-test</artifactId>
<<<<<<< HEAD
      <version>3.5.0</version> <!-- {x-version-update;io.projectreactor:reactor-test;external_dependency} -->
=======
      <version>3.4.25</version> <!-- {x-version-update;io.projectreactor:reactor-test;external_dependency} -->
>>>>>>> a7a0036d
      <scope>test</scope>
    </dependency>
    <dependency>
      <groupId>org.slf4j</groupId>
      <artifactId>slf4j-simple</artifactId>
      <version>2.0.3</version> <!-- {x-version-update;org.slf4j:slf4j-simple;external_dependency} -->
      <scope>test</scope>
    </dependency>
    <!-- Added this provided dependency to include necessary annotations used by "reactor-core".
         Without this dependency, javadoc throws a warning as it cannot find enum When.MAYBE
         which is used in @Nullable annotation in reactor core classes.

         Similar provided dependency exits for "azure-core" as well.
    -->
    <dependency>
      <groupId>com.google.code.findbugs</groupId>
      <artifactId>jsr305</artifactId>
      <version>3.0.2</version> <!-- {x-version-update;com.google.code.findbugs:jsr305;external_dependency} -->
      <scope>provided</scope>
    </dependency>

    <dependency>
      <groupId>org.slf4j</groupId>
      <artifactId>slf4j-api</artifactId>
      <version>2.0.3</version> <!-- {x-version-update;org.slf4j:slf4j-api;external_dependency} -->
    </dependency>
  </dependencies>

  <build>
    <plugins>
      <plugin>
        <groupId>org.apache.maven.plugins</groupId>
        <artifactId>maven-enforcer-plugin</artifactId>
        <version>3.0.0-M3</version> <!-- {x-version-update;org.apache.maven.plugins:maven-enforcer-plugin;external_dependency} -->
        <configuration>
          <rules>
            <bannedDependencies>
              <includes>
<<<<<<< HEAD
                <include>org.springframework:spring-beans:[6.0.0-RC4]</include> <!-- {x-include-update;org.springframework:spring-beans;external_dependency} -->
                <include>org.springframework:spring-web:[6.0.0-RC4]</include> <!-- {x-include-update;org.springframework:spring-web;external_dependency} -->
                <include>org.springframework:spring-tx:[6.0.0-RC4]</include> <!-- {x-include-update;org.springframework:spring-tx;external_dependency} -->
                <include>org.springframework:spring-expression:[6.0.0-RC4]</include> <!-- {x-include-update;org.springframework:spring-expression;external_dependency} -->
                <include>org.springframework:spring-core:[6.0.0-RC4]</include> <!-- {x-include-update;org.springframework:spring-core;external_dependency} -->
                <include>org.springframework:spring-context:[6.0.0-RC4]</include> <!-- {x-include-update;org.springframework:spring-context;external_dependency} -->
                <include>org.springframework.data:spring-data-commons:[3.0.0-RC2]</include> <!-- {x-include-update;org.springframework.data:spring-data-commons;external_dependency} -->
                <include>org.javatuples:javatuples:[1.2]</include> <!-- {x-include-update;org.javatuples:javatuples;external_dependency} -->
                <include>com.fasterxml.jackson.datatype:jackson-datatype-jdk8:[2.14.0-rc3]</include> <!-- {x-include-update;com.fasterxml.jackson.datatype:jackson-datatype-jdk8;external_dependency} -->
                <include>com.fasterxml.jackson.datatype:jackson-datatype-jsr310:[2.14.0-rc3]</include> <!-- {x-include-update;com.fasterxml.jackson.datatype:jackson-datatype-jsr310;external_dependency} -->
                <include>com.fasterxml.jackson.module:jackson-module-parameter-names:[2.14.0-rc3]</include> <!-- {x-include-update;com.fasterxml.jackson.module:jackson-module-parameter-names;external_dependency} -->
=======
                <include>org.springframework:spring-beans:[5.3.24]</include> <!-- {x-include-update;org.springframework:spring-beans;external_dependency} -->
                <include>org.springframework:spring-web:[5.3.24]</include> <!-- {x-include-update;org.springframework:spring-web;external_dependency} -->
                <include>org.springframework:spring-tx:[5.3.24]</include> <!-- {x-include-update;org.springframework:spring-tx;external_dependency} -->
                <include>org.springframework:spring-expression:[5.3.24]</include> <!-- {x-include-update;org.springframework:spring-expression;external_dependency} -->
                <include>org.springframework:spring-core:[5.3.24]</include> <!-- {x-include-update;org.springframework:spring-core;external_dependency} -->
                <include>org.springframework:spring-context:[5.3.24]</include> <!-- {x-include-update;org.springframework:spring-context;external_dependency} -->
                <include>org.springframework.data:spring-data-commons:[2.7.6]</include> <!-- {x-include-update;org.springframework.data:spring-data-commons;external_dependency} -->
                <include>org.javatuples:javatuples:[1.2]</include> <!-- {x-include-update;org.javatuples:javatuples;external_dependency} -->
                <include>com.fasterxml.jackson.datatype:jackson-datatype-jdk8:[2.13.4]</include> <!-- {x-include-update;com.fasterxml.jackson.datatype:jackson-datatype-jdk8;external_dependency} -->
                <include>com.fasterxml.jackson.module:jackson-module-parameter-names:[2.13.4]</include> <!-- {x-include-update;com.fasterxml.jackson.module:jackson-module-parameter-names;external_dependency} -->
>>>>>>> a7a0036d
                <include>javax.annotation:javax.annotation-api:[1.3.2]</include> <!-- {x-include-update;javax.annotation:javax.annotation-api;external_dependency} -->
                <include>org.apache.commons:commons-lang3:[3.12.0]</include> <!-- {x-include-update;org.apache.commons:commons-lang3;external_dependency} -->
                <include>org.slf4j:slf4j-api:[2.0.3]</include> <!-- {x-include-update;org.slf4j:slf4j-api;external_dependency} -->
              </includes>
            </bannedDependencies>
          </rules>
        </configuration>
      </plugin>

      <plugin>
        <groupId>org.apache.maven.plugins</groupId>
        <artifactId>maven-javadoc-plugin</artifactId>
        <version>3.3.1</version> <!-- {x-version-update;org.apache.maven.plugins:maven-javadoc-plugin;external_dependency} -->
        <configuration>
          <sourceFileExcludes>
            <sourceFileExclude>com/azure/spring/data/cosmos/core/mapping/BasicCosmosPersistentProperty.java</sourceFileExclude>
          </sourceFileExcludes>
          <additionalDependencies>
            <additionalDependency>
              <groupId>org.projectlombok</groupId>
              <artifactId>lombok</artifactId>
              <version>1.18.6</version>
            </additionalDependency>
          </additionalDependencies>
        </configuration>
      </plugin>
    </plugins>
  </build>
</project><|MERGE_RESOLUTION|>--- conflicted
+++ resolved
@@ -41,11 +41,7 @@
     <dependency>
       <groupId>org.springframework</groupId>
       <artifactId>spring-core</artifactId>
-<<<<<<< HEAD
-      <version>6.0.0-RC4</version> <!-- {x-version-update;org.springframework:spring-core;external_dependency} -->
-=======
       <version>5.3.24</version> <!-- {x-version-update;org.springframework:spring-core;external_dependency} -->
->>>>>>> a7a0036d
       <exclusions>
         <exclusion>
           <groupId>commons-logging</groupId>
@@ -56,47 +52,27 @@
     <dependency>
       <groupId>org.springframework</groupId>
       <artifactId>spring-web</artifactId>
-<<<<<<< HEAD
-      <version>6.0.0-RC4</version> <!-- {x-version-update;org.springframework:spring-web;external_dependency} -->
-=======
       <version>5.3.24</version> <!-- {x-version-update;org.springframework:spring-web;external_dependency} -->
->>>>>>> a7a0036d
     </dependency>
     <dependency>
       <groupId>org.springframework</groupId>
       <artifactId>spring-beans</artifactId>
-<<<<<<< HEAD
-      <version>6.0.0-RC4</version> <!-- {x-version-update;org.springframework:spring-beans;external_dependency} -->
-=======
       <version>5.3.24</version> <!-- {x-version-update;org.springframework:spring-beans;external_dependency} -->
->>>>>>> a7a0036d
     </dependency>
     <dependency>
       <groupId>org.springframework</groupId>
       <artifactId>spring-context</artifactId>
-<<<<<<< HEAD
-      <version>6.0.0-RC4</version> <!-- {x-version-update;org.springframework:spring-context;external_dependency} -->
-=======
       <version>5.3.24</version> <!-- {x-version-update;org.springframework:spring-context;external_dependency} -->
->>>>>>> a7a0036d
     </dependency>
     <dependency>
       <groupId>org.springframework</groupId>
       <artifactId>spring-tx</artifactId>
-<<<<<<< HEAD
-      <version>6.0.0-RC4</version> <!-- {x-version-update;org.springframework:spring-tx;external_dependency} -->
-=======
       <version>5.3.24</version> <!-- {x-version-update;org.springframework:spring-tx;external_dependency} -->
->>>>>>> a7a0036d
     </dependency>
     <dependency>
       <groupId>org.springframework.data</groupId>
       <artifactId>spring-data-commons</artifactId>
-<<<<<<< HEAD
-      <version>3.0.0-RC2</version> <!-- {x-version-update;org.springframework.data:spring-data-commons;external_dependency} -->
-=======
       <version>2.7.6</version> <!-- {x-version-update;org.springframework.data:spring-data-commons;external_dependency} -->
->>>>>>> a7a0036d
       <exclusions>
         <exclusion>
           <groupId>org.slf4j</groupId>
@@ -107,11 +83,7 @@
     <dependency>
       <groupId>org.springframework</groupId>
       <artifactId>spring-expression</artifactId>
-<<<<<<< HEAD
-      <version>6.0.0-RC4</version> <!-- {x-version-update;org.springframework:spring-expression;external_dependency} -->
-=======
       <version>5.3.24</version> <!-- {x-version-update;org.springframework:spring-expression;external_dependency} -->
->>>>>>> a7a0036d
     </dependency>
     <dependency>
       <groupId>com.azure</groupId>
@@ -121,22 +93,14 @@
     <dependency>
       <groupId>com.fasterxml.jackson.module</groupId>
       <artifactId>jackson-module-parameter-names</artifactId>
-      <version>2.14.0-rc3</version> <!-- {x-version-update;com.fasterxml.jackson.module:jackson-module-parameter-names;external_dependency} -->
+      <version>2.13.4</version> <!-- {x-version-update;com.fasterxml.jackson.module:jackson-module-parameter-names;external_dependency} -->
     </dependency>
     <dependency>
       <groupId>com.fasterxml.jackson.datatype</groupId>
       <artifactId>jackson-datatype-jdk8</artifactId>
-      <version>2.14.0-rc3</version> <!-- {x-version-update;com.fasterxml.jackson.datatype:jackson-datatype-jdk8;external_dependency} -->
-    </dependency>
-    <dependency>
-<<<<<<< HEAD
-      <groupId>com.fasterxml.jackson.datatype</groupId>
-      <artifactId>jackson-datatype-jsr310</artifactId>
-      <version>2.14.0-rc3</version> <!-- {x-version-update;com.fasterxml.jackson.datatype:jackson-datatype-jsr310;external_dependency} -->
-    </dependency>
-    <dependency>
-=======
->>>>>>> a7a0036d
+      <version>2.13.4</version> <!-- {x-version-update;com.fasterxml.jackson.datatype:jackson-datatype-jdk8;external_dependency} -->
+    </dependency>
+    <dependency>
       <groupId>org.javatuples</groupId>
       <artifactId>javatuples</artifactId>
       <version>1.2</version> <!-- {x-version-update;org.javatuples:javatuples;external_dependency} -->
@@ -156,7 +120,7 @@
     <dependency>
       <groupId>org.mockito</groupId>
       <artifactId>mockito-core</artifactId>
-      <version>4.8.1</version> <!-- {x-version-update;org.mockito:mockito-core;external_dependency} -->
+      <version>4.5.1</version> <!-- {x-version-update;org.mockito:mockito-core;external_dependency} -->
       <scope>test</scope>
     </dependency>
     <dependency>
@@ -168,11 +132,7 @@
     <dependency>
       <groupId>org.springframework.boot</groupId>
       <artifactId>spring-boot-starter-test</artifactId>
-<<<<<<< HEAD
-      <version>3.0.0-RC2</version> <!-- {x-version-update;org.springframework.boot:spring-boot-starter-test;external_dependency} -->
-=======
       <version>2.7.6</version> <!-- {x-version-update;org.springframework.boot:spring-boot-starter-test;external_dependency} -->
->>>>>>> a7a0036d
       <scope>test</scope>
       <exclusions>
         <exclusion>
@@ -184,17 +144,13 @@
     <dependency>
       <groupId>io.projectreactor</groupId>
       <artifactId>reactor-test</artifactId>
-<<<<<<< HEAD
-      <version>3.5.0</version> <!-- {x-version-update;io.projectreactor:reactor-test;external_dependency} -->
-=======
       <version>3.4.25</version> <!-- {x-version-update;io.projectreactor:reactor-test;external_dependency} -->
->>>>>>> a7a0036d
       <scope>test</scope>
     </dependency>
     <dependency>
       <groupId>org.slf4j</groupId>
       <artifactId>slf4j-simple</artifactId>
-      <version>2.0.3</version> <!-- {x-version-update;org.slf4j:slf4j-simple;external_dependency} -->
+      <version>1.7.36</version> <!-- {x-version-update;org.slf4j:slf4j-simple;external_dependency} -->
       <scope>test</scope>
     </dependency>
     <!-- Added this provided dependency to include necessary annotations used by "reactor-core".
@@ -213,7 +169,7 @@
     <dependency>
       <groupId>org.slf4j</groupId>
       <artifactId>slf4j-api</artifactId>
-      <version>2.0.3</version> <!-- {x-version-update;org.slf4j:slf4j-api;external_dependency} -->
+      <version>1.7.36</version> <!-- {x-version-update;org.slf4j:slf4j-api;external_dependency} -->
     </dependency>
   </dependencies>
 
@@ -227,19 +183,6 @@
           <rules>
             <bannedDependencies>
               <includes>
-<<<<<<< HEAD
-                <include>org.springframework:spring-beans:[6.0.0-RC4]</include> <!-- {x-include-update;org.springframework:spring-beans;external_dependency} -->
-                <include>org.springframework:spring-web:[6.0.0-RC4]</include> <!-- {x-include-update;org.springframework:spring-web;external_dependency} -->
-                <include>org.springframework:spring-tx:[6.0.0-RC4]</include> <!-- {x-include-update;org.springframework:spring-tx;external_dependency} -->
-                <include>org.springframework:spring-expression:[6.0.0-RC4]</include> <!-- {x-include-update;org.springframework:spring-expression;external_dependency} -->
-                <include>org.springframework:spring-core:[6.0.0-RC4]</include> <!-- {x-include-update;org.springframework:spring-core;external_dependency} -->
-                <include>org.springframework:spring-context:[6.0.0-RC4]</include> <!-- {x-include-update;org.springframework:spring-context;external_dependency} -->
-                <include>org.springframework.data:spring-data-commons:[3.0.0-RC2]</include> <!-- {x-include-update;org.springframework.data:spring-data-commons;external_dependency} -->
-                <include>org.javatuples:javatuples:[1.2]</include> <!-- {x-include-update;org.javatuples:javatuples;external_dependency} -->
-                <include>com.fasterxml.jackson.datatype:jackson-datatype-jdk8:[2.14.0-rc3]</include> <!-- {x-include-update;com.fasterxml.jackson.datatype:jackson-datatype-jdk8;external_dependency} -->
-                <include>com.fasterxml.jackson.datatype:jackson-datatype-jsr310:[2.14.0-rc3]</include> <!-- {x-include-update;com.fasterxml.jackson.datatype:jackson-datatype-jsr310;external_dependency} -->
-                <include>com.fasterxml.jackson.module:jackson-module-parameter-names:[2.14.0-rc3]</include> <!-- {x-include-update;com.fasterxml.jackson.module:jackson-module-parameter-names;external_dependency} -->
-=======
                 <include>org.springframework:spring-beans:[5.3.24]</include> <!-- {x-include-update;org.springframework:spring-beans;external_dependency} -->
                 <include>org.springframework:spring-web:[5.3.24]</include> <!-- {x-include-update;org.springframework:spring-web;external_dependency} -->
                 <include>org.springframework:spring-tx:[5.3.24]</include> <!-- {x-include-update;org.springframework:spring-tx;external_dependency} -->
@@ -250,10 +193,9 @@
                 <include>org.javatuples:javatuples:[1.2]</include> <!-- {x-include-update;org.javatuples:javatuples;external_dependency} -->
                 <include>com.fasterxml.jackson.datatype:jackson-datatype-jdk8:[2.13.4]</include> <!-- {x-include-update;com.fasterxml.jackson.datatype:jackson-datatype-jdk8;external_dependency} -->
                 <include>com.fasterxml.jackson.module:jackson-module-parameter-names:[2.13.4]</include> <!-- {x-include-update;com.fasterxml.jackson.module:jackson-module-parameter-names;external_dependency} -->
->>>>>>> a7a0036d
                 <include>javax.annotation:javax.annotation-api:[1.3.2]</include> <!-- {x-include-update;javax.annotation:javax.annotation-api;external_dependency} -->
                 <include>org.apache.commons:commons-lang3:[3.12.0]</include> <!-- {x-include-update;org.apache.commons:commons-lang3;external_dependency} -->
-                <include>org.slf4j:slf4j-api:[2.0.3]</include> <!-- {x-include-update;org.slf4j:slf4j-api;external_dependency} -->
+                <include>org.slf4j:slf4j-api:[1.7.36]</include> <!-- {x-include-update;org.slf4j:slf4j-api;external_dependency} -->
               </includes>
             </bannedDependencies>
           </rules>
