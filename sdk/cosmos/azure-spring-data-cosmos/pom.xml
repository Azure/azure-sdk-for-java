--- conflicted
+++ resolved
@@ -41,7 +41,7 @@
     <dependency>
       <groupId>org.springframework</groupId>
       <artifactId>spring-core</artifactId>
-      <version>6.0.3</version> <!-- {x-version-update;org.springframework:spring-core;external_dependency} -->
+      <version>5.3.24</version> <!-- {x-version-update;org.springframework:spring-core;external_dependency} -->
       <exclusions>
         <exclusion>
           <groupId>commons-logging</groupId>
@@ -52,27 +52,27 @@
     <dependency>
       <groupId>org.springframework</groupId>
       <artifactId>spring-web</artifactId>
-      <version>6.0.3</version> <!-- {x-version-update;org.springframework:spring-web;external_dependency} -->
+      <version>5.3.24</version> <!-- {x-version-update;org.springframework:spring-web;external_dependency} -->
     </dependency>
     <dependency>
       <groupId>org.springframework</groupId>
       <artifactId>spring-beans</artifactId>
-      <version>6.0.3</version> <!-- {x-version-update;org.springframework:spring-beans;external_dependency} -->
+      <version>5.3.24</version> <!-- {x-version-update;org.springframework:spring-beans;external_dependency} -->
     </dependency>
     <dependency>
       <groupId>org.springframework</groupId>
       <artifactId>spring-context</artifactId>
-      <version>6.0.3</version> <!-- {x-version-update;org.springframework:spring-context;external_dependency} -->
+      <version>5.3.24</version> <!-- {x-version-update;org.springframework:spring-context;external_dependency} -->
     </dependency>
     <dependency>
       <groupId>org.springframework</groupId>
       <artifactId>spring-tx</artifactId>
-      <version>6.0.3</version> <!-- {x-version-update;org.springframework:spring-tx;external_dependency} -->
+      <version>5.3.24</version> <!-- {x-version-update;org.springframework:spring-tx;external_dependency} -->
     </dependency>
     <dependency>
       <groupId>org.springframework.data</groupId>
       <artifactId>spring-data-commons</artifactId>
-      <version>3.0.0</version> <!-- {x-version-update;org.springframework.data:spring-data-commons;external_dependency} -->
+      <version>2.7.6</version> <!-- {x-version-update;org.springframework.data:spring-data-commons;external_dependency} -->
       <exclusions>
         <exclusion>
           <groupId>org.slf4j</groupId>
@@ -83,7 +83,7 @@
     <dependency>
       <groupId>org.springframework</groupId>
       <artifactId>spring-expression</artifactId>
-      <version>6.0.3</version> <!-- {x-version-update;org.springframework:spring-expression;external_dependency} -->
+      <version>5.3.24</version> <!-- {x-version-update;org.springframework:spring-expression;external_dependency} -->
     </dependency>
     <dependency>
       <groupId>com.azure</groupId>
@@ -93,12 +93,12 @@
     <dependency>
       <groupId>com.fasterxml.jackson.module</groupId>
       <artifactId>jackson-module-parameter-names</artifactId>
-      <version>2.14.1</version> <!-- {x-version-update;com.fasterxml.jackson.module:jackson-module-parameter-names;external_dependency} -->
+      <version>2.13.4</version> <!-- {x-version-update;com.fasterxml.jackson.module:jackson-module-parameter-names;external_dependency} -->
     </dependency>
     <dependency>
       <groupId>com.fasterxml.jackson.datatype</groupId>
       <artifactId>jackson-datatype-jdk8</artifactId>
-      <version>2.14.1</version> <!-- {x-version-update;com.fasterxml.jackson.datatype:jackson-datatype-jdk8;external_dependency} -->
+      <version>2.13.4</version> <!-- {x-version-update;com.fasterxml.jackson.datatype:jackson-datatype-jdk8;external_dependency} -->
     </dependency>
     <dependency>
       <groupId>org.javatuples</groupId>
@@ -120,7 +120,7 @@
     <dependency>
       <groupId>org.mockito</groupId>
       <artifactId>mockito-core</artifactId>
-      <version>4.8.1</version> <!-- {x-version-update;org.mockito:mockito-core;external_dependency} -->
+      <version>4.5.1</version> <!-- {x-version-update;org.mockito:mockito-core;external_dependency} -->
       <scope>test</scope>
     </dependency>
     <dependency>
@@ -132,11 +132,7 @@
     <dependency>
       <groupId>org.springframework.boot</groupId>
       <artifactId>spring-boot-starter-test</artifactId>
-<<<<<<< HEAD
-      <version>3.0.1</version> <!-- {x-version-update;org.springframework.boot:spring-boot-starter-test;external_dependency} -->
-=======
       <version>2.7.7</version> <!-- {x-version-update;org.springframework.boot:spring-boot-starter-test;external_dependency} -->
->>>>>>> bdb9613a
       <scope>test</scope>
       <exclusions>
         <exclusion>
@@ -148,17 +144,13 @@
     <dependency>
       <groupId>io.projectreactor</groupId>
       <artifactId>reactor-test</artifactId>
-<<<<<<< HEAD
-      <version>3.5.1</version> <!-- {x-version-update;io.projectreactor:reactor-test;external_dependency} -->
-=======
       <version>3.4.26</version> <!-- {x-version-update;io.projectreactor:reactor-test;external_dependency} -->
->>>>>>> bdb9613a
       <scope>test</scope>
     </dependency>
     <dependency>
       <groupId>org.slf4j</groupId>
       <artifactId>slf4j-simple</artifactId>
-      <version>2.0.6</version> <!-- {x-version-update;org.slf4j:slf4j-simple;external_dependency} -->
+      <version>1.7.36</version> <!-- {x-version-update;org.slf4j:slf4j-simple;external_dependency} -->
       <scope>test</scope>
     </dependency>
     <!-- Added this provided dependency to include necessary annotations used by "reactor-core".
@@ -177,7 +169,7 @@
     <dependency>
       <groupId>org.slf4j</groupId>
       <artifactId>slf4j-api</artifactId>
-      <version>2.0.6</version> <!-- {x-version-update;org.slf4j:slf4j-api;external_dependency} -->
+      <version>1.7.36</version> <!-- {x-version-update;org.slf4j:slf4j-api;external_dependency} -->
     </dependency>
   </dependencies>
 
@@ -191,19 +183,19 @@
           <rules>
             <bannedDependencies>
               <includes>
-                <include>org.springframework:spring-beans:[6.0.3]</include> <!-- {x-include-update;org.springframework:spring-beans;external_dependency} -->
-                <include>org.springframework:spring-web:[6.0.3]</include> <!-- {x-include-update;org.springframework:spring-web;external_dependency} -->
-                <include>org.springframework:spring-tx:[6.0.3]</include> <!-- {x-include-update;org.springframework:spring-tx;external_dependency} -->
-                <include>org.springframework:spring-expression:[6.0.3]</include> <!-- {x-include-update;org.springframework:spring-expression;external_dependency} -->
-                <include>org.springframework:spring-core:[6.0.3]</include> <!-- {x-include-update;org.springframework:spring-core;external_dependency} -->
-                <include>org.springframework:spring-context:[6.0.3]</include> <!-- {x-include-update;org.springframework:spring-context;external_dependency} -->
-                <include>org.springframework.data:spring-data-commons:[3.0.0]</include> <!-- {x-include-update;org.springframework.data:spring-data-commons;external_dependency} -->
+                <include>org.springframework:spring-beans:[5.3.24]</include> <!-- {x-include-update;org.springframework:spring-beans;external_dependency} -->
+                <include>org.springframework:spring-web:[5.3.24]</include> <!-- {x-include-update;org.springframework:spring-web;external_dependency} -->
+                <include>org.springframework:spring-tx:[5.3.24]</include> <!-- {x-include-update;org.springframework:spring-tx;external_dependency} -->
+                <include>org.springframework:spring-expression:[5.3.24]</include> <!-- {x-include-update;org.springframework:spring-expression;external_dependency} -->
+                <include>org.springframework:spring-core:[5.3.24]</include> <!-- {x-include-update;org.springframework:spring-core;external_dependency} -->
+                <include>org.springframework:spring-context:[5.3.24]</include> <!-- {x-include-update;org.springframework:spring-context;external_dependency} -->
+                <include>org.springframework.data:spring-data-commons:[2.7.6]</include> <!-- {x-include-update;org.springframework.data:spring-data-commons;external_dependency} -->
                 <include>org.javatuples:javatuples:[1.2]</include> <!-- {x-include-update;org.javatuples:javatuples;external_dependency} -->
-                <include>com.fasterxml.jackson.datatype:jackson-datatype-jdk8:[2.14.1]</include> <!-- {x-include-update;com.fasterxml.jackson.datatype:jackson-datatype-jdk8;external_dependency} -->
-                <include>com.fasterxml.jackson.module:jackson-module-parameter-names:[2.14.1]</include> <!-- {x-include-update;com.fasterxml.jackson.module:jackson-module-parameter-names;external_dependency} -->
+                <include>com.fasterxml.jackson.datatype:jackson-datatype-jdk8:[2.13.4]</include> <!-- {x-include-update;com.fasterxml.jackson.datatype:jackson-datatype-jdk8;external_dependency} -->
+                <include>com.fasterxml.jackson.module:jackson-module-parameter-names:[2.13.4]</include> <!-- {x-include-update;com.fasterxml.jackson.module:jackson-module-parameter-names;external_dependency} -->
                 <include>javax.annotation:javax.annotation-api:[1.3.2]</include> <!-- {x-include-update;javax.annotation:javax.annotation-api;external_dependency} -->
                 <include>org.apache.commons:commons-lang3:[3.12.0]</include> <!-- {x-include-update;org.apache.commons:commons-lang3;external_dependency} -->
-                <include>org.slf4j:slf4j-api:[2.0.6]</include> <!-- {x-include-update;org.slf4j:slf4j-api;external_dependency} -->
+                <include>org.slf4j:slf4j-api:[1.7.36]</include> <!-- {x-include-update;org.slf4j:slf4j-api;external_dependency} -->
               </includes>
             </bannedDependencies>
           </rules>
