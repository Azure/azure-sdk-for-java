--- conflicted
+++ resolved
@@ -6,202 +6,16 @@
   <modelVersion>4.0.0</modelVersion>
   <parent>
     <groupId>com.azure</groupId>
-    <artifactId>azure-data-sdk-parent</artifactId>
-<<<<<<< HEAD
-    <version>1.3.0</version> <!-- {x-version-update;com.azure:azure-data-sdk-parent;current} -->
-    <relativePath>../../pom.data.xml</relativePath>
-=======
-    <version>1.2.0</version>
+    <artifactId>azure-client-sdk-parent</artifactId>
+    <version>1.7.0</version> <!-- {x-version-update;com.azure:azure-client-sdk-parent;current} -->
     <relativePath>../../pom.client.xml</relativePath>
->>>>>>> 67c69fee
   </parent>
 
   <groupId>com.azure</groupId>
   <artifactId>azure-cosmos-parent</artifactId>
-<<<<<<< HEAD
-  <version>3.5.0</version> <!-- {x-version-update;com.microsoft.azure:azure-cosmos-parent;current} -->
-=======
-  <version>4.0.0-preview.2</version>
->>>>>>> 67c69fee
+  <version>4.0.1-beta.1</version> <!-- {x-version-update;com.azure:azure-cosmos-parent;current} -->
   <packaging>pom</packaging>
 
-  <name>Microsoft Azure Cosmos DB SQL API</name>
-  <description>This package contains Microsoft Azure SDK for Azure Cosmos DB SQL API (with Reactive Extension RX support)</description>
-  <url>https://github.com/Azure/azure-sdk-for-java</url>
-
-  <distributionManagement>
-    <site>
-      <id>azure-java-build-docs</id>
-      <url>${site.url}/site/${project.artifactId}</url>
-    </site>
-    <repository>
-      <id>azure-sdk-for-java</id>
-      <url>https://pkgs.dev.azure.com/azure-sdk/public/_packaging/azure-sdk-for-java/maven/v1</url>
-    </repository>
-  </distributionManagement>
-
-  <scm>
-    <url>https://github.com/Azure/azure-sdk-for-java</url>
-  </scm>
-
-  <properties>
-    <project.build.sourceEncoding>UTF-8</project.build.sourceEncoding>
-    <project.reporting.outputEncoding>UTF-8</project.reporting.outputEncoding>
-    <cosmosdb-sdk-direct-impl.version>${project.version}</cosmosdb-sdk-direct-impl.version>
-    <direct-connectivity-version>${project.version}</direct-connectivity-version>
-<<<<<<< HEAD
-    <sdk-version>${project.version}</sdk-version>
-=======
-    <metrics.version>4.1.0</metrics.version>
-    <micrometer.version>1.2.0</micrometer.version>
-    <mockito.version>1.10.19</mockito.version>
-    <netty-tcnative.version>2.0.27.Final</netty-tcnative.version>
-    <sdk-version>${project.version}</sdk-version>
-    <guava.version>27.0.1-jre</guava.version>
-    <reactor-core.version>3.3.2.RELEASE</reactor-core.version>
-    <netty.version>4.1.45.Final</netty.version>
-    <reactor-netty.version>0.9.4.RELEASE</reactor-netty.version>
-    <azure.core.version>1.3.0-beta.1.dev.20200207.1</azure.core.version>
-    <jackson-version>2.10.1</jackson-version>
->>>>>>> 67c69fee
-    <test.groups>unit</test.groups>
-    <collectedArtifactsForReleaseLocation>${project.basedir}/target/collectedArtifactsForRelease</collectedArtifactsForReleaseLocation>
-    <javadoc.opts/>
-  </properties>
-
-<<<<<<< HEAD
-=======
-  <dependencyManagement>
-    <dependencies>
-
-      <dependency>
-        <groupId>com.fasterxml.jackson.core</groupId>
-        <artifactId>jackson-core</artifactId>
-        <version>${jackson-version}</version>
-      </dependency>
-
-      <dependency>
-        <groupId>com.fasterxml.jackson.core</groupId>
-        <artifactId>jackson-databind</artifactId>
-        <version>${jackson-version}</version>
-      </dependency>
-
-      <dependency>
-        <groupId>com.fasterxml.jackson.core</groupId>
-        <artifactId>jackson-annotations</artifactId>
-        <version>${jackson-version}</version>
-      </dependency>
-
-      <dependency>
-        <groupId>com.fasterxml.jackson.module</groupId>
-        <artifactId>jackson-module-afterburner</artifactId>
-        <version>${jackson-version}</version>
-      </dependency>
-
-      <dependency>
-        <groupId>com.fasterxml.jackson.datatype</groupId>
-        <artifactId>jackson-datatype-jsr310</artifactId>
-        <version>${jackson-version}</version>
-      </dependency>
-
-      <dependency>
-        <groupId>io.netty</groupId>
-        <artifactId>netty-codec-http</artifactId>
-        <version>${netty.version}</version>
-      </dependency>
-
-      <dependency>
-        <groupId>io.netty</groupId>
-        <artifactId>netty-codec-http2</artifactId>
-        <version>${netty.version}</version>
-      </dependency>
-
-      <dependency>
-        <groupId>io.netty</groupId>
-        <artifactId>netty-handler</artifactId>
-        <version>${netty.version}</version>
-      </dependency>
-
-      <dependency>
-        <groupId>io.netty</groupId>
-        <artifactId>netty-transport-native-epoll</artifactId>
-        <version>${netty.version}</version>
-        <classifier>linux-x86_64</classifier>
-      </dependency>
-
-      <dependency>
-        <groupId>io.netty</groupId>
-        <artifactId>netty-handler-proxy</artifactId>
-        <version>${netty.version}</version>
-      </dependency>
-
-      <dependency>
-        <groupId>com.microsoft.azure</groupId>
-        <artifactId>azure-cosmos</artifactId>
-        <version>4.0.0-preview.2</version>
-      </dependency>
-
-      <dependency>
-        <groupId>org.mockito</groupId>
-        <artifactId>mockito-core</artifactId>
-        <version>${mockito.version}</version>
-        <scope>test</scope>
-      </dependency>
-
-      <dependency>
-        <groupId>io.projectreactor</groupId>
-        <artifactId>reactor-core</artifactId>
-        <version>${reactor-core.version}</version>
-        <exclusions>
-          <exclusion>
-            <groupId>io.netty</groupId>
-            <artifactId>*</artifactId>
-          </exclusion>
-        </exclusions>
-      </dependency>
-
-      <dependency>
-        <groupId>com.google.guava</groupId>
-        <artifactId>guava</artifactId>
-        <version>${guava.version}</version>
-      </dependency>
-
-      <dependency>
-        <groupId>io.netty</groupId>
-        <artifactId>netty-tcnative</artifactId>
-        <version>${netty-tcnative.version}</version>
-        <classifier>linux-x86_64</classifier>
-      </dependency>
-
-      <!-- https://mvnrepository.com/artifact/com.microsoft.azure/azure-core -->
-      <dependency>
-        <groupId>com.azure</groupId>
-        <artifactId>azure-core</artifactId>
-        <version>${azure.core.version}</version>
-        <exclusions>
-          <exclusion>
-            <groupId>io.projectreactor</groupId>
-            <artifactId>reactor-core</artifactId>
-          </exclusion>
-          <exclusion>
-            <groupId>io.netty</groupId>
-            <artifactId>*</artifactId>
-          </exclusion>
-          <exclusion>
-              <groupId>com.fasterxml.jackson.core</groupId>
-              <artifactId>*</artifactId>
-          </exclusion>
-          <exclusion>
-            <groupId>com.fasterxml.jackson.dataformat</groupId>
-            <artifactId>*</artifactId>
-          </exclusion>
-        </exclusions>
-      </dependency>
-
-    </dependencies>
-  </dependencyManagement>
-
->>>>>>> 67c69fee
   <profiles>
   <profile>
     <!-- unit test -->
@@ -413,42 +227,7 @@
       </plugins>
     </pluginManagement>
     <plugins>
-      <plugin>
-        <groupId>org.apache.maven.plugins</groupId>
-        <artifactId>maven-javadoc-plugin</artifactId>
-        <version>3.1.1</version> <!-- {x-version-update;org.apache.maven.plugins:maven-javadoc-plugin;external_dependency} -->
-        <inherited>true</inherited>
-        <configuration>
-          <quiet>true</quiet>
-          <verbose>false</verbose>
-          <additionalOptions>${javadoc.opts}</additionalOptions>
-          <sourceFileExcludes>
-            <sourceFileExclude>**/implementation/**/*.java</sourceFileExclude>
-            <sourceFileExclude>**/*BridgeInternal.java</sourceFileExclude>
-          </sourceFileExcludes>
-        </configuration>
-        <executions>
-          <execution>
-            <id>attach-javadocs</id>
-            <goals>
-              <goal>jar</goal>
-            </goals>
-          </execution>
-        </executions>
-      </plugin>
-      <plugin>
-        <groupId>org.apache.maven.plugins</groupId>
-        <artifactId>maven-source-plugin</artifactId>
-        <version>3.0.1</version> <!-- {x-version-update;org.apache.maven.plugins:maven-source-plugin;external_dependency} -->
-        <executions>
-          <execution>
-            <id>attach-sources</id>
-            <goals>
-              <goal>jar-no-fork</goal>
-            </goals>
-          </execution>
-        </executions>
-      </plugin>
+      <!--  Cosmos - Needed temporary to not fail on warning on compilation -->
       <plugin>
         <groupId>org.apache.maven.plugins</groupId>
         <artifactId>maven-compiler-plugin</artifactId>
@@ -459,57 +238,11 @@
           <failOnWarning>false</failOnWarning>
         </configuration>
       </plugin>
-      <plugin>
-        <groupId>org.apache.maven.plugins</groupId>
-        <artifactId>maven-eclipse-plugin</artifactId>
-        <version>2.8</version> <!-- {x-version-update;org.apache.maven.plugins:maven-eclipse-plugin;external_dependency} -->
-        <configuration>
-          <classpathContainers>
-            <classpathContainer>
-              org.eclipse.jdt.launching.JRE_CONTAINER/org.eclipse.jdt.internal.debug.ui.launcher.StandardVMType/JavaSE-1.8
-            </classpathContainer>
-          </classpathContainers>
-        </configuration>
-      </plugin>
-      <plugin>
-        <groupId>org.apache.maven.plugins</groupId>
-        <artifactId>maven-antrun-plugin</artifactId>
-        <version>1.8</version> <!-- {x-version-update;org.apache.maven.plugins:maven-antrun-plugin;external_dependency} -->
-        <executions>
-          <execution>
-            <id>default-cli</id>
-            <configuration>
-              <target>
-                <copy file="sdk/pom.xml"
-                      tofile="${collectedArtifactsForReleaseLocation}/azure-cosmos-${sdk-version}.pom"/>
-                <copy file="pom.xml"
-                      tofile="${collectedArtifactsForReleaseLocation}/azure-cosmos-parent-${sdk-version}.pom"/>
-
-                 <copy file="sdk/target/azure-cosmos-${sdk-version}-sources.jar"
-                      tofile="${collectedArtifactsForReleaseLocation}/azure-cosmos-${sdk-version}-sources.jar"/>
-                <copy file="sdk/target/azure-cosmos-${sdk-version}-javadoc.jar"
-                      tofile="${collectedArtifactsForReleaseLocation}/azure-cosmos-${sdk-version}-javadoc.jar"/>
-                <copy file="sdk/target/azure-cosmos-${sdk-version}.jar"
-                      tofile="${collectedArtifactsForReleaseLocation}/azure-cosmos-${sdk-version}.jar"/>
-              </target>
-            </configuration>
-            <goals>
-              <goal>run</goal>
-            </goals>
-          </execution>
-        </executions>
-      </plugin>
     </plugins>
   </build>
 
-  <developers>
-    <developer>
-      <id>microsoft</id>
-      <name>Microsoft Corporation</name>
-    </developer>
-  </developers>
-
   <modules>
+    <module>../core/azure-core</module>
     <module>azure-cosmos</module>
     <module>azure-cosmos-benchmark</module>
     <module>azure-cosmos-examples</module>
