--- conflicted
+++ resolved
@@ -10,28 +10,15 @@
   <version>1.0.0</version><!-- Need not change for every release-->
 
   <modules>
-<<<<<<< HEAD
-      <module>azure-cosmos</module>
-      <module>azure-cosmos-benchmark</module>
-      <module>azure-cosmos-dotnet-benchmark</module>
-      <module>azure-cosmos-encryption</module>
-      <module>azure-cosmos-spark_3_2-12</module>
-      <module>azure-cosmos-spark_3-1_2-12</module>
-      <module>azure-cosmos-spark_3-2_2-12</module>
-      <module>azure-cosmos-spark_3-3_2-12</module>
-=======
     <module>azure-cosmos</module>
     <module>azure-cosmos-benchmark</module>
     <module>azure-cosmos-dotnet-benchmark</module>
     <module>azure-cosmos-encryption</module>
-    <module>azure-spring-data-cosmos</module>
-    <module>azure-spring-data-cosmos-test</module>
     <module>azure-cosmos-spark_3_2-12</module>
     <module>azure-cosmos-spark_3-1_2-12</module>
     <module>azure-cosmos-spark_3-2_2-12</module>
     <module>azure-cosmos-spark_3-3_2-12</module>
     <module>azure-cosmos-test</module>
     <module>azure-cosmos-tests</module>
->>>>>>> 75db6bdc
   </modules>
 </project>