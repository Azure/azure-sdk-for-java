<!--
Copyright (c) Microsoft Corporation. All rights reserved.
Licensed under the MIT License.
-->
<project xmlns="http://maven.apache.org/POM/4.0.0" xmlns:xsi="http://www.w3.org/2001/XMLSchema-instance" xsi:schemaLocation="http://maven.apache.org/POM/4.0.0 http://maven.apache.org/maven-v4_0_0.xsd">
  <modelVersion>4.0.0</modelVersion>
  <parent>
    <groupId>com.azure</groupId>
    <artifactId>azure-data-sdk-parent</artifactId>
    <version>1.2.0</version>
    <relativePath>../../pom.client.xml</relativePath>
  </parent>

  <groupId>com.azure</groupId>
  <artifactId>azure-cosmos-parent</artifactId>
  <version>4.0.0-SNAPSHOT</version>
  <packaging>pom</packaging>

  <name>Microsoft Azure Cosmos DB SQL API</name>
  <description>This package contains Microsoft Azure SDK for Azure Cosmos DB SQL API (with Reactive Extension RX support)</description>
  <url>https://github.com/Azure/azure-sdk-for-java</url>

  <distributionManagement>
    <site>
      <id>azure-java-build-docs</id>
      <url>${site.url}/site/${project.artifactId}</url>
    </site>
    <repository>
      <id>azure-sdk-for-java</id>
      <url>https://pkgs.dev.azure.com/azure-sdk/public/_packaging/azure-sdk-for-java/maven/v1</url>
    </repository>
  </distributionManagement>

  <scm>
    <url>https://github.com/Azure/azure-sdk-for-java</url>
  </scm>

  <properties>
    <project.build.sourceEncoding>UTF-8</project.build.sourceEncoding>
    <project.reporting.outputEncoding>UTF-8</project.reporting.outputEncoding>
    <cosmosdb-sdk-direct-impl.version>${project.version}</cosmosdb-sdk-direct-impl.version>
    <direct-connectivity-version>${project.version}</direct-connectivity-version>
    <metrics.version>4.1.0</metrics.version>
    <micrometer.version>1.2.0</micrometer.version>
    <mockito.version>1.10.19</mockito.version>
    <netty-tcnative.version>2.0.27.Final</netty-tcnative.version>
    <sdk-version>${project.version}</sdk-version>
    <guava.version>27.0.1-jre</guava.version>
    <reactor-core.version>3.3.2.RELEASE</reactor-core.version>
    <netty.version>4.1.45.Final</netty.version>
    <reactor-netty.version>0.9.4.RELEASE</reactor-netty.version>
    <test.groups>unit</test.groups>
    <collectedArtifactsForReleaseLocation>${project.basedir}/target/collectedArtifactsForRelease</collectedArtifactsForReleaseLocation>
    <javadoc.opts/>
  </properties>

  <dependencyManagement>
    <dependencies>

      <dependency>
        <groupId>io.netty</groupId>
        <artifactId>netty-codec-http</artifactId>
        <version>${netty.version}</version>
      </dependency>

      <dependency>
        <groupId>io.netty</groupId>
        <artifactId>netty-codec-http2</artifactId>
        <version>${netty.version}</version>
      </dependency>

      <dependency>
        <groupId>io.netty</groupId>
        <artifactId>netty-handler</artifactId>
        <version>${netty.version}</version>
      </dependency>

      <dependency>
        <groupId>io.netty</groupId>
        <artifactId>netty-transport-native-epoll</artifactId>
        <version>${netty.version}</version>
        <classifier>linux-x86_64</classifier>
      </dependency>

      <dependency>
        <groupId>io.netty</groupId>
        <artifactId>netty-handler-proxy</artifactId>
        <version>${netty.version}</version>
      </dependency>

      <dependency>
        <groupId>com.microsoft.azure</groupId>
        <artifactId>azure-cosmos</artifactId>
        <version>4.0.0-SNAPSHOT</version>
      </dependency>

      <dependency>
        <groupId>org.mockito</groupId>
        <artifactId>mockito-core</artifactId>
        <version>${mockito.version}</version>
        <scope>test</scope>
      </dependency>

      <dependency>
        <groupId>io.projectreactor</groupId>
        <artifactId>reactor-core</artifactId>
        <version>${reactor-core.version}</version>
        <exclusions>
          <exclusion>
            <groupId>io.netty</groupId>
            <artifactId>*</artifactId>
          </exclusion>
        </exclusions>
      </dependency>

      <dependency>
        <groupId>com.google.guava</groupId>
        <artifactId>guava</artifactId>
        <version>${guava.version}</version>
      </dependency>

      <dependency>
        <groupId>io.netty</groupId>
        <artifactId>netty-tcnative</artifactId>
        <version>${netty-tcnative.version}</version>
        <classifier>linux-x86_64</classifier>
      </dependency>
<<<<<<< HEAD

      <dependency>
        <groupId>io.netty</groupId>
        <artifactId>netty-handler</artifactId>
        <version>${netty.version}</version>
      </dependency>

      <!-- https://mvnrepository.com/artifact/com.microsoft.azure/azure-core -->
      <dependency>
        <groupId>com.azure</groupId>
        <artifactId>azure-core</artifactId>
        <version>1.3.0-beta.1.dev.20200120.1</version>
        <exclusions>
          <exclusion>
            <groupId>io.netty</groupId>
            <artifactId>netty-tcnative</artifactId>
          </exclusion>
          <exclusion>
            <groupId>io.netty</groupId>
            <artifactId>netty-tcnative-boringssl-static</artifactId>
          </exclusion>
          <exclusion>
            <groupId>com.fasterxml.jackson.dataformat</groupId>
            <artifactId>jackson-dataformat-xml</artifactId>
          </exclusion>
          <exclusion>
            <groupId>com.fasterxml.jackson</groupId>
            <artifactId>jackson-module-jaxb-annotations</artifactId>
          </exclusion>
          <exclusion>
            <groupId>org.codehaus.woodstox</groupId>
            <artifactId>stax2-api</artifactId>
          </exclusion>
          <exclusion>
            <groupId>com.fasterxml.woodstox</groupId>
            <artifactId>woodstox-core</artifactId>
          </exclusion>
        </exclusions>
      </dependency>
=======
>>>>>>> 8494bff7
    </dependencies>
  </dependencyManagement>

  <profiles>
  <profile>
    <!-- unit test -->
    <id>unit</id>
    <properties>
      <env>default</env>
      <test.groups>unit</test.groups>
    </properties>
    <activation>
      <activeByDefault>true</activeByDefault>
    </activation>
    <build>
      <plugins>
        <plugin>
          <groupId>org.apache.maven.plugins</groupId>
          <artifactId>maven-surefire-plugin</artifactId>
          <configuration>
          </configuration>
        </plugin>
      </plugins>
    </build>
  </profile>
  <profile>
    <!-- integration tests, requires Cosmos DB endpoint -->
    <id>fast</id>
    <properties>
      <test.groups>simple,cosmosv3</test.groups>
    </properties>
    <build>
      <plugins>
        <plugin>
          <groupId>org.apache.maven.plugins</groupId>
          <artifactId>maven-failsafe-plugin</artifactId>
        </plugin>
      </plugins>
    </build>
  </profile>
  <profile>
    <!-- integration tests, requires Cosmos DB endpoint -->
    <id>long</id>
    <properties>
      <test.groups>long</test.groups>
    </properties>
    <build>
      <plugins>
        <plugin>
          <groupId>org.apache.maven.plugins</groupId>
          <artifactId>maven-failsafe-plugin</artifactId>
        </plugin>
      </plugins>
    </build>
  </profile>
  <profile>
    <!-- integration tests, requires Cosmos DB endpoint -->
    <id>direct</id>
    <properties>
      <test.groups>direct</test.groups>
    </properties>
    <build>
      <plugins>
        <plugin>
          <groupId>org.apache.maven.plugins</groupId>
          <artifactId>maven-failsafe-plugin</artifactId>
        </plugin>
      </plugins>
    </build>
  </profile>
  <profile>
    <!-- integration tests, requires Cosmos DB endpoint with multi master support -->
    <id>multi-master</id>
    <properties>
      <test.groups>multi-master</test.groups>
    </properties>
    <build>
      <plugins>
        <plugin>
          <groupId>org.apache.maven.plugins</groupId>
          <artifactId>maven-failsafe-plugin</artifactId>
        </plugin>
      </plugins>
    </build>
  </profile>
    <profile>
      <!-- integration tests, requires Cosmos DB endpoint -->
      <id>examples</id>
      <properties>
        <!-- reset the test group as examples have no test group -->
        <test.groups>samples,examples</test.groups>
      </properties>
      <build>
        <plugins>
          <plugin>
            <groupId>org.apache.maven.plugins</groupId>
            <artifactId>maven-failsafe-plugin</artifactId>
            <configuration>
            </configuration>
            <executions>
              <execution>
                <goals>
                  <goal>integration-test</goal>
                  <goal>verify</goal>
                </goals>
              </execution>
            </executions>
          </plugin>
        </plugins>
      </build>
    </profile>
    <profile>
       <!-- integration tests, requires Cosmos DB Emulator Endpoint -->
       <id>emulator</id>
       <properties>
         <test.groups>emulator</test.groups>
       </properties>
       <build>
         <plugins>
           <plugin>
             <groupId>org.apache.maven.plugins</groupId>
             <artifactId>maven-failsafe-plugin</artifactId>
           </plugin>
         </plugins>
       </build>
     </profile>
    <profile>
      <!-- integration tests, requires Cosmos DB Emulator Endpoint -->
      <id>non-emulator</id>
      <properties>
        <test.groups>non-emulator</test.groups>
      </properties>
      <build>
        <plugins>
          <plugin>
            <groupId>org.apache.maven.plugins</groupId>
            <artifactId>maven-failsafe-plugin</artifactId>
          </plugin>
        </plugins>
      </build>
    </profile>
    <profile>
      <!-- e2e integration tests, requires Cosmos DB endpoint -->
      <id>e2e</id>
      <properties>
        <test.groups>e2e</test.groups>
      </properties>
      <build>
        <plugins>
          <plugin>
            <groupId>org.apache.maven.plugins</groupId>
            <artifactId>maven-failsafe-plugin</artifactId>
          </plugin>
        </plugins>
      </build>
    </profile>
  </profiles>
  <build>
    <pluginManagement>
      <plugins>
        <plugin>
          <groupId>org.apache.maven.plugins</groupId>
          <artifactId>maven-surefire-plugin</artifactId>
          <configuration>
            <groups>unit</groups>
            <includes>
              <include>%regex[.*]</include>
            </includes>
            <properties>
              <property>
                <name>surefire.testng.verbose</name>
                <value>2</value>
              </property>
            </properties>
          </configuration>
        </plugin>
        <plugin>
          <groupId>org.apache.maven.plugins</groupId>
          <artifactId>maven-failsafe-plugin</artifactId>
          <configuration>
            <includes>
              <include>%regex[.*]</include>
            </includes>
            <properties>
              <property>
                <name>surefire.testng.verbose</name>
                <value>2</value>
              </property>
            </properties>
            <groups>${test.groups}</groups>
          </configuration>
          <executions>
            <execution>
              <goals>
                <goal>integration-test</goal>
                <goal>verify</goal>
              </goals>
            </execution>
          </executions>
        </plugin>
      </plugins>
    </pluginManagement>
    <plugins>
      <plugin>
        <artifactId>maven-javadoc-plugin</artifactId>
        <inherited>true</inherited>
        <configuration>
          <quiet>true</quiet>
          <verbose>false</verbose>
          <additionalOptions>${javadoc.opts}</additionalOptions>
          <sourceFileExcludes>
            <sourceFileExclude>**/implementation/**/*.java</sourceFileExclude>
            <sourceFileExclude>**/*BridgeInternal.java</sourceFileExclude>
          </sourceFileExcludes>
        </configuration>
        <executions>
          <execution>
            <id>attach-javadocs</id>
            <goals>
              <goal>jar</goal>
            </goals>
          </execution>
        </executions>
      </plugin>
      <plugin>
        <groupId>org.apache.maven.plugins</groupId>
        <artifactId>maven-source-plugin</artifactId>
        <executions>
          <execution>
            <id>attach-sources</id>
            <goals>
              <goal>jar-no-fork</goal>
            </goals>
          </execution>
        </executions>
      </plugin>
      <plugin>
        <groupId>org.apache.maven.plugins</groupId>
        <artifactId>maven-compiler-plugin</artifactId>
        <configuration>
          <source>1.8</source>
          <target>1.8</target>
          <failOnWarning>false</failOnWarning>
        </configuration>
      </plugin>
      <plugin>
        <groupId>org.apache.maven.plugins</groupId>
        <artifactId>maven-eclipse-plugin</artifactId>
        <version>2.8</version>
        <configuration>
          <classpathContainers>
            <classpathContainer>
              org.eclipse.jdt.launching.JRE_CONTAINER/org.eclipse.jdt.internal.debug.ui.launcher.StandardVMType/JavaSE-1.8
            </classpathContainer>
          </classpathContainers>
        </configuration>
      </plugin>
      <plugin>
        <groupId>org.apache.maven.plugins</groupId>
        <artifactId>maven-antrun-plugin</artifactId>
        <version>1.8</version>
        <executions>
          <execution>
            <id>default-cli</id>
            <configuration>
              <target>
                <copy file="sdk/pom.xml"
                      tofile="${collectedArtifactsForReleaseLocation}/azure-cosmos-${sdk-version}.pom"/>
                <copy file="pom.xml"
                      tofile="${collectedArtifactsForReleaseLocation}/azure-cosmos-parent-${sdk-version}.pom"/>

                 <copy file="sdk/target/azure-cosmos-${sdk-version}-sources.jar"
                      tofile="${collectedArtifactsForReleaseLocation}/azure-cosmos-${sdk-version}-sources.jar"/>
                <copy file="sdk/target/azure-cosmos-${sdk-version}-javadoc.jar"
                      tofile="${collectedArtifactsForReleaseLocation}/azure-cosmos-${sdk-version}-javadoc.jar"/>
                <copy file="sdk/target/azure-cosmos-${sdk-version}.jar"
                      tofile="${collectedArtifactsForReleaseLocation}/azure-cosmos-${sdk-version}.jar"/>
              </target>
            </configuration>
            <goals>
              <goal>run</goal>
            </goals>
          </execution>
        </executions>
      </plugin>
    </plugins>
  </build>

  <developers>
    <developer>
      <id>microsoft</id>
      <name>Microsoft Corporation</name>
    </developer>
  </developers>

  <modules>
    <module>azure-cosmos</module>
    <module>azure-cosmos-benchmark</module>
    <module>azure-cosmos-examples</module>
  </modules>

</project><|MERGE_RESOLUTION|>--- conflicted
+++ resolved
@@ -49,6 +49,7 @@
     <reactor-core.version>3.3.2.RELEASE</reactor-core.version>
     <netty.version>4.1.45.Final</netty.version>
     <reactor-netty.version>0.9.4.RELEASE</reactor-netty.version>
+    <azure.core.version>1.3.0-beta.1.dev.20200120.1</azure.core.version>
     <test.groups>unit</test.groups>
     <collectedArtifactsForReleaseLocation>${project.basedir}/target/collectedArtifactsForRelease</collectedArtifactsForReleaseLocation>
     <javadoc.opts/>
@@ -125,48 +126,24 @@
         <version>${netty-tcnative.version}</version>
         <classifier>linux-x86_64</classifier>
       </dependency>
-<<<<<<< HEAD
-
-      <dependency>
-        <groupId>io.netty</groupId>
-        <artifactId>netty-handler</artifactId>
-        <version>${netty.version}</version>
-      </dependency>
 
       <!-- https://mvnrepository.com/artifact/com.microsoft.azure/azure-core -->
       <dependency>
         <groupId>com.azure</groupId>
         <artifactId>azure-core</artifactId>
-        <version>1.3.0-beta.1.dev.20200120.1</version>
+        <version>${azure.core.version}</version>
         <exclusions>
           <exclusion>
-            <groupId>io.netty</groupId>
-            <artifactId>netty-tcnative</artifactId>
+            <groupId>io.projectreactor</groupId>
+            <artifactId>reactor-core</artifactId>
           </exclusion>
           <exclusion>
             <groupId>io.netty</groupId>
-            <artifactId>netty-tcnative-boringssl-static</artifactId>
-          </exclusion>
-          <exclusion>
-            <groupId>com.fasterxml.jackson.dataformat</groupId>
-            <artifactId>jackson-dataformat-xml</artifactId>
-          </exclusion>
-          <exclusion>
-            <groupId>com.fasterxml.jackson</groupId>
-            <artifactId>jackson-module-jaxb-annotations</artifactId>
-          </exclusion>
-          <exclusion>
-            <groupId>org.codehaus.woodstox</groupId>
-            <artifactId>stax2-api</artifactId>
-          </exclusion>
-          <exclusion>
-            <groupId>com.fasterxml.woodstox</groupId>
-            <artifactId>woodstox-core</artifactId>
+            <artifactId>*</artifactId>
           </exclusion>
         </exclusions>
       </dependency>
-=======
->>>>>>> 8494bff7
+
     </dependencies>
   </dependencyManagement>
 
