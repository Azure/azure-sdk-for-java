// Copyright (c) Microsoft Corporation. All rights reserved.
// Licensed under the MIT License.

package com.azure.cosmos.benchmark;

<<<<<<< HEAD
import com.azure.cosmos.models.QueryRequestOptions;
=======
import com.azure.cosmos.models.CosmosQueryRequestOptions;
>>>>>>> 72d53830
import com.azure.cosmos.models.FeedResponse;
import com.azure.cosmos.models.PartitionKey;
import com.azure.cosmos.models.SqlParameter;
import com.azure.cosmos.models.SqlQuerySpec;
import com.codahale.metrics.Timer;
import org.reactivestreams.Subscription;
import reactor.core.publisher.BaseSubscriber;
import reactor.core.publisher.Flux;
import reactor.core.scheduler.Schedulers;

import java.util.ArrayList;
import java.util.List;
import java.util.Random;

class AsyncQueryBenchmark extends AsyncBenchmark<FeedResponse<PojoizedJson>> {

    private int pageCount = 0;

    class LatencySubscriber<T> extends BaseSubscriber<T> {

        Timer.Context context;
        BaseSubscriber<T> baseSubscriber;

        LatencySubscriber(BaseSubscriber<T> baseSubscriber) {
            this.baseSubscriber = baseSubscriber;
        }

        @Override
        protected void hookOnSubscribe(Subscription subscription) {
            super.hookOnSubscribe(subscription);
        }

        @Override
        protected void hookOnNext(T value) {
        }

        @Override
        protected void hookOnComplete() {
            context.stop();
            baseSubscriber.onComplete();
        }

        @Override
        protected void hookOnError(Throwable throwable) {
            context.stop();
            baseSubscriber.onError(throwable);
        }
    }

    AsyncQueryBenchmark(Configuration cfg) {
        super(cfg);
    }

    @Override
    protected void onSuccess() {
        pageCount++;
        if (pageCount % 10000 == 0) {
            if (pageCount == 0) {
                return;
            }
            logger.info("total pages so far: {}", pageCount);
        }
    }

    @Override
    protected void performWorkload(BaseSubscriber<FeedResponse<PojoizedJson>> baseSubscriber, long i) throws InterruptedException {
        Flux<FeedResponse<PojoizedJson>> obs;
        Random r = new Random();
<<<<<<< HEAD
        QueryRequestOptions options = new QueryRequestOptions();
=======
        CosmosQueryRequestOptions options = new CosmosQueryRequestOptions();
>>>>>>> 72d53830

        if (configuration.getOperationType() == Configuration.Operation.QueryCross) {

            int index = r.nextInt(1000);
            String sqlQuery = "Select * from c where c.id = \"" + docsToRead.get(index).getId() + "\"";
            obs = cosmosAsyncContainer.queryItems(sqlQuery, options, PojoizedJson.class).byPage();
        } else if (configuration.getOperationType() == Configuration.Operation.QuerySingle) {

            int index = r.nextInt(1000);
            String pk = docsToRead.get(index).getProperty(partitionKey);
            options.setPartitionKey(new PartitionKey(pk));
            String sqlQuery = "Select * from c where c." + partitionKey + " = \"" + pk + "\"";
            obs = cosmosAsyncContainer.queryItems(sqlQuery, options, PojoizedJson.class).byPage();
        } else if (configuration.getOperationType() == Configuration.Operation.QueryParallel) {

            String sqlQuery = "Select * from c";
            obs = cosmosAsyncContainer.queryItems(sqlQuery, options, PojoizedJson.class).byPage(10);
        } else if (configuration.getOperationType() == Configuration.Operation.QueryOrderby) {

            String sqlQuery = "Select * from c order by c._ts";
            obs = cosmosAsyncContainer.queryItems(sqlQuery, options, PojoizedJson.class).byPage(10);
        } else if (configuration.getOperationType() == Configuration.Operation.QueryAggregate) {

            String sqlQuery = "Select value max(c._ts) from c";
            obs = cosmosAsyncContainer.queryItems(sqlQuery, options, PojoizedJson.class).byPage(10);
        } else if (configuration.getOperationType() == Configuration.Operation.QueryAggregateTopOrderby) {

            String sqlQuery = "Select top 1 value count(c) from c order by c._ts";
            obs = cosmosAsyncContainer.queryItems(sqlQuery, options, PojoizedJson.class).byPage();
        } else if (configuration.getOperationType() == Configuration.Operation.QueryTopOrderby) {

            String sqlQuery = "Select top 1000 * from c order by c._ts";
            obs = cosmosAsyncContainer.queryItems(sqlQuery, options, PojoizedJson.class).byPage();
        } else if (configuration.getOperationType() == Configuration.Operation.QueryInClauseParallel) {

            ReadMyWriteWorkflow.QueryBuilder queryBuilder = new ReadMyWriteWorkflow.QueryBuilder();
            options.setMaxDegreeOfParallelism(200);
            List<SqlParameter> parameters = new ArrayList<>();
            int j = 0;
            for(PojoizedJson doc: docsToRead) {
                String partitionKeyValue = doc.getId();
                parameters.add(new SqlParameter("@param" + j, partitionKeyValue));
                j++;
            }

            queryBuilder.whereClause(new ReadMyWriteWorkflow.QueryBuilder.WhereClause.InWhereClause(partitionKey,
                                                                                                    parameters));

            SqlQuerySpec query = queryBuilder.toSqlQuerySpec();
            obs = cosmosAsyncContainer.queryItems(query, options, PojoizedJson.class).byPage();
        } else {
            throw new IllegalArgumentException("Unsupported Operation: " + configuration.getOperationType());
        }

        concurrencyControlSemaphore.acquire();
        LatencySubscriber<FeedResponse> latencySubscriber = new LatencySubscriber(baseSubscriber);
        latencySubscriber.context = latency.time();
        obs.subscribeOn(Schedulers.parallel()).subscribe(latencySubscriber);
    }
}<|MERGE_RESOLUTION|>--- conflicted
+++ resolved
@@ -3,11 +3,7 @@
 
 package com.azure.cosmos.benchmark;
 
-<<<<<<< HEAD
-import com.azure.cosmos.models.QueryRequestOptions;
-=======
 import com.azure.cosmos.models.CosmosQueryRequestOptions;
->>>>>>> 72d53830
 import com.azure.cosmos.models.FeedResponse;
 import com.azure.cosmos.models.PartitionKey;
 import com.azure.cosmos.models.SqlParameter;
@@ -76,11 +72,7 @@
     protected void performWorkload(BaseSubscriber<FeedResponse<PojoizedJson>> baseSubscriber, long i) throws InterruptedException {
         Flux<FeedResponse<PojoizedJson>> obs;
         Random r = new Random();
-<<<<<<< HEAD
-        QueryRequestOptions options = new QueryRequestOptions();
-=======
         CosmosQueryRequestOptions options = new CosmosQueryRequestOptions();
->>>>>>> 72d53830
 
         if (configuration.getOperationType() == Configuration.Operation.QueryCross) {
 
