// Copyright (c) Microsoft Corporation. All rights reserved.
// Licensed under the MIT License.

package com.azure.cosmos.benchmark;

import com.azure.cosmos.ConnectionMode;
import com.azure.cosmos.ConsistencyLevel;
import com.beust.jcommander.IStringConverter;
import com.beust.jcommander.Parameter;
import com.beust.jcommander.ParameterException;
import com.google.common.base.Strings;
import com.google.common.net.HostAndPort;
import com.google.common.net.PercentEscaper;
import io.micrometer.azuremonitor.AzureMonitorConfig;
import io.micrometer.azuremonitor.AzureMonitorMeterRegistry;
import io.micrometer.core.instrument.Clock;
import io.micrometer.core.instrument.MeterRegistry;
import io.micrometer.core.instrument.config.NamingConvention;
import io.micrometer.core.lang.Nullable;
import io.micrometer.graphite.GraphiteConfig;
import io.micrometer.graphite.GraphiteMeterRegistry;
import org.apache.commons.lang3.StringUtils;
import org.apache.commons.lang3.builder.ToStringBuilder;
import org.apache.commons.lang3.builder.ToStringStyle;

import java.io.File;
import java.net.InetAddress;
import java.net.UnknownHostException;
import java.time.Duration;
import java.util.ArrayList;
import java.util.Arrays;
import java.util.List;

public class Configuration {

    public final static String DEFAULT_PARTITION_KEY_PATH = "/pk";
    private final static int DEFAULT_GRAPHITE_SERVER_PORT = 2003;
    private MeterRegistry azureMonitorMeterRegistry;
    private MeterRegistry graphiteMeterRegistry;

    @Parameter(names = "-serviceEndpoint", description = "Service Endpoint")
    private String serviceEndpoint;

    @Parameter(names = "-masterKey", description = "Master Key")
    private String masterKey;

    @Parameter(names = "-databaseId", description = "Database ID")
    private String databaseId;

    @Parameter(names = "-collectionId", description = "Collection ID")
    private String collectionId;

    @Parameter(names = "-useNameLink", description = "Use name Link")
    private boolean useNameLink = false;

    @Parameter(names = "-documentDataFieldSize", description = "Length of a document data field in characters (16-bit)")
    private int documentDataFieldSize = 20;

    @Parameter(names = "-documentDataFieldCount", description = "Number of data fields in document")
    private int documentDataFieldCount = 5;

    @Parameter(names = "-maxConnectionPoolSize", description = "Max Connection Pool Size")
    private Integer maxConnectionPoolSize = 1000;

    @Parameter(names = "-diagnosticsThresholdDuration", description = "Latency threshold for printing diagnostics", converter = DurationConverter.class)
    private Duration diagnosticsThresholdDuration = Duration.ofSeconds(60);

    @Parameter(names = "-disablePassingPartitionKeyAsOptionOnWrite", description = "Disables passing partition in request options for write operation;" +
        " in this case, json will be parsed and partition key will be extracted (this requires more computational overhead).")
    private boolean disablePassingPartitionKeyAsOptionOnWrite = false;

    @Parameter(names = "-consistencyLevel", description = "Consistency Level", converter = ConsistencyLevelConverter.class)
    private ConsistencyLevel consistencyLevel = ConsistencyLevel.SESSION;

    @Parameter(names = "-connectionMode", description = "Connection Mode")
    private ConnectionMode connectionMode = ConnectionMode.DIRECT;

    @Parameter(names = "-graphiteEndpoint", description = "Graphite endpoint")
    private String graphiteEndpoint;

    @Parameter(names = "-enableJvmStats", description = "Enables JVM Stats")
    private boolean enableJvmStats;

    @Parameter(names = "-throughput", description = "provisioned throughput for test container")
    private int throughput = 100000;

    @Parameter(names = "-numberOfCollectionForCtl", description = "Number of collections for ctl load")
    private int numberOfCollectionForCtl = 4;

    @Parameter(names = "-readWriteQueryPct", description = "Comma separated read write query workload percent")
    private String readWriteQueryPct = "90,9,1";

    @Parameter(names = "-manageDatabase", description = "Control switch for creating/deleting underlying database resource")
    private boolean manageDatabase = false;

    @Parameter(names = "-preferredRegionsList", description = "Comma separated preferred regions list")
    private String preferredRegionsList;

    @Parameter(names = "-encryptedStringFieldCount", description = "Number of string field that need to be encrypted")
    private int encryptedStringFieldCount = 1;

    @Parameter(names = "-encryptedLongFieldCount", description = "Number of long field that need to be encrypted")
    private int encryptedLongFieldCount = 0;

    @Parameter(names = "-encryptedDoubleFieldCount", description = "Number of double field that need to be encrypted")
    private int encryptedDoubleFieldCount = 0;

    @Parameter(names = "-encryptionEnabled", description = "Control switch to enable the encryption operation")
    private boolean encryptionEnabled = false;

    @Parameter(names = "-operation", description = "Type of Workload:\n"
        + "\tReadThroughput- run a READ workload that prints only throughput *\n"
        + "\tReadThroughputWithMultipleClients - run a READ workload that prints throughput and latency for multiple client read.*\n"
        + "\tWriteThroughput - run a Write workload that prints only throughput\n"
        + "\tReadLatency - run a READ workload that prints both throughput and latency *\n"
        + "\tWriteLatency - run a Write workload that prints both throughput and latency\n"
        + "\tQueryInClauseParallel - run a 'Select * from c where c.pk in (....)' workload that prints latency\n"
        + "\tQueryCross - run a 'Select * from c where c._rid = SOME_RID' workload that prints throughput\n"
        + "\tQuerySingle - run a 'Select * from c where c.pk = SOME_PK' workload that prints throughput\n"
        + "\tQuerySingleMany - run a 'Select * from c where c.pk = \"pk\"' workload that prints throughput\n"
        + "\tQueryParallel - run a 'Select * from c' workload that prints throughput\n"
        + "\tQueryOrderby - run a 'Select * from c order by c._ts' workload that prints throughput\n"
        + "\tQueryAggregate - run a 'Select value max(c._ts) from c' workload that prints throughput\n"
        + "\tQueryAggregateTopOrderby - run a 'Select top 1 value count(c) from c order by c._ts' workload that prints throughput\n"
        + "\tQueryTopOrderby - run a 'Select top 1000 * from c order by c._ts' workload that prints throughput\n"
        + "\tMixed - runa workload of 90 reads, 9 writes and 1 QueryTopOrderby per 100 operations *\n"
        + "\tReadMyWrites - run a workflow of writes followed by reads and queries attempting to read the write.*\n"
        + "\tCtlWorkload - run a ctl workflow.*\n"
        + "\tReadAllItemsOfLogicalPartition - run a workload that uses readAllItems for a logical partition and prints throughput\n"
        + "\n\t* writes 10k documents initially, which are used in the reads"
        + "\tLinkedInCtlWorkload - ctl for LinkedIn workload.*\n",
        converter = Operation.OperationTypeConverter.class)
    private Operation operation = Operation.WriteThroughput;

    @Parameter(names = "-concurrency", description = "Degree of Concurrency in Inserting Documents."
            + " If this value is not specified, the max connection pool size will be used as the concurrency level.")
    private Integer concurrency;

    @Parameter(names = "-numberOfOperations", description = "Total NUMBER Of Documents To Insert")
    private int numberOfOperations = 100000;

    static class DurationConverter implements IStringConverter<Duration> {
        @Override
        public Duration convert(String value) {
            if (value == null) {
                return null;
            }

            return Duration.parse(value);
        }
    }

    @Parameter(names = "-maxRunningTimeDuration", description = "Max Running Time Duration", converter = DurationConverter.class)
    private Duration maxRunningTimeDuration;

    @Parameter(names = "-printingInterval", description = "Interval of time after which Metrics should be printed (seconds)")
    private int printingInterval = 10;

    @Parameter(names = "-reportingDirectory", description = "Location of a directory to which metrics should be printed as comma-separated values")
    private String reportingDirectory = null;

    @Parameter(names = "-numberOfPreCreatedDocuments", description = "Total NUMBER Of Documents To pre create for a read workload to use")
    private int numberOfPreCreatedDocuments = 1000;

    @Parameter(names = "-sparsityWaitTime", description = "Sleep time before making each request. Default is no sleep time."
        + " NOTE: For now only ReadLatency and ReadThroughput support this."
        + " Format: A string representation of this duration using ISO-8601 seconds based representation, such as "
        + "PT20.345S (20.345 seconds), PT15M (15 minutes)", converter = DurationConverter.class)
    private Duration sparsityWaitTime = null;

    @Parameter(names = "-skipWarmUpOperations", description = "the number of operations to be skipped before starting perf numbers.")
    private int skipWarmUpOperations = 0;

    @Parameter(names = "-useSync", description = "Uses Sync API")
    private boolean useSync = false;

    @Parameter(names = "-contentResponseOnWriteEnabled", description = "if set to false, does not returns content response on document write operations")
    private String contentResponseOnWriteEnabled = String.valueOf(true);

    @Parameter(names = "-bulkloadBatchSize", description = "Control the number of documents uploaded in each BulkExecutor load iteration (Only supported for the LinkedInCtlWorkload)")
    private int bulkloadBatchSize = 200000;

    @Parameter(names = "-testScenario", description = "The test scenario (GET, QUERY) for the LinkedInCtlWorkload")
    private String testScenario = "GET";

    @Parameter(names = "-accountNameInGraphiteReporter", description = "if set, account name with be appended in graphite reporter")
    private boolean accountNameInGraphiteReporter = false;

    public enum Environment {
        Daily,   // This is the CTL environment where we run the workload for a fixed number of hours
        Staging; // This is the CTL environment where the worload runs as a long running job

        static class EnvironmentConverter implements IStringConverter<Environment> {
            @Override
            public Environment convert(String value) {
                if (value == null) {
                    return Environment.Daily;
                }

                return Environment.valueOf(value);
            }
        }
    }

    @Parameter(names = "-environment", description = "The CTL Environment we are validating the workload",
        converter = Environment.EnvironmentConverter.class)
    private Environment environment = Environment.Daily;

    @Parameter(names = {"-h", "-help", "--help"}, description = "Help", help = true)
    private boolean help = false;

    public enum Operation {
        ReadThroughput,
        WriteThroughput,
        ReadLatency,
        WriteLatency,
        QueryInClauseParallel,
        QueryCross,
        QuerySingle,
        QuerySingleMany,
        QueryParallel,
        QueryOrderby,
        QueryAggregate,
        QueryAggregateTopOrderby,
        QueryTopOrderby,
        Mixed,
        ReadMyWrites,
        ReadThroughputWithMultipleClients,
        CtlWorkload,
        ReadAllItemsOfLogicalPartition,
        LinkedInCtlWorkload;

        static Operation fromString(String code) {

            for (Operation output : Operation.values()) {
                if (output.toString().equalsIgnoreCase(code)) {
                    return output;
                }
            }

            return null;
        }

        static class OperationTypeConverter implements IStringConverter<Operation> {

            /*
             * (non-Javadoc)
             *
             * @see com.beust.jcommander.IStringConverter#convert(java.lang.STRING)
             */
            @Override
            public Operation convert(String value) {
                Operation ret = fromString(value);
                if (ret == null) {
                    throw new ParameterException("Value " + value + " can not be converted to ClientType. "
                                                         + "Available values are: " + Arrays.toString(Operation.values()));
                }
                return ret;
            }
        }
    }

    private static ConsistencyLevel fromString(String code) {
        for (ConsistencyLevel output : ConsistencyLevel.values()) {
            if (output.toString().equalsIgnoreCase(code)) {
                return output;
            }
        }
        return null;
    }

    static class ConsistencyLevelConverter implements IStringConverter<ConsistencyLevel> {

        /*
         * (non-Javadoc)
         *
         * @see com.beust.jcommander.IStringConverter#convert(java.lang.STRING)
         */
        @Override
        public ConsistencyLevel convert(String value) {
            ConsistencyLevel ret = fromString(value);
            if (ret == null) {
                throw new ParameterException("Value " + value + " can not be converted to ClientType. "
                                                     + "Available values are: " + Arrays.toString(Operation.values()));
            }
            return ret;
        }
    }

    public int getSkipWarmUpOperations() {
        return skipWarmUpOperations;
    }

    public Duration getSparsityWaitTime() {
        return sparsityWaitTime;
    }

    public boolean isDisablePassingPartitionKeyAsOptionOnWrite() {
        return disablePassingPartitionKeyAsOptionOnWrite;
    }

    public boolean isSync() {
        return useSync;
    }

    public boolean isAccountNameInGraphiteReporter() {
        return accountNameInGraphiteReporter;
    }

    public Duration getMaxRunningTimeDuration() {
        return maxRunningTimeDuration;
    }

    public Operation getOperationType() {
        return operation;
    }

    public int getNumberOfOperations() {
        return numberOfOperations;
    }

    public int getThroughput() {
        return throughput;
    }

    public String getServiceEndpoint() {
        return serviceEndpoint;
    }

    public String getMasterKey() {
        return masterKey;
    }

    public boolean isHelp() {
        return help;
    }

    public int getDocumentDataFieldSize() {
        return documentDataFieldSize;
    }

    public int getDocumentDataFieldCount() {
        return documentDataFieldCount;
    }

    public Integer getMaxConnectionPoolSize() {
        return maxConnectionPoolSize;
    }

    public ConnectionMode getConnectionMode() {
        return connectionMode;
    }

    public ConsistencyLevel getConsistencyLevel() {
        return consistencyLevel;
    }

    public String isContentResponseOnWriteEnabled() {
        return contentResponseOnWriteEnabled;
    }

    public String getDatabaseId() {
        return databaseId;
    }

    public String getCollectionId() {
        return collectionId;
    }

    public int getNumberOfPreCreatedDocuments() {
        return numberOfPreCreatedDocuments;
    }

    public int getPrintingInterval() {
        return printingInterval;
    }

    public Duration getDiagnosticsThresholdDuration() {
        return diagnosticsThresholdDuration;
    }

    public File getReportingDirectory() {
        return reportingDirectory == null ? null : new File(reportingDirectory);
    }

    public int getConcurrency() {
        if (this.concurrency != null) {
            return concurrency;
        } else {
            return this.maxConnectionPoolSize;
        }
    }

    public boolean isUseNameLink() {
        return useNameLink;
    }

    public boolean isEnableJvmStats() {
        return enableJvmStats;
    }

    public MeterRegistry getAzureMonitorMeterRegistry() {
        String instrumentationKey = System.getProperty("azure.cosmos.monitoring.azureMonitor.instrumentationKey",
            StringUtils.defaultString(Strings.emptyToNull(
                System.getenv().get("AZURE_INSTRUMENTATION_KEY")), null));
        return instrumentationKey == null ? null : this.azureMonitorMeterRegistry(instrumentationKey);
    }

    public MeterRegistry getGraphiteMeterRegistry() {
        String serviceAddress = System.getProperty("azure.cosmos.monitoring.graphite.serviceAddress",
            StringUtils.defaultString(Strings.emptyToNull(
                System.getenv().get("GRAPHITE_SERVICE_ADDRESS")), null));
        return serviceAddress == null ? null : this.graphiteMeterRegistry(serviceAddress);
    }

    public String getGraphiteEndpoint() {
        if (graphiteEndpoint == null) {
            return null;
        }

        return StringUtils.substringBeforeLast(graphiteEndpoint, ":");
    }

    public int getGraphiteEndpointPort() {
        if (graphiteEndpoint == null) {
            return -1;
        }

        String portAsString = Strings.emptyToNull(StringUtils.substringAfterLast(graphiteEndpoint, ":"));
        if (portAsString == null) {
            return DEFAULT_GRAPHITE_SERVER_PORT;
        } else {
            return Integer.parseInt(portAsString);
        }
    }


    public int getNumberOfCollectionForCtl(){
        return this.numberOfCollectionForCtl;
    }

    public String getReadWriteQueryPct() {
        return this.readWriteQueryPct;
    }

    public boolean shouldManageDatabase() {
        return this.manageDatabase;
    }

    public int getBulkloadBatchSize() {
        return this.bulkloadBatchSize;
    }

    public String getTestScenario() {
        return this.testScenario;
    }

    public Environment getEnvironment() {
        return this.environment;
    }

    public String toString() {
        return ToStringBuilder.reflectionToString(this, ToStringStyle.MULTI_LINE_STYLE);
    }

    public List<String> getPreferredRegionsList() {
        List<String> preferredRegions = null;
        if (StringUtils.isNotEmpty(preferredRegionsList)) {
            String[] preferredArray = preferredRegionsList.split(",");
            if (preferredArray != null && preferredArray.length > 0) {
                preferredRegions = new ArrayList<>(Arrays.asList(preferredArray));
            }
        }
        return preferredRegions;
    }

    public int getEncryptedStringFieldCount() {
        return encryptedStringFieldCount;
    }

    public int getEncryptedLongFieldCount() {
        return encryptedLongFieldCount;
    }

    public int getEncryptedDoubleFieldCount() {
        return encryptedDoubleFieldCount;
    }

    public boolean isEncryptionEnabled() {
        return encryptionEnabled;
    }

    public void tryGetValuesFromSystem() {
        serviceEndpoint = StringUtils.defaultString(Strings.emptyToNull(System.getenv().get("SERVICE_END_POINT")),
                                                    serviceEndpoint);

        masterKey = StringUtils.defaultString(Strings.emptyToNull(System.getenv().get("MASTER_KEY")), masterKey);

        databaseId = StringUtils.defaultString(Strings.emptyToNull(System.getenv().get("DATABASE_ID")), databaseId);

        collectionId = StringUtils.defaultString(Strings.emptyToNull(System.getenv().get("COLLECTION_ID")),
                                                 collectionId);

        documentDataFieldSize = Integer.parseInt(
                StringUtils.defaultString(Strings.emptyToNull(System.getenv().get("DOCUMENT_DATA_FIELD_SIZE")),
                                          Integer.toString(documentDataFieldSize)));

        maxConnectionPoolSize = Integer.parseInt(
                StringUtils.defaultString(Strings.emptyToNull(System.getenv().get("MAX_CONNECTION_POOL_SIZE")),
                                          Integer.toString(maxConnectionPoolSize)));

        ConsistencyLevelConverter consistencyLevelConverter = new ConsistencyLevelConverter();
        consistencyLevel = consistencyLevelConverter.convert(StringUtils
                                                                     .defaultString(Strings.emptyToNull(System.getenv().get("CONSISTENCY_LEVEL")), consistencyLevel.name()));

        Operation.OperationTypeConverter operationTypeConverter = new Operation.OperationTypeConverter();
        operation = operationTypeConverter.convert(
                StringUtils.defaultString(Strings.emptyToNull(System.getenv().get("OPERATION")), operation.name()));

        String concurrencyValue = StringUtils.defaultString(Strings.emptyToNull(System.getenv().get("CONCURRENCY")),
                                                            concurrency == null ? null : Integer.toString(concurrency));
        concurrency = concurrencyValue == null ? null : Integer.parseInt(concurrencyValue);

        String numberOfOperationsValue = StringUtils.defaultString(
                Strings.emptyToNull(System.getenv().get("NUMBER_OF_OPERATIONS")), Integer.toString(numberOfOperations));
        numberOfOperations = Integer.parseInt(numberOfOperationsValue);

        String throughputValue = StringUtils.defaultString(
                Strings.emptyToNull(System.getenv().get("THROUGHPUT")), Integer.toString(throughput));
        throughput = Integer.parseInt(throughputValue);

<<<<<<< HEAD
        if (StringUtils.isNotEmpty(System.getenv().get("PREFERRED_REGIONS_LIST"))) {
            PreferredRegionsConverter preferredRegionsConverter = new PreferredRegionsConverter();
            preferredRegionsList = preferredRegionsConverter.convert(System.getenv().get("PREFERRED_REGIONS_LIST"));
        }

        encryptedStringFieldCount = Integer.parseInt(
            StringUtils.defaultString(Strings.emptyToNull(System.getenv().get("ENCRYPTED_STRING_FIELD_COUNT")),
                Integer.toString(encryptedStringFieldCount)));

        encryptedLongFieldCount = Integer.parseInt(
            StringUtils.defaultString(Strings.emptyToNull(System.getenv().get("ENCRYPTED_LONG_FIELD_COUNT")),
                Integer.toString(encryptedLongFieldCount)));

        encryptedDoubleFieldCount = Integer.parseInt(
            StringUtils.defaultString(Strings.emptyToNull(System.getenv().get("ENCRYPTED_DOUBLE_FIELD_COUNT")),
                Integer.toString(encryptedDoubleFieldCount)));

        encryptionEnabled = Boolean.parseBoolean(StringUtils.defaultString(Strings.emptyToNull(System.getenv().get(
            "ENCRYPTED_ENABLED")),
            Boolean.toString(encryptionEnabled)));
=======
        preferredRegionsList = StringUtils.defaultString(Strings.emptyToNull(System.getenv().get("PREFERRED_REGIONS_LIST")), preferredRegionsList);
>>>>>>> 6646c764
    }

    private synchronized MeterRegistry azureMonitorMeterRegistry(String instrumentationKey) {

        if (this.azureMonitorMeterRegistry == null) {

            Duration step = Duration.ofSeconds(Integer.getInteger("azure.cosmos.monitoring.azureMonitor.step", this.printingInterval));
            boolean enabled = !Boolean.getBoolean("azure.cosmos.monitoring.azureMonitor.disabled");

            final AzureMonitorConfig config = new AzureMonitorConfig() {

                @Override
                @Nullable
                public String get(@Nullable String key) {
                    return null;
                }

                @Override
                @Nullable
                public String instrumentationKey() {
                    return instrumentationKey;
                }

                @Override
                public Duration step() {
                    return step;
                }

                @Override
                public boolean enabled() {
                    return enabled;
                }
            };

            this.azureMonitorMeterRegistry = new AzureMonitorMeterRegistry(config, Clock.SYSTEM);
        }

        return this.azureMonitorMeterRegistry;
    }

    @SuppressWarnings("UnstableApiUsage")
    private synchronized MeterRegistry graphiteMeterRegistry(String serviceAddress) {

        if (this.graphiteMeterRegistry == null) {

            HostAndPort address = HostAndPort.fromString(serviceAddress);

            String host = address.getHost();
            int port = address.getPortOrDefault(DEFAULT_GRAPHITE_SERVER_PORT);
            boolean enabled = !Boolean.getBoolean("azure.cosmos.monitoring.graphite.disabled");
            Duration step = Duration.ofSeconds(Integer.getInteger("azure.cosmos.monitoring.graphite.step", this.printingInterval));

            final GraphiteConfig config = new GraphiteConfig() {

                private String[] tagNames = { "source" };

                @Override
                @Nullable
                public String get(@Nullable String key) {
                    return null;
                }

                @Override
                public boolean enabled() {
                    return enabled;
                }

                @Override
                @Nullable
                public String host() {
                    return host;
                }

                @Override
                @Nullable
                public int port() {
                    return port;
                }

                @Override
                @Nullable
                public Duration step() {
                    return step;
                }

                @Override
                @Nullable
                public String[] tagsAsPrefix() {
                    return this.tagNames;
                }
            };

            this.graphiteMeterRegistry = new GraphiteMeterRegistry(config, Clock.SYSTEM);
            String source;

            try {
                PercentEscaper escaper = new PercentEscaper("_-", false);
                source = escaper.escape(InetAddress.getLocalHost().getHostName());
            } catch (UnknownHostException error) {
                source = "unknown-host";
            }

            this.graphiteMeterRegistry.config()
                .namingConvention(NamingConvention.dot)
                .commonTags("source", source);
        }

        return this.graphiteMeterRegistry;
    }
}<|MERGE_RESOLUTION|>--- conflicted
+++ resolved
@@ -529,11 +529,8 @@
                 Strings.emptyToNull(System.getenv().get("THROUGHPUT")), Integer.toString(throughput));
         throughput = Integer.parseInt(throughputValue);
 
-<<<<<<< HEAD
-        if (StringUtils.isNotEmpty(System.getenv().get("PREFERRED_REGIONS_LIST"))) {
-            PreferredRegionsConverter preferredRegionsConverter = new PreferredRegionsConverter();
-            preferredRegionsList = preferredRegionsConverter.convert(System.getenv().get("PREFERRED_REGIONS_LIST"));
-        }
+        preferredRegionsList = StringUtils.defaultString(Strings.emptyToNull(System.getenv().get(
+            "PREFERRED_REGIONS_LIST")), preferredRegionsList);
 
         encryptedStringFieldCount = Integer.parseInt(
             StringUtils.defaultString(Strings.emptyToNull(System.getenv().get("ENCRYPTED_STRING_FIELD_COUNT")),
@@ -550,9 +547,6 @@
         encryptionEnabled = Boolean.parseBoolean(StringUtils.defaultString(Strings.emptyToNull(System.getenv().get(
             "ENCRYPTED_ENABLED")),
             Boolean.toString(encryptionEnabled)));
-=======
-        preferredRegionsList = StringUtils.defaultString(Strings.emptyToNull(System.getenv().get("PREFERRED_REGIONS_LIST")), preferredRegionsList);
->>>>>>> 6646c764
     }
 
     private synchronized MeterRegistry azureMonitorMeterRegistry(String instrumentationKey) {
