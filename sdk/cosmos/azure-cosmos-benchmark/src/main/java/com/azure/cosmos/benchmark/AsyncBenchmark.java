// Copyright (c) Microsoft Corporation. All rights reserved.
// Licensed under the MIT License.

package com.azure.cosmos.benchmark;

import com.azure.cosmos.BridgeInternal;
import com.azure.cosmos.ConnectionMode;
import com.azure.cosmos.CosmosAsyncClient;
import com.azure.cosmos.CosmosAsyncContainer;
import com.azure.cosmos.CosmosAsyncDatabase;
import com.azure.cosmos.CosmosClientBuilder;
import com.azure.cosmos.CosmosException;
import com.azure.cosmos.DirectConnectionConfig;
import com.azure.cosmos.GatewayConnectionConfig;
import com.azure.cosmos.implementation.HttpConstants;
import com.azure.cosmos.models.ThroughputProperties;
import com.codahale.metrics.ConsoleReporter;
import com.codahale.metrics.CsvReporter;
import com.codahale.metrics.Meter;
import com.codahale.metrics.MetricFilter;
import com.codahale.metrics.MetricRegistry;
import com.codahale.metrics.ScheduledReporter;
import com.codahale.metrics.Timer;
import com.codahale.metrics.graphite.Graphite;
import com.codahale.metrics.graphite.GraphiteReporter;
import com.codahale.metrics.jvm.CachedThreadStatesGaugeSet;
import com.codahale.metrics.jvm.GarbageCollectorMetricSet;
import com.codahale.metrics.jvm.MemoryUsageGaugeSet;
import io.micrometer.core.instrument.MeterRegistry;
import org.apache.commons.lang3.RandomStringUtils;
import org.reactivestreams.Subscription;
import org.slf4j.Logger;
import org.slf4j.LoggerFactory;
import reactor.core.publisher.BaseSubscriber;
import reactor.core.publisher.Flux;

import java.net.InetSocketAddress;
import java.time.Duration;
import java.util.ArrayList;
import java.util.List;
import java.util.Map;
import java.util.UUID;
import java.util.concurrent.CancellationException;
import java.util.concurrent.Semaphore;
import java.util.concurrent.TimeUnit;
import java.util.concurrent.atomic.AtomicLong;

abstract class AsyncBenchmark<T> {
    private final MetricRegistry metricsRegistry = new MetricRegistry();
    private final ScheduledReporter reporter;

    private Meter successMeter;
    private Meter failureMeter;
    private boolean databaseCreated;
    private boolean collectionCreated;

    final Logger logger;
    final CosmosAsyncClient cosmosClient;
    CosmosAsyncContainer cosmosAsyncContainer;
    CosmosAsyncDatabase cosmosAsyncDatabase;

    final String partitionKey;
    final Configuration configuration;
    final List<PojoizedJson> docsToRead;
    final Semaphore concurrencyControlSemaphore;
    Timer latency;

    AsyncBenchmark(Configuration cfg) {
        CosmosClientBuilder cosmosClientBuilder = new CosmosClientBuilder()
            .endpoint(cfg.getServiceEndpoint())
            .key(cfg.getMasterKey())
            .consistencyLevel(cfg.getConsistencyLevel())
            .contentResponseOnWriteEnabled(Boolean.parseBoolean(cfg.isContentResponseOnWriteEnabled()));
        if (cfg.getConnectionMode().equals(ConnectionMode.DIRECT)) {
            cosmosClientBuilder = cosmosClientBuilder.directMode(DirectConnectionConfig.getDefaultConfig());
        } else {
            GatewayConnectionConfig gatewayConnectionConfig = new GatewayConnectionConfig();
            gatewayConnectionConfig.setMaxConnectionPoolSize(cfg.getMaxConnectionPoolSize());
            cosmosClientBuilder = cosmosClientBuilder.gatewayMode(gatewayConnectionConfig);
        }
        cosmosClient = cosmosClientBuilder.buildAsyncClient();
        configuration = cfg;
        logger = LoggerFactory.getLogger(this.getClass());

        try {
            cosmosAsyncDatabase = cosmosClient.getDatabase(this.configuration.getDatabaseId());
<<<<<<< HEAD
            cosmosAsyncDatabase.read().doOnError(error ->
                logger.error("Database {} creation failed due to ", this.configuration.getDatabaseId(), error)
            ).block();
=======
            cosmosAsyncDatabase.read().block();
>>>>>>> 72d53830
        } catch (CosmosException e) {
            if (e.getStatusCode() == HttpConstants.StatusCodes.NOTFOUND) {
                cosmosClient.createDatabase(cfg.getDatabaseId()).block();
                cosmosAsyncDatabase = cosmosClient.getDatabase(cfg.getDatabaseId());
                logger.info("Database {} is created for this test", this.configuration.getDatabaseId());
                databaseCreated = true;
            } else {
                throw e;
            }
        }

        try {
            cosmosAsyncContainer = cosmosAsyncDatabase.getContainer(this.configuration.getCollectionId());

<<<<<<< HEAD
            cosmosAsyncContainer.read().doOnError(error ->
                logger.error("Database {} creation failed due to ", this.configuration.getDatabaseId(), error)
            ).block();
=======
            cosmosAsyncContainer.read().block();
>>>>>>> 72d53830

        } catch (CosmosException e) {
            if (e.getStatusCode() == HttpConstants.StatusCodes.NOTFOUND) {
                cosmosAsyncDatabase.createContainer(
                    this.configuration.getCollectionId(),
                    Configuration.DEFAULT_PARTITION_KEY_PATH,
                    ThroughputProperties.createManualThroughput(this.configuration.getThroughput())
                ).block();

                cosmosAsyncContainer = cosmosAsyncDatabase.getContainer(this.configuration.getCollectionId());
                logger.info("Collection {} is created for this test", this.configuration.getCollectionId());
                collectionCreated = true;
            } else {
                throw e;
            }
        }

        partitionKey = cosmosAsyncContainer.read().block().getProperties().getPartitionKeyDefinition()
            .getPaths().iterator().next().split("/")[1];

        concurrencyControlSemaphore = new Semaphore(cfg.getConcurrency());

        ArrayList<Flux<PojoizedJson>> createDocumentObservables = new ArrayList<>();

        if (configuration.getOperationType() != Configuration.Operation.WriteLatency
                && configuration.getOperationType() != Configuration.Operation.WriteThroughput
                && configuration.getOperationType() != Configuration.Operation.ReadMyWrites) {
            logger.info("PRE-populating {} documents ....", cfg.getNumberOfPreCreatedDocuments());
            String dataFieldValue = RandomStringUtils.randomAlphabetic(cfg.getDocumentDataFieldSize());
            for (int i = 0; i < cfg.getNumberOfPreCreatedDocuments(); i++) {
                String uuid = UUID.randomUUID().toString();
                PojoizedJson newDoc = generateDocument(uuid, dataFieldValue);

                Flux<PojoizedJson> obs = cosmosAsyncContainer.createItem(newDoc).map(resp -> {
                    PojoizedJson x =
                        resp.getItem();
                    return x;
                }).flux();
                createDocumentObservables.add(obs);
            }
            logger.info("Finished pre-populating {} documents", cfg.getNumberOfPreCreatedDocuments());
        }

        docsToRead = Flux.merge(Flux.fromIterable(createDocumentObservables), 100).collectList().block();
        init();

        if (configuration.isEnableJvmStats()) {
            metricsRegistry.register("gc", new GarbageCollectorMetricSet());
            metricsRegistry.register("threads", new CachedThreadStatesGaugeSet(10, TimeUnit.SECONDS));
            metricsRegistry.register("memory", new MemoryUsageGaugeSet());
        }

        if (configuration.getGraphiteEndpoint() != null) {
            final Graphite graphite = new Graphite(new InetSocketAddress(
                    configuration.getGraphiteEndpoint(),
                    configuration.getGraphiteEndpointPort()));
            reporter = GraphiteReporter.forRegistry(metricsRegistry)
                .prefixedWith(configuration.getOperationType().name())
                .convertDurationsTo(TimeUnit.MILLISECONDS)
                .convertRatesTo(TimeUnit.SECONDS)
                .filter(MetricFilter.ALL)
                .build(graphite);
        } else if (configuration.getReportingDirectory() != null) {
            reporter = CsvReporter.forRegistry(metricsRegistry)
                .convertDurationsTo(TimeUnit.MILLISECONDS)
                .convertRatesTo(TimeUnit.SECONDS)
                .build(configuration.getReportingDirectory());
        } else {
            reporter = ConsoleReporter.forRegistry(metricsRegistry)
                .convertDurationsTo(TimeUnit.MILLISECONDS)
                .convertRatesTo(TimeUnit.SECONDS)
                .build();
        }

        MeterRegistry registry = configuration.getAzureMonitorMeterRegistry();

        if (registry != null) {
            BridgeInternal.monitorTelemetry(registry);
        }

        registry = configuration.getGraphiteMeterRegistry();

        if (registry != null) {
            BridgeInternal.monitorTelemetry(registry);
        }
    }

    protected void init() {
    }

    void shutdown() {
        if (this.databaseCreated) {
            cosmosAsyncDatabase.delete().block();
            logger.info("Deleted temporary database {} created for this test", this.configuration.getDatabaseId());
        } else if (this.collectionCreated) {
            cosmosAsyncContainer.delete().block();
            logger.info("Deleted temporary collection {} created for this test", this.configuration.getCollectionId());
        }

        cosmosClient.close();
    }

    protected void onSuccess() {
    }

    protected void onError(Throwable throwable) {
    }

    protected abstract void performWorkload(BaseSubscriber<T> baseSubscriber, long i) throws Exception;

    private boolean shouldContinue(long startTimeMillis, long iterationCount) {

        Duration maxDurationTime = configuration.getMaxRunningTimeDuration();
        int maxNumberOfOperations = configuration.getNumberOfOperations();

        if (maxDurationTime == null) {
            return iterationCount < maxNumberOfOperations;
        }

        if (startTimeMillis + maxDurationTime.toMillis() < System.currentTimeMillis()) {
            return false;
        }

        if (maxNumberOfOperations < 0) {
            return true;
        }

        return iterationCount < maxNumberOfOperations;
    }

    void run() throws Exception {

        successMeter = metricsRegistry.meter("#Successful Operations");
        failureMeter = metricsRegistry.meter("#Unsuccessful Operations");

        switch (configuration.getOperationType()) {
            case ReadLatency:
            case WriteLatency:
            case QueryInClauseParallel:
            case QueryCross:
            case QuerySingle:
            case QuerySingleMany:
            case QueryParallel:
            case QueryOrderby:
            case QueryAggregate:
            case QueryAggregateTopOrderby:
            case QueryTopOrderby:
            case Mixed:
                latency = metricsRegistry.timer("Latency");
                break;
            default:
                break;
        }

        reporter.start(configuration.getPrintingInterval(), TimeUnit.SECONDS);
        long startTime = System.currentTimeMillis();

        AtomicLong count = new AtomicLong(0);
        long i;

        for ( i = 0; shouldContinue(startTime, i); i++) {

            BaseSubscriber<T> baseSubscriber = new BaseSubscriber<T>() {
                @Override
                protected void hookOnSubscribe(Subscription subscription) {
                    super.hookOnSubscribe(subscription);
                }

                @Override
                protected void hookOnNext(T value) {
                    logger.debug("hookOnNext: {}, count:{}", value, count.get());
                }

                @Override
                protected void hookOnCancel() {
                    this.hookOnError(new CancellationException());
                }

                @Override
                protected void hookOnComplete() {
                    successMeter.mark();
                    concurrencyControlSemaphore.release();
                    AsyncBenchmark.this.onSuccess();

                    synchronized (count) {
                        count.incrementAndGet();
                        count.notify();
                    }
                }

                @Override
                protected void hookOnError(Throwable throwable) {
                    failureMeter.mark();
                    logger.error("Encountered failure {} on thread {}" ,
                        throwable.getMessage(), Thread.currentThread().getName(), throwable);
                    concurrencyControlSemaphore.release();
                    AsyncBenchmark.this.onError(throwable);

                    synchronized (count) {
                        count.incrementAndGet();
                        count.notify();
                    }
                }
            };

            performWorkload(baseSubscriber, i);
        }

        synchronized (count) {
            while (count.get() < i) {
                count.wait();
            }
        }

        long endTime = System.currentTimeMillis();
        logger.info("[{}] operations performed in [{}] seconds.",
            configuration.getNumberOfOperations(), (int) ((endTime - startTime) / 1000));

        reporter.report();
        reporter.close();
    }

    public PojoizedJson generateDocument(String idString, String dataFieldValue) {
        PojoizedJson instance = new PojoizedJson();
        Map<String, String> properties = instance.getInstance();
        properties.put("id", idString);
        properties.put(partitionKey, idString);

        for (int i = 0; i < configuration.getDocumentDataFieldCount(); i++) {
            properties.put("dataField" + i, dataFieldValue);
        }

        return instance;
    }
}<|MERGE_RESOLUTION|>--- conflicted
+++ resolved
@@ -84,13 +84,7 @@
 
         try {
             cosmosAsyncDatabase = cosmosClient.getDatabase(this.configuration.getDatabaseId());
-<<<<<<< HEAD
-            cosmosAsyncDatabase.read().doOnError(error ->
-                logger.error("Database {} creation failed due to ", this.configuration.getDatabaseId(), error)
-            ).block();
-=======
             cosmosAsyncDatabase.read().block();
->>>>>>> 72d53830
         } catch (CosmosException e) {
             if (e.getStatusCode() == HttpConstants.StatusCodes.NOTFOUND) {
                 cosmosClient.createDatabase(cfg.getDatabaseId()).block();
@@ -105,13 +99,7 @@
         try {
             cosmosAsyncContainer = cosmosAsyncDatabase.getContainer(this.configuration.getCollectionId());
 
-<<<<<<< HEAD
-            cosmosAsyncContainer.read().doOnError(error ->
-                logger.error("Database {} creation failed due to ", this.configuration.getDatabaseId(), error)
-            ).block();
-=======
             cosmosAsyncContainer.read().block();
->>>>>>> 72d53830
 
         } catch (CosmosException e) {
             if (e.getStatusCode() == HttpConstants.StatusCodes.NOTFOUND) {
