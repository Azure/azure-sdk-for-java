// Copyright (c) Microsoft Corporation. All rights reserved.
// Licensed under the MIT License.

package com.azure.cosmos.benchmark;

import com.azure.cosmos.util.CosmosPagedFlux;
<<<<<<< HEAD
import com.azure.cosmos.models.QueryRequestOptions;
=======
import com.azure.cosmos.models.CosmosQueryRequestOptions;
>>>>>>> 72d53830
import com.azure.cosmos.models.FeedResponse;
import com.azure.cosmos.models.PartitionKey;
import reactor.core.publisher.BaseSubscriber;
import reactor.core.scheduler.Schedulers;

class AsyncQuerySinglePartitionMultiple extends AsyncBenchmark<FeedResponse<PojoizedJson>> {

    private static final String SQL_QUERY = "Select * from c where c.pk = \"pk\"";
<<<<<<< HEAD
    private QueryRequestOptions options;
=======
    private CosmosQueryRequestOptions options;
>>>>>>> 72d53830
    private int pageCount = 0;

    AsyncQuerySinglePartitionMultiple(Configuration cfg) {
        super(cfg);
<<<<<<< HEAD
        options = new QueryRequestOptions();
=======
        options = new CosmosQueryRequestOptions();
>>>>>>> 72d53830
        options.setPartitionKey(new PartitionKey("pk"));
    }

    @Override
    protected void onSuccess() {
        pageCount++;
        if (pageCount % 10000 == 0) {
            if (pageCount == 0) {
                return;
            }
            logger.info("total pages so far: {}", pageCount);
        }
    }

    @Override
    protected void performWorkload(BaseSubscriber<FeedResponse<PojoizedJson>> baseSubscriber, long i) throws InterruptedException {
        CosmosPagedFlux<PojoizedJson> obs = cosmosAsyncContainer.queryItems(SQL_QUERY, options, PojoizedJson.class);

        concurrencyControlSemaphore.acquire();

        obs.byPage(10).subscribeOn(Schedulers.parallel()).subscribe(baseSubscriber);
    }
}<|MERGE_RESOLUTION|>--- conflicted
+++ resolved
@@ -4,11 +4,7 @@
 package com.azure.cosmos.benchmark;
 
 import com.azure.cosmos.util.CosmosPagedFlux;
-<<<<<<< HEAD
-import com.azure.cosmos.models.QueryRequestOptions;
-=======
 import com.azure.cosmos.models.CosmosQueryRequestOptions;
->>>>>>> 72d53830
 import com.azure.cosmos.models.FeedResponse;
 import com.azure.cosmos.models.PartitionKey;
 import reactor.core.publisher.BaseSubscriber;
@@ -17,20 +13,12 @@
 class AsyncQuerySinglePartitionMultiple extends AsyncBenchmark<FeedResponse<PojoizedJson>> {
 
     private static final String SQL_QUERY = "Select * from c where c.pk = \"pk\"";
-<<<<<<< HEAD
-    private QueryRequestOptions options;
-=======
     private CosmosQueryRequestOptions options;
->>>>>>> 72d53830
     private int pageCount = 0;
 
     AsyncQuerySinglePartitionMultiple(Configuration cfg) {
         super(cfg);
-<<<<<<< HEAD
-        options = new QueryRequestOptions();
-=======
         options = new CosmosQueryRequestOptions();
->>>>>>> 72d53830
         options.setPartitionKey(new PartitionKey("pk"));
     }
 
