<!--
Copyright (c) Microsoft Corporation. All rights reserved.
Licensed under the MIT License.
-->
<project xmlns="http://maven.apache.org/POM/4.0.0" xmlns:xsi="http://www.w3.org/2001/XMLSchema-instance"
         xsi:schemaLocation="http://maven.apache.org/POM/4.0.0 http://maven.apache.org/xsd/maven-4.0.0.xsd">
  <modelVersion>4.0.0</modelVersion>
  <parent>
    <groupId>com.azure</groupId>
    <artifactId>azure-client-sdk-parent</artifactId>
    <version>1.7.0</version> <!-- {x-version-update;com.azure:azure-client-sdk-parent;current} -->
    <relativePath>../../parents/azure-client-sdk-parent</relativePath>
  </parent>

  <groupId>com.azure</groupId>
  <artifactId>azure-cosmos-benchmark</artifactId>
  <version>4.0.1-beta.1</version> <!-- {x-version-update;com.azure:azure-cosmos-benchmark;current} -->
  <name>Microsoft Azure SDK for SQL API of Azure Cosmos DB Service - Benchmarking tool</name>
  <description>This package contains Benchmarking tool for Microsoft Azure SDK for SQL API of Azure Cosmos DB Service</description>
  <url>https://github.com/Azure/azure-sdk-for-java</url>

  <distributionManagement>
    <site>
      <id>azure-java-build-docs</id>
      <url>${site.url}/site/${project.artifactId}</url>
    </site>
  </distributionManagement>

  <scm>
    <url>https://github.com/Azure/azure-sdk-for-java</url>
  </scm>

  <!-- CosmosSkip - Needed temporary values to 10% not fail. -->
  <properties>
    <project.build.sourceEncoding>UTF-8</project.build.sourceEncoding>
    <jacoco.min.linecoverage>0.01</jacoco.min.linecoverage>
    <jacoco.min.branchcoverage>0.01</jacoco.min.branchcoverage>
    <checkstyle.skip>true</checkstyle.skip>
    <spotbugs.skip>true</spotbugs.skip>
    <jacoco.skip>true</jacoco.skip>

    <!-- CosmosSkip - This is not a module we want/expect external customers to consume. Skip breaking API checks. -->
    <revapi.skip>true</revapi.skip>

    <!-- TODO: Remove this once all Javadoc warnings and errors are resolved -->
    <doclint>all,-missing</doclint>
  </properties>

  <dependencies>

    <dependency>
      <groupId>com.azure</groupId>
      <artifactId>azure-cosmos</artifactId>
      <version>4.42.0-beta.1</version> <!-- {x-version-update;com.azure:azure-cosmos;current} -->
    </dependency>

    <dependency>
      <groupId>com.azure</groupId>
      <artifactId>azure-cosmos-encryption</artifactId>
<<<<<<< HEAD
      <version>2.0.0-beta.1</version> <!-- {x-version-update;com.azure:azure-cosmos-encryption;current} -->
=======
      <version>1.12.0-beta.1</version> <!-- {x-version-update;com.azure:azure-cosmos-encryption;current} -->
>>>>>>> e56a9272
    </dependency>

    <dependency>
      <groupId>com.azure</groupId>
      <artifactId>azure-identity</artifactId>
      <version>1.8.0</version>  <!-- {x-version-update;com.azure:azure-identity;dependency} -->
      <exclusions>
        <exclusion>
          <groupId>com.azure</groupId>
          <artifactId>azure-core</artifactId>
        </exclusion>
        <exclusion>
          <groupId>com.azure</groupId>
          <artifactId>azure-core-http-netty</artifactId>
        </exclusion>
      </exclusions>
    </dependency>

    <dependency>
      <groupId>com.beust</groupId>
      <artifactId>jcommander</artifactId>
      <version>1.78</version> <!-- {x-version-update;com.beust:jcommander;external_dependency} -->
    </dependency>

    <dependency>
      <groupId>com.google.guava</groupId>
      <artifactId>guava</artifactId>
      <version>30.1.1-jre</version> <!-- {x-version-update;cosmos_com.google.guava:guava;external_dependency} -->
    </dependency>

    <dependency>
      <groupId>io.dropwizard.metrics</groupId>
      <artifactId>metrics-core</artifactId>
      <version>4.1.0</version> <!-- {x-version-update;cosmos_io.dropwizard.metrics:metrics-core;external_dependency} -->
    </dependency>

    <dependency>
      <groupId>io.dropwizard.metrics</groupId>
      <artifactId>metrics-jvm</artifactId>
      <version>4.1.0</version> <!-- {x-version-update;cosmos_io.dropwizard.metrics:metrics-jvm;external_dependency} -->
    </dependency>

    <dependency>
      <groupId>io.dropwizard.metrics</groupId>
      <artifactId>metrics-graphite</artifactId>
      <version>4.1.0</version> <!-- {x-version-update;cosmos_io.dropwizard.metrics:metrics-graphite;external_dependency} -->
    </dependency>

    <dependency>
      <groupId>io.micrometer</groupId>
      <artifactId>micrometer-registry-azure-monitor</artifactId>
      <version>1.9.7</version> <!-- {x-version-update;io.micrometer:micrometer-registry-azure-monitor;external_dependency} -->
    </dependency>

    <dependency>
      <groupId>io.micrometer</groupId>
      <artifactId>micrometer-registry-graphite</artifactId>
      <version>1.9.7</version> <!-- {x-version-update;io.micrometer:micrometer-registry-graphite;external_dependency} -->
    </dependency>

    <dependency>
      <groupId>org.apache.logging.log4j</groupId>
      <artifactId>log4j-api</artifactId>
      <version>2.17.2</version> <!-- {x-version-update;org.apache.logging.log4j:log4j-api;external_dependency} -->
    </dependency>

    <dependency>
      <groupId>org.apache.logging.log4j</groupId>
      <artifactId>log4j-core</artifactId>
      <version>2.17.2</version> <!-- {x-version-update;org.apache.logging.log4j:log4j-core;external_dependency} -->
    </dependency>

    <dependency>
      <groupId>org.slf4j</groupId>
      <artifactId>slf4j-api</artifactId>
      <version>1.7.36</version> <!-- {x-version-update;org.slf4j:slf4j-api;external_dependency} -->
    </dependency>

    <dependency>
      <groupId>org.apache.logging.log4j</groupId>
      <artifactId>log4j-slf4j-impl</artifactId>
      <version>2.17.2</version> <!-- {x-version-update;org.apache.logging.log4j:log4j-slf4j-impl;external_dependency} -->
    </dependency>

    <dependency>
      <groupId>org.apache.commons</groupId>
      <artifactId>commons-lang3</artifactId>
      <version>3.12.0</version> <!-- {x-version-update;org.apache.commons:commons-lang3;external_dependency} -->
    </dependency>

    <dependency>
      <groupId>org.assertj</groupId>
      <artifactId>assertj-core</artifactId>
      <version>3.22.0</version> <!-- {x-version-update;org.assertj:assertj-core;external_dependency} -->
      <scope>test</scope>
    </dependency>

    <dependency>
      <groupId>org.testng</groupId>
      <artifactId>testng</artifactId>
      <version>7.5</version> <!-- {x-version-update;org.testng:testng;external_dependency} -->
      <scope>test</scope>
      <exclusions>
        <!-- Excluding these 2 dependencies as they have vulnerabilities and we don't use them -->
        <exclusion>
          <groupId>org.apache.ant</groupId>
          <artifactId>ant</artifactId>
        </exclusion>
        <exclusion>
          <groupId>org.yaml</groupId>
          <artifactId>snakeyaml</artifactId>
        </exclusion>
      </exclusions>
    </dependency>

    <dependency>
      <groupId>org.mpierce.metrics.reservoir</groupId>
      <artifactId>hdrhistogram-metrics-reservoir</artifactId>
      <version>1.1.0</version><!-- {x-version-update;cosmos_org.mpierce.metrics.reservoir:hdrhistogram-metrics-reservoir;external_dependency} -->
    </dependency>

    <dependency>
      <groupId>com.azure</groupId>
      <artifactId>azure-security-keyvault-keys</artifactId>
      <version>4.5.3</version> <!-- {x-version-update;com.azure:azure-security-keyvault-keys;dependency} -->
      <scope>compile</scope>
    </dependency>
  </dependencies>

  <build>
    <plugins>

      <plugin>
        <groupId>org.apache.maven.plugins</groupId>
        <artifactId>maven-surefire-plugin</artifactId>
        <version>3.0.0-M7</version> <!-- {x-version-update;org.apache.maven.plugins:maven-surefire-plugin;external_dependency} -->
        <configuration>
          <groups>unit</groups>
          <includes>
            <include>%regex[.*]</include>
          </includes>
          <properties>
            <property>
              <name>surefire.testng.verbose</name>
              <value>2</value>
            </property>
          </properties>
        </configuration>
      </plugin>

      <!-- CosmosSkip - Needed temporary false values to not fail. -->
      <plugin>
        <groupId>org.apache.maven.plugins</groupId>
        <artifactId>maven-checkstyle-plugin</artifactId>
        <version>3.1.2</version> <!-- {x-version-update;org.apache.maven.plugins:maven-checkstyle-plugin;external_dependency} -->
        <configuration>
          <failsOnError>false</failsOnError>
          <failOnViolation>false</failOnViolation>
        </configuration>
      </plugin>

      <!-- CosmosSkip - Needed temporary false values to not fail. -->
      <plugin>
        <groupId>com.github.spotbugs</groupId>
        <artifactId>spotbugs-maven-plugin</artifactId>
        <version>4.2.2</version> <!-- {x-version-update;com.github.spotbugs:spotbugs-maven-plugin;external_dependency} -->
        <configuration>
          <failOnError>false</failOnError>
        </configuration>
      </plugin>

      <plugin>
        <groupId>org.codehaus.mojo</groupId>
        <artifactId>exec-maven-plugin</artifactId>
        <version>3.1.0</version> <!-- {x-version-update;org.codehaus.mojo:exec-maven-plugin;external_dependency} -->
        <configuration>
          <mainClass>com.azure.cosmos.benchmark.Main</mainClass>
        </configuration>
      </plugin>

      <!--  CosmosSkip - Needed temporary to not fail on warning on compilation -->
      <plugin>
        <groupId>org.apache.maven.plugins</groupId>
        <artifactId>maven-compiler-plugin</artifactId>
        <version>3.10.1</version> <!-- {x-version-update;org.apache.maven.plugins:maven-compiler-plugin;external_dependency} -->
        <configuration>
          <source>1.8</source>
          <target>1.8</target>
          <failOnWarning>false</failOnWarning>
        </configuration>
      </plugin>

      <plugin>
        <groupId>org.apache.maven.plugins</groupId>
        <artifactId>maven-enforcer-plugin</artifactId>
        <version>3.0.0-M3</version> <!-- {x-version-update;org.apache.maven.plugins:maven-enforcer-plugin;external_dependency} -->
        <configuration>
          <rules>
            <bannedDependencies>
              <includes>
                <include>com.beust:jcommander:[1.78]</include> <!-- {x-include-update;com.beust:jcommander;external_dependency} -->
                <include>io.dropwizard.metrics:metrics-core:[4.1.0]</include> <!-- {x-include-update;cosmos_io.dropwizard.metrics:metrics-core;external_dependency} -->
                <include>org.slf4j:slf4j-api:[1.7.36]</include> <!-- {x-include-update;org.slf4j:slf4j-api;external_dependency} -->

                <!-- The benchmarking tool is allowed additional dependencies as it is not a library -->
                <include>com.google.guava:guava:[30.1.1-jre]</include> <!-- {x-include-update;cosmos_com.google.guava:guava;external_dependency} -->
                <include>io.dropwizard.metrics:metrics-graphite:[4.1.0]</include> <!-- {x-include-update;cosmos_io.dropwizard.metrics:metrics-graphite;external_dependency} -->
                <include>io.dropwizard.metrics:metrics-jvm:[4.1.0]</include> <!-- {x-include-update;cosmos_io.dropwizard.metrics:metrics-jvm;external_dependency} -->
                <include>io.micrometer:micrometer-registry-azure-monitor:[1.9.7]</include> <!-- {x-include-update;io.micrometer:micrometer-registry-azure-monitor;external_dependency} -->
                <include>io.micrometer:micrometer-registry-graphite:[1.9.7]</include> <!-- {x-include-update;io.micrometer:micrometer-registry-graphite;external_dependency} -->
                <include>org.apache.commons:commons-lang3:[3.12.0]</include> <!-- {x-include-update;org.apache.commons:commons-lang3;external_dependency} -->
                <include>org.apache.logging.log4j:log4j-api:[2.17.2]</include> <!-- {x-include-update;org.apache.logging.log4j:log4j-api;external_dependency} -->
                <include>org.apache.logging.log4j:log4j-core:[2.17.2]</include> <!-- {x-include-update;org.apache.logging.log4j:log4j-core;external_dependency} -->
                <include>org.apache.logging.log4j:log4j-slf4j-impl:[2.17.2]</include> <!-- {x-include-update;org.apache.logging.log4j:log4j-slf4j-impl;external_dependency} -->
                <include>org.mpierce.metrics.reservoir:hdrhistogram-metrics-reservoir:[1.1.0]</include> <!-- {x-include-update;cosmos_org.mpierce.metrics.reservoir:hdrhistogram-metrics-reservoir;external_dependency} -->
              </includes>
            </bannedDependencies>
          </rules>
        </configuration>
      </plugin>
    </plugins>
  </build>

  <profiles>
    <profile>
      <!-- unit test -->
      <id>unit</id>
      <properties>
        <env>default</env>
        <test.groups>unit</test.groups>
      </properties>
      <activation>
        <activeByDefault>true</activeByDefault>
      </activation>
      <build>
        <plugins>
          <plugin>
            <groupId>org.apache.maven.plugins</groupId>
            <artifactId>maven-surefire-plugin</artifactId>
            <version>3.0.0-M7</version> <!-- {x-version-update;org.apache.maven.plugins:maven-surefire-plugin;external_dependency} -->
            <configuration>
            </configuration>
          </plugin>
        </plugins>
      </build>
    </profile>
    <profile>
      <!-- integration tests, requires Cosmos DB endpoint -->
      <id>fast</id>
      <properties>
        <test.groups>simple,cosmosv3</test.groups>
      </properties>
      <build>
        <plugins>
          <plugin>
            <groupId>org.apache.maven.plugins</groupId>
            <artifactId>maven-failsafe-plugin</artifactId>
            <version>3.0.0-M7</version> <!-- {x-version-update;org.apache.maven.plugins:maven-failsafe-plugin;external_dependency} -->
            <configuration>
              <suiteXmlFiles>
                <suiteXmlFile>src/test/resources/fast-testng.xml</suiteXmlFile>
              </suiteXmlFiles>
            </configuration>
          </plugin>
        </plugins>
      </build>
    </profile>
    <profile>
      <!-- integration tests, requires Cosmos DB endpoint -->
      <id>long</id>
      <properties>
        <test.groups>long</test.groups>
      </properties>
      <build>
        <plugins>
          <plugin>
            <groupId>org.apache.maven.plugins</groupId>
            <artifactId>maven-failsafe-plugin</artifactId>
            <version>3.0.0-M7</version> <!-- {x-version-update;org.apache.maven.plugins:maven-failsafe-plugin;external_dependency} -->
            <configuration>
              <suiteXmlFiles>
                <suiteXmlFile>src/test/resources/long-testng.xml</suiteXmlFile>
              </suiteXmlFiles>
            </configuration>
          </plugin>
        </plugins>
      </build>
    </profile>
    <profile>
      <!-- integration tests, requires Cosmos DB endpoint -->
      <id>direct</id>
      <properties>
        <test.groups>direct</test.groups>
      </properties>
      <build>
        <plugins>
          <plugin>
            <groupId>org.apache.maven.plugins</groupId>
            <artifactId>maven-failsafe-plugin</artifactId>
            <version>3.0.0-M7</version> <!-- {x-version-update;org.apache.maven.plugins:maven-failsafe-plugin;external_dependency} -->
            <configuration>
              <suiteXmlFiles>
                <suiteXmlFile>src/test/resources/direct-testng.xml</suiteXmlFile>
              </suiteXmlFiles>
            </configuration>
          </plugin>
        </plugins>
      </build>
    </profile>
    <profile>
      <!-- integration tests, requires Cosmos DB endpoint with multi master support -->
      <id>multi-master</id>
      <properties>
        <test.groups>multi-master</test.groups>
      </properties>
      <build>
        <plugins>
          <plugin>
            <groupId>org.apache.maven.plugins</groupId>
            <artifactId>maven-failsafe-plugin</artifactId>
            <version>3.0.0-M7</version> <!-- {x-version-update;org.apache.maven.plugins:maven-failsafe-plugin;external_dependency} -->
            <configuration>
              <suiteXmlFiles>
                <suiteXmlFile>src/test/resources/multi-master-testng.xml</suiteXmlFile>
              </suiteXmlFiles>
            </configuration>
          </plugin>
        </plugins>
      </build>
    </profile>
    <profile>
      <!-- integration tests, requires Cosmos DB endpoint -->
      <id>examples</id>
      <properties>
        <!-- reset the test group as examples have no test group -->
        <test.groups>samples,examples</test.groups>
      </properties>
      <build>
        <plugins>
          <plugin>
            <groupId>org.apache.maven.plugins</groupId>
            <artifactId>maven-failsafe-plugin</artifactId>
            <version>3.0.0-M7</version> <!-- {x-version-update;org.apache.maven.plugins:maven-failsafe-plugin;external_dependency} -->
            <configuration>
              <suiteXmlFiles>
                <suiteXmlFile>src/test/resources/examples-testng.xml</suiteXmlFile>
              </suiteXmlFiles>
            </configuration>
            <executions>
              <execution>
                <goals>
                  <goal>integration-test</goal>
                  <goal>verify</goal>
                </goals>
              </execution>
            </executions>
          </plugin>
        </plugins>
      </build>
    </profile>
    <profile>
      <!-- integration tests, requires Cosmos DB Emulator Endpoint -->
      <id>emulator</id>
      <properties>
        <test.groups>emulator</test.groups>
      </properties>
      <build>
        <plugins>
          <plugin>
            <groupId>org.apache.maven.plugins</groupId>
            <artifactId>maven-failsafe-plugin</artifactId>
            <version>3.0.0-M7</version> <!-- {x-version-update;org.apache.maven.plugins:maven-failsafe-plugin;external_dependency} -->
            <configuration>
              <suiteXmlFiles>
                <suiteXmlFile>src/test/resources/emulator-testng.xml</suiteXmlFile>
              </suiteXmlFiles>
            </configuration>
          </plugin>
        </plugins>
      </build>
    </profile>
    <profile>
      <!-- e2e integration tests, requires Cosmos DB endpoint -->
      <id>e2e</id>
      <properties>
        <test.groups>e2e</test.groups>
      </properties>
      <build>
        <plugins>
          <plugin>
            <groupId>org.apache.maven.plugins</groupId>
            <artifactId>maven-failsafe-plugin</artifactId>
            <version>3.0.0-M7</version> <!-- {x-version-update;org.apache.maven.plugins:maven-failsafe-plugin;external_dependency} -->
            <configuration>
              <suiteXmlFiles>
                <suiteXmlFile>src/test/resources/e2e-testng.xml</suiteXmlFile>
              </suiteXmlFiles>
            </configuration>
          </plugin>
        </plugins>
      </build>
    </profile>
    <profile>
      <id>package-assembly</id>
      <activation>
        <property>
          <name>package-with-dependencies</name>
        </property>
      </activation>
      <build>
        <plugins>
          <plugin>
            <groupId>org.apache.maven.plugins</groupId>
            <artifactId>maven-assembly-plugin</artifactId>
            <version>3.2.0</version> <!-- {x-version-update;org.apache.maven.plugins:maven-assembly-plugin;external_dependency} -->
            <executions>
              <execution>
                <id>make-assembly</id>
                <phase>package</phase>
                <goals>
                  <goal>single</goal>
                </goals>
                <configuration>
                  <descriptorRefs>
                    <descriptorRef>jar-with-dependencies</descriptorRef>
                  </descriptorRefs>
                  <archive>
                    <manifest>
                      <mainClass>com.azure.cosmos.benchmark.Main</mainClass>
                    </manifest>
                  </archive>
                </configuration>
              </execution>
            </executions>
          </plugin>
        </plugins>
      </build>
    </profile>
  </profiles>
</project><|MERGE_RESOLUTION|>--- conflicted
+++ resolved
@@ -57,11 +57,7 @@
     <dependency>
       <groupId>com.azure</groupId>
       <artifactId>azure-cosmos-encryption</artifactId>
-<<<<<<< HEAD
       <version>2.0.0-beta.1</version> <!-- {x-version-update;com.azure:azure-cosmos-encryption;current} -->
-=======
-      <version>1.12.0-beta.1</version> <!-- {x-version-update;com.azure:azure-cosmos-encryption;current} -->
->>>>>>> e56a9272
     </dependency>
 
     <dependency>
