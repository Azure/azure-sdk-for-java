<!--
Copyright (c) Microsoft Corporation. All rights reserved.
Licensed under the MIT License.
-->
<project xmlns="http://maven.apache.org/POM/4.0.0" xmlns:xsi="http://www.w3.org/2001/XMLSchema-instance"
  xsi:schemaLocation="http://maven.apache.org/POM/4.0.0 http://maven.apache.org/xsd/maven-4.0.0.xsd">
  <modelVersion>4.0.0</modelVersion>
  <parent>
    <groupId>com.azure</groupId>
    <artifactId>azure-client-sdk-parent</artifactId>
    <version>1.7.0</version> <!-- {x-version-update;com.azure:azure-client-sdk-parent;current} -->
    <relativePath>../../parents/azure-client-sdk-parent</relativePath>
  </parent>

  <groupId>com.azure</groupId>
  <artifactId>azure-cosmos-benchmark</artifactId>
  <version>4.0.1-beta.1</version> <!-- {x-version-update;com.azure:azure-cosmos-benchmark;current} -->
  <name>Microsoft Azure SDK for SQL API of Azure Cosmos DB Service - Benchmarking tool</name>
  <description>This package contains Benchmarking tool for Microsoft Azure SDK for SQL API of Azure Cosmos DB Service</description>
  <url>https://github.com/Azure/azure-sdk-for-java</url>

  <distributionManagement>
    <site>
      <id>azure-java-build-docs</id>
      <url>${site.url}/site/${project.artifactId}</url>
    </site>
  </distributionManagement>

  <scm>
    <url>https://github.com/Azure/azure-sdk-for-java</url>
  </scm>

  <!-- CosmosSkip - Needed temporary values to 10% not fail. -->
  <properties>
    <jacoco.min.linecoverage>0.01</jacoco.min.linecoverage>
    <jacoco.min.branchcoverage>0.01</jacoco.min.branchcoverage>
  </properties>

  <dependencies>

    <dependency>
      <groupId>com.azure</groupId>
      <artifactId>azure-cosmos</artifactId>
      <version>4.0.1-beta.2</version> <!-- {x-version-update;com.azure:azure-cosmos;current} -->
    </dependency>

    <dependency>
      <groupId>com.beust</groupId>
      <artifactId>jcommander</artifactId>
      <version>1.58</version> <!-- {x-version-update;com.beust:jcommander;external_dependency} -->
    </dependency>

    <dependency>
      <groupId>com.google.guava</groupId>
      <artifactId>guava</artifactId>
      <version>25.0-jre</version> <!-- {x-version-update;cosmos_com.google.guava:guava;external_dependency} -->
    </dependency>

    <dependency>
      <groupId>io.dropwizard.metrics</groupId>
      <artifactId>metrics-core</artifactId>
      <version>4.1.0</version> <!-- {x-version-update;cosmos_io.dropwizard.metrics:metrics-core;external_dependency} -->
    </dependency>

    <dependency>
      <groupId>io.dropwizard.metrics</groupId>
      <artifactId>metrics-jvm</artifactId>
      <version>4.1.0</version> <!-- {x-version-update;cosmos_io.dropwizard.metrics:metrics-jvm;external_dependency} -->
    </dependency>

    <dependency>
      <groupId>io.dropwizard.metrics</groupId>
      <artifactId>metrics-graphite</artifactId>
      <version>4.1.0</version> <!-- {x-version-update;cosmos_io.dropwizard.metrics:metrics-graphite;external_dependency} -->
    </dependency>

    <dependency>
      <groupId>io.micrometer</groupId>
      <artifactId>micrometer-registry-azure-monitor</artifactId>
      <version>1.2.0</version> <!-- {x-version-update;io.micrometer:micrometer-registry-azure-monitor;external_dependency} -->
    </dependency>

    <dependency>
      <groupId>io.micrometer</groupId>
      <artifactId>micrometer-registry-graphite</artifactId>
      <version>1.2.0</version> <!-- {x-version-update;io.micrometer:micrometer-registry-graphite;external_dependency} -->
    </dependency>

    <!-- Issue: We have a problem with Direct TCP with using netty-tcnative when OpenSSL 1.1 is installed
    <dependency>
      <groupId>io.netty</groupId>
      <artifactId>netty-tcnative</artifactId>
      <version>2.0.27.Final</version> {x-version-update;io.netty:netty-tcnative;external_dependency}
      <classifier>linux-x86_64</classifier>
    </dependency>
    -->

    <dependency>
      <groupId>org.apache.logging.log4j</groupId>
      <artifactId>log4j-api</artifactId>
      <version>2.11.1</version> <!-- {x-version-update;org.apache.logging.log4j:log4j-api;external_dependency} -->
    </dependency>

    <dependency>
      <groupId>org.apache.logging.log4j</groupId>
      <artifactId>log4j-core</artifactId>
      <version>2.11.1</version> <!-- {x-version-update;org.apache.logging.log4j:log4j-core;external_dependency} -->
    </dependency>

    <dependency>
      <groupId>org.slf4j</groupId>
      <artifactId>slf4j-api</artifactId>
      <version>1.7.28</version> <!-- {x-version-update;org.slf4j:slf4j-api;external_dependency} -->
    </dependency>

    <dependency>
      <groupId>org.apache.logging.log4j</groupId>
      <artifactId>log4j-slf4j-impl</artifactId>
      <version>2.13.0</version> <!-- {x-version-update;org.apache.logging.log4j:log4j-slf4j-impl;external_dependency} -->
    </dependency>

    <dependency>
      <groupId>org.apache.commons</groupId>
      <artifactId>commons-lang3</artifactId>
      <version>3.8.1</version> <!-- {x-version-update;org.apache.commons:commons-lang3;external_dependency} -->
    </dependency>

    <dependency>
      <groupId>org.assertj</groupId>
      <artifactId>assertj-core</artifactId>
      <version>3.11.1</version> <!-- {x-version-update;org.assertj:assertj-core;external_dependency} -->
      <scope>test</scope>
    </dependency>

    <dependency>
      <groupId>org.testng</groupId>
      <artifactId>testng</artifactId>
      <version>6.14.3</version> <!-- {x-version-update;org.testng:testng;external_dependency} -->
      <scope>test</scope>
    </dependency>
  </dependencies>

  <build>
    <plugins>

      <plugin>
        <groupId>org.apache.maven.plugins</groupId>
        <artifactId>maven-surefire-plugin</artifactId>
        <version>3.0.0-M3</version> <!-- {x-version-update;org.apache.maven.plugins:maven-surefire-plugin;external_dependency} -->
        <configuration>
          <groups>unit</groups>
          <includes>
            <include>%regex[.*]</include>
          </includes>
          <properties>
            <property>
              <name>surefire.testng.verbose</name>
              <value>2</value>
            </property>
          </properties>
        </configuration>
      </plugin>

      <!-- CosmosSkip - Needed temporary false values to not fail. -->
      <plugin>
        <groupId>org.apache.maven.plugins</groupId>
        <artifactId>maven-checkstyle-plugin</artifactId>
        <version>3.1.0</version> <!-- {x-version-update;org.apache.maven.plugins:maven-checkstyle-plugin;external_dependency} -->
        <configuration>
          <failsOnError>false</failsOnError>
          <failOnViolation>false</failOnViolation>
        </configuration>
      </plugin>

      <!-- CosmosSkip - Needed temporary false values to not fail. -->
      <plugin>
        <groupId>com.github.spotbugs</groupId>
        <artifactId>spotbugs-maven-plugin</artifactId>
        <version>3.1.12.2</version> <!-- {x-version-update;com.github.spotbugs:spotbugs-maven-plugin;external_dependency} -->
        <configuration>
          <failOnError>false</failOnError>
        </configuration>
      </plugin>

      <plugin>
        <groupId>org.codehaus.mojo</groupId>
        <artifactId>exec-maven-plugin</artifactId>
        <version>1.2.1</version> <!-- {x-version-update;org.codehaus.mojo:exec-maven-plugin;external_dependency} -->
        <configuration>
          <mainClass>com.azure.cosmos.benchmark.Main</mainClass>
        </configuration>
      </plugin>

      <!--  CosmosSkip - Needed temporary to not fail on warning on compilation -->
      <plugin>
        <groupId>org.apache.maven.plugins</groupId>
        <artifactId>maven-compiler-plugin</artifactId>
        <version>3.8.1</version> <!-- {x-version-update;org.apache.maven.plugins:maven-compiler-plugin;external_dependency} -->
        <configuration>
          <source>1.8</source>
          <target>1.8</target>
          <failOnWarning>false</failOnWarning>
        </configuration>
      </plugin>

      <!-- CosmosSkip - This is not a module we want/expect external customers to consume. Skip breaking API checks. -->
      <plugin>
        <groupId>org.revapi</groupId>
        <artifactId>revapi-maven-plugin</artifactId>
        <version>0.11.2</version> <!-- {x-version-update;org.revapi:revapi-maven-plugin;external_dependency} -->
        <configuration>
          <skip>true</skip>
        </configuration>
      </plugin>

      <plugin>
        <groupId>org.apache.maven.plugins</groupId>
        <artifactId>maven-enforcer-plugin</artifactId>
        <version>3.0.0-M3</version> <!-- {x-version-update;org.apache.maven.plugins:maven-enforcer-plugin;external_dependency} -->
<<<<<<< HEAD
        <configuration>
          <rules>
            <bannedDependencies>
              <includes>
                <include>com.azure:*</include>
                <include>org.slf4j</include>
                <include>io.dropwizard.metrics:metrics-core</include>
                <include>com.beust:jcommander</include>

                <!-- The benchmarking tool is allowed additional dependencies as it is not a library -->
                <include>com.google.guava:guava</include>
                <include>io.micrometer:micrometer-registry-graphite</include>
                <include>org.apache.commons:commons-lang3</include>
                <include>org.apache.logging.log4j:log4j-core</include>
                <include>io.dropwizard.metrics:metrics-jvm</include>
                <include>io.dropwizard.metrics:metrics-graphite</include>
                <include>io.micrometer:micrometer-registry-azure-monitor</include>
                <include>org.apache.logging.log4j:log4j-slf4j-impl</include>
                <include>org.apache.logging.log4j:log4j-api:jar</include>
              </includes>
            </bannedDependencies>
          </rules>
        </configuration>
=======
        <executions>
          <execution>
            <id>default-cli</id>
            <goals>
              <goal>enforce</goal>
            </goals>
            <configuration>
              <rules>
                <bannedDependencies>
                  <searchTransitive>false</searchTransitive>
                  <excludes>
                    <!-- We exclude everything that is runtime-time, compile-time, or provided scoped (i.e. we allow
                    dependencies when they are used for test scope or otherwise) -->
                    <exclude>*:*:*:*:runtime</exclude>
                    <exclude>*:*:*:*:compile</exclude>
                    <exclude>*:*:*:*:provided</exclude>
                  </excludes>
                  <includes>
                    <include>com.azure:*</include>
                    <include>com.beust:jcommander:[1.58]</include> <!-- {x-include-update;com.beust:jcommander;external_dependency} -->
                    <include>io.dropwizard.metrics:metrics-core:[4.1.0]</include> <!-- {x-include-update;cosmos_io.dropwizard.metrics:metrics-core;external_dependency} -->
                    <include>org.slf4j:slf4j-api:[1.7.28]</include> <!-- {x-include-update;org.slf4j:slf4j-api;external_dependency} -->

                    <!-- The benchmarking tool is allowed additional dependencies as it is not a library -->
                    <include>com.google.guava:guava:[25.0-jre]</include> <!-- {x-include-update;cosmos_com.google.guava:guava;external_dependency} -->
                    <include>io.dropwizard.metrics:metrics-graphite:[4.1.0]</include> <!-- {x-include-update;cosmos_io.dropwizard.metrics:metrics-graphite;external_dependency} -->
                    <include>io.dropwizard.metrics:metrics-jvm:[4.1.0]</include> <!-- {x-include-update;cosmos_io.dropwizard.metrics:metrics-jvm;external_dependency} -->
                    <include>io.micrometer:micrometer-registry-azure-monitor:[1.2.0]</include> <!-- {x-include-update;io.micrometer:micrometer-registry-azure-monitor;external_dependency} -->
                    <include>io.micrometer:micrometer-registry-graphite:[1.2.0]</include> <!-- {x-include-update;io.micrometer:micrometer-registry-graphite;external_dependency} -->
                    <include>org.apache.commons:commons-lang3:[3.8.1]</include> <!-- {x-include-update;org.apache.commons:commons-lang3;external_dependency} -->
                    <include>org.apache.logging.log4j:log4j-api:[2.11.1]</include> <!-- {x-include-update;org.apache.logging.log4j:log4j-api;external_dependency} -->
                    <include>org.apache.logging.log4j:log4j-core:[2.11.1]</include> <!-- {x-include-update;org.apache.logging.log4j:log4j-core;external_dependency} -->
                    <include>org.apache.logging.log4j:log4j-slf4j-impl:[2.13.0]</include> <!-- {x-include-update;org.apache.logging.log4j:log4j-slf4j-impl;external_dependency} -->
                  </includes>
                </bannedDependencies>
              </rules>
            </configuration>
          </execution>
        </executions>
>>>>>>> a730a900
      </plugin>
    </plugins>
  </build>

  <profiles>
    <profile>
      <!-- unit test -->
      <id>unit</id>
      <properties>
        <env>default</env>
        <test.groups>unit</test.groups>
      </properties>
      <activation>
        <activeByDefault>true</activeByDefault>
      </activation>
      <build>
        <plugins>
          <plugin>
            <groupId>org.apache.maven.plugins</groupId>
            <artifactId>maven-surefire-plugin</artifactId>
            <version>3.0.0-M3</version> <!-- {x-version-update;org.apache.maven.plugins:maven-surefire-plugin;external_dependency} -->
            <configuration>
            </configuration>
          </plugin>
        </plugins>
      </build>
    </profile>
    <profile>
      <!-- integration tests, requires Cosmos DB endpoint -->
      <id>fast</id>
      <properties>
        <test.groups>simple,cosmosv3</test.groups>
      </properties>
      <build>
        <plugins>
          <plugin>
            <groupId>org.apache.maven.plugins</groupId>
            <artifactId>maven-failsafe-plugin</artifactId>
            <version>2.22.0</version> <!-- {x-version-update;org.apache.maven.plugins:maven-failsafe-plugin;external_dependency} -->
            <configuration>
              <suiteXmlFiles>
                <suiteXmlFile>src/test/resources/fast-testng.xml</suiteXmlFile>
              </suiteXmlFiles>
            </configuration>
          </plugin>
        </plugins>
      </build>
    </profile>
    <profile>
      <!-- integration tests, requires Cosmos DB endpoint -->
      <id>long</id>
      <properties>
        <test.groups>long</test.groups>
      </properties>
      <build>
        <plugins>
          <plugin>
            <groupId>org.apache.maven.plugins</groupId>
            <artifactId>maven-failsafe-plugin</artifactId>
            <version>2.22.0</version> <!-- {x-version-update;org.apache.maven.plugins:maven-failsafe-plugin;external_dependency} -->
            <configuration>
              <suiteXmlFiles>
                <suiteXmlFile>src/test/resources/long-testng.xml</suiteXmlFile>
              </suiteXmlFiles>
            </configuration>
          </plugin>
        </plugins>
      </build>
    </profile>
    <profile>
      <!-- integration tests, requires Cosmos DB endpoint -->
      <id>direct</id>
      <properties>
        <test.groups>direct</test.groups>
      </properties>
      <build>
        <plugins>
          <plugin>
            <groupId>org.apache.maven.plugins</groupId>
            <artifactId>maven-failsafe-plugin</artifactId>
            <version>2.22.0</version> <!-- {x-version-update;org.apache.maven.plugins:maven-failsafe-plugin;external_dependency} -->
            <configuration>
              <suiteXmlFiles>
                <suiteXmlFile>src/test/resources/direct-testng.xml</suiteXmlFile>
              </suiteXmlFiles>
            </configuration>
          </plugin>
        </plugins>
      </build>
    </profile>
    <profile>
      <!-- integration tests, requires Cosmos DB endpoint with multi master support -->
      <id>multi-master</id>
      <properties>
        <test.groups>multi-master</test.groups>
      </properties>
      <build>
        <plugins>
          <plugin>
            <groupId>org.apache.maven.plugins</groupId>
            <artifactId>maven-failsafe-plugin</artifactId>
            <version>2.22.0</version> <!-- {x-version-update;org.apache.maven.plugins:maven-failsafe-plugin;external_dependency} -->
            <configuration>
              <suiteXmlFiles>
                <suiteXmlFile>src/test/resources/multi-master-testng.xml</suiteXmlFile>
              </suiteXmlFiles>
            </configuration>
          </plugin>
        </plugins>
      </build>
    </profile>
    <profile>
      <!-- integration tests, requires Cosmos DB endpoint -->
      <id>examples</id>
      <properties>
        <!-- reset the test group as examples have no test group -->
        <test.groups>samples,examples</test.groups>
      </properties>
      <build>
        <plugins>
          <plugin>
            <groupId>org.apache.maven.plugins</groupId>
            <artifactId>maven-failsafe-plugin</artifactId>
            <version>2.22.0</version> <!-- {x-version-update;org.apache.maven.plugins:maven-failsafe-plugin;external_dependency} -->
            <configuration>
              <suiteXmlFiles>
                <suiteXmlFile>src/test/resources/examples-testng.xml</suiteXmlFile>
              </suiteXmlFiles>
            </configuration>
            <executions>
              <execution>
                <goals>
                  <goal>integration-test</goal>
                  <goal>verify</goal>
                </goals>
              </execution>
            </executions>
          </plugin>
        </plugins>
      </build>
    </profile>
    <profile>
      <!-- integration tests, requires Cosmos DB Emulator Endpoint -->
      <id>emulator</id>
      <properties>
        <test.groups>emulator</test.groups>
      </properties>
      <build>
        <plugins>
          <plugin>
            <groupId>org.apache.maven.plugins</groupId>
            <artifactId>maven-failsafe-plugin</artifactId>
            <version>2.22.0</version> <!-- {x-version-update;org.apache.maven.plugins:maven-failsafe-plugin;external_dependency} -->
            <configuration>
              <suiteXmlFiles>
                <suiteXmlFile>src/test/resources/emulator-testng.xml</suiteXmlFile>
              </suiteXmlFiles>
            </configuration>
          </plugin>
        </plugins>
      </build>
    </profile>
    <profile>
      <!-- integration tests, requires Cosmos DB Emulator Endpoint -->
      <id>non-emulator</id>
      <properties>
        <test.groups>non-emulator</test.groups>
      </properties>
      <build>
        <plugins>
          <plugin>
            <groupId>org.apache.maven.plugins</groupId>
            <artifactId>maven-failsafe-plugin</artifactId>
            <version>2.22.0</version> <!-- {x-version-update;org.apache.maven.plugins:maven-failsafe-plugin;external_dependency} -->
            <configuration>
              <suiteXmlFiles>
                <suiteXmlFile>src/test/resources/non-emulator-testng.xml</suiteXmlFile>
              </suiteXmlFiles>
            </configuration>
          </plugin>
        </plugins>
      </build>
    </profile>
    <profile>
      <!-- e2e integration tests, requires Cosmos DB endpoint -->
      <id>e2e</id>
      <properties>
        <test.groups>e2e</test.groups>
      </properties>
      <build>
        <plugins>
          <plugin>
            <groupId>org.apache.maven.plugins</groupId>
            <artifactId>maven-failsafe-plugin</artifactId>
            <version>2.22.0</version> <!-- {x-version-update;org.apache.maven.plugins:maven-failsafe-plugin;external_dependency} -->
            <configuration>
              <suiteXmlFiles>
                <suiteXmlFile>src/test/resources/e2e-testng.xml</suiteXmlFile>
              </suiteXmlFiles>
            </configuration>
          </plugin>
        </plugins>
      </build>
    </profile>
    <profile>
      <id>package-assembly</id>
      <activation>
        <property>
          <name>package-with-dependencies</name>
        </property>
      </activation>
      <build>
        <plugins>
          <plugin>
            <groupId>org.apache.maven.plugins</groupId>
            <artifactId>maven-assembly-plugin</artifactId>
            <version>3.2.0</version> <!-- {x-version-update;org.apache.maven.plugins:maven-assembly-plugin;external_dependency} -->
            <executions>
              <execution>
                <id>make-assembly</id>
                <phase>package</phase>
                <goals>
                  <goal>single</goal>
                </goals>
                <configuration>
                  <descriptorRefs>
                    <descriptorRef>jar-with-dependencies</descriptorRef>
                  </descriptorRefs>
                  <archive>
                    <manifest>
                      <mainClass>com.azure.cosmos.benchmark.Main</mainClass>
                    </manifest>
                  </archive>
                </configuration>
              </execution>
            </executions>
          </plugin>
        </plugins>
      </build>
    </profile>
  </profiles>
</project><|MERGE_RESOLUTION|>--- conflicted
+++ resolved
@@ -217,71 +217,29 @@
         <groupId>org.apache.maven.plugins</groupId>
         <artifactId>maven-enforcer-plugin</artifactId>
         <version>3.0.0-M3</version> <!-- {x-version-update;org.apache.maven.plugins:maven-enforcer-plugin;external_dependency} -->
-<<<<<<< HEAD
         <configuration>
           <rules>
             <bannedDependencies>
               <includes>
                 <include>com.azure:*</include>
-                <include>org.slf4j</include>
-                <include>io.dropwizard.metrics:metrics-core</include>
-                <include>com.beust:jcommander</include>
+                <include>com.beust:jcommander:[1.58]</include> <!-- {x-include-update;com.beust:jcommander;external_dependency} -->
+                <include>io.dropwizard.metrics:metrics-core:[4.1.0]</include> <!-- {x-include-update;cosmos_io.dropwizard.metrics:metrics-core;external_dependency} -->
+                <include>org.slf4j:slf4j-api:[1.7.28]</include> <!-- {x-include-update;org.slf4j:slf4j-api;external_dependency} -->
 
                 <!-- The benchmarking tool is allowed additional dependencies as it is not a library -->
-                <include>com.google.guava:guava</include>
-                <include>io.micrometer:micrometer-registry-graphite</include>
-                <include>org.apache.commons:commons-lang3</include>
-                <include>org.apache.logging.log4j:log4j-core</include>
-                <include>io.dropwizard.metrics:metrics-jvm</include>
-                <include>io.dropwizard.metrics:metrics-graphite</include>
-                <include>io.micrometer:micrometer-registry-azure-monitor</include>
-                <include>org.apache.logging.log4j:log4j-slf4j-impl</include>
-                <include>org.apache.logging.log4j:log4j-api:jar</include>
+                <include>com.google.guava:guava:[25.0-jre]</include> <!-- {x-include-update;cosmos_com.google.guava:guava;external_dependency} -->
+                <include>io.dropwizard.metrics:metrics-graphite:[4.1.0]</include> <!-- {x-include-update;cosmos_io.dropwizard.metrics:metrics-graphite;external_dependency} -->
+                <include>io.dropwizard.metrics:metrics-jvm:[4.1.0]</include> <!-- {x-include-update;cosmos_io.dropwizard.metrics:metrics-jvm;external_dependency} -->
+                <include>io.micrometer:micrometer-registry-azure-monitor:[1.2.0]</include> <!-- {x-include-update;io.micrometer:micrometer-registry-azure-monitor;external_dependency} -->
+                <include>io.micrometer:micrometer-registry-graphite:[1.2.0]</include> <!-- {x-include-update;io.micrometer:micrometer-registry-graphite;external_dependency} -->
+                <include>org.apache.commons:commons-lang3:[3.8.1]</include> <!-- {x-include-update;org.apache.commons:commons-lang3;external_dependency} -->
+                <include>org.apache.logging.log4j:log4j-api:[2.11.1]</include> <!-- {x-include-update;org.apache.logging.log4j:log4j-api;external_dependency} -->
+                <include>org.apache.logging.log4j:log4j-core:[2.11.1]</include> <!-- {x-include-update;org.apache.logging.log4j:log4j-core;external_dependency} -->
+                <include>org.apache.logging.log4j:log4j-slf4j-impl:[2.13.0]</include> <!-- {x-include-update;org.apache.logging.log4j:log4j-slf4j-impl;external_dependency} -->
               </includes>
             </bannedDependencies>
           </rules>
         </configuration>
-=======
-        <executions>
-          <execution>
-            <id>default-cli</id>
-            <goals>
-              <goal>enforce</goal>
-            </goals>
-            <configuration>
-              <rules>
-                <bannedDependencies>
-                  <searchTransitive>false</searchTransitive>
-                  <excludes>
-                    <!-- We exclude everything that is runtime-time, compile-time, or provided scoped (i.e. we allow
-                    dependencies when they are used for test scope or otherwise) -->
-                    <exclude>*:*:*:*:runtime</exclude>
-                    <exclude>*:*:*:*:compile</exclude>
-                    <exclude>*:*:*:*:provided</exclude>
-                  </excludes>
-                  <includes>
-                    <include>com.azure:*</include>
-                    <include>com.beust:jcommander:[1.58]</include> <!-- {x-include-update;com.beust:jcommander;external_dependency} -->
-                    <include>io.dropwizard.metrics:metrics-core:[4.1.0]</include> <!-- {x-include-update;cosmos_io.dropwizard.metrics:metrics-core;external_dependency} -->
-                    <include>org.slf4j:slf4j-api:[1.7.28]</include> <!-- {x-include-update;org.slf4j:slf4j-api;external_dependency} -->
-
-                    <!-- The benchmarking tool is allowed additional dependencies as it is not a library -->
-                    <include>com.google.guava:guava:[25.0-jre]</include> <!-- {x-include-update;cosmos_com.google.guava:guava;external_dependency} -->
-                    <include>io.dropwizard.metrics:metrics-graphite:[4.1.0]</include> <!-- {x-include-update;cosmos_io.dropwizard.metrics:metrics-graphite;external_dependency} -->
-                    <include>io.dropwizard.metrics:metrics-jvm:[4.1.0]</include> <!-- {x-include-update;cosmos_io.dropwizard.metrics:metrics-jvm;external_dependency} -->
-                    <include>io.micrometer:micrometer-registry-azure-monitor:[1.2.0]</include> <!-- {x-include-update;io.micrometer:micrometer-registry-azure-monitor;external_dependency} -->
-                    <include>io.micrometer:micrometer-registry-graphite:[1.2.0]</include> <!-- {x-include-update;io.micrometer:micrometer-registry-graphite;external_dependency} -->
-                    <include>org.apache.commons:commons-lang3:[3.8.1]</include> <!-- {x-include-update;org.apache.commons:commons-lang3;external_dependency} -->
-                    <include>org.apache.logging.log4j:log4j-api:[2.11.1]</include> <!-- {x-include-update;org.apache.logging.log4j:log4j-api;external_dependency} -->
-                    <include>org.apache.logging.log4j:log4j-core:[2.11.1]</include> <!-- {x-include-update;org.apache.logging.log4j:log4j-core;external_dependency} -->
-                    <include>org.apache.logging.log4j:log4j-slf4j-impl:[2.13.0]</include> <!-- {x-include-update;org.apache.logging.log4j:log4j-slf4j-impl;external_dependency} -->
-                  </includes>
-                </bannedDependencies>
-              </rules>
-            </configuration>
-          </execution>
-        </executions>
->>>>>>> a730a900
       </plugin>
     </plugins>
   </build>
