--- conflicted
+++ resolved
@@ -76,16 +76,6 @@
       </exclusions>
     </dependency>
 
-<<<<<<< HEAD
-=======
-    <!-- Can be removed after diagnostic improvements PR -->
-    <dependency>
-      <groupId>com.azure</groupId>
-      <artifactId>azure-core-tracing-opentelemetry</artifactId>
-      <version>1.0.0-beta.39</version> <!-- {x-version-update;com.azure:azure-core-tracing-opentelemetry;dependency} -->
-    </dependency>
-
->>>>>>> cbd51b74
     <dependency>
       <groupId>com.beust</groupId>
       <artifactId>jcommander</artifactId>
