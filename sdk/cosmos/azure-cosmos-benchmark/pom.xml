<!--
Copyright (c) Microsoft Corporation. All rights reserved.
Licensed under the MIT License.
-->
<project xmlns="http://maven.apache.org/POM/4.0.0" xmlns:xsi="http://www.w3.org/2001/XMLSchema-instance"
         xsi:schemaLocation="http://maven.apache.org/POM/4.0.0 http://maven.apache.org/xsd/maven-4.0.0.xsd">
  <modelVersion>4.0.0</modelVersion>
  <parent>
    <groupId>com.azure</groupId>
    <artifactId>azure-client-sdk-parent</artifactId>
    <version>1.7.0</version> <!-- {x-version-update;com.azure:azure-client-sdk-parent;current} -->
    <relativePath>../../parents/azure-client-sdk-parent</relativePath>
  </parent>

  <groupId>com.azure</groupId>
  <artifactId>azure-cosmos-benchmark</artifactId>
  <version>4.0.1-beta.1</version> <!-- {x-version-update;com.azure:azure-cosmos-benchmark;current} -->
  <name>Microsoft Azure SDK for SQL API of Azure Cosmos DB Service - Benchmarking tool</name>
  <description>This package contains Benchmarking tool for Microsoft Azure SDK for SQL API of Azure Cosmos DB Service</description>
  <url>https://github.com/Azure/azure-sdk-for-java</url>

  <distributionManagement>
    <site>
      <id>azure-java-build-docs</id>
      <url>${site.url}/site/${project.artifactId}</url>
    </site>
  </distributionManagement>

  <scm>
    <url>https://github.com/Azure/azure-sdk-for-java</url>
  </scm>

  <!-- CosmosSkip - Needed temporary values to 10% not fail. -->
  <properties>
    <project.build.sourceEncoding>UTF-8</project.build.sourceEncoding>
    <jacoco.min.linecoverage>0.01</jacoco.min.linecoverage>
    <jacoco.min.branchcoverage>0.01</jacoco.min.branchcoverage>
<<<<<<< HEAD
    <jacoco.skip.coverage.check>true</jacoco.skip.coverage.check>

    <!-- CosmosSkip - This is not a module we want/expect external customers to consume. Skip breaking API checks. -->
    <revapi.skip>true</revapi.skip>
=======
    <jacoco.skip>true</jacoco.skip>
>>>>>>> 3b13da96
  </properties>

  <dependencies>

    <dependency>
      <groupId>com.azure</groupId>
      <artifactId>azure-cosmos</artifactId>
      <version>4.21.0-beta.1</version> <!-- {x-version-update;com.azure:azure-cosmos;current} -->
    </dependency>

    <dependency>
      <groupId>com.azure</groupId>
      <artifactId>azure-cosmos-encryption</artifactId>
      <version>1.0.0-beta.10</version> <!-- {x-version-update;com.azure:azure-cosmos-encryption;current} -->
    </dependency>

    <dependency>
      <groupId>com.azure</groupId>
      <artifactId>azure-identity</artifactId>
      <version>1.4.0</version>  <!-- {x-version-update;com.azure:azure-identity;dependency} -->
      <exclusions>
        <exclusion>
          <groupId>com.azure</groupId>
          <artifactId>azure-core</artifactId>
        </exclusion>
        <exclusion>
          <groupId>com.azure</groupId>
          <artifactId>azure-core-http-netty</artifactId>
        </exclusion>
      </exclusions>
    </dependency>

    <dependency>
      <groupId>com.beust</groupId>
      <artifactId>jcommander</artifactId>
      <version>1.78</version> <!-- {x-version-update;com.beust:jcommander;external_dependency} -->
    </dependency>

    <dependency>
      <groupId>com.google.guava</groupId>
      <artifactId>guava</artifactId>
      <version>25.0-jre</version> <!-- {x-version-update;cosmos_com.google.guava:guava;external_dependency} -->
    </dependency>

    <dependency>
      <groupId>io.dropwizard.metrics</groupId>
      <artifactId>metrics-core</artifactId>
      <version>4.1.0</version> <!-- {x-version-update;cosmos_io.dropwizard.metrics:metrics-core;external_dependency} -->
    </dependency>

    <dependency>
      <groupId>io.dropwizard.metrics</groupId>
      <artifactId>metrics-jvm</artifactId>
      <version>4.1.0</version> <!-- {x-version-update;cosmos_io.dropwizard.metrics:metrics-jvm;external_dependency} -->
    </dependency>

    <dependency>
      <groupId>io.dropwizard.metrics</groupId>
      <artifactId>metrics-graphite</artifactId>
      <version>4.1.0</version> <!-- {x-version-update;cosmos_io.dropwizard.metrics:metrics-graphite;external_dependency} -->
    </dependency>

    <dependency>
      <groupId>io.micrometer</groupId>
      <artifactId>micrometer-registry-azure-monitor</artifactId>
      <version>1.7.3</version> <!-- {x-version-update;io.micrometer:micrometer-registry-azure-monitor;external_dependency} -->
    </dependency>

    <dependency>
      <groupId>io.micrometer</groupId>
      <artifactId>micrometer-registry-graphite</artifactId>
      <version>1.7.3</version> <!-- {x-version-update;io.micrometer:micrometer-registry-graphite;external_dependency} -->
    </dependency>

    <dependency>
      <groupId>org.apache.logging.log4j</groupId>
      <artifactId>log4j-api</artifactId>
      <version>2.14.1</version> <!-- {x-version-update;org.apache.logging.log4j:log4j-api;external_dependency} -->
    </dependency>

    <dependency>
      <groupId>org.apache.logging.log4j</groupId>
      <artifactId>log4j-core</artifactId>
      <version>2.14.1</version> <!-- {x-version-update;org.apache.logging.log4j:log4j-core;external_dependency} -->
    </dependency>

    <dependency>
      <groupId>org.slf4j</groupId>
      <artifactId>slf4j-api</artifactId>
      <version>1.7.32</version> <!-- {x-version-update;org.slf4j:slf4j-api;external_dependency} -->
    </dependency>

    <dependency>
      <groupId>org.apache.logging.log4j</groupId>
      <artifactId>log4j-slf4j-impl</artifactId>
      <version>2.14.1</version> <!-- {x-version-update;org.apache.logging.log4j:log4j-slf4j-impl;external_dependency} -->
    </dependency>

    <dependency>
      <groupId>org.apache.commons</groupId>
      <artifactId>commons-lang3</artifactId>
      <version>3.12.0</version> <!-- {x-version-update;org.apache.commons:commons-lang3;external_dependency} -->
    </dependency>

    <dependency>
      <groupId>org.assertj</groupId>
      <artifactId>assertj-core</artifactId>
      <version>3.19.0</version> <!-- {x-version-update;org.assertj:assertj-core;external_dependency} -->
      <scope>test</scope>
    </dependency>

    <dependency>
      <groupId>org.testng</groupId>
      <artifactId>testng</artifactId>
      <version>7.3.0</version> <!-- {x-version-update;org.testng:testng;external_dependency} -->
      <scope>test</scope>
    </dependency>

    <dependency>
      <groupId>org.mpierce.metrics.reservoir</groupId>
      <artifactId>hdrhistogram-metrics-reservoir</artifactId>
      <version>1.1.0</version><!-- {x-version-update;cosmos_org.mpierce.metrics.reservoir:hdrhistogram-metrics-reservoir;external_dependency} -->
    </dependency>
  </dependencies>

  <build>
    <plugins>

      <plugin>
        <groupId>org.apache.maven.plugins</groupId>
        <artifactId>maven-surefire-plugin</artifactId>
        <version>3.0.0-M3</version> <!-- {x-version-update;org.apache.maven.plugins:maven-surefire-plugin;external_dependency} -->
        <configuration>
          <groups>unit</groups>
          <includes>
            <include>%regex[.*]</include>
          </includes>
          <properties>
            <property>
              <name>surefire.testng.verbose</name>
              <value>2</value>
            </property>
          </properties>
        </configuration>
      </plugin>

      <!-- CosmosSkip - Needed temporary false values to not fail. -->
      <plugin>
        <groupId>org.apache.maven.plugins</groupId>
        <artifactId>maven-checkstyle-plugin</artifactId>
        <version>3.1.2</version> <!-- {x-version-update;org.apache.maven.plugins:maven-checkstyle-plugin;external_dependency} -->
        <configuration>
          <failsOnError>false</failsOnError>
          <failOnViolation>false</failOnViolation>
        </configuration>
      </plugin>

      <!-- CosmosSkip - Needed temporary false values to not fail. -->
      <plugin>
        <groupId>com.github.spotbugs</groupId>
        <artifactId>spotbugs-maven-plugin</artifactId>
        <version>4.2.2</version> <!-- {x-version-update;com.github.spotbugs:spotbugs-maven-plugin;external_dependency} -->
        <configuration>
          <failOnError>false</failOnError>
        </configuration>
      </plugin>

      <plugin>
        <groupId>org.codehaus.mojo</groupId>
        <artifactId>exec-maven-plugin</artifactId>
        <version>1.2.1</version> <!-- {x-version-update;org.codehaus.mojo:exec-maven-plugin;external_dependency} -->
        <configuration>
          <mainClass>com.azure.cosmos.benchmark.Main</mainClass>
        </configuration>
      </plugin>

      <!--  CosmosSkip - Needed temporary to not fail on warning on compilation -->
      <plugin>
        <groupId>org.apache.maven.plugins</groupId>
        <artifactId>maven-compiler-plugin</artifactId>
        <version>3.8.1</version> <!-- {x-version-update;org.apache.maven.plugins:maven-compiler-plugin;external_dependency} -->
        <configuration>
          <source>1.8</source>
          <target>1.8</target>
          <failOnWarning>false</failOnWarning>
        </configuration>
      </plugin>

      <plugin>
        <groupId>org.apache.maven.plugins</groupId>
        <artifactId>maven-enforcer-plugin</artifactId>
        <version>3.0.0-M3</version> <!-- {x-version-update;org.apache.maven.plugins:maven-enforcer-plugin;external_dependency} -->
        <configuration>
          <rules>
            <bannedDependencies>
              <includes>
                <include>com.beust:jcommander:[1.78]</include> <!-- {x-include-update;com.beust:jcommander;external_dependency} -->
                <include>io.dropwizard.metrics:metrics-core:[4.1.0]</include> <!-- {x-include-update;cosmos_io.dropwizard.metrics:metrics-core;external_dependency} -->
                <include>org.slf4j:slf4j-api:[1.7.32]</include> <!-- {x-include-update;org.slf4j:slf4j-api;external_dependency} -->

                <!-- The benchmarking tool is allowed additional dependencies as it is not a library -->
                <include>com.google.guava:guava:[25.0-jre]</include> <!-- {x-include-update;cosmos_com.google.guava:guava;external_dependency} -->
                <include>io.dropwizard.metrics:metrics-graphite:[4.1.0]</include> <!-- {x-include-update;cosmos_io.dropwizard.metrics:metrics-graphite;external_dependency} -->
                <include>io.dropwizard.metrics:metrics-jvm:[4.1.0]</include> <!-- {x-include-update;cosmos_io.dropwizard.metrics:metrics-jvm;external_dependency} -->
                <include>io.micrometer:micrometer-registry-azure-monitor:[1.7.3]</include> <!-- {x-include-update;io.micrometer:micrometer-registry-azure-monitor;external_dependency} -->
                <include>io.micrometer:micrometer-registry-graphite:[1.7.3]</include> <!-- {x-include-update;io.micrometer:micrometer-registry-graphite;external_dependency} -->
                <include>org.apache.commons:commons-lang3:[3.12.0]</include> <!-- {x-include-update;org.apache.commons:commons-lang3;external_dependency} -->
                <include>org.apache.logging.log4j:log4j-api:[2.14.1]</include> <!-- {x-include-update;org.apache.logging.log4j:log4j-api;external_dependency} -->
                <include>org.apache.logging.log4j:log4j-core:[2.14.1]</include> <!-- {x-include-update;org.apache.logging.log4j:log4j-core;external_dependency} -->
                <include>org.apache.logging.log4j:log4j-slf4j-impl:[2.14.1]</include> <!-- {x-include-update;org.apache.logging.log4j:log4j-slf4j-impl;external_dependency} -->
                <include>org.mpierce.metrics.reservoir:hdrhistogram-metrics-reservoir:[1.1.0]</include> <!-- {x-include-update;cosmos_org.mpierce.metrics.reservoir:hdrhistogram-metrics-reservoir;external_dependency} -->
              </includes>
            </bannedDependencies>
          </rules>
        </configuration>
      </plugin>
    </plugins>
  </build>

  <profiles>
    <profile>
      <!-- unit test -->
      <id>unit</id>
      <properties>
        <env>default</env>
        <test.groups>unit</test.groups>
      </properties>
      <activation>
        <activeByDefault>true</activeByDefault>
      </activation>
      <build>
        <plugins>
          <plugin>
            <groupId>org.apache.maven.plugins</groupId>
            <artifactId>maven-surefire-plugin</artifactId>
            <version>3.0.0-M3</version> <!-- {x-version-update;org.apache.maven.plugins:maven-surefire-plugin;external_dependency} -->
            <configuration>
            </configuration>
          </plugin>
        </plugins>
      </build>
    </profile>
    <profile>
      <!-- integration tests, requires Cosmos DB endpoint -->
      <id>fast</id>
      <properties>
        <test.groups>simple,cosmosv3</test.groups>
      </properties>
      <build>
        <plugins>
          <plugin>
            <groupId>org.apache.maven.plugins</groupId>
            <artifactId>maven-failsafe-plugin</artifactId>
            <version>2.22.0</version> <!-- {x-version-update;org.apache.maven.plugins:maven-failsafe-plugin;external_dependency} -->
            <configuration>
              <suiteXmlFiles>
                <suiteXmlFile>src/test/resources/fast-testng.xml</suiteXmlFile>
              </suiteXmlFiles>
            </configuration>
          </plugin>
        </plugins>
      </build>
    </profile>
    <profile>
      <!-- integration tests, requires Cosmos DB endpoint -->
      <id>long</id>
      <properties>
        <test.groups>long</test.groups>
      </properties>
      <build>
        <plugins>
          <plugin>
            <groupId>org.apache.maven.plugins</groupId>
            <artifactId>maven-failsafe-plugin</artifactId>
            <version>2.22.0</version> <!-- {x-version-update;org.apache.maven.plugins:maven-failsafe-plugin;external_dependency} -->
            <configuration>
              <suiteXmlFiles>
                <suiteXmlFile>src/test/resources/long-testng.xml</suiteXmlFile>
              </suiteXmlFiles>
            </configuration>
          </plugin>
        </plugins>
      </build>
    </profile>
    <profile>
      <!-- integration tests, requires Cosmos DB endpoint -->
      <id>direct</id>
      <properties>
        <test.groups>direct</test.groups>
      </properties>
      <build>
        <plugins>
          <plugin>
            <groupId>org.apache.maven.plugins</groupId>
            <artifactId>maven-failsafe-plugin</artifactId>
            <version>2.22.0</version> <!-- {x-version-update;org.apache.maven.plugins:maven-failsafe-plugin;external_dependency} -->
            <configuration>
              <suiteXmlFiles>
                <suiteXmlFile>src/test/resources/direct-testng.xml</suiteXmlFile>
              </suiteXmlFiles>
            </configuration>
          </plugin>
        </plugins>
      </build>
    </profile>
    <profile>
      <!-- integration tests, requires Cosmos DB endpoint with multi master support -->
      <id>multi-master</id>
      <properties>
        <test.groups>multi-master</test.groups>
      </properties>
      <build>
        <plugins>
          <plugin>
            <groupId>org.apache.maven.plugins</groupId>
            <artifactId>maven-failsafe-plugin</artifactId>
            <version>2.22.0</version> <!-- {x-version-update;org.apache.maven.plugins:maven-failsafe-plugin;external_dependency} -->
            <configuration>
              <suiteXmlFiles>
                <suiteXmlFile>src/test/resources/multi-master-testng.xml</suiteXmlFile>
              </suiteXmlFiles>
            </configuration>
          </plugin>
        </plugins>
      </build>
    </profile>
    <profile>
      <!-- integration tests, requires Cosmos DB endpoint -->
      <id>examples</id>
      <properties>
        <!-- reset the test group as examples have no test group -->
        <test.groups>samples,examples</test.groups>
      </properties>
      <build>
        <plugins>
          <plugin>
            <groupId>org.apache.maven.plugins</groupId>
            <artifactId>maven-failsafe-plugin</artifactId>
            <version>2.22.0</version> <!-- {x-version-update;org.apache.maven.plugins:maven-failsafe-plugin;external_dependency} -->
            <configuration>
              <suiteXmlFiles>
                <suiteXmlFile>src/test/resources/examples-testng.xml</suiteXmlFile>
              </suiteXmlFiles>
            </configuration>
            <executions>
              <execution>
                <goals>
                  <goal>integration-test</goal>
                  <goal>verify</goal>
                </goals>
              </execution>
            </executions>
          </plugin>
        </plugins>
      </build>
    </profile>
    <profile>
      <!-- integration tests, requires Cosmos DB Emulator Endpoint -->
      <id>emulator</id>
      <properties>
        <test.groups>emulator</test.groups>
      </properties>
      <build>
        <plugins>
          <plugin>
            <groupId>org.apache.maven.plugins</groupId>
            <artifactId>maven-failsafe-plugin</artifactId>
            <version>2.22.0</version> <!-- {x-version-update;org.apache.maven.plugins:maven-failsafe-plugin;external_dependency} -->
            <configuration>
              <suiteXmlFiles>
                <suiteXmlFile>src/test/resources/emulator-testng.xml</suiteXmlFile>
              </suiteXmlFiles>
            </configuration>
          </plugin>
        </plugins>
      </build>
    </profile>
    <profile>
      <!-- integration tests, requires Cosmos DB Emulator Endpoint -->
      <id>non-emulator</id>
      <properties>
        <test.groups>non-emulator</test.groups>
      </properties>
      <build>
        <plugins>
          <plugin>
            <groupId>org.apache.maven.plugins</groupId>
            <artifactId>maven-failsafe-plugin</artifactId>
            <version>2.22.0</version> <!-- {x-version-update;org.apache.maven.plugins:maven-failsafe-plugin;external_dependency} -->
            <configuration>
              <suiteXmlFiles>
                <suiteXmlFile>src/test/resources/non-emulator-testng.xml</suiteXmlFile>
              </suiteXmlFiles>
            </configuration>
          </plugin>
        </plugins>
      </build>
    </profile>
    <profile>
      <!-- e2e integration tests, requires Cosmos DB endpoint -->
      <id>e2e</id>
      <properties>
        <test.groups>e2e</test.groups>
      </properties>
      <build>
        <plugins>
          <plugin>
            <groupId>org.apache.maven.plugins</groupId>
            <artifactId>maven-failsafe-plugin</artifactId>
            <version>2.22.0</version> <!-- {x-version-update;org.apache.maven.plugins:maven-failsafe-plugin;external_dependency} -->
            <configuration>
              <suiteXmlFiles>
                <suiteXmlFile>src/test/resources/e2e-testng.xml</suiteXmlFile>
              </suiteXmlFiles>
            </configuration>
          </plugin>
        </plugins>
      </build>
    </profile>
    <profile>
      <id>package-assembly</id>
      <activation>
        <property>
          <name>package-with-dependencies</name>
        </property>
      </activation>
      <build>
        <plugins>
          <plugin>
            <groupId>org.apache.maven.plugins</groupId>
            <artifactId>maven-assembly-plugin</artifactId>
            <version>3.2.0</version> <!-- {x-version-update;org.apache.maven.plugins:maven-assembly-plugin;external_dependency} -->
            <executions>
              <execution>
                <id>make-assembly</id>
                <phase>package</phase>
                <goals>
                  <goal>single</goal>
                </goals>
                <configuration>
                  <descriptorRefs>
                    <descriptorRef>jar-with-dependencies</descriptorRef>
                  </descriptorRefs>
                  <archive>
                    <manifest>
                      <mainClass>com.azure.cosmos.benchmark.Main</mainClass>
                    </manifest>
                  </archive>
                </configuration>
              </execution>
            </executions>
          </plugin>
        </plugins>
      </build>
    </profile>
  </profiles>
</project><|MERGE_RESOLUTION|>--- conflicted
+++ resolved
@@ -35,14 +35,10 @@
     <project.build.sourceEncoding>UTF-8</project.build.sourceEncoding>
     <jacoco.min.linecoverage>0.01</jacoco.min.linecoverage>
     <jacoco.min.branchcoverage>0.01</jacoco.min.branchcoverage>
-<<<<<<< HEAD
-    <jacoco.skip.coverage.check>true</jacoco.skip.coverage.check>
+    <jacoco.skip>true</jacoco.skip>
 
     <!-- CosmosSkip - This is not a module we want/expect external customers to consume. Skip breaking API checks. -->
     <revapi.skip>true</revapi.skip>
-=======
-    <jacoco.skip>true</jacoco.skip>
->>>>>>> 3b13da96
   </properties>
 
   <dependencies>
