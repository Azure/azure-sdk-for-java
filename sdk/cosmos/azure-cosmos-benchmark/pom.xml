<!--
Copyright (c) Microsoft Corporation. All rights reserved.
Licensed under the MIT License.
-->
<project xmlns="http://maven.apache.org/POM/4.0.0" xmlns:xsi="http://www.w3.org/2001/XMLSchema-instance"
         xsi:schemaLocation="http://maven.apache.org/POM/4.0.0 http://maven.apache.org/xsd/maven-4.0.0.xsd">
  <modelVersion>4.0.0</modelVersion>
  <parent>
    <groupId>com.azure</groupId>
    <artifactId>azure-client-sdk-parent</artifactId>
    <version>1.7.0</version> <!-- {x-version-update;com.azure:azure-client-sdk-parent;current} -->
    <relativePath>../../parents/azure-client-sdk-parent</relativePath>
  </parent>

  <groupId>com.azure</groupId>
  <artifactId>azure-cosmos-benchmark</artifactId>
  <version>4.0.1-beta.1</version> <!-- {x-version-update;com.azure:azure-cosmos-benchmark;current} -->
  <name>Microsoft Azure SDK for SQL API of Azure Cosmos DB Service - Benchmarking tool</name>
  <description>This package contains Benchmarking tool for Microsoft Azure SDK for SQL API of Azure Cosmos DB Service</description>
  <url>https://github.com/Azure/azure-sdk-for-java</url>

  <distributionManagement>
    <site>
      <id>azure-java-build-docs</id>
      <url>${site.url}/site/${project.artifactId}</url>
    </site>
  </distributionManagement>

  <scm>
    <url>https://github.com/Azure/azure-sdk-for-java</url>
  </scm>

  <!-- CosmosSkip - Needed temporary values to 10% not fail. -->
  <properties>
    <project.build.sourceEncoding>UTF-8</project.build.sourceEncoding>
    <jacoco.min.linecoverage>0.01</jacoco.min.linecoverage>
    <jacoco.min.branchcoverage>0.01</jacoco.min.branchcoverage>
    <checkstyle.skip>true</checkstyle.skip>
    <spotbugs.skip>true</spotbugs.skip>
    <jacoco.skip>true</jacoco.skip>

    <!-- CosmosSkip - This is not a module we want/expect external customers to consume. Skip breaking API checks. -->
    <revapi.skip>true</revapi.skip>

    <!-- TODO: Remove this once all Javadoc warnings and errors are resolved -->
    <doclint>all,-missing</doclint>
  </properties>

  <dependencies>

    <dependency>
      <groupId>com.azure</groupId>
      <artifactId>azure-cosmos</artifactId>
      <version>4.47.0-beta.1</version> <!-- {x-version-update;com.azure:azure-cosmos;current} -->
    </dependency>

    <dependency>
      <groupId>com.azure</groupId>
      <artifactId>azure-cosmos-encryption</artifactId>
      <version>2.3.0-beta.1</version> <!-- {x-version-update;com.azure:azure-cosmos-encryption;current} -->
    </dependency>

    <dependency>
      <groupId>com.azure</groupId>
      <artifactId>azure-identity</artifactId>
      <version>1.9.1</version>  <!-- {x-version-update;com.azure:azure-identity;dependency} -->
      <exclusions>
        <exclusion>
          <groupId>com.azure</groupId>
          <artifactId>azure-core</artifactId>
        </exclusion>
        <exclusion>
          <groupId>com.azure</groupId>
          <artifactId>azure-core-http-netty</artifactId>
        </exclusion>
      </exclusions>
    </dependency>

    <!-- Can be removed after diagnostic improvements PR -->
    <dependency>
      <groupId>com.azure</groupId>
      <artifactId>azure-core-tracing-opentelemetry</artifactId>
      <version>1.0.0-beta.36</version> <!-- {x-version-update;com.azure:azure-core-tracing-opentelemetry;dependency} -->
    </dependency>

    <dependency>
      <groupId>com.beust</groupId>
      <artifactId>jcommander</artifactId>
      <version>1.78</version> <!-- {x-version-update;com.beust:jcommander;external_dependency} -->
    </dependency>

    <dependency>
      <groupId>com.google.guava</groupId>
      <artifactId>guava</artifactId>
      <version>30.1.1-jre</version> <!-- {x-version-update;cosmos_com.google.guava:guava;external_dependency} -->
    </dependency>

    <dependency>
      <groupId>io.dropwizard.metrics</groupId>
      <artifactId>metrics-core</artifactId>
      <version>4.1.0</version> <!-- {x-version-update;cosmos_io.dropwizard.metrics:metrics-core;external_dependency} -->
    </dependency>

    <dependency>
      <groupId>io.dropwizard.metrics</groupId>
      <artifactId>metrics-jvm</artifactId>
      <version>4.1.0</version> <!-- {x-version-update;cosmos_io.dropwizard.metrics:metrics-jvm;external_dependency} -->
    </dependency>

    <dependency>
      <groupId>io.dropwizard.metrics</groupId>
      <artifactId>metrics-graphite</artifactId>
      <version>4.1.0</version> <!-- {x-version-update;cosmos_io.dropwizard.metrics:metrics-graphite;external_dependency} -->
    </dependency>

    <dependency>
      <groupId>io.micrometer</groupId>
      <artifactId>micrometer-registry-azure-monitor</artifactId>
      <version>1.11.0</version> <!-- {x-version-update;io.micrometer:micrometer-registry-azure-monitor;external_dependency} -->
    </dependency>

    <dependency>
      <groupId>io.micrometer</groupId>
      <artifactId>micrometer-registry-graphite</artifactId>
      <version>1.11.0</version> <!-- {x-version-update;io.micrometer:micrometer-registry-graphite;external_dependency} -->
    </dependency>

    <dependency>
      <groupId>org.apache.logging.log4j</groupId>
      <artifactId>log4j-api</artifactId>
      <version>2.20.0</version> <!-- {x-version-update;org.apache.logging.log4j:log4j-api;external_dependency} -->
    </dependency>

    <dependency>
      <groupId>org.apache.logging.log4j</groupId>
      <artifactId>log4j-core</artifactId>
      <version>2.20.0</version> <!-- {x-version-update;org.apache.logging.log4j:log4j-core;external_dependency} -->
    </dependency>

    <dependency>
      <groupId>org.slf4j</groupId>
      <artifactId>slf4j-api</artifactId>
      <version>2.0.7</version> <!-- {x-version-update;org.slf4j:slf4j-api;external_dependency} -->
    </dependency>

    <dependency>
      <groupId>org.apache.logging.log4j</groupId>
<<<<<<< HEAD
      <artifactId>log4j-slf4j-impl</artifactId>
      <version>2.20.0</version> <!-- {x-version-update;org.apache.logging.log4j:log4j-slf4j-impl;external_dependency} -->
=======
      <artifactId>log4j-slf4j2-impl</artifactId>
      <version>2.19.0</version> <!-- {x-version-update;org.apache.logging.log4j:log4j-slf4j2-impl;external_dependency} -->
>>>>>>> d18edeec
    </dependency>

    <dependency>
      <groupId>org.apache.commons</groupId>
      <artifactId>commons-lang3</artifactId>
      <version>3.12.0</version> <!-- {x-version-update;org.apache.commons:commons-lang3;external_dependency} -->
    </dependency>

    <dependency>
      <groupId>org.assertj</groupId>
      <artifactId>assertj-core</artifactId>
      <version>3.24.2</version> <!-- {x-version-update;org.assertj:assertj-core;external_dependency} -->
      <scope>test</scope>
    </dependency>

    <dependency>
      <groupId>org.testng</groupId>
      <artifactId>testng</artifactId>
      <version>7.5</version> <!-- {x-version-update;org.testng:testng;external_dependency} -->
      <scope>test</scope>
      <exclusions>
        <!-- Excluding these 2 dependencies as they have vulnerabilities and we don't use them -->
        <exclusion>
          <groupId>org.apache.ant</groupId>
          <artifactId>ant</artifactId>
        </exclusion>
        <exclusion>
          <groupId>org.yaml</groupId>
          <artifactId>snakeyaml</artifactId>
        </exclusion>
      </exclusions>
    </dependency>

    <dependency>
      <groupId>org.mpierce.metrics.reservoir</groupId>
      <artifactId>hdrhistogram-metrics-reservoir</artifactId>
      <version>1.1.0</version><!-- {x-version-update;cosmos_org.mpierce.metrics.reservoir:hdrhistogram-metrics-reservoir;external_dependency} -->
    </dependency>

    <dependency>
      <groupId>com.azure</groupId>
      <artifactId>azure-security-keyvault-keys</artifactId>
      <version>4.6.2</version> <!-- {x-version-update;com.azure:azure-security-keyvault-keys;dependency} -->
      <scope>compile</scope>
    </dependency>
  </dependencies>

  <build>
    <plugins>

      <plugin>
        <groupId>org.apache.maven.plugins</groupId>
        <artifactId>maven-surefire-plugin</artifactId>
        <version>3.1.0</version> <!-- {x-version-update;org.apache.maven.plugins:maven-surefire-plugin;external_dependency} -->
        <configuration>
          <groups>unit</groups>
          <includes>
            <include>%regex[.*]</include>
          </includes>
          <properties>
            <property>
              <name>surefire.testng.verbose</name>
              <value>2</value>
            </property>
          </properties>
        </configuration>
      </plugin>

      <!-- CosmosSkip - Needed temporary false values to not fail. -->
      <plugin>
        <groupId>org.apache.maven.plugins</groupId>
        <artifactId>maven-checkstyle-plugin</artifactId>
        <version>3.1.2</version> <!-- {x-version-update;org.apache.maven.plugins:maven-checkstyle-plugin;external_dependency} -->
        <configuration>
          <failsOnError>false</failsOnError>
          <failOnViolation>false</failOnViolation>
        </configuration>
      </plugin>

      <!-- CosmosSkip - Needed temporary false values to not fail. -->
      <plugin>
        <groupId>com.github.spotbugs</groupId>
        <artifactId>spotbugs-maven-plugin</artifactId>
        <version>4.2.2</version> <!-- {x-version-update;com.github.spotbugs:spotbugs-maven-plugin;external_dependency} -->
        <configuration>
          <failOnError>false</failOnError>
        </configuration>
      </plugin>

      <plugin>
        <groupId>org.codehaus.mojo</groupId>
        <artifactId>exec-maven-plugin</artifactId>
        <version>3.1.0</version> <!-- {x-version-update;org.codehaus.mojo:exec-maven-plugin;external_dependency} -->
        <configuration>
          <mainClass>com.azure.cosmos.benchmark.Main</mainClass>
        </configuration>
      </plugin>

      <!--  CosmosSkip - Needed temporary to not fail on warning on compilation -->
      <plugin>
        <groupId>org.apache.maven.plugins</groupId>
        <artifactId>maven-compiler-plugin</artifactId>
        <version>3.11.0</version> <!-- {x-version-update;org.apache.maven.plugins:maven-compiler-plugin;external_dependency} -->
        <configuration>
          <source>1.8</source>
          <target>1.8</target>
          <failOnWarning>false</failOnWarning>
        </configuration>
      </plugin>

      <plugin>
        <groupId>org.apache.maven.plugins</groupId>
        <artifactId>maven-enforcer-plugin</artifactId>
        <version>3.3.0</version> <!-- {x-version-update;org.apache.maven.plugins:maven-enforcer-plugin;external_dependency} -->
        <configuration>
          <rules>
            <bannedDependencies>
              <includes>
                <include>com.beust:jcommander:[1.78]</include> <!-- {x-include-update;com.beust:jcommander;external_dependency} -->
                <include>io.dropwizard.metrics:metrics-core:[4.1.0]</include> <!-- {x-include-update;cosmos_io.dropwizard.metrics:metrics-core;external_dependency} -->
                <include>org.slf4j:slf4j-api:[2.0.7]</include> <!-- {x-include-update;org.slf4j:slf4j-api;external_dependency} -->

                <!-- The benchmarking tool is allowed additional dependencies as it is not a library -->
                <include>com.google.guava:guava:[30.1.1-jre]</include> <!-- {x-include-update;cosmos_com.google.guava:guava;external_dependency} -->
                <include>io.dropwizard.metrics:metrics-graphite:[4.1.0]</include> <!-- {x-include-update;cosmos_io.dropwizard.metrics:metrics-graphite;external_dependency} -->
                <include>io.dropwizard.metrics:metrics-jvm:[4.1.0]</include> <!-- {x-include-update;cosmos_io.dropwizard.metrics:metrics-jvm;external_dependency} -->
                <include>io.micrometer:micrometer-registry-azure-monitor:[1.11.0]</include> <!-- {x-include-update;io.micrometer:micrometer-registry-azure-monitor;external_dependency} -->
                <include>io.micrometer:micrometer-registry-graphite:[1.11.0]</include> <!-- {x-include-update;io.micrometer:micrometer-registry-graphite;external_dependency} -->
                <include>org.apache.commons:commons-lang3:[3.12.0]</include> <!-- {x-include-update;org.apache.commons:commons-lang3;external_dependency} -->
<<<<<<< HEAD
                <include>org.apache.logging.log4j:log4j-api:[2.20.0]</include> <!-- {x-include-update;org.apache.logging.log4j:log4j-api;external_dependency} -->
                <include>org.apache.logging.log4j:log4j-core:[2.20.0]</include> <!-- {x-include-update;org.apache.logging.log4j:log4j-core;external_dependency} -->
                <include>org.apache.logging.log4j:log4j-slf4j-impl:[2.20.0]</include> <!-- {x-include-update;org.apache.logging.log4j:log4j-slf4j-impl;external_dependency} -->
=======
                <include>org.apache.logging.log4j:log4j-api:[2.19.0]</include> <!-- {x-include-update;org.apache.logging.log4j:log4j-api;external_dependency} -->
                <include>org.apache.logging.log4j:log4j-core:[2.19.0]</include> <!-- {x-include-update;org.apache.logging.log4j:log4j-core;external_dependency} -->
                <include>org.apache.logging.log4j:log4j-slf4j2-impl:[2.19.0]</include> <!-- {x-include-update;org.apache.logging.log4j:log4j-slf4j2-impl;external_dependency} -->
>>>>>>> d18edeec
                <include>org.mpierce.metrics.reservoir:hdrhistogram-metrics-reservoir:[1.1.0]</include> <!-- {x-include-update;cosmos_org.mpierce.metrics.reservoir:hdrhistogram-metrics-reservoir;external_dependency} -->
              </includes>
            </bannedDependencies>
          </rules>
        </configuration>
      </plugin>
    </plugins>
  </build>

  <profiles>
    <profile>
      <!-- unit test -->
      <id>unit</id>
      <properties>
        <env>default</env>
        <test.groups>unit</test.groups>
      </properties>
      <activation>
        <activeByDefault>true</activeByDefault>
      </activation>
      <build>
        <plugins>
          <plugin>
            <groupId>org.apache.maven.plugins</groupId>
            <artifactId>maven-surefire-plugin</artifactId>
            <version>3.1.0</version> <!-- {x-version-update;org.apache.maven.plugins:maven-surefire-plugin;external_dependency} -->
            <configuration>
            </configuration>
          </plugin>
        </plugins>
      </build>
    </profile>
    <profile>
      <!-- integration tests, requires Cosmos DB endpoint -->
      <id>fast</id>
      <properties>
        <test.groups>simple,cosmosv3</test.groups>
      </properties>
      <build>
        <plugins>
          <plugin>
            <groupId>org.apache.maven.plugins</groupId>
            <artifactId>maven-failsafe-plugin</artifactId>
            <version>3.1.0</version> <!-- {x-version-update;org.apache.maven.plugins:maven-failsafe-plugin;external_dependency} -->
            <configuration>
              <suiteXmlFiles>
                <suiteXmlFile>src/test/resources/fast-testng.xml</suiteXmlFile>
              </suiteXmlFiles>
            </configuration>
          </plugin>
        </plugins>
      </build>
    </profile>
    <profile>
      <!-- integration tests, requires Cosmos DB endpoint -->
      <id>long</id>
      <properties>
        <test.groups>long</test.groups>
      </properties>
      <build>
        <plugins>
          <plugin>
            <groupId>org.apache.maven.plugins</groupId>
            <artifactId>maven-failsafe-plugin</artifactId>
            <version>3.1.0</version> <!-- {x-version-update;org.apache.maven.plugins:maven-failsafe-plugin;external_dependency} -->
            <configuration>
              <suiteXmlFiles>
                <suiteXmlFile>src/test/resources/long-testng.xml</suiteXmlFile>
              </suiteXmlFiles>
            </configuration>
          </plugin>
        </plugins>
      </build>
    </profile>
    <profile>
      <!-- integration tests, requires Cosmos DB endpoint -->
      <id>direct</id>
      <properties>
        <test.groups>direct</test.groups>
      </properties>
      <build>
        <plugins>
          <plugin>
            <groupId>org.apache.maven.plugins</groupId>
            <artifactId>maven-failsafe-plugin</artifactId>
            <version>3.1.0</version> <!-- {x-version-update;org.apache.maven.plugins:maven-failsafe-plugin;external_dependency} -->
            <configuration>
              <suiteXmlFiles>
                <suiteXmlFile>src/test/resources/direct-testng.xml</suiteXmlFile>
              </suiteXmlFiles>
            </configuration>
          </plugin>
        </plugins>
      </build>
    </profile>
    <profile>
      <!-- integration tests, requires Cosmos DB endpoint with multi master support -->
      <id>multi-master</id>
      <properties>
        <test.groups>multi-master</test.groups>
      </properties>
      <build>
        <plugins>
          <plugin>
            <groupId>org.apache.maven.plugins</groupId>
            <artifactId>maven-failsafe-plugin</artifactId>
            <version>3.1.0</version> <!-- {x-version-update;org.apache.maven.plugins:maven-failsafe-plugin;external_dependency} -->
            <configuration>
              <suiteXmlFiles>
                <suiteXmlFile>src/test/resources/multi-master-testng.xml</suiteXmlFile>
              </suiteXmlFiles>
            </configuration>
          </plugin>
        </plugins>
      </build>
    </profile>
    <profile>
      <!-- integration tests, requires Cosmos DB endpoint -->
      <id>examples</id>
      <properties>
        <!-- reset the test group as examples have no test group -->
        <test.groups>samples,examples</test.groups>
      </properties>
      <build>
        <plugins>
          <plugin>
            <groupId>org.apache.maven.plugins</groupId>
            <artifactId>maven-failsafe-plugin</artifactId>
            <version>3.1.0</version> <!-- {x-version-update;org.apache.maven.plugins:maven-failsafe-plugin;external_dependency} -->
            <configuration>
              <suiteXmlFiles>
                <suiteXmlFile>src/test/resources/examples-testng.xml</suiteXmlFile>
              </suiteXmlFiles>
            </configuration>
            <executions>
              <execution>
                <goals>
                  <goal>integration-test</goal>
                  <goal>verify</goal>
                </goals>
              </execution>
            </executions>
          </plugin>
        </plugins>
      </build>
    </profile>
    <profile>
      <!-- integration tests, requires Cosmos DB Emulator Endpoint -->
      <id>emulator</id>
      <properties>
        <test.groups>emulator</test.groups>
      </properties>
      <build>
        <plugins>
          <plugin>
            <groupId>org.apache.maven.plugins</groupId>
            <artifactId>maven-failsafe-plugin</artifactId>
            <version>3.1.0</version> <!-- {x-version-update;org.apache.maven.plugins:maven-failsafe-plugin;external_dependency} -->
            <configuration>
              <suiteXmlFiles>
                <suiteXmlFile>src/test/resources/emulator-testng.xml</suiteXmlFile>
              </suiteXmlFiles>
            </configuration>
          </plugin>
        </plugins>
      </build>
    </profile>
    <profile>
      <!-- e2e integration tests, requires Cosmos DB endpoint -->
      <id>e2e</id>
      <properties>
        <test.groups>e2e</test.groups>
      </properties>
      <build>
        <plugins>
          <plugin>
            <groupId>org.apache.maven.plugins</groupId>
            <artifactId>maven-failsafe-plugin</artifactId>
            <version>3.1.0</version> <!-- {x-version-update;org.apache.maven.plugins:maven-failsafe-plugin;external_dependency} -->
            <configuration>
              <suiteXmlFiles>
                <suiteXmlFile>src/test/resources/e2e-testng.xml</suiteXmlFile>
              </suiteXmlFiles>
            </configuration>
          </plugin>
        </plugins>
      </build>
    </profile>
    <profile>
      <id>package-assembly</id>
      <activation>
        <property>
          <name>package-with-dependencies</name>
        </property>
      </activation>
      <build>
        <plugins>
          <plugin>
            <groupId>org.apache.maven.plugins</groupId>
            <artifactId>maven-assembly-plugin</artifactId>
            <version>3.5.0</version> <!-- {x-version-update;org.apache.maven.plugins:maven-assembly-plugin;external_dependency} -->
            <executions>
              <execution>
                <id>make-assembly</id>
                <phase>package</phase>
                <goals>
                  <goal>single</goal>
                </goals>
                <configuration>
                  <descriptorRefs>
                    <descriptorRef>jar-with-dependencies</descriptorRef>
                  </descriptorRefs>
                  <archive>
                    <manifest>
                      <mainClass>com.azure.cosmos.benchmark.Main</mainClass>
                    </manifest>
                  </archive>
                </configuration>
              </execution>
            </executions>
          </plugin>
        </plugins>
      </build>
    </profile>
  </profiles>
</project><|MERGE_RESOLUTION|>--- conflicted
+++ resolved
@@ -145,13 +145,8 @@
 
     <dependency>
       <groupId>org.apache.logging.log4j</groupId>
-<<<<<<< HEAD
-      <artifactId>log4j-slf4j-impl</artifactId>
-      <version>2.20.0</version> <!-- {x-version-update;org.apache.logging.log4j:log4j-slf4j-impl;external_dependency} -->
-=======
       <artifactId>log4j-slf4j2-impl</artifactId>
-      <version>2.19.0</version> <!-- {x-version-update;org.apache.logging.log4j:log4j-slf4j2-impl;external_dependency} -->
->>>>>>> d18edeec
+      <version>2.20.0</version> <!-- {x-version-update;org.apache.logging.log4j:log4j-slf4j2-impl;external_dependency} -->
     </dependency>
 
     <dependency>
@@ -281,15 +276,10 @@
                 <include>io.micrometer:micrometer-registry-azure-monitor:[1.11.0]</include> <!-- {x-include-update;io.micrometer:micrometer-registry-azure-monitor;external_dependency} -->
                 <include>io.micrometer:micrometer-registry-graphite:[1.11.0]</include> <!-- {x-include-update;io.micrometer:micrometer-registry-graphite;external_dependency} -->
                 <include>org.apache.commons:commons-lang3:[3.12.0]</include> <!-- {x-include-update;org.apache.commons:commons-lang3;external_dependency} -->
-<<<<<<< HEAD
+
                 <include>org.apache.logging.log4j:log4j-api:[2.20.0]</include> <!-- {x-include-update;org.apache.logging.log4j:log4j-api;external_dependency} -->
                 <include>org.apache.logging.log4j:log4j-core:[2.20.0]</include> <!-- {x-include-update;org.apache.logging.log4j:log4j-core;external_dependency} -->
-                <include>org.apache.logging.log4j:log4j-slf4j-impl:[2.20.0]</include> <!-- {x-include-update;org.apache.logging.log4j:log4j-slf4j-impl;external_dependency} -->
-=======
-                <include>org.apache.logging.log4j:log4j-api:[2.19.0]</include> <!-- {x-include-update;org.apache.logging.log4j:log4j-api;external_dependency} -->
-                <include>org.apache.logging.log4j:log4j-core:[2.19.0]</include> <!-- {x-include-update;org.apache.logging.log4j:log4j-core;external_dependency} -->
-                <include>org.apache.logging.log4j:log4j-slf4j2-impl:[2.19.0]</include> <!-- {x-include-update;org.apache.logging.log4j:log4j-slf4j2-impl;external_dependency} -->
->>>>>>> d18edeec
+                <include>org.apache.logging.log4j:log4j-slf4j2-impl:[2.20.0]</include> <!-- {x-include-update;org.apache.logging.log4j:log4j-slf4j2-impl;external_dependency} -->
                 <include>org.mpierce.metrics.reservoir:hdrhistogram-metrics-reservoir:[1.1.0]</include> <!-- {x-include-update;cosmos_org.mpierce.metrics.reservoir:hdrhistogram-metrics-reservoir;external_dependency} -->
               </includes>
             </bannedDependencies>
