--- conflicted
+++ resolved
@@ -52,27 +52,19 @@
     <dependency>
       <groupId>com.azure</groupId>
       <artifactId>azure-cosmos</artifactId>
-<<<<<<< HEAD
-      <version>4.66.1</version> <!-- {x-version-update;com.azure:azure-cosmos;current} -->
-=======
       <version>4.68.0-beta.1</version> <!-- {x-version-update;com.azure:azure-cosmos;current} -->
->>>>>>> 792e9e20
     </dependency>
 
     <dependency>
       <groupId>com.azure</groupId>
       <artifactId>azure-cosmos-encryption</artifactId>
-<<<<<<< HEAD
-      <version>2.17.1</version> <!-- {x-version-update;com.azure:azure-cosmos-encryption;current} -->
-=======
       <version>2.19.0-beta.1</version> <!-- {x-version-update;com.azure:azure-cosmos-encryption;current} -->
->>>>>>> 792e9e20
     </dependency>
 
     <dependency>
       <groupId>com.azure</groupId>
       <artifactId>azure-identity</artifactId>
-      <version>1.15.2</version>  <!-- {x-version-update;com.azure:azure-identity;dependency} -->
+      <version>1.15.3</version>  <!-- {x-version-update;com.azure:azure-identity;dependency} -->
       <exclusions>
         <exclusion>
           <groupId>com.azure</groupId>
@@ -202,7 +194,7 @@
       <plugin>
         <groupId>org.apache.maven.plugins</groupId>
         <artifactId>maven-surefire-plugin</artifactId>
-        <version>3.5.1</version> <!-- {x-version-update;org.apache.maven.plugins:maven-surefire-plugin;external_dependency} -->
+        <version>3.5.2</version> <!-- {x-version-update;org.apache.maven.plugins:maven-surefire-plugin;external_dependency} -->
         <configuration>
           <groups>unit</groups>
           <includes>
@@ -221,7 +213,7 @@
       <plugin>
         <groupId>org.apache.maven.plugins</groupId>
         <artifactId>maven-checkstyle-plugin</artifactId>
-        <version>3.5.0</version> <!-- {x-version-update;org.apache.maven.plugins:maven-checkstyle-plugin;external_dependency} -->
+        <version>3.6.0</version> <!-- {x-version-update;org.apache.maven.plugins:maven-checkstyle-plugin;external_dependency} -->
         <configuration>
           <failsOnError>false</failsOnError>
           <failOnViolation>false</failOnViolation>
@@ -241,7 +233,7 @@
       <plugin>
         <groupId>org.codehaus.mojo</groupId>
         <artifactId>exec-maven-plugin</artifactId>
-        <version>3.4.1</version> <!-- {x-version-update;org.codehaus.mojo:exec-maven-plugin;external_dependency} -->
+        <version>3.5.0</version> <!-- {x-version-update;org.codehaus.mojo:exec-maven-plugin;external_dependency} -->
         <configuration>
           <mainClass>com.azure.cosmos.benchmark.Main</mainClass>
         </configuration>
@@ -306,7 +298,7 @@
           <plugin>
             <groupId>org.apache.maven.plugins</groupId>
             <artifactId>maven-surefire-plugin</artifactId>
-            <version>3.5.1</version> <!-- {x-version-update;org.apache.maven.plugins:maven-surefire-plugin;external_dependency} -->
+            <version>3.5.2</version> <!-- {x-version-update;org.apache.maven.plugins:maven-surefire-plugin;external_dependency} -->
             <configuration>
             </configuration>
           </plugin>
@@ -324,7 +316,7 @@
           <plugin>
             <groupId>org.apache.maven.plugins</groupId>
             <artifactId>maven-failsafe-plugin</artifactId>
-            <version>3.5.1</version> <!-- {x-version-update;org.apache.maven.plugins:maven-failsafe-plugin;external_dependency} -->
+            <version>3.5.2</version> <!-- {x-version-update;org.apache.maven.plugins:maven-failsafe-plugin;external_dependency} -->
             <configuration>
               <suiteXmlFiles>
                 <suiteXmlFile>src/test/resources/fast-testng.xml</suiteXmlFile>
@@ -345,7 +337,7 @@
           <plugin>
             <groupId>org.apache.maven.plugins</groupId>
             <artifactId>maven-failsafe-plugin</artifactId>
-            <version>3.5.1</version> <!-- {x-version-update;org.apache.maven.plugins:maven-failsafe-plugin;external_dependency} -->
+            <version>3.5.2</version> <!-- {x-version-update;org.apache.maven.plugins:maven-failsafe-plugin;external_dependency} -->
             <configuration>
               <suiteXmlFiles>
                 <suiteXmlFile>src/test/resources/split-testng.xml</suiteXmlFile>
@@ -366,7 +358,7 @@
           <plugin>
             <groupId>org.apache.maven.plugins</groupId>
             <artifactId>maven-failsafe-plugin</artifactId>
-            <version>3.5.1</version> <!-- {x-version-update;org.apache.maven.plugins:maven-failsafe-plugin;external_dependency} -->
+            <version>3.5.2</version> <!-- {x-version-update;org.apache.maven.plugins:maven-failsafe-plugin;external_dependency} -->
             <configuration>
               <suiteXmlFiles>
                 <suiteXmlFile>src/test/resources/cfp-split-testng.xml</suiteXmlFile>
@@ -387,7 +379,7 @@
           <plugin>
             <groupId>org.apache.maven.plugins</groupId>
             <artifactId>maven-failsafe-plugin</artifactId>
-            <version>3.5.1</version> <!-- {x-version-update;org.apache.maven.plugins:maven-failsafe-plugin;external_dependency} -->
+            <version>3.5.2</version> <!-- {x-version-update;org.apache.maven.plugins:maven-failsafe-plugin;external_dependency} -->
             <configuration>
               <suiteXmlFiles>
                 <suiteXmlFile>src/test/resources/query-testng.xml</suiteXmlFile>
@@ -408,7 +400,7 @@
           <plugin>
             <groupId>org.apache.maven.plugins</groupId>
             <artifactId>maven-failsafe-plugin</artifactId>
-            <version>3.5.1</version> <!-- {x-version-update;org.apache.maven.plugins:maven-failsafe-plugin;external_dependency} -->
+            <version>3.5.2</version> <!-- {x-version-update;org.apache.maven.plugins:maven-failsafe-plugin;external_dependency} -->
             <configuration>
               <suiteXmlFiles>
                 <suiteXmlFile>src/test/resources/long-testng.xml</suiteXmlFile>
@@ -429,7 +421,7 @@
           <plugin>
             <groupId>org.apache.maven.plugins</groupId>
             <artifactId>maven-failsafe-plugin</artifactId>
-            <version>3.5.1</version> <!-- {x-version-update;org.apache.maven.plugins:maven-failsafe-plugin;external_dependency} -->
+            <version>3.5.2</version> <!-- {x-version-update;org.apache.maven.plugins:maven-failsafe-plugin;external_dependency} -->
             <configuration>
               <suiteXmlFiles>
                 <suiteXmlFile>src/test/resources/direct-testng.xml</suiteXmlFile>
@@ -450,7 +442,7 @@
           <plugin>
             <groupId>org.apache.maven.plugins</groupId>
             <artifactId>maven-failsafe-plugin</artifactId>
-            <version>3.5.1</version> <!-- {x-version-update;org.apache.maven.plugins:maven-failsafe-plugin;external_dependency} -->
+            <version>3.5.2</version> <!-- {x-version-update;org.apache.maven.plugins:maven-failsafe-plugin;external_dependency} -->
             <configuration>
               <suiteXmlFiles>
                 <suiteXmlFile>src/test/resources/multi-master-testng.xml</suiteXmlFile>
@@ -471,7 +463,7 @@
           <plugin>
             <groupId>org.apache.maven.plugins</groupId>
             <artifactId>maven-failsafe-plugin</artifactId>
-            <version>3.5.1</version> <!-- {x-version-update;org.apache.maven.plugins:maven-failsafe-plugin;external_dependency} -->
+            <version>3.5.2</version> <!-- {x-version-update;org.apache.maven.plugins:maven-failsafe-plugin;external_dependency} -->
             <configuration>
               <suiteXmlFiles>
                 <suiteXmlFile>src/test/resources/flaky-multi-master-testng.xml</suiteXmlFile>
@@ -493,7 +485,7 @@
           <plugin>
             <groupId>org.apache.maven.plugins</groupId>
             <artifactId>maven-failsafe-plugin</artifactId>
-            <version>3.5.1</version> <!-- {x-version-update;org.apache.maven.plugins:maven-failsafe-plugin;external_dependency} -->
+            <version>3.5.2</version> <!-- {x-version-update;org.apache.maven.plugins:maven-failsafe-plugin;external_dependency} -->
             <configuration>
               <suiteXmlFiles>
                 <suiteXmlFile>src/test/resources/examples-testng.xml</suiteXmlFile>
@@ -522,7 +514,7 @@
           <plugin>
             <groupId>org.apache.maven.plugins</groupId>
             <artifactId>maven-failsafe-plugin</artifactId>
-            <version>3.5.1</version> <!-- {x-version-update;org.apache.maven.plugins:maven-failsafe-plugin;external_dependency} -->
+            <version>3.5.2</version> <!-- {x-version-update;org.apache.maven.plugins:maven-failsafe-plugin;external_dependency} -->
             <configuration>
               <suiteXmlFiles>
                 <suiteXmlFile>src/test/resources/emulator-testng.xml</suiteXmlFile>
@@ -543,7 +535,7 @@
           <plugin>
             <groupId>org.apache.maven.plugins</groupId>
             <artifactId>maven-failsafe-plugin</artifactId>
-            <version>3.5.1</version> <!-- {x-version-update;org.apache.maven.plugins:maven-failsafe-plugin;external_dependency} -->
+            <version>3.5.2</version> <!-- {x-version-update;org.apache.maven.plugins:maven-failsafe-plugin;external_dependency} -->
             <configuration>
               <suiteXmlFiles>
                 <suiteXmlFile>src/test/resources/e2e-testng.xml</suiteXmlFile>
