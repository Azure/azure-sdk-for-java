<!--
Copyright (c) Microsoft Corporation. All rights reserved.
Licensed under the MIT License.
-->
<project xmlns="http://maven.apache.org/POM/4.0.0" xmlns:xsi="http://www.w3.org/2001/XMLSchema-instance"
         xsi:schemaLocation="http://maven.apache.org/POM/4.0.0 http://maven.apache.org/xsd/maven-4.0.0.xsd">
  <modelVersion>4.0.0</modelVersion>
  <parent>
    <groupId>com.azure</groupId>
    <artifactId>azure-client-sdk-parent</artifactId>
    <version>1.7.0</version> <!-- {x-version-update;com.azure:azure-client-sdk-parent;current} -->
    <relativePath>../../parents/azure-client-sdk-parent</relativePath>
  </parent>

  <groupId>com.azure</groupId>
  <artifactId>azure-cosmos-benchmark</artifactId>
  <version>4.0.1-beta.1</version> <!-- {x-version-update;com.azure:azure-cosmos-benchmark;current} -->
  <name>Microsoft Azure SDK for SQL API of Azure Cosmos DB Service - Benchmarking tool</name>
  <description>This package contains Benchmarking tool for Microsoft Azure SDK for SQL API of Azure Cosmos DB Service</description>
  <url>https://github.com/Azure/azure-sdk-for-java</url>

  <distributionManagement>
    <site>
      <id>azure-java-build-docs</id>
      <url>${site.url}/site/${project.artifactId}</url>
    </site>
  </distributionManagement>

  <scm>
    <url>https://github.com/Azure/azure-sdk-for-java</url>
  </scm>

  <!-- CosmosSkip - Needed temporary values to 10% not fail. -->
  <properties>
    <project.build.sourceEncoding>UTF-8</project.build.sourceEncoding>
    <jacoco.min.linecoverage>0.01</jacoco.min.linecoverage>
    <jacoco.min.branchcoverage>0.01</jacoco.min.branchcoverage>
    <checkstyle.skip>true</checkstyle.skip>
    <spotbugs.skip>true</spotbugs.skip>
    <jacoco.skip>true</jacoco.skip>

    <!-- CosmosSkip - This is not a module we want/expect external customers to consume. Skip breaking API checks. -->
    <revapi.skip>true</revapi.skip>

    <!-- TODO: Remove this once all Javadoc warnings and errors are resolved -->
    <doclint>all,-missing</doclint>
  </properties>

  <dependencies>

    <dependency>
      <groupId>com.azure</groupId>
      <artifactId>azure-cosmos</artifactId>
<<<<<<< HEAD
      <version>4.30.0-beta.1</version> <!-- {x-version-update;com.azure:azure-cosmos;current} -->
=======
      <version>4.31.0-beta.1</version> <!-- {x-version-update;com.azure:azure-cosmos;current} -->
>>>>>>> 8d609db9
    </dependency>

    <dependency>
      <groupId>com.azure</groupId>
      <artifactId>azure-cosmos-encryption</artifactId>
<<<<<<< HEAD
      <version>1.2.0-beta.1</version> <!-- {x-version-update;com.azure:azure-cosmos-encryption;current} -->
=======
      <version>1.2.1</version> <!-- {x-version-update;com.azure:azure-cosmos-encryption;current} -->
>>>>>>> 8d609db9
    </dependency>

    <dependency>
      <groupId>com.azure</groupId>
      <artifactId>azure-identity</artifactId>
<<<<<<< HEAD
      <version>1.5.1</version>  <!-- {x-version-update;com.azure:azure-identity;dependency} -->
=======
      <version>1.5.2</version>  <!-- {x-version-update;com.azure:azure-identity;dependency} -->
>>>>>>> 8d609db9
      <exclusions>
        <exclusion>
          <groupId>com.azure</groupId>
          <artifactId>azure-core</artifactId>
        </exclusion>
        <exclusion>
          <groupId>com.azure</groupId>
          <artifactId>azure-core-http-netty</artifactId>
        </exclusion>
      </exclusions>
    </dependency>

    <dependency>
      <groupId>com.beust</groupId>
      <artifactId>jcommander</artifactId>
      <version>1.78</version> <!-- {x-version-update;com.beust:jcommander;external_dependency} -->
    </dependency>

    <dependency>
      <groupId>com.google.guava</groupId>
      <artifactId>guava</artifactId>
      <version>25.0-jre</version> <!-- {x-version-update;cosmos_com.google.guava:guava;external_dependency} -->
    </dependency>

    <dependency>
      <groupId>io.dropwizard.metrics</groupId>
      <artifactId>metrics-core</artifactId>
      <version>4.1.0</version> <!-- {x-version-update;cosmos_io.dropwizard.metrics:metrics-core;external_dependency} -->
    </dependency>

    <dependency>
      <groupId>io.dropwizard.metrics</groupId>
      <artifactId>metrics-jvm</artifactId>
      <version>4.1.0</version> <!-- {x-version-update;cosmos_io.dropwizard.metrics:metrics-jvm;external_dependency} -->
    </dependency>

    <dependency>
      <groupId>io.dropwizard.metrics</groupId>
      <artifactId>metrics-graphite</artifactId>
      <version>4.1.0</version> <!-- {x-version-update;cosmos_io.dropwizard.metrics:metrics-graphite;external_dependency} -->
    </dependency>

    <dependency>
      <groupId>io.micrometer</groupId>
      <artifactId>micrometer-registry-azure-monitor</artifactId>
      <version>1.8.5</version> <!-- {x-version-update;io.micrometer:micrometer-registry-azure-monitor;external_dependency} -->
    </dependency>

    <dependency>
      <groupId>io.micrometer</groupId>
      <artifactId>micrometer-registry-graphite</artifactId>
      <version>1.8.5</version> <!-- {x-version-update;io.micrometer:micrometer-registry-graphite;external_dependency} -->
    </dependency>

    <dependency>
      <groupId>org.apache.logging.log4j</groupId>
      <artifactId>log4j-api</artifactId>
      <version>2.17.2</version> <!-- {x-version-update;org.apache.logging.log4j:log4j-api;external_dependency} -->
    </dependency>

    <dependency>
      <groupId>org.apache.logging.log4j</groupId>
      <artifactId>log4j-core</artifactId>
      <version>2.17.2</version> <!-- {x-version-update;org.apache.logging.log4j:log4j-core;external_dependency} -->
    </dependency>

    <dependency>
      <groupId>org.slf4j</groupId>
      <artifactId>slf4j-api</artifactId>
      <version>1.7.36</version> <!-- {x-version-update;org.slf4j:slf4j-api;external_dependency} -->
    </dependency>

    <dependency>
      <groupId>org.apache.logging.log4j</groupId>
      <artifactId>log4j-slf4j-impl</artifactId>
      <version>2.17.2</version> <!-- {x-version-update;org.apache.logging.log4j:log4j-slf4j-impl;external_dependency} -->
    </dependency>

    <dependency>
      <groupId>org.apache.commons</groupId>
      <artifactId>commons-lang3</artifactId>
      <version>3.12.0</version> <!-- {x-version-update;org.apache.commons:commons-lang3;external_dependency} -->
    </dependency>

    <dependency>
      <groupId>org.assertj</groupId>
      <artifactId>assertj-core</artifactId>
      <version>3.21.0</version> <!-- {x-version-update;org.assertj:assertj-core;external_dependency} -->
      <scope>test</scope>
    </dependency>

    <dependency>
      <groupId>org.testng</groupId>
      <artifactId>testng</artifactId>
      <version>7.3.0</version> <!-- {x-version-update;org.testng:testng;external_dependency} -->
      <scope>test</scope>
    </dependency>

    <dependency>
      <groupId>org.mpierce.metrics.reservoir</groupId>
      <artifactId>hdrhistogram-metrics-reservoir</artifactId>
      <version>1.1.0</version><!-- {x-version-update;cosmos_org.mpierce.metrics.reservoir:hdrhistogram-metrics-reservoir;external_dependency} -->
    </dependency>

    <dependency>
      <groupId>com.azure</groupId>
      <artifactId>azure-security-keyvault-keys</artifactId>
<<<<<<< HEAD
      <version>4.4.1</version> <!-- {x-version-update;com.azure:azure-security-keyvault-keys;dependency} -->
=======
      <version>4.4.2</version> <!-- {x-version-update;com.azure:azure-security-keyvault-keys;dependency} -->
>>>>>>> 8d609db9
      <scope>compile</scope>
    </dependency>
  </dependencies>

  <build>
    <plugins>

      <plugin>
        <groupId>org.apache.maven.plugins</groupId>
        <artifactId>maven-surefire-plugin</artifactId>
        <version>3.0.0-M3</version> <!-- {x-version-update;org.apache.maven.plugins:maven-surefire-plugin;external_dependency} -->
        <configuration>
          <groups>unit</groups>
          <includes>
            <include>%regex[.*]</include>
          </includes>
          <properties>
            <property>
              <name>surefire.testng.verbose</name>
              <value>2</value>
            </property>
          </properties>
        </configuration>
      </plugin>

      <!-- CosmosSkip - Needed temporary false values to not fail. -->
      <plugin>
        <groupId>org.apache.maven.plugins</groupId>
        <artifactId>maven-checkstyle-plugin</artifactId>
        <version>3.1.2</version> <!-- {x-version-update;org.apache.maven.plugins:maven-checkstyle-plugin;external_dependency} -->
        <configuration>
          <failsOnError>false</failsOnError>
          <failOnViolation>false</failOnViolation>
        </configuration>
      </plugin>

      <!-- CosmosSkip - Needed temporary false values to not fail. -->
      <plugin>
        <groupId>com.github.spotbugs</groupId>
        <artifactId>spotbugs-maven-plugin</artifactId>
        <version>4.2.2</version> <!-- {x-version-update;com.github.spotbugs:spotbugs-maven-plugin;external_dependency} -->
        <configuration>
          <failOnError>false</failOnError>
        </configuration>
      </plugin>

      <plugin>
        <groupId>org.codehaus.mojo</groupId>
        <artifactId>exec-maven-plugin</artifactId>
        <version>1.2.1</version> <!-- {x-version-update;org.codehaus.mojo:exec-maven-plugin;external_dependency} -->
        <configuration>
          <mainClass>com.azure.cosmos.benchmark.Main</mainClass>
        </configuration>
      </plugin>

      <!--  CosmosSkip - Needed temporary to not fail on warning on compilation -->
      <plugin>
        <groupId>org.apache.maven.plugins</groupId>
        <artifactId>maven-compiler-plugin</artifactId>
        <version>3.8.1</version> <!-- {x-version-update;org.apache.maven.plugins:maven-compiler-plugin;external_dependency} -->
        <configuration>
          <source>1.8</source>
          <target>1.8</target>
          <failOnWarning>false</failOnWarning>
        </configuration>
      </plugin>

      <plugin>
        <groupId>org.apache.maven.plugins</groupId>
        <artifactId>maven-enforcer-plugin</artifactId>
        <version>3.0.0-M3</version> <!-- {x-version-update;org.apache.maven.plugins:maven-enforcer-plugin;external_dependency} -->
        <configuration>
          <rules>
            <bannedDependencies>
              <includes>
                <include>com.beust:jcommander:[1.78]</include> <!-- {x-include-update;com.beust:jcommander;external_dependency} -->
                <include>io.dropwizard.metrics:metrics-core:[4.1.0]</include> <!-- {x-include-update;cosmos_io.dropwizard.metrics:metrics-core;external_dependency} -->
                <include>org.slf4j:slf4j-api:[1.7.36]</include> <!-- {x-include-update;org.slf4j:slf4j-api;external_dependency} -->

                <!-- The benchmarking tool is allowed additional dependencies as it is not a library -->
                <include>com.google.guava:guava:[25.0-jre]</include> <!-- {x-include-update;cosmos_com.google.guava:guava;external_dependency} -->
                <include>io.dropwizard.metrics:metrics-graphite:[4.1.0]</include> <!-- {x-include-update;cosmos_io.dropwizard.metrics:metrics-graphite;external_dependency} -->
                <include>io.dropwizard.metrics:metrics-jvm:[4.1.0]</include> <!-- {x-include-update;cosmos_io.dropwizard.metrics:metrics-jvm;external_dependency} -->
                <include>io.micrometer:micrometer-registry-azure-monitor:[1.8.5]</include> <!-- {x-include-update;io.micrometer:micrometer-registry-azure-monitor;external_dependency} -->
                <include>io.micrometer:micrometer-registry-graphite:[1.8.5]</include> <!-- {x-include-update;io.micrometer:micrometer-registry-graphite;external_dependency} -->
                <include>org.apache.commons:commons-lang3:[3.12.0]</include> <!-- {x-include-update;org.apache.commons:commons-lang3;external_dependency} -->
                <include>org.apache.logging.log4j:log4j-api:[2.17.2]</include> <!-- {x-include-update;org.apache.logging.log4j:log4j-api;external_dependency} -->
                <include>org.apache.logging.log4j:log4j-core:[2.17.2]</include> <!-- {x-include-update;org.apache.logging.log4j:log4j-core;external_dependency} -->
                <include>org.apache.logging.log4j:log4j-slf4j-impl:[2.17.2]</include> <!-- {x-include-update;org.apache.logging.log4j:log4j-slf4j-impl;external_dependency} -->
                <include>org.mpierce.metrics.reservoir:hdrhistogram-metrics-reservoir:[1.1.0]</include> <!-- {x-include-update;cosmos_org.mpierce.metrics.reservoir:hdrhistogram-metrics-reservoir;external_dependency} -->
              </includes>
            </bannedDependencies>
          </rules>
        </configuration>
      </plugin>
    </plugins>
  </build>

  <profiles>
    <profile>
      <!-- unit test -->
      <id>unit</id>
      <properties>
        <env>default</env>
        <test.groups>unit</test.groups>
      </properties>
      <activation>
        <activeByDefault>true</activeByDefault>
      </activation>
      <build>
        <plugins>
          <plugin>
            <groupId>org.apache.maven.plugins</groupId>
            <artifactId>maven-surefire-plugin</artifactId>
            <version>3.0.0-M3</version> <!-- {x-version-update;org.apache.maven.plugins:maven-surefire-plugin;external_dependency} -->
            <configuration>
            </configuration>
          </plugin>
        </plugins>
      </build>
    </profile>
    <profile>
      <!-- integration tests, requires Cosmos DB endpoint -->
      <id>fast</id>
      <properties>
        <test.groups>simple,cosmosv3</test.groups>
      </properties>
      <build>
        <plugins>
          <plugin>
            <groupId>org.apache.maven.plugins</groupId>
            <artifactId>maven-failsafe-plugin</artifactId>
            <version>2.22.0</version> <!-- {x-version-update;org.apache.maven.plugins:maven-failsafe-plugin;external_dependency} -->
            <configuration>
              <suiteXmlFiles>
                <suiteXmlFile>src/test/resources/fast-testng.xml</suiteXmlFile>
              </suiteXmlFiles>
            </configuration>
          </plugin>
        </plugins>
      </build>
    </profile>
    <profile>
      <!-- integration tests, requires Cosmos DB endpoint -->
      <id>long</id>
      <properties>
        <test.groups>long</test.groups>
      </properties>
      <build>
        <plugins>
          <plugin>
            <groupId>org.apache.maven.plugins</groupId>
            <artifactId>maven-failsafe-plugin</artifactId>
            <version>2.22.0</version> <!-- {x-version-update;org.apache.maven.plugins:maven-failsafe-plugin;external_dependency} -->
            <configuration>
              <suiteXmlFiles>
                <suiteXmlFile>src/test/resources/long-testng.xml</suiteXmlFile>
              </suiteXmlFiles>
            </configuration>
          </plugin>
        </plugins>
      </build>
    </profile>
    <profile>
      <!-- integration tests, requires Cosmos DB endpoint -->
      <id>direct</id>
      <properties>
        <test.groups>direct</test.groups>
      </properties>
      <build>
        <plugins>
          <plugin>
            <groupId>org.apache.maven.plugins</groupId>
            <artifactId>maven-failsafe-plugin</artifactId>
            <version>2.22.0</version> <!-- {x-version-update;org.apache.maven.plugins:maven-failsafe-plugin;external_dependency} -->
            <configuration>
              <suiteXmlFiles>
                <suiteXmlFile>src/test/resources/direct-testng.xml</suiteXmlFile>
              </suiteXmlFiles>
            </configuration>
          </plugin>
        </plugins>
      </build>
    </profile>
    <profile>
      <!-- integration tests, requires Cosmos DB endpoint with multi master support -->
      <id>multi-master</id>
      <properties>
        <test.groups>multi-master</test.groups>
      </properties>
      <build>
        <plugins>
          <plugin>
            <groupId>org.apache.maven.plugins</groupId>
            <artifactId>maven-failsafe-plugin</artifactId>
            <version>2.22.0</version> <!-- {x-version-update;org.apache.maven.plugins:maven-failsafe-plugin;external_dependency} -->
            <configuration>
              <suiteXmlFiles>
                <suiteXmlFile>src/test/resources/multi-master-testng.xml</suiteXmlFile>
              </suiteXmlFiles>
            </configuration>
          </plugin>
        </plugins>
      </build>
    </profile>
    <profile>
      <!-- integration tests, requires Cosmos DB endpoint -->
      <id>examples</id>
      <properties>
        <!-- reset the test group as examples have no test group -->
        <test.groups>samples,examples</test.groups>
      </properties>
      <build>
        <plugins>
          <plugin>
            <groupId>org.apache.maven.plugins</groupId>
            <artifactId>maven-failsafe-plugin</artifactId>
            <version>2.22.0</version> <!-- {x-version-update;org.apache.maven.plugins:maven-failsafe-plugin;external_dependency} -->
            <configuration>
              <suiteXmlFiles>
                <suiteXmlFile>src/test/resources/examples-testng.xml</suiteXmlFile>
              </suiteXmlFiles>
            </configuration>
            <executions>
              <execution>
                <goals>
                  <goal>integration-test</goal>
                  <goal>verify</goal>
                </goals>
              </execution>
            </executions>
          </plugin>
        </plugins>
      </build>
    </profile>
    <profile>
      <!-- integration tests, requires Cosmos DB Emulator Endpoint -->
      <id>emulator</id>
      <properties>
        <test.groups>emulator</test.groups>
      </properties>
      <build>
        <plugins>
          <plugin>
            <groupId>org.apache.maven.plugins</groupId>
            <artifactId>maven-failsafe-plugin</artifactId>
            <version>2.22.0</version> <!-- {x-version-update;org.apache.maven.plugins:maven-failsafe-plugin;external_dependency} -->
            <configuration>
              <suiteXmlFiles>
                <suiteXmlFile>src/test/resources/emulator-testng.xml</suiteXmlFile>
              </suiteXmlFiles>
            </configuration>
          </plugin>
        </plugins>
      </build>
    </profile>
    <profile>
      <!-- integration tests, requires Cosmos DB Emulator Endpoint -->
      <id>non-emulator</id>
      <properties>
        <test.groups>non-emulator</test.groups>
      </properties>
      <build>
        <plugins>
          <plugin>
            <groupId>org.apache.maven.plugins</groupId>
            <artifactId>maven-failsafe-plugin</artifactId>
            <version>2.22.0</version> <!-- {x-version-update;org.apache.maven.plugins:maven-failsafe-plugin;external_dependency} -->
            <configuration>
              <suiteXmlFiles>
                <suiteXmlFile>src/test/resources/non-emulator-testng.xml</suiteXmlFile>
              </suiteXmlFiles>
            </configuration>
          </plugin>
        </plugins>
      </build>
    </profile>
    <profile>
      <!-- e2e integration tests, requires Cosmos DB endpoint -->
      <id>e2e</id>
      <properties>
        <test.groups>e2e</test.groups>
      </properties>
      <build>
        <plugins>
          <plugin>
            <groupId>org.apache.maven.plugins</groupId>
            <artifactId>maven-failsafe-plugin</artifactId>
            <version>2.22.0</version> <!-- {x-version-update;org.apache.maven.plugins:maven-failsafe-plugin;external_dependency} -->
            <configuration>
              <suiteXmlFiles>
                <suiteXmlFile>src/test/resources/e2e-testng.xml</suiteXmlFile>
              </suiteXmlFiles>
            </configuration>
          </plugin>
        </plugins>
      </build>
    </profile>
    <profile>
      <id>package-assembly</id>
      <activation>
        <property>
          <name>package-with-dependencies</name>
        </property>
      </activation>
      <build>
        <plugins>
          <plugin>
            <groupId>org.apache.maven.plugins</groupId>
            <artifactId>maven-assembly-plugin</artifactId>
            <version>3.2.0</version> <!-- {x-version-update;org.apache.maven.plugins:maven-assembly-plugin;external_dependency} -->
            <executions>
              <execution>
                <id>make-assembly</id>
                <phase>package</phase>
                <goals>
                  <goal>single</goal>
                </goals>
                <configuration>
                  <descriptorRefs>
                    <descriptorRef>jar-with-dependencies</descriptorRef>
                  </descriptorRefs>
                  <archive>
                    <manifest>
                      <mainClass>com.azure.cosmos.benchmark.Main</mainClass>
                    </manifest>
                  </archive>
                </configuration>
              </execution>
            </executions>
          </plugin>
        </plugins>
      </build>
    </profile>
  </profiles>
</project><|MERGE_RESOLUTION|>--- conflicted
+++ resolved
@@ -51,31 +51,19 @@
     <dependency>
       <groupId>com.azure</groupId>
       <artifactId>azure-cosmos</artifactId>
-<<<<<<< HEAD
-      <version>4.30.0-beta.1</version> <!-- {x-version-update;com.azure:azure-cosmos;current} -->
-=======
       <version>4.31.0-beta.1</version> <!-- {x-version-update;com.azure:azure-cosmos;current} -->
->>>>>>> 8d609db9
     </dependency>
 
     <dependency>
       <groupId>com.azure</groupId>
       <artifactId>azure-cosmos-encryption</artifactId>
-<<<<<<< HEAD
-      <version>1.2.0-beta.1</version> <!-- {x-version-update;com.azure:azure-cosmos-encryption;current} -->
-=======
       <version>1.2.1</version> <!-- {x-version-update;com.azure:azure-cosmos-encryption;current} -->
->>>>>>> 8d609db9
     </dependency>
 
     <dependency>
       <groupId>com.azure</groupId>
       <artifactId>azure-identity</artifactId>
-<<<<<<< HEAD
-      <version>1.5.1</version>  <!-- {x-version-update;com.azure:azure-identity;dependency} -->
-=======
       <version>1.5.2</version>  <!-- {x-version-update;com.azure:azure-identity;dependency} -->
->>>>>>> 8d609db9
       <exclusions>
         <exclusion>
           <groupId>com.azure</groupId>
@@ -183,11 +171,7 @@
     <dependency>
       <groupId>com.azure</groupId>
       <artifactId>azure-security-keyvault-keys</artifactId>
-<<<<<<< HEAD
-      <version>4.4.1</version> <!-- {x-version-update;com.azure:azure-security-keyvault-keys;dependency} -->
-=======
       <version>4.4.2</version> <!-- {x-version-update;com.azure:azure-security-keyvault-keys;dependency} -->
->>>>>>> 8d609db9
       <scope>compile</scope>
     </dependency>
   </dependencies>
