<!--
Copyright (c) Microsoft Corporation. All rights reserved.
Licensed under the MIT License.
-->
<project xmlns="http://maven.apache.org/POM/4.0.0" xmlns:xsi="http://www.w3.org/2001/XMLSchema-instance"
         xsi:schemaLocation="http://maven.apache.org/POM/4.0.0 http://maven.apache.org/xsd/maven-4.0.0.xsd">
  <modelVersion>4.0.0</modelVersion>
  <parent>
    <groupId>com.azure</groupId>
    <artifactId>azure-client-sdk-parent</artifactId>
    <version>1.7.0</version> <!-- {x-version-update;com.azure:azure-client-sdk-parent;current} -->
    <relativePath>../../parents/azure-client-sdk-parent</relativePath>
  </parent>

  <groupId>com.azure</groupId>
  <artifactId>azure-cosmos-benchmark</artifactId>
  <version>4.0.1-beta.1</version> <!-- {x-version-update;com.azure:azure-cosmos-benchmark;current} -->
  <name>Microsoft Azure SDK for SQL API of Azure Cosmos DB Service - Benchmarking tool</name>
  <description>This package contains Benchmarking tool for Microsoft Azure SDK for SQL API of Azure Cosmos DB Service</description>
  <url>https://github.com/Azure/azure-sdk-for-java</url>

  <distributionManagement>
    <site>
      <id>azure-java-build-docs</id>
      <url>${site.url}/site/${project.artifactId}</url>
    </site>
  </distributionManagement>

  <scm>
    <url>https://github.com/Azure/azure-sdk-for-java</url>
  </scm>

  <!-- CosmosSkip - Needed temporary values to 10% not fail. -->
  <properties>
    <project.build.sourceEncoding>UTF-8</project.build.sourceEncoding>
    <jacoco.min.linecoverage>0.01</jacoco.min.linecoverage>
    <jacoco.min.branchcoverage>0.01</jacoco.min.branchcoverage>
    <checkstyle.skip>true</checkstyle.skip>
    <spotbugs.skip>true</spotbugs.skip>
    <jacoco.skip>true</jacoco.skip>

    <!-- CosmosSkip - This is not a module we want/expect external customers to consume. Skip breaking API checks. -->
    <revapi.skip>true</revapi.skip>

    <!-- TODO: Remove this once all Javadoc warnings and errors are resolved -->
    <doclint>all,-missing</doclint>
  </properties>

  <dependencies>

    <dependency>
      <groupId>com.azure</groupId>
      <artifactId>azure-cosmos</artifactId>
<<<<<<< HEAD
      <version>4.52.0-beta.1</version> <!-- {x-version-update;com.azure:azure-cosmos;current} -->
=======
      <version>4.53.0-beta.1</version> <!-- {x-version-update;com.azure:azure-cosmos;current} -->
>>>>>>> 21a51c6f
    </dependency>

    <dependency>
      <groupId>com.azure</groupId>
      <artifactId>azure-cosmos-encryption</artifactId>
      <version>2.7.0-beta.1</version> <!-- {x-version-update;com.azure:azure-cosmos-encryption;current} -->
    </dependency>

    <dependency>
      <groupId>com.azure</groupId>
      <artifactId>azure-identity</artifactId>
      <version>1.10.4</version>  <!-- {x-version-update;com.azure:azure-identity;dependency} -->
      <exclusions>
        <exclusion>
          <groupId>com.azure</groupId>
          <artifactId>azure-core</artifactId>
        </exclusion>
        <exclusion>
          <groupId>com.azure</groupId>
          <artifactId>azure-core-http-netty</artifactId>
        </exclusion>
      </exclusions>
    </dependency>

    <dependency>
      <groupId>com.beust</groupId>
      <artifactId>jcommander</artifactId>
      <version>1.78</version> <!-- {x-version-update;com.beust:jcommander;external_dependency} -->
    </dependency>

    <dependency>
      <groupId>com.google.guava</groupId>
      <artifactId>guava</artifactId>
      <version>32.0.1-jre</version> <!-- {x-version-update;cosmos_com.google.guava:guava;external_dependency} -->
    </dependency>

    <dependency>
      <groupId>io.dropwizard.metrics</groupId>
      <artifactId>metrics-core</artifactId>
      <version>4.1.0</version> <!-- {x-version-update;cosmos_io.dropwizard.metrics:metrics-core;external_dependency} -->
    </dependency>

    <dependency>
      <groupId>io.dropwizard.metrics</groupId>
      <artifactId>metrics-jvm</artifactId>
      <version>4.1.0</version> <!-- {x-version-update;cosmos_io.dropwizard.metrics:metrics-jvm;external_dependency} -->
    </dependency>

    <dependency>
      <groupId>io.dropwizard.metrics</groupId>
      <artifactId>metrics-graphite</artifactId>
      <version>4.1.0</version> <!-- {x-version-update;cosmos_io.dropwizard.metrics:metrics-graphite;external_dependency} -->
    </dependency>

    <dependency>
      <groupId>io.micrometer</groupId>
      <artifactId>micrometer-registry-azure-monitor</artifactId>
<<<<<<< HEAD
      <version>1.11.3</version> <!-- {x-version-update;io.micrometer:micrometer-registry-azure-monitor;external_dependency} -->
=======
      <version>1.9.15</version> <!-- {x-version-update;io.micrometer:micrometer-registry-azure-monitor;external_dependency} -->
>>>>>>> 21a51c6f
    </dependency>

    <dependency>
      <groupId>io.micrometer</groupId>
      <artifactId>micrometer-registry-graphite</artifactId>
<<<<<<< HEAD
      <version>1.11.3</version> <!-- {x-version-update;io.micrometer:micrometer-registry-graphite;external_dependency} -->
=======
      <version>1.9.15</version> <!-- {x-version-update;io.micrometer:micrometer-registry-graphite;external_dependency} -->
>>>>>>> 21a51c6f
    </dependency>

    <dependency>
      <groupId>org.apache.logging.log4j</groupId>
      <artifactId>log4j-api</artifactId>
      <version>2.20.0</version> <!-- {x-version-update;org.apache.logging.log4j:log4j-api;external_dependency} -->
    </dependency>

    <dependency>
      <groupId>org.apache.logging.log4j</groupId>
      <artifactId>log4j-core</artifactId>
      <version>2.20.0</version> <!-- {x-version-update;org.apache.logging.log4j:log4j-core;external_dependency} -->
    </dependency>

    <dependency>
      <groupId>org.slf4j</groupId>
      <artifactId>slf4j-api</artifactId>
      <version>1.7.36</version> <!-- {x-version-update;org.slf4j:slf4j-api;external_dependency} -->
    </dependency>

    <dependency>
      <groupId>org.apache.logging.log4j</groupId>
      <artifactId>log4j-slf4j-impl</artifactId>
      <version>2.20.0</version> <!-- {x-version-update;org.apache.logging.log4j:log4j-slf4j-impl;external_dependency} -->
    </dependency>

    <dependency>
      <groupId>org.apache.commons</groupId>
      <artifactId>commons-lang3</artifactId>
      <version>3.12.0</version> <!-- {x-version-update;org.apache.commons:commons-lang3;external_dependency} -->
    </dependency>

    <dependency>
      <groupId>org.assertj</groupId>
      <artifactId>assertj-core</artifactId>
      <version>3.24.2</version> <!-- {x-version-update;org.assertj:assertj-core;external_dependency} -->
      <scope>test</scope>
    </dependency>

    <dependency>
      <groupId>org.testng</groupId>
      <artifactId>testng</artifactId>
      <version>7.5.1</version> <!-- {x-version-update;org.testng:testng;external_dependency} -->
      <scope>test</scope>
      <exclusions>
        <!-- Excluding these 2 dependencies as they have vulnerabilities and we don't use them -->
        <exclusion>
          <groupId>org.apache.ant</groupId>
          <artifactId>ant</artifactId>
        </exclusion>
        <exclusion>
          <groupId>org.yaml</groupId>
          <artifactId>snakeyaml</artifactId>
        </exclusion>
      </exclusions>
    </dependency>

    <dependency>
      <groupId>org.mpierce.metrics.reservoir</groupId>
      <artifactId>hdrhistogram-metrics-reservoir</artifactId>
      <version>1.1.0</version><!-- {x-version-update;cosmos_org.mpierce.metrics.reservoir:hdrhistogram-metrics-reservoir;external_dependency} -->
    </dependency>

    <dependency>
      <groupId>com.azure</groupId>
      <artifactId>azure-security-keyvault-keys</artifactId>
      <version>4.7.1</version> <!-- {x-version-update;com.azure:azure-security-keyvault-keys;dependency} -->
      <scope>compile</scope>
    </dependency>
  </dependencies>

  <build>
    <plugins>

      <plugin>
        <groupId>org.apache.maven.plugins</groupId>
        <artifactId>maven-surefire-plugin</artifactId>
        <version>3.1.0</version> <!-- {x-version-update;org.apache.maven.plugins:maven-surefire-plugin;external_dependency} -->
        <configuration>
          <groups>unit</groups>
          <includes>
            <include>%regex[.*]</include>
          </includes>
          <properties>
            <property>
              <name>surefire.testng.verbose</name>
              <value>2</value>
            </property>
          </properties>
        </configuration>
      </plugin>

      <!-- CosmosSkip - Needed temporary false values to not fail. -->
      <plugin>
        <groupId>org.apache.maven.plugins</groupId>
        <artifactId>maven-checkstyle-plugin</artifactId>
        <version>3.1.2</version> <!-- {x-version-update;org.apache.maven.plugins:maven-checkstyle-plugin;external_dependency} -->
        <configuration>
          <failsOnError>false</failsOnError>
          <failOnViolation>false</failOnViolation>
        </configuration>
      </plugin>

      <!-- CosmosSkip - Needed temporary false values to not fail. -->
      <plugin>
        <groupId>com.github.spotbugs</groupId>
        <artifactId>spotbugs-maven-plugin</artifactId>
        <version>4.7.3.6</version> <!-- {x-version-update;com.github.spotbugs:spotbugs-maven-plugin;external_dependency} -->
        <configuration>
          <failOnError>false</failOnError>
        </configuration>
      </plugin>

      <plugin>
        <groupId>org.codehaus.mojo</groupId>
        <artifactId>exec-maven-plugin</artifactId>
        <version>3.1.0</version> <!-- {x-version-update;org.codehaus.mojo:exec-maven-plugin;external_dependency} -->
        <configuration>
          <mainClass>com.azure.cosmos.benchmark.Main</mainClass>
        </configuration>
      </plugin>

      <!--  CosmosSkip - Needed temporary to not fail on warning on compilation -->
      <plugin>
        <groupId>org.apache.maven.plugins</groupId>
        <artifactId>maven-compiler-plugin</artifactId>
        <version>3.11.0</version> <!-- {x-version-update;org.apache.maven.plugins:maven-compiler-plugin;external_dependency} -->
        <configuration>
          <source>1.8</source>
          <target>1.8</target>
          <failOnWarning>false</failOnWarning>
        </configuration>
      </plugin>

      <plugin>
        <groupId>org.apache.maven.plugins</groupId>
        <artifactId>maven-enforcer-plugin</artifactId>
        <version>3.3.0</version> <!-- {x-version-update;org.apache.maven.plugins:maven-enforcer-plugin;external_dependency} -->
        <configuration>
          <rules>
            <bannedDependencies>
              <includes>
                <include>com.beust:jcommander:[1.78]</include> <!-- {x-include-update;com.beust:jcommander;external_dependency} -->
                <include>io.dropwizard.metrics:metrics-core:[4.1.0]</include> <!-- {x-include-update;cosmos_io.dropwizard.metrics:metrics-core;external_dependency} -->
                <include>org.slf4j:slf4j-api:[1.7.36]</include> <!-- {x-include-update;org.slf4j:slf4j-api;external_dependency} -->

                <!-- The benchmarking tool is allowed additional dependencies as it is not a library -->
                <include>com.google.guava:guava:[32.0.1-jre]</include> <!-- {x-include-update;cosmos_com.google.guava:guava;external_dependency} -->
                <include>io.dropwizard.metrics:metrics-graphite:[4.1.0]</include> <!-- {x-include-update;cosmos_io.dropwizard.metrics:metrics-graphite;external_dependency} -->
                <include>io.dropwizard.metrics:metrics-jvm:[4.1.0]</include> <!-- {x-include-update;cosmos_io.dropwizard.metrics:metrics-jvm;external_dependency} -->
<<<<<<< HEAD
                <include>io.micrometer:micrometer-registry-azure-monitor:[1.11.3]</include> <!-- {x-include-update;io.micrometer:micrometer-registry-azure-monitor;external_dependency} -->
                <include>io.micrometer:micrometer-registry-graphite:[1.11.3]</include> <!-- {x-include-update;io.micrometer:micrometer-registry-graphite;external_dependency} -->
=======
                <include>io.micrometer:micrometer-registry-azure-monitor:[1.9.15]</include> <!-- {x-include-update;io.micrometer:micrometer-registry-azure-monitor;external_dependency} -->
                <include>io.micrometer:micrometer-registry-graphite:[1.9.15]</include> <!-- {x-include-update;io.micrometer:micrometer-registry-graphite;external_dependency} -->
>>>>>>> 21a51c6f
                <include>org.apache.commons:commons-lang3:[3.12.0]</include> <!-- {x-include-update;org.apache.commons:commons-lang3;external_dependency} -->
                <include>org.apache.logging.log4j:log4j-api:[2.20.0]</include> <!-- {x-include-update;org.apache.logging.log4j:log4j-api;external_dependency} -->
                <include>org.apache.logging.log4j:log4j-core:[2.20.0]</include> <!-- {x-include-update;org.apache.logging.log4j:log4j-core;external_dependency} -->
                <include>org.apache.logging.log4j:log4j-slf4j-impl:[2.20.0]</include> <!-- {x-include-update;org.apache.logging.log4j:log4j-slf4j-impl;external_dependency} -->
                <include>org.mpierce.metrics.reservoir:hdrhistogram-metrics-reservoir:[1.1.0]</include> <!-- {x-include-update;cosmos_org.mpierce.metrics.reservoir:hdrhistogram-metrics-reservoir;external_dependency} -->
              </includes>
            </bannedDependencies>
          </rules>
        </configuration>
      </plugin>
    </plugins>
  </build>

  <profiles>
    <profile>
      <!-- unit test -->
      <id>unit</id>
      <properties>
        <env>default</env>
        <test.groups>unit</test.groups>
      </properties>
      <activation>
        <activeByDefault>true</activeByDefault>
      </activation>
      <build>
        <plugins>
          <plugin>
            <groupId>org.apache.maven.plugins</groupId>
            <artifactId>maven-surefire-plugin</artifactId>
            <version>3.1.0</version> <!-- {x-version-update;org.apache.maven.plugins:maven-surefire-plugin;external_dependency} -->
            <configuration>
            </configuration>
          </plugin>
        </plugins>
      </build>
    </profile>
    <profile>
      <!-- integration tests, requires Cosmos DB endpoint -->
      <id>fast</id>
      <properties>
        <test.groups>simple</test.groups>
      </properties>
      <build>
        <plugins>
          <plugin>
            <groupId>org.apache.maven.plugins</groupId>
            <artifactId>maven-failsafe-plugin</artifactId>
            <version>3.1.0</version> <!-- {x-version-update;org.apache.maven.plugins:maven-failsafe-plugin;external_dependency} -->
            <configuration>
              <suiteXmlFiles>
                <suiteXmlFile>src/test/resources/fast-testng.xml</suiteXmlFile>
              </suiteXmlFiles>
            </configuration>
          </plugin>
        </plugins>
      </build>
    </profile>
    <profile>
      <!-- integration tests, requires Cosmos DB endpoint -->
      <id>split</id>
      <properties>
        <test.groups>split</test.groups>
      </properties>
      <build>
        <plugins>
          <plugin>
            <groupId>org.apache.maven.plugins</groupId>
            <artifactId>maven-failsafe-plugin</artifactId>
            <version>3.1.0</version> <!-- {x-version-update;org.apache.maven.plugins:maven-failsafe-plugin;external_dependency} -->
            <configuration>
              <suiteXmlFiles>
                <suiteXmlFile>src/test/resources/split-testng.xml</suiteXmlFile>
              </suiteXmlFiles>
            </configuration>
          </plugin>
        </plugins>
      </build>
    </profile>
    <profile>
      <!-- integration tests, requires Cosmos DB endpoint -->
      <id>cfp-split</id>
      <properties>
        <test.groups>cfp-split</test.groups>
      </properties>
      <build>
        <plugins>
          <plugin>
            <groupId>org.apache.maven.plugins</groupId>
            <artifactId>maven-failsafe-plugin</artifactId>
            <version>3.1.0</version> <!-- {x-version-update;org.apache.maven.plugins:maven-failsafe-plugin;external_dependency} -->
            <configuration>
              <suiteXmlFiles>
                <suiteXmlFile>src/test/resources/cfp-split-testng.xml</suiteXmlFile>
              </suiteXmlFiles>
            </configuration>
          </plugin>
        </plugins>
      </build>
    </profile>
    <profile>
      <!-- integration tests, requires Cosmos DB endpoint -->
      <id>query</id>
      <properties>
        <test.groups>query</test.groups>
      </properties>
      <build>
        <plugins>
          <plugin>
            <groupId>org.apache.maven.plugins</groupId>
            <artifactId>maven-failsafe-plugin</artifactId>
            <version>3.1.0</version> <!-- {x-version-update;org.apache.maven.plugins:maven-failsafe-plugin;external_dependency} -->
            <configuration>
              <suiteXmlFiles>
                <suiteXmlFile>src/test/resources/query-testng.xml</suiteXmlFile>
              </suiteXmlFiles>
            </configuration>
          </plugin>
        </plugins>
      </build>
    </profile>
    <profile>
      <!-- integration tests, requires Cosmos DB endpoint -->
      <id>long</id>
      <properties>
        <test.groups>long</test.groups>
      </properties>
      <build>
        <plugins>
          <plugin>
            <groupId>org.apache.maven.plugins</groupId>
            <artifactId>maven-failsafe-plugin</artifactId>
            <version>3.1.0</version> <!-- {x-version-update;org.apache.maven.plugins:maven-failsafe-plugin;external_dependency} -->
            <configuration>
              <suiteXmlFiles>
                <suiteXmlFile>src/test/resources/long-testng.xml</suiteXmlFile>
              </suiteXmlFiles>
            </configuration>
          </plugin>
        </plugins>
      </build>
    </profile>
    <profile>
      <!-- integration tests, requires Cosmos DB endpoint -->
      <id>direct</id>
      <properties>
        <test.groups>direct</test.groups>
      </properties>
      <build>
        <plugins>
          <plugin>
            <groupId>org.apache.maven.plugins</groupId>
            <artifactId>maven-failsafe-plugin</artifactId>
            <version>3.1.0</version> <!-- {x-version-update;org.apache.maven.plugins:maven-failsafe-plugin;external_dependency} -->
            <configuration>
              <suiteXmlFiles>
                <suiteXmlFile>src/test/resources/direct-testng.xml</suiteXmlFile>
              </suiteXmlFiles>
            </configuration>
          </plugin>
        </plugins>
      </build>
    </profile>
    <profile>
      <!-- integration tests, requires Cosmos DB endpoint with multi master support -->
      <id>multi-master</id>
      <properties>
        <test.groups>multi-master</test.groups>
      </properties>
      <build>
        <plugins>
          <plugin>
            <groupId>org.apache.maven.plugins</groupId>
            <artifactId>maven-failsafe-plugin</artifactId>
            <version>3.1.0</version> <!-- {x-version-update;org.apache.maven.plugins:maven-failsafe-plugin;external_dependency} -->
            <configuration>
              <suiteXmlFiles>
                <suiteXmlFile>src/test/resources/multi-master-testng.xml</suiteXmlFile>
              </suiteXmlFiles>
            </configuration>
          </plugin>
        </plugins>
      </build>
    </profile>
    <profile>
      <!-- integration tests, requires Cosmos DB endpoint with multi master support -->
      <id>flaky-multi-master</id>
      <properties>
        <test.groups>flaky-multi-master</test.groups>
      </properties>
      <build>
        <plugins>
          <plugin>
            <groupId>org.apache.maven.plugins</groupId>
            <artifactId>maven-failsafe-plugin</artifactId>
            <version>3.1.0</version> <!-- {x-version-update;org.apache.maven.plugins:maven-failsafe-plugin;external_dependency} -->
            <configuration>
              <suiteXmlFiles>
                <suiteXmlFile>src/test/resources/flaky-multi-master-testng.xml</suiteXmlFile>
              </suiteXmlFiles>
            </configuration>
          </plugin>
        </plugins>
      </build>
    </profile>
    <profile>
      <!-- integration tests, requires Cosmos DB endpoint -->
      <id>examples</id>
      <properties>
        <!-- reset the test group as examples have no test group -->
        <test.groups>samples,examples</test.groups>
      </properties>
      <build>
        <plugins>
          <plugin>
            <groupId>org.apache.maven.plugins</groupId>
            <artifactId>maven-failsafe-plugin</artifactId>
            <version>3.1.0</version> <!-- {x-version-update;org.apache.maven.plugins:maven-failsafe-plugin;external_dependency} -->
            <configuration>
              <suiteXmlFiles>
                <suiteXmlFile>src/test/resources/examples-testng.xml</suiteXmlFile>
              </suiteXmlFiles>
            </configuration>
            <executions>
              <execution>
                <goals>
                  <goal>integration-test</goal>
                  <goal>verify</goal>
                </goals>
              </execution>
            </executions>
          </plugin>
        </plugins>
      </build>
    </profile>
    <profile>
      <!-- integration tests, requires Cosmos DB Emulator Endpoint -->
      <id>emulator</id>
      <properties>
        <test.groups>emulator</test.groups>
      </properties>
      <build>
        <plugins>
          <plugin>
            <groupId>org.apache.maven.plugins</groupId>
            <artifactId>maven-failsafe-plugin</artifactId>
            <version>3.1.0</version> <!-- {x-version-update;org.apache.maven.plugins:maven-failsafe-plugin;external_dependency} -->
            <configuration>
              <suiteXmlFiles>
                <suiteXmlFile>src/test/resources/emulator-testng.xml</suiteXmlFile>
              </suiteXmlFiles>
            </configuration>
          </plugin>
        </plugins>
      </build>
    </profile>
    <profile>
      <!-- e2e integration tests, requires Cosmos DB endpoint -->
      <id>e2e</id>
      <properties>
        <test.groups>e2e</test.groups>
      </properties>
      <build>
        <plugins>
          <plugin>
            <groupId>org.apache.maven.plugins</groupId>
            <artifactId>maven-failsafe-plugin</artifactId>
            <version>3.1.0</version> <!-- {x-version-update;org.apache.maven.plugins:maven-failsafe-plugin;external_dependency} -->
            <configuration>
              <suiteXmlFiles>
                <suiteXmlFile>src/test/resources/e2e-testng.xml</suiteXmlFile>
              </suiteXmlFiles>
            </configuration>
          </plugin>
        </plugins>
      </build>
    </profile>
    <profile>
      <id>package-assembly</id>
      <activation>
        <property>
          <name>package-with-dependencies</name>
        </property>
      </activation>
      <build>
        <plugins>
          <plugin>
            <groupId>org.apache.maven.plugins</groupId>
            <artifactId>maven-assembly-plugin</artifactId>
            <version>3.5.0</version> <!-- {x-version-update;org.apache.maven.plugins:maven-assembly-plugin;external_dependency} -->
            <executions>
              <execution>
                <id>make-assembly</id>
                <phase>package</phase>
                <goals>
                  <goal>single</goal>
                </goals>
                <configuration>
                  <descriptorRefs>
                    <descriptorRef>jar-with-dependencies</descriptorRef>
                  </descriptorRefs>
                  <archive>
                    <manifest>
                      <mainClass>com.azure.cosmos.benchmark.Main</mainClass>
                    </manifest>
                  </archive>
                </configuration>
              </execution>
            </executions>
          </plugin>
        </plugins>
      </build>
    </profile>
  </profiles>
</project><|MERGE_RESOLUTION|>--- conflicted
+++ resolved
@@ -51,11 +51,7 @@
     <dependency>
       <groupId>com.azure</groupId>
       <artifactId>azure-cosmos</artifactId>
-<<<<<<< HEAD
-      <version>4.52.0-beta.1</version> <!-- {x-version-update;com.azure:azure-cosmos;current} -->
-=======
       <version>4.53.0-beta.1</version> <!-- {x-version-update;com.azure:azure-cosmos;current} -->
->>>>>>> 21a51c6f
     </dependency>
 
     <dependency>
@@ -113,33 +109,25 @@
     <dependency>
       <groupId>io.micrometer</groupId>
       <artifactId>micrometer-registry-azure-monitor</artifactId>
-<<<<<<< HEAD
-      <version>1.11.3</version> <!-- {x-version-update;io.micrometer:micrometer-registry-azure-monitor;external_dependency} -->
-=======
       <version>1.9.15</version> <!-- {x-version-update;io.micrometer:micrometer-registry-azure-monitor;external_dependency} -->
->>>>>>> 21a51c6f
     </dependency>
 
     <dependency>
       <groupId>io.micrometer</groupId>
       <artifactId>micrometer-registry-graphite</artifactId>
-<<<<<<< HEAD
-      <version>1.11.3</version> <!-- {x-version-update;io.micrometer:micrometer-registry-graphite;external_dependency} -->
-=======
       <version>1.9.15</version> <!-- {x-version-update;io.micrometer:micrometer-registry-graphite;external_dependency} -->
->>>>>>> 21a51c6f
     </dependency>
 
     <dependency>
       <groupId>org.apache.logging.log4j</groupId>
       <artifactId>log4j-api</artifactId>
-      <version>2.20.0</version> <!-- {x-version-update;org.apache.logging.log4j:log4j-api;external_dependency} -->
+      <version>2.17.2</version> <!-- {x-version-update;org.apache.logging.log4j:log4j-api;external_dependency} -->
     </dependency>
 
     <dependency>
       <groupId>org.apache.logging.log4j</groupId>
       <artifactId>log4j-core</artifactId>
-      <version>2.20.0</version> <!-- {x-version-update;org.apache.logging.log4j:log4j-core;external_dependency} -->
+      <version>2.17.2</version> <!-- {x-version-update;org.apache.logging.log4j:log4j-core;external_dependency} -->
     </dependency>
 
     <dependency>
@@ -151,7 +139,7 @@
     <dependency>
       <groupId>org.apache.logging.log4j</groupId>
       <artifactId>log4j-slf4j-impl</artifactId>
-      <version>2.20.0</version> <!-- {x-version-update;org.apache.logging.log4j:log4j-slf4j-impl;external_dependency} -->
+      <version>2.17.2</version> <!-- {x-version-update;org.apache.logging.log4j:log4j-slf4j-impl;external_dependency} -->
     </dependency>
 
     <dependency>
@@ -163,7 +151,7 @@
     <dependency>
       <groupId>org.assertj</groupId>
       <artifactId>assertj-core</artifactId>
-      <version>3.24.2</version> <!-- {x-version-update;org.assertj:assertj-core;external_dependency} -->
+      <version>3.22.0</version> <!-- {x-version-update;org.assertj:assertj-core;external_dependency} -->
       <scope>test</scope>
     </dependency>
 
@@ -254,7 +242,7 @@
       <plugin>
         <groupId>org.apache.maven.plugins</groupId>
         <artifactId>maven-compiler-plugin</artifactId>
-        <version>3.11.0</version> <!-- {x-version-update;org.apache.maven.plugins:maven-compiler-plugin;external_dependency} -->
+        <version>3.10.1</version> <!-- {x-version-update;org.apache.maven.plugins:maven-compiler-plugin;external_dependency} -->
         <configuration>
           <source>1.8</source>
           <target>1.8</target>
@@ -265,7 +253,7 @@
       <plugin>
         <groupId>org.apache.maven.plugins</groupId>
         <artifactId>maven-enforcer-plugin</artifactId>
-        <version>3.3.0</version> <!-- {x-version-update;org.apache.maven.plugins:maven-enforcer-plugin;external_dependency} -->
+        <version>3.0.0-M3</version> <!-- {x-version-update;org.apache.maven.plugins:maven-enforcer-plugin;external_dependency} -->
         <configuration>
           <rules>
             <bannedDependencies>
@@ -278,17 +266,12 @@
                 <include>com.google.guava:guava:[32.0.1-jre]</include> <!-- {x-include-update;cosmos_com.google.guava:guava;external_dependency} -->
                 <include>io.dropwizard.metrics:metrics-graphite:[4.1.0]</include> <!-- {x-include-update;cosmos_io.dropwizard.metrics:metrics-graphite;external_dependency} -->
                 <include>io.dropwizard.metrics:metrics-jvm:[4.1.0]</include> <!-- {x-include-update;cosmos_io.dropwizard.metrics:metrics-jvm;external_dependency} -->
-<<<<<<< HEAD
-                <include>io.micrometer:micrometer-registry-azure-monitor:[1.11.3]</include> <!-- {x-include-update;io.micrometer:micrometer-registry-azure-monitor;external_dependency} -->
-                <include>io.micrometer:micrometer-registry-graphite:[1.11.3]</include> <!-- {x-include-update;io.micrometer:micrometer-registry-graphite;external_dependency} -->
-=======
                 <include>io.micrometer:micrometer-registry-azure-monitor:[1.9.15]</include> <!-- {x-include-update;io.micrometer:micrometer-registry-azure-monitor;external_dependency} -->
                 <include>io.micrometer:micrometer-registry-graphite:[1.9.15]</include> <!-- {x-include-update;io.micrometer:micrometer-registry-graphite;external_dependency} -->
->>>>>>> 21a51c6f
                 <include>org.apache.commons:commons-lang3:[3.12.0]</include> <!-- {x-include-update;org.apache.commons:commons-lang3;external_dependency} -->
-                <include>org.apache.logging.log4j:log4j-api:[2.20.0]</include> <!-- {x-include-update;org.apache.logging.log4j:log4j-api;external_dependency} -->
-                <include>org.apache.logging.log4j:log4j-core:[2.20.0]</include> <!-- {x-include-update;org.apache.logging.log4j:log4j-core;external_dependency} -->
-                <include>org.apache.logging.log4j:log4j-slf4j-impl:[2.20.0]</include> <!-- {x-include-update;org.apache.logging.log4j:log4j-slf4j-impl;external_dependency} -->
+                <include>org.apache.logging.log4j:log4j-api:[2.17.2]</include> <!-- {x-include-update;org.apache.logging.log4j:log4j-api;external_dependency} -->
+                <include>org.apache.logging.log4j:log4j-core:[2.17.2]</include> <!-- {x-include-update;org.apache.logging.log4j:log4j-core;external_dependency} -->
+                <include>org.apache.logging.log4j:log4j-slf4j-impl:[2.17.2]</include> <!-- {x-include-update;org.apache.logging.log4j:log4j-slf4j-impl;external_dependency} -->
                 <include>org.mpierce.metrics.reservoir:hdrhistogram-metrics-reservoir:[1.1.0]</include> <!-- {x-include-update;cosmos_org.mpierce.metrics.reservoir:hdrhistogram-metrics-reservoir;external_dependency} -->
               </includes>
             </bannedDependencies>
@@ -573,7 +556,7 @@
           <plugin>
             <groupId>org.apache.maven.plugins</groupId>
             <artifactId>maven-assembly-plugin</artifactId>
-            <version>3.5.0</version> <!-- {x-version-update;org.apache.maven.plugins:maven-assembly-plugin;external_dependency} -->
+            <version>3.3.0</version> <!-- {x-version-update;org.apache.maven.plugins:maven-assembly-plugin;external_dependency} -->
             <executions>
               <execution>
                 <id>make-assembly</id>
