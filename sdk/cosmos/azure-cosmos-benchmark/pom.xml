<!--
Copyright (c) Microsoft Corporation. All rights reserved.
Licensed under the MIT License.
-->
<project xmlns="http://maven.apache.org/POM/4.0.0" xmlns:xsi="http://www.w3.org/2001/XMLSchema-instance"
  xsi:schemaLocation="http://maven.apache.org/POM/4.0.0 http://maven.apache.org/xsd/maven-4.0.0.xsd">
  <modelVersion>4.0.0</modelVersion>
  <parent>
    <groupId>com.azure</groupId>
    <artifactId>azure-client-sdk-parent</artifactId>
    <version>1.7.0</version> <!-- {x-version-update;com.azure:azure-client-sdk-parent;current} -->
    <relativePath>../../parents/azure-client-sdk-parent</relativePath>
  </parent>

  <groupId>com.azure</groupId>
  <artifactId>azure-cosmos-benchmark</artifactId>
  <version>4.0.1-beta.1</version> <!-- {x-version-update;com.azure:azure-cosmos-benchmark;current} -->
  <name>Microsoft Azure SDK for SQL API of Azure Cosmos DB Service - Benchmarking tool</name>
  <description>This package contains Benchmarking tool for Microsoft Azure SDK for SQL API of Azure Cosmos DB Service</description>
  <url>https://github.com/Azure/azure-sdk-for-java</url>

  <distributionManagement>
    <site>
      <id>azure-java-build-docs</id>
      <url>${site.url}/site/${project.artifactId}</url>
    </site>
  </distributionManagement>

  <scm>
    <url>https://github.com/Azure/azure-sdk-for-java</url>
  </scm>

  <!-- CosmosSkip - Needed temporary values to 10% not fail. -->
  <properties>
    <project.build.sourceEncoding>UTF-8</project.build.sourceEncoding>
    <jacoco.min.linecoverage>0.01</jacoco.min.linecoverage>
    <jacoco.min.branchcoverage>0.01</jacoco.min.branchcoverage>
    <jacoco.skip.coverage.check>true</jacoco.skip.coverage.check>
  </properties>

  <dependencies>

    <dependency>
      <groupId>com.azure</groupId>
      <artifactId>azure-cosmos</artifactId>
<<<<<<< HEAD
      <version>4.0.1-beta.5</version> <!-- {x-version-update;com.azure:azure-cosmos;current} -->
=======
      <version>4.1.0-beta.1</version> <!-- {x-version-update;com.azure:azure-cosmos;current} -->
>>>>>>> 72d53830
    </dependency>

    <dependency>
      <groupId>com.beust</groupId>
      <artifactId>jcommander</artifactId>
      <version>1.58</version> <!-- {x-version-update;com.beust:jcommander;external_dependency} -->
    </dependency>

    <dependency>
      <groupId>com.google.guava</groupId>
      <artifactId>guava</artifactId>
      <version>25.0-jre</version> <!-- {x-version-update;cosmos_com.google.guava:guava;external_dependency} -->
    </dependency>

    <dependency>
      <groupId>io.dropwizard.metrics</groupId>
      <artifactId>metrics-core</artifactId>
      <version>4.1.0</version> <!-- {x-version-update;cosmos_io.dropwizard.metrics:metrics-core;external_dependency} -->
    </dependency>

    <dependency>
      <groupId>io.dropwizard.metrics</groupId>
      <artifactId>metrics-jvm</artifactId>
      <version>4.1.0</version> <!-- {x-version-update;cosmos_io.dropwizard.metrics:metrics-jvm;external_dependency} -->
    </dependency>

    <dependency>
      <groupId>io.dropwizard.metrics</groupId>
      <artifactId>metrics-graphite</artifactId>
      <version>4.1.0</version> <!-- {x-version-update;cosmos_io.dropwizard.metrics:metrics-graphite;external_dependency} -->
    </dependency>

    <dependency>
      <groupId>io.micrometer</groupId>
      <artifactId>micrometer-registry-azure-monitor</artifactId>
      <version>1.2.0</version> <!-- {x-version-update;io.micrometer:micrometer-registry-azure-monitor;external_dependency} -->
    </dependency>

    <dependency>
      <groupId>io.micrometer</groupId>
      <artifactId>micrometer-registry-graphite</artifactId>
      <version>1.2.0</version> <!-- {x-version-update;io.micrometer:micrometer-registry-graphite;external_dependency} -->
    </dependency>

    <!-- Issue: We have a problem with Direct TCP with using netty-tcnative when OpenSSL 1.1 is installed
    <dependency>
      <groupId>io.netty</groupId>
      <artifactId>netty-tcnative</artifactId>
      <version>2.0.29.Final</version> {x-version-update;io.netty:netty-tcnative;external_dependency}
      <classifier>linux-x86_64</classifier>
    </dependency>
    -->

    <dependency>
      <groupId>org.apache.logging.log4j</groupId>
      <artifactId>log4j-api</artifactId>
      <version>2.11.1</version> <!-- {x-version-update;org.apache.logging.log4j:log4j-api;external_dependency} -->
    </dependency>

    <dependency>
      <groupId>org.apache.logging.log4j</groupId>
      <artifactId>log4j-core</artifactId>
      <version>2.11.1</version> <!-- {x-version-update;org.apache.logging.log4j:log4j-core;external_dependency} -->
    </dependency>

    <dependency>
      <groupId>org.slf4j</groupId>
      <artifactId>slf4j-api</artifactId>
      <version>1.7.28</version> <!-- {x-version-update;org.slf4j:slf4j-api;external_dependency} -->
    </dependency>

    <dependency>
      <groupId>org.apache.logging.log4j</groupId>
      <artifactId>log4j-slf4j-impl</artifactId>
      <version>2.13.0</version> <!-- {x-version-update;org.apache.logging.log4j:log4j-slf4j-impl;external_dependency} -->
    </dependency>

    <dependency>
      <groupId>org.apache.commons</groupId>
      <artifactId>commons-lang3</artifactId>
      <version>3.8.1</version> <!-- {x-version-update;org.apache.commons:commons-lang3;external_dependency} -->
    </dependency>

    <dependency>
      <groupId>org.assertj</groupId>
      <artifactId>assertj-core</artifactId>
      <version>3.11.1</version> <!-- {x-version-update;org.assertj:assertj-core;external_dependency} -->
      <scope>test</scope>
    </dependency>

    <dependency>
      <groupId>org.testng</groupId>
      <artifactId>testng</artifactId>
      <version>6.14.3</version> <!-- {x-version-update;org.testng:testng;external_dependency} -->
      <scope>test</scope>
    </dependency>
  </dependencies>

  <build>
    <plugins>

      <plugin>
        <groupId>org.apache.maven.plugins</groupId>
        <artifactId>maven-surefire-plugin</artifactId>
        <version>3.0.0-M3</version> <!-- {x-version-update;org.apache.maven.plugins:maven-surefire-plugin;external_dependency} -->
        <configuration>
          <groups>unit</groups>
          <includes>
            <include>%regex[.*]</include>
          </includes>
          <properties>
            <property>
              <name>surefire.testng.verbose</name>
              <value>2</value>
            </property>
          </properties>
        </configuration>
      </plugin>

      <!-- CosmosSkip - Needed temporary false values to not fail. -->
      <plugin>
        <groupId>org.apache.maven.plugins</groupId>
        <artifactId>maven-checkstyle-plugin</artifactId>
        <version>3.1.0</version> <!-- {x-version-update;org.apache.maven.plugins:maven-checkstyle-plugin;external_dependency} -->
        <configuration>
          <failsOnError>false</failsOnError>
          <failOnViolation>false</failOnViolation>
        </configuration>
      </plugin>

      <!-- CosmosSkip - Needed temporary false values to not fail. -->
      <plugin>
        <groupId>com.github.spotbugs</groupId>
        <artifactId>spotbugs-maven-plugin</artifactId>
        <version>3.1.12.2</version> <!-- {x-version-update;com.github.spotbugs:spotbugs-maven-plugin;external_dependency} -->
        <configuration>
          <failOnError>false</failOnError>
        </configuration>
      </plugin>

      <plugin>
        <groupId>org.codehaus.mojo</groupId>
        <artifactId>exec-maven-plugin</artifactId>
        <version>1.2.1</version> <!-- {x-version-update;org.codehaus.mojo:exec-maven-plugin;external_dependency} -->
        <configuration>
          <mainClass>com.azure.cosmos.benchmark.Main</mainClass>
        </configuration>
      </plugin>

      <!--  CosmosSkip - Needed temporary to not fail on warning on compilation -->
      <plugin>
        <groupId>org.apache.maven.plugins</groupId>
        <artifactId>maven-compiler-plugin</artifactId>
        <version>3.8.1</version> <!-- {x-version-update;org.apache.maven.plugins:maven-compiler-plugin;external_dependency} -->
        <configuration>
          <source>1.8</source>
          <target>1.8</target>
          <failOnWarning>false</failOnWarning>
        </configuration>
      </plugin>

      <!-- CosmosSkip - This is not a module we want/expect external customers to consume. Skip breaking API checks. -->
      <plugin>
        <groupId>org.revapi</groupId>
        <artifactId>revapi-maven-plugin</artifactId>
        <version>0.11.2</version> <!-- {x-version-update;org.revapi:revapi-maven-plugin;external_dependency} -->
        <configuration>
          <skip>true</skip>
        </configuration>
      </plugin>

      <plugin>
        <groupId>org.apache.maven.plugins</groupId>
        <artifactId>maven-enforcer-plugin</artifactId>
        <version>3.0.0-M3</version> <!-- {x-version-update;org.apache.maven.plugins:maven-enforcer-plugin;external_dependency} -->
        <configuration>
          <rules>
            <bannedDependencies>
              <includes>
                <include>com.azure:*</include>
                <include>com.beust:jcommander:[1.58]</include> <!-- {x-include-update;com.beust:jcommander;external_dependency} -->
                <include>io.dropwizard.metrics:metrics-core:[4.1.0]</include> <!-- {x-include-update;cosmos_io.dropwizard.metrics:metrics-core;external_dependency} -->
                <include>org.slf4j:slf4j-api:[1.7.28]</include> <!-- {x-include-update;org.slf4j:slf4j-api;external_dependency} -->

                <!-- The benchmarking tool is allowed additional dependencies as it is not a library -->
                <include>com.google.guava:guava:[25.0-jre]</include> <!-- {x-include-update;cosmos_com.google.guava:guava;external_dependency} -->
                <include>io.dropwizard.metrics:metrics-graphite:[4.1.0]</include> <!-- {x-include-update;cosmos_io.dropwizard.metrics:metrics-graphite;external_dependency} -->
                <include>io.dropwizard.metrics:metrics-jvm:[4.1.0]</include> <!-- {x-include-update;cosmos_io.dropwizard.metrics:metrics-jvm;external_dependency} -->
                <include>io.micrometer:micrometer-registry-azure-monitor:[1.2.0]</include> <!-- {x-include-update;io.micrometer:micrometer-registry-azure-monitor;external_dependency} -->
                <include>io.micrometer:micrometer-registry-graphite:[1.2.0]</include> <!-- {x-include-update;io.micrometer:micrometer-registry-graphite;external_dependency} -->
                <include>org.apache.commons:commons-lang3:[3.8.1]</include> <!-- {x-include-update;org.apache.commons:commons-lang3;external_dependency} -->
                <include>org.apache.logging.log4j:log4j-api:[2.11.1]</include> <!-- {x-include-update;org.apache.logging.log4j:log4j-api;external_dependency} -->
                <include>org.apache.logging.log4j:log4j-core:[2.11.1]</include> <!-- {x-include-update;org.apache.logging.log4j:log4j-core;external_dependency} -->
                <include>org.apache.logging.log4j:log4j-slf4j-impl:[2.13.0]</include> <!-- {x-include-update;org.apache.logging.log4j:log4j-slf4j-impl;external_dependency} -->
              </includes>
            </bannedDependencies>
          </rules>
        </configuration>
      </plugin>
    </plugins>
  </build>

  <profiles>
    <profile>
      <!-- unit test -->
      <id>unit</id>
      <properties>
        <env>default</env>
        <test.groups>unit</test.groups>
      </properties>
      <activation>
        <activeByDefault>true</activeByDefault>
      </activation>
      <build>
        <plugins>
          <plugin>
            <groupId>org.apache.maven.plugins</groupId>
            <artifactId>maven-surefire-plugin</artifactId>
            <version>3.0.0-M3</version> <!-- {x-version-update;org.apache.maven.plugins:maven-surefire-plugin;external_dependency} -->
            <configuration>
            </configuration>
          </plugin>
        </plugins>
      </build>
    </profile>
    <profile>
      <!-- integration tests, requires Cosmos DB endpoint -->
      <id>fast</id>
      <properties>
        <test.groups>simple,cosmosv3</test.groups>
      </properties>
      <build>
        <plugins>
          <plugin>
            <groupId>org.apache.maven.plugins</groupId>
            <artifactId>maven-failsafe-plugin</artifactId>
            <version>2.22.0</version> <!-- {x-version-update;org.apache.maven.plugins:maven-failsafe-plugin;external_dependency} -->
            <configuration>
              <suiteXmlFiles>
                <suiteXmlFile>src/test/resources/fast-testng.xml</suiteXmlFile>
              </suiteXmlFiles>
            </configuration>
          </plugin>
        </plugins>
      </build>
    </profile>
    <profile>
      <!-- integration tests, requires Cosmos DB endpoint -->
      <id>long</id>
      <properties>
        <test.groups>long</test.groups>
      </properties>
      <build>
        <plugins>
          <plugin>
            <groupId>org.apache.maven.plugins</groupId>
            <artifactId>maven-failsafe-plugin</artifactId>
            <version>2.22.0</version> <!-- {x-version-update;org.apache.maven.plugins:maven-failsafe-plugin;external_dependency} -->
            <configuration>
              <suiteXmlFiles>
                <suiteXmlFile>src/test/resources/long-testng.xml</suiteXmlFile>
              </suiteXmlFiles>
            </configuration>
          </plugin>
        </plugins>
      </build>
    </profile>
    <profile>
      <!-- integration tests, requires Cosmos DB endpoint -->
      <id>direct</id>
      <properties>
        <test.groups>direct</test.groups>
      </properties>
      <build>
        <plugins>
          <plugin>
            <groupId>org.apache.maven.plugins</groupId>
            <artifactId>maven-failsafe-plugin</artifactId>
            <version>2.22.0</version> <!-- {x-version-update;org.apache.maven.plugins:maven-failsafe-plugin;external_dependency} -->
            <configuration>
              <suiteXmlFiles>
                <suiteXmlFile>src/test/resources/direct-testng.xml</suiteXmlFile>
              </suiteXmlFiles>
            </configuration>
          </plugin>
        </plugins>
      </build>
    </profile>
    <profile>
      <!-- integration tests, requires Cosmos DB endpoint with multi master support -->
      <id>multi-master</id>
      <properties>
        <test.groups>multi-master</test.groups>
      </properties>
      <build>
        <plugins>
          <plugin>
            <groupId>org.apache.maven.plugins</groupId>
            <artifactId>maven-failsafe-plugin</artifactId>
            <version>2.22.0</version> <!-- {x-version-update;org.apache.maven.plugins:maven-failsafe-plugin;external_dependency} -->
            <configuration>
              <suiteXmlFiles>
                <suiteXmlFile>src/test/resources/multi-master-testng.xml</suiteXmlFile>
              </suiteXmlFiles>
            </configuration>
          </plugin>
        </plugins>
      </build>
    </profile>
    <profile>
      <!-- integration tests, requires Cosmos DB endpoint -->
      <id>examples</id>
      <properties>
        <!-- reset the test group as examples have no test group -->
        <test.groups>samples,examples</test.groups>
      </properties>
      <build>
        <plugins>
          <plugin>
            <groupId>org.apache.maven.plugins</groupId>
            <artifactId>maven-failsafe-plugin</artifactId>
            <version>2.22.0</version> <!-- {x-version-update;org.apache.maven.plugins:maven-failsafe-plugin;external_dependency} -->
            <configuration>
              <suiteXmlFiles>
                <suiteXmlFile>src/test/resources/examples-testng.xml</suiteXmlFile>
              </suiteXmlFiles>
            </configuration>
            <executions>
              <execution>
                <goals>
                  <goal>integration-test</goal>
                  <goal>verify</goal>
                </goals>
              </execution>
            </executions>
          </plugin>
        </plugins>
      </build>
    </profile>
    <profile>
      <!-- integration tests, requires Cosmos DB Emulator Endpoint -->
      <id>emulator</id>
      <properties>
        <test.groups>emulator</test.groups>
      </properties>
      <build>
        <plugins>
          <plugin>
            <groupId>org.apache.maven.plugins</groupId>
            <artifactId>maven-failsafe-plugin</artifactId>
            <version>2.22.0</version> <!-- {x-version-update;org.apache.maven.plugins:maven-failsafe-plugin;external_dependency} -->
            <configuration>
              <suiteXmlFiles>
                <suiteXmlFile>src/test/resources/emulator-testng.xml</suiteXmlFile>
              </suiteXmlFiles>
            </configuration>
          </plugin>
        </plugins>
      </build>
    </profile>
    <profile>
      <!-- integration tests, requires Cosmos DB Emulator Endpoint -->
      <id>non-emulator</id>
      <properties>
        <test.groups>non-emulator</test.groups>
      </properties>
      <build>
        <plugins>
          <plugin>
            <groupId>org.apache.maven.plugins</groupId>
            <artifactId>maven-failsafe-plugin</artifactId>
            <version>2.22.0</version> <!-- {x-version-update;org.apache.maven.plugins:maven-failsafe-plugin;external_dependency} -->
            <configuration>
              <suiteXmlFiles>
                <suiteXmlFile>src/test/resources/non-emulator-testng.xml</suiteXmlFile>
              </suiteXmlFiles>
            </configuration>
          </plugin>
        </plugins>
      </build>
    </profile>
    <profile>
      <!-- e2e integration tests, requires Cosmos DB endpoint -->
      <id>e2e</id>
      <properties>
        <test.groups>e2e</test.groups>
      </properties>
      <build>
        <plugins>
          <plugin>
            <groupId>org.apache.maven.plugins</groupId>
            <artifactId>maven-failsafe-plugin</artifactId>
            <version>2.22.0</version> <!-- {x-version-update;org.apache.maven.plugins:maven-failsafe-plugin;external_dependency} -->
            <configuration>
              <suiteXmlFiles>
                <suiteXmlFile>src/test/resources/e2e-testng.xml</suiteXmlFile>
              </suiteXmlFiles>
            </configuration>
          </plugin>
        </plugins>
      </build>
    </profile>
    <profile>
      <id>package-assembly</id>
      <activation>
        <property>
          <name>package-with-dependencies</name>
        </property>
      </activation>
      <build>
        <plugins>
          <plugin>
            <groupId>org.apache.maven.plugins</groupId>
            <artifactId>maven-assembly-plugin</artifactId>
            <version>3.2.0</version> <!-- {x-version-update;org.apache.maven.plugins:maven-assembly-plugin;external_dependency} -->
            <executions>
              <execution>
                <id>make-assembly</id>
                <phase>package</phase>
                <goals>
                  <goal>single</goal>
                </goals>
                <configuration>
                  <descriptorRefs>
                    <descriptorRef>jar-with-dependencies</descriptorRef>
                  </descriptorRefs>
                  <archive>
                    <manifest>
                      <mainClass>com.azure.cosmos.benchmark.Main</mainClass>
                    </manifest>
                  </archive>
                </configuration>
              </execution>
            </executions>
          </plugin>
        </plugins>
      </build>
    </profile>
  </profiles>
</project><|MERGE_RESOLUTION|>--- conflicted
+++ resolved
@@ -43,11 +43,7 @@
     <dependency>
       <groupId>com.azure</groupId>
       <artifactId>azure-cosmos</artifactId>
-<<<<<<< HEAD
-      <version>4.0.1-beta.5</version> <!-- {x-version-update;com.azure:azure-cosmos;current} -->
-=======
       <version>4.1.0-beta.1</version> <!-- {x-version-update;com.azure:azure-cosmos;current} -->
->>>>>>> 72d53830
     </dependency>
 
     <dependency>
