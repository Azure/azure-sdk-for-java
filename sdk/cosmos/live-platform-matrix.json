{
  "displayNames": {
    "-Pe2e": "E2E",
    "-Pcfp-split": "ChangeFeedSplit",
    "-Pquery": "Query",
    "-Psplit": "Split",
    "-Pfast": "Fast",
    "-Pdirect": "Direct",
    "-Pmulti-master": "MultiMaster",
    "-Pfi-multi-master": "FaultInjectionMultiMaster",
    "-Pflaky-multi-master": "FlakyMultiMaster",
    "-Pcircuit-breaker-misc-direct": "CircuitBreakerMiscDirect",
    "-Pcircuit-breaker-misc-gateway": "CircuitBreakerMiscGateway",
    "-Pcircuit-breaker-read-all-read-many": "CircuitBreakerReadAllAndReadMany",
    "-Pmulti-region": "MultiRegion",
    "-Pmulti-region-strong": "MultiRegionStrong",
    "-Plong": "Long",
    "-Pfault-injection-barrier": "Fault-injection-barrier",
    "-DargLine=\"-Dazure.cosmos.directModeProtocol=Tcp\"": "TCP",
    "Session": "",
    "ubuntu": "",
    "@{ enableMultipleWriteLocations = $false; defaultConsistencyLevel = 'Session' }": "",
    "@{ enableMultipleWriteLocations = $true; defaultConsistencyLevel = 'Session' }": "",
    "@{ enableMultipleWriteLocations = $false; defaultConsistencyLevel = 'Strong' }": "",
    "@{ enableMultipleWriteLocations = $false; defaultConsistencyLevel = 'Session'; enablePartitionMerge = $true }": "",
    "@{ enableMultipleWriteLocations = $false; defaultConsistencyLevel = 'Session'; enableMultipleRegions = $true; enablePartitionMerge = $true}": "",
    "@{ enableMultipleWriteLocations = $false; defaultConsistencyLevel = 'Strong'; enableMultipleRegions = $true }": ""
  },
  "include": [
    {
      "ConsistencyConfig": {
        "Session": {
          "DESIRED_CONSISTENCY": "Session",
          "ACCOUNT_CONSISTENCY": "Session",
          "ArmTemplateParameters": "@{ enableMultipleWriteLocations = $false; defaultConsistencyLevel = 'Session'; enablePartitionMerge = $true }"
        },
        "Strong": {
          "DESIRED_CONSISTENCY": "Strong",
          "ACCOUNT_CONSISTENCY": "Strong",
          "ArmTemplateParameters": "@{ enableMultipleWriteLocations = $false; defaultConsistencyLevel = 'Strong' }"
        }
      },
      "AdditionalArgs": [
        "-DargLine=\"-Dazure.cosmos.directModeProtocol=Tcp\""
      ],
      "ProfileFlag": "-Pe2e",
      "Agent": {
        "ubuntu": { "OSVmImage": "env:LINUXVMIMAGE", "Pool": "env:LINUXPOOL" }
      }
    },
    {
      "DESIRED_CONSISTENCIES": "[\"Session\"]",
      "ACCOUNT_CONSISTENCY": "Session",
      "PROTOCOLS": "[\"Tcp\"]",
      "ProfileFlag": [ "-Pcfp-split", "-Psplit", "-Pquery", "-Pfast", "-Pdirect" ],
      "ArmTemplateParameters": "@{ enableMultipleWriteLocations = $false; defaultConsistencyLevel = 'Session' }",
      "AdditionalArgs": [
        "-DargLine=\"-Dio.netty.handler.ssl.noOpenSsl=true\""
      ],
      "Agent": {
        "ubuntu": { "OSVmImage": "env:LINUXVMIMAGE", "Pool": "env:LINUXPOOL" }
      }
    },
    {
      "DESIRED_CONSISTENCIES": [ "[\"Strong\", \"Session\"]", "[\"BoundedStaleness\"]", "[\"ConsistentPrefix\"]" ],
      "ACCOUNT_CONSISTENCY": "Strong",
      "ArmTemplateParameters": "@{ enableMultipleWriteLocations = $false; defaultConsistencyLevel = 'Strong' }",
      "PROTOCOLS": "[\"Tcp\"]",
      "ProfileFlag": [ "-Pcfp-split", "-Psplit", "-Pquery", "-Pfast" ],
      "Agent": {
        "ubuntu": { "OSVmImage": "env:LINUXVMIMAGE", "Pool": "env:LINUXPOOL" }
      }
    },
    {
      "DESIRED_CONSISTENCY": "BoundedStaleness",
      "ACCOUNT_CONSISTENCY": "Strong",
      "AdditionalArgs": "-DargLine=\"-Dazure.cosmos.directModeProtocol=Tcp\"",
      "ProfileFlag": "-Pe2e",
      "ArmTemplateParameters": "@{ enableMultipleWriteLocations = $false; defaultConsistencyLevel = 'Strong' }",
      "Agent": {
        "ubuntu": { "OSVmImage": "env:LINUXVMIMAGE", "Pool": "env:LINUXPOOL" }
      }
    },
    {
      "DESIRED_CONSISTENCIES": "[\"Strong\", \"Session\"]",
      "ACCOUNT_CONSISTENCY": "Strong",
      "PROTOCOLS": "[\"Tcp\"]",
      "ProfileFlag": [ "-Pdirect" ],
      "ArmTemplateParameters": "@{ enableMultipleWriteLocations = $false; defaultConsistencyLevel = 'Strong' }",
      "Agent": {
        "ubuntu": { "OSVmImage": "env:LINUXVMIMAGE", "Pool": "env:LINUXPOOL" }
      }
    },
    {
      "DESIRED_CONSISTENCIES": "[\"Session\"]",
      "ACCOUNT_CONSISTENCY": "Session",
      "PROTOCOLS": "[\"Tcp\"]",
      "ProfileFlag": [ "-Plong" ],
      "ArmTemplateParameters": "@{ enableMultipleWriteLocations = $false; defaultConsistencyLevel = 'Session'; enablePartitionMerge = $true }",
      "Agent": {
        "ubuntu": { "OSVmImage": "env:LINUXVMIMAGE", "Pool": "env:LINUXPOOL" }
      }
    },
    {
      "DESIRED_CONSISTENCIES": "[\"Session\"]",
      "ACCOUNT_CONSISTENCY": "Session",
      "ArmConfig": {
        "MultiMaster_MultiRegion_CircuitBreaker_True": {
          "ArmTemplateParameters": "@{ enableMultipleWriteLocations = $true; defaultConsistencyLevel = 'Session'; enableMultipleRegions = $true }",
          "PREFERRED_LOCATIONS": "[\"East US 2\"]"
        }
      },
      "PROTOCOLS": "[\"Tcp\"]",
      "ProfileFlag": [ "-Pmulti-master" ],
      "AdditionalArgs": "\"-DCOSMOS.PARTITION_LEVEL_CIRCUIT_BREAKER_DEFAULT_CONFIG_OPT_IN=TRUE\"",
      "Agent": {
        "ubuntu": { "OSVmImage": "env:LINUXVMIMAGE", "Pool": "env:LINUXPOOL" }
      }
    },
    {
      "DESIRED_CONSISTENCIES": "[\"Session\"]",
      "ACCOUNT_CONSISTENCY": "Session",
      "ArmConfig": {
        "MultiMaster_MultiRegion_FI_CircuitBreaker_True": {
          "ArmTemplateParameters": "@{ enableMultipleWriteLocations = $true; defaultConsistencyLevel = 'Session'; enableMultipleRegions = $true }",
          "PREFERRED_LOCATIONS": "[\"East US 2\"]"
        }
      },
      "PROTOCOLS": "[\"Tcp\"]",
      "ProfileFlag": [ "-Pfi-multi-master" ],
      "AdditionalArgs": "\"-DCOSMOS.PARTITION_LEVEL_CIRCUIT_BREAKER_DEFAULT_CONFIG_OPT_IN=TRUE\"",
      "Agent": {
        "ubuntu": { "OSVmImage": "env:LINUXVMIMAGE", "Pool": "env:LINUXPOOL" }
      }
    },
    {
      "DESIRED_CONSISTENCIES": "[\"Session\"]",
      "ACCOUNT_CONSISTENCY": "Session",
      "ArmConfig": {
        "MultiMaster_MultiRegion_CircuitBreaker_False": {
          "ArmTemplateParameters": "@{ enableMultipleWriteLocations = $true; defaultConsistencyLevel = 'Session'; enableMultipleRegions = $true }",
          "PREFERRED_LOCATIONS": "[\"East US 2\"]"
        }
      },
      "PROTOCOLS": "[\"Tcp\"]",
      "ProfileFlag": [ "-Pmulti-master" ],
      "AdditionalArgs": "\"-DCOSMOS.PARTITION_LEVEL_CIRCUIT_BREAKER_DEFAULT_CONFIG_OPT_IN=FALSE\"",
      "Agent": {
        "ubuntu": { "OSVmImage": "env:LINUXVMIMAGE", "Pool": "env:LINUXPOOL" }
      }
    },
    {
      "DESIRED_CONSISTENCIES": "[\"Session\"]",
      "ACCOUNT_CONSISTENCY": "Session",
      "ArmConfig": {
        "MultiMaster_MultiRegion_FI_CircuitBreaker_False": {
          "ArmTemplateParameters": "@{ enableMultipleWriteLocations = $true; defaultConsistencyLevel = 'Session'; enableMultipleRegions = $true }",
          "PREFERRED_LOCATIONS": "[\"East US 2\"]"
        }
      },
      "PROTOCOLS": "[\"Tcp\"]",
      "ProfileFlag": [ "-Pfi-multi-master" ],
      "AdditionalArgs": "\"-DCOSMOS.PARTITION_LEVEL_CIRCUIT_BREAKER_DEFAULT_CONFIG_OPT_IN=FALSE\"",
      "Agent": {
        "ubuntu": { "OSVmImage": "env:LINUXVMIMAGE", "Pool": "env:LINUXPOOL" }
      }
    },
    {
      "DESIRED_CONSISTENCIES": "[\"Session\"]",
      "ACCOUNT_CONSISTENCY": "Session",
      "ArmConfig": {
        "MultiMaster_MultiRegion": {
          "ArmTemplateParameters": "@{ enableMultipleWriteLocations = $true; defaultConsistencyLevel = 'Session'; enableMultipleRegions = $true }",
          "PREFERRED_LOCATIONS": "[\"East US 2\"]"
        }
      },
      "PROTOCOLS": "[\"Tcp\"]",
      "ProfileFlag": [ "-Pcfp-split", "-Psplit", "-Pquery", "-Pflaky-multi-master", "-Pcircuit-breaker-misc-direct", "-Pcircuit-breaker-misc-gateway", "-Pcircuit-breaker-read-all-read-many", "-Pfast", "-Pdirect" ],
      "Agent": {
        "ubuntu": { "OSVmImage": "env:LINUXVMIMAGE", "Pool": "env:LINUXPOOL" }
      }
    },
    {
      "DESIRED_CONSISTENCIES": "[\"Strong\"]",
      "ACCOUNT_CONSISTENCY": "Strong",
<<<<<<< HEAD
      "ArmConfig": {
        "MultiRegion_Strong": {
          "ArmTemplateParameters": "@{ enableMultipleWriteLocations = $false; defaultConsistencyLevel = 'Strong'; enableMultipleRegions = $true }"
        }
      },
      "PROTOCOLS": "[\"Tcp\"]",
      "ProfileFlag": [ "-Pmulti-region-strong" ],
=======
      "PROTOCOLS": "[\"Tcp\"]",
      "ProfileFlag": [ "-Pfault-injection-barrier" ],
      "ArmTemplateParameters": "@{ enableMultipleWriteLocations = $false; defaultConsistencyLevel = 'Strong'; enableMultipleRegions = $true }",
>>>>>>> 65fb85ea
      "Agent": {
        "ubuntu": { "OSVmImage": "env:LINUXVMIMAGE", "Pool": "env:LINUXPOOL" }
      }
    }
  ]
}<|MERGE_RESOLUTION|>--- conflicted
+++ resolved
@@ -183,7 +183,16 @@
     {
       "DESIRED_CONSISTENCIES": "[\"Strong\"]",
       "ACCOUNT_CONSISTENCY": "Strong",
-<<<<<<< HEAD
+      "PROTOCOLS": "[\"Tcp\"]",
+      "ProfileFlag": [ "-Pfault-injection-barrier" ],
+      "ArmTemplateParameters": "@{ enableMultipleWriteLocations = $false; defaultConsistencyLevel = 'Strong'; enableMultipleRegions = $true }",
+      "Agent": {
+        "ubuntu": { "OSVmImage": "env:LINUXVMIMAGE", "Pool": "env:LINUXPOOL" }
+      }
+    },
+    {
+      "DESIRED_CONSISTENCIES": "[\"Strong\"]",
+      "ACCOUNT_CONSISTENCY": "Strong",
       "ArmConfig": {
         "MultiRegion_Strong": {
           "ArmTemplateParameters": "@{ enableMultipleWriteLocations = $false; defaultConsistencyLevel = 'Strong'; enableMultipleRegions = $true }"
@@ -191,11 +200,6 @@
       },
       "PROTOCOLS": "[\"Tcp\"]",
       "ProfileFlag": [ "-Pmulti-region-strong" ],
-=======
-      "PROTOCOLS": "[\"Tcp\"]",
-      "ProfileFlag": [ "-Pfault-injection-barrier" ],
-      "ArmTemplateParameters": "@{ enableMultipleWriteLocations = $false; defaultConsistencyLevel = 'Strong'; enableMultipleRegions = $true }",
->>>>>>> 65fb85ea
       "Agent": {
         "ubuntu": { "OSVmImage": "env:LINUXVMIMAGE", "Pool": "env:LINUXPOOL" }
       }
