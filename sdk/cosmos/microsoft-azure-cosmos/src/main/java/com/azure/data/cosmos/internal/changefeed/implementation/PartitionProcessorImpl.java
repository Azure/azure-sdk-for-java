--- conflicted
+++ resolved
@@ -174,11 +174,6 @@
     private Mono<Void> dispatchChanges(FeedResponse<CosmosItemProperties> response) {
         ChangeFeedObserverContext context = new ChangeFeedObserverContextImpl(this.settings.getPartitionKeyRangeId(), response, this.checkpointer);
 
-<<<<<<< HEAD
-        this.observer.processChanges(context, response.results());
-        return Mono.empty();
-=======
         return this.observer.processChanges(context, response.results());
->>>>>>> f9b68898
     }
 }