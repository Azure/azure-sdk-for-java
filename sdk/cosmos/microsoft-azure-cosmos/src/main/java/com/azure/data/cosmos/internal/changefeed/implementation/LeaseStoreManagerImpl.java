--- conflicted
+++ resolved
@@ -363,20 +363,7 @@
             throw new IllegalArgumentException("continuationToken must be a non-empty string");
         }
 
-<<<<<<< HEAD
-        return this.leaseUpdater.updateLease(
-            lease,
-            this.createItemForLease(lease.getId()),
-            this.requestOptionsFactory.createRequestOptions(lease),
-            serverLease -> {
-                if (serverLease.getOwner() != null && !serverLease.getOwner().equalsIgnoreCase(lease.getOwner())) {
-                    logger.info("Partition {} lease was taken over by owner '{}'", lease.getLeaseToken(), serverLease.getOwner());
-                    throw new LeaseLostException(lease);
-                }
-                serverLease.setContinuationToken(continuationToken);
-=======
         CosmosItem itemForLease = this.createItemForLease(lease.getId());
->>>>>>> f9b68898
 
         return this.leaseDocumentClient.readItem(itemForLease, this.requestOptionsFactory.createRequestOptions(lease))
             .map( documentResourceResponse -> ServiceItemLease.fromDocument(documentResourceResponse.properties()))
