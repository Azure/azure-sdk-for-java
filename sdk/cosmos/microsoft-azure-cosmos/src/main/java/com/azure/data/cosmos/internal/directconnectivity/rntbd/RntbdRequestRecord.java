// Copyright (c) Microsoft Corporation. All rights reserved.
// Licensed under the MIT License.

package com.azure.data.cosmos.internal.directconnectivity.rntbd;

import com.azure.data.cosmos.BridgeInternal;
import com.azure.data.cosmos.RequestTimeoutException;
import com.azure.data.cosmos.internal.directconnectivity.StoreResponse;
import com.fasterxml.jackson.annotation.JsonProperty;
import com.fasterxml.jackson.core.JsonGenerator;
import com.fasterxml.jackson.databind.SerializerProvider;
import com.fasterxml.jackson.databind.annotation.JsonSerialize;
import com.fasterxml.jackson.databind.ser.std.StdSerializer;
import io.micrometer.core.instrument.Timer;
import io.netty.util.Timeout;
import io.netty.util.TimerTask;

import java.io.IOException;
import java.time.Duration;
import java.util.UUID;
import java.util.concurrent.CancellationException;
import java.util.concurrent.CompletableFuture;
import java.util.concurrent.ExecutionException;
import java.util.concurrent.TimeUnit;
import java.util.concurrent.atomic.AtomicReferenceFieldUpdater;

import static com.google.common.base.Preconditions.checkNotNull;

@JsonSerialize(using = RntbdRequestRecord.JsonSerializer.class)
public final class RntbdRequestRecord extends CompletableFuture<StoreResponse> {

    private static final AtomicReferenceFieldUpdater<RntbdRequestRecord, Stage>
        stageUpdater = AtomicReferenceFieldUpdater.newUpdater(RntbdRequestRecord.class, Stage.class, "stage");

    private final RntbdRequestArgs args;
    private final RntbdRequestTimer timer;
    private volatile Stage stage;

    public RntbdRequestRecord(final RntbdRequestArgs args, final RntbdRequestTimer timer) {

        checkNotNull(args, "args");
        checkNotNull(timer, "timer");

        this.stage = Stage.CREATED;
        this.args = args;
        this.timer = timer;
    }

    // region Accessors

    public UUID activityId() {
        return this.args.activityId();
    }

    public RntbdRequestArgs args() {
        return this.args;
    }

    public long creationTime() {
        return this.args.creationTime();
    }

    public boolean expire() {
        final RequestTimeoutException error = new RequestTimeoutException(this.toString(), this.args.physicalAddress());
        BridgeInternal.setRequestHeaders(error, this.args.serviceRequest().getHeaders());
        return this.completeExceptionally(error);
    }

    public Duration lifetime() {
        return this.args.lifetime();
    }

    public Timeout newTimeout(final TimerTask task) {
        return this.timer.newTimeout(task);
<<<<<<< HEAD
    }

    public Stage stage() {
        return stageUpdater.get(this);
    }

    public RntbdRequestRecord stage(Stage value) {
        stageUpdater.set(this, value);
        return this;
    }

    public long timeoutIntervalInMillis() {
        return this.timer.getRequestTimeout(TimeUnit.MILLISECONDS);
    }

    public long transportRequestId() {
        return this.args.transportRequestId();
    }

    // endregion

    // region Methods

    public long stop(Timer requests, Timer responses) {
        return this.args.stop(requests, responses);
    }

    @Override
    public String toString() {
        return RntbdObjectMapper.toString(this);
    }

    // endregion

    // region Types

    public enum Stage {
        CREATED, QUEUED, SENT, UNSENT, CANCELLED_BY_CLIENT
=======
    }

    public Stage stage() {
        return stageUpdater.get(this);
    }

    public RntbdRequestRecord stage(Stage value) {
        stageUpdater.set(this, value);
        return this;
    }

    public long timeoutIntervalInMillis() {
        return this.timer.getRequestTimeout(TimeUnit.MILLISECONDS);
    }

    public long transportRequestId() {
        return this.args.transportRequestId();
    }

    // endregion

    // region Methods

    public long stop(Timer requests, Timer responses) {
        return this.args.stop(requests, responses);
    }

    @Override
    public String toString() {
        return RntbdObjectMapper.toString(this);
    }

    // endregion

    // region Types

    public enum Stage {
        CREATED, QUEUED, SENT, UNSENT, CANCELLED_BY_CLIENT
    }

    static final class JsonSerializer extends StdSerializer<RntbdRequestRecord> {

        JsonSerializer() {
            super(RntbdRequestRecord.class);
        }

        @Override
        public void serialize(
            final RntbdRequestRecord value,
            final JsonGenerator generator,
            final SerializerProvider provider) throws IOException {

            generator.writeStartObject();
            generator.writeObjectFieldStart("status");
            generator.writeBooleanField("done", value.isDone());
            generator.writeBooleanField("cancelled", value.isCancelled());
            generator.writeBooleanField("completedExceptionally", value.isCompletedExceptionally());

            if (value.isCompletedExceptionally()) {

                try {

                    value.get();

                } catch (final ExecutionException executionException) {

                    final Throwable error = executionException.getCause();

                    generator.writeObjectFieldStart("error");
                    generator.writeStringField("type", error.getClass().getName());
                    generator.writeObjectField("value", error);
                    generator.writeEndObject();

                } catch (CancellationException | InterruptedException exception) {

                    generator.writeObjectFieldStart("error");
                    generator.writeStringField("type", exception.getClass().getName());
                    generator.writeObjectField("value", exception);
                    generator.writeEndObject();
                }
            }

            generator.writeEndObject();
            generator.writeObjectField("args", value.args);
            generator.writeEndObject();
        }
>>>>>>> 0f276126
    }

    static final class JsonSerializer extends StdSerializer<RntbdRequestRecord> {

        JsonSerializer() {
            super(RntbdRequestRecord.class);
        }

        @Override
        public void serialize(
            final RntbdRequestRecord value,
            final JsonGenerator generator,
            final SerializerProvider provider) throws IOException {

            generator.writeStartObject();
            generator.writeObjectFieldStart("status");
            generator.writeBooleanField("done", value.isDone());
            generator.writeBooleanField("cancelled", value.isCancelled());
            generator.writeBooleanField("completedExceptionally", value.isCompletedExceptionally());

            if (value.isCompletedExceptionally()) {

                try {

                    value.get();

                } catch (final ExecutionException executionException) {

                    final Throwable error = executionException.getCause();

                    generator.writeObjectFieldStart("error");
                    generator.writeStringField("type", error.getClass().getName());
                    generator.writeObjectField("value", error);
                    generator.writeEndObject();

                } catch (CancellationException | InterruptedException exception) {

                    generator.writeObjectFieldStart("error");
                    generator.writeStringField("type", exception.getClass().getName());
                    generator.writeObjectField("value", exception);
                    generator.writeEndObject();
                }
            }

            generator.writeEndObject();
            generator.writeObjectField("args", value.args);
            generator.writeEndObject();
        }
    }
    // endregion
}<|MERGE_RESOLUTION|>--- conflicted
+++ resolved
@@ -72,46 +72,6 @@
 
     public Timeout newTimeout(final TimerTask task) {
         return this.timer.newTimeout(task);
-<<<<<<< HEAD
-    }
-
-    public Stage stage() {
-        return stageUpdater.get(this);
-    }
-
-    public RntbdRequestRecord stage(Stage value) {
-        stageUpdater.set(this, value);
-        return this;
-    }
-
-    public long timeoutIntervalInMillis() {
-        return this.timer.getRequestTimeout(TimeUnit.MILLISECONDS);
-    }
-
-    public long transportRequestId() {
-        return this.args.transportRequestId();
-    }
-
-    // endregion
-
-    // region Methods
-
-    public long stop(Timer requests, Timer responses) {
-        return this.args.stop(requests, responses);
-    }
-
-    @Override
-    public String toString() {
-        return RntbdObjectMapper.toString(this);
-    }
-
-    // endregion
-
-    // region Types
-
-    public enum Stage {
-        CREATED, QUEUED, SENT, UNSENT, CANCELLED_BY_CLIENT
-=======
     }
 
     public Stage stage() {
@@ -198,55 +158,7 @@
             generator.writeObjectField("args", value.args);
             generator.writeEndObject();
         }
->>>>>>> 0f276126
     }
 
-    static final class JsonSerializer extends StdSerializer<RntbdRequestRecord> {
-
-        JsonSerializer() {
-            super(RntbdRequestRecord.class);
-        }
-
-        @Override
-        public void serialize(
-            final RntbdRequestRecord value,
-            final JsonGenerator generator,
-            final SerializerProvider provider) throws IOException {
-
-            generator.writeStartObject();
-            generator.writeObjectFieldStart("status");
-            generator.writeBooleanField("done", value.isDone());
-            generator.writeBooleanField("cancelled", value.isCancelled());
-            generator.writeBooleanField("completedExceptionally", value.isCompletedExceptionally());
-
-            if (value.isCompletedExceptionally()) {
-
-                try {
-
-                    value.get();
-
-                } catch (final ExecutionException executionException) {
-
-                    final Throwable error = executionException.getCause();
-
-                    generator.writeObjectFieldStart("error");
-                    generator.writeStringField("type", error.getClass().getName());
-                    generator.writeObjectField("value", error);
-                    generator.writeEndObject();
-
-                } catch (CancellationException | InterruptedException exception) {
-
-                    generator.writeObjectFieldStart("error");
-                    generator.writeStringField("type", exception.getClass().getName());
-                    generator.writeObjectField("value", exception);
-                    generator.writeEndObject();
-                }
-            }
-
-            generator.writeEndObject();
-            generator.writeObjectField("args", value.args);
-            generator.writeEndObject();
-        }
-    }
     // endregion
 }