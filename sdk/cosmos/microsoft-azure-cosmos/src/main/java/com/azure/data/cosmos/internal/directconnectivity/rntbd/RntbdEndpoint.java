// Copyright (c) Microsoft Corporation. All rights reserved.
// Licensed under the MIT License.

package com.azure.data.cosmos.internal.directconnectivity.rntbd;

import com.azure.data.cosmos.internal.UserAgentContainer;
import com.fasterxml.jackson.annotation.JsonIgnore;
import com.fasterxml.jackson.annotation.JsonProperty;
import io.micrometer.core.instrument.Tag;
import io.netty.buffer.PooledByteBufAllocator;
import io.netty.handler.logging.LogLevel;
import io.netty.handler.ssl.SslContext;

import java.net.SocketAddress;
import java.net.URI;
import java.util.stream.Stream;

import static com.azure.data.cosmos.internal.directconnectivity.RntbdTransportClient.Options;
import static com.google.common.base.Preconditions.checkNotNull;

public interface RntbdEndpoint extends AutoCloseable {

    // region Accessors

    int channelsAcquired();

    int channelsAvailable();

    int concurrentRequests();

    long id();

    boolean isClosed();

    SocketAddress remoteAddress();

    int requestQueueLength();

    Tag tag();

    long usedDirectMemory();

    long usedHeapMemory();

    // endregion

    // region Methods

    @Override
    void close();

    RntbdRequestRecord request(RntbdRequestArgs requestArgs);

    // endregion

    // region Types

    interface Provider extends AutoCloseable {

        @Override
        void close();

        Config config();

        int count();

        int evictions();

        RntbdEndpoint get(URI physicalAddress);

        Stream<RntbdEndpoint> list();
    }

    final class Config {

        private final PooledByteBufAllocator allocator;
        private final Options options;
        private final SslContext sslContext;
        private final LogLevel wireLogLevel;

        public Config(final Options options, final SslContext sslContext, final LogLevel wireLogLevel) {

            checkNotNull(options, "options");
            checkNotNull(sslContext, "sslContext");

            int directArenaCount = PooledByteBufAllocator.defaultNumDirectArena();
            int heapArenaCount = PooledByteBufAllocator.defaultNumHeapArena();
            int pageSize = options.bufferPageSize();
            int maxOrder = Integer.numberOfTrailingZeros(options.maxBufferCapacity()) - Integer.numberOfTrailingZeros(pageSize);

            this.allocator = new PooledByteBufAllocator(heapArenaCount, directArenaCount, pageSize, maxOrder);
            this.options = options;
            this.sslContext = sslContext;
            this.wireLogLevel = wireLogLevel;
        }

        @JsonIgnore
        public PooledByteBufAllocator allocator() {
            return this.allocator;
        }

        @JsonProperty
        public int bufferPageSize() {
            return this.options.bufferPageSize();
        }

        @JsonProperty
        public int connectionTimeoutInMillis() {
            final long value = this.options.connectionTimeout().toMillis();
            assert value <= Integer.MAX_VALUE;
            return (int)value;
        }

        @JsonProperty
        public long idleConnectionTimeoutInNanos() {
            return this.options.idleChannelTimeout().toNanos();
        }

        @JsonProperty
        public long idleEndpointTimeoutInNanos() {
            return this.options.idleEndpointTimeout().toNanos();
        }

        @JsonProperty
        public int maxBufferCapacity() {
            return this.options.maxBufferCapacity();
        }

        @JsonProperty
        public int maxChannelsPerEndpoint() {
            return this.options.maxChannelsPerEndpoint();
        }

        @JsonProperty
        public int maxRequestsPerChannel() {
            return this.options.maxRequestsPerChannel();
        }

        @JsonProperty
        public long receiveHangDetectionTimeInNanos() {
            return this.options.receiveHangDetectionTime().toNanos();
        }

        @JsonProperty
        public long requestTimeoutInNanos() {
            return this.options.requestTimeout().toNanos();
        }

        @JsonProperty
<<<<<<< HEAD
=======
        public long requestTimerResolutionInNanos() {
            return this.options.requestTimerResolution().toNanos();
        }

        @JsonProperty
>>>>>>> 0f276126
        public long sendHangDetectionTimeInNanos() {
            return this.options.sendHangDetectionTime().toNanos();
        }

        @JsonProperty
        public long shutdownTimeoutInNanos() {
            return this.options.shutdownTimeout().toNanos();
        }

        @JsonIgnore
        public SslContext sslContext() {
            return this.sslContext;
        }

        @JsonProperty
        public UserAgentContainer userAgent() {
            return this.options.userAgent();
        }

        @JsonProperty
        public LogLevel wireLogLevel() {
            return this.wireLogLevel;
        }

        @Override
        public String toString() {
            return RntbdObjectMapper.toString(this);
        }
    }

    // endregion
}<|MERGE_RESOLUTION|>--- conflicted
+++ resolved
@@ -147,14 +147,11 @@
         }
 
         @JsonProperty
-<<<<<<< HEAD
-=======
         public long requestTimerResolutionInNanos() {
             return this.options.requestTimerResolution().toNanos();
         }
 
         @JsonProperty
->>>>>>> 0f276126
         public long sendHangDetectionTimeInNanos() {
             return this.options.sendHangDetectionTime().toNanos();
         }
