// Copyright (c) Microsoft Corporation. All rights reserved.
// Licensed under the MIT License.

package com.azure.data.cosmos.internal.directconnectivity;

import com.azure.data.cosmos.internal.Configs;
import com.azure.data.cosmos.internal.RxDocumentServiceRequest;
import com.azure.data.cosmos.internal.UserAgentContainer;
import com.azure.data.cosmos.internal.directconnectivity.rntbd.RntbdEndpoint;
import com.azure.data.cosmos.internal.directconnectivity.rntbd.RntbdObjectMapper;
import com.azure.data.cosmos.internal.directconnectivity.rntbd.RntbdRequestArgs;
import com.azure.data.cosmos.internal.directconnectivity.rntbd.RntbdRequestRecord;
import com.azure.data.cosmos.internal.directconnectivity.rntbd.RntbdServiceEndpoint;
import com.fasterxml.jackson.annotation.JsonIgnore;
import com.fasterxml.jackson.annotation.JsonProperty;
import com.fasterxml.jackson.core.JsonGenerator;
import com.fasterxml.jackson.databind.SerializerProvider;
import com.fasterxml.jackson.databind.annotation.JsonSerialize;
import com.fasterxml.jackson.databind.ser.std.StdSerializer;
import com.google.common.base.Strings;
import io.micrometer.core.instrument.Tag;
import io.netty.handler.ssl.SslContext;
import org.slf4j.Logger;
import org.slf4j.LoggerFactory;
import reactor.core.publisher.Mono;
import reactor.core.publisher.SignalType;

import java.io.File;
import java.io.IOException;
import java.io.InputStream;
import java.net.URI;
import java.time.Duration;
import java.util.Iterator;
import java.util.concurrent.atomic.AtomicBoolean;
import java.util.concurrent.atomic.AtomicLong;

import static com.google.common.base.Preconditions.checkArgument;
import static com.google.common.base.Preconditions.checkNotNull;
import static com.google.common.base.Preconditions.checkState;

@JsonSerialize(using = RntbdTransportClient.JsonSerializer.class)
public final class RntbdTransportClient extends TransportClient {

    // region Fields

    private static final String TAG_NAME = RntbdTransportClient.class.getSimpleName();

    private static final AtomicLong instanceCount = new AtomicLong();
    private static final Logger logger = LoggerFactory.getLogger(RntbdTransportClient.class);

    private final AtomicBoolean closed = new AtomicBoolean();
    private final RntbdEndpoint.Provider endpointProvider;
    private final long id;
    private final Tag tag;

    // endregion

    // region Constructors

    RntbdTransportClient(final RntbdEndpoint.Provider endpointProvider) {
        this.endpointProvider = endpointProvider;
        this.id = instanceCount.incrementAndGet();
        this.tag = RntbdTransportClient.tag(this.id);
    }

    RntbdTransportClient(final Options options, final SslContext sslContext) {
        this.endpointProvider = new RntbdServiceEndpoint.Provider(this, options, sslContext);
        this.id = instanceCount.incrementAndGet();
        this.tag = RntbdTransportClient.tag(this.id);
    }

    RntbdTransportClient(final Configs configs, final int requestTimeoutInSeconds, final UserAgentContainer userAgent) {
        this(new Options.Builder(requestTimeoutInSeconds).userAgent(userAgent).build(), configs.getSslContext());
    }

    // endregion

    // region Methods

    public boolean isClosed() {
        return this.closed.get();
    }

    @Override
    public void close() {

        if (this.closed.compareAndSet(false, true)) {
            logger.debug("close {}", this);
            this.endpointProvider.close();
            return;
        }

        logger.debug("already closed {}", this);
    }

    public int endpointCount() {
        return this.endpointProvider.count();
    }

    public int endpointEvictionCount() {
        return this.endpointProvider.evictions();
    }

    public long id() {
        return this.id;
    }

    @Override
    public Mono<StoreResponse> invokeStoreAsync(final URI address, final RxDocumentServiceRequest request) {
<<<<<<< HEAD

        logger.debug("RntbdTransportClient.invokeStoreAsync({}, {})", address, request);

=======

        logger.debug("RntbdTransportClient.invokeStoreAsync({}, {})", address, request);

>>>>>>> 0f276126
        checkNotNull(address, "expected non-null address");
        checkNotNull(request, "expected non-null request");
        this.throwIfClosed();

        final RntbdRequestArgs requestArgs = new RntbdRequestArgs(request, address);
        requestArgs.traceOperation(logger, null, "invokeStoreAsync");

        final RntbdEndpoint endpoint = this.endpointProvider.get(address);
        final RntbdRequestRecord record = endpoint.request(requestArgs);
<<<<<<< HEAD

        logger.debug("RntbdTransportClient.invokeStoreAsync({}, {}): {}", address, request, record);

=======

        logger.debug("RntbdTransportClient.invokeStoreAsync({}, {}): {}", address, request, record);

>>>>>>> 0f276126
        return Mono.fromFuture(record).doFinally(signalType -> {
            logger.debug("SignalType.{} received from reactor: {\n  endpoint: {},\n  record: {}\n}",
                signalType.name(),
                endpoint,
                record);
            if (signalType == SignalType.CANCEL) {
                record.stage(RntbdRequestRecord.Stage.CANCELLED_BY_CLIENT);
            }
        });
    }

    public Tag tag() {
        return this.tag;
    }

    @Override
    public String toString() {
        return RntbdObjectMapper.toString(this);
    }

    private static Tag tag(long id) {
        return Tag.of(TAG_NAME, Strings.padStart(Long.toHexString(id).toUpperCase(), 4, '0'));
    }

    // endregion

    // region Privates

    private void throwIfClosed() {
        checkState(!this.closed.get(), "%s is closed", this);
    }

    // endregion

    // region Types

    public static final class Options {

        // region Fields

        @JsonProperty()
        private final int bufferPageSize;

        @JsonProperty()
        private final Duration connectionTimeout;

        @JsonProperty()
        private final Duration idleChannelTimeout;

        @JsonProperty()
        private final Duration idleEndpointTimeout;

        @JsonProperty()
        private final int maxBufferCapacity;

        @JsonProperty()
        private final int maxChannelsPerEndpoint;

        @JsonProperty()
        private final int maxRequestsPerChannel;

        @JsonProperty()
        private final Duration receiveHangDetectionTime;
<<<<<<< HEAD
        private final Duration requestExpiryInterval;
=======

        @JsonProperty()
        private final Duration requestExpiryInterval;

        @JsonProperty()
>>>>>>> 0f276126
        private final Duration requestTimeout;

        @JsonProperty()
        private final Duration requestTimerResolution;

        @JsonProperty()
        private final Duration sendHangDetectionTime;

        @JsonProperty()
        private final Duration shutdownTimeout;

        @JsonIgnore()
        private final UserAgentContainer userAgent;

        // endregion

        // region Constructors

        private Options() {
            this.bufferPageSize = 8192;
            this.connectionTimeout = null;
            this.idleChannelTimeout = Duration.ZERO;
            this.idleEndpointTimeout = Duration.ofSeconds(70L);
            this.maxBufferCapacity = 8192 << 10;
            this.maxChannelsPerEndpoint = 10;
            this.maxRequestsPerChannel = 30;
            this.receiveHangDetectionTime = Duration.ofSeconds(65L);
            this.requestExpiryInterval = Duration.ofSeconds(5L);
            this.requestTimeout = null;
            this.requestTimerResolution = Duration.ofMillis(5L);
            this.sendHangDetectionTime = Duration.ofSeconds(10L);
            this.shutdownTimeout = Duration.ofSeconds(15L);
            this.userAgent = new UserAgentContainer();
        }

        private Options(Builder builder) {

            this.bufferPageSize = builder.bufferPageSize;
            this.idleChannelTimeout = builder.idleChannelTimeout;
            this.idleEndpointTimeout = builder.idleEndpointTimeout;
            this.maxBufferCapacity = builder.maxBufferCapacity;
            this.maxChannelsPerEndpoint = builder.maxChannelsPerEndpoint;
            this.maxRequestsPerChannel = builder.maxRequestsPerChannel;
            this.receiveHangDetectionTime = builder.receiveHangDetectionTime;
            this.requestExpiryInterval = builder.requestExpiryInterval;
            this.requestTimeout = builder.requestTimeout;
            this.requestTimerResolution = builder.requestTimerResolution;
            this.sendHangDetectionTime = builder.sendHangDetectionTime;
            this.shutdownTimeout = builder.shutdownTimeout;
            this.userAgent = builder.userAgent;

            this.connectionTimeout = builder.connectionTimeout == null
                ? builder.requestTimeout
                : builder.connectionTimeout;
        }

        // endregion

        // region Accessors

        public int bufferPageSize() {
            return this.bufferPageSize;
        }

        public Duration connectionTimeout() {
            return this.connectionTimeout;
        }

        public Duration idleChannelTimeout() {
            return this.idleChannelTimeout;
        }

        public Duration idleEndpointTimeout() {
            return this.idleEndpointTimeout;
        }

        public int maxBufferCapacity() {
            return this.maxBufferCapacity;
        }

        public int maxChannelsPerEndpoint() {
            return this.maxChannelsPerEndpoint;
        }

        public int maxRequestsPerChannel() {
            return this.maxRequestsPerChannel;
        }

        public Duration receiveHangDetectionTime() {
            return this.receiveHangDetectionTime;
        }

        public Duration requestExpiryInterval() {
            return this.requestExpiryInterval;
        }

        public Duration requestTimeout() {
            return this.requestTimeout;
        }

        public Duration requestTimerResolution() {
            return this.requestTimerResolution;
        }

        public Duration sendHangDetectionTime() {
            return this.sendHangDetectionTime;
        }

        public Duration shutdownTimeout() {
            return this.shutdownTimeout;
        }

        public UserAgentContainer userAgent() {
            return this.userAgent;
        }

        // endregion

        // region Methods

        @Override
        public String toString() {
            return RntbdObjectMapper.toJson(this);
        }

        // endregion

        // region Types

        @SuppressWarnings("UnusedReturnValue")
        public static class Builder {

            // region Fields

<<<<<<< HEAD
            private static final UserAgentContainer DEFAULT_USER_AGENT_CONTAINER = new UserAgentContainer();
            private static final Duration FIFTEEN_SECONDS = Duration.ofSeconds(15L);
            private static final Duration FIVE_SECONDS =Duration.ofSeconds(5L);
            private static final Duration SEVENTY_SECONDS = Duration.ofSeconds(70L);
            private static final Duration SIXTY_FIVE_SECONDS = Duration.ofSeconds(65L);
            private static final Duration TEN_SECONDS = Duration.ofSeconds(10L);

            private int bufferPageSize = 8192;
            private String certificateHostNameOverride = null;
            private Duration connectionTimeout = null;
            private Duration idleChannelTimeout = Duration.ZERO;
            private Duration idleEndpointTimeout = SEVENTY_SECONDS;
            private int maxBufferCapacity = 8192 << 10;
            private int maxChannelsPerEndpoint = 10;
            private int maxRequestsPerChannel = 30;
            private int partitionCount = 1;
            private Duration receiveHangDetectionTime = SIXTY_FIVE_SECONDS;
            private Duration requestExpiryInterval = FIVE_SECONDS;
=======
            private static final String DEFAULT_OPTIONS_PROPERTY_NAME = "azure.cosmos.directTcp.defaultOptions";
            private static final Options DEFAULT_OPTIONS;

            static {

                // In priority order we take default Direct TCP options from:
                //
                // 1. the string value of system property "azure.cosmos.directTcp.options", or
                // 2. the contents of the file located by the system property "azure.cosmos.directTcp.optionsFile", or
                // 3. the contents of the resource file named "azure.cosmos.directTcp.options.json"
                //
                // Otherwise, if none of these values are set or an error occurs we create default options based on a
                // set of hard-wired values defined in the default private parameterless constructor for
                // RntbdTransportClient.Options.

                Options options = null;

                try {
                    final String string = System.getProperty(DEFAULT_OPTIONS_PROPERTY_NAME);

                    if (string != null) {
                        // Attempt to set default options based on the JSON string value of "{propertyName}"
                        try {
                            options = RntbdObjectMapper.readValue(string, Options.class);
                        } catch (IOException error) {
                            logger.error("failed to parse default Direct TCP options {} due to ", string, error);
                        }
                    }

                    if (options == null) {

                        final String path = System.getProperty(DEFAULT_OPTIONS_PROPERTY_NAME + "File");

                        if (path != null) {
                            // Attempt to load default options from the JSON file on the path specified by
                            // "{propertyName}File"
                            try {
                                options = RntbdObjectMapper.readValue(new File(path), Options.class);
                            } catch (IOException error) {
                                logger.error("failed to load default Direct TCP options from {} due to ", path, error);
                            }
                        }
                    }

                    if (options == null) {

                        final ClassLoader loader = RntbdTransportClient.class.getClassLoader();
                        final String name = DEFAULT_OPTIONS_PROPERTY_NAME + ".json";

                        try (final InputStream stream = loader.getResourceAsStream(name)) {
                            if (stream != null) {
                                // Attempt to load default options from the JSON resource file "{propertyName}.json"
                                options = RntbdObjectMapper.readValue(stream, Options.class);
                            }
                        } catch (IOException error) {
                            logger.error("failed to load Direct TCP options from resource {} due to ", name, error);
                        }
                    }
                } finally {
                    DEFAULT_OPTIONS = options != null ? options : new Options();
                }
            }

            private int bufferPageSize;
            private Duration connectionTimeout;
            private Duration idleChannelTimeout;
            private Duration idleEndpointTimeout;
            private int maxBufferCapacity;
            private int maxChannelsPerEndpoint;
            private int maxRequestsPerChannel;
            private Duration receiveHangDetectionTime;
            private Duration requestExpiryInterval;
>>>>>>> 0f276126
            private Duration requestTimeout;
            private Duration requestTimerResolution;
            private Duration sendHangDetectionTime;
            private Duration shutdownTimeout;
            private UserAgentContainer userAgent;

            // endregion

            // region Constructors

            public Builder(Duration requestTimeout) {

                this.requestTimeout(requestTimeout);

                this.bufferPageSize = DEFAULT_OPTIONS.bufferPageSize;
                this.connectionTimeout = DEFAULT_OPTIONS.connectionTimeout;
                this.idleChannelTimeout = DEFAULT_OPTIONS.idleChannelTimeout;
                this.idleEndpointTimeout = DEFAULT_OPTIONS.idleEndpointTimeout;
                this.maxBufferCapacity = DEFAULT_OPTIONS.maxBufferCapacity;
                this.maxChannelsPerEndpoint = DEFAULT_OPTIONS.maxChannelsPerEndpoint;
                this.maxRequestsPerChannel = DEFAULT_OPTIONS.maxRequestsPerChannel;
                this.receiveHangDetectionTime = DEFAULT_OPTIONS.receiveHangDetectionTime;
                this.requestExpiryInterval = DEFAULT_OPTIONS.requestExpiryInterval;
                this.requestTimerResolution = DEFAULT_OPTIONS.requestTimerResolution;
                this.sendHangDetectionTime = DEFAULT_OPTIONS.sendHangDetectionTime;
                this.shutdownTimeout = DEFAULT_OPTIONS.shutdownTimeout;
                this.userAgent = DEFAULT_OPTIONS.userAgent;
            }

            public Builder(int requestTimeoutInSeconds) {
                this(Duration.ofSeconds(requestTimeoutInSeconds));
            }

            // endregion

            // region Methods

            public Builder bufferPageSize(final int value) {
                checkArgument(value >= 4096 && (value & (value - 1)) == 0,
                    "expected value to be a power of 2 >= 4096, not %s",
                    value);
                this.bufferPageSize = value;
                return this;
            }

            public Options build() {
                checkState(this.bufferPageSize <= this.maxBufferCapacity,
                    "expected bufferPageSize (%s) <= maxBufferCapacity (%s)",
                    this.bufferPageSize,
                    this.maxBufferCapacity);
                return new Options(this);
<<<<<<< HEAD
            }

            public Builder certificateHostNameOverride(final String value) {
                this.certificateHostNameOverride = value;
                return this;
=======
>>>>>>> 0f276126
            }

            public Builder connectionTimeout(final Duration value) {
                checkArgument(value == null || value.compareTo(Duration.ZERO) > 0,
                    "expected positive value, not %s",
                    value);
                this.connectionTimeout = value;
                return this;
            }

            public Builder idleChannelTimeout(final Duration value) {
                checkNotNull(value, "expected non-null value");
                this.idleChannelTimeout = value;
                return this;
            }

            public Builder idleEndpointTimeout(final Duration value) {
                checkArgument(value != null && value.compareTo(Duration.ZERO) > 0,
                    "expected positive value, not %s",
                    value);
                this.idleEndpointTimeout = value;
                return this;
            }

            public Builder maxBufferCapacity(final int value) {
                checkArgument(value > 0 && (value & (value - 1)) == 0,
                    "expected positive value, not %s",
                    value);
                this.maxBufferCapacity = value;
                return this;
            }

            public Builder maxChannelsPerEndpoint(final int value) {
                checkArgument(value > 0, "expected positive value, not %s", value);
                this.maxChannelsPerEndpoint = value;
                return this;
            }

            public Builder maxRequestsPerChannel(final int value) {
                checkArgument(value > 0, "expected positive value, not %s", value);
                this.maxRequestsPerChannel = value;
                return this;
            }

<<<<<<< HEAD
            public Builder partitionCount(final int value) {
                checkArgument(value > 0, "expected positive value, not %s", value);
                this.partitionCount = value;
                return this;
            }

            public Builder receiveHangDetectionTime(final Duration value) {
                checkArgument(value != null && value.compareTo(Duration.ZERO) > 0,
                    "expected positive value, not %s",
                    value);
                this.receiveHangDetectionTime = value;
                return this;
            }

            public Builder requestExpiryInterval(final Duration value) {
                checkArgument(value != null && value.compareTo(Duration.ZERO) > 0,
                    "expected positive value, not %s",
                    value);
                this.requestExpiryInterval = value;
                return this;
            }

=======
            public Builder receiveHangDetectionTime(final Duration value) {
                checkArgument(value != null && value.compareTo(Duration.ZERO) > 0,
                    "expected positive value, not %s",
                    value);
                this.receiveHangDetectionTime = value;
                return this;
            }

            public Builder requestExpiryInterval(final Duration value) {
                checkArgument(value != null && value.compareTo(Duration.ZERO) > 0,
                    "expected positive value, not %s",
                    value);
                this.requestExpiryInterval = value;
                return this;
            }

>>>>>>> 0f276126
            public Builder requestTimeout(final Duration value) {
                checkArgument(value != null && value.compareTo(Duration.ZERO) > 0,
                    "expected positive value, not %s",
                    value);
                this.requestTimeout = value;
                return this;
            }

<<<<<<< HEAD
=======
            public Builder requestTimerResolution(final Duration value) {
                checkArgument(value != null && value.compareTo(Duration.ZERO) > 0,
                    "expected positive value, not %s",
                    value);
                this.requestTimerResolution = value;
                return this;
            }

>>>>>>> 0f276126
            public Builder sendHangDetectionTime(final Duration value) {
                checkArgument(value != null && value.compareTo(Duration.ZERO) > 0,
                    "expected positive value, not %s",
                    value);
                this.sendHangDetectionTime = value;
                return this;
            }

            public Builder shutdownTimeout(final Duration value) {
                checkArgument(value != null && value.compareTo(Duration.ZERO) > 0,
                    "expected positive value, not %s",
                    value);
                this.shutdownTimeout = value;
                return this;
            }

            public Builder userAgent(final UserAgentContainer value) {
                checkNotNull(value, "expected non-null value");
                this.userAgent = value;
                return this;
            }

            // endregion
        }

        // endregion
    }

    static final class JsonSerializer extends StdSerializer<RntbdTransportClient> {

        public JsonSerializer() {
            super(RntbdTransportClient.class);
        }

        @Override
        public void serialize(

            final RntbdTransportClient value,
            final JsonGenerator generator,
            final SerializerProvider provider

        ) throws IOException {

            generator.writeStartObject();
            generator.writeNumberField("id", value.id());
            generator.writeBooleanField("isClosed", value.isClosed());
            generator.writeObjectField("configuration", value.endpointProvider.config());
            generator.writeObjectFieldStart("serviceEndpoints");
            generator.writeNumberField("count", value.endpointCount());
            generator.writeArrayFieldStart("items");

            for (final Iterator<RntbdEndpoint> iterator = value.endpointProvider.list().iterator(); iterator.hasNext(); ) {
                generator.writeObject(iterator.next());
            }

            generator.writeEndArray();
            generator.writeEndObject();
            generator.writeEndObject();
        }
    }

    // endregion
}<|MERGE_RESOLUTION|>--- conflicted
+++ resolved
@@ -107,15 +107,9 @@
 
     @Override
     public Mono<StoreResponse> invokeStoreAsync(final URI address, final RxDocumentServiceRequest request) {
-<<<<<<< HEAD
 
         logger.debug("RntbdTransportClient.invokeStoreAsync({}, {})", address, request);
 
-=======
-
-        logger.debug("RntbdTransportClient.invokeStoreAsync({}, {})", address, request);
-
->>>>>>> 0f276126
         checkNotNull(address, "expected non-null address");
         checkNotNull(request, "expected non-null request");
         this.throwIfClosed();
@@ -125,15 +119,9 @@
 
         final RntbdEndpoint endpoint = this.endpointProvider.get(address);
         final RntbdRequestRecord record = endpoint.request(requestArgs);
-<<<<<<< HEAD
 
         logger.debug("RntbdTransportClient.invokeStoreAsync({}, {}): {}", address, request, record);
 
-=======
-
-        logger.debug("RntbdTransportClient.invokeStoreAsync({}, {}): {}", address, request, record);
-
->>>>>>> 0f276126
         return Mono.fromFuture(record).doFinally(signalType -> {
             logger.debug("SignalType.{} received from reactor: {\n  endpoint: {},\n  record: {}\n}",
                 signalType.name(),
@@ -197,15 +185,11 @@
 
         @JsonProperty()
         private final Duration receiveHangDetectionTime;
-<<<<<<< HEAD
+
+        @JsonProperty()
         private final Duration requestExpiryInterval;
-=======
-
-        @JsonProperty()
-        private final Duration requestExpiryInterval;
-
-        @JsonProperty()
->>>>>>> 0f276126
+
+        @JsonProperty()
         private final Duration requestTimeout;
 
         @JsonProperty()
@@ -340,26 +324,6 @@
 
             // region Fields
 
-<<<<<<< HEAD
-            private static final UserAgentContainer DEFAULT_USER_AGENT_CONTAINER = new UserAgentContainer();
-            private static final Duration FIFTEEN_SECONDS = Duration.ofSeconds(15L);
-            private static final Duration FIVE_SECONDS =Duration.ofSeconds(5L);
-            private static final Duration SEVENTY_SECONDS = Duration.ofSeconds(70L);
-            private static final Duration SIXTY_FIVE_SECONDS = Duration.ofSeconds(65L);
-            private static final Duration TEN_SECONDS = Duration.ofSeconds(10L);
-
-            private int bufferPageSize = 8192;
-            private String certificateHostNameOverride = null;
-            private Duration connectionTimeout = null;
-            private Duration idleChannelTimeout = Duration.ZERO;
-            private Duration idleEndpointTimeout = SEVENTY_SECONDS;
-            private int maxBufferCapacity = 8192 << 10;
-            private int maxChannelsPerEndpoint = 10;
-            private int maxRequestsPerChannel = 30;
-            private int partitionCount = 1;
-            private Duration receiveHangDetectionTime = SIXTY_FIVE_SECONDS;
-            private Duration requestExpiryInterval = FIVE_SECONDS;
-=======
             private static final String DEFAULT_OPTIONS_PROPERTY_NAME = "azure.cosmos.directTcp.defaultOptions";
             private static final Options DEFAULT_OPTIONS;
 
@@ -432,7 +396,6 @@
             private int maxRequestsPerChannel;
             private Duration receiveHangDetectionTime;
             private Duration requestExpiryInterval;
->>>>>>> 0f276126
             private Duration requestTimeout;
             private Duration requestTimerResolution;
             private Duration sendHangDetectionTime;
@@ -484,14 +447,6 @@
                     this.bufferPageSize,
                     this.maxBufferCapacity);
                 return new Options(this);
-<<<<<<< HEAD
-            }
-
-            public Builder certificateHostNameOverride(final String value) {
-                this.certificateHostNameOverride = value;
-                return this;
-=======
->>>>>>> 0f276126
             }
 
             public Builder connectionTimeout(final Duration value) {
@@ -536,13 +491,6 @@
                 return this;
             }
 
-<<<<<<< HEAD
-            public Builder partitionCount(final int value) {
-                checkArgument(value > 0, "expected positive value, not %s", value);
-                this.partitionCount = value;
-                return this;
-            }
-
             public Builder receiveHangDetectionTime(final Duration value) {
                 checkArgument(value != null && value.compareTo(Duration.ZERO) > 0,
                     "expected positive value, not %s",
@@ -559,24 +507,6 @@
                 return this;
             }
 
-=======
-            public Builder receiveHangDetectionTime(final Duration value) {
-                checkArgument(value != null && value.compareTo(Duration.ZERO) > 0,
-                    "expected positive value, not %s",
-                    value);
-                this.receiveHangDetectionTime = value;
-                return this;
-            }
-
-            public Builder requestExpiryInterval(final Duration value) {
-                checkArgument(value != null && value.compareTo(Duration.ZERO) > 0,
-                    "expected positive value, not %s",
-                    value);
-                this.requestExpiryInterval = value;
-                return this;
-            }
-
->>>>>>> 0f276126
             public Builder requestTimeout(final Duration value) {
                 checkArgument(value != null && value.compareTo(Duration.ZERO) > 0,
                     "expected positive value, not %s",
@@ -585,8 +515,6 @@
                 return this;
             }
 
-<<<<<<< HEAD
-=======
             public Builder requestTimerResolution(final Duration value) {
                 checkArgument(value != null && value.compareTo(Duration.ZERO) > 0,
                     "expected positive value, not %s",
@@ -595,7 +523,6 @@
                 return this;
             }
 
->>>>>>> 0f276126
             public Builder sendHangDetectionTime(final Duration value) {
                 checkArgument(value != null && value.compareTo(Duration.ZERO) > 0,
                     "expected positive value, not %s",
