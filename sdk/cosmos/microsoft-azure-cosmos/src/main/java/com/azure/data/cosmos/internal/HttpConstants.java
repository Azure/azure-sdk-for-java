// Copyright (c) Microsoft Corporation. All rights reserved.
// Licensed under the MIT License.

package com.azure.data.cosmos.internal;

/**
 * Used internally. HTTP constants in the Azure Cosmos DB database service Java
 * SDK.
 */
public class HttpConstants {
    public static class HttpMethods {
        public static final String GET = "GET";
        public static final String POST = "POST";
        public static final String PUT = "PUT";
        public static final String DELETE = "DELETE";
        public static final String HEAD = "HEAD";
        public static final String OPTIONS = "OPTIONS";
        public static final String PATCH = "PATCH";
    }

    public static class QueryStrings {
        public static final String URL = "$resolveFor";
        public static final String FILTER = "$filter";
        public static final String PARTITION_KEY_RANGE_IDS = "$partitionKeyRangeIds";
    }

    public static class HttpHeaders {
        public static final String AUTHORIZATION = "authorization";
        public static final String E_TAG = "etag";
        public static final String METHOD_OVERRIDE = "X-HTTP-Method";
        public static final String SLUG = "Slug";
        public static final String CONTENT_TYPE = "Content-Type";
        public static final String LAST_MODIFIED = "Last-Modified";
        public static final String CONTENT_ENCODING = "Content-Encoding";
        public static final String CHARACTER_SET = "CharacterSet";
        public static final String USER_AGENT = "User-Agent";
        public static final String IF_MODIFIED_SINCE = "If-Modified-Since";
        public static final String IF_MATCH = "If-Match";
        public static final String IF_NONE_MATCH = "If-NONE-Match";
        public static final String CONTENT_LENGTH = "Content-Length";
        public static final String ACCEPT_ENCODING = "Accept-Encoding";
        public static final String KEEP_ALIVE = "Keep-Alive";
        public static final String CONNECTION = "Connection";
        public static final String CACHE_CONTROL = "Cache-Control";
        public static final String TRANSFER_ENCODING = "Transfer-Encoding";
        public static final String CONTENT_LANGUAGE = "Content-Language";
        public static final String CONTENT_LOCATION = "Content-Location";
        public static final String CONTENT_MD5 = "Content-Md5";
        public static final String CONTENT_RANGE = "Content-RANGE";
        public static final String ACCEPT = "Accept";
        public static final String ACCEPT_CHARSET = "Accept-Charset";
        public static final String ACCEPT_LANGUAGE = "Accept-Language";
        public static final String IF_RANGE = "If-RANGE";
        public static final String IF_UNMODIFIED_SINCE = "If-Unmodified-Since";
        public static final String MAX_FORWARDS = "Max-Forwards";
        public static final String PROXY_AUTHORIZATION = "Proxy-Authorization";
        public static final String ACCEPT_RANGES = "Accept-Ranges";
        public static final String PROXY_AUTHENTICATE = "Proxy-Authenticate";
        public static final String RETRY_AFTER = "Retry-After";
        public static final String SET_COOKIE = "Set-Cookie";
        public static final String WWW_AUTHENTICATE = "Www-Authenticate";
        public static final String ORIGIN = "Origin";
        public static final String HOST = "Host";
        public static final String ACCESS_CONTROL_ALLOW_ORIGIN = "Access-Control-Allow-Origin";
        public static final String ACCESS_CONTROL_ALLOW_HEADERS = "Access-Control-Allow-Headers";
        public static final String KEY_VALUE_ENCODING_FORMAT = "application/x-www-form-urlencoded";
        public static final String WRAP_ASSERTION_FORMAT = "wrap_assertion_format";
        public static final String WRAP_ASSERTION = "wrap_assertion";
        public static final String WRAP_SCOPE = "wrap_scope";
        public static final String SIMPLE_TOKEN = "SWT";
        public static final String HTTP_DATE = "date";
        public static final String PREFER = "Prefer";
        public static final String LOCATION = "Location";
        public static final String REFERER = "referer";

        // Query
        public static final String QUERY = "x-ms-documentdb-query";
        public static final String IS_QUERY = "x-ms-documentdb-isquery";
        public static final String ENABLE_CROSS_PARTITION_QUERY = "x-ms-documentdb-query-enablecrosspartition";
        public static final String PARALLELIZE_CROSS_PARTITION_QUERY = "x-ms-documentdb-query-parallelizecrosspartitionquery";
        public static final String IS_QUERY_PLAN_REQUEST = "x-ms-cosmos-is-query-plan-request";
        public static final String SUPPORTED_QUERY_FEATURES = "x-ms-cosmos-supported-query-features";
        public static final String QUERY_VERSION = "x-ms-cosmos-query-version";

        // Our custom DocDB headers
        public static final String CONTINUATION = "x-ms-continuation";
        public static final String PAGE_SIZE = "x-ms-max-item-count";
        public static final String RESPONSE_CONTINUATION_TOKEN_LIMIT_IN_KB = "x-ms-documentdb-responsecontinuationtokenlimitinkb";

        // Request sender generated. Simply echoed by backend.
        public static final String ACTIVITY_ID = "x-ms-activity-id";
        public static final String PRE_TRIGGER_INCLUDE = "x-ms-documentdb-pre-trigger-include";
        public static final String PRE_TRIGGER_EXCLUDE = "x-ms-documentdb-pre-trigger-exclude";
        public static final String POST_TRIGGER_INCLUDE = "x-ms-documentdb-post-trigger-include";
        public static final String POST_TRIGGER_EXCLUDE = "x-ms-documentdb-post-trigger-exclude";
        public static final String INDEXING_DIRECTIVE = "x-ms-indexing-directive";
        public static final String SESSION_TOKEN = "x-ms-session-token";
        public static final String CONSISTENCY_LEVEL = "x-ms-consistency-level";
        public static final String X_DATE = "x-ms-date";
        public static final String COLLECTION_PARTITION_INFO = "x-ms-collection-partition-info";
        public static final String COLLECTION_SERVICE_INFO = "x-ms-collection-service-info";
        public static final String RETRY_AFTER_IN_MILLISECONDS = "x-ms-retry-after-ms";
        public static final String IS_FEED_UNFILTERED = "x-ms-is-feed-unfiltered";
        public static final String RESOURCE_TOKEN_EXPIRY = "x-ms-documentdb-expiry-seconds";
        public static final String ENABLE_SCAN_IN_QUERY = "x-ms-documentdb-query-enable-scan";
        public static final String EMIT_VERBOSE_TRACES_IN_QUERY = "x-ms-documentdb-query-emit-traces";

        // target lsn for head requests
        public static final String TARGET_LSN = "x-ms-target-lsn";
        public static final String TARGET_GLOBAL_COMMITTED_LSN = "x-ms-target-global-committed-lsn";

        // Request validation
        public static final String REQUEST_VALIDATION_FAILURE = "x-ms-request-validation-failure";

        public static final String WRITE_REQUEST_TRIGGER_ADDRESS_REFRESH = "x-ms-write-request-trigger-refresh";

        // Quota Info
        public static final String MAX_RESOURCE_QUOTA = "x-ms-resource-quota";
        public static final String CURRENT_RESOURCE_QUOTA_USAGE = "x-ms-resource-usage";
        public static final String MAX_MEDIA_STORAGE_USAGE_IN_MB = "x-ms-max-media-storage-usage-mb";

        // Usage Info
        public static final String REQUEST_CHARGE = "x-ms-request-charge";
        public static final String CURRENT_MEDIA_STORAGE_USAGE_IN_MB = "x-ms-media-storage-usage-mb";
        public static final String DATABASE_ACCOUNT_CONSUMED_DOCUMENT_STORAGE_IN_MB = "x-ms-databaseaccount-consumed-mb";
        public static final String DATABASE_ACCOUNT_RESERVED_DOCUMENT_STORAGE_IN_MB = "x-ms-databaseaccount-reserved-mb";
        public static final String DATABASE_ACCOUNT_PROVISIONED_DOCUMENT_STORAGE_IN_MB = "x-ms-databaseaccount-provisioned-mb";

        // Address related headers.
        public static final String FORCE_REFRESH = "x-ms-force-refresh";
        public static final String ITEM_COUNT = "x-ms-item-count";
        public static final String NEW_RESOURCE_ID = "x-ms-new-resource-id";
        public static final String USE_MASTER_COLLECTION_RESOLVER = "x-ms-use-master-collection-resolver";

        // Admin Headers
        public static final String FULL_UPGRADE = "x-ms-force-full-upgrade";
        public static final String ONLY_UPGRADE_SYSTEM_APPLICATIONS = "x-ms-only-upgrade-system-applications";
        public static final String ONLY_UPGRADE_NON_SYSTEM_APPLICATIONS = "x-ms-only-upgrade-non-system-applications";
        public static final String UPGRADE_FABRIC_RING_CODE_AND_CONFIG = "x-ms-upgrade-fabric-code-config";
        public static final String IGNORE_IN_PROGRESS_UPGRADE = "x-ms-ignore-inprogress-upgrade";
        public static final String UPGRADE_VERIFICATION_KIND = "x-ms-upgrade-verification-kind";
        public static final String IS_CANARY = "x-ms-iscanary";
        public static final String FORCE_DELETE = "x-ms-force-delete";

        // Version headers and values
        public static final String VERSION = "x-ms-version";
        public static final String SCHEMA_VERSION = "x-ms-schemaversion";
        public static final String SERVER_VERSION = "x-ms-serviceversion";
        public static final String GATEWAY_VERSION = "x-ms-gatewayversion";

        // RDFE Resource Provider headers
        public static final String OCP_RESOURCE_PROVIDER_REGISTERED_URI = "ocp-resourceprovider-registered-uri";

        // For Document service management operations only. This is in
        // essence a 'handle' to (long running) operations.
        public static final String REQUEST_ID = "x-ms-request-id";

        // Object returning this determines what constitutes state and what
        // last state change means. For replica, it is the last role change.
        public static final String LAST_STATE_CHANGE_UTC = "x-ms-last-state-change-utc";

        // CSM specific headers
        // Client-request-id: Optional caller-specified request ID, in the form
        // of a GUID
        public static final String CLIENT_REQUEST_ID = "x-ms-client-request-id";

        // Offer header
        public static final String OFFER_TYPE = "x-ms-offer-type";
        public static final String OFFER_THROUGHPUT = "x-ms-offer-throughput";
        public static final String OFFER_MIN_THROUGHPUT = "x-ms-cosmos-min-throughput";
        public static final String OFFER_IS_RU_PER_MINUTE_THROUGHPUT_ENABLED = "x-ms-offer-is-ru-per-minute-throughput-enabled";

        // Upsert header
        public static final String IS_UPSERT = "x-ms-documentdb-is-upsert";

        // Index progress headers
        public static final String INDEX_TRANSFORMATION_PROGRESS = "x-ms-documentdb-collection-index-transformation-progress";
        public static final String LAZY_INDEXING_PROGRESS = "x-ms-documentdb-collection-lazy-indexing-progress";

        // Owner name
        public static final String OWNER_FULL_NAME = "x-ms-alt-content-path";

        // Owner ID used for name based request in session token.
        public static final String OWNER_ID = "x-ms-content-path";

        // Partition headers
        public static final String PARTITION_KEY = "x-ms-documentdb-partitionkey";
        public static final String PARTITION_KEY_RANGE_ID = "x-ms-documentdb-partitionkeyrangeid";

        // Error response sub status code
        public static final String SUB_STATUS = "x-ms-substatus";

        public static final String LSN = "lsn";

        // CUSTOM DocDB JavaScript logging headers
        public static final String SCRIPT_ENABLE_LOGGING = "x-ms-documentdb-script-enable-logging";
        public static final String SCRIPT_LOG_RESULTS = "x-ms-documentdb-script-log-results";

        // Collection quota
        public static final String POPULATE_QUOTA_INFO = "x-ms-documentdb-populatequotainfo";

        // ChangeFeed
        public static final String A_IM = "A-IM";
        public static final String ALLOW_TENTATIVE_WRITES = "x-ms-cosmos-allow-tentative-writes";

        // These properties were added to support RNTBD and they've been added here to
        // reduce merge conflicts

        public static final String CAN_CHARGE = "x-ms-cancharge";
        public static final String CAN_OFFER_REPLACE_COMPLETE = "x-ms-can-offer-replace-complete";
        public static final String CAN_THROTTLE = "x-ms-canthrottle";
        public static final String CLIENT_RETRY_ATTEMPT_COUNT = "x-ms-client-retry-attempt-count";
        public static final String COLLECTION_INDEX_TRANSFORMATION_PROGRESS = "x-ms-documentdb-collection-index-transformation-progress";
        public static final String COLLECTION_LAZY_INDEXING_PROGRESS = "x-ms-documentdb-collection-lazy-indexing-progress";
        public static final String COLLECTION_REMOTE_STORAGE_SECURITY_IDENTIFIER = "x-ms-collection-security-identifier";
        public static final String CONTENT_SERIALIZATION_FORMAT = "x-ms-documentdb-content-serialization-format";
        public static final String DISABLE_RNTBD_CHANNEL = "x-ms-disable-rntbd-channel";
        public static final String DISABLE_RU_PER_MINUTE_USAGE = "x-ms-documentdb-disable-ru-per-minute-usage";
        public static final String ENABLE_LOGGING = "x-ms-documentdb-script-enable-logging";
        public static final String ENABLE_LOW_PRECISION_ORDER_BY = "x-ms-documentdb-query-enable-low-precision-order-by";
        public static final String END_EPK = "x-ms-end-epk";
        public static final String END_ID = "x-ms-end-id";
        public static final String ENUMERATION_DIRECTION = "x-ms-enumeration-direction";
        public static final String FILTER_BY_SCHEMA_RESOURCE_ID = "x-ms-documentdb-filterby-schema-rid";
        public static final String FORCE_QUERY_SCAN = "x-ms-documentdb-force-query-scan";
        public static final String GATEWAY_SIGNATURE = "x-ms-gateway-signature";
        public static final String IS_AUTO_SCALE_REQUEST = "x-ms-is-auto-scale";
        public static final String IS_READ_ONLY_SCRIPT = "x-ms-is-readonly-script";
        public static final String LOG_RESULTS = "x-ms-documentdb-script-log-results";
        public static final String MIGRATE_COLLECTION_DIRECTIVE = "x-ms-migratecollection-directive";
        public static final String POPULATE_COLLECTION_THROUGHPUT_INFO = "x-ms-documentdb-populatecollectionthroughputinfo";
        public static final String POPULATE_PARTITION_STATISTICS = "x-ms-documentdb-populatepartitionstatistics";
        public static final String POPULATE_QUERY_METRICS = "x-ms-documentdb-populatequerymetrics";
        public static final String PROFILE_REQUEST = "x-ms-profile-request";
        public static final String READ_FEED_KEY_TYPE = "x-ms-read-key-type";
        public static final String REMAINING_TIME_IN_MS_ON_CLIENT_REQUEST = "x-ms-remaining-time-in-ms-on-client";
        public static final String RESTORE_METADATA_FILTER = "x-ms-restore-metadata-filter";
        public static final String SHARED_OFFER_THROUGHPUT = "x-ms-cosmos-shared-offer-throughput";
        public static final String START_EPK = "x-ms-start-epk";
        public static final String START_ID = "x-ms-start-id";
        public static final String SUPPORT_SPATIAL_LEGACY_COORDINATES = "x-ms-documentdb-supportspatiallegacycoordinates";
        public static final String TRANSPORT_REQUEST_ID = "x-ms-transport-request-id";
        public static final String USE_POLYGONS_SMALLER_THAN_AHEMISPHERE = "x-ms-documentdb-usepolygonssmallerthanahemisphere";
        public static final String API_TYPE = "x-ms-cosmos-apitype";
        public static final String QUERY_METRICS = "x-ms-documentdb-query-metrics";

    }

    public static class A_IMHeaderValues {
        public static final String INCREMENTAL_FEED = "Incremental Feed";
    }

    public static class Versions {
        public static final String CURRENT_VERSION = "2018-12-31";
        public static final String QUERY_VERSION = "1.0";

        // TODO: FIXME we can use maven plugin for generating a version file
        // @see
        // https://stackoverflow.com/questions/2469922/generate-a-version-java-file-in-maven
        // {x-version-update-start;com.microsoft.azure:azure-cosmos;current}
<<<<<<< HEAD
        public static final String SDK_VERSION = "3.6.0-beta.2";
=======
        public static final String SDK_VERSION = "3.7.0-beta.1";
>>>>>>> 174756db
        // {x-version-update-end}
        public static final String SDK_NAME = "cosmosdb-java-sdk";
    }

    public static class StatusCodes {
        public static final int NOT_MODIFIED = 304;
        // Client error
        public static final int MINIMUM_STATUSCODE_AS_ERROR_GATEWAY = 400;
        public static final int BADREQUEST = 400;
        public static final int UNAUTHORIZED = 401;
        public static final int FORBIDDEN = 403;
        public static final int NOTFOUND = 404;
        public static final int METHOD_NOT_ALLOWED = 405;
        public static final int REQUEST_TIMEOUT = 408;
        public static final int CONFLICT = 409;
        public static final int GONE = 410;
        public static final int PRECONDITION_FAILED = 412;
        public static final int REQUEST_ENTITY_TOO_LARGE = 413;
        public static final int LOCKED = 423;
        public static final int TOO_MANY_REQUESTS = 429;
        public static final int RETRY_WITH = 449;

        public static final int SERVICE_UNAVAILABLE = 503;
        public static final int INTERNAL_SERVER_ERROR = 500;
    }

    public static class SubStatusCodes {
        // Unknown SubStatus Code
        public static final int UNKNOWN = 0;

        // 400: Bad Request substatus
        public static final int PARTITION_KEY_MISMATCH = 1001;
        public static final int CROSS_PARTITION_QUERY_NOT_SERVABLE = 1004;

        // 410: StatusCodeType_Gone: substatus
        public static final int NAME_CACHE_IS_STALE = 1000;
        public static final int PARTITION_KEY_RANGE_GONE = 1002;
        public static final int COMPLETING_SPLIT = 1007;
        public static final int COMPLETING_PARTITION_MIGRATION = 1008;

        // 403: Forbidden substatus
        public static final int FORBIDDEN_WRITEFORBIDDEN = 3;
        public static final int DATABASE_ACCOUNT_NOTFOUND = 1008;

        // 404: LSN in session token is higher
        public static final int READ_SESSION_NOT_AVAILABLE = 1002;
    }

    public static class HeaderValues {
        public static final String NoCache = "no-cache";
    }
}<|MERGE_RESOLUTION|>--- conflicted
+++ resolved
@@ -258,11 +258,7 @@
         // @see
         // https://stackoverflow.com/questions/2469922/generate-a-version-java-file-in-maven
         // {x-version-update-start;com.microsoft.azure:azure-cosmos;current}
-<<<<<<< HEAD
-        public static final String SDK_VERSION = "3.6.0-beta.2";
-=======
         public static final String SDK_VERSION = "3.7.0-beta.1";
->>>>>>> 174756db
         // {x-version-update-end}
         public static final String SDK_NAME = "cosmosdb-java-sdk";
     }
