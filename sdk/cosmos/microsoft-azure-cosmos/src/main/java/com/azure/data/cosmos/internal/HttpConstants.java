// Copyright (c) Microsoft Corporation. All rights reserved.
// Licensed under the MIT License.

package com.azure.data.cosmos.internal;

/**
 * Used internally. HTTP constants in the Azure Cosmos DB database service Java
 * SDK.
 */
public class HttpConstants {
    public static class HttpMethods {
        public static final String GET = "GET";
        public static final String POST = "POST";
        public static final String PUT = "PUT";
        public static final String DELETE = "DELETE";
        public static final String HEAD = "HEAD";
        public static final String OPTIONS = "OPTIONS";
        public static final String PATCH = "PATCH";
    }

    public static class QueryStrings {
        public static final String URL = "$resolveFor";
        public static final String FILTER = "$filter";
        public static final String PARTITION_KEY_RANGE_IDS = "$partitionKeyRangeIds";
    }

    public static class HttpHeaders {
        public static final String AUTHORIZATION = "authorization";
        public static final String E_TAG = "etag";
        public static final String METHOD_OVERRIDE = "X-HTTP-Method";
        public static final String SLUG = "Slug";
        public static final String CONTENT_TYPE = "Content-Type";
        public static final String LAST_MODIFIED = "Last-Modified";
        public static final String CONTENT_ENCODING = "Content-Encoding";
        public static final String CHARACTER_SET = "CharacterSet";
        public static final String USER_AGENT = "User-Agent";
        public static final String IF_MODIFIED_SINCE = "If-Modified-Since";
        public static final String IF_MATCH = "If-Match";
        public static final String IF_NONE_MATCH = "If-NONE-Match";
        public static final String CONTENT_LENGTH = "Content-Length";
        public static final String ACCEPT_ENCODING = "Accept-Encoding";
        public static final String KEEP_ALIVE = "Keep-Alive";
        public static final String CONNECTION = "Connection";
        public static final String CACHE_CONTROL = "Cache-Control";
        public static final String TRANSFER_ENCODING = "Transfer-Encoding";
        public static final String CONTENT_LANGUAGE = "Content-Language";
        public static final String CONTENT_LOCATION = "Content-Location";
        public static final String CONTENT_MD5 = "Content-Md5";
        public static final String CONTENT_RANGE = "Content-RANGE";
        public static final String ACCEPT = "Accept";
        public static final String ACCEPT_CHARSET = "Accept-Charset";
        public static final String ACCEPT_LANGUAGE = "Accept-Language";
        public static final String IF_RANGE = "If-RANGE";
        public static final String IF_UNMODIFIED_SINCE = "If-Unmodified-Since";
        public static final String MAX_FORWARDS = "Max-Forwards";
        public static final String PROXY_AUTHORIZATION = "Proxy-Authorization";
        public static final String ACCEPT_RANGES = "Accept-Ranges";
        public static final String PROXY_AUTHENTICATE = "Proxy-Authenticate";
        public static final String RETRY_AFTER = "Retry-After";
        public static final String SET_COOKIE = "Set-Cookie";
        public static final String WWW_AUTHENTICATE = "Www-Authenticate";
        public static final String ORIGIN = "Origin";
        public static final String HOST = "Host";
        public static final String ACCESS_CONTROL_ALLOW_ORIGIN = "Access-Control-Allow-Origin";
        public static final String ACCESS_CONTROL_ALLOW_HEADERS = "Access-Control-Allow-Headers";
        public static final String KEY_VALUE_ENCODING_FORMAT = "application/x-www-form-urlencoded";
        public static final String WRAP_ASSERTION_FORMAT = "wrap_assertion_format";
        public static final String WRAP_ASSERTION = "wrap_assertion";
        public static final String WRAP_SCOPE = "wrap_scope";
        public static final String SIMPLE_TOKEN = "SWT";
        public static final String HTTP_DATE = "date";
        public static final String PREFER = "Prefer";
        public static final String LOCATION = "Location";
        public static final String REFERER = "referer";

        // Query
        public static final String QUERY = "x-ms-documentdb-query";
        public static final String IS_QUERY = "x-ms-documentdb-isquery";
        public static final String ENABLE_CROSS_PARTITION_QUERY = "x-ms-documentdb-query-enablecrosspartition";
        public static final String PARALLELIZE_CROSS_PARTITION_QUERY = "x-ms-documentdb-query-parallelizecrosspartitionquery";

        // Our custom DocDB headers
        public static final String CONTINUATION = "x-ms-continuation";
        public static final String PAGE_SIZE = "x-ms-max-item-count";
        public static final String RESPONSE_CONTINUATION_TOKEN_LIMIT_IN_KB = "x-ms-documentdb-responsecontinuationtokenlimitinkb";

        // Request sender generated. Simply echoed by backend.
        public static final String ACTIVITY_ID = "x-ms-activity-id";
        public static final String PRE_TRIGGER_INCLUDE = "x-ms-documentdb-pre-trigger-include";
        public static final String PRE_TRIGGER_EXCLUDE = "x-ms-documentdb-pre-trigger-exclude";
        public static final String POST_TRIGGER_INCLUDE = "x-ms-documentdb-post-trigger-include";
        public static final String POST_TRIGGER_EXCLUDE = "x-ms-documentdb-post-trigger-exclude";
        public static final String INDEXING_DIRECTIVE = "x-ms-indexing-directive";
        public static final String SESSION_TOKEN = "x-ms-session-token";
        public static final String CONSISTENCY_LEVEL = "x-ms-consistency-level";
        public static final String X_DATE = "x-ms-date";
        public static final String COLLECTION_PARTITION_INFO = "x-ms-collection-partition-info";
        public static final String COLLECTION_SERVICE_INFO = "x-ms-collection-service-info";
        public static final String RETRY_AFTER_IN_MILLISECONDS = "x-ms-retry-after-ms";
        public static final String IS_FEED_UNFILTERED = "x-ms-is-feed-unfiltered";
        public static final String RESOURCE_TOKEN_EXPIRY = "x-ms-documentdb-expiry-seconds";
        public static final String ENABLE_SCAN_IN_QUERY = "x-ms-documentdb-query-enable-scan";
        public static final String EMIT_VERBOSE_TRACES_IN_QUERY = "x-ms-documentdb-query-emit-traces";

        // target lsn for head requests
        public static final String TARGET_LSN = "x-ms-target-lsn";
        public static final String TARGET_GLOBAL_COMMITTED_LSN = "x-ms-target-global-committed-lsn";

        // Request validation
        public static final String REQUEST_VALIDATION_FAILURE = "x-ms-request-validation-failure";

        public static final String WRITE_REQUEST_TRIGGER_ADDRESS_REFRESH = "x-ms-write-request-trigger-refresh";

        // Quota Info
        public static final String MAX_RESOURCE_QUOTA = "x-ms-resource-quota";
        public static final String CURRENT_RESOURCE_QUOTA_USAGE = "x-ms-resource-usage";
        public static final String MAX_MEDIA_STORAGE_USAGE_IN_MB = "x-ms-max-media-storage-usage-mb";

        // Usage Info
        public static final String REQUEST_CHARGE = "x-ms-request-charge";
        public static final String CURRENT_MEDIA_STORAGE_USAGE_IN_MB = "x-ms-media-storage-usage-mb";
        public static final String DATABASE_ACCOUNT_CONSUMED_DOCUMENT_STORAGE_IN_MB = "x-ms-databaseaccount-consumed-mb";
        public static final String DATABASE_ACCOUNT_RESERVED_DOCUMENT_STORAGE_IN_MB = "x-ms-databaseaccount-reserved-mb";
        public static final String DATABASE_ACCOUNT_PROVISIONED_DOCUMENT_STORAGE_IN_MB = "x-ms-databaseaccount-provisioned-mb";

        // Address related headers.
        public static final String FORCE_REFRESH = "x-ms-force-refresh";
        public static final String ITEM_COUNT = "x-ms-item-count";
        public static final String NEW_RESOURCE_ID = "x-ms-new-resource-id";
        public static final String USE_MASTER_COLLECTION_RESOLVER = "x-ms-use-master-collection-resolver";

        // Admin Headers
        public static final String FULL_UPGRADE = "x-ms-force-full-upgrade";
        public static final String ONLY_UPGRADE_SYSTEM_APPLICATIONS = "x-ms-only-upgrade-system-applications";
        public static final String ONLY_UPGRADE_NON_SYSTEM_APPLICATIONS = "x-ms-only-upgrade-non-system-applications";
        public static final String UPGRADE_FABRIC_RING_CODE_AND_CONFIG = "x-ms-upgrade-fabric-code-config";
        public static final String IGNORE_IN_PROGRESS_UPGRADE = "x-ms-ignore-inprogress-upgrade";
        public static final String UPGRADE_VERIFICATION_KIND = "x-ms-upgrade-verification-kind";
        public static final String IS_CANARY = "x-ms-iscanary";
        public static final String FORCE_DELETE = "x-ms-force-delete";

        // Version headers and values
        public static final String VERSION = "x-ms-version";
        public static final String SCHEMA_VERSION = "x-ms-schemaversion";
        public static final String SERVER_VERSION = "x-ms-serviceversion";
        public static final String GATEWAY_VERSION = "x-ms-gatewayversion";

        // RDFE Resource Provider headers
        public static final String OCP_RESOURCE_PROVIDER_REGISTERED_URI = "ocp-resourceprovider-registered-uri";

        // For Document service management operations only. This is in
        // essence a 'handle' to (long running) operations.
        public static final String REQUEST_ID = "x-ms-request-id";

        // Object returning this determines what constitutes state and what
        // last state change means. For replica, it is the last role change.
        public static final String LAST_STATE_CHANGE_UTC = "x-ms-last-state-change-utc";

        // CSM specific headers
        // Client-request-id: Optional caller-specified request ID, in the form
        // of a GUID
        public static final String CLIENT_REQUEST_ID = "x-ms-client-request-id";

        // Offer header
        public static final String OFFER_TYPE = "x-ms-offer-type";
        public static final String OFFER_THROUGHPUT = "x-ms-offer-throughput";
        public static final String OFFER_IS_RU_PER_MINUTE_THROUGHPUT_ENABLED = "x-ms-offer-is-ru-per-minute-throughput-enabled";

        // Upsert header
        public static final String IS_UPSERT = "x-ms-documentdb-is-upsert";

        // Index progress headers
        public static final String INDEX_TRANSFORMATION_PROGRESS = "x-ms-documentdb-collection-index-transformation-progress";
        public static final String LAZY_INDEXING_PROGRESS = "x-ms-documentdb-collection-lazy-indexing-progress";

        // Owner name
        public static final String OWNER_FULL_NAME = "x-ms-alt-content-path";

        // Owner ID used for name based request in session token.
        public static final String OWNER_ID = "x-ms-content-path";

        // Partition headers
        public static final String PARTITION_KEY = "x-ms-documentdb-partitionkey";
        public static final String PARTITION_KEY_RANGE_ID = "x-ms-documentdb-partitionkeyrangeid";

        // Error response sub status code
        public static final String SUB_STATUS = "x-ms-substatus";

        public static final String LSN = "lsn";

        // CUSTOM DocDB JavaScript logging headers
        public static final String SCRIPT_ENABLE_LOGGING = "x-ms-documentdb-script-enable-logging";
        public static final String SCRIPT_LOG_RESULTS = "x-ms-documentdb-script-log-results";

        // Collection quota
        public static final String POPULATE_QUOTA_INFO = "x-ms-documentdb-populatequotainfo";

        // ChangeFeed
        public static final String A_IM = "A-IM";
        public static final String ALLOW_TENTATIVE_WRITES = "x-ms-cosmos-allow-tentative-writes";

        // These properties were added to support RNTBD and they've been added here to
        // reduce merge conflicts

        public static final String CAN_CHARGE = "x-ms-cancharge";
        public static final String CAN_OFFER_REPLACE_COMPLETE = "x-ms-can-offer-replace-complete";
        public static final String CAN_THROTTLE = "x-ms-canthrottle";
        public static final String CLIENT_RETRY_ATTEMPT_COUNT = "x-ms-client-retry-attempt-count";
        public static final String COLLECTION_INDEX_TRANSFORMATION_PROGRESS = "x-ms-documentdb-collection-index-transformation-progress";
        public static final String COLLECTION_LAZY_INDEXING_PROGRESS = "x-ms-documentdb-collection-lazy-indexing-progress";
        public static final String COLLECTION_REMOTE_STORAGE_SECURITY_IDENTIFIER = "x-ms-collection-security-identifier";
        public static final String CONTENT_SERIALIZATION_FORMAT = "x-ms-documentdb-content-serialization-format";
        public static final String DISABLE_RNTBD_CHANNEL = "x-ms-disable-rntbd-channel";
        public static final String DISABLE_RU_PER_MINUTE_USAGE = "x-ms-documentdb-disable-ru-per-minute-usage";
        public static final String ENABLE_LOGGING = "x-ms-documentdb-script-enable-logging";
        public static final String ENABLE_LOW_PRECISION_ORDER_BY = "x-ms-documentdb-query-enable-low-precision-order-by";
        public static final String END_EPK = "x-ms-end-epk";
        public static final String END_ID = "x-ms-end-id";
        public static final String ENUMERATION_DIRECTION = "x-ms-enumeration-direction";
        public static final String FILTER_BY_SCHEMA_RESOURCE_ID = "x-ms-documentdb-filterby-schema-rid";
        public static final String FORCE_QUERY_SCAN = "x-ms-documentdb-force-query-scan";
        public static final String GATEWAY_SIGNATURE = "x-ms-gateway-signature";
        public static final String IS_AUTO_SCALE_REQUEST = "x-ms-is-auto-scale";
        public static final String IS_READ_ONLY_SCRIPT = "x-ms-is-readonly-script";
        public static final String LOG_RESULTS = "x-ms-documentdb-script-log-results";
        public static final String MIGRATE_COLLECTION_DIRECTIVE = "x-ms-migratecollection-directive";
        public static final String POPULATE_COLLECTION_THROUGHPUT_INFO = "x-ms-documentdb-populatecollectionthroughputinfo";
        public static final String POPULATE_PARTITION_STATISTICS = "x-ms-documentdb-populatepartitionstatistics";
        public static final String POPULATE_QUERY_METRICS = "x-ms-documentdb-populatequerymetrics";
        public static final String PROFILE_REQUEST = "x-ms-profile-request";
        public static final String READ_FEED_KEY_TYPE = "x-ms-read-key-type";
        public static final String REMAINING_TIME_IN_MS_ON_CLIENT_REQUEST = "x-ms-remaining-time-in-ms-on-client";
        public static final String RESTORE_METADATA_FILTER = "x-ms-restore-metadata-filter";
        public static final String SHARED_OFFER_THROUGHPUT = "x-ms-cosmos-shared-offer-throughput";
        public static final String START_EPK = "x-ms-start-epk";
        public static final String START_ID = "x-ms-start-id";
        public static final String SUPPORT_SPATIAL_LEGACY_COORDINATES = "x-ms-documentdb-supportspatiallegacycoordinates";
        public static final String TRANSPORT_REQUEST_ID = "x-ms-transport-request-id";
        public static final String USE_POLYGONS_SMALLER_THAN_AHEMISPHERE = "x-ms-documentdb-usepolygonssmallerthanahemisphere";
        public static final String API_TYPE = "x-ms-cosmos-apitype";
        public static final String QUERY_METRICS = "x-ms-documentdb-query-metrics";

    }

    public static class A_IMHeaderValues {
        public static final String INCREMENTAL_FEED = "Incremental Feed";
    }

    public static class Versions {
        public static final String CURRENT_VERSION = "2018-12-31";

        // TODO: FIXME we can use maven plugin for generating a version file
        // @see
        // https://stackoverflow.com/questions/2469922/generate-a-version-java-file-in-maven
<<<<<<< HEAD
        public static final String SDK_VERSION = "3.2.0";
=======
        public static final String SDK_VERSION = "3.3.0";
>>>>>>> f9b68898
        public static final String SDK_NAME = "cosmosdb-java-sdk";
    }

    public static class StatusCodes {
        public static final int NOT_MODIFIED = 304;
        // Client error
        public static final int MINIMUM_STATUSCODE_AS_ERROR_GATEWAY = 400;
        public static final int BADREQUEST = 400;
        public static final int UNAUTHORIZED = 401;
        public static final int FORBIDDEN = 403;
        public static final int NOTFOUND = 404;
        public static final int METHOD_NOT_ALLOWED = 405;
        public static final int REQUEST_TIMEOUT = 408;
        public static final int CONFLICT = 409;
        public static final int GONE = 410;
        public static final int PRECONDITION_FAILED = 412;
        public static final int REQUEST_ENTITY_TOO_LARGE = 413;
        public static final int LOCKED = 423;
        public static final int TOO_MANY_REQUESTS = 429;
        public static final int RETRY_WITH = 449;

        public static final int SERVICE_UNAVAILABLE = 503;
        public static final int INTERNAL_SERVER_ERROR = 500;
    }

    public static class SubStatusCodes {
        // Unknown SubStatus Code
        public static final int UNKNOWN = 0;

        // 400: Bad Request substatus
        public static final int PARTITION_KEY_MISMATCH = 1001;
        public static final int CROSS_PARTITION_QUERY_NOT_SERVABLE = 1004;

        // 410: StatusCodeType_Gone: substatus
        public static final int NAME_CACHE_IS_STALE = 1000;
        public static final int PARTITION_KEY_RANGE_GONE = 1002;
        public static final int COMPLETING_SPLIT = 1007;
        public static final int COMPLETING_PARTITION_MIGRATION = 1008;

        // 403: Forbidden substatus
        public static final int FORBIDDEN_WRITEFORBIDDEN = 3;
        public static final int DATABASE_ACCOUNT_NOTFOUND = 1008;

        // 404: LSN in session token is higher
        public static final int READ_SESSION_NOT_AVAILABLE = 1002;
    }

    public static class HeaderValues {
        public static final String NoCache = "no-cache";
    }
}<|MERGE_RESOLUTION|>--- conflicted
+++ resolved
@@ -252,11 +252,7 @@
         // TODO: FIXME we can use maven plugin for generating a version file
         // @see
         // https://stackoverflow.com/questions/2469922/generate-a-version-java-file-in-maven
-<<<<<<< HEAD
-        public static final String SDK_VERSION = "3.2.0";
-=======
         public static final String SDK_VERSION = "3.3.0";
->>>>>>> f9b68898
         public static final String SDK_NAME = "cosmosdb-java-sdk";
     }
 
