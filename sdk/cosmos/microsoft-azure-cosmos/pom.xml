--- conflicted
+++ resolved
@@ -7,16 +7,12 @@
   <parent>
     <groupId>com.microsoft.azure</groupId>
     <artifactId>azure-cosmos-parent</artifactId>
-    <version>3.5.1-beta1</version> <!-- {x-version-update;com.microsoft.azure:azure-cosmos-parent;current} -->
+    <version>3.5.0</version> <!-- {x-version-update;com.microsoft.azure:azure-cosmos-parent;current} -->
   </parent>
 
   <groupId>com.microsoft.azure</groupId>
   <artifactId>azure-cosmos</artifactId>
-<<<<<<< HEAD
-  <version>3.5.1-beta1</version> <!-- {x-version-update;com.microsoft.azure:azure-cosmos;current} -->
-=======
   <version>3.6.0-beta.2</version> <!-- {x-version-update;com.microsoft.azure:azure-cosmos;current} -->
->>>>>>> 0f276126
   <name>Microsoft Azure SDK for SQL API of Azure Cosmos DB Service</name>
   <description>This Package contains Microsoft Azure Cosmos SDK (with Reactive Extension rx support) for Azure Cosmos DB SQL API</description>
   <packaging>jar</packaging>
