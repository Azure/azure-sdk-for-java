--- conflicted
+++ resolved
@@ -12,11 +12,7 @@
 
   <groupId>com.microsoft.azure</groupId>
   <artifactId>azure-cosmos</artifactId>
-<<<<<<< HEAD
-  <version>3.6.0-beta.2</version> <!-- {x-version-update;com.microsoft.azure:azure-cosmos;current} -->
-=======
   <version>3.7.0-beta.1</version> <!-- {x-version-update;com.microsoft.azure:azure-cosmos;current} -->
->>>>>>> 174756db
   <name>Microsoft Azure SDK for SQL API of Azure Cosmos DB Service</name>
   <description>This Package contains Microsoft Azure Cosmos SDK (with Reactive Extension rx support) for Azure Cosmos DB SQL API</description>
   <packaging>jar</packaging>
