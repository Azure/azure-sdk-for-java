--- conflicted
+++ resolved
@@ -7,11 +7,7 @@
   <parent>
     <groupId>com.microsoft.azure</groupId>
     <artifactId>azure-cosmos-parent</artifactId>
-<<<<<<< HEAD
-    <version>3.2.0</version>
-=======
     <version>3.3.0</version>
->>>>>>> f9b68898
   </parent>
 
   <groupId>com.microsoft.azure</groupId>
