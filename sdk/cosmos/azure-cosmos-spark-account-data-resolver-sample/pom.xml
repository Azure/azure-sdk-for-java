--- conflicted
+++ resolved
@@ -292,11 +292,7 @@
                 <include>com.fasterxml.jackson.core:jackson-databind:[2.15.2]</include> <!-- {x-include-update;cosmos_com.fasterxml.jackson.core:jackson-databind;external_dependency} -->
                 <include>com.fasterxml.jackson.module:jackson-module-scala_2.12:[2.15.2]</include> <!-- {x-include-update;cosmos_com.fasterxml.jackson.module:jackson-module-scala_2.12;external_dependency} -->
                 <include>com.globalmentor:hadoop-bare-naked-local-fs:[0.1.0]</include> <!-- {x-include-update;cosmos_com.globalmentor:hadoop-bare-naked-local-fs;external_dependency} -->
-<<<<<<< HEAD
-                <include>com.azure.cosmos.spark:azure-cosmos-spark_3-5_2-12:[4.36.0]</include> <!-- {x-include-update;com.azure.cosmos.spark:azure-cosmos-spark_3-5_2-12;current} -->
-=======
                 <include>com.azure.cosmos.spark:azure-cosmos-spark_3-5_2-12:[4.37.0-beta.1]</include> <!-- {x-include-update;com.azure.cosmos.spark:azure-cosmos-spark_3-5_2-12;current} -->
->>>>>>> db0d6dc2
               </includes>
             </bannedDependencies>
           </rules>
