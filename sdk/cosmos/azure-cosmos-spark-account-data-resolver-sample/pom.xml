--- conflicted
+++ resolved
@@ -97,11 +97,7 @@
     <dependency>
       <groupId>com.azure.cosmos.spark</groupId>
       <artifactId>azure-cosmos-spark_3-5_2-12</artifactId>
-<<<<<<< HEAD
-      <version>4.36.1</version> <!-- {x-version-update;com.azure.cosmos.spark:azure-cosmos-spark_3-5_2-12;current} -->
-=======
       <version>4.38.0-beta.1</version> <!-- {x-version-update;com.azure.cosmos.spark:azure-cosmos-spark_3-5_2-12;current} -->
->>>>>>> 792e9e20
       <scope>provided</scope>
     </dependency>
     <dependency>
@@ -128,7 +124,7 @@
     <dependency>
       <groupId>com.azure</groupId>
       <artifactId>azure-identity</artifactId>
-      <version>1.15.2</version> <!-- {x-version-update;com.azure:azure-identity;dependency} -->
+      <version>1.15.3</version> <!-- {x-version-update;com.azure:azure-identity;dependency} -->
       <exclusions>
         <exclusion>
           <groupId>com.azure</groupId>
@@ -139,7 +135,7 @@
     <dependency>
       <groupId>com.azure</groupId>
       <artifactId>azure-core-http-netty</artifactId>
-      <version>1.15.9</version> <!-- {x-version-update;com.azure:azure-core-http-netty;dependency} -->
+      <version>1.15.10</version> <!-- {x-version-update;com.azure:azure-core-http-netty;dependency} -->
       <exclusions>
         <exclusion>
           <groupId>com.azure</groupId>
@@ -296,11 +292,7 @@
                 <include>com.fasterxml.jackson.core:jackson-databind:[2.15.2]</include> <!-- {x-include-update;cosmos_com.fasterxml.jackson.core:jackson-databind;external_dependency} -->
                 <include>com.fasterxml.jackson.module:jackson-module-scala_2.12:[2.15.2]</include> <!-- {x-include-update;cosmos_com.fasterxml.jackson.module:jackson-module-scala_2.12;external_dependency} -->
                 <include>com.globalmentor:hadoop-bare-naked-local-fs:[0.1.0]</include> <!-- {x-include-update;cosmos_com.globalmentor:hadoop-bare-naked-local-fs;external_dependency} -->
-<<<<<<< HEAD
-                <include>com.azure.cosmos.spark:azure-cosmos-spark_3-5_2-12:[4.36.1]</include> <!-- {x-include-update;com.azure.cosmos.spark:azure-cosmos-spark_3-5_2-12;current} -->
-=======
                 <include>com.azure.cosmos.spark:azure-cosmos-spark_3-5_2-12:[4.38.0-beta.1]</include> <!-- {x-include-update;com.azure.cosmos.spark:azure-cosmos-spark_3-5_2-12;current} -->
->>>>>>> 792e9e20
               </includes>
             </bannedDependencies>
           </rules>
@@ -702,7 +694,7 @@
           <plugin>
             <groupId>org.apache.maven.plugins</groupId>
             <artifactId>maven-surefire-plugin</artifactId>
-            <version>3.5.1</version> <!-- {x-version-update;org.apache.maven.plugins:maven-surefire-plugin;external_dependency} -->
+            <version>3.5.2</version> <!-- {x-version-update;org.apache.maven.plugins:maven-surefire-plugin;external_dependency} -->
             <configuration>
               <includes>
                 <include>**/*.*</include>
