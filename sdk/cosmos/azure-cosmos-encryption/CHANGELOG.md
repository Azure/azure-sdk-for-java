--- conflicted
+++ resolved
@@ -1,10 +1,6 @@
 ## Release History
 
-<<<<<<< HEAD
-### 1.7.0-beta.1 (Unreleased)
-=======
 ### 1.8.0-beta.1 (Unreleased)
->>>>>>> 8a6962b0
 
 #### Features Added
 
@@ -14,13 +10,10 @@
 
 #### Other Changes
 
-<<<<<<< HEAD
-=======
 ### 1.7.0 (2022-09-30)
 #### Other Changes
 * Updated `azure-cosmos` to version `4.37.0`.
 
->>>>>>> 8a6962b0
 ### 1.6.0 (2022-09-15)
 #### Other Changes
 * Updated `azure-cosmos` to version `4.36.0`.
