--- conflicted
+++ resolved
@@ -33,12 +33,7 @@
         assertThat(this.client).isNull();
         this.client = getClientBuilder().buildAsyncClient();
         cosmosAsyncDatabase = getSharedCosmosDatabase(this.client);
-<<<<<<< HEAD
-        cosmosEncryptionAsyncClient =
-            new CosmosEncryptionClientBuilder().cosmosAsyncClient(this.client).keyEncryptionKeyResolver(
-=======
         cosmosEncryptionAsyncClient = new CosmosEncryptionClientBuilder().cosmosAsyncClient(this.client).keyEncryptionKeyResolver(
->>>>>>> 3c7b5142
             new TestKeyEncryptionKeyResolver()).keyEncryptionKeyResolverName("TEST_KEY_RESOLVER").buildAsyncClient();
         cosmosEncryptionAsyncDatabase =
             cosmosEncryptionAsyncClient.getCosmosEncryptionAsyncDatabase(cosmosAsyncDatabase);
@@ -54,12 +49,8 @@
     @Test(groups = {"encryption"}, timeOut = TIMEOUT)
     public void createClientEncryptionKey() {
         EncryptionKeyWrapMetadata metadata =
-<<<<<<< HEAD
             new EncryptionKeyWrapMetadata(cosmosEncryptionAsyncClient.getKeyEncryptionKeyResolverName(), "key1",
                 "tempmetadata1", "RSA-OAEP");
-=======
-            new EncryptionKeyWrapMetadata(cosmosEncryptionAsyncClient.getKeyEncryptionKeyResolverName(), "key1", "tempmetadata1");
->>>>>>> 3c7b5142
 
         CosmosClientEncryptionKeyProperties clientEncryptionKey =
             cosmosEncryptionAsyncDatabase.createClientEncryptionKey("ClientEncryptionKeyTest1",
