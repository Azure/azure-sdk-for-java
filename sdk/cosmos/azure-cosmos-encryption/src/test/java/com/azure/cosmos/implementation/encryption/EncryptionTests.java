// Copyright (c) Microsoft Corporation. All rights reserved.
// Licensed under the MIT License.

package com.azure.cosmos.implementation.encryption;

import com.azure.cosmos.CosmosAsyncClient;
import com.azure.cosmos.CosmosAsyncContainer;
import com.azure.cosmos.CosmosAsyncDatabase;
import com.azure.cosmos.CosmosClientBuilder;
import com.azure.cosmos.encryption.EncryptionCosmosAsyncContainer;
import com.azure.cosmos.encryption.EncryptionItemRequestOptions;
import com.azure.cosmos.encryption.EncryptionKeyUnwrapResult;
import com.azure.cosmos.encryption.EncryptionKeyWrapMetadata;
import com.azure.cosmos.encryption.EncryptionKeyWrapProvider;
import com.azure.cosmos.encryption.EncryptionKeyWrapResult;
import com.azure.cosmos.encryption.Encryptor;
import com.azure.cosmos.encryption.WithEncryption;
import com.azure.cosmos.implementation.DatabaseForTest;
import com.azure.cosmos.implementation.HttpConstants;
import com.azure.cosmos.implementation.apachecommons.lang.StringUtils;
import com.azure.cosmos.encryption.CosmosEncryptionAlgorithm;
import com.azure.cosmos.encryption.DataEncryptionKey;
import com.azure.cosmos.encryption.DataEncryptionKeyProvider;
import com.azure.cosmos.encryption.EncryptionOptions;
import com.azure.cosmos.implementation.guava25.collect.ImmutableList;
import com.azure.cosmos.models.CosmosItemRequestOptions;
import com.azure.cosmos.models.CosmosItemResponse;
import com.azure.cosmos.models.CosmosQueryRequestOptions;
import com.azure.cosmos.models.PartitionKey;
import com.azure.cosmos.models.SqlParameter;
import com.azure.cosmos.models.SqlQuerySpec;
import com.azure.cosmos.models.ThroughputProperties;
import com.azure.cosmos.rx.TestSuiteBase;
import com.azure.cosmos.util.CosmosPagedFlux;
import com.fasterxml.jackson.annotation.JsonProperty;
import org.testng.annotations.AfterClass;
import org.testng.annotations.AfterMethod;
import org.testng.annotations.BeforeClass;
import org.testng.annotations.BeforeTest;
import org.testng.annotations.Factory;
import org.testng.annotations.Test;

import java.time.Duration;
import java.util.List;
import java.util.Objects;
import java.util.UUID;

import static org.assertj.core.api.Assertions.assertThat;
import static org.assertj.core.api.Assertions.fail;

public class EncryptionTests extends TestSuiteBase {

    private static EncryptionKeyWrapMetadata metadata1 = new EncryptionKeyWrapMetadata("metadata1");
    private static EncryptionKeyWrapMetadata metadata2 = new EncryptionKeyWrapMetadata("metadata2");
    private final static String metadataUpdateSuffix = "updated";
    private static Duration cacheTTL = Duration.ofDays(1);
    private static TestEncryptor encryptor;
    private static EncryptionCosmosAsyncContainer encryptionContainer;

    private final String databaseForTestId = DatabaseForTest.generateId();
    private final String itemContainerId = UUID.randomUUID().toString();
    private final String keyContainerId = UUID.randomUUID().toString();

    private static final String dekId = "mydek";

    private static CosmosAsyncClient client;

    private static CosmosAsyncDatabase databaseCore;
    private static DataEncryptionKeyProperties dekProperties;
    //    private static ContainerCore itemContainerCore;
    private static CosmosAsyncContainer itemContainer;
    private static CosmosAsyncContainer keyContainer;
    private static CosmosDataEncryptionKeyProvider dekProvider;
//    private static TestEncryptor encryptor;

    @Factory(dataProvider = "clientBuilders")
    public EncryptionTests(CosmosClientBuilder clientBuilder) {
        super(clientBuilder);
    }

    @BeforeTest(groups = {"encryption"})
    public void beforeTest() {
        dekProvider = new CosmosDataEncryptionKeyProvider(new TestKeyWrapProvider());

        EncryptionTests.encryptor = new TestEncryptor(EncryptionTests.dekProvider);
        client = getClientBuilder().buildAsyncClient();


        client.createDatabaseIfNotExists(databaseForTestId).block();
        databaseCore = client.getDatabase(databaseForTestId);
        databaseCore.createContainerIfNotExists(keyContainerId, "/id", ThroughputProperties.createManualThroughput(400)).block();
        keyContainer = databaseCore.getContainer(keyContainerId);
        databaseCore.createContainerIfNotExists(itemContainerId, "/PK", ThroughputProperties.createManualThroughput(400)).block();
        itemContainer = databaseCore.getContainer(itemContainerId);

        dekProvider.initialize(databaseCore, EncryptionTests.keyContainer.getId());

        EncryptionTests.encryptionContainer = WithEncryption.withEncryptor(EncryptionTests.itemContainer, encryptor);
        EncryptionTests.dekProperties = EncryptionTests.createDek(EncryptionTests.dekProvider, dekId);
    }

    @BeforeClass(groups = {"encryption"})
    public void beforeClass() {
        TestUtils.initialized();
        client = getClientBuilder().buildAsyncClient();
    }

    @AfterMethod(groups = {"encryption"})
    public void afterTest() {
        safeClose(client);
    }

    @AfterClass(groups = {"encryption"})
    public void afterClass() {
        safeDeleteDatabase(databaseCore);
    }

    static public class TestDoc {
        public static List<String> PathsToEncrypt = ImmutableList.of("/Sensitive");

        @JsonProperty("id")
        public String id;
        @JsonProperty("PK")
        public String pk;
        @JsonProperty("NonSensitive")
        public String nonSensitive;
        @JsonProperty("Sensitive")
        public String sensitive;

        public TestDoc() {
        }

        public TestDoc(TestDoc other) {
            this.id = other.id;
            this.pk = other.pk;
            this.nonSensitive = other.nonSensitive;
            this.sensitive = other.sensitive;
        }

        @Override
        public boolean equals(Object o) {
            if (this == o) return true;
            if (o == null || getClass() != o.getClass()) return false;
            TestDoc testDoc = (TestDoc) o;
            return Objects.equals(id, testDoc.id) &&
                Objects.equals(pk, testDoc.pk) &&
                Objects.equals(nonSensitive, testDoc.nonSensitive) &&
                Objects.equals(sensitive, testDoc.sensitive);
        }

        public static TestDoc Create() {
            return TestDoc.Create(null);
        }

        public static TestDoc Create(String partitionKey) {
            TestDoc testDoc = new TestDoc();
            testDoc.id = UUID.randomUUID().toString();
            testDoc.pk = partitionKey == null ? UUID.randomUUID().toString() : partitionKey;
            testDoc.nonSensitive = UUID.randomUUID().toString();
            testDoc.sensitive = UUID.randomUUID().toString();

            return testDoc;
        }

        @Override
        public int hashCode() {
            return Objects.hash(id, pk, nonSensitive, sensitive);
        }
    }

    @Test(groups = {"encryption"})
    public void encryptionCreateDek() {
        String dekId = "anotherDek";
        DataEncryptionKeyProperties dekProperties = EncryptionTests.createDek(EncryptionTests.dekProvider, dekId);

        assertThat(dekProperties).isNotNull();
        assertThat(dekProperties.createdTime).isNotNull();
        assertThat(dekProperties.lastModified).isNotNull();
        assertThat(dekProperties.selfLink).isNotNull();
        assertThat(dekProperties).isNotNull();

        assertThat(dekProperties.resourceId).isNotNull();

        assertThat(dekProperties.lastModified).isEqualTo(dekProperties.lastModified);

        assertThat(
            new EncryptionKeyWrapMetadata(EncryptionTests.metadata1.value + EncryptionTests.metadataUpdateSuffix)).isEqualTo(
            dekProperties.encryptionKeyWrapMetadata);

        // Use different DEK provider to avoid (unintentional) cache impact
        CosmosDataEncryptionKeyProvider dekProvider = new CosmosDataEncryptionKeyProvider(new TestKeyWrapProvider());

        dekProvider.initialize(databaseCore, EncryptionTests.keyContainer.getId());

        DataEncryptionKeyProperties readProperties = dekProvider.getDataEncryptionKeyContainer().readDataEncryptionKeyAsync(dekId, null).block().getItem();
        assertThat(dekProperties).isEqualTo(readProperties);
    }

    @Test(enabled = false)
    public void EncryptionRewrapDek() {
    }

    @Test(enabled = false)
    public void EncryptionDekReadFeed() {
    }

    @Test(groups = {"encryption"}, timeOut = TIMEOUT * 100)
    public void EncryptionCreateItemWithoutEncryptionOptions() {
        TestDoc testDoc = TestDoc.Create();

        CosmosItemResponse<TestDoc> createResponse = EncryptionTests.encryptionContainer.createItem(testDoc, new PartitionKey(testDoc.pk), null).block();

        assertThat(createResponse.getStatusCode()).isEqualTo(201);
        assertThat(createResponse.getItem()).isEqualTo(testDoc);
    }

    @Test(groups = {"encryption"}, timeOut = TIMEOUT * 100)
    public void EncryptionCreateItemWithNullEncryptionOptions() {
        TestDoc testDoc = TestDoc.Create();
        CosmosItemResponse<TestDoc> createResponse = EncryptionTests.encryptionContainer.createItem(
            testDoc,
            new PartitionKey(testDoc.pk),
            new EncryptionItemRequestOptions()).block();

        assertThat(createResponse.getStatusCode()).isEqualTo(201);
        assertThat(createResponse.getItem()).isEqualTo(testDoc);
    }

    @Test(groups = {"encryption"}, timeOut = TIMEOUT * 100)
    public void EncryptionCreateItemWithoutPartitionKey() {
        TestDoc testDoc = TestDoc.Create();
        try {
            // TODO: moderakh invoke this without passing null PK
            EncryptionTests.encryptionContainer.createItem(
                testDoc,
                null,
                EncryptionTests.GetRequestOptions(EncryptionTests.dekId, TestDoc.PathsToEncrypt));
            fail("CreateItem should've failed because PartitionKey was not provided.");
        } catch (Exception ex) {
            assertThat(ex.getMessage()).isEqualTo("partitionKey cannot be null for operations using EncryptionContainer.");
        }
    }

    @Test
    public void EncryptionFailsWithUnknownDek() {
    }

    @Test
    public void EncryptionCreateItem() {
        TestDoc testDoc = EncryptionTests.CreateItemAsync(EncryptionTests.encryptionContainer, EncryptionTests.dekId, TestDoc.PathsToEncrypt).getItem();
        EncryptionTests.VerifyItemByReadAsync(EncryptionTests.encryptionContainer, testDoc);
        VerifyDataIsEncrypted(testDoc.id, new PartitionKey(testDoc.pk));

        TestDoc expectedDoc = new TestDoc(testDoc);

        EncryptionTests.ValidateQueryResultsAsync(
            EncryptionTests.encryptionContainer,
            "SELECT * FROM c",
            expectedDoc);

        EncryptionTests.ValidateQueryResultsAsync(
            EncryptionTests.encryptionContainer,
            String.format(
                "SELECT * FROM c where c.PK = '%s' and c.id = '%s' and c.NonSensitive = '%s'",
                expectedDoc.pk,
                expectedDoc.id,
                expectedDoc.nonSensitive),
            expectedDoc);

        EncryptionTests.ValidateQueryResultsAsync(
            EncryptionTests.encryptionContainer,
            String.format("SELECT * FROM c where c.Sensitive = '%s'", testDoc.sensitive),
            null);

        EncryptionTests.ValidateQueryResultsAsync(
            EncryptionTests.encryptionContainer,
            new SqlQuerySpec(
                "select * from c where c.id = @theId and c.PK = @thePK",
                new SqlParameter("@theId", expectedDoc.id),
                new SqlParameter("@thePK", expectedDoc.pk)),
            expectedDoc);

        expectedDoc.sensitive = null;

        EncryptionTests.ValidateQueryResultsAsync(
            EncryptionTests.encryptionContainer,
            "SELECT c.id, c.PK, c.Sensitive, c.NonSensitive FROM c",
            expectedDoc);

        EncryptionTests.ValidateQueryResultsAsync(
            EncryptionTests.encryptionContainer,
            "SELECT c.id, c.PK, c.NonSensitive FROM c",
            expectedDoc);
    }

    @Test(groups = {"encryption"}, timeOut = TIMEOUT * 100)
    public void EncryptionFailsWithUnknownDek() {
    }

    @Test(groups = {"encryption"}, timeOut = TIMEOUT * 100)
    public void EncryptionCreateItem() {
        TestDoc testDoc = EncryptionTests.CreateItemAsync(EncryptionTests.encryptionContainer, EncryptionTests.dekId, TestDoc.PathsToEncrypt).getItem();
        EncryptionTests.VerifyItemByReadAsync(EncryptionTests.encryptionContainer, testDoc);
        VerifyDataIsEncrypted(testDoc.id, new PartitionKey(testDoc.pk));

        TestDoc expectedDoc = new TestDoc(testDoc);

        EncryptionTests.ValidateQueryResultsAsync(
            EncryptionTests.encryptionContainer,
            "SELECT * FROM c",
            expectedDoc);

        EncryptionTests.ValidateQueryResultsAsync(
            EncryptionTests.encryptionContainer,
            String.format(
                "SELECT * FROM c where c.PK = '%s' and c.id = '%s' and c.NonSensitive = '%s'",
                expectedDoc.pk,
                expectedDoc.id,
                expectedDoc.nonSensitive),
            expectedDoc);

        EncryptionTests.ValidateQueryResultsAsync(
            EncryptionTests.encryptionContainer,
            String.format("SELECT * FROM c where c.Sensitive = '%s'", testDoc.sensitive),
            null);

        EncryptionTests.ValidateQueryResultsAsync(
            EncryptionTests.encryptionContainer,
            new SqlQuerySpec(
                "select * from c where c.id = @theId and c.PK = @thePK",
                new SqlParameter("@theId", expectedDoc.id),
                new SqlParameter("@thePK", expectedDoc.pk)),
            expectedDoc);

        expectedDoc.sensitive = null;

        EncryptionTests.ValidateQueryResultsAsync(
            EncryptionTests.encryptionContainer,
            "SELECT c.id, c.PK, c.Sensitive, c.NonSensitive FROM c",
            expectedDoc);

        EncryptionTests.ValidateQueryResultsAsync(
            EncryptionTests.encryptionContainer,
            "SELECT c.id, c.PK, c.NonSensitive FROM c",
            expectedDoc);
    }

    // EncryptionChangeFeedDecryptionSuccessful

    @Test(groups = {"encryption"}, timeOut = TIMEOUT * 100)
    public void EncryptionChangeFeedDecryptionSuccessful() {
    }

    @Test(groups = {"encryption"}, timeOut = TIMEOUT * 100)
    public void EncryptionHandleDecryptionFailure() {
    }

    @Test(groups = {"encryption"}, timeOut = TIMEOUT * 100)
    public void EncryptionDecryptQueryResultMultipleDocs() {
    }

    @Test(groups = {"encryption"}, timeOut = TIMEOUT * 100)
    public void EncryptionDecryptQueryResultMultipleEncryptedProperties() {
    }

    @Test(groups = {"encryption"}, timeOut = TIMEOUT * 100)
    public void EncryptionDecryptQueryValueResponse() {
    }

    @Test(groups = {"encryption"}, timeOut = TIMEOUT * 100)
    public void EncryptionDecryptGroupByQueryResultTest() {
    }

    @Test(groups = {"encryption"}, timeOut = TIMEOUT * 100)
    public void EncryptionStreamIteratorValidation() {
    }

    @Test(groups = {"encryption"}, timeOut = TIMEOUT * 100)
    public void EncryptionRudItem() {

        TestDoc testDoc = EncryptionTests.UpsertItemAsync(
            EncryptionTests.encryptionContainer,
            TestDoc.Create(),
            EncryptionTests.dekId,
            TestDoc.PathsToEncrypt,
            200).getItem();

        EncryptionTests.VerifyItemByReadAsync(EncryptionTests.encryptionContainer, testDoc);

        testDoc.nonSensitive = UUID.randomUUID().toString();
        testDoc.sensitive = UUID.randomUUID().toString();

        CosmosItemResponse<TestDoc> upsertResponse = EncryptionTests.UpsertItemAsync(
            EncryptionTests.encryptionContainer,
            TestDoc.Create(),
            EncryptionTests.dekId,
            TestDoc.PathsToEncrypt,
            201);

        TestDoc updatedDoc = upsertResponse.getItem();

        EncryptionTests.VerifyItemByReadAsync(EncryptionTests.encryptionContainer, updatedDoc);

        updatedDoc.nonSensitive = UUID.randomUUID().toString();
        updatedDoc.sensitive = UUID.randomUUID().toString();

        // TODO: replace

    }

    @Test(groups = {"encryption"}, timeOut = TIMEOUT * 100)
    public void EncryptionResourceTokenAuthRestricted() {
    }

    @Test(groups = {"encryption"}, timeOut = TIMEOUT * 100)
    public void EncryptionResourceTokenAuthAllowed() {
    }

    @Test(groups = {"encryption"}, timeOut = TIMEOUT * 100)
    public void EncryptionRestrictedProperties() {
    }

    @Test(groups = {"encryption"}, timeOut = TIMEOUT * 100)
    public void EncryptionBulkCrud() {
    }

    @Test(groups = {"encryption"}, timeOut = TIMEOUT * 100)
    public void EncryptionTransactionBatchCrud() {
    }

    @Test(groups = {"encryption"}, timeOut = TIMEOUT * 100)
    public void createItemEncrypt_readItemDecrypt() throws Exception {
        EncryptionItemRequestOptions requestOptions = new EncryptionItemRequestOptions();
        EncryptionOptions encryptionOptions = new EncryptionOptions();
        encryptionOptions.setPathsToEncrypt(ImmutableList.of("/Sensitive"));

        encryptionOptions.setDataEncryptionKeyId(dekId);
        encryptionOptions.setEncryptionAlgorithm(CosmosEncryptionAlgorithm.AEAES_256_CBC_HMAC_SHA_256_RANDOMIZED);
        requestOptions.setEncryptionOptions(encryptionOptions);

        TestDoc properties = getItem(UUID.randomUUID().toString());
        CosmosItemResponse<TestDoc> itemResponse = encryptionContainer.createItem(properties, new PartitionKey(properties.pk), requestOptions).block();
        assertThat(itemResponse.getRequestCharge()).isGreaterThan(0);

        TestDoc responseItem = itemResponse.getItem();
        validateWriteResponseIsValid(properties, responseItem);

        TestDoc readItem = encryptionContainer.readItem(properties.id, new PartitionKey(properties.pk), requestOptions, TestDoc.class).block().getItem();
        validateReadResponseIsValid(properties, readItem);

        TestDoc readWithoutDecryption = itemContainer.readItem(properties.id, new PartitionKey(properties.pk), requestOptions, TestDoc.class).block().getItem();

        assertThat(readWithoutDecryption.sensitive).isNull();
    }

    private void validateWriteResponseIsValid(TestDoc originalItem, TestDoc result) {
        assertThat(result.sensitive).isEqualTo(originalItem.sensitive);
        assertThat(result.id).isEqualTo(originalItem.id);
        assertThat(result.pk).isEqualTo(originalItem.pk);
        assertThat(result.nonSensitive).isEqualTo(originalItem.nonSensitive);
    }

    private void validateReadResponseIsValid(TestDoc originalItem, TestDoc result) {
        assertThat(result.id).isEqualTo(originalItem.id);
        assertThat(result.pk).isEqualTo(originalItem.pk);
        assertThat(result.nonSensitive).isEqualTo(originalItem.nonSensitive);
        assertThat(result.sensitive).isEqualTo(originalItem.sensitive);
    }

    private void validateQueryResponseIsValid(TestDoc originalItem, TestDoc result) {
        assertThat(result.id).isEqualTo(originalItem.id);
        assertThat(result.pk).isEqualTo(originalItem.pk);
        assertThat(result.nonSensitive).isEqualTo(originalItem.nonSensitive);
        assertThat(result.sensitive).isNull();
    }

    private static void ValidateQueryResultsAsync(
        EncryptionCosmosAsyncContainer container,
        String query,
        TestDoc expectedDoc) {
        ValidateQueryResultsAsync(container, new SqlQuerySpec(query), expectedDoc);
    }

    private static void ValidateQueryResultsAsync(
        EncryptionCosmosAsyncContainer container,
        SqlQuerySpec query,
        TestDoc expectedDoc) {
        CosmosQueryRequestOptions requestOptions = expectedDoc != null
            ? new CosmosQueryRequestOptions().setPartitionKey(new PartitionKey(expectedDoc.pk)) : null;


        CosmosPagedFlux<TestDoc> queryResponseIterator = container.queryItems(query, requestOptions, TestDoc.class);
        List<TestDoc> results = queryResponseIterator.collectList().block();

        if (expectedDoc != null) {
            assertThat(results.size()).isEqualTo(1);
            assertThat(results.get(0)).isEqualTo(expectedDoc);

        } else {
            assertThat(results.size()).isEqualTo(0);
        }
    }

    private static void VerifyDataIsEncrypted(String id, PartitionKey partitionKey) {

        TestDoc item = itemContainer.readItem(id, partitionKey, TestDoc.class).block().getItem();
        assertThat(item.sensitive).isEqualTo(null);
        assertThat(item.nonSensitive).isNotNull();
    }

    private static void VerifyItemByReadAsync(EncryptionCosmosAsyncContainer container, TestDoc testDoc) {
        VerifyItemByReadAsync(container, testDoc, null);
    }

    private static void VerifyItemByReadAsync(EncryptionCosmosAsyncContainer container, TestDoc testDoc, CosmosItemRequestOptions requestOptions) {
        CosmosItemResponse<TestDoc> readResponse = container.readItem(testDoc.id, new PartitionKey(testDoc.pk), requestOptions, TestDoc.class).block();

        assertThat(readResponse.getStatusCode()).isEqualTo(200);
        assertThat(readResponse.getItem()).isEqualTo(testDoc);
    }

    private TestDoc getItem(String documentId) {
        final String uuid = UUID.randomUUID().toString();

        TestDoc pojo = new TestDoc();
        pojo.id = uuid;
        pojo.pk = uuid;
        pojo.nonSensitive = UUID.randomUUID().toString();
        pojo.sensitive = UUID.randomUUID().toString();

        return pojo;
    }

    private static DataEncryptionKeyProperties createDek(CosmosDataEncryptionKeyProvider dekProvider, String dekId) {
        CosmosItemResponse<DataEncryptionKeyProperties> dekResponse = dekProvider.getDataEncryptionKeyContainer().createDataEncryptionKeyAsync(
            dekId,
            CosmosEncryptionAlgorithm.AEAES_256_CBC_HMAC_SHA_256_RANDOMIZED,
            EncryptionTests.metadata1, null).block();

        assertThat(dekResponse.getRequestCharge()).isGreaterThan(0);
        assertThat(dekResponse.getResponseHeaders().get(HttpConstants.HttpHeaders.E_TAG)).isNotNull();

        DataEncryptionKeyProperties dekProperties = dekResponse.getItem();
        assertThat(dekResponse.getResponseHeaders().get(HttpConstants.HttpHeaders.E_TAG)).isEqualTo(dekProperties.eTag);
        assertThat(dekId).isEqualTo(dekProperties.id);
        return dekProperties;
    }


    private static EncryptionItemRequestOptions GetRequestOptions(
        String dekId,
        List<String> pathsToEncrypt) {
        return GetRequestOptions(dekId, pathsToEncrypt, null);
    }

    private static EncryptionItemRequestOptions GetRequestOptions(
        String dekId,
        List<String> pathsToEncrypt,
        String ifMatchEtag) {
        EncryptionItemRequestOptions options = new EncryptionItemRequestOptions();
        options.setIfMatchETag(ifMatchEtag);

        EncryptionOptions encryptionOptions = EncryptionTests.GetEncryptionOptions(dekId, pathsToEncrypt);
        options.setEncryptionOptions(encryptionOptions);
        return options;
    }


    private static EncryptionOptions GetEncryptionOptions(
        String dekId,
        List<String> pathsToEncrypt) {
        EncryptionOptions encryptionOptions = new EncryptionOptions();
        encryptionOptions.setPathsToEncrypt(pathsToEncrypt)
            .setDataEncryptionKeyId(dekId)
            .setEncryptionAlgorithm(CosmosEncryptionAlgorithm.AEAES_256_CBC_HMAC_SHA_256_RANDOMIZED);

        return encryptionOptions;
    }


    private class TestKeyWrapProvider implements EncryptionKeyWrapProvider {
        public EncryptionKeyUnwrapResult unwrapKey(byte[] wrappedKey, EncryptionKeyWrapMetadata metadata) {
            int moveBy = StringUtils.equals(metadata.value, EncryptionTests.metadata1.value + EncryptionTests.metadataUpdateSuffix) ? 1 : 2;

            for (int i = 0; i < wrappedKey.length; i++) {
                wrappedKey[i] = (byte) (wrappedKey[i] - moveBy);
            }

            return new EncryptionKeyUnwrapResult(wrappedKey, EncryptionTests.cacheTTL);
        }

        public EncryptionKeyWrapResult wrapKey(byte[] key, EncryptionKeyWrapMetadata metadata) {
            EncryptionKeyWrapMetadata responseMetadata = new EncryptionKeyWrapMetadata(metadata.value + EncryptionTests.metadataUpdateSuffix);
            int moveBy = StringUtils.equals(metadata.value, EncryptionTests.metadata1.value) ? 1 : 2;

            for (int i = 0; i < key.length; i++) {
                key[i] = (byte) (key[i] + moveBy);
            }

            return new EncryptionKeyWrapResult(key, responseMetadata);
        }
    }


    // This class is same as CosmosEncryptor but copied so as to induce decryption failure easily for testing.
    public static class TestEncryptor implements Encryptor {
        public final DataEncryptionKeyProvider dataEncryptionKeyProvider;
        public boolean FailDecryption;

        public TestEncryptor(DataEncryptionKeyProvider dataEncryptionKeyProvider) {
            this.dataEncryptionKeyProvider = dataEncryptionKeyProvider;
            this.FailDecryption = false;
        }

        public byte[] decryptAsync(
            byte[] cipherText,
            String dataEncryptionKeyId,
            String encryptionAlgorithm) {
            if (this.FailDecryption && dataEncryptionKeyId.equals("failDek")) {
                throw new IllegalArgumentException("Null {nameof(DataEncryptionKey)} returned.");
            }

            DataEncryptionKey dek = this.dataEncryptionKeyProvider.getDataEncryptionKey(
                dataEncryptionKeyId,
                encryptionAlgorithm);

            if (dek == null) {
                throw new IllegalArgumentException("Null {nameof(DataEncryptionKey)} returned from {nameof(this.DataEncryptionKeyProvider.FetchDataEncryptionKeyAsync)}.");
            }

            return dek.decryptData(cipherText);
        }

        public byte[] encryptAsync(
            byte[] plainText,
            String dataEncryptionKeyId,
            String encryptionAlgorithm) {
            DataEncryptionKey dek = this.dataEncryptionKeyProvider.getDataEncryptionKey(
                dataEncryptionKeyId,
                encryptionAlgorithm);

            return dek.encryptData(plainText);
        }
    }

    private static CosmosItemResponse<TestDoc> CreateItemAsync(EncryptionCosmosAsyncContainer container,
                                                               String dekId,
                                                               List<String> pathsToEncrypt) {
        return CreateItemAsync(container,
            dekId,
            pathsToEncrypt, null);
    }

<<<<<<< HEAD
=======



>>>>>>> 5c70b433
    private static CosmosItemResponse<TestDoc> CreateItemAsync(
        EncryptionCosmosAsyncContainer container,
        String dekId,
        List<String> pathsToEncrypt,
        String partitionKey) {
        TestDoc testDoc = TestDoc.Create(partitionKey);
        CosmosItemResponse<TestDoc> createResponse = container.createItem(
            testDoc,
            new PartitionKey(testDoc.pk),
            EncryptionTests.GetRequestOptions(dekId, pathsToEncrypt)).block();

        assertThat(createResponse.getStatusCode()).isEqualTo(201);
        assertThat(createResponse.getItem()).isEqualTo(testDoc);
        return createResponse;
    }

    private static CosmosItemResponse<TestDoc> UpsertItemAsync(
        EncryptionCosmosAsyncContainer container,
        TestDoc testDoc,
        String dekId,
        List<String> pathsToEncrypt,
        int expectedStatusCode) {
        CosmosItemResponse<TestDoc> upsertResponse = container.upsertItem(
            testDoc,
            new PartitionKey(testDoc.pk),
            EncryptionTests.GetRequestOptions(dekId, pathsToEncrypt)).block();

        assertThat(upsertResponse.getStatusCode()).isEqualTo(expectedStatusCode);
        assertThat(upsertResponse.getItem()).isEqualTo(testDoc);
        return upsertResponse;
    }

    private static CosmosItemResponse<TestDoc> ReplaceItemAsync(
        EncryptionCosmosAsyncContainer container,
        TestDoc testDoc,
        String dekId,
        List<String> pathsToEncrypt,
        String etag) {
        CosmosItemResponse<TestDoc> replaceItem = container.replaceItem(
            testDoc,
            testDoc.id,
            new PartitionKey(testDoc.pk),
            EncryptionTests.GetRequestOptions(dekId, pathsToEncrypt, etag)).block();

        assertThat(replaceItem.getStatusCode()).isEqualTo(200);
        assertThat(replaceItem.getItem()).isEqualTo(testDoc);
        return replaceItem;
    }


    
}<|MERGE_RESOLUTION|>--- conflicted
+++ resolved
@@ -241,11 +241,11 @@
         }
     }
 
-    @Test
+    @Test(groups = {"encryption"}, timeOut = TIMEOUT * 100)
     public void EncryptionFailsWithUnknownDek() {
     }
 
-    @Test
+    @Test(groups = {"encryption"}, timeOut = TIMEOUT * 100)
     public void EncryptionCreateItem() {
         TestDoc testDoc = EncryptionTests.CreateItemAsync(EncryptionTests.encryptionContainer, EncryptionTests.dekId, TestDoc.PathsToEncrypt).getItem();
         EncryptionTests.VerifyItemByReadAsync(EncryptionTests.encryptionContainer, testDoc);
@@ -293,58 +293,6 @@
             expectedDoc);
     }
 
-    @Test(groups = {"encryption"}, timeOut = TIMEOUT * 100)
-    public void EncryptionFailsWithUnknownDek() {
-    }
-
-    @Test(groups = {"encryption"}, timeOut = TIMEOUT * 100)
-    public void EncryptionCreateItem() {
-        TestDoc testDoc = EncryptionTests.CreateItemAsync(EncryptionTests.encryptionContainer, EncryptionTests.dekId, TestDoc.PathsToEncrypt).getItem();
-        EncryptionTests.VerifyItemByReadAsync(EncryptionTests.encryptionContainer, testDoc);
-        VerifyDataIsEncrypted(testDoc.id, new PartitionKey(testDoc.pk));
-
-        TestDoc expectedDoc = new TestDoc(testDoc);
-
-        EncryptionTests.ValidateQueryResultsAsync(
-            EncryptionTests.encryptionContainer,
-            "SELECT * FROM c",
-            expectedDoc);
-
-        EncryptionTests.ValidateQueryResultsAsync(
-            EncryptionTests.encryptionContainer,
-            String.format(
-                "SELECT * FROM c where c.PK = '%s' and c.id = '%s' and c.NonSensitive = '%s'",
-                expectedDoc.pk,
-                expectedDoc.id,
-                expectedDoc.nonSensitive),
-            expectedDoc);
-
-        EncryptionTests.ValidateQueryResultsAsync(
-            EncryptionTests.encryptionContainer,
-            String.format("SELECT * FROM c where c.Sensitive = '%s'", testDoc.sensitive),
-            null);
-
-        EncryptionTests.ValidateQueryResultsAsync(
-            EncryptionTests.encryptionContainer,
-            new SqlQuerySpec(
-                "select * from c where c.id = @theId and c.PK = @thePK",
-                new SqlParameter("@theId", expectedDoc.id),
-                new SqlParameter("@thePK", expectedDoc.pk)),
-            expectedDoc);
-
-        expectedDoc.sensitive = null;
-
-        EncryptionTests.ValidateQueryResultsAsync(
-            EncryptionTests.encryptionContainer,
-            "SELECT c.id, c.PK, c.Sensitive, c.NonSensitive FROM c",
-            expectedDoc);
-
-        EncryptionTests.ValidateQueryResultsAsync(
-            EncryptionTests.encryptionContainer,
-            "SELECT c.id, c.PK, c.NonSensitive FROM c",
-            expectedDoc);
-    }
-
     // EncryptionChangeFeedDecryptionSuccessful
 
     @Test(groups = {"encryption"}, timeOut = TIMEOUT * 100)
@@ -377,13 +325,12 @@
 
     @Test(groups = {"encryption"}, timeOut = TIMEOUT * 100)
     public void EncryptionRudItem() {
-
         TestDoc testDoc = EncryptionTests.UpsertItemAsync(
             EncryptionTests.encryptionContainer,
             TestDoc.Create(),
             EncryptionTests.dekId,
             TestDoc.PathsToEncrypt,
-            200).getItem();
+            ResponseStatusCode.CREATED).getItem();
 
         EncryptionTests.VerifyItemByReadAsync(EncryptionTests.encryptionContainer, testDoc);
 
@@ -392,10 +339,10 @@
 
         CosmosItemResponse<TestDoc> upsertResponse = EncryptionTests.UpsertItemAsync(
             EncryptionTests.encryptionContainer,
-            TestDoc.Create(),
+            testDoc,
             EncryptionTests.dekId,
             TestDoc.PathsToEncrypt,
-            201);
+            ResponseStatusCode.OK);
 
         TestDoc updatedDoc = upsertResponse.getItem();
 
@@ -405,7 +352,18 @@
         updatedDoc.sensitive = UUID.randomUUID().toString();
 
         // TODO: replace
-
+        TestDoc replacedDoc = EncryptionTests.ReplaceItemAsync(
+            EncryptionTests.encryptionContainer,
+            updatedDoc,
+            EncryptionTests.dekId,
+            TestDoc.PathsToEncrypt,
+            upsertResponse.getETag()
+        ).getItem();
+
+
+        EncryptionTests.VerifyItemByReadAsync(EncryptionTests.encryptionContainer, replacedDoc);
+
+        EncryptionTests.DeleteItemAsync(EncryptionTests.encryptionContainer, replacedDoc);
     }
 
     @Test(groups = {"encryption"}, timeOut = TIMEOUT * 100)
@@ -651,12 +609,9 @@
             pathsToEncrypt, null);
     }
 
-<<<<<<< HEAD
-=======
-
-
-
->>>>>>> 5c70b433
+
+
+
     private static CosmosItemResponse<TestDoc> CreateItemAsync(
         EncryptionCosmosAsyncContainer container,
         String dekId,
@@ -701,11 +656,29 @@
             new PartitionKey(testDoc.pk),
             EncryptionTests.GetRequestOptions(dekId, pathsToEncrypt, etag)).block();
 
-        assertThat(replaceItem.getStatusCode()).isEqualTo(200);
+        assertThat(replaceItem.getStatusCode()).isEqualTo(ResponseStatusCode.OK);
         assertThat(replaceItem.getItem()).isEqualTo(testDoc);
         return replaceItem;
     }
 
-
+    private static CosmosItemResponse<Object> DeleteItemAsync(
+        EncryptionCosmosAsyncContainer container,
+        TestDoc testDoc) {
+        CosmosItemResponse<Object> deleteResponse = container.deleteItem(
+            testDoc.id,
+            new PartitionKey(testDoc.pk),
+            new CosmosItemRequestOptions()).block();
+
+        assertThat(deleteResponse.getStatusCode()).isEqualTo(ResponseStatusCode.NO_CONTENT);
+        assertThat(deleteResponse.getItem()).isNull();
+        return deleteResponse;
+    }
+
+    public static class ResponseStatusCode {
+        public static final int OK = 200;
+        public static final int CREATED = 201;
+        public static final int ACCEPTED = 202;
+        public static final int NO_CONTENT = 204;
+    }
     
 }