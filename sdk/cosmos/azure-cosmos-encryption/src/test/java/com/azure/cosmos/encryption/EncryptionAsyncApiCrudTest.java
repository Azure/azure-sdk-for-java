--- conflicted
+++ resolved
@@ -24,10 +24,7 @@
 import com.azure.cosmos.models.SqlParameter;
 import com.azure.cosmos.models.SqlQuerySpec;
 import com.azure.cosmos.util.CosmosPagedFlux;
-<<<<<<< HEAD
-=======
 import com.azure.cosmos.util.CosmosPagedIterable;
->>>>>>> c8fc8cd6
 import com.fasterxml.jackson.databind.JsonNode;
 import com.fasterxml.jackson.databind.node.ObjectNode;
 import com.microsoft.data.encryption.cryptography.EncryptionKeyStoreProvider;
@@ -39,13 +36,7 @@
 import org.testng.annotations.Test;
 
 import java.time.Instant;
-<<<<<<< HEAD
-import java.util.ArrayList;
-import java.util.List;
-import java.util.UUID;
-=======
 import java.util.*;
->>>>>>> c8fc8cd6
 
 import static org.assertj.core.api.Assertions.*;
 
@@ -586,8 +577,6 @@
         validateResponse(batchResponse.getResults().get(3).getItem(EncryptionPojo.class), createPojo);
     }
 
-<<<<<<< HEAD
-=======
     @Test(groups = {"encryption"}, timeOut = TIMEOUT)
     public void crudOnDifferentOverload() {
         List<EncryptionPojo> actualProperties = new ArrayList<>();
@@ -690,7 +679,6 @@
         assertThat(deleteResponse3.getStatusCode()).isEqualTo(200);
     }
 
->>>>>>> c8fc8cd6
     static void validateResponseWithOneFieldEncryption(EncryptionPojo originalItem, EncryptionPojo result) {
         assertThat(result.getId()).isEqualTo(originalItem.getId());
         assertThat(result.getNonSensitive()).isEqualTo(originalItem.getNonSensitive());
