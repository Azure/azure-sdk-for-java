--- conflicted
+++ resolved
@@ -11,10 +11,8 @@
 public class EncryptionKeyStoreProviderImpl extends EncryptionKeyStoreProvider {
     private final KeyEncryptionKeyResolver keyEncryptionKeyResolver;
     private final String keyEncryptionKeyProviderName;
-<<<<<<< HEAD
     public static final String RSA_OAEP = "RSA-OAEP";
-=======
->>>>>>> 3c7b5142
+
     public EncryptionKeyStoreProviderImpl(KeyEncryptionKeyResolver keyEncryptionKeyResolver, String keyEncryptionKeyProviderName) {
         this.keyEncryptionKeyResolver = keyEncryptionKeyResolver;
         this.keyEncryptionKeyProviderName = keyEncryptionKeyProviderName;
@@ -98,11 +96,7 @@
 
     private static String getNameForKeyEncryptionKeyAlgorithm(KeyEncryptionKeyAlgorithm keyEncryptionKeyAlgorithm) {
         if(keyEncryptionKeyAlgorithm == KeyEncryptionKeyAlgorithm.RSA_OAEP) {
-<<<<<<< HEAD
             return RSA_OAEP;
-=======
-            return "RSA-OAEP";
->>>>>>> 3c7b5142
         }
 
         throw new IllegalArgumentException(String.format("Unexpected algorithm '%s'", keyEncryptionKeyAlgorithm));
