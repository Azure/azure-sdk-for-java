--- conflicted
+++ resolved
@@ -37,16 +37,13 @@
     <project.build.sourceEncoding>UTF-8</project.build.sourceEncoding>
     <jacoco.min.linecoverage>0.01</jacoco.min.linecoverage>
     <jacoco.min.branchcoverage>0.01</jacoco.min.branchcoverage>
-<<<<<<< HEAD
     <codesnippet.skip>false</codesnippet.skip>
     <javadocDoclet></javadocDoclet>
     <javadocDocletOptions></javadocDocletOptions>
-=======
 
     <!-- CosmosSkip - This is not a module we want/expect external customers to consume. Skip breaking API checks. -->
     <!-- This can only be enabled once we release GA, as it needs a stable version to check for breaking changes. -->
     <revapi.skip>true</revapi.skip>
->>>>>>> bd238937
   </properties>
 
   <dependencies>
