--- conflicted
+++ resolved
@@ -146,39 +146,35 @@
     <dependency>
       <groupId>org.assertj</groupId>
       <artifactId>assertj-core</artifactId>
-      <version>3.24.2</version> <!-- {x-version-update;org.assertj:assertj-core;external_dependency} -->
+      <version>3.22.0</version> <!-- {x-version-update;org.assertj:assertj-core;external_dependency} -->
       <scope>test</scope>
     </dependency>
 
     <dependency>
       <groupId>org.apache.logging.log4j</groupId>
       <artifactId>log4j-slf4j-impl</artifactId>
-      <version>2.21.1</version> <!-- {x-version-update;org.apache.logging.log4j:log4j-slf4j-impl;external_dependency} -->
+      <version>2.17.2</version> <!-- {x-version-update;org.apache.logging.log4j:log4j-slf4j-impl;external_dependency} -->
       <scope>test</scope>
     </dependency>
 
     <dependency>
       <groupId>org.apache.logging.log4j</groupId>
       <artifactId>log4j-api</artifactId>
-      <version>2.21.1</version> <!-- {x-version-update;org.apache.logging.log4j:log4j-api;external_dependency} -->
+      <version>2.17.2</version> <!-- {x-version-update;org.apache.logging.log4j:log4j-api;external_dependency} -->
       <scope>test</scope>
     </dependency>
 
     <dependency>
       <groupId>org.apache.logging.log4j</groupId>
       <artifactId>log4j-core</artifactId>
-      <version>2.21.1</version> <!-- {x-version-update;org.apache.logging.log4j:log4j-core;external_dependency} -->
+      <version>2.17.2</version> <!-- {x-version-update;org.apache.logging.log4j:log4j-core;external_dependency} -->
       <scope>test</scope>
     </dependency>
 
     <dependency>
       <groupId>io.projectreactor</groupId>
       <artifactId>reactor-test</artifactId>
-<<<<<<< HEAD
-      <version>3.6.4</version> <!-- {x-version-update;io.projectreactor:reactor-test;external_dependency} -->
-=======
       <version>3.4.36</version> <!-- {x-version-update;io.projectreactor:reactor-test;external_dependency} -->
->>>>>>> 029ceb77
       <scope>test</scope>
     </dependency>
 
@@ -192,7 +188,7 @@
     <dependency>
       <groupId>org.mockito</groupId>
       <artifactId>mockito-core</artifactId>
-      <version>5.7.0</version> <!-- {x-version-update;org.mockito:mockito-core;external_dependency} -->
+      <version>4.11.0</version> <!-- {x-version-update;org.mockito:mockito-core;external_dependency} -->
       <scope>test</scope>
     </dependency>
     <!-- bytebuddy dependencies are required for mockito 4.11.0 to work with Java 21. Mockito 4.11.0 is the last release -->
@@ -233,7 +229,7 @@
       <plugin>
         <groupId>org.apache.maven.plugins</groupId>
         <artifactId>maven-enforcer-plugin</artifactId>
-        <version>3.4.1</version> <!-- {x-version-update;org.apache.maven.plugins:maven-enforcer-plugin;external_dependency} -->
+        <version>3.0.0-M3</version> <!-- {x-version-update;org.apache.maven.plugins:maven-enforcer-plugin;external_dependency} -->
         <configuration>
           <rules>
             <bannedDependencies>
