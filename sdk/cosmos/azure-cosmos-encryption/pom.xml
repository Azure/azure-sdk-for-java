--- conflicted
+++ resolved
@@ -57,11 +57,7 @@
     <dependency>
       <groupId>com.azure</groupId>
       <artifactId>azure-cosmos</artifactId>
-<<<<<<< HEAD
-      <version>4.45.0-beta.1</version> <!-- {x-version-update;com.azure:azure-cosmos;current} -->
-=======
       <version>4.44.0</version> <!-- {x-version-update;com.azure:azure-cosmos;dependency} -->
->>>>>>> c951d34c
     </dependency>
 
     <dependency>
