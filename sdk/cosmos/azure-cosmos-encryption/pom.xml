<!--
Copyright (c) Microsoft Corporation. All rights reserved.
Licensed under the MIT License.
-->
<project xmlns="http://maven.apache.org/POM/4.0.0" xmlns:xsi="http://www.w3.org/2001/XMLSchema-instance" xsi:schemaLocation="http://maven.apache.org/POM/4.0.0 http://maven.apache.org/xsd/maven-4.0.0.xsd">
  <modelVersion>4.0.0</modelVersion>
  <parent>
    <groupId>com.azure</groupId>
    <artifactId>azure-client-sdk-parent</artifactId>
    <version>1.7.0</version> <!-- {x-version-update;com.azure:azure-client-sdk-parent;current} -->
    <relativePath>../../parents/azure-client-sdk-parent</relativePath>
  </parent>

  <groupId>com.azure</groupId>
  <artifactId>azure-cosmos-encryption</artifactId>
  <version>2.0.0-beta.1</version> <!-- {x-version-update;com.azure:azure-cosmos-encryption;current} -->
  <name>Encryption Plugin for Azure Cosmos DB SDK</name>
  <description>This Package contains Encryption Plugin for Microsoft Azure Cosmos SDK</description>
  <packaging>jar</packaging>
  <url>https://github.com/Azure/azure-sdk-for-java</url>

  <distributionManagement>
    <site>
      <id>azure-java-build-docs</id>
      <url>${site.url}/site/${project.artifactId}</url>
    </site>
  </distributionManagement>

  <scm>
    <url>scm:git:https://github.com/Azure/azure-sdk-for-java</url>
    <connection>scm:git:git@github.com:Azure/azure-sdk-for-java.git</connection>
    <tag>HEAD</tag>
  </scm>

  <!-- CosmosSkip - Needed temporary values to 10% not fail. -->
  <properties>
    <project.build.sourceEncoding>UTF-8</project.build.sourceEncoding>
    <jacoco.min.linecoverage>0.09</jacoco.min.linecoverage>
    <jacoco.min.branchcoverage>0.02</jacoco.min.branchcoverage>

    <!-- CosmosSkip - This is not a module we want/expect external customers to consume. Skip breaking API checks. -->
    <!-- This can only be enabled once we release GA, as it needs a stable version to check for breaking changes. -->
    <revapi.skip>true</revapi.skip>
    <!-- Configures the Java 9+ run to perform the required module exports, opens, and reads that are necessary for testing but shouldn't be part of the module-info. -->
    <javaModulesSurefireArgLine>
      --add-opens com.azure.cosmos.encryption/com.azure.cosmos.encryption=ALL-UNNAMED
      --add-opens com.azure.cosmos.encryption/com.azure.cosmos.encryption.implementation=ALL-UNNAMED
      --add-opens com.azure.cosmos.encryption/com.azure.cosmos.encryption.keyprovider=ALL-UNNAMED
      --add-opens com.azure.cosmos.encryption/com.azure.cosmos.encryption.util=ALL-UNNAMED
      --add-opens com.azure.cosmos.encryption/com.azure.cosmos.encryption.models=ALL-UNNAMED
      --add-opens com.azure.cosmos/com.azure.cosmos.implementation=ALL-UNNAMED
    </javaModulesSurefireArgLine>
  </properties>

  <dependencies>

    <dependency>
      <groupId>com.azure</groupId>
      <artifactId>azure-cosmos</artifactId>
      <version>4.44.0-beta.1</version> <!-- {x-version-update;com.azure:azure-cosmos;current} -->
    </dependency>

    <dependency>
      <groupId>com.azure</groupId>
      <artifactId>azure-security-keyvault-keys</artifactId>
      <version>4.6.0</version> <!-- {x-version-update;com.azure:azure-security-keyvault-keys;dependency} -->
      <scope>test</scope>
      <exclusions>
        <exclusion>
          <groupId>com.azure</groupId>
          <artifactId>azure-core</artifactId>
        </exclusion>
        <exclusion>
          <groupId>com.azure</groupId>
          <artifactId>azure-core-http-netty</artifactId>
        </exclusion>
      </exclusions>
    </dependency>

    <dependency>
      <groupId>com.azure</groupId>
      <artifactId>azure-identity</artifactId>
      <version>1.8.2</version>  <!-- {x-version-update;com.azure:azure-identity;dependency} -->
      <scope>test</scope>
      <exclusions>
        <exclusion>
          <groupId>com.azure</groupId>
          <artifactId>azure-core</artifactId>
        </exclusion>
        <exclusion>
          <groupId>com.azure</groupId>
          <artifactId>azure-core-http-netty</artifactId>
        </exclusion>
        <exclusion>
          <groupId>stax</groupId>
          <artifactId>stax-api</artifactId>
        </exclusion>
      </exclusions>
    </dependency>

    <!-- Added this provided dependency to include necessary annotations used by "reactor-core".
         Without this dependency, javadoc throws a warning as it cannot find enum When.MAYBE
         which is used in @Nullable annotation in reactor core classes.

         Similar provided dependency exits for "azure-core" as well.
    -->
    <dependency>
      <groupId>com.google.code.findbugs</groupId>
      <artifactId>jsr305</artifactId>
      <version>3.0.2</version> <!-- {x-version-update;com.google.code.findbugs:jsr305;external_dependency} -->
      <scope>provided</scope>
    </dependency>

    <dependency>
      <groupId>org.apache.commons</groupId>
      <artifactId>commons-collections4</artifactId>
      <scope>test</scope>
      <version>4.4</version> <!-- {x-version-update;org.apache.commons:commons-collections4;external_dependency} -->
    </dependency>

    <dependency>
      <groupId>org.apache.commons</groupId>
      <artifactId>commons-text</artifactId>
      <scope>test</scope>
      <version>1.10.0</version> <!-- {x-version-update;org.apache.commons:commons-text;external_dependency} -->
    </dependency>

    <dependency>
      <groupId>org.testng</groupId>
      <artifactId>testng</artifactId>
      <version>7.5</version> <!-- {x-version-update;org.testng:testng;external_dependency} -->
      <scope>test</scope>
      <exclusions>
        <!-- Excluding these 2 dependencies as they have vulnerabilities and we don't use them -->
        <exclusion>
          <groupId>org.apache.ant</groupId>
          <artifactId>ant</artifactId>
        </exclusion>
        <exclusion>
          <groupId>org.yaml</groupId>
          <artifactId>snakeyaml</artifactId>
        </exclusion>
      </exclusions>
    </dependency>

    <dependency>
      <groupId>org.assertj</groupId>
      <artifactId>assertj-core</artifactId>
      <version>3.23.1</version> <!-- {x-version-update;org.assertj:assertj-core;external_dependency} -->
      <scope>test</scope>
    </dependency>

    <dependency>
      <groupId>org.apache.logging.log4j</groupId>
      <artifactId>log4j-slf4j-impl</artifactId>
      <version>2.19.0</version> <!-- {x-version-update;org.apache.logging.log4j:log4j-slf4j-impl;external_dependency} -->
      <scope>test</scope>
    </dependency>

    <dependency>
      <groupId>org.apache.logging.log4j</groupId>
      <artifactId>log4j-api</artifactId>
      <version>2.19.0</version> <!-- {x-version-update;org.apache.logging.log4j:log4j-api;external_dependency} -->
      <scope>test</scope>
    </dependency>

    <dependency>
      <groupId>org.apache.logging.log4j</groupId>
      <artifactId>log4j-core</artifactId>
      <version>2.19.0</version> <!-- {x-version-update;org.apache.logging.log4j:log4j-core;external_dependency} -->
      <scope>test</scope>
    </dependency>

    <dependency>
      <groupId>io.projectreactor</groupId>
      <artifactId>reactor-test</artifactId>
      <version>3.4.27</version> <!-- {x-version-update;io.projectreactor:reactor-test;external_dependency} -->
      <scope>test</scope>
    </dependency>

    <dependency>
      <groupId>io.reactivex.rxjava2</groupId>
      <artifactId>rxjava</artifactId>
      <version>2.2.21</version> <!-- {x-version-update;io.reactivex.rxjava2:rxjava;external_dependency} -->
      <scope>test</scope>
    </dependency>

    <dependency>
      <groupId>org.mockito</groupId>
      <artifactId>mockito-core</artifactId>
<<<<<<< HEAD
      <version>4.8.1</version> <!-- {x-version-update;org.mockito:mockito-core;external_dependency} -->
=======
      <version>4.11.0</version> <!-- {x-version-update;org.mockito:mockito-core;external_dependency} -->
>>>>>>> 8a998af0
      <scope>test</scope>
    </dependency>
  </dependencies>

  <build>
    <plugins>
      <plugin>
        <groupId>org.apache.maven.plugins</groupId>
        <artifactId>maven-surefire-plugin</artifactId>
        <version>3.0.0-M7</version> <!-- {x-version-update;org.apache.maven.plugins:maven-surefire-plugin;external_dependency} -->
        <configuration>
          <groups>unit</groups>
          <includes>
            <include>%regex[.*]</include>
          </includes>
          <properties>
            <property>
              <name>surefire.testng.verbose</name>
              <value>2</value>
            </property>
          </properties>
        </configuration>
      </plugin>
      <plugin>
        <groupId>org.apache.maven.plugins</groupId>
        <artifactId>maven-enforcer-plugin</artifactId>
        <version>3.0.0-M3</version> <!-- {x-version-update;org.apache.maven.plugins:maven-enforcer-plugin;external_dependency} -->
        <configuration>
          <rules>
            <bannedDependencies>
              <includes>
                <include>com.azure:*</include>
              </includes>
            </bannedDependencies>
          </rules>
        </configuration>
      </plugin>
    </plugins>
  </build>
  <profiles>
    <profile>
      <!-- unit test -->
      <id>unit</id>
      <properties>
        <env>default</env>
        <test.groups>unit</test.groups>
      </properties>
      <activation>
        <activeByDefault>true</activeByDefault>
      </activation>
      <build>
        <plugins>
          <plugin>
            <groupId>org.apache.maven.plugins</groupId>
            <artifactId>maven-surefire-plugin</artifactId>
            <version>3.0.0-M7</version> <!-- {x-version-update;org.apache.maven.plugins:maven-surefire-plugin;external_dependency} -->
            <configuration>
            </configuration>
          </plugin>
        </plugins>
      </build>
    </profile>
    <profile>
      <!-- integration tests, requires Cosmos DB Emulator Endpoint -->
      <id>encryption-integration</id>
      <properties>
        <test.groups>encryption</test.groups>
      </properties>
      <build>
        <plugins>
          <plugin>
            <groupId>org.apache.maven.plugins</groupId>
            <artifactId>maven-failsafe-plugin</artifactId>
            <version>3.0.0-M7</version> <!-- {x-version-update;org.apache.maven.plugins:maven-failsafe-plugin;external_dependency} -->
            <configuration>
              <suiteXmlFiles>
                <suiteXmlFile>src/test/resources/encryption-testng.xml</suiteXmlFile>
              </suiteXmlFiles>
            </configuration>
          </plugin>
        </plugins>
      </build>
    </profile>
  </profiles>
</project><|MERGE_RESOLUTION|>--- conflicted
+++ resolved
@@ -146,28 +146,28 @@
     <dependency>
       <groupId>org.assertj</groupId>
       <artifactId>assertj-core</artifactId>
-      <version>3.23.1</version> <!-- {x-version-update;org.assertj:assertj-core;external_dependency} -->
+      <version>3.22.0</version> <!-- {x-version-update;org.assertj:assertj-core;external_dependency} -->
       <scope>test</scope>
     </dependency>
 
     <dependency>
       <groupId>org.apache.logging.log4j</groupId>
       <artifactId>log4j-slf4j-impl</artifactId>
-      <version>2.19.0</version> <!-- {x-version-update;org.apache.logging.log4j:log4j-slf4j-impl;external_dependency} -->
+      <version>2.17.2</version> <!-- {x-version-update;org.apache.logging.log4j:log4j-slf4j-impl;external_dependency} -->
       <scope>test</scope>
     </dependency>
 
     <dependency>
       <groupId>org.apache.logging.log4j</groupId>
       <artifactId>log4j-api</artifactId>
-      <version>2.19.0</version> <!-- {x-version-update;org.apache.logging.log4j:log4j-api;external_dependency} -->
+      <version>2.17.2</version> <!-- {x-version-update;org.apache.logging.log4j:log4j-api;external_dependency} -->
       <scope>test</scope>
     </dependency>
 
     <dependency>
       <groupId>org.apache.logging.log4j</groupId>
       <artifactId>log4j-core</artifactId>
-      <version>2.19.0</version> <!-- {x-version-update;org.apache.logging.log4j:log4j-core;external_dependency} -->
+      <version>2.17.2</version> <!-- {x-version-update;org.apache.logging.log4j:log4j-core;external_dependency} -->
       <scope>test</scope>
     </dependency>
 
@@ -188,11 +188,7 @@
     <dependency>
       <groupId>org.mockito</groupId>
       <artifactId>mockito-core</artifactId>
-<<<<<<< HEAD
-      <version>4.8.1</version> <!-- {x-version-update;org.mockito:mockito-core;external_dependency} -->
-=======
       <version>4.11.0</version> <!-- {x-version-update;org.mockito:mockito-core;external_dependency} -->
->>>>>>> 8a998af0
       <scope>test</scope>
     </dependency>
   </dependencies>
