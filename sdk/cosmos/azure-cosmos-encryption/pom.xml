--- conflicted
+++ resolved
@@ -146,39 +146,35 @@
     <dependency>
       <groupId>org.assertj</groupId>
       <artifactId>assertj-core</artifactId>
-      <version>3.23.1</version> <!-- {x-version-update;org.assertj:assertj-core;external_dependency} -->
+      <version>3.22.0</version> <!-- {x-version-update;org.assertj:assertj-core;external_dependency} -->
       <scope>test</scope>
     </dependency>
 
     <dependency>
       <groupId>org.apache.logging.log4j</groupId>
       <artifactId>log4j-slf4j-impl</artifactId>
-      <version>2.19.0</version> <!-- {x-version-update;org.apache.logging.log4j:log4j-slf4j-impl;external_dependency} -->
+      <version>2.17.2</version> <!-- {x-version-update;org.apache.logging.log4j:log4j-slf4j-impl;external_dependency} -->
       <scope>test</scope>
     </dependency>
 
     <dependency>
       <groupId>org.apache.logging.log4j</groupId>
       <artifactId>log4j-api</artifactId>
-      <version>2.19.0</version> <!-- {x-version-update;org.apache.logging.log4j:log4j-api;external_dependency} -->
+      <version>2.17.2</version> <!-- {x-version-update;org.apache.logging.log4j:log4j-api;external_dependency} -->
       <scope>test</scope>
     </dependency>
 
     <dependency>
       <groupId>org.apache.logging.log4j</groupId>
       <artifactId>log4j-core</artifactId>
-      <version>2.19.0</version> <!-- {x-version-update;org.apache.logging.log4j:log4j-core;external_dependency} -->
+      <version>2.17.2</version> <!-- {x-version-update;org.apache.logging.log4j:log4j-core;external_dependency} -->
       <scope>test</scope>
     </dependency>
 
     <dependency>
       <groupId>io.projectreactor</groupId>
       <artifactId>reactor-test</artifactId>
-<<<<<<< HEAD
-      <version>3.5.4</version> <!-- {x-version-update;io.projectreactor:reactor-test;external_dependency} -->
-=======
       <version>3.4.29</version> <!-- {x-version-update;io.projectreactor:reactor-test;external_dependency} -->
->>>>>>> e986584a
       <scope>test</scope>
     </dependency>
 
