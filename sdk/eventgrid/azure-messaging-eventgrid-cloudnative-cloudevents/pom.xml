--- conflicted
+++ resolved
@@ -87,29 +87,17 @@
     <dependency>
       <groupId>com.azure</groupId>
       <artifactId>azure-core</artifactId>
-<<<<<<< HEAD
-      <version>1.55.1</version> <!-- {x-version-update;com.azure:azure-core;dependency} -->
-=======
       <version>1.55.2</version> <!-- {x-version-update;com.azure:azure-core;dependency} -->
->>>>>>> fe2a4254
     </dependency>
     <dependency>
       <groupId>com.azure</groupId>
       <artifactId>azure-messaging-eventgrid</artifactId>
-<<<<<<< HEAD
-      <version>4.29.0-beta.1</version> <!-- {x-version-update;com.azure:azure-messaging-eventgrid;current} -->
-=======
       <version>4.29.0</version> <!-- {x-version-update;com.azure:azure-messaging-eventgrid;current} -->
->>>>>>> fe2a4254
     </dependency>
     <dependency>
       <groupId>com.azure</groupId>
       <artifactId>azure-identity</artifactId>
-<<<<<<< HEAD
-      <version>1.15.2</version> <!-- {x-version-update;com.azure:azure-identity;dependency} -->
-=======
       <version>1.15.3</version> <!-- {x-version-update;com.azure:azure-identity;dependency} -->
->>>>>>> fe2a4254
       <scope>test</scope>
     </dependency>
     <dependency>
@@ -122,11 +110,7 @@
     <dependency>
       <groupId>com.azure</groupId>
       <artifactId>azure-core-test</artifactId>
-<<<<<<< HEAD
-      <version>1.27.0-beta.6</version> <!-- {x-version-update;com.azure:azure-core-test;dependency} -->
-=======
       <version>1.27.0-beta.7</version> <!-- {x-version-update;com.azure:azure-core-test;dependency} -->
->>>>>>> fe2a4254
       <scope>test</scope>
     </dependency>
     <dependency>
