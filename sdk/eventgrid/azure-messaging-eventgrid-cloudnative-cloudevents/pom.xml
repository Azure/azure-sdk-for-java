--- conflicted
+++ resolved
@@ -83,11 +83,7 @@
     <dependency>
       <groupId>com.azure</groupId>
       <artifactId>azure-messaging-eventgrid</artifactId>
-<<<<<<< HEAD
-      <version>4.11.0</version> <!-- {x-version-update;com.azure:azure-messaging-eventgrid;dependency} -->
-=======
       <version>4.11.1</version> <!-- {x-version-update;com.azure:azure-messaging-eventgrid;dependency} -->
->>>>>>> 8d609db9
     </dependency>
     <dependency>
       <groupId>io.cloudevents</groupId>
@@ -117,11 +113,7 @@
     <dependency>
       <groupId>com.azure</groupId>
       <artifactId>azure-core-test</artifactId>
-<<<<<<< HEAD
-      <version>1.8.0</version> <!-- {x-version-update;com.azure:azure-core-test;dependency} -->
-=======
       <version>1.9.1</version> <!-- {x-version-update;com.azure:azure-core-test;dependency} -->
->>>>>>> 8d609db9
       <scope>test</scope>
     </dependency>
     <dependency>
