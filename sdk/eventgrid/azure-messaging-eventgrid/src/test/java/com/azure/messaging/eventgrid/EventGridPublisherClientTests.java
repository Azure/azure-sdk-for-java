// Copyright (c) Microsoft Corporation. All rights reserved.
// Licensed under the MIT License.

package com.azure.messaging.eventgrid;


import com.azure.core.credential.AzureSasCredential;
import com.azure.core.exception.HttpResponseException;
import com.azure.core.http.HttpClient;
import com.azure.core.http.HttpHeader;
import com.azure.core.http.policy.RetryPolicy;
import com.azure.core.http.rest.Response;
import com.azure.core.models.CloudEvent;
import com.azure.core.test.http.AssertingHttpClientBuilder;
import com.azure.core.util.BinaryData;
import com.azure.core.util.Context;
import com.azure.core.util.serializer.JacksonAdapter;
import com.azure.identity.DefaultAzureCredential;
import com.azure.identity.DefaultAzureCredentialBuilder;
import com.fasterxml.jackson.core.JsonGenerator;
import com.fasterxml.jackson.databind.JsonSerializer;
import com.fasterxml.jackson.databind.SerializerProvider;
import com.fasterxml.jackson.databind.module.SimpleModule;
import org.junit.jupiter.api.Disabled;
import org.junit.jupiter.api.Test;
import reactor.core.publisher.Mono;
import reactor.test.StepVerifier;

import java.io.IOException;
import java.time.Duration;
import java.time.OffsetDateTime;
import java.util.ArrayList;
import java.util.Arrays;
import java.util.List;

import static org.junit.jupiter.api.Assertions.assertEquals;
import static org.junit.jupiter.api.Assertions.assertNotNull;
import static org.junit.jupiter.api.Assertions.assertThrows;


<<<<<<< HEAD
public class EventGridPublisherClientTests extends EventGridTestBase {
=======
public class EventGridPublisherClientTests extends TestBase {
    private static final Duration DEFAULT_TIMEOUT = Duration.ofSeconds(30);
>>>>>>> da400e55

    private EventGridPublisherClientBuilder builder;
    private EventGridPublisherClientBuilder syncBuilder;




    @Override
    protected void beforeTest() {
        builder = new EventGridPublisherClientBuilder();
        syncBuilder = new EventGridPublisherClientBuilder();

        if (interceptorManager.isPlaybackMode()) {
            builder.httpClient(buildAssertingClient(interceptorManager.getPlaybackClient(), false));
            syncBuilder.httpClient(buildAssertingClient(interceptorManager.getPlaybackClient(), true));
        } else { // both record and live will use these clients
            builder.httpClient(buildAssertingClient(HttpClient.createDefault(), false));
            syncBuilder.httpClient(buildAssertingClient(HttpClient.createDefault(), true));
        }

        if (interceptorManager.isRecordMode()) {
            builder.addPolicy(interceptorManager.getRecordPolicy())
                .retryPolicy(new RetryPolicy());
            syncBuilder.addPolicy(interceptorManager.getRecordPolicy())
                .retryPolicy(new RetryPolicy());
        }

<<<<<<< HEAD
        setupSanitizers();
    }



=======
>>>>>>> da400e55
    @Test
    public void publishEventGridEvents() {
        EventGridPublisherAsyncClient<EventGridEvent> egClient = builder
            .endpoint(getEndpoint(EVENTGRID_ENDPOINT))
            .credential(getKey(EVENTGRID_KEY))
            .buildEventGridEventPublisherAsyncClient();

        List<EventGridEvent> events = new ArrayList<>();
        events.add(getEventGridEvent());

        StepVerifier.create(egClient.sendEventsWithResponse(events))
            .expectNextMatches(voidResponse -> voidResponse.getStatusCode() == 200)
            .expectComplete()
            .verify(DEFAULT_TIMEOUT);

        StepVerifier.create(egClient.sendEvents(events))
            .expectComplete()
            .verify(DEFAULT_TIMEOUT);
    }

    @Test
    public void publishEventGridEvent() {
        EventGridPublisherAsyncClient<EventGridEvent> egClient = builder
            .endpoint(getEndpoint(EVENTGRID_ENDPOINT))
            .credential(getKey(EVENTGRID_KEY))
            .buildEventGridEventPublisherAsyncClient();

        EventGridEvent event = getEventGridEvent();
        StepVerifier.create(egClient.sendEvent(event))
            .expectComplete()
            .verify(DEFAULT_TIMEOUT);
    }

    @Test
    public void publishWithSasToken() {
        String sasToken = EventGridPublisherAsyncClient.generateSas(
            getEndpoint(EVENTGRID_ENDPOINT),
            getKey(EVENTGRID_KEY),
            OffsetDateTime.now().plusMinutes(20)
        );

        EventGridPublisherAsyncClient<EventGridEvent> egClient = builder
            .credential(new AzureSasCredential(sasToken))
            .endpoint(getEndpoint(EVENTGRID_ENDPOINT))
            .buildEventGridEventPublisherAsyncClient();

        List<EventGridEvent> events = new ArrayList<>();
        events.add(getEventGridEvent());

        StepVerifier.create(egClient.sendEventsWithResponse(events, Context.NONE))
            .expectNextMatches(voidResponse -> voidResponse.getStatusCode() == 200)
            .expectComplete()
            .verify(DEFAULT_TIMEOUT);
    }

    @Test
    @Disabled
    public void publishWithTokenCredential() {
        DefaultAzureCredential defaultCredential = new DefaultAzureCredentialBuilder().build();
        EventGridPublisherAsyncClient<CloudEvent> egClient = builder
            .credential(defaultCredential)
            .endpoint(getEndpoint(CLOUD_ENDPOINT))
            .buildCloudEventPublisherAsyncClient();

        List<CloudEvent> events = new ArrayList<>();
        events.add(getCloudEvent());

        StepVerifier.create(egClient.sendEventsWithResponse(events, Context.NONE))
            .expectNextMatches(voidResponse -> voidResponse.getStatusCode() == 200)
            .expectComplete()
            .verify(DEFAULT_TIMEOUT);
    }

    @Test
    public void publishCloudEvents() {
        EventGridPublisherAsyncClient<CloudEvent> egClient = builder
            .endpoint(getEndpoint(CLOUD_ENDPOINT))
            .credential(getKey(CLOUD_KEY))
            .buildCloudEventPublisherAsyncClient();

        List<CloudEvent> events = new ArrayList<>();
        events.add(getCloudEvent());

        StepVerifier.create(egClient.sendEventsWithResponse(events, Context.NONE))
            .expectNextMatches(voidResponse -> voidResponse.getStatusCode() == 200)
            .expectComplete()
            .verify(DEFAULT_TIMEOUT);
    }

    @Test
    public void publishCloudEvent() {
        EventGridPublisherAsyncClient<CloudEvent> egClient = builder
            .endpoint(getEndpoint(CLOUD_ENDPOINT))
            .credential(getKey(CLOUD_KEY))
            .buildCloudEventPublisherAsyncClient();

        CloudEvent event = getCloudEvent();

        StepVerifier.create(egClient.sendEvent(event))
            .expectComplete()
            .verify(DEFAULT_TIMEOUT);
    }

    @Test
    public void publishCloudEventsToPartnerTopic() {
        EventGridPublisherAsyncClient<CloudEvent> egClient = builder
                .endpoint(getEndpoint(EVENTGRID_PARTNER_NAMESPACE_TOPIC_ENDPOINT))
                .credential(getKey(EVENTGRID_PARTNER_NAMESPACE_TOPIC_KEY))
                .addPolicy((httpPipelineCallContext, httpPipelineNextPolicy) -> {
                    HttpHeader httpHeader = httpPipelineCallContext.getHttpRequest().getHeaders().get("aeg-channel-name");
                    assertNotNull(httpHeader);
                    return httpPipelineNextPolicy.process();
                })
                .buildCloudEventPublisherAsyncClient();

        CloudEvent event = getCloudEvent();

        Mono<Response<Void>> responseMono = egClient.sendEventsWithResponse(Arrays.asList(event),
            getChannelName(EVENTGRID_PARTNER_CHANNEL_NAME));
        StepVerifier.create(responseMono)
                .assertNext(response -> assertEquals(200, response.getStatusCode()))
            .expectComplete()
            .verify(DEFAULT_TIMEOUT);
    }

    @Test
    public void publishEventGridEventToPartnerTopic() {
        EventGridPublisherAsyncClient<EventGridEvent> egClient = builder
                .endpoint(getEndpoint(EVENTGRID_PARTNER_NAMESPACE_TOPIC_ENDPOINT))
                .credential(getKey(EVENTGRID_PARTNER_NAMESPACE_TOPIC_KEY))
                .buildEventGridEventPublisherAsyncClient();

        EventGridEvent event = getEventGridEvent();

        Mono<Response<Void>> responseMono = egClient.sendEventsWithResponse(Arrays.asList(event),
            getChannelName(EVENTGRID_PARTNER_CHANNEL_NAME));
        StepVerifier.create(responseMono)
                .expectErrorSatisfies(exception -> {
                    assertEquals(HttpResponseException.class.getName(), exception.getClass().getName());
                    if (exception instanceof HttpResponseException) {
                        assertEquals(400,
                                ((HttpResponseException) exception).getResponse().getStatusCode());
                    }
                }).verify(DEFAULT_TIMEOUT);
    }

    public static class TestData {

        private String name;

        public TestData setName(String name) {
            this.name = name;
            return this;
        }

        public String getName() {
            return this.name;
        }
    }

    @Disabled
    @Test
    public void publishCloudEventsCustomSerializer() {
        // Custom Serializer for testData
        JacksonAdapter customSerializer = new JacksonAdapter();
        customSerializer.serializer().registerModule(new SimpleModule().addSerializer(TestData.class,
            new JsonSerializer<TestData>() {
                @Override
                public void serialize(TestData testData, JsonGenerator jsonGenerator, SerializerProvider serializerProvider)
                    throws IOException {
                    jsonGenerator.writeString(testData.getName());
                }
            }));

        EventGridPublisherAsyncClient<CloudEvent> egClient = builder
            .credential(getKey(CLOUD_KEY))
            .endpoint(getEndpoint(CLOUD_ENDPOINT))
            .buildCloudEventPublisherAsyncClient();

        List<CloudEvent> events = new ArrayList<>();
        for (int i = 0; i < 5; i++) {
            events.add(getCloudEvent(i)
            );
        }

        StepVerifier.create(egClient.sendEventsWithResponse(events, Context.NONE))
            .expectNextMatches(voidResponse -> voidResponse.getStatusCode() == 200)
            .expectComplete()
            .verify(DEFAULT_TIMEOUT);
    }


    @Test
    public void publishCustomEvents() {
        EventGridPublisherAsyncClient<BinaryData> egClient = builder
            .credential(getKey(CUSTOM_KEY))
            .endpoint(getEndpoint(CUSTOM_ENDPOINT))
            .buildCustomEventPublisherAsyncClient();

        List<BinaryData> events = new ArrayList<>();
        for (int i = 0; i < 5; i++) {
            events.add(getCustomEvent());
        }
        StepVerifier.create(egClient.sendEventsWithResponse(events))
            .expectNextMatches(voidResponse -> voidResponse.getStatusCode() == 200)
            .expectComplete()
            .verify(DEFAULT_TIMEOUT);
    }

    @Test
    public void publishCustomEventsWithSerializer() {
        EventGridPublisherAsyncClient<BinaryData> egClient = builder
            .credential(getKey(CUSTOM_KEY))
            .endpoint(getEndpoint(CUSTOM_ENDPOINT))
            .buildCustomEventPublisherAsyncClient();

        List<BinaryData> events = new ArrayList<>();
        for (int i = 0; i < 5; i++) {
            events.add(getCustomEventWithSerializer());
        }
        StepVerifier.create(egClient.sendEventsWithResponse(events, Context.NONE))
            .expectNextMatches(voidResponse -> voidResponse.getStatusCode() == 200)
            .expectComplete()
            .verify(DEFAULT_TIMEOUT);
    }

    @Test
    public void publishCustomEvent() {
        EventGridPublisherAsyncClient<BinaryData> egClient = builder
            .credential(getKey(CUSTOM_KEY))
            .endpoint(getEndpoint(CUSTOM_ENDPOINT))
            .buildCustomEventPublisherAsyncClient();

<<<<<<< HEAD
        StepVerifier.create(egClient.sendEvent(getCustomEvent())).verifyComplete();
=======
        BinaryData event = BinaryData.fromObject(new HashMap<String, String>() {
            {
                put("id", UUID.randomUUID().toString());
                put("time", OffsetDateTime.now().toString());
                put("subject", "Test");
                put("foo", "bar");
                put("type", "Microsoft.MockPublisher.TestEvent");
            }
        });
        StepVerifier.create(egClient.sendEvent(event))
            .expectComplete()
            .verify(DEFAULT_TIMEOUT);
>>>>>>> da400e55
    }

    @Test
    public void publishEventGridEventsSync() {
        EventGridPublisherClient<EventGridEvent> egClient = syncBuilder
            .credential(getKey(EVENTGRID_KEY))
            .endpoint(getEndpoint(EVENTGRID_ENDPOINT))
            .buildEventGridEventPublisherClient();

        List<EventGridEvent> events = new ArrayList<>();
        events.add(getEventGridEvent());

        Response<Void> response = egClient.sendEventsWithResponse(events, Context.NONE);

        assertNotNull(response);
        assertEquals(response.getStatusCode(), 200);
    }

    @Test
    public void publishEventGridEventSync() {
        EventGridPublisherClient<EventGridEvent> egClient = syncBuilder
            .credential(getKey(EVENTGRID_KEY))
            .endpoint(getEndpoint(EVENTGRID_ENDPOINT))
            .buildEventGridEventPublisherClient();

        EventGridEvent event = getEventGridEvent();

        egClient.sendEvent(event);
    }

    @Test
    public void publishWithSasTokenSync() {

        String sasToken = EventGridPublisherAsyncClient.generateSas(
            getEndpoint(EVENTGRID_ENDPOINT),
            getKey(EVENTGRID_KEY),
            OffsetDateTime.now().plusMinutes(20)
        );

        EventGridPublisherClient<EventGridEvent> egClient = syncBuilder
            .credential(new AzureSasCredential(sasToken))
            .endpoint(getEndpoint(EVENTGRID_ENDPOINT))
            .buildEventGridEventPublisherClient();

        EventGridEvent event = getEventGridEvent();

        egClient.sendEvent(event);
    }

    @Disabled
    @Test
    public void publishWithTokenCredentialSync() {
        DefaultAzureCredential defaultCredential = new DefaultAzureCredentialBuilder().build();
        EventGridPublisherClient<CloudEvent> egClient = syncBuilder
            .credential(defaultCredential)
            .endpoint(getEndpoint(CLOUD_ENDPOINT))
            .buildCloudEventPublisherClient();

        List<CloudEvent> events = new ArrayList<>();
        events.add(getCloudEvent());

        egClient.sendEvents(events);
    }

    @Test
    public void publishCloudEventsSync() {
        EventGridPublisherClient<CloudEvent> egClient = syncBuilder
            .credential(getKey(CLOUD_KEY))
            .endpoint(getEndpoint(CLOUD_ENDPOINT))
            .buildCloudEventPublisherClient();

        List<CloudEvent> events = new ArrayList<>();
        events.add(getCloudEvent());

        Response<Void> response = egClient.sendEventsWithResponse(events, Context.NONE);

        assertNotNull(response);
        assertEquals(response.getStatusCode(), 200);
    }

    @Test
    public void publishCloudEventSync() {
        EventGridPublisherClient<CloudEvent> egClient = syncBuilder
            .credential(getKey(CLOUD_KEY))
            .endpoint(getEndpoint(CLOUD_ENDPOINT))
            .buildCloudEventPublisherClient();

        CloudEvent event = getCloudEvent();
        egClient.sendEvent(event);
    }

    @Test
    public void publishCloudEventsToPartnerTopicSync() {
        EventGridPublisherClient<CloudEvent> egClient = syncBuilder
            .endpoint(getEndpoint(EVENTGRID_PARTNER_NAMESPACE_TOPIC_ENDPOINT))
            .credential(getKey(EVENTGRID_PARTNER_NAMESPACE_TOPIC_KEY))
            .addPolicy((httpPipelineCallContext, httpPipelineNextPolicy) -> {
                HttpHeader httpHeader = httpPipelineCallContext.getHttpRequest().getHeaders().get("aeg-channel-name");
                assertNotNull(httpHeader);
                return httpPipelineNextPolicy.process();
            })
            .buildCloudEventPublisherClient();

        CloudEvent event = getCloudEvent();

        Response<Void> response = egClient.sendEventsWithResponse(Arrays.asList(event),
            getChannelName(EVENTGRID_PARTNER_CHANNEL_NAME), Context.NONE);
        assertEquals(200, response.getStatusCode());
    }

    @Test
    public void publishEventGridEventToPartnerTopicSync() {
        EventGridPublisherClient<EventGridEvent> egClient = syncBuilder
            .endpoint(getEndpoint(EVENTGRID_PARTNER_NAMESPACE_TOPIC_ENDPOINT))
            .credential(getKey(EVENTGRID_PARTNER_NAMESPACE_TOPIC_KEY))
            .buildEventGridEventPublisherClient();

        EventGridEvent event = getEventGridEvent();


        HttpResponseException exception = assertThrows(HttpResponseException.class, () -> {
            egClient.sendEventsWithResponse(Arrays.asList(event),
                getChannelName(EVENTGRID_PARTNER_CHANNEL_NAME), Context.NONE);
        });
        assertEquals(400, exception.getResponse().getStatusCode());
    }



    @Test
    public void publishCloudEventsCustomSerializerSync() {
        // Custom Serializer for testData
        JacksonAdapter customSerializer = new JacksonAdapter();
        customSerializer.serializer().registerModule(new SimpleModule().addSerializer(TestData.class,
            new JsonSerializer<TestData>() {
                @Override
                public void serialize(TestData testData, JsonGenerator jsonGenerator, SerializerProvider serializerProvider)
                    throws IOException {
                    jsonGenerator.writeString(testData.getName());
                }
            }));

        EventGridPublisherClient<CloudEvent> egClient = syncBuilder
            .credential(getKey(CLOUD_KEY))
            .endpoint(getEndpoint(CLOUD_ENDPOINT))
            .buildCloudEventPublisherClient();

        List<CloudEvent> events = new ArrayList<>();
        for (int i = 0; i < 5; i++) {
            events.add(getCloudEvent(i));
        }

        Response<Void> response = egClient.sendEventsWithResponse(events, Context.NONE);
        assertEquals(200, response.getStatusCode());
    }

    @Test
    public void publishCustomEventsSync() {
        EventGridPublisherClient<BinaryData> egClient = syncBuilder
            .credential(getKey(CUSTOM_KEY))
            .endpoint(getEndpoint(CUSTOM_ENDPOINT))
            .buildCustomEventPublisherClient();

        List<BinaryData> events = new ArrayList<>();
        for (int i = 0; i < 5; i++) {
            events.add(getCustomEvent());
        }
        Response<Void> response = egClient.sendEventsWithResponse(events, Context.NONE);

        assertNotNull(response);
        assertEquals(response.getStatusCode(), 200);
    }

    @Test
    public void publishCustomEventsWithSerializerSync() {
        EventGridPublisherClient<BinaryData> egClient = syncBuilder
            .credential(getKey(CUSTOM_KEY))
            .endpoint(getEndpoint(CUSTOM_ENDPOINT))
            .buildCustomEventPublisherClient();

        List<BinaryData> events = new ArrayList<>();
        for (int i = 0; i < 5; i++) {
            events.add(getCustomEventWithSerializer());
        }
        Response<Void> response = egClient.sendEventsWithResponse(events, Context.NONE);
        assertEquals(200, response.getStatusCode());
    }

    @Test
    public void publishCustomEventSync() {
        EventGridPublisherClient<BinaryData> egClient = syncBuilder
            .credential(getKey(CUSTOM_KEY))
            .endpoint(getEndpoint(CUSTOM_ENDPOINT))
            .buildCustomEventPublisherClient();

        egClient.sendEvent(getCustomEvent());
    }

    private String getChannelName(String liveEnvName) {
        if (interceptorManager.isPlaybackMode()) {
            return DUMMY_CHANNEL_NAME;
        }
        String channelName = System.getenv(liveEnvName);
        assertNotNull(channelName, "System environment variable " + liveEnvName + " is null");
        return channelName;
    }


    private HttpClient buildAssertingClient(HttpClient httpClient, boolean sync) {
        AssertingHttpClientBuilder builder = new AssertingHttpClientBuilder(httpClient)
            .skipRequest((ignored1, ignored2) -> false);
        if (sync) {
            builder.assertSync();
        } else {
            builder.assertAsync();
        }
        return builder.build();
    }
}<|MERGE_RESOLUTION|>--- conflicted
+++ resolved
@@ -31,19 +31,17 @@
 import java.time.OffsetDateTime;
 import java.util.ArrayList;
 import java.util.Arrays;
+import java.util.HashMap;
 import java.util.List;
+import java.util.UUID;
 
 import static org.junit.jupiter.api.Assertions.assertEquals;
 import static org.junit.jupiter.api.Assertions.assertNotNull;
 import static org.junit.jupiter.api.Assertions.assertThrows;
 
 
-<<<<<<< HEAD
 public class EventGridPublisherClientTests extends EventGridTestBase {
-=======
-public class EventGridPublisherClientTests extends TestBase {
     private static final Duration DEFAULT_TIMEOUT = Duration.ofSeconds(30);
->>>>>>> da400e55
 
     private EventGridPublisherClientBuilder builder;
     private EventGridPublisherClientBuilder syncBuilder;
@@ -71,14 +69,9 @@
                 .retryPolicy(new RetryPolicy());
         }
 
-<<<<<<< HEAD
         setupSanitizers();
     }
 
-
-
-=======
->>>>>>> da400e55
     @Test
     public void publishEventGridEvents() {
         EventGridPublisherAsyncClient<EventGridEvent> egClient = builder
@@ -312,9 +305,6 @@
             .endpoint(getEndpoint(CUSTOM_ENDPOINT))
             .buildCustomEventPublisherAsyncClient();
 
-<<<<<<< HEAD
-        StepVerifier.create(egClient.sendEvent(getCustomEvent())).verifyComplete();
-=======
         BinaryData event = BinaryData.fromObject(new HashMap<String, String>() {
             {
                 put("id", UUID.randomUUID().toString());
@@ -327,7 +317,6 @@
         StepVerifier.create(egClient.sendEvent(event))
             .expectComplete()
             .verify(DEFAULT_TIMEOUT);
->>>>>>> da400e55
     }
 
     @Test
