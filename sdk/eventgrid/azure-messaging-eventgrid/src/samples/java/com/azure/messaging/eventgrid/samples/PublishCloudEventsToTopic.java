// Copyright (c) Microsoft Corporation. All rights reserved.
// Licensed under the MIT License.

package com.azure.messaging.eventgrid.samples;

import com.azure.core.credential.AzureKeyCredential;
import com.azure.core.http.policy.HttpLogDetailLevel;
import com.azure.core.http.policy.HttpLogOptions;
import com.azure.core.models.CloudEvent;
import com.azure.core.util.BinaryData;
import com.azure.messaging.eventgrid.EventGridPublisherClient;
import com.azure.messaging.eventgrid.EventGridPublisherClientBuilder;
import com.azure.messaging.eventgrid.samples.models.User;

import java.nio.charset.StandardCharsets;
import java.util.ArrayList;
import java.util.List;
import java.util.Set;

/**
 * This sample code shows how to send {@link CloudEvent CloudEvents} to an Event Grid Topic that accepts cloud event schema.
 * Refer to the <a href="https://docs.microsoft.com/en-us/azure/event-grid/cloud-event-schema">CloudEvent schema</a>.
 *
 * @see PublishEventGridEventsToTopic for a sample to send an Event Grid event.
 */
public class PublishCloudEventsToTopic {
    public static void main(String[] args) {
        EventGridPublisherClient<CloudEvent> publisherClient = new EventGridPublisherClientBuilder()
            .endpoint(System.getenv("AZURE_EVENTGRID_CLOUDEVENT_ENDPOINT"))  // make sure it accepts CloudEvent
            .credential(new AzureKeyCredential(System.getenv("AZURE_EVENTGRID_CLOUDEVENT_KEY")))
<<<<<<< HEAD
            .httpLogOptions(new HttpLogOptions().setLogLevel(HttpLogDetailLevel.BODY_AND_HEADERS)
                .setPrettyPrintBody(true)
                .setAllowedQueryParamNames(Set.of("prefix", "include", "restype", "comp")))

                .buildClient();
=======
            .buildCloudEventPublisherClient();
>>>>>>> f604f268

        // Create a CloudEvent with String data
        String str = "\"FirstName: John1, LastName:James\"";
        BinaryData binaryData = BinaryData.fromObject(str);
        CloudEvent cloudEventJson = new CloudEvent("https://com.example.myapp", "User.Created.Text", BinaryData.fromString(str));

        // Create a CloudEvent with Object data
        User newUser = new User("John2", "James");
        CloudEvent cloudEventModel = new CloudEvent("https://com.example.myapp", "User.Created.Object", BinaryData.fromObject(newUser));
        // Create a CloudEvent with binary data
        byte[] byteSample = "FirstName: John3, LastName: James".getBytes(StandardCharsets.UTF_8);
        CloudEvent cloudEventBytes = new CloudEvent("https://com.example.myapp", "User.Created.Binary", BinaryData.fromBytes(byteSample), true, null);

        // Send them to the event grid topic altogether.
        List<CloudEvent> events = new ArrayList<>();
        events.add(cloudEventJson);
        events.add(cloudEventModel);
<<<<<<< HEAD
        events.add(cloudEventBytes.addExtensionAttribute("extension", "value".getBytes(StandardCharsets.UTF_8)));
        publisherClient.sendCloudEvents(events);
=======
        events.add(cloudEventBytes.addExtensionAttribute("extension", "value"));
        publisherClient.sendEvents(events);
>>>>>>> f604f268
    }
}<|MERGE_RESOLUTION|>--- conflicted
+++ resolved
@@ -28,15 +28,7 @@
         EventGridPublisherClient<CloudEvent> publisherClient = new EventGridPublisherClientBuilder()
             .endpoint(System.getenv("AZURE_EVENTGRID_CLOUDEVENT_ENDPOINT"))  // make sure it accepts CloudEvent
             .credential(new AzureKeyCredential(System.getenv("AZURE_EVENTGRID_CLOUDEVENT_KEY")))
-<<<<<<< HEAD
-            .httpLogOptions(new HttpLogOptions().setLogLevel(HttpLogDetailLevel.BODY_AND_HEADERS)
-                .setPrettyPrintBody(true)
-                .setAllowedQueryParamNames(Set.of("prefix", "include", "restype", "comp")))
-
-                .buildClient();
-=======
             .buildCloudEventPublisherClient();
->>>>>>> f604f268
 
         // Create a CloudEvent with String data
         String str = "\"FirstName: John1, LastName:James\"";
@@ -54,12 +46,7 @@
         List<CloudEvent> events = new ArrayList<>();
         events.add(cloudEventJson);
         events.add(cloudEventModel);
-<<<<<<< HEAD
-        events.add(cloudEventBytes.addExtensionAttribute("extension", "value".getBytes(StandardCharsets.UTF_8)));
-        publisherClient.sendCloudEvents(events);
-=======
         events.add(cloudEventBytes.addExtensionAttribute("extension", "value"));
         publisherClient.sendEvents(events);
->>>>>>> f604f268
     }
 }