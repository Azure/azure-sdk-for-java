// Copyright (c) Microsoft Corporation. All rights reserved.
// Licensed under the MIT License.
// Code generated by Microsoft (R) AutoRest Code Generator.

package com.azure.messaging.eventgrid.systemevents;

import com.azure.core.annotation.Immutable;
import java.util.Map;

/**
<<<<<<< HEAD
 * Job processing event data. Schema of the data property of an EventGridEvent for an Microsoft.Media.JobProcessing
=======
 * Job processing event data. Schema of the data property of an EventGridEvent for a Microsoft.Media.JobProcessing
>>>>>>> c035c3dd
 * event.
 */
@Immutable
public final class MediaJobProcessingEventData extends MediaJobStateChangeEventData {
    /** {@inheritDoc} */
    @Override
    public MediaJobProcessingEventData setCorrelationData(Map<String, String> correlationData) {
        super.setCorrelationData(correlationData);
        return this;
    }
}<|MERGE_RESOLUTION|>--- conflicted
+++ resolved
@@ -8,11 +8,7 @@
 import java.util.Map;
 
 /**
-<<<<<<< HEAD
- * Job processing event data. Schema of the data property of an EventGridEvent for an Microsoft.Media.JobProcessing
-=======
  * Job processing event data. Schema of the data property of an EventGridEvent for a Microsoft.Media.JobProcessing
->>>>>>> c035c3dd
  * event.
  */
 @Immutable
