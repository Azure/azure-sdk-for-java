// Copyright (c) Microsoft Corporation. All rights reserved.
// Licensed under the MIT License.

package com.azure.messaging.eventgrid;

import com.azure.messaging.eventgrid.systemevents.AcsChatMemberAddedToThreadWithUserEventData;
import com.azure.messaging.eventgrid.systemevents.AcsChatMemberRemovedFromThreadWithUserEventData;
import com.azure.messaging.eventgrid.systemevents.AcsChatMessageDeletedEventData;
import com.azure.messaging.eventgrid.systemevents.AcsChatMessageDeletedInThreadEventData;
import com.azure.messaging.eventgrid.systemevents.AcsChatMessageEditedEventData;
import com.azure.messaging.eventgrid.systemevents.AcsChatMessageEditedInThreadEventData;
import com.azure.messaging.eventgrid.systemevents.AcsChatMessageReceivedEventData;
import com.azure.messaging.eventgrid.systemevents.AcsChatMessageReceivedInThreadEventData;
import com.azure.messaging.eventgrid.systemevents.AcsChatParticipantAddedToThreadEventData;
import com.azure.messaging.eventgrid.systemevents.AcsChatParticipantAddedToThreadWithUserEventData;
import com.azure.messaging.eventgrid.systemevents.AcsChatParticipantRemovedFromThreadEventData;
import com.azure.messaging.eventgrid.systemevents.AcsChatParticipantRemovedFromThreadWithUserEventData;
import com.azure.messaging.eventgrid.systemevents.AcsChatThreadCreatedEventData;
import com.azure.messaging.eventgrid.systemevents.AcsChatThreadCreatedWithUserEventData;
import com.azure.messaging.eventgrid.systemevents.AcsChatThreadDeletedEventData;
import com.azure.messaging.eventgrid.systemevents.AcsChatThreadPropertiesUpdatedEventData;
import com.azure.messaging.eventgrid.systemevents.AcsChatThreadPropertiesUpdatedPerUserEventData;
import com.azure.messaging.eventgrid.systemevents.AcsChatThreadWithUserDeletedEventData;
import com.azure.messaging.eventgrid.systemevents.AcsRecordingFileStatusUpdatedEventData;
import com.azure.messaging.eventgrid.systemevents.AcsSmsDeliveryReportReceivedEventData;
import com.azure.messaging.eventgrid.systemevents.AcsSmsReceivedEventData;
import com.azure.messaging.eventgrid.systemevents.AgriFoodFarmingApplicationDataChangedEventData;
import com.azure.messaging.eventgrid.systemevents.AgriFoodFarmingBoundaryChangedEventData;
import com.azure.messaging.eventgrid.systemevents.AgriFoodFarmingCropChangedEventData;
import com.azure.messaging.eventgrid.systemevents.AgriFoodFarmingCropVarietyChangedEventData;
import com.azure.messaging.eventgrid.systemevents.AgriFoodFarmingFarmChangedEventData;
import com.azure.messaging.eventgrid.systemevents.AgriFoodFarmingFarmOperationDataIngestionJobStatusChangedEventData;
import com.azure.messaging.eventgrid.systemevents.AgriFoodFarmingFarmerChangedEventData;
import com.azure.messaging.eventgrid.systemevents.AgriFoodFarmingFieldChangedEventData;
import com.azure.messaging.eventgrid.systemevents.AgriFoodFarmingHarvestDataChangedEventData;
import com.azure.messaging.eventgrid.systemevents.AgriFoodFarmingPlantingDataChangedEventData;
import com.azure.messaging.eventgrid.systemevents.AgriFoodFarmingSatelliteDataIngestionJobStatusChangedEventData;
import com.azure.messaging.eventgrid.systemevents.AgriFoodFarmingSeasonChangedEventData;
import com.azure.messaging.eventgrid.systemevents.AgriFoodFarmingSeasonalFieldChangedEventData;
import com.azure.messaging.eventgrid.systemevents.AgriFoodFarmingTillageDataChangedEventData;
import com.azure.messaging.eventgrid.systemevents.AgriFoodFarmingWeatherDataIngestionJobStatusChangedEventData;
import com.azure.messaging.eventgrid.systemevents.AppConfigurationKeyValueDeletedEventData;
import com.azure.messaging.eventgrid.systemevents.AppConfigurationKeyValueModifiedEventData;
import com.azure.messaging.eventgrid.systemevents.ContainerRegistryChartDeletedEventData;
import com.azure.messaging.eventgrid.systemevents.ContainerRegistryChartPushedEventData;
import com.azure.messaging.eventgrid.systemevents.ContainerRegistryImageDeletedEventData;
import com.azure.messaging.eventgrid.systemevents.ContainerRegistryImagePushedEventData;
import com.azure.messaging.eventgrid.systemevents.EventHubCaptureFileCreatedEventData;
import com.azure.messaging.eventgrid.systemevents.IotHubDeviceConnectedEventData;
import com.azure.messaging.eventgrid.systemevents.IotHubDeviceCreatedEventData;
import com.azure.messaging.eventgrid.systemevents.IotHubDeviceDeletedEventData;
import com.azure.messaging.eventgrid.systemevents.IotHubDeviceDisconnectedEventData;
import com.azure.messaging.eventgrid.systemevents.IotHubDeviceTelemetryEventData;
import com.azure.messaging.eventgrid.systemevents.KeyVaultAccessPolicyChangedEventData;
import com.azure.messaging.eventgrid.systemevents.KeyVaultCertificateExpiredEventData;
import com.azure.messaging.eventgrid.systemevents.KeyVaultCertificateNearExpiryEventData;
import com.azure.messaging.eventgrid.systemevents.KeyVaultCertificateNewVersionCreatedEventData;
import com.azure.messaging.eventgrid.systemevents.KeyVaultKeyExpiredEventData;
import com.azure.messaging.eventgrid.systemevents.KeyVaultKeyNearExpiryEventData;
import com.azure.messaging.eventgrid.systemevents.KeyVaultKeyNewVersionCreatedEventData;
import com.azure.messaging.eventgrid.systemevents.KeyVaultSecretExpiredEventData;
import com.azure.messaging.eventgrid.systemevents.KeyVaultSecretNearExpiryEventData;
import com.azure.messaging.eventgrid.systemevents.KeyVaultSecretNewVersionCreatedEventData;
import com.azure.messaging.eventgrid.systemevents.MachineLearningServicesDatasetDriftDetectedEventData;
import com.azure.messaging.eventgrid.systemevents.MachineLearningServicesModelDeployedEventData;
import com.azure.messaging.eventgrid.systemevents.MachineLearningServicesModelRegisteredEventData;
import com.azure.messaging.eventgrid.systemevents.MachineLearningServicesRunCompletedEventData;
import com.azure.messaging.eventgrid.systemevents.MachineLearningServicesRunStatusChangedEventData;
import com.azure.messaging.eventgrid.systemevents.MapsGeofenceEnteredEventData;
import com.azure.messaging.eventgrid.systemevents.MapsGeofenceExitedEventData;
import com.azure.messaging.eventgrid.systemevents.MapsGeofenceResultEventData;
import com.azure.messaging.eventgrid.systemevents.MediaJobCanceledEventData;
import com.azure.messaging.eventgrid.systemevents.MediaJobCancelingEventData;
import com.azure.messaging.eventgrid.systemevents.MediaJobErroredEventData;
import com.azure.messaging.eventgrid.systemevents.MediaJobFinishedEventData;
import com.azure.messaging.eventgrid.systemevents.MediaJobOutputCanceledEventData;
import com.azure.messaging.eventgrid.systemevents.MediaJobOutputCancelingEventData;
import com.azure.messaging.eventgrid.systemevents.MediaJobOutputErroredEventData;
import com.azure.messaging.eventgrid.systemevents.MediaJobOutputFinishedEventData;
import com.azure.messaging.eventgrid.systemevents.MediaJobOutputProcessingEventData;
import com.azure.messaging.eventgrid.systemevents.MediaJobOutputProgressEventData;
import com.azure.messaging.eventgrid.systemevents.MediaJobOutputScheduledEventData;
import com.azure.messaging.eventgrid.systemevents.MediaJobOutputStateChangeEventData;
import com.azure.messaging.eventgrid.systemevents.MediaJobProcessingEventData;
import com.azure.messaging.eventgrid.systemevents.MediaJobScheduledEventData;
import com.azure.messaging.eventgrid.systemevents.MediaJobStateChangeEventData;
import com.azure.messaging.eventgrid.systemevents.MediaLiveEventConnectionRejectedEventData;
import com.azure.messaging.eventgrid.systemevents.MediaLiveEventEncoderConnectedEventData;
import com.azure.messaging.eventgrid.systemevents.MediaLiveEventEncoderDisconnectedEventData;
import com.azure.messaging.eventgrid.systemevents.MediaLiveEventIncomingDataChunkDroppedEventData;
import com.azure.messaging.eventgrid.systemevents.MediaLiveEventIncomingStreamReceivedEventData;
import com.azure.messaging.eventgrid.systemevents.MediaLiveEventIncomingStreamsOutOfSyncEventData;
import com.azure.messaging.eventgrid.systemevents.MediaLiveEventIncomingVideoStreamsOutOfSyncEventData;
import com.azure.messaging.eventgrid.systemevents.MediaLiveEventIngestHeartbeatEventData;
import com.azure.messaging.eventgrid.systemevents.MediaLiveEventTrackDiscontinuityDetectedEventData;
import com.azure.messaging.eventgrid.systemevents.PolicyInsightsPolicyStateChangedEventData;
import com.azure.messaging.eventgrid.systemevents.PolicyInsightsPolicyStateCreatedEventData;
import com.azure.messaging.eventgrid.systemevents.PolicyInsightsPolicyStateDeletedEventData;
import com.azure.messaging.eventgrid.systemevents.RedisExportRdbCompletedEventData;
import com.azure.messaging.eventgrid.systemevents.RedisImportRdbCompletedEventData;
import com.azure.messaging.eventgrid.systemevents.RedisPatchingCompletedEventData;
import com.azure.messaging.eventgrid.systemevents.RedisScalingCompletedEventData;
import com.azure.messaging.eventgrid.systemevents.ResourceActionCancelEventData;
import com.azure.messaging.eventgrid.systemevents.ResourceActionFailureEventData;
import com.azure.messaging.eventgrid.systemevents.ResourceActionSuccessEventData;
import com.azure.messaging.eventgrid.systemevents.ResourceDeleteCancelEventData;
import com.azure.messaging.eventgrid.systemevents.ResourceDeleteFailureEventData;
import com.azure.messaging.eventgrid.systemevents.ResourceDeleteSuccessEventData;
import com.azure.messaging.eventgrid.systemevents.ResourceWriteCancelEventData;
import com.azure.messaging.eventgrid.systemevents.ResourceWriteFailureEventData;
import com.azure.messaging.eventgrid.systemevents.ResourceWriteSuccessEventData;
import com.azure.messaging.eventgrid.systemevents.ServiceBusActiveMessagesAvailablePeriodicNotificationsEventData;
import com.azure.messaging.eventgrid.systemevents.ServiceBusActiveMessagesAvailableWithNoListenersEventData;
import com.azure.messaging.eventgrid.systemevents.ServiceBusDeadletterMessagesAvailablePeriodicNotificationsEventData;
import com.azure.messaging.eventgrid.systemevents.ServiceBusDeadletterMessagesAvailableWithNoListenersEventData;
import com.azure.messaging.eventgrid.systemevents.SignalRServiceClientConnectionConnectedEventData;
import com.azure.messaging.eventgrid.systemevents.SignalRServiceClientConnectionDisconnectedEventData;
import com.azure.messaging.eventgrid.systemevents.StorageAsyncOperationInitiatedEventData;
import com.azure.messaging.eventgrid.systemevents.StorageBlobCreatedEventData;
import com.azure.messaging.eventgrid.systemevents.StorageBlobDeletedEventData;
import com.azure.messaging.eventgrid.systemevents.StorageBlobInventoryPolicyCompletedEventData;
import com.azure.messaging.eventgrid.systemevents.StorageBlobRenamedEventData;
import com.azure.messaging.eventgrid.systemevents.StorageBlobTierChangedEventData;
import com.azure.messaging.eventgrid.systemevents.StorageDirectoryCreatedEventData;
import com.azure.messaging.eventgrid.systemevents.StorageDirectoryDeletedEventData;
import com.azure.messaging.eventgrid.systemevents.StorageDirectoryRenamedEventData;
import com.azure.messaging.eventgrid.systemevents.StorageLifecyclePolicyCompletedEventData;
import com.azure.messaging.eventgrid.systemevents.SubscriptionDeletedEventData;
import com.azure.messaging.eventgrid.systemevents.SubscriptionValidationEventData;
import com.azure.messaging.eventgrid.systemevents.WebAppServicePlanUpdatedEventData;
import com.azure.messaging.eventgrid.systemevents.WebAppUpdatedEventData;
import com.azure.messaging.eventgrid.systemevents.WebBackupOperationCompletedEventData;
import com.azure.messaging.eventgrid.systemevents.WebBackupOperationFailedEventData;
import com.azure.messaging.eventgrid.systemevents.WebBackupOperationStartedEventData;
import com.azure.messaging.eventgrid.systemevents.WebRestoreOperationCompletedEventData;
import com.azure.messaging.eventgrid.systemevents.WebRestoreOperationFailedEventData;
import com.azure.messaging.eventgrid.systemevents.WebRestoreOperationStartedEventData;
import com.azure.messaging.eventgrid.systemevents.WebSlotSwapCompletedEventData;
import com.azure.messaging.eventgrid.systemevents.WebSlotSwapFailedEventData;
import com.azure.messaging.eventgrid.systemevents.WebSlotSwapStartedEventData;
import com.azure.messaging.eventgrid.systemevents.WebSlotSwapWithPreviewCancelledEventData;
import com.azure.messaging.eventgrid.systemevents.WebSlotSwapWithPreviewStartedEventData;

import java.util.Collections;
import java.util.HashMap;
import java.util.Map;
import com.azure.core.models.CloudEvent;

/**
 * This class contains a number of constants that correspond to the value of {@code eventType} of {@link EventGridEvent}s
 * and {@code type} of {@link CloudEvent}s, when the event originated from an Azure service. This list should be
 * updated with all the service event strings. It also contains a mapping from each service event string to the
 * model class that the event string corresponds to in the {@code data} field, which is used to automatically deserialize
 * system events by their known string.
 */
public final class SystemEventNames {
    // Keep this sorted by the name of the service publishing the events.

    // AppConfiguration events.
    /**
     * indicate an event of KeyValueDeleted in AppConfiguration.
     */
    public static final String APP_CONFIGURATION_KEY_VALUE_DELETED = "Microsoft.AppConfiguration.KeyValueDeleted";
    /**
     * indicate an event of KeyValueModified in AppConfiguration.
     */
    public static final String APP_CONFIGURATION_KEY_VALUE_MODIFIED = "Microsoft.AppConfiguration.KeyValueModified";

    // ContainerRegistry events.
    /**
     * indicate an event of pushing an image to container registry.
     */
    public static final String CONTAINER_REGISTRY_IMAGE_PUSHED = "Microsoft.ContainerRegistry.ImagePushed";
    /**
     * indicate an event of deleting an image from container registry.
     */
    public static final String CONTAINER_REGISTRY_IMAGE_DELETED = "Microsoft.ContainerRegistry.ImageDeleted";
    /**
     * indicate an event of chart deletion in container registry.
     */
    public static final String CONTAINER_REGISTRY_CHART_DELETED = "Microsoft.ContainerRegistry.ChartDeleted";
    /**
     * indicate an event of chart pushed in container registry.
     */
    public static final String CONTAINER_REGISTRY_CHART_PUSHED = "Microsoft.ContainerRegistry.ChartPushed";

    // Device events.
    /**
     * indicate an event of creating an IoT hub device.
     */
    public static final String IOT_HUB_DEVICE_CREATED = "Microsoft.Devices.DeviceCreated";
    /**
     * indicate an event of deleting an IoT hub device.
     */
    public static final String IOT_HUB_DEVICE_DELETED = "Microsoft.Devices.DeviceDeleted";
    /**
     * indicate an event of connecting an IoT hub device.
     */
    public static final String IOT_HUB_DEVICE_CONNECTED = "Microsoft.Devices.DeviceConnected";
    /**
     * indicate an event of disconnecting an IoT hub device.
     */
    public static final String IOT_HUB_DEVICE_DISCONNECTED = "Microsoft.Devices.DeviceDisconnected";
    /**
     * indicate an event of telemetry from an IoT hub device.
     */
    public static final String IOT_HUB_DEVICE_TELEMETRY = "Microsoft.Devices.DeviceTelemetry";

    // EventGrid events.
    /**
     * indicate an event of validating eventgrid subscription.
     */
    public static final String EVENT_GRID_SUBSCRIPTION_VALIDATION = "Microsoft.EventGrid.SubscriptionValidationEvent";
    /**
     * indicate an event of deleting eventgrid subscription.
     */
    public static final String EVENT_GRID_SUBSCRIPTION_DELETED = "Microsoft.EventGrid.SubscriptionDeletedEvent";

    // Event Hub Events.
    /**
     * indicate an event of creation of capture file in eventhub.
     */
    public static final String EVENT_HUB_CAPTURE_FILE_CREATED = "Microsoft.EventHub.CaptureFileCreated";

    // Maps Events.
    /**
     * Maps GeoFence Entered Event.
     */
    public static final String MAPS_GEOFENCE_ENTERED = "Microsoft.Maps.GeofenceEntered";

    /**
     * Maps GeoFence Exited Event.
     */
    public static final String MAPS_GEOFENCE_EXITED = "Microsoft.Maps.GeofenceExited";

    /**
     * Maps GeoFence Result Event.
     */
    public static final String MAPS_GEOFENCE_RESULT = "Microsoft.Maps.GeofenceResult";

    // Media Services events.
    /**
     * Media Services Job Canceled Event.
     */
    public static final String MEDIA_JOB_CANCELED = "Microsoft.Media.JobCanceled";

    /**
     * Media Services Job Canceling Event.
     */
    public static final String MEDIA_JOB_CANCELING = "Microsoft.Media.JobCanceling";

    /**
     * Media Services Job Errored event.
     */
    public static final String MEDIA_JOB_ERRORED = "Microsoft.Media.JobErrored";

    /**
     * Media Services Job Finished event.
     */
    public static final String MEDIA_JOB_FINISHED = "Microsoft.Media.JobFinished";

    /**
     * Media Services Job Ouput Canceled event.
     */
    public static final String MEDIA_JOB_OUTPUT_CANCELED = "Microsoft.Media.JobOutputCanceled";

    /**
     * Media Services Job Output Canceling event.
     */
    public static final String MEDIA_JOB_OUTPUT_CANCELING = "Microsoft.Media.JobOutputCanceling";

    /**
     * Media Services Job Output Errored event.
     */
    public static final String MEDIA_JOB_OUTPUT_ERRORED = "Microsoft.Media.JobOutputErrored";

    /**
     * Media Services Job Output Finished event.
     */
    public static final String MEDIA_JOB_OUTPUT_FINISHED = "Microsoft.Media.JobOutputFinished";

    /**
     * Media Services Job Output Processing event.
     */
    public static final String MEDIA_JOB_OUTPUT_PROCESSING = "Microsoft.Media.JobOutputProcessing";

    /**
     * Media Services Job Output Progress event.
     */
    public static final String MEDIA_JOB_OUTPUT_PROGRESS = "Microsoft.Media.JobOutputProgress";

    /**
     * Media Services Job Output Scheduled event.
     */
    public static final String MEDIA_JOB_OUTPUT_SCHEDULED = "Microsoft.Media.JobOutputScheduled";

    /**
     * Media Services Job Output State Change event.
     */
    public static final String MEDIA_JOB_OUTPUT_STATE_CHANGE = "Microsoft.Media.JobOutputStateChange";

    /**
     * Media Services Job Processing event.
     */
    public static final String MEDIA_JOB_PROCESSING = "Microsoft.Media.JobProcessing";

    /**
     * Media Services Job Scheduled event.
     */
    public static final String MEDIA_JOB_SCHEDULED = "Microsoft.Media.JobScheduled";

    /**
     * Media Services Job State Change event.
     */
    public static final String MEDIA_JOB_STATE_CHANGE = "Microsoft.Media.JobStateChange";

    /**
     * Media Services Live Event Connection Rejected event.
     */
    public static final String MEDIA_LIVE_EVENT_CONNECTION_REJECTED = "Microsoft.Media.LiveEventConnectionRejected";

    /**
     * Media Services Live Event Encoder Connected event.
     */
    public static final String MEDIA_LIVE_EVENT_ENCODER_CONNECTED = "Microsoft.Media.LiveEventEncoderConnected";

    /**
     * Media Services Live Event Encoder Disconnected event.
     */
    public static final String MEDIA_LIVE_EVENT_ENCODER_DISCONNECTED = "Microsoft.Media.LiveEventEncoderDisconnected";

    /**
     * Media Services Live Event Incoming Data Chunk Dropped event.
     */
    public static final String MEDIA_LIVE_EVENT_INCOMING_DATA_CHUNK_DROPPED = "Microsoft.Media.LiveEventIncomingDataChunkDropped";

    /**
     * Media Services Live Event Incoming Stream Received event.
     */
    public static final String MEDIA_LIVE_EVENT_INCOMING_STREAM_RECEIVED = "Microsoft.Media.LiveEventIncomingStreamReceived";

    /**
     * Media Services Live Event Incoming Streams OutofSync event.
     */
    public static final String MEDIA_LIVE_EVENT_INCOMING_STREAMS_OUTOFSYNC = "Microsoft.Media.LiveEventIncomingStreamsOutOfSync";

    /**
     * Media Services Live Event Incoming Video Streams OutOfSync event.
     */
    public static final String MEDIA_LIVE_EVENT_INCOMING_VIDEO_STREAMS_OUTOFSYNC = "Microsoft.Media.LiveEventIncomingVideoStreamsOutOfSync";

    /**
     * Media Services Live Event Ingest Heartbeat event.
     */
    public static final String MEDIA_LIVE_EVENT_INGEST_HEARTBEAT = "Microsoft.Media.LiveEventIngestHeartbeat";

    /**
     * Media Services Live Event Track Discontinuity Detected event.
     */
    public static final String MEDIA_LIVE_EVENT_TRACK_DISCONTINUITY_DETECTED = "Microsoft.Media.LiveEventTrackDiscontinuityDetected";


    // Resource Manager (Azure Subscription/Resource Group) events
    /**
     * indicate an event of successful write of a resource.
     */
    public static final String RESOURCE_WRITE_SUCCESS = "Microsoft.Resources.ResourceWriteSuccess";
    /**
     * indicate an event of write failure of a resource.
     */
    public static final String RESOURCE_WRITE_FAILURE = "Microsoft.Resources.ResourceWriteFailure";
    /**
     * indicate an event of write cancellation of a resource.
     */
    public static final String RESOURCE_WRITE_CANCEL = "Microsoft.Resources.ResourceWriteCancel";
    /**
     * indicate an event of successful deletion of a resource.
     */
    public static final String RESOURCE_DELETE_SUCCESS = "Microsoft.Resources.ResourceDeleteSuccess";
    /**
     * indicate an event of failure in deleting a resource.
     */
    public static final String RESOURCE_DELETE_FAILURE = "Microsoft.Resources.ResourceDeleteFailure";
    /**
     * indicate an event of cancellation of resource deletion.
     */
    public static final String RESOURCE_DELETE_CANCEL = "Microsoft.Resources.ResourceDeleteCancel";
    /**
     * indicate an event of successful action on a resource.
     */
    public static final String RESOURCE_ACTION_SUCCESS = "Microsoft.Resources.ResourceActionSuccess";
    /**
     * indicate an event of failure in performing an action on a resource.
     */
    public static final String RESOURCE_ACTION_FAILURE = "Microsoft.Resources.ResourceActionFailure";
    /**
     * indicate an event of cancellation of resource action.
     */
    public static final String RESOURCE_ACTION_CANCEL = "Microsoft.Resources.ResourceActionCancel";

    // ServiceBus events.
    /**
     * indicate an event of active messages with no listener for them.
     */
    public static final String SERVICE_BUS_ACTIVE_MESSAGES_AVAILABLE_WITH_NO_LISTENERS = "Microsoft.ServiceBus.ActiveMessagesAvailableWithNoListeners";
    /**
     * indicate an event of deadletter messages with no listener for them.
     */
    public static final String SERVICE_BUS_DEADLETTER_MESSAGES_AVAILABLE_WITH_NO_LISTENER = "Microsoft.ServiceBus.DeadletterMessagesAvailableWithNoListener";

    public static final String SERVICE_BUS_ACTIVE_MESSAGES_AVAILABLE_PERIODIC_NOTIFICATION = "Microsoft.ServiceBus.ActiveMessagesAvailablePeriodicNotifications";

    public static final String SERVICE_BUS_DEADLETTER_MESSAGES_AVAILABLE_PERIODIC_NOTIFICATION = "Microsoft.ServiceBus.DeadletterMessagesAvailablePeriodicNotifications";

    // Storage events.
    /**
     * indicates an event of blob creation.
     */
    public static final String STORAGE_BLOB_CREATED = "Microsoft.Storage.BlobCreated";
    /**
     * indicates an event of blob deletion.
     */
    public static final String STORAGE_BLOB_DELETED = "Microsoft.Storage.BlobDeleted";

    /** Schema of the Data property of an EventGridEvent for an Microsoft.Storage.BlobInventoryPolicyCompleted event. */
    public static final String STORAGE_BLOB_INVENTORY_POLICY_COMPLETED =
        "Microsoft.Storage.BlobInventoryPolicyCompleted";

<<<<<<< HEAD

=======
>>>>>>> 5d276f1b
    /**
     * indicates an event of blob renaming.
     */
    public static final String STORAGE_BLOB_RENAMED = "Microsoft.Storage.BlobRenamed";

    public static final String STORAGE_BLOB_TIER_CHANGED = "Microsoft.Storage.BlobTierChanged";

    public static final String STORAGE_DIRECTORY_CREATED = "Microsoft.Storage.DirectoryCreated";

    public static final String STORAGE_DIRECTORY_DELETED = "Microsoft.Storage.DirectoryDeleted";

    public static final String STORAGE_DIRECTORY_RENAMED = "Microsoft.Storage.DirectoryRenamed";

    public static final String STORAGE_LIFECYCLE_POLICY_COMPLETED = "Microsoft.Storage.LifecyclePolicyCompleted";

    public static final String STORAGE_ASYNC_OPERATION_INITIATED = "Microsoft.Storage.AsyncOperationInitiated";

    // Communication Services events.
    public static final String COMMUNICATION_CHAT_MEMBER_ADDED_TO_THREAD_WITH_USER =
        "Microsoft.Communication.ChatMemberAddedToThreadWithUser";
    public static final String COMMUNICATION_CHAT_MEMBER_REMOVED_FROM_THREAD_WITH_USER =
        "Microsoft.Communication.ChatMemberRemovedFromThreadWithUser";
    public static final String COMMUNICATION_CHAT_MESSAGE_DELETED =
        "Microsoft.Communication.ChatMessageDeleted";
    public static final String COMMUNICATION_CHAT_MESSAGE_EDITED =
        "Microsoft.Communication.ChatMessageEdited";
    public static final String COMMUNICATION_CHAT_MESSAGE_RECEIVED =
        "Microsoft.Communication.ChatMessageReceived";
    public static final String COMMUNICATION_CHAT_THREAD_CREATED_WITH_USER =
        "Microsoft.Communication.ChatThreadCreatedWithUser";
    public static final String COMMUNICATION_CHAT_THREAD_PROPERTIES_UPDATED_PER_USER =
        "Microsoft.Communication.ChatThreadPropertiesUpdatedPerUser";
    public static final String COMMUNICATION_CHAT_THREAD_WITH_USER_DELETED =
        "Microsoft.Communication.ChatThreadWithUserDeleted";
    public static final String COMMUNICATION_SMS_DELIVERY_REPORT_RECEIVED =
        "Microsoft.Communication.SMSDeliveryReportReceived";
    public static final String COMMUNICATION_SMS_RECEIVED =
        "Microsoft.Communication.SMSReceived";

    public static final String COMMUNICATION_CHAT_MESSAGE_DELETED_IN_THREAD =
        "Microsoft.Communication.ChatMessageDeletedInThread";
    public static final String COMMUNICATION_CHAT_MESSAGE_EDITED_IN_THREAD =
        "Microsoft.Communication.ChatMessageEditedInThread";
    public static final String COMMUNICATION_CHAT_MESSAGE_RECEIVED_IN_THREAD =
        "Microsoft.Communication.ChatMessageReceivedInThread";
    public static final String COMMUNICATION_CHAT_PARTICIPANT_ADDED_TO_THREAD =
        "Microsoft.Communication.ChatThreadParticipantAdded";
    public static final String COMMUNICATION_CHAT_PARTICIPANT_ADDED_TO_THREAD_WITH_USER =
        "Microsoft.Communication.ChatParticipantAddedToThreadWithUser";

    /**
     * @deprecated As of 4.1.0, replaced by {@link #COMMUNICATION_CHAT_PARTICIPANT_REMOVED_FROM_THREAD}.
     */
    @Deprecated
    public static final String COMMUNICATION_CHAT_MESSAGE_REMOVED_FROM_THREAD =
        "Microsoft.Communication.ChatThreadParticipantRemoved";
    public static final String COMMUNICATION_CHAT_PARTICIPANT_REMOVED_FROM_THREAD =
        "Microsoft.Communication.ChatThreadParticipantRemoved";

    /**
     * @deprecated @deprecated As of 4.1.0, replaced by {@link #COMMUNICATION_CHAT_PARTICIPANT_REMOVED_FROM_THREAD_WITH_USER}.
     */
    @Deprecated
    public static final String COMMUNICATION_CHAT_MESSAGE_REMOVED_FROM_THREAD_WITH_USER =
        "Microsoft.Communication.ChatParticipantRemovedFromThreadWithUser";
    public static final String COMMUNICATION_CHAT_PARTICIPANT_REMOVED_FROM_THREAD_WITH_USER =
        "Microsoft.Communication.ChatParticipantRemovedFromThreadWithUser";

    public static final String COMMUNICATION_CHAT_THREAD_CREATED =
        "Microsoft.Communication.ChatThreadCreated";
    public static final String COMMUNICATION_CHAT_THREAD_DELETED =
        "Microsoft.Communication.ChatThreadDeleted";
    public static final String COMMUNICATION_CHAT_THREAD_PROPERTIES_UPDATED =
        "Microsoft.Communication.ChatThreadPropertiesUpdated";
    public static final String COMMUNICATION_RECORDING_FILE_STATUS_UPDATED =
        "Microsoft.Communication.RecordingFileStatusUpdated";

    // Web
    public static final String WEB_APP_UPDATED = "Microsoft.Web.AppUpdated";
    public static final String WEB_BACKUP_OPERATION_STARTED = "Microsoft.Web.BackupOperationStarted";
    public static final String WEB_BACKUP_OPERATION_COMPLETED = "Microsoft.Web.BackupOperationCompleted";
    public static final String WEB_BACKUP_OPERATION_FAILED = "Microsoft.Web.BackupOperationFailed";
    public static final String WEB_RESTORE_OPERATION_STARTED = "Microsoft.Web.RestoreOperationStarted";
    public static final String WEB_RESTORE_OPERATION_COMPLETED = "Microsoft.Web.RestoreOperationCompleted";
    public static final String WEB_RESTORE_OPERATION_FAILED = "Microsoft.Web.RestoreOperationFailed";
    public static final String WEB_SLOT_SWAP_STARTED = "Microsoft.Web.SlotSwapStarted";
    public static final String WEB_SLOT_SWAP_COMPLETED = "Microsoft.Web.SlotSwapCompleted";
    public static final String WEB_SLOT_SWAP_FAILED = "Microsoft.Web.SlotSwapFailed";
    public static final String WEB_SLOT_SWAP_WITH_PREVIEW_STARTED = "Microsoft.Web.SlotSwapWithPreviewStarted";
    public static final String WEB_SLOT_SWAP_WITH_PREVIEW_CANCELLED = "Microsoft.Web.SlotSwapWithPreviewCancelled";
    public static final String WEB_APP_SERVICE_PLAN_UPDATED = "Microsoft.Web.AppServicePlanUpdated";

    // Machine Learning
    public static final String MACHINE_LEARNING_DATASET_DRIFT_DETECTED = "Microsoft.MachineLearningServices.DatasetDriftDetected";
    public static final String MACHINE_LEARNING_MODEL_DEPLOYED = "Microsoft.MachineLearningServices.ModelDeployed";
    public static final String MACHINE_LEARNING_MODEL_REGISTERED = "Microsoft.MachineLearningServices.ModelRegistered";
    public static final String MACHINE_LEARNING_RUN_COMPLETED = "Microsoft.MachineLearningServices.RunCompleted";
    public static final String MACHINE_LEARNING_RUN_STATUS_CHANGED = "Microsoft.MachineLearningServices.RunStatusChanged";

    // Key Vault
    public static final String KEY_VAULT_CERTIFICATE_NEW_VERSION_CREATED = "Microsoft.KeyVault.CertificateNewVersionCreated";
    public static final String KEY_VAULT_CERTIFICATE_NEAR_EXPIRY = "Microsoft.KeyVault.CertificateNearExpiry";
    public static final String KEY_VAULT_CERTIFICATE_EXPIRED = "Microsoft.KeyVault.CertificateExpired";
    public static final String KEY_VAULT_KEY_NEW_VERSION_CREATED = "Microsoft.KeyVault.KeyNewVersionCreated";
    public static final String KEY_VAULT_KEY_NEAR_EXPIRY = "Microsoft.KeyVault.KeyNearExpiry";
    public static final String KEY_VAULT_KEY_EXPIRED = "Microsoft.KeyVault.KeyExpired";
    public static final String KEY_VAULT_SECRET_NEW_VERSION_CREATED = "Microsoft.KeyVault.SecretNewVersionCreated";
    public static final String KEY_VAULT_SECRET_NEAR_EXPIRY = "Microsoft.KeyVault.SecretNearExpiry";
    public static final String KEY_VAULT_SECRET_EXPIRED = "Microsoft.KeyVault.SecretExpired";
    public static final String KEY_VAULT_VAULT_ACCESS_POLICY_CHANGED = "Microsoft.KeyVault.VaultAccessPolicyChanged";

    // Redis Cache
    public static final String REDIS_PATCHING_COMPLETED = "Microsoft.Cache.PatchingCompleted";
    public static final String REDIS_SCALING_COMPLETED = "Microsoft.Cache.ScalingCompleted";
    public static final String REDIS_EXPORT_RDB_COMPLETED = "Microsoft.Cache.ExportRDBCompleted";
    public static final String REDIS_IMPORT_RDB_COMPLETED = "Microsoft.Cache.ImportRDBCompleted";

    // Signal R Service
    public static final String SIGNAL_R_SERVICE_CLIENT_CONNECTION_CONNECTED = "Microsoft.SignalRService.ClientConnectionConnected";
    public static final String SIGNAL_R_SERVICE_CLIENT_CONNECTION_DISCONNECTED = "Microsoft.SignalRService.ClientConnectionDisconnected";

    // Policy Insights
    public static final String POLICY_INSIGHTS_POLICY_STATE_CREATED = "Microsoft.PolicyInsights.PolicyStateCreated";
    public static final String POLICY_INSIGHTS_POLICY_STATE_CHANGED = "Microsoft.PolicyInsights.PolicyStateChanged";
    public static final String POLICY_INSIGHTS_POLICY_STATE_DELETED = "Microsoft.PolicyInsights.PolicyStateDeleted";

    // Agriculture Food Farming
    /** Schema of the Data property of an EventGridEvent for a Microsoft.AgFoodPlatform.ApplicationDataChanged event. */
    public static final String AGRI_FOOD_FARMING_APPLICATION_DATA_CHANGED =
        "Microsoft.AgFoodPlatform.ApplicationDataChanged";

    /** Schema of the Data property of an EventGridEvent for a Microsoft.AgFoodPlatform.BoundaryChanged event. */
    public static final String AGRI_FOOD_FARMING_BOUNDARY_CHANGED = "Microsoft.AgFoodPlatform.BoundaryChanged";

    /** Schema of the Data property of an EventGridEvent for a Microsoft.AgFoodPlatform.CropChanged event. */
    public static final String AGRI_FOOD_FARMING_CROP_CHANGED = "Microsoft.AgFoodPlatform.CropChanged";

    /** Schema of the Data property of an EventGridEvent for a Microsoft.AgFoodPlatform.CropVarietyChanged event. */
    public static final String AGRI_FOOD_FARMING_CROP_VARIETY_CHANGED = "Microsoft.AgFoodPlatform.CropVarietyChanged";

    /** Schema of the Data property of an EventGridEvent for a Microsoft.AgFoodPlatform.FarmChanged event. */
    public static final String AGRI_FOOD_FARMING_FARM_CHANGED = "Microsoft.AgFoodPlatform.FarmChanged";

    /**
     * Schema of the Data property of an EventGridEvent for a
     * Microsoft.AgFoodPlatform.FarmOperationDataIngestionJobStatusChanged event.
     */
    public static final String AGRI_FOOD_FARMING_FARM_OPERATION_DATA_INGESTION_JOB_STATUS_CHANGED =
        "Microsoft.AgFoodPlatform.FarmOperationDataIngestionJobStatusChanged";

    /** Schema of the Data property of an EventGridEvent for a Microsoft.AgFoodPlatform.FarmerChanged event. */
    public static final String AGRI_FOOD_FARMING_FARMER_CHANGED = "Microsoft.AgFoodPlatform.FarmerChanged";

    /** Schema of the Data property of an EventGridEvent for a Microsoft.AgFoodPlatform.FieldChanged event. */
    public static final String AGRI_FOOD_FARMING_FIELD_CHANGED = "Microsoft.AgFoodPlatform.FieldChanged";

    /** Schema of the Data property of an EventGridEvent for a Microsoft.AgFoodPlatform.HarvestDataChanged event. */
    public static final String AGRI_FOOD_FARMING_HARVEST_DATA_CHANGED = "Microsoft.AgFoodPlatform.HarvestDataChanged";

    /** Schema of the Data property of an EventGridEvent for a Microsoft.AgFoodPlatform.PlantingDataChanged event. */
    public static final String AGRI_FOOD_FARMING_PLANTING_DATA_CHANGED = "Microsoft.AgFoodPlatform.PlantingDataChanged";

    /**
     * Schema of the Data property of an EventGridEvent for a
     * Microsoft.AgFoodPlatform.SatelliteDataIngestionJobStatusChanged event.
     */
    public static final String AGRI_FOOD_FARMING_SATELLITE_DATA_INGESTION_JOB_STATUS_CHANGED =
        "Microsoft.AgFoodPlatform.SatelliteDataIngestionJobStatusChanged";

    /** Schema of the Data property of an EventGridEvent for a Microsoft.AgFoodPlatform.SeasonChanged event. */
    public static final String AGRI_FOOD_FARMING_SEASON_CHANGED = "Microsoft.AgFoodPlatform.SeasonChanged";

    /** Schema of the Data property of an EventGridEvent for a Microsoft.AgFoodPlatform.SeasonalFieldChanged event. */
    public static final String AGRI_FOOD_FARMING_SEASONAL_FIELD_CHANGED =
        "Microsoft.AgFoodPlatform.SeasonalFieldChanged";

    /** Schema of the Data property of an EventGridEvent for a Microsoft.AgFoodPlatform.TillageDataChanged event. */
    public static final String AGRI_FOOD_FARMING_TILLAGE_DATA_CHANGED = "Microsoft.AgFoodPlatform.TillageDataChanged";

    /**
     * Schema of the Data property of an EventGridEvent for a
     * Microsoft.AgFoodPlatform.WeatherDataIngestionJobStatusChanged event.
     */
    public static final String AGRI_FOOD_FARMING_WEATHER_DATA_INGESTION_JOB_STATUS_CHANGED =
        "Microsoft.AgFoodPlatform.WeatherDataIngestionJobStatusChanged";


    private static final Map<String, Class<?>> SYSTEM_EVENT_MAPPINGS = new HashMap<String, Class<?>>() {
        {
            // AppConfiguration events.
            put(APP_CONFIGURATION_KEY_VALUE_DELETED, AppConfigurationKeyValueDeletedEventData.class);
            put(APP_CONFIGURATION_KEY_VALUE_MODIFIED, AppConfigurationKeyValueModifiedEventData.class);

            // ContainerRegistry events.
            put(CONTAINER_REGISTRY_IMAGE_PUSHED, ContainerRegistryImagePushedEventData.class);
            put(CONTAINER_REGISTRY_IMAGE_DELETED, ContainerRegistryImageDeletedEventData.class);
            put(CONTAINER_REGISTRY_CHART_DELETED, ContainerRegistryChartDeletedEventData.class);
            put(CONTAINER_REGISTRY_CHART_PUSHED, ContainerRegistryChartPushedEventData.class);

            // Device events.
            put(IOT_HUB_DEVICE_CREATED, IotHubDeviceCreatedEventData.class);
            put(IOT_HUB_DEVICE_DELETED, IotHubDeviceDeletedEventData.class);
            put(IOT_HUB_DEVICE_CONNECTED, IotHubDeviceConnectedEventData.class);
            put(IOT_HUB_DEVICE_DISCONNECTED, IotHubDeviceDisconnectedEventData.class);
            put(IOT_HUB_DEVICE_TELEMETRY, IotHubDeviceTelemetryEventData.class);

            // EventGrid events.
            put(EVENT_GRID_SUBSCRIPTION_VALIDATION, SubscriptionValidationEventData.class);
            put(EVENT_GRID_SUBSCRIPTION_DELETED, SubscriptionDeletedEventData.class);

            // Event Hub Events.
            put(EVENT_HUB_CAPTURE_FILE_CREATED, EventHubCaptureFileCreatedEventData.class);
            // Maps events
            put(MAPS_GEOFENCE_ENTERED, MapsGeofenceEnteredEventData.class);
            put(MAPS_GEOFENCE_EXITED, MapsGeofenceExitedEventData.class);
            put(MAPS_GEOFENCE_RESULT, MapsGeofenceResultEventData.class);

            // Media Services events.
            put(MEDIA_JOB_CANCELED, MediaJobCanceledEventData.class);
            put(MEDIA_JOB_CANCELING, MediaJobCancelingEventData.class);
            put(MEDIA_JOB_ERRORED, MediaJobErroredEventData.class);
            put(MEDIA_JOB_FINISHED, MediaJobFinishedEventData.class);
            put(MEDIA_JOB_OUTPUT_CANCELED, MediaJobOutputCanceledEventData.class);
            put(MEDIA_JOB_OUTPUT_CANCELING, MediaJobOutputCancelingEventData.class);
            put(MEDIA_JOB_OUTPUT_ERRORED, MediaJobOutputErroredEventData.class);
            put(MEDIA_JOB_OUTPUT_FINISHED, MediaJobOutputFinishedEventData.class);
            put(MEDIA_JOB_OUTPUT_PROCESSING, MediaJobOutputProcessingEventData.class);
            put(MEDIA_JOB_OUTPUT_PROGRESS, MediaJobOutputProgressEventData.class);
            put(MEDIA_JOB_OUTPUT_SCHEDULED, MediaJobOutputScheduledEventData.class);
            put(MEDIA_JOB_OUTPUT_STATE_CHANGE, MediaJobOutputStateChangeEventData.class);
            put(MEDIA_JOB_PROCESSING, MediaJobProcessingEventData.class);
            put(MEDIA_JOB_SCHEDULED, MediaJobScheduledEventData.class);
            put(MEDIA_JOB_STATE_CHANGE, MediaJobStateChangeEventData.class);
            put(MEDIA_LIVE_EVENT_CONNECTION_REJECTED, MediaLiveEventConnectionRejectedEventData.class);
            put(MEDIA_LIVE_EVENT_ENCODER_CONNECTED, MediaLiveEventEncoderConnectedEventData.class);
            put(MEDIA_LIVE_EVENT_ENCODER_DISCONNECTED, MediaLiveEventEncoderDisconnectedEventData.class);
            put(MEDIA_LIVE_EVENT_INCOMING_DATA_CHUNK_DROPPED, MediaLiveEventIncomingDataChunkDroppedEventData.class);
            put(MEDIA_LIVE_EVENT_INCOMING_STREAMS_OUTOFSYNC, MediaLiveEventIncomingStreamsOutOfSyncEventData.class);
            put(MEDIA_LIVE_EVENT_INCOMING_STREAM_RECEIVED, MediaLiveEventIncomingStreamReceivedEventData.class);
            put(MEDIA_LIVE_EVENT_INCOMING_VIDEO_STREAMS_OUTOFSYNC, MediaLiveEventIncomingVideoStreamsOutOfSyncEventData.class);
            put(MEDIA_LIVE_EVENT_INGEST_HEARTBEAT, MediaLiveEventIngestHeartbeatEventData.class);
            put(MEDIA_LIVE_EVENT_TRACK_DISCONTINUITY_DETECTED, MediaLiveEventTrackDiscontinuityDetectedEventData.class);

            // Resource Manager (Azure Subscription/Resource Group) events.
            put(RESOURCE_WRITE_SUCCESS, ResourceWriteSuccessEventData.class);
            put(RESOURCE_WRITE_FAILURE, ResourceWriteFailureEventData.class);
            put(RESOURCE_WRITE_CANCEL, ResourceWriteCancelEventData.class);
            put(RESOURCE_DELETE_SUCCESS, ResourceDeleteSuccessEventData.class);
            put(RESOURCE_DELETE_FAILURE, ResourceDeleteFailureEventData.class);
            put(RESOURCE_DELETE_CANCEL, ResourceDeleteCancelEventData.class);
            put(RESOURCE_ACTION_SUCCESS, ResourceActionSuccessEventData.class);
            put(RESOURCE_ACTION_FAILURE, ResourceActionFailureEventData.class);
            put(RESOURCE_ACTION_CANCEL, ResourceActionCancelEventData.class);

            // ServiceBus events.
            put(SERVICE_BUS_ACTIVE_MESSAGES_AVAILABLE_WITH_NO_LISTENERS, ServiceBusActiveMessagesAvailableWithNoListenersEventData.class);
            put(SERVICE_BUS_DEADLETTER_MESSAGES_AVAILABLE_WITH_NO_LISTENER, ServiceBusDeadletterMessagesAvailableWithNoListenersEventData.class);
            put(SERVICE_BUS_ACTIVE_MESSAGES_AVAILABLE_PERIODIC_NOTIFICATION, ServiceBusActiveMessagesAvailablePeriodicNotificationsEventData.class);
            put(SERVICE_BUS_DEADLETTER_MESSAGES_AVAILABLE_PERIODIC_NOTIFICATION, ServiceBusDeadletterMessagesAvailablePeriodicNotificationsEventData.class);

            // Storage events.
            put(STORAGE_BLOB_CREATED, StorageBlobCreatedEventData.class);
            put(STORAGE_BLOB_DELETED, StorageBlobDeletedEventData.class);
            put(STORAGE_BLOB_INVENTORY_POLICY_COMPLETED, StorageBlobInventoryPolicyCompletedEventData.class);
            put(STORAGE_BLOB_RENAMED, StorageBlobRenamedEventData.class);
            put(STORAGE_BLOB_TIER_CHANGED, StorageBlobTierChangedEventData.class);
            put(STORAGE_DIRECTORY_CREATED, StorageDirectoryCreatedEventData.class);
            put(STORAGE_DIRECTORY_DELETED, StorageDirectoryDeletedEventData.class);
            put(STORAGE_DIRECTORY_RENAMED, StorageDirectoryRenamedEventData.class);
            put(STORAGE_LIFECYCLE_POLICY_COMPLETED, StorageLifecyclePolicyCompletedEventData.class);
            put(STORAGE_ASYNC_OPERATION_INITIATED, StorageAsyncOperationInitiatedEventData.class);

            // Communication service events.
            put(COMMUNICATION_CHAT_MEMBER_ADDED_TO_THREAD_WITH_USER, AcsChatMemberAddedToThreadWithUserEventData.class);
            put(COMMUNICATION_CHAT_MEMBER_REMOVED_FROM_THREAD_WITH_USER, AcsChatMemberRemovedFromThreadWithUserEventData.class);
            put(COMMUNICATION_CHAT_MESSAGE_DELETED, AcsChatMessageDeletedEventData.class);
            put(COMMUNICATION_CHAT_MESSAGE_EDITED, AcsChatMessageEditedEventData.class);
            put(COMMUNICATION_CHAT_MESSAGE_RECEIVED, AcsChatMessageReceivedEventData.class);
            put(COMMUNICATION_CHAT_THREAD_CREATED_WITH_USER, AcsChatThreadCreatedWithUserEventData.class);
            put(COMMUNICATION_CHAT_THREAD_PROPERTIES_UPDATED_PER_USER, AcsChatThreadPropertiesUpdatedPerUserEventData.class);
            put(COMMUNICATION_CHAT_THREAD_WITH_USER_DELETED, AcsChatThreadWithUserDeletedEventData.class);
            put(COMMUNICATION_SMS_DELIVERY_REPORT_RECEIVED, AcsSmsDeliveryReportReceivedEventData.class);
            put(COMMUNICATION_SMS_RECEIVED, AcsSmsReceivedEventData.class);
            put(COMMUNICATION_CHAT_MESSAGE_DELETED_IN_THREAD, AcsChatMessageDeletedInThreadEventData.class);
            put(COMMUNICATION_CHAT_MESSAGE_EDITED_IN_THREAD, AcsChatMessageEditedInThreadEventData.class);
            put(COMMUNICATION_CHAT_MESSAGE_RECEIVED_IN_THREAD, AcsChatMessageReceivedInThreadEventData.class);
            put(COMMUNICATION_CHAT_PARTICIPANT_ADDED_TO_THREAD, AcsChatParticipantAddedToThreadEventData.class);
            put(COMMUNICATION_CHAT_PARTICIPANT_ADDED_TO_THREAD_WITH_USER, AcsChatParticipantAddedToThreadWithUserEventData.class);
            put(COMMUNICATION_CHAT_MESSAGE_REMOVED_FROM_THREAD, AcsChatParticipantRemovedFromThreadEventData.class);
            put(COMMUNICATION_CHAT_PARTICIPANT_REMOVED_FROM_THREAD, AcsChatParticipantRemovedFromThreadEventData.class);
            put(COMMUNICATION_CHAT_MESSAGE_REMOVED_FROM_THREAD_WITH_USER, AcsChatParticipantRemovedFromThreadWithUserEventData.class);
            put(COMMUNICATION_CHAT_PARTICIPANT_REMOVED_FROM_THREAD_WITH_USER, AcsChatParticipantRemovedFromThreadWithUserEventData.class);
            put(COMMUNICATION_CHAT_THREAD_CREATED, AcsChatThreadCreatedEventData.class);
            put(COMMUNICATION_CHAT_THREAD_DELETED, AcsChatThreadDeletedEventData.class);
            put(COMMUNICATION_CHAT_THREAD_PROPERTIES_UPDATED, AcsChatThreadPropertiesUpdatedEventData.class);
            put(COMMUNICATION_RECORDING_FILE_STATUS_UPDATED, AcsRecordingFileStatusUpdatedEventData.class);

            // Web events
            put(WEB_APP_UPDATED, WebAppUpdatedEventData.class);
            put(WEB_BACKUP_OPERATION_STARTED, WebBackupOperationStartedEventData.class);
            put(WEB_BACKUP_OPERATION_COMPLETED, WebBackupOperationCompletedEventData.class);
            put(WEB_BACKUP_OPERATION_FAILED, WebBackupOperationFailedEventData.class);
            put(WEB_RESTORE_OPERATION_STARTED, WebRestoreOperationStartedEventData.class);
            put(WEB_RESTORE_OPERATION_COMPLETED, WebRestoreOperationCompletedEventData.class);
            put(WEB_RESTORE_OPERATION_FAILED, WebRestoreOperationFailedEventData.class);
            put(WEB_SLOT_SWAP_STARTED, WebSlotSwapStartedEventData.class);
            put(WEB_SLOT_SWAP_COMPLETED, WebSlotSwapCompletedEventData.class);
            put(WEB_SLOT_SWAP_FAILED, WebSlotSwapFailedEventData.class);
            put(WEB_SLOT_SWAP_WITH_PREVIEW_STARTED, WebSlotSwapWithPreviewStartedEventData.class);
            put(WEB_SLOT_SWAP_WITH_PREVIEW_CANCELLED, WebSlotSwapWithPreviewCancelledEventData.class);
            put(WEB_APP_SERVICE_PLAN_UPDATED, WebAppServicePlanUpdatedEventData.class);

            // Machine Learning events
            put(MACHINE_LEARNING_DATASET_DRIFT_DETECTED, MachineLearningServicesDatasetDriftDetectedEventData.class);
            put(MACHINE_LEARNING_MODEL_DEPLOYED, MachineLearningServicesModelDeployedEventData.class);
            put(MACHINE_LEARNING_MODEL_REGISTERED, MachineLearningServicesModelRegisteredEventData.class);
            put(MACHINE_LEARNING_RUN_COMPLETED, MachineLearningServicesRunCompletedEventData.class);
            put(MACHINE_LEARNING_RUN_STATUS_CHANGED, MachineLearningServicesRunStatusChangedEventData.class);

            // Key Vault events
            put(KEY_VAULT_CERTIFICATE_NEW_VERSION_CREATED, KeyVaultCertificateNewVersionCreatedEventData.class);
            put(KEY_VAULT_CERTIFICATE_NEAR_EXPIRY, KeyVaultCertificateNearExpiryEventData.class);
            put(KEY_VAULT_CERTIFICATE_EXPIRED, KeyVaultCertificateExpiredEventData.class);
            put(KEY_VAULT_KEY_NEW_VERSION_CREATED, KeyVaultKeyNewVersionCreatedEventData.class);
            put(KEY_VAULT_KEY_NEAR_EXPIRY, KeyVaultKeyNearExpiryEventData.class);
            put(KEY_VAULT_KEY_EXPIRED, KeyVaultKeyExpiredEventData.class);
            put(KEY_VAULT_SECRET_NEW_VERSION_CREATED, KeyVaultSecretNewVersionCreatedEventData.class);
            put(KEY_VAULT_SECRET_NEAR_EXPIRY, KeyVaultSecretNearExpiryEventData.class);
            put(KEY_VAULT_SECRET_EXPIRED, KeyVaultSecretExpiredEventData.class);
            put(KEY_VAULT_VAULT_ACCESS_POLICY_CHANGED, KeyVaultAccessPolicyChangedEventData.class);

            // Redis
            put(REDIS_EXPORT_RDB_COMPLETED, RedisExportRdbCompletedEventData.class);
            put(REDIS_PATCHING_COMPLETED, RedisPatchingCompletedEventData.class);
            put(REDIS_IMPORT_RDB_COMPLETED, RedisImportRdbCompletedEventData.class);
            put(REDIS_SCALING_COMPLETED, RedisScalingCompletedEventData.class);

            // Signal R Service
            put(SIGNAL_R_SERVICE_CLIENT_CONNECTION_CONNECTED, SignalRServiceClientConnectionConnectedEventData.class);
            put(SIGNAL_R_SERVICE_CLIENT_CONNECTION_DISCONNECTED, SignalRServiceClientConnectionDisconnectedEventData.class);

            // Policy Insights
            put(POLICY_INSIGHTS_POLICY_STATE_CREATED, PolicyInsightsPolicyStateCreatedEventData.class);
            put(POLICY_INSIGHTS_POLICY_STATE_CHANGED, PolicyInsightsPolicyStateChangedEventData.class);
            put(POLICY_INSIGHTS_POLICY_STATE_DELETED, PolicyInsightsPolicyStateDeletedEventData.class);

            // Agriculture Food Farming
            put(
                AGRI_FOOD_FARMING_APPLICATION_DATA_CHANGED,
                AgriFoodFarmingApplicationDataChangedEventData.class);
            put(AGRI_FOOD_FARMING_BOUNDARY_CHANGED, AgriFoodFarmingBoundaryChangedEventData.class);
            put(AGRI_FOOD_FARMING_CROP_CHANGED, AgriFoodFarmingCropChangedEventData.class);
            put(AGRI_FOOD_FARMING_CROP_VARIETY_CHANGED, AgriFoodFarmingCropVarietyChangedEventData.class);
            put(AGRI_FOOD_FARMING_FARM_CHANGED, AgriFoodFarmingFarmChangedEventData.class);
            put(
                AGRI_FOOD_FARMING_FARM_OPERATION_DATA_INGESTION_JOB_STATUS_CHANGED,
                AgriFoodFarmingFarmOperationDataIngestionJobStatusChangedEventData.class);
            put(AGRI_FOOD_FARMING_FARMER_CHANGED, AgriFoodFarmingFarmerChangedEventData.class);
            put(AGRI_FOOD_FARMING_FIELD_CHANGED, AgriFoodFarmingFieldChangedEventData.class);
            put(AGRI_FOOD_FARMING_HARVEST_DATA_CHANGED, AgriFoodFarmingHarvestDataChangedEventData.class);
            put(AGRI_FOOD_FARMING_PLANTING_DATA_CHANGED, AgriFoodFarmingPlantingDataChangedEventData.class);
            put(
                AGRI_FOOD_FARMING_SATELLITE_DATA_INGESTION_JOB_STATUS_CHANGED,
                AgriFoodFarmingSatelliteDataIngestionJobStatusChangedEventData.class);
            put(AGRI_FOOD_FARMING_SEASON_CHANGED, AgriFoodFarmingSeasonChangedEventData.class);
            put(AGRI_FOOD_FARMING_SEASONAL_FIELD_CHANGED, AgriFoodFarmingSeasonalFieldChangedEventData.class);
            put(AGRI_FOOD_FARMING_TILLAGE_DATA_CHANGED, AgriFoodFarmingTillageDataChangedEventData.class);
            put(
                AGRI_FOOD_FARMING_WEATHER_DATA_INGESTION_JOB_STATUS_CHANGED,
                AgriFoodFarmingWeatherDataIngestionJobStatusChangedEventData.class);
        }
    };

    /**
     * Get a mapping of all the system event type strings to their respective class. This is used by default in
     * the {@link EventGridEvent} and {@link CloudEvent} classes.
     * @return a mapping of all the system event strings to system event objects.
     */
    public static Map<String, Class<?>> getSystemEventMappings() {
        return Collections.unmodifiableMap(SYSTEM_EVENT_MAPPINGS);
    }

    private SystemEventNames() {
    }
}<|MERGE_RESOLUTION|>--- conflicted
+++ resolved
@@ -426,10 +426,6 @@
     public static final String STORAGE_BLOB_INVENTORY_POLICY_COMPLETED =
         "Microsoft.Storage.BlobInventoryPolicyCompleted";
 
-<<<<<<< HEAD
-
-=======
->>>>>>> 5d276f1b
     /**
      * indicates an event of blob renaming.
      */
