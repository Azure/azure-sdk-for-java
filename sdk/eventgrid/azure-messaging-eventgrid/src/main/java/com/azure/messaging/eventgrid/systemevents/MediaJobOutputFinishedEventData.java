--- conflicted
+++ resolved
@@ -8,11 +8,7 @@
 import java.util.Map;
 
 /**
-<<<<<<< HEAD
- * Job output finished event data. Schema of the data property of an EventGridEvent for an
-=======
  * Job output finished event data. Schema of the data property of an EventGridEvent for a
->>>>>>> c035c3dd
  * Microsoft.Media.JobOutputFinished event.
  */
 @Immutable
