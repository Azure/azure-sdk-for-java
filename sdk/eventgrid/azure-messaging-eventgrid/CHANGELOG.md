--- conflicted
+++ resolved
@@ -16,8 +16,6 @@
 - Added `MessageId`, `MessageType`, and `Reaction` properties to the `AcsMessageReceivedEventData` event.
 - Added the `Animated` property to `AcsMessageMediaContent` event.
 
-<<<<<<< HEAD
-=======
 ## 4.28.1 (2025-02-25)
 
 ### Other Changes
@@ -29,7 +27,6 @@
 - Upgraded `azure-core` from `1.54.1` to version `1.55.2`.
 
 
->>>>>>> 54d401de
 ## 4.28.0 (2025-01-21)
 
 ### Features Added
