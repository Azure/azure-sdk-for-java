# Release History

## 4.17.0-beta.1 (2023-05-22)

### Features Added
<<<<<<< HEAD
- New `EventGridClient` for new Event Grid features
=======
New Event Grid client for Namespace feature.
>>>>>>> e433bd0b

## 4.16.0 (2023-05-22)

### Features Added
- Added new events for Healthcare, Acs, and Storage.

### Other Changes
- Moved customization to its own project.

#### Dependency Updates

- Upgraded `azure-core-http-netty` from `1.13.1` to version `1.13.3`.
- Upgraded `azure-core` from `1.37.0` to version `1.39.0`.

## 4.15.1 (2023-04-21)

### Other Changes

#### Dependency Updates

- Upgraded `azure-core-http-netty` from `1.13.1` to version `1.13.2`.
- Upgraded `azure-core` from `1.37.0` to version `1.38.0`.

## 4.15.0 (2023-03-31)

### Features Added

- Added new ACS Email events

## 4.14.2 (2023-03-16)

### Other Changes

#### Dependency Updates

- Upgraded `azure-core-http-netty` from `1.13.0` to version `1.13.1`.
- Upgraded `azure-core` from `1.36.0` to version `1.37.0`.

## 4.14.1 (2023-02-16)

### Other Changes

#### Dependency Updates

- Upgraded `azure-core-http-netty` from `1.12.8` to version `1.13.0`.
- Upgraded `azure-core` from `1.35.0` to version `1.36.0`.

## 4.14.0 (2023-01-19)

### Features Added

- Added new System Events:

    - `Microsoft.ApiManagement.GatewayAPIAdded`
    - `Microsoft.ApiManagement.GatewayAPIRemoved`
    - `Microsoft.ApiManagement.GatewayCertificateAuthorityCreated`
    - `Microsoft.ApiManagement.GatewayCertificateAuthorityDeleted`
    - `Microsoft.ApiManagement.GatewayCertificateAuthorityUpdated`
    - `Microsoft.ApiManagement.GatewayCreated`
    - `Microsoft.ApiManagement.GatewayDeleted`
    - `Microsoft.ApiManagement.GatewayHostnameConfigurationCreated`
    - `Microsoft.ApiManagement.GatewayHostnameConfigurationDeleted`
    - `Microsoft.ApiManagement.GatewayHostnameConfigurationUpdated`
    - `Microsoft.ApiManagement.GatewayUpdated`
    - `Microsoft.DataBox.CopyCompleted`
    - `Microsoft.DataBox.CopyStarted`
    - `Microsoft.DataBox.OrderCompleted`

## 4.13.1 (2023-01-13)

### Other Changes

#### Dependency Updates
- Updated `azure-core` to `1.35.0`.
- Updated `azure-core-http-netty` to `1.12.8`.

## 4.13.0 (2022-11-16)

### Features Added

- Added new System Events:

    - `Microsoft.HealthcareApis.DicomImageCreated`
    - `Microsoft.HealthcareApis.DicomImageDeleted`

### Other Changes

#### Dependency Updates
- Updated `azure-core` to `1.34.0`.
- Updated `azure-core-http-netty` to `1.12.7`.

## 4.12.3 (2022-10-13)

### Other Changes

#### Dependency Updates
- Updated `azure-core` to `1.33.0`.
- Updated `azure-core-http-netty` to `1.12.6`.

## 4.12.2 (2022-09-14)

### Other Changes

#### Dependency Updates
- Updated `azure-core` to `1.32.0`.
- Updated `azure-core-http-netty` to `1.12.5`.

## 4.12.1 (2022-08-15)

### Other Changes

#### Dependency Updates
- Updated `azure-core` to `1.31.0`.
- Updated `azure-core-http-netty` to `1.12.4`.

## 4.12.0 (2022-07-08)

### Features Added
- Added support to publish CloudEvents to partner topics by setting the channel name.

### Other Changes

#### Dependency Updates
- Updated `azure-core` to `1.30.0`.
- Updated `azure-core-http-netty` to `1.12.3`.

## 4.11.2 (2022-06-09)

### Other Changes

#### Dependency Updates
- Updated `azure-core` to `1.29.1`.
- Updated `azure-core-http-netty` to `1.12.2`.

## 4.12.0-beta.2 (2022-05-17)

### Breaking Changes
- Removed class `SendEventsOptions` and replaced it by the String `channelName`.

## 4.11.1 (2022-05-16)

### Other Changes

#### Dependency Updates
- Updated `azure-core` to `1.28.0`.
- Updated `azure-core-http-netty` to `1.12.0`.

## 4.12.0-beta.1 (2022-04-13)

### Features Added
- Added support to publish CloudEvents to partner topics by setting the channel name in `SendEventsOptions`.

## 4.11.0 (2022-04-12)

### Features Added
- Added system event classes for Azure Healthcare FHIR Services under package `com.azure.messaging.eventgrid.systemevents`,
  `HealthcareFhirResourceCreatedEventData`, `HealthcareFhirResourceDeletedEventData` and `HealthcareFhirResourceUpdatedEventData`.

### Other Changes

#### Dependency Updates
- Updated `azure-core` to `1.27.0`.
- Updated `azure-core-http-netty` to `1.11.9`.

## 4.10.0 (2022-03-10)

### Breaking Changes
- Added new enum values for `MediaJobErrorCategory` and `MediaJobErrorCode`.

### Other Changes

#### Dependency Updates
- Updated `azure-core` to `1.26.0`.
- Updated `azure-core-http-netty` to `1.11.8`.

## 4.9.0 (2022-02-10)

### Features Added
- Added interfaces from `com.azure.core.client.traits` to `EventGridPublisherClientBuilder`.
- Added a new method `retryOptions` to `EventGridPublisherClientBuilder`.
- Updated ARM events, `ResourceActionCancelEventData`, `ResourceActionFailureEventData`, 
`ResourceActionSuccessEventData`, `ResourceDeleteCancelEventData`, `ResourceDeleteFailureEventData`, 
`ResourceDeleteSuccessEventData`, `ResourceWriteCancelEventData`, `ResourceWriteFailureEventData`,
`ResourceWriteSuccessEventData`. 
    - Added new type `ResourceAuthorization` and `ResourceHttpRequest`.
    - Deprecated 
      `getHttpRequest()` and replaced it with `getResourceAuthorization()`,
      `setHttpRequest(String httpRequest)` and replaced it with `setResourceAuthorization(ResourceAuthorization authorization)`,
      `getClaims()` and replaced it with `getResourceClaims()`,
      `setClaims(String claims)` and replaced it with `setResourceClaims(Map<String, String> claims)`,
      `getAuthorization()` and replaced it with `getResourceHttpRequest()`,
      `setAuthorization(String authorization)` and replaced it with `setResourceHttpRequest(ResourceHttpRequest httpRequest)`.

### Other Changes

#### Dependency Updates
- Updated `azure-core` to `1.25.0`.
- Updated `azure-core-http-netty` to `1.11.7`.

## 4.8.0 (2022-01-14)

### Features Added
- Added new properties
    - `deleteLocation` to `AcsRecordingChunkInfoProperties`
    - `recordingChannelType`, `recordingContentType`, `recordingFormatType` to `AcsRecordingFileStatusUpdatedEventData`
    - `connectedRegistry`, `location` to `ContainerRegistryImagePushedEventData`, `ContainerRegistryImageDeletedEventData`,
      `ContainerRegistryEventConnectedRegistry`, `ContainerRegistryChartPushedEventData`,
      `ContainerRegistryChartDeletedEventData`, `ContainerResistryArtifactEventData`

- Added new model types,
    - `ContainerRegistryEventConnectedRegistry`, `RecordingChannelType`, `RecordingContentType`, `RecordingFormatType`

### Other Changes

#### Dependency Updates
- Update `azure-core` dependency to `1.24.1`.
- Update `azure-core-http-netty` dependency to `1.11.6`.

## 4.7.1 (2021-11-11)

### Other Changes

#### Dependency Updates
- Updated `azure-core` from `1.21.0` to `1.22.0`.
- Updated `azure-core-http-netty` from `1.11.1` to `1.11.2`.

## 4.7.0 (2021-10-13)

### Features Added
- Added new Api Management service system events, `ApiManagementApiCreatedEventData`, `ApiManagementApiDeletedEventData`, 
  `ApiManagementApiReleaseCreatedEventData`, `ApiManagementApiReleaseDeletedEventData`, 
  `ApiManagementApiReleaseUpdatedEventData`, `ApiManagementApiUpdatedEventData`, `ApiManagementProductCreatedEventData`,
  `ApiManagementProductDeletedEventData`, `ApiManagementProductUpdatedEventData`,
  `ApiManagementSubscriptionCreatedEventData`, `ApiManagementSubscriptionDeletedEventData`,
  `ApiManagementSubscriptionUpdatedEventData`,`ApiManagementUserCreatedEventData`, `ApiManagementUserDeletedEventData`,
  `ApiManagementUserUpdatedEventData`. 
- Added a new Media service system event, `MediaLiveEventChannelArchiveHeartbeatEventData`.
- Added a new Communication service system event, `AcsUserDisconnectedEventData`.
- Added fields `transcriptionLanguage`, `transcriptionState`, `ingestDriftValue`, `lastFragmentArrivalTime` 
  to system event classes `MediaLiveEventIngestHeartbeatEventData`.

### Other Changes

#### Dependency Updates
- Update `azure-core` dependency to `1.21.0`.
- Update `azure-core-http-netty` dependency to `1.11.1`.

## 4.6.1 (2021-09-10)

### Other Changes

#### Dependency Updates
- Update `azure-core` dependency to `1.20.0`.
- Update `azure-core-http-netty` dependency to `1.11.0`.

## 4.6.0 (2021-08-11)
### Features Added
- Added new Container Service system event `ContainerServiceNewKubernetesVersionAvailableEventData`.

### Dependency Updates
- Update `azure-core` dependency to `1.19.0`.
- Update `azure-core-http-netty` dependency to `1.10.2`.

## 4.5.0 (2021-07-19)
### Features Added
- Added `EventGridPublisherClientBuilder#credential(TokenCredential credential)` to support Azure Active Directory authentication.
- Added field `metadata` to system event classes `AcsChatMessageEditedEventData`, `AcsChatMessageEditedInThreadEventData`, `AcsChatMessageReceivedEventData` and `AcsChatMessageReceivedInThreadEventData`.

### Dependency Updates
- Update `azure-core` dependency to `1.18.0`.
- Update `azure-core-http-netty` dependency to `1.10.1`.

## 4.4.0 (2021-06-09)
### New Features
- Added new Storage system event `StorageBlobInventoryPolicyCompletedEventData`.
- Added new attributes `contentLocation` and `metadataLocation` to `AcsRecordingChunkInfoProperties`.

### Dependency Updates
- Update `azure-core` dependency to `1.17.0`.
- Update `azure-core-http-netty` dependency to `1.10.0`.


## 4.3.0 (2021-05-12)
### New Features
- Added new Storage system events `StorageAsyncOperationInitiatedEventData` and `StorageBlobTierChangedEventData`.
- Added new Policy Insights system events `PolicyInsightsPolicyStateCreatedEventData`, `PolicyInsightsPolicyStateChangedEventData`, and `PolicyInsightsPolicyStateDeletedEventData`.

### Dependency Updates
- Update `azure-core` dependency to `1.16.0`.
- Update `azure-core-http-netty` dependency to `1.9.2`.

## 4.2.0 (2021-04-07)

### Dependency Updates
- Update `azure-core` dependency to `1.15.0`.
- Update `azure-core-http-netty` dependency to `1.9.1`.

## 4.1.0 (2021-03-25)
### New Features
- Added new system event model class `AcsRecordingFileStatusUpdatedEventData`.
- Added new attribute `transactionId` to `AcsChatEventInThreadBaseProperties`.
- Added new attribute `tag` to `AcsSmsDeliveryReportReceivedEventData`.

### Bug Fixes
- Fixed event types in `SystemEventNames` for system event data `AcsChatParticipantRemovedFromThreadEventData` and `AcsChatParticipantAddedToThreadEventData`.
- Added `COMMUNICATION_CHAT_PARTICIPANT_REMOVED_FROM_THREAD` to `SystemEventNames` and deprecated `COMMUNICATION_CHAT_MESSAGE_REMOVED_FROM_THREAD`.
- Added `COMMUNICATION_CHAT_PARTICIPANT_REMOVED_FROM_THREAD_WITH_USER` to `SystemEventNames` and deprecated `COMMUNICATION_CHAT_MESSAGE_REMOVED_FROM_THREAD_WITH_USER`.

## 4.0.0 (2021-03-11)
### New Features
- added `sendEvent` to `EventGridPublisherClient` and `EventGridPublisherAsyncClient` to send a single event.

### Breaking changes
- `CloudEvent` is moved to `azure-core` SDK version 1.14.0. Its constructor uses `BinaryData` instead of `Object` as the data type for `data`.
- `EventGridEvent` constructor also uses `BinaryData` instead of `Object` as the data type for `data`.
- To send custom events, `sendEvents` accepts `Iterable<BinaryData>` instead of `Iterable<Object>`.
- `EventGridPublisherClientBuilder.serializer()` is removed because `BinaryData.fromObject(Object data, ObjectSerializer serializer)` already supports custom serializer, which can be used to
  serialize custom events and the data of `CloudEvent` and `EventGridEvent`.
- `EventGridPublisherClient` is changed to `EventGridPublisherClient<T>` that can be statically instantiated to send `CloudEvent`, `EventGridEvent` or custom events (use `BinaryData`)
  with methods `sendEvents` and `sendEvent`. 
  `EventGridPublisherClientBuilder` now has `buildCloudEventPublisherClient`, `buildEventGridEventPublisherClient` and `buildCustomEventPublisherClient` to build the generic-instantiated clients respectively.
  The async client has the same change.
- `EventGridPublisherClientBuilder.endpoint()` now requires the EventGrid topic or domain full url endpoint because
  different EventGrid service deployments may require different url patterns.
- `EventGridSasGenerator` is removed. Method `generateSas` is moved to `EventGridPublisherClient` and `EventGridPublisherAsyncClient`. 

### Dependency Updates
- Update `azure-core` dependency to `1.14.0`.
- Update `azure-core-http-netty` dependency to `1.9.0`.

## 2.0.0-beta.4 (2021-02-10)
### Breaking changes
- `CloudEvent` constructor now accepts parameter "data". Removed `setData()`.
- `CloudEvent.parse()` and `EventGridEvent.parse()` are renamed to `fromString()`.
- `CloudEvent::getData()` of CloudEvent and EventGridEvent now returns `com.azure.core.util.BinaryData`. 
  Users can use methods `BinaryData` to deserialize event data. The generic version of `getData()` is then removed.
- Removed `CloudEvent::getDataAsync()`
- Added `EventGridSasGenerator` class and removed `EventGridSasCredential`. Use `EventGridSasGenerator.generateSas()` to
  create a Shared Access Signature and use `AzureSasCredential` to build a `EventGridPublisherClient`.
- Renamed `sendEvents` to `sendEventGridEvents`

### Dependency Updates
- Update `azure-core` dependency to `1.13.0`.
- Update `azure-core-http-netty` dependency to `1.8.0`.
- Remove dependency on `azure-core-serializer-json-jackson`.

## 2.0.0-beta.3 (2020-10-06)
### New Features
- Added support for distributed tracing.

## 2.0.0-beta.2 (2020-09-24)
Added system event classes for Azure Communication Services under package `com.azure.messaging.eventgrid.systemevents`.

## 2.0.0-beta.1 (2020-09-09)

Initial preview of the Event Grid library with an effort to create a Java idiomatic
set of libraries that are consistent across multiple services as well as different languages.

### Features:

+ Configurable synchronous and asynchronous publishing clients, supporting sending of user-defined events in 
    Event Grid, Cloud Event, or a custom schema.
+ Parsing and deserialization of system and user-defined events from JSON payload
    at an event destination in EventGrid or Cloud Event schema.<|MERGE_RESOLUTION|>--- conflicted
+++ resolved
@@ -3,11 +3,8 @@
 ## 4.17.0-beta.1 (2023-05-22)
 
 ### Features Added
-<<<<<<< HEAD
+
 - New `EventGridClient` for new Event Grid features
-=======
-New Event Grid client for Namespace feature.
->>>>>>> e433bd0b
 
 ## 4.16.0 (2023-05-22)
 
