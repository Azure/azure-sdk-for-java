# Release History

## 4.17.0-beta.1 (Unreleased)

### Features Added

### Breaking Changes

### Bugs Fixed

### Other Changes

<<<<<<< HEAD
## 4.16.0 (2023-06-06)
=======
## 4.16.0 (2023-05-22)
>>>>>>> c87ae128

### Features Added
- Added new events for Healthcare, Acs, and Storage.

### Other Changes
- Moved customization to its own project.

#### Dependency Updates

- Upgraded `azure-core-http-netty` from `1.13.1` to version `1.13.3`.
- Upgraded `azure-core` from `1.37.0` to version `1.39.0`.

## 4.15.1 (2023-04-21)

### Other Changes

#### Dependency Updates

- Upgraded `azure-core-http-netty` from `1.13.1` to version `1.13.2`.
- Upgraded `azure-core` from `1.37.0` to version `1.38.0`.

## 4.15.0 (2023-03-31)

### Features Added

- Added new ACS Email events

## 4.14.2 (2023-03-16)

### Other Changes

#### Dependency Updates

- Upgraded `azure-core-http-netty` from `1.13.0` to version `1.13.1`.
- Upgraded `azure-core` from `1.36.0` to version `1.37.0`.

## 4.14.1 (2023-02-16)

### Other Changes

#### Dependency Updates

- Upgraded `azure-core-http-netty` from `1.12.8` to version `1.13.0`.
- Upgraded `azure-core` from `1.35.0` to version `1.36.0`.

## 4.14.0 (2023-01-19)

### Features Added

- Added new System Events:

    - `Microsoft.ApiManagement.GatewayAPIAdded`
    - `Microsoft.ApiManagement.GatewayAPIRemoved`
    - `Microsoft.ApiManagement.GatewayCertificateAuthorityCreated`
    - `Microsoft.ApiManagement.GatewayCertificateAuthorityDeleted`
    - `Microsoft.ApiManagement.GatewayCertificateAuthorityUpdated`
    - `Microsoft.ApiManagement.GatewayCreated`
    - `Microsoft.ApiManagement.GatewayDeleted`
    - `Microsoft.ApiManagement.GatewayHostnameConfigurationCreated`
    - `Microsoft.ApiManagement.GatewayHostnameConfigurationDeleted`
    - `Microsoft.ApiManagement.GatewayHostnameConfigurationUpdated`
    - `Microsoft.ApiManagement.GatewayUpdated`
    - `Microsoft.DataBox.CopyCompleted`
    - `Microsoft.DataBox.CopyStarted`
    - `Microsoft.DataBox.OrderCompleted`

## 4.13.1 (2023-01-13)

### Other Changes

#### Dependency Updates
- Updated `azure-core` to `1.35.0`.
- Updated `azure-core-http-netty` to `1.12.8`.

## 4.13.0 (2022-11-16)

### Features Added

- Added new System Events:

    - `Microsoft.HealthcareApis.DicomImageCreated`
    - `Microsoft.HealthcareApis.DicomImageDeleted`

### Other Changes

#### Dependency Updates
- Updated `azure-core` to `1.34.0`.
- Updated `azure-core-http-netty` to `1.12.7`.

## 4.12.3 (2022-10-13)

### Other Changes

#### Dependency Updates
- Updated `azure-core` to `1.33.0`.
- Updated `azure-core-http-netty` to `1.12.6`.

## 4.12.2 (2022-09-14)

### Other Changes

#### Dependency Updates
- Updated `azure-core` to `1.32.0`.
- Updated `azure-core-http-netty` to `1.12.5`.

## 4.12.1 (2022-08-15)

### Other Changes

#### Dependency Updates
- Updated `azure-core` to `1.31.0`.
- Updated `azure-core-http-netty` to `1.12.4`.

## 4.12.0 (2022-07-08)

### Features Added
- Added support to publish CloudEvents to partner topics by setting the channel name.

### Other Changes

#### Dependency Updates
- Updated `azure-core` to `1.30.0`.
- Updated `azure-core-http-netty` to `1.12.3`.

## 4.11.2 (2022-06-09)

### Other Changes

#### Dependency Updates
- Updated `azure-core` to `1.29.1`.
- Updated `azure-core-http-netty` to `1.12.2`.

## 4.12.0-beta.2 (2022-05-17)

### Breaking Changes
- Removed class `SendEventsOptions` and replaced it by the String `channelName`.

## 4.11.1 (2022-05-16)

### Other Changes

#### Dependency Updates
- Updated `azure-core` to `1.28.0`.
- Updated `azure-core-http-netty` to `1.12.0`.

## 4.12.0-beta.1 (2022-04-13)

### Features Added
- Added support to publish CloudEvents to partner topics by setting the channel name in `SendEventsOptions`.

## 4.11.0 (2022-04-12)

### Features Added
- Added system event classes for Azure Healthcare FHIR Services under package `com.azure.messaging.eventgrid.systemevents`,
  `HealthcareFhirResourceCreatedEventData`, `HealthcareFhirResourceDeletedEventData` and `HealthcareFhirResourceUpdatedEventData`.

### Other Changes

#### Dependency Updates
- Updated `azure-core` to `1.27.0`.
- Updated `azure-core-http-netty` to `1.11.9`.

## 4.10.0 (2022-03-10)

### Breaking Changes
- Added new enum values for `MediaJobErrorCategory` and `MediaJobErrorCode`.

### Other Changes

#### Dependency Updates
- Updated `azure-core` to `1.26.0`.
- Updated `azure-core-http-netty` to `1.11.8`.

## 4.9.0 (2022-02-10)

### Features Added
- Added interfaces from `com.azure.core.client.traits` to `EventGridPublisherClientBuilder`.
- Added a new method `retryOptions` to `EventGridPublisherClientBuilder`.
- Updated ARM events, `ResourceActionCancelEventData`, `ResourceActionFailureEventData`, 
`ResourceActionSuccessEventData`, `ResourceDeleteCancelEventData`, `ResourceDeleteFailureEventData`, 
`ResourceDeleteSuccessEventData`, `ResourceWriteCancelEventData`, `ResourceWriteFailureEventData`,
`ResourceWriteSuccessEventData`. 
    - Added new type `ResourceAuthorization` and `ResourceHttpRequest`.
    - Deprecated 
      `getHttpRequest()` and replaced it with `getResourceAuthorization()`,
      `setHttpRequest(String httpRequest)` and replaced it with `setResourceAuthorization(ResourceAuthorization authorization)`,
      `getClaims()` and replaced it with `getResourceClaims()`,
      `setClaims(String claims)` and replaced it with `setResourceClaims(Map<String, String> claims)`,
      `getAuthorization()` and replaced it with `getResourceHttpRequest()`,
      `setAuthorization(String authorization)` and replaced it with `setResourceHttpRequest(ResourceHttpRequest httpRequest)`.

### Other Changes

#### Dependency Updates
- Updated `azure-core` to `1.25.0`.
- Updated `azure-core-http-netty` to `1.11.7`.

## 4.8.0 (2022-01-14)

### Features Added
- Added new properties
    - `deleteLocation` to `AcsRecordingChunkInfoProperties`
    - `recordingChannelType`, `recordingContentType`, `recordingFormatType` to `AcsRecordingFileStatusUpdatedEventData`
    - `connectedRegistry`, `location` to `ContainerRegistryImagePushedEventData`, `ContainerRegistryImageDeletedEventData`,
      `ContainerRegistryEventConnectedRegistry`, `ContainerRegistryChartPushedEventData`,
      `ContainerRegistryChartDeletedEventData`, `ContainerResistryArtifactEventData`

- Added new model types,
    - `ContainerRegistryEventConnectedRegistry`, `RecordingChannelType`, `RecordingContentType`, `RecordingFormatType`

### Other Changes

#### Dependency Updates
- Update `azure-core` dependency to `1.24.1`.
- Update `azure-core-http-netty` dependency to `1.11.6`.

## 4.7.1 (2021-11-11)

### Other Changes

#### Dependency Updates
- Updated `azure-core` from `1.21.0` to `1.22.0`.
- Updated `azure-core-http-netty` from `1.11.1` to `1.11.2`.

## 4.7.0 (2021-10-13)

### Features Added
- Added new Api Management service system events, `ApiManagementApiCreatedEventData`, `ApiManagementApiDeletedEventData`, 
  `ApiManagementApiReleaseCreatedEventData`, `ApiManagementApiReleaseDeletedEventData`, 
  `ApiManagementApiReleaseUpdatedEventData`, `ApiManagementApiUpdatedEventData`, `ApiManagementProductCreatedEventData`,
  `ApiManagementProductDeletedEventData`, `ApiManagementProductUpdatedEventData`,
  `ApiManagementSubscriptionCreatedEventData`, `ApiManagementSubscriptionDeletedEventData`,
  `ApiManagementSubscriptionUpdatedEventData`,`ApiManagementUserCreatedEventData`, `ApiManagementUserDeletedEventData`,
  `ApiManagementUserUpdatedEventData`. 
- Added a new Media service system event, `MediaLiveEventChannelArchiveHeartbeatEventData`.
- Added a new Communication service system event, `AcsUserDisconnectedEventData`.
- Added fields `transcriptionLanguage`, `transcriptionState`, `ingestDriftValue`, `lastFragmentArrivalTime` 
  to system event classes `MediaLiveEventIngestHeartbeatEventData`.

### Other Changes

#### Dependency Updates
- Update `azure-core` dependency to `1.21.0`.
- Update `azure-core-http-netty` dependency to `1.11.1`.

## 4.6.1 (2021-09-10)

### Other Changes

#### Dependency Updates
- Update `azure-core` dependency to `1.20.0`.
- Update `azure-core-http-netty` dependency to `1.11.0`.

## 4.6.0 (2021-08-11)
### Features Added
- Added new Container Service system event `ContainerServiceNewKubernetesVersionAvailableEventData`.

### Dependency Updates
- Update `azure-core` dependency to `1.19.0`.
- Update `azure-core-http-netty` dependency to `1.10.2`.

## 4.5.0 (2021-07-19)
### Features Added
- Added `EventGridPublisherClientBuilder#credential(TokenCredential credential)` to support Azure Active Directory authentication.
- Added field `metadata` to system event classes `AcsChatMessageEditedEventData`, `AcsChatMessageEditedInThreadEventData`, `AcsChatMessageReceivedEventData` and `AcsChatMessageReceivedInThreadEventData`.

### Dependency Updates
- Update `azure-core` dependency to `1.18.0`.
- Update `azure-core-http-netty` dependency to `1.10.1`.

## 4.4.0 (2021-06-09)
### New Features
- Added new Storage system event `StorageBlobInventoryPolicyCompletedEventData`.
- Added new attributes `contentLocation` and `metadataLocation` to `AcsRecordingChunkInfoProperties`.

### Dependency Updates
- Update `azure-core` dependency to `1.17.0`.
- Update `azure-core-http-netty` dependency to `1.10.0`.


## 4.3.0 (2021-05-12)
### New Features
- Added new Storage system events `StorageAsyncOperationInitiatedEventData` and `StorageBlobTierChangedEventData`.
- Added new Policy Insights system events `PolicyInsightsPolicyStateCreatedEventData`, `PolicyInsightsPolicyStateChangedEventData`, and `PolicyInsightsPolicyStateDeletedEventData`.

### Dependency Updates
- Update `azure-core` dependency to `1.16.0`.
- Update `azure-core-http-netty` dependency to `1.9.2`.

## 4.2.0 (2021-04-07)

### Dependency Updates
- Update `azure-core` dependency to `1.15.0`.
- Update `azure-core-http-netty` dependency to `1.9.1`.

## 4.1.0 (2021-03-25)
### New Features
- Added new system event model class `AcsRecordingFileStatusUpdatedEventData`.
- Added new attribute `transactionId` to `AcsChatEventInThreadBaseProperties`.
- Added new attribute `tag` to `AcsSmsDeliveryReportReceivedEventData`.

### Bug Fixes
- Fixed event types in `SystemEventNames` for system event data `AcsChatParticipantRemovedFromThreadEventData` and `AcsChatParticipantAddedToThreadEventData`.
- Added `COMMUNICATION_CHAT_PARTICIPANT_REMOVED_FROM_THREAD` to `SystemEventNames` and deprecated `COMMUNICATION_CHAT_MESSAGE_REMOVED_FROM_THREAD`.
- Added `COMMUNICATION_CHAT_PARTICIPANT_REMOVED_FROM_THREAD_WITH_USER` to `SystemEventNames` and deprecated `COMMUNICATION_CHAT_MESSAGE_REMOVED_FROM_THREAD_WITH_USER`.

## 4.0.0 (2021-03-11)
### New Features
- added `sendEvent` to `EventGridPublisherClient` and `EventGridPublisherAsyncClient` to send a single event.

### Breaking changes
- `CloudEvent` is moved to `azure-core` SDK version 1.14.0. Its constructor uses `BinaryData` instead of `Object` as the data type for `data`.
- `EventGridEvent` constructor also uses `BinaryData` instead of `Object` as the data type for `data`.
- To send custom events, `sendEvents` accepts `Iterable<BinaryData>` instead of `Iterable<Object>`.
- `EventGridPublisherClientBuilder.serializer()` is removed because `BinaryData.fromObject(Object data, ObjectSerializer serializer)` already supports custom serializer, which can be used to
  serialize custom events and the data of `CloudEvent` and `EventGridEvent`.
- `EventGridPublisherClient` is changed to `EventGridPublisherClient<T>` that can be statically instantiated to send `CloudEvent`, `EventGridEvent` or custom events (use `BinaryData`)
  with methods `sendEvents` and `sendEvent`. 
  `EventGridPublisherClientBuilder` now has `buildCloudEventPublisherClient`, `buildEventGridEventPublisherClient` and `buildCustomEventPublisherClient` to build the generic-instantiated clients respectively.
  The async client has the same change.
- `EventGridPublisherClientBuilder.endpoint()` now requires the EventGrid topic or domain full url endpoint because
  different EventGrid service deployments may require different url patterns.
- `EventGridSasGenerator` is removed. Method `generateSas` is moved to `EventGridPublisherClient` and `EventGridPublisherAsyncClient`. 

### Dependency Updates
- Update `azure-core` dependency to `1.14.0`.
- Update `azure-core-http-netty` dependency to `1.9.0`.

## 2.0.0-beta.4 (2021-02-10)
### Breaking changes
- `CloudEvent` constructor now accepts parameter "data". Removed `setData()`.
- `CloudEvent.parse()` and `EventGridEvent.parse()` are renamed to `fromString()`.
- `CloudEvent::getData()` of CloudEvent and EventGridEvent now returns `com.azure.core.util.BinaryData`. 
  Users can use methods `BinaryData` to deserialize event data. The generic version of `getData()` is then removed.
- Removed `CloudEvent::getDataAsync()`
- Added `EventGridSasGenerator` class and removed `EventGridSasCredential`. Use `EventGridSasGenerator.generateSas()` to
  create a Shared Access Signature and use `AzureSasCredential` to build a `EventGridPublisherClient`.
- Renamed `sendEvents` to `sendEventGridEvents`

### Dependency Updates
- Update `azure-core` dependency to `1.13.0`.
- Update `azure-core-http-netty` dependency to `1.8.0`.
- Remove dependency on `azure-core-serializer-json-jackson`.

## 2.0.0-beta.3 (2020-10-06)
### New Features
- Added support for distributed tracing.

## 2.0.0-beta.2 (2020-09-24)
Added system event classes for Azure Communication Services under package `com.azure.messaging.eventgrid.systemevents`.

## 2.0.0-beta.1 (2020-09-09)

Initial preview of the Event Grid library with an effort to create a Java idiomatic
set of libraries that are consistent across multiple services as well as different languages.

### Features:

+ Configurable synchronous and asynchronous publishing clients, supporting sending of user-defined events in 
    Event Grid, Cloud Event, or a custom schema.
+ Parsing and deserialization of system and user-defined events from JSON payload
    at an event destination in EventGrid or Cloud Event schema.<|MERGE_RESOLUTION|>--- conflicted
+++ resolved
@@ -10,11 +10,7 @@
 
 ### Other Changes
 
-<<<<<<< HEAD
-## 4.16.0 (2023-06-06)
-=======
 ## 4.16.0 (2023-05-22)
->>>>>>> c87ae128
 
 ### Features Added
 - Added new events for Healthcare, Acs, and Storage.
