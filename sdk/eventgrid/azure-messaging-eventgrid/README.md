# Azure Event Grid client library for Java

Azure Event Grid allows you to easily build applications with event-based architectures. The Event Grid service fully 
manages all routing of events from any source, to any destination, for any application. 
Azure service events and custom events can be published directly to the service, where the events can then be filtered 
and sent to various recipients, such as built-in handlers or custom webhooks. 
To learn more about Azure Event Grid: [What is Event Grid?](https://docs.microsoft.com/azure/event-grid/overview)

Use the client library for Azure Event Grid to:
- Publish events to the Event Grid service using the Event Grid Event, Cloud Event 1.0, or custom schemas
- Consume events that have been delivered to event handlers
- Generate SAS tokens to authenticate the client publishing events to Azure Event Grid topics
[Sources][sources] |
[API Reference Documentation][javadocs] |
[Product Documentation][service_docs] | 
[Samples][samples]


## Getting started

### Prerequisites

- [Java Development Kit (JDK) with version 8 or above][jdk]
- An [Azure subscription][azure_subscription]
- An [Event Grid][eventgrid] topic or domain. To create the resource, you can use [Azure portal][portal] or
  [Azure CLI][cli]

If you use the Azure CLI, replace `<your-resource-group-name>` and `<your-resource-name>` with your own unique names
and `<location>` with a valid Azure service location.

#### Creating a topic ([Azure CLI][cli])

```bash
az eventgrid topic create --location <location> --resource-group <your-resource-group-name> --name <your-resource-name>
```


#### Creating a domain ([Azure CLI][cli])

```bash
az eventgrid domain create --location <location> --resource-group <your-resource-group-name> --name <your-resource-name>
```

### Include the package
[//]: # ({x-version-update-start;com.azure:azure-messaging-eventgrid;current})
```xml
<dependency>
    <groupId>com.azure</groupId>
    <artifactId>azure-messaging-eventgrid</artifactId>
    <version>4.4.0</version>
</dependency>
```
[//]: # ({x-version-update-end})

### Authenticate the Client

In order to send events, we need an endpoint to send to and some authentication for the endpoint. The authentication can be 
a key credential, a shared access signature, or Azure Active Directory token authentication.
The endpoint and key can both be obtained through [Azure Portal][portal] or [Azure CLI][cli].

#### Endpoint

The endpoint is listed on the dashboard of the topic or domain in the [Azure Portal][portal],
or can be obtained using the following command in [Azure CLI][cli].
```bash
az eventgrid topic show --name <your-resource-name> --resource-group <your-resource-group-name> --query "endpoint"
```

#### Access Key

The keys are listed in the "Access Keys" tab of the [Azure Portal][portal], or can be obtained
using the following command in [Azure CLI][cli]. Anyone of the keys listed will work.

```bash
az eventgrid topic key list --name <your-resource-name> --resource-group <your-resource-group-name>
```

#### Azure Active Directory (AAD) Token authentication
Azure Event Grid provides integration with Azure Active Directory (Azure AD) for identity-based authentication of requests. 
With Azure AD, you can use role-based access control (RBAC) to grant access to your Azure Event Grid resources to users, groups, or applications.
To send events to a topic or domain with a `TokenCredential`, the authenticated identity should have the "EventGrid Data Sender" role assigned.

#### Creating the Client

##### Using endpoint and access key to create the client
Once you have your access key and topic endpoint, you can create the publisher client as follows:

Sync client that works for every Java developer:
<!-- embedme ./src/samples/java/com/azure/messaging/eventgrid/samples/ReadmeSamples.java#L54-L58 -->
```java
// For CloudEvent
EventGridPublisherClient<CloudEvent> cloudEventClient = new EventGridPublisherClientBuilder()
    .endpoint("<endpont of your event grid topic/domain that accepts CloudEvent schema>")
    .credential(new AzureKeyCredential("<key for the endpoint>"))
    .buildCloudEventPublisherClient();
```
<!-- embedme ./src/samples/java/com/azure/messaging/eventgrid/samples/ReadmeSamples.java#L62-L66 -->
```java
// For EventGridEvent
EventGridPublisherClient<EventGridEvent> eventGridEventClient = new EventGridPublisherClientBuilder()
    .endpoint("<endpont of your event grid topic/domain that accepts EventGridEvent schema>")
    .credential(new AzureKeyCredential("<key for the endpoint>"))
    .buildEventGridEventPublisherClient();
```
<!-- embedme ./src/samples/java/com/azure/messaging/eventgrid/samples/ReadmeSamples.java#L70-L74 -->
```java
// For custom event
EventGridPublisherClient<BinaryData> customEventClient = new EventGridPublisherClientBuilder()
    .endpoint("<endpont of your event grid topic/domain that accepts custom event schema>")
    .credential(new AzureKeyCredential("<key for the endpoint>"))
    .buildCustomEventPublisherClient();
```
or async client if your technology stack has reactive programming such as project reactor:
<!-- embedme ./src/samples/java/com/azure/messaging/eventgrid/samples/ReadmeSamples.java#L78-L82 -->
```java
// For CloudEvent
EventGridPublisherAsyncClient<CloudEvent> cloudEventAsyncClient = new EventGridPublisherClientBuilder()
    .endpoint("<endpont of your event grid topic/domain that accepts CloudEvent schema>")
    .credential(new AzureKeyCredential("<key for the endpoint>"))
    .buildCloudEventPublisherAsyncClient();
```
<!-- embedme ./src/samples/java/com/azure/messaging/eventgrid/samples/ReadmeSamples.java#L86-L90 -->
```java
// For EventGridEvent
EventGridPublisherAsyncClient<EventGridEvent> eventGridEventAsyncClient = new EventGridPublisherClientBuilder()
    .endpoint("<endpont of your event grid topic/domain that accepts EventGridEvent schema>")
    .credential(new AzureKeyCredential("<key for the endpoint>"))
    .buildEventGridEventPublisherAsyncClient();
```
<!-- embedme ./src/samples/java/com/azure/messaging/eventgrid/samples/ReadmeSamples.java#L94-L98 -->
```java
// For custom event
EventGridPublisherAsyncClient<BinaryData> customEventAsyncClient = new EventGridPublisherClientBuilder()
    .endpoint("<endpont of your event grid topic/domain that accepts custom event schema>")
    .credential(new AzureKeyCredential("<key for the endpoint>"))
    .buildCustomEventPublisherAsyncClient();
```

##### Using endpoint and SAS token to create the client
If you have a SAS (**Shared Access Signature**) that can be used to send events to an Event Grid Topic or Domain for
limited time, you can use it to create the publisher client:

Sync client:
<!-- embedme ./src/samples/java/com/azure/messaging/eventgrid/samples/ReadmeSamples.java#L102-L105 -->
```java
EventGridPublisherClient<CloudEvent> cloudEventClient = new EventGridPublisherClientBuilder()
    .endpoint("<endpont of your event grid topic/domain that accepts CloudEvent schema>")
    .credential(new AzureSasCredential("<sas token that can access the endpoint>"))
    .buildCloudEventPublisherClient();
```
Async client:
<!-- embedme ./src/samples/java/com/azure/messaging/eventgrid/samples/ReadmeSamples.java#L109-L112 -->
```java
EventGridPublisherAsyncClient<CloudEvent> cloudEventAsyncClient = new EventGridPublisherClientBuilder()
    .endpoint("<endpont of your event grid topic/domain that accepts CloudEvent schema>")
    .credential(new AzureSasCredential("<sas token that can access the endpoint>"))
    .buildCloudEventPublisherAsyncClient();
```

##### Using endpoint and Azure Active Directory (AAD) token credential to create the client
<<<<<<< HEAD
To use the AAD token credential, you need to put `azure-identity` into your dependency. Refer to
[azure-identity README](https://docs.microsoft.com/java/api/overview/azure/identity-readme) for details.
=======
To use the AAD token credential, include `azure-identity` artifact as a dependency. Refer to
[azure-identity README](https://github.com/Azure/azure-sdk-for-java/tree/main/sdk/identity/azure-identity) for details.
>>>>>>> 914918a8

Sync client:
<!-- embedme ./src/samples/java/com/azure/messaging/eventgrid/samples/ReadmeSamples.java#L231-L234 -->
```java
EventGridPublisherClient<CloudEvent> cloudEventClient = new EventGridPublisherClientBuilder()
    .endpoint("<endpoint of your event grid topic/domain that accepts CloudEvent schema>")
    .credential(new DefaultAzureCredentialBuilder().build())
    .buildCloudEventPublisherClient();
```
Async client:
<!-- embedme ./src/samples/java/com/azure/messaging/eventgrid/samples/ReadmeSamples.java#L238-L241 -->
```java
EventGridPublisherAsyncClient<CloudEvent> cloudEventClient = new EventGridPublisherClientBuilder()
    .endpoint("<endpoint of your event grid topic/domain that accepts CloudEvent schema>")
    .credential(new DefaultAzureCredentialBuilder().build())
    .buildCloudEventPublisherAsyncClient();
```

#### Create a SAS token for other people to send events for a limited period of time
If you'd like to give permission to other people to publish events to your Event Grid Topic or Domain for some time, you can create
a SAS (**Shared Access Signature**) for them so they can create an `EventGridPublisherClient` like the above to use `AzureSasCredential`
to create the publisher client.

Here is sample code to create a shared access signature that expires after 20 minutes:
<!-- embedme ./src/samples/java/com/azure/messaging/eventgrid/samples/ReadmeSamples.java#L48-L50 -->
```java
OffsetDateTime expiration = OffsetDateTime.now().plusMinutes(20);
String sasToken = EventGridPublisherClient
    .generateSas("<your event grid endpoint>", new AzureKeyCredential("<key for the endpoint>"), expiration);
```

### Use `BinaryData`
This SDK uses `com.azure.util.BinaryData` to represent the data payload of events.
`BinaryData` supports serializing and deserializing objects through `com.azure.core.util.BinaryData.fromObject(Object object)` and `toObject()` methods,
which use a default Jackson Json serializer, or `fromObject(Object object, ObjectSerializer customSerializer)` and `toObject(Class<T> clazz, ObjectSerializer serializer)` methods,
which accept your customized Json serializer.
Refer to [BinaryData](https://docs.microsoft.com/java/api/com.azure.core.util.binarydata?view=azure-java-stable) documentation for details.

## Key concepts
For information about general Event Grid concepts: [Concepts in Azure Event Grid](https://docs.microsoft.com/azure/event-grid/concepts).

### EventGridPublisherClient
    
`EventGridPublisherClient` is used sending events to an Event Grid Topic or an Event Grid Domain.
`EventGridPublisherAsyncClient` is the async version of `EventGridPublisherClient`.

### Event Schemas

Event Grid supports multiple schemas for encoding events. When an Event Grid Topic or Domain is created, you specify the
schema that will be used when publishing events. While you may configure your topic to use a _custom schema_ it is
more common to use the already defined [EventGridEvent schema](https://docs.microsoft.com/azure/event-grid/event-schema) or [CloudEvent schema](https://docs.microsoft.com/azure/event-grid/cloud-event-schema). 
CloudEvent is a Cloud Native Computing Foundation project which produces a specification for describing event data in a common way.
Event Grid service is compatible with the [CloudEvent specification](https://cloudevents.io/)
Regardless of what schema your topic or domain is configured to use, 
`EventGridPublisherClient` will be used to publish events to it. However, you must use the correct type to instantiate
it:

| Event Schema       | Publishr Client Generic Instantiation     |
| ------------ | --------------------- |
| Event Grid Events  | `EventGridPublisherClient<CloudEvent>`       |
| Cloud Events | `EventGridPublisherClient<EventGridEvent>`  |
| Custom Events       | `EventGridPublisherClient<BinaryData>` |

Using the wrong type will result in a BadRequest error from the service and your events will not be published.
Use this Azure CLI command to query which schema an Event Grid Topic or Domain accepts:
```bash
az eventgrid topic show --name <your-resource-name> --resource-group <your-resource-group-name> --query inputSchema
```

### Event Handlers and event deserialization.

EventGrid doesn't store any events in the Event Grid Topic or Domain itself. You need to [create subscriptions to the
EventGrid Topic or Domain](https://docs.microsoft.com/azure/event-grid/subscribe-through-portal). 
The events sent to the topic or domain will be stored into the subscription's endpoint, also known as 
["Event Handler"](https://docs.microsoft.com/azure/event-grid/event-handlers).

You may use the event handler's SDK to receive the events in Json String and then use the `EventGridEvent.fromString()` or `CloudEvent.fromString()`
deserialize the events. The data part of the events can be in binary, String, or JSON data. 

## Examples

### Sending Events To Event Grid Topics

Events can be sent in the `EventGridEvent`, `CloudEvent`, or a custom schema, as detailed in [Event Schemas](#event-schemas).
The topic or domain must be configured to accept the schema being sent. For simplicity,
the synchronous client is used for samples, however the asynchronous client has the same method names.

Note: figure out what schema (cloud event, event grid event, or custom event) the event grid topic accepts before you start sending.
#### Sending `EventGridEvent` to a topic that accepts EventGridEvent schema
<!-- embedme ./src/samples/java/com/azure/messaging/eventgrid/samples/ReadmeSamples.java#L125-L129 -->
```java
// Make sure that the event grid topic or domain you're sending to accepts EventGridEvent schema.
List<EventGridEvent> events = new ArrayList<>();
User user = new User("John", "James");
events.add(new EventGridEvent("exampleSubject", "Com.Example.ExampleEventType", BinaryData.fromObject(user), "0.1"));
eventGridEventClient.sendEvents(events);                     
```

#### Sending `CloudEvent` to a topic that accepts CloudEvent schema
<!-- embedme ./src/samples/java/com/azure/messaging/eventgrid/samples/ReadmeSamples.java#L116-L121 -->
```java
// Make sure that the event grid topic or domain you're sending to accepts CloudEvent schema.
List<CloudEvent> events = new ArrayList<>();
User user = new User("John", "James");
events.add(new CloudEvent("https://source.example.com", "Com.Example.ExampleEventType",
    BinaryData.fromObject(user), CloudEventDataFormat.JSON, "application/json"));
cloudEventClient.sendEvents(events);
```

#### Sending Custom Events to a topic that accepts custom event schema
<!-- embedme ./src/samples/java/com/azure/messaging/eventgrid/samples/ReadmeSamples.java#L141-L154 -->
```java
// Make sure that the event grid topic or domain you're sending to accepts the custom event schema.
List<BinaryData> events = new ArrayList<>();
events.add(BinaryData.fromObject(new HashMap<String, String>() {
    {
        put("id", UUID.randomUUID().toString());
        put("time", OffsetDateTime.now().toString());
        put("subject", "Test");
        put("foo", "bar");
        put("type", "Microsoft.MockPublisher.TestEvent");
        put("data", "example data");
        put("dataVersion", "0.1");
    }
}));
customEventClient.sendEvents(events);
```
### Sending Events To Event Grid Domain

An [Event Grid Domain](https://docs.microsoft.com/azure/event-grid/event-domains) can have thousands of topics
but has a single endpoint. You can use a domain to manage a set of related topics. Sending events to the topics of
an Event Grid Domain is the same as sending events to a regular Event Grid Topic except that you need to 
specify the `topic` of an `EventGridEvent` if the domain accepts `EventGridEvent` schema.
<!-- embedme ./src/samples/java/com/azure/messaging/eventgrid/samples/ReadmeSamples.java#L133-L137 -->
```java
List<EventGridEvent> events = new ArrayList<>();
User user = new User("John", "James");
events.add(new EventGridEvent("com/example", "Com.Example.ExampleEventType", BinaryData.fromObject(user), "1")
    .setTopic("yourtopic"));
eventGridEventClient.sendEvents(events);
```

If the domain accepts `CloudEvent` schema, the CloudEvent's attribute that is configured to map the `topic` when the 
domain is created must be set. The default mapping attribute is `source`.

### Recieving and Consuming Events
The Event Grid service doesn't store events. So this Event Grid SDK doesn't have an event receiver.
Instead, events are stored in the [Event Handlers](#event-handlers-and-event-deserialization), including ServiceBus, EventHubs, Storage Queue, WebHook endpoint, or many other supported Azure Services.
However, currently all events will be sent and stored as encoded JSON data. Here is some basic code that details the deserialization 
of events after they're received by the event handlers. Again, the handling is different based on the event schema being received
from the topic/subscription.

#### Deserialize `EventGridEvent` or `CloudEvent` from a Json String
The Json String can have a single event or an array of events. The returned result is a list of events.
<!-- embedme ./src/samples/java/com/azure/messaging/eventgrid/samples/ReadmeSamples.java#L158-L164 -->
```java
// Deserialize an EventGridEvent
String eventGridEventJsonData = "<your EventGridEvent json String>";
List<EventGridEvent> eventGridEvents = EventGridEvent.fromString(eventGridEventJsonData);

// Deserialize a CloudEvent
String cloudEventJsonData = "<your CloudEvent json String>";
List<CloudEvent> cloudEvents = CloudEvent.fromString(cloudEventJsonData);
```

#### Deserialize data from a `CloudEvent` or `EventGridEvent`
Once you deserialize the `EventGridEvent` or `CloudEvent` from a Json String, you can use `getData()` of 
`CloudEvent` or `EventGridEvent` to get the payload of the event. It returns a `BinaryData`
object, which has methods to further deserialize the data into usable types:
- `BinaryData.toBytes()` gets the data as a byte[]
- `BinaryData.toString()` gets the data as a String
- `BinaryData.toObject()` gets the data as an object of a specific type. It uses Json deserializer by default. It has
  an overload to accept your deserializer if you want to use your own.
<!-- embedme ./src/samples/java/com/azure/messaging/eventgrid/samples/ReadmeSamples.java#L168-L184 -->
```java
BinaryData eventData = eventGridEvent.getData();

//Deserialize data to a model class
User dataInModelClass = eventData.toObject(User.class);

//Deserialize data to a Map
Map<String, Object> dataMap = eventData.toObject(new TypeReference<Map<String, Object>>() {
});

//Deserialize Json String to a String
String dataString = eventData.toObject(String.class);

//Deserialize String data to a String
String dataInJsonString = eventData.toString();

//Deserialize data to byte array (byte[])
byte[] dataInBytes = eventData.toBytes();
```  

#### Deserialize system event data from `CloudEvent` or `EventGridEvent`
An event that is sent to a [System Topic](https://docs.microsoft.com/azure/event-grid/system-topics) is called a
System Topic Event, or System Event. 
A system topic in Event Grid represents events published by an [Event Source](https://docs.microsoft.com/azure/event-grid/overview#event-sources) like Azure Storage, Azure Event Hubs, App Configuration and so on.
An example is when a blob is created, a system event with event type "Microsoft.Storage.BlobCreated" is sent to the configured System Topic. 
The system event class for this event type is `StorageBlobCreatedEventData` defined in package `com.azure.messaging.eventgrid.systemevents`.
EventGrid has system events for:
- [Azure App Configuration](https://docs.microsoft.com/azure/event-grid/event-schema-app-configuration)
- [Azure App Service](https://docs.microsoft.com/azure/event-grid/event-schema-app-service)
- [Azure Blob Storage](https://docs.microsoft.com/azure/event-grid/event-schema-blob-storage)
- ...
- Refer to [Azure services that support system topics](https://docs.microsoft.com/azure/event-grid/system-topics#azure-services-that-support-system-topics) for many other services.
- Refer to package `com.azure.messaging.eventgrid.systemevents` for the related system event classes

You can't send a System Event to a System Topic by using this SDK.

Receiving and consuming system events is the same as other events. Additionally, a set of model classes
for the various system event data are defined in package `com.azure.messaging.eventgrid.systemevents`. You can do the 
following after you deserialize an event by using `EventGridEvent.fromString()` or `CloudEvent.fromString()`:
- look up the system event data model class that the System Event data can be deserialized to;
<!-- embedme ./src/samples/java/com/azure/messaging/eventgrid/samples/ReadmeSamples.java#L193-L194 -->
```java
// Look up the System Event data class
Class<?> eventDataClazz = SystemEventNames.getSystemEventMappings().get(event.getEventType());
```
- deserialize a system event's data to a model class instance like deserializing any other event data;
<!-- embedme ./src/samples/java/com/azure/messaging/eventgrid/samples/ReadmeSamples.java#L196-L201 -->
```java
// Deserialize the event data to an instance of a specific System Event data class type
BinaryData data = event.getData();
if (data != null) {
    StorageBlobCreatedEventData blobCreatedData = data.toObject(StorageBlobCreatedEventData.class);
    System.out.println(blobCreatedData.getUrl());
}
```
- deal with multiple event types.
<!-- embedme ./src/samples/java/com/azure/messaging/eventgrid/samples/ReadmeSamples.java#L205-L225 -->
```java
List<EventGridEvent> eventGridEvents = EventGridEvent.fromString("<Your EventGridEvent Json String>");
for (EventGridEvent eventGridEvent : eventGridEvents) {
    BinaryData binaryData = eventGridEvent.getData();
    switch (eventGridEvent.getEventType()) {
        case SystemEventNames.APP_CONFIGURATION_KEY_VALUE_DELETED:
            AppConfigurationKeyValueDeletedEventData keyValueDeletedEventData =
                binaryData.toObject(TypeReference.createInstance(AppConfigurationKeyValueDeletedEventData.class));
            System.out.println("Processing the AppConfigurationKeyValueDeletedEventData...");
            System.out.printf("The key is: %s%n", keyValueDeletedEventData.getKey());
            break;
        case SystemEventNames.APP_CONFIGURATION_KEY_VALUE_MODIFIED:
            AppConfigurationKeyValueModifiedEventData keyValueModifiedEventData =
                binaryData.toObject(TypeReference.createInstance(AppConfigurationKeyValueModifiedEventData.class));
            System.out.println("Processing the AppConfigurationKeyValueModifiedEventData...");
            System.out.printf("The key is: %s%n", keyValueModifiedEventData.getKey());
            break;
        default:
            System.out.printf("%s isn't an AppConfiguration event data%n", eventGridEvent.getEventType());
            break;
    }
}
```
### More samples
Some additional sample code can be found [here][samples].

## Troubleshooting

### Responses and error codes

Service responses are returned in the form of Http status codes, including a number
of error codes. These codes can optionally be returned by the `PublisherClient`.
Unexpected status codes are thrown as [`HttpResponseException`][HttpResponseException] 
which wraps the error code.

Reference documentation for the event grid service can be found [here][service_docs]. This is a
good place to start for problems involving configuration of topics/endpoints, as well as for
problems involving error codes from the service.

### Distributed Tracing
The Event Grid library supports distributing tracing out of the box. In order to adhere to the CloudEvents specification's [guidance](https://github.com/cloudevents/spec/blob/master/extensions/distributed-tracing.md) on distributing tracing, the library will set the `traceparent` and `tracestate` on the `extensionAttributes` of a `CloudEvent` when distributed tracing is enabled. To learn more about how to enable distributed tracing in your application, take a look at the Azure SDK Java [distributed tracing documentation](https://docs.microsoft.com/azure/developer/java/sdk/tracing).


### Help and Issues

Reference documentation for the SDK can be found [here][javadocs]. This is a good first step
to understanding the purpose of each method called, as well as possible reasons for errors
or unexpected behavior.

If you encounter any bugs with these SDKs, please file issues via [Issues](https://github.com/Azure/azure-sdk-for-java/issues) or checkout [StackOverflow for Azure Java SDK](https://stackoverflow.com/questions/tagged/azure-java-sdk).

## Next steps

- [Azure Java SDKs](https://docs.microsoft.com/java/azure/)
- If you don't have a Microsoft Azure subscription you can get a FREE trial account [here](https://go.microsoft.com/fwlink/?LinkId=330212)
- Some additional sample code can be found [here][samples]
- Additional Event Grid tutorials can be found [here][service_docs]

## Contributing

For details on contributing to this repository, see the [contributing guide](https://github.com/Azure/azure-sdk-for-java/blob/main/CONTRIBUTING.md).

1. Fork it
2. Create your feature branch (`git checkout -b my-new-feature`)
3. Commit your changes (`git commit -am 'Add some feature'`)
4. Push to the branch (`git push origin my-new-feature`)
5. Create new Pull Request

---

This project has adopted the [Microsoft Open Source Code of Conduct](https://opensource.microsoft.com/codeofconduct/). For more information see the [Code of Conduct FAQ](https://opensource.microsoft.com/codeofconduct/faq/) or contact [opencode@microsoft.com](mailto:opencode@microsoft.com) with any additional questions or comments.

<!-- LINKS -->
[jdk]: https://docs.microsoft.com/java/azure/jdk/?view=azure-java-stable
[javadocs]: https://azure.github.io/azure-sdk-for-java/eventgrid.html
[azure_subscription]: https://azure.microsoft.com/free
[maven]: https://maven.apache.org/
[HttpResponseException]: https://github.com/Azure/azure-sdk-for-java/blob/main/sdk/core/azure-core/src/main/java/com/azure/core/exception/HttpResponseException.java
[samples]: https://github.com/Azure/azure-sdk-for-java/blob/main/sdk/eventgrid/azure-messaging-eventgrid/src/samples/java/com/azure/messaging/eventgrid
[eventgrid]: https://azure.com/eventgrid
[portal]: https://ms.portal.azure.com/
[cli]: https://docs.microsoft.com/cli/azure
[service_docs]: https://docs.microsoft.com/azure/event-grid/
[sources]: https://github.com/Azure/azure-sdk-for-java/tree/main/sdk/eventgrid/azure-messaging-eventgrid/src
[EventGridEvent]: https://docs.microsoft.com/azure/event-grid/event-schema
[CloudEvent]: https://github.com/cloudevents/spec/blob/master/spec.md


![Impressions](https://azure-sdk-impressions.azurewebsites.net/api/impressions/azure-sdk-for-java%2Fsdk%2Feventgrid%2Fazure-messaging-eventgrid%2FREADME.png)<|MERGE_RESOLUTION|>--- conflicted
+++ resolved
@@ -158,13 +158,8 @@
 ```
 
 ##### Using endpoint and Azure Active Directory (AAD) token credential to create the client
-<<<<<<< HEAD
-To use the AAD token credential, you need to put `azure-identity` into your dependency. Refer to
+To use the AAD token credential, include `azure-identity` artifact as a dependency. Refer to
 [azure-identity README](https://docs.microsoft.com/java/api/overview/azure/identity-readme) for details.
-=======
-To use the AAD token credential, include `azure-identity` artifact as a dependency. Refer to
-[azure-identity README](https://github.com/Azure/azure-sdk-for-java/tree/main/sdk/identity/azure-identity) for details.
->>>>>>> 914918a8
 
 Sync client:
 <!-- embedme ./src/samples/java/com/azure/messaging/eventgrid/samples/ReadmeSamples.java#L231-L234 -->
