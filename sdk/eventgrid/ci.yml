# DO NOT EDIT THIS FILE
# This file is generated automatically and any changes will be lost.

resources:
  repositories:
    - repository: azure-sdk-build-tools
      type: git
      name: internal/azure-sdk-build-tools
<<<<<<< HEAD
=======
    - repository: azure-sdk-tools
      type: github
      name: Azure/azure-sdk-tools
      endpoint: azure
>>>>>>> f9b68898

trigger:
  branches:
    include:
      - master
      - feature/*
      - hotfix/*
      - release/*
  paths:
    include:
      - sdk/eventgrid/

pr:
  branches:
    include:
      - master
      - feature/*
      - hotfix/*
      - release/*
  paths:
    include:
      - sdk/eventgrid/

stages:
  - template: ../../eng/pipelines/templates/stages/archetype-sdk-client.yml
    parameters:
      ServiceDirectory: eventgrid
      Artifacts:
        - name: azure-eventgrid
          safeName: azureeventgrid
          stagingProfileId: 534d15ee3800f4<|MERGE_RESOLUTION|>--- conflicted
+++ resolved
@@ -6,13 +6,10 @@
     - repository: azure-sdk-build-tools
       type: git
       name: internal/azure-sdk-build-tools
-<<<<<<< HEAD
-=======
     - repository: azure-sdk-tools
       type: github
       name: Azure/azure-sdk-tools
       endpoint: azure
->>>>>>> f9b68898
 
 trigger:
   branches:
