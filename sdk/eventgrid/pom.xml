<!-- Copyright (c) Microsoft Corporation. All rights reserved.
     Licensed under the MIT License. -->
<project xmlns="http://maven.apache.org/POM/4.0.0"
         xmlns:xsi="http://www.w3.org/2001/XMLSchema-instance"
         xsi:schemaLocation="http://maven.apache.org/POM/4.0.0 http://maven.apache.org/xsd/maven-4.0.0.xsd">
  <modelVersion>4.0.0</modelVersion>
  <groupId>com.azure</groupId>
  <artifactId>azure-eventgrid-service</artifactId>
  <packaging>pom</packaging>
  <version>1.0.0</version><!-- Need not change for every release-->
<<<<<<< HEAD

  <profiles>
    <profile>
      <id>coverage</id>
      <modules>
        <module>azure-messaging-eventgrid</module>
      </modules>

      <dependencies>
        <dependency>
          <groupId>com.azure</groupId>
          <artifactId>azure-messaging-eventgrid</artifactId>
          <version>2.0.0-beta.4</version> <!-- {x-version-update;com.azure:azure-messaging-eventgrid;current} -->
        </dependency>
      </dependencies>

      <build>
        <plugins>
          <plugin>
            <groupId>org.jacoco</groupId>
            <artifactId>jacoco-maven-plugin</artifactId>
            <version>0.8.5</version> <!-- {x-version-update;org.jacoco:jacoco-maven-plugin;external_dependency} -->
            <executions>
              <execution>
                <id>report-aggregate</id>
                <phase>verify</phase>
                <goals>
                  <goal>report-aggregate</goal>
                </goals>
                <configuration>
                  <outputDirectory>${project.reporting.outputDirectory}/test-coverage</outputDirectory>
                </configuration>
              </execution>
            </executions>
          </plugin>
        </plugins>
      </build>
    </profile>
    <profile>
      <id>default</id>
      <activation>
        <activeByDefault>true</activeByDefault>
      </activation>
      <modules>
        <module>azure-messaging-eventgrid</module>
        <module>microsoft-azure-eventgrid</module>
      </modules>
    </profile>
  </profiles>
=======
  <modules>
    <module>azure-messaging-eventgrid</module>
    <module>azure-resourcemanager-eventgrid</module>
    <module>microsoft-azure-eventgrid</module>
  </modules>
>>>>>>> 9383d603
</project><|MERGE_RESOLUTION|>--- conflicted
+++ resolved
@@ -8,7 +8,6 @@
   <artifactId>azure-eventgrid-service</artifactId>
   <packaging>pom</packaging>
   <version>1.0.0</version><!-- Need not change for every release-->
-<<<<<<< HEAD
 
   <profiles>
     <profile>
@@ -54,15 +53,10 @@
       </activation>
       <modules>
         <module>azure-messaging-eventgrid</module>
+        <module>azure-resourcemanager-eventgrid</module>
         <module>microsoft-azure-eventgrid</module>
       </modules>
     </profile>
   </profiles>
-=======
-  <modules>
-    <module>azure-messaging-eventgrid</module>
-    <module>azure-resourcemanager-eventgrid</module>
-    <module>microsoft-azure-eventgrid</module>
-  </modules>
->>>>>>> 9383d603
+
 </project>