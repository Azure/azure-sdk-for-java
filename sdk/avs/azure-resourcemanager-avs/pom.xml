--- conflicted
+++ resolved
@@ -38,15 +38,10 @@
   </developers>
   <properties>
     <project.build.sourceEncoding>UTF-8</project.build.sourceEncoding>
-<<<<<<< HEAD
-    <legal><![CDATA[[INFO] Any downloads listed may be third party software.  Microsoft grants you no rights for third party software.]]></legal>
-    <jacoco.skip>true</jacoco.skip>
-=======
     <jacoco.skip>true</jacoco.skip>
     <codesnippet.skip>false</codesnippet.skip>
     <javadocDoclet></javadocDoclet>
     <javadocDocletOptions></javadocDocletOptions>
->>>>>>> 09206e3d
   </properties>
   <dependencies>
     <dependency>
@@ -60,30 +55,4 @@
       <version>1.4.3</version> <!-- {x-version-update;com.azure:azure-core-management;dependency} -->
     </dependency>
   </dependencies>
-<<<<<<< HEAD
-=======
-  <build>
-    <plugins>
-      <plugin>
-        <groupId>org.revapi</groupId>
-        <artifactId>revapi-maven-plugin</artifactId>
-        <version>0.11.2</version> <!-- {x-version-update;org.revapi:revapi-maven-plugin;external_dependency} -->
-        <configuration>
-          <analysisConfiguration>
-            <revapi.ignore>
-              <item>
-                <code>java.method.addedToInterface</code>
-              </item>
-              <item>
-                <regex>true</regex>
-                <code>.*</code>
-                <package>com\.azure\.resourcemanager(\.[^.]+)+\.fluent(\.[^.]+)*</package>
-              </item>
-            </revapi.ignore>
-          </analysisConfiguration>
-        </configuration>
-      </plugin>
-    </plugins>
-  </build>
->>>>>>> 09206e3d
 </project>