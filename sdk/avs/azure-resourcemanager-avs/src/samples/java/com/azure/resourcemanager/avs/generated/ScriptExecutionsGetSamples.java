--- conflicted
+++ resolved
@@ -9,12 +9,7 @@
  */
 public final class ScriptExecutionsGetSamples {
     /*
-<<<<<<< HEAD
-     * x-ms-original-file: specification/vmware/Microsoft.AVS/examples/2023-09-01/ScriptExecutions_Get.json
-=======
-     * x-ms-original-file:
-     * specification/vmware/resource-manager/Microsoft.AVS/stable/2023-09-01/examples/ScriptExecutions_Get.json
->>>>>>> bf4b0849
+     * x-ms-original-file: specification/vmware/Microsoft.AVS.Management/examples/2023-09-01/ScriptExecutions_Get.json
      */
     /**
      * Sample code: ScriptExecutions_Get.
