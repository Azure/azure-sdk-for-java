// Copyright (c) Microsoft Corporation. All rights reserved.
// Licensed under the MIT License.
// Code generated by Microsoft (R) TypeSpec Code Generator.

package com.azure.resourcemanager.avs.generated;

/**
 * Samples for Datastores Delete.
 */
public final class DatastoresDeleteSamples {
    /*
<<<<<<< HEAD
     * x-ms-original-file: specification/vmware/Microsoft.AVS/examples/2023-09-01/Datastores_Delete.json
=======
     * x-ms-original-file:
     * specification/vmware/resource-manager/Microsoft.AVS/stable/2023-09-01/examples/Datastores_Delete.json
>>>>>>> bf4b0849
     */
    /**
     * Sample code: Datastores_Delete.
     * 
     * @param manager Entry point to AvsManager.
     */
    public static void datastoresDelete(com.azure.resourcemanager.avs.AvsManager manager) {
        manager.datastores().delete("group1", "cloud1", "cluster1", "datastore1", com.azure.core.util.Context.NONE);
    }
}<|MERGE_RESOLUTION|>--- conflicted
+++ resolved
@@ -9,12 +9,7 @@
  */
 public final class DatastoresDeleteSamples {
     /*
-<<<<<<< HEAD
-     * x-ms-original-file: specification/vmware/Microsoft.AVS/examples/2023-09-01/Datastores_Delete.json
-=======
-     * x-ms-original-file:
-     * specification/vmware/resource-manager/Microsoft.AVS/stable/2023-09-01/examples/Datastores_Delete.json
->>>>>>> bf4b0849
+     * x-ms-original-file: specification/vmware/Microsoft.AVS.Management/examples/2023-09-01/Datastores_Delete.json
      */
     /**
      * Sample code: Datastores_Delete.
