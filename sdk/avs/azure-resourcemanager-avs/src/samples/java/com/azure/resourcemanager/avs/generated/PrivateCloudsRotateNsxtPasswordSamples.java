--- conflicted
+++ resolved
@@ -9,13 +9,8 @@
  */
 public final class PrivateCloudsRotateNsxtPasswordSamples {
     /*
-<<<<<<< HEAD
-     * x-ms-original-file: specification/vmware/Microsoft.AVS/examples/2023-09-01/PrivateClouds_RotateNsxtPassword.json
-=======
      * x-ms-original-file:
-     * specification/vmware/resource-manager/Microsoft.AVS/stable/2023-09-01/examples/PrivateClouds_RotateNsxtPassword.
-     * json
->>>>>>> bf4b0849
+     * specification/vmware/Microsoft.AVS.Management/examples/2023-09-01/PrivateClouds_RotateNsxtPassword.json
      */
     /**
      * Sample code: PrivateClouds_RotateNsxtPassword.
