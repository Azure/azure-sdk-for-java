--- conflicted
+++ resolved
@@ -9,12 +9,7 @@
  */
 public final class PrivateCloudsListByResourceGroupSamples {
     /*
-<<<<<<< HEAD
-     * x-ms-original-file: specification/vmware/Microsoft.AVS/examples/2023-09-01/PrivateClouds_List.json
-=======
-     * x-ms-original-file:
-     * specification/vmware/resource-manager/Microsoft.AVS/stable/2023-09-01/examples/PrivateClouds_List.json
->>>>>>> bf4b0849
+     * x-ms-original-file: specification/vmware/Microsoft.AVS.Management/examples/2023-09-01/PrivateClouds_List.json
      */
     /**
      * Sample code: PrivateClouds_List.
@@ -24,20 +19,4 @@
     public static void privateCloudsList(com.azure.resourcemanager.avs.AvsManager manager) {
         manager.privateClouds().listByResourceGroup("group1", com.azure.core.util.Context.NONE);
     }
-<<<<<<< HEAD
-=======
-
-    /*
-     * x-ms-original-file:
-     * specification/vmware/resource-manager/Microsoft.AVS/stable/2023-09-01/examples/PrivateClouds_List_Stretched.json
-     */
-    /**
-     * Sample code: PrivateClouds_List_Stretched.
-     * 
-     * @param manager Entry point to AvsManager.
-     */
-    public static void privateCloudsListStretched(com.azure.resourcemanager.avs.AvsManager manager) {
-        manager.privateClouds().listByResourceGroup("group1", com.azure.core.util.Context.NONE);
-    }
->>>>>>> bf4b0849
 }