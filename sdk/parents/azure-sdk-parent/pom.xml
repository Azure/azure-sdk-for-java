--- conflicted
+++ resolved
@@ -96,7 +96,7 @@
         <plugin>
           <groupId>org.codehaus.mojo</groupId>
           <artifactId>build-helper-maven-plugin</artifactId>
-          <version>3.4.0</version> <!-- {x-version-update;org.codehaus.mojo:build-helper-maven-plugin;external_dependency} -->
+          <version>3.3.0</version> <!-- {x-version-update;org.codehaus.mojo:build-helper-maven-plugin;external_dependency} -->
           <executions>
             <!-- This execution adds sample code as tests for easier editing in IDEs -->
             <execution>
@@ -138,7 +138,7 @@
         <plugin>
           <groupId>org.apache.maven.plugins</groupId>
           <artifactId>maven-assembly-plugin</artifactId>
-          <version>3.6.0</version> <!-- {x-version-update;org.apache.maven.plugins:maven-assembly-plugin;external_dependency} -->
+          <version>3.3.0</version> <!-- {x-version-update;org.apache.maven.plugins:maven-assembly-plugin;external_dependency} -->
         </plugin>
 
         <!-- This plugin lets you generate project files for eclipse -->
@@ -159,7 +159,7 @@
         <plugin>
           <groupId>org.apache.maven.plugins</groupId>
           <artifactId>maven-resources-plugin</artifactId>
-          <version>3.3.1</version> <!-- {x-version-update;org.apache.maven.plugins:maven-resources-plugin;external_dependency} -->
+          <version>3.3.0</version> <!-- {x-version-update;org.apache.maven.plugins:maven-resources-plugin;external_dependency} -->
           <executions>
             <execution>
               <id>default-testResources</id>
@@ -177,11 +177,7 @@
         <plugin>
           <groupId>org.apache.maven.plugins</groupId>
           <artifactId>maven-surefire-plugin</artifactId>
-<<<<<<< HEAD
-          <version>3.1.2</version> <!-- {x-version-update;org.apache.maven.plugins:maven-surefire-plugin;external_dependency} -->
-=======
           <version>3.2.5</version> <!-- {x-version-update;org.apache.maven.plugins:maven-surefire-plugin;external_dependency} -->
->>>>>>> ceef3747
           <configuration>
             <!-- Sets the VM argument line used when unit tests are run. -->
             <argLine>${surefireArgLine}</argLine>
@@ -207,7 +203,7 @@
         <plugin>
           <groupId>org.apache.maven.plugins</groupId>
           <artifactId>maven-clean-plugin</artifactId>
-          <version>3.3.2</version> <!-- {x-version-update;org.apache.maven.plugins:maven-clean-plugin;external_dependency} -->
+          <version>3.2.0</version> <!-- {x-version-update;org.apache.maven.plugins:maven-clean-plugin;external_dependency} -->
           <configuration>
             <excludeDefaultDirectories>true</excludeDefaultDirectories>
             <filesets>
@@ -253,11 +249,7 @@
         <plugin>
           <groupId>org.apache.maven.plugins</groupId>
           <artifactId>maven-failsafe-plugin</artifactId>
-<<<<<<< HEAD
-          <version>3.1.2</version> <!-- {x-version-update;org.apache.maven.plugins:maven-failsafe-plugin;external_dependency} -->
-=======
           <version>3.2.5</version> <!-- {x-version-update;org.apache.maven.plugins:maven-failsafe-plugin;external_dependency} -->
->>>>>>> ceef3747
           <executions>
             <execution>
               <goals>
@@ -272,7 +264,7 @@
         <plugin>
           <groupId>org.apache.maven.plugins</groupId>
           <artifactId>maven-jar-plugin</artifactId>
-          <version>3.3.0</version> <!-- {x-version-update;org.apache.maven.plugins:maven-jar-plugin;external_dependency} -->
+          <version>3.2.2</version> <!-- {x-version-update;org.apache.maven.plugins:maven-jar-plugin;external_dependency} -->
         </plugin>
 
         <!-- This plugin is used to generate project's site and reports -->
@@ -296,7 +288,7 @@
         <plugin>
           <groupId>org.apache.maven.plugins</groupId>
           <artifactId>maven-install-plugin</artifactId>
-          <version>3.1.1</version> <!-- {x-version-update;org.apache.maven.plugins:maven-install-plugin;external_dependency} -->
+          <version>3.0.0-M1</version> <!-- {x-version-update;org.apache.maven.plugins:maven-install-plugin;external_dependency} -->
         </plugin>
       </plugins>
     </pluginManagement>
