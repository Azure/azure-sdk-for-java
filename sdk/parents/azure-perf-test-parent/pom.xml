<!-- Copyright (c) Microsoft Corporation. All rights reserved.
     Licensed under the MIT License. -->
<project xmlns="http://maven.apache.org/POM/4.0.0" xmlns:xsi="http://www.w3.org/2001/XMLSchema-instance"
         xsi:schemaLocation="http://maven.apache.org/POM/4.0.0 http://maven.apache.org/xsd/maven-4.0.0.xsd">
  <modelVersion>4.0.0</modelVersion>
  <parent>
    <groupId>com.azure</groupId>
    <artifactId>azure-client-sdk-parent</artifactId>
    <version>1.7.0</version> <!-- {x-version-update;com.azure:azure-client-sdk-parent;current} -->
    <relativePath>../azure-client-sdk-parent/pom.xml</relativePath>
  </parent>

  <groupId>com.azure</groupId>
  <artifactId>azure-perf-test-parent</artifactId>
  <packaging>pom</packaging>
  <version>1.0.0-beta.1</version> <!-- {x-version-update;com.azure:azure-perf-test-parent;current} -->

  <name>Microsoft Azure SDK for Java - Performance Test Libraries Parent</name>
  <description>Parent POM for Microsoft Azure SDK for Java Performance Tests</description>
  <url>https://github.com/Azure/azure-sdk-for-java</url>

  <distributionManagement>
    <site>
      <id>azure-java-build-docs</id>
      <url>${site.url}/site/${project.artifactId}</url>
    </site>
  </distributionManagement>

  <scm>
    <url>https://github.com/Azure/azure-sdk-for-java</url>
    <connection>scm:git:https://github.com/Azure/azure-sdk-for-java.git</connection>
    <developerConnection>scm:git:https://github.com/Azure/azure-sdk-for-java.git</developerConnection>
  </scm>

  <properties>
    <project.build.sourceEncoding>UTF-8</project.build.sourceEncoding>
    <project.reporting.outputEncoding>UTF-8</project.reporting.outputEncoding>

    <!-- Always target the minimum supported Java release in performance tests. -->
    <maven.compiler.source>1.8</maven.compiler.source>
    <maven.compiler.target>1.8</maven.compiler.target>

    <!-- Skip all linting in performance tests. -->
    <codesnippet.skip>true</codesnippet.skip>
    <checkstyle.skip>true</checkstyle.skip>
    <spotbugs.skip>true</spotbugs.skip>
    <revapi.skip>true</revapi.skip>

    <!-- Main class used by children projects. Used to centralize how performance tests are built. -->
    <perf.test.mainClass></perf.test.mainClass>

    <!-- Skip missing Javadocs in performance tests. -->
    <doclint>all,-missing</doclint>
  </properties>

  <build>
    <plugins>
      <plugin>
        <groupId>org.apache.maven.plugins</groupId>
        <artifactId>maven-assembly-plugin</artifactId>
<<<<<<< HEAD
        <version>3.6.0</version> <!-- {x-version-update;org.apache.maven.plugins:maven-assembly-plugin;external_dependency} -->
=======
        <version>3.7.1</version> <!-- {x-version-update;org.apache.maven.plugins:maven-assembly-plugin;external_dependency} -->
>>>>>>> 274dddd7
        <executions>
          <execution>
            <phase>package</phase>
            <goals>
              <goal>single</goal>
            </goals>
            <configuration>
              <archive>
                <manifest>
                  <mainClass>${perf.test.mainClass}</mainClass>
                </manifest>
              </archive>
              <descriptorRefs>
                <descriptorRef>jar-with-dependencies</descriptorRef>
              </descriptorRefs>
            </configuration>
          </execution>
        </executions>
      </plugin>
    </plugins>
  </build>
</project><|MERGE_RESOLUTION|>--- conflicted
+++ resolved
@@ -58,11 +58,7 @@
       <plugin>
         <groupId>org.apache.maven.plugins</groupId>
         <artifactId>maven-assembly-plugin</artifactId>
-<<<<<<< HEAD
-        <version>3.6.0</version> <!-- {x-version-update;org.apache.maven.plugins:maven-assembly-plugin;external_dependency} -->
-=======
         <version>3.7.1</version> <!-- {x-version-update;org.apache.maven.plugins:maven-assembly-plugin;external_dependency} -->
->>>>>>> 274dddd7
         <executions>
           <execution>
             <phase>package</phase>
