--- conflicted
+++ resolved
@@ -154,7 +154,7 @@
       <plugin>
         <groupId>org.apache.maven.plugins</groupId>
         <artifactId>maven-jar-plugin</artifactId>
-        <version>3.3.0</version> <!-- {x-version-update;org.apache.maven.plugins:maven-jar-plugin;external_dependency} -->
+        <version>3.2.2</version> <!-- {x-version-update;org.apache.maven.plugins:maven-jar-plugin;external_dependency} -->
         <configuration>
           <outputDirectory>${packageOutputDirectory}</outputDirectory>
         </configuration>
@@ -164,7 +164,7 @@
       <plugin>
         <groupId>org.apache.maven.plugins</groupId>
         <artifactId>maven-javadoc-plugin</artifactId>
-        <version>3.6.2</version> <!-- {x-version-update;org.apache.maven.plugins:maven-javadoc-plugin;external_dependency} -->
+        <version>3.6.0</version> <!-- {x-version-update;org.apache.maven.plugins:maven-javadoc-plugin;external_dependency} -->
         <executions>
           <execution>
             <id>attach-javadocs</id>
@@ -182,7 +182,7 @@
       <plugin>
         <groupId>org.apache.maven.plugins</groupId>
         <artifactId>maven-source-plugin</artifactId>
-        <version>3.3.0</version> <!-- {x-version-update;org.apache.maven.plugins:maven-source-plugin;external_dependency} -->
+        <version>3.2.1</version> <!-- {x-version-update;org.apache.maven.plugins:maven-source-plugin;external_dependency} -->
         <executions>
           <execution>
             <id>attach-sources</id>
@@ -200,7 +200,7 @@
       <plugin>
         <groupId>org.apache.maven.plugins</groupId>
         <artifactId>maven-antrun-plugin</artifactId>
-        <version>3.1.0</version> <!-- {x-version-update;org.apache.maven.plugins:maven-antrun-plugin;external_dependency} -->
+        <version>3.0.0</version> <!-- {x-version-update;org.apache.maven.plugins:maven-antrun-plugin;external_dependency} -->
         <executions>
           <execution>
             <id>copy</id>
@@ -221,7 +221,7 @@
       <plugin>
         <groupId>org.codehaus.mojo</groupId>
         <artifactId>build-helper-maven-plugin</artifactId>
-        <version>3.4.0</version> <!-- {x-version-update;org.codehaus.mojo:build-helper-maven-plugin;external_dependency} -->
+        <version>3.3.0</version> <!-- {x-version-update;org.codehaus.mojo:build-helper-maven-plugin;external_dependency} -->
       </plugin>
     </plugins>
 
@@ -230,7 +230,7 @@
         <plugin>
           <groupId>org.apache.maven.plugins</groupId>
           <artifactId>maven-javadoc-plugin</artifactId>
-          <version>3.6.2</version> <!-- {x-version-update;org.apache.maven.plugins:maven-javadoc-plugin;external_dependency} -->
+          <version>3.6.0</version> <!-- {x-version-update;org.apache.maven.plugins:maven-javadoc-plugin;external_dependency} -->
           <configuration>
             <source>8</source>
             <doctitle>Azure SDK for Java Reference Documentation</doctitle>
@@ -311,11 +311,7 @@
         <plugin>
           <groupId>org.apache.maven.plugins</groupId>
           <artifactId>maven-surefire-plugin</artifactId>
-<<<<<<< HEAD
-          <version>3.1.2</version> <!-- {x-version-update;org.apache.maven.plugins:maven-surefire-plugin;external_dependency} -->
-=======
           <version>3.2.5</version> <!-- {x-version-update;org.apache.maven.plugins:maven-surefire-plugin;external_dependency} -->
->>>>>>> ceef3747
           <configuration>
             <environmentVariables>
               <test.mode>${testMode}</test.mode>
@@ -401,7 +397,7 @@
       <plugin>
         <groupId>org.apache.maven.plugins</groupId>
         <artifactId>maven-javadoc-plugin</artifactId>
-        <version>3.6.2</version> <!-- {x-version-update;org.apache.maven.plugins:maven-javadoc-plugin;external_dependency} -->
+        <version>3.6.0</version> <!-- {x-version-update;org.apache.maven.plugins:maven-javadoc-plugin;external_dependency} -->
         <reportSets>
           <reportSet>
             <id>non-aggregate</id>
@@ -466,11 +462,7 @@
           <plugin>
             <groupId>org.apache.maven.plugins</groupId>
             <artifactId>maven-compiler-plugin</artifactId>
-<<<<<<< HEAD
-            <version>3.11.0</version> <!-- {x-version-update;org.apache.maven.plugins:maven-compiler-plugin;external_dependency} -->
-=======
             <version>3.12.1</version> <!-- {x-version-update;org.apache.maven.plugins:maven-compiler-plugin;external_dependency} -->
->>>>>>> ceef3747
             <configuration>
               <source>1.8</source>
               <target>1.8</target>
@@ -495,11 +487,7 @@
           <plugin>
             <groupId>org.apache.maven.plugins</groupId>
             <artifactId>maven-compiler-plugin</artifactId>
-<<<<<<< HEAD
-            <version>3.11.0</version> <!-- {x-version-update;org.apache.maven.plugins:maven-compiler-plugin;external_dependency} -->
-=======
             <version>3.12.1</version> <!-- {x-version-update;org.apache.maven.plugins:maven-compiler-plugin;external_dependency} -->
->>>>>>> ceef3747
             <configuration>
               <source>11</source>
               <target>11</target>
@@ -526,7 +514,7 @@
           <plugin>
             <groupId>org.apache.maven.plugins</groupId>
             <artifactId>maven-javadoc-plugin</artifactId>
-            <version>3.6.2</version> <!-- {x-version-update;org.apache.maven.plugins:maven-javadoc-plugin;external_dependency} -->
+            <version>3.6.0</version> <!-- {x-version-update;org.apache.maven.plugins:maven-javadoc-plugin;external_dependency} -->
             <configuration>
               <additionalJOption>--no-module-directories</additionalJOption>
             </configuration>
@@ -576,7 +564,7 @@
           <plugin>
             <groupId>org.apache.maven.plugins</groupId>
             <artifactId>maven-javadoc-plugin</artifactId>
-            <version>3.6.2</version> <!-- {x-version-update;org.apache.maven.plugins:maven-javadoc-plugin;external_dependency} -->
+            <version>3.6.0</version> <!-- {x-version-update;org.apache.maven.plugins:maven-javadoc-plugin;external_dependency} -->
             <configuration combine.children="append">
               <overview>${project.basedir}/readme_overview.html</overview>
             </configuration>
@@ -598,7 +586,7 @@
           <plugin>
             <groupId>org.codehaus.mojo</groupId>
             <artifactId>xml-maven-plugin</artifactId>
-            <version>1.1.0</version> <!-- {x-version-update;org.codehaus.mojo:xml-maven-plugin;external_dependency} -->
+            <version>1.0.2</version> <!-- {x-version-update;org.codehaus.mojo:xml-maven-plugin;external_dependency} -->
             <executions>
               <execution>
                 <phase>verify</phase>
