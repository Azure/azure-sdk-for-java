<!-- Copyright (c) Microsoft Corporation. All rights reserved.
     Licensed under the MIT License. -->
<project xmlns="http://maven.apache.org/POM/4.0.0" xmlns:xsi="http://www.w3.org/2001/XMLSchema-instance"
         xsi:schemaLocation="http://maven.apache.org/POM/4.0.0 http://maven.apache.org/maven-v4_0_0.xsd">
  <modelVersion>4.0.0</modelVersion>
  <groupId>com.azure</groupId>
  <artifactId>azure-data-sdk-parent</artifactId>
  <packaging>pom</packaging>
  <version>1.3.0</version> <!-- {x-version-update;com.azure:azure-data-sdk-parent;current} -->

  <name>Microsoft Azure SDK for Java - Data Plane Libraries</name>
  <description>Parent POM for Microsoft Azure SDK for Java</description>
  <url>https://github.com/Azure/azure-sdk-for-java</url>
  <organization>
    <name>Microsoft Corporation</name>
    <url>http://microsoft.com</url>
  </organization>

  <parent>
    <groupId>com.azure</groupId>
    <artifactId>azure-sdk-parent</artifactId>
    <version>1.6.0</version> <!-- {x-version-update;com.azure:azure-sdk-parent;current} -->
    <relativePath>../azure-sdk-parent/pom.xml</relativePath>
  </parent>

  <licenses>
    <license>
      <name>The MIT License (MIT)</name>
      <url>http://opensource.org/licenses/MIT</url>
      <distribution>repo</distribution>
    </license>
  </licenses>

  <developers>
    <developer>
      <id>microsoft</id>
      <name>Microsoft Corporation</name>
    </developer>
  </developers>

  <issueManagement>
    <system>GitHub</system>
    <url>${issues.url}</url>
  </issueManagement>

  <scm>
    <url>https://github.com/Azure/azure-sdk-for-java</url>
    <connection>scm:git:https://github.com/Azure/azure-sdk-for-java.git</connection>
    <developerConnection></developerConnection>
    <tag>HEAD</tag>
  </scm>

  <properties>
    <project.build.sourceEncoding>UTF-8</project.build.sourceEncoding>
    <packageOutputDirectory>${project.build.directory}</packageOutputDirectory>
    <legal>
      <![CDATA[[INFO] Any downloads listed may be third party software.  Microsoft grants you no rights for third party software.]]></legal>
    <testMode>playback</testMode>
    <playbackServerPort>11080</playbackServerPort>
    <alternativePlaybackServerPort>11081</alternativePlaybackServerPort>

    <site.url>https://azuresdkartifacts.blob.core.windows.net/azure-sdk-for-java</site.url>
    <issues.url>https://github.com/Azure/azure-sdk-for-java/issues</issues.url>
    <build.context>azure-data-sdk-parent</build.context>
  </properties>

  <build>
    <plugins>
      <!-- This plugin scans checkstyle issues in these code -->
      <plugin>
        <groupId>org.apache.maven.plugins</groupId>
        <artifactId>maven-checkstyle-plugin</artifactId>
        <version>3.3.1</version> <!-- {x-version-update;org.apache.maven.plugins:maven-checkstyle-plugin;external_dependency} -->
        <dependencies>
          <dependency>
            <groupId>com.azure</groupId>
            <artifactId>sdk-build-tools</artifactId>
            <version>1.0.0</version> <!-- {x-version-update;com.azure:sdk-build-tools;external_dependency} -->
          </dependency>
          <dependency>
            <groupId>com.puppycrawl.tools</groupId>
            <artifactId>checkstyle</artifactId>
            <version>9.3</version> <!-- {x-version-update;com.puppycrawl.tools:checkstyle;external_dependency} -->
          </dependency>
        </dependencies>
        <configuration>
          <configLocation>checkstyle/checkstyle.xml</configLocation>
          <suppressionsLocation>checkstyle/checkstyle-suppressions.xml</suppressionsLocation>
          <headerLocation>checkstyle/java.header</headerLocation>
          <propertyExpansion>samedir=</propertyExpansion>
          <encoding>UTF-8</encoding>
          <consoleOutput>true</consoleOutput>
          <includeTestSourceDirectory>true</includeTestSourceDirectory>
          <linkXRef>true</linkXRef>

          <!-- TODO soon - enable these failure modes -->
          <failsOnError>false</failsOnError>
          <failOnViolation>false</failOnViolation>
        </configuration>
        <executions>
          <execution>
            <phase>verify</phase>
            <goals>
              <goal>check</goal>
            </goals>
          </execution>
        </executions>
      </plugin>

      <!-- This plugin scans reports spotbugs in the code -->
      <plugin>
        <groupId>com.github.spotbugs</groupId>
        <artifactId>spotbugs-maven-plugin</artifactId>
        <version>4.8.2.0</version> <!-- {x-version-update;com.github.spotbugs:spotbugs-maven-plugin;external_dependency} -->
        <dependencies>
          <dependency>
            <groupId>com.azure</groupId>
            <artifactId>sdk-build-tools</artifactId>
            <version>1.0.0</version> <!-- {x-version-update;com.azure:sdk-build-tools;external_dependency} -->
          </dependency>
          <dependency>
            <groupId>com.github.spotbugs</groupId>
            <artifactId>spotbugs</artifactId>
            <version>4.8.3</version> <!-- {x-version-update;com.github.spotbugs:spotbugs;external_dependency} -->
          </dependency>
          <!-- Needed as the version of Spotbugs being used isn't compatible is Java 18+ without this. -->
          <dependency>
            <groupId>org.ow2.asm</groupId>
            <artifactId>asm</artifactId>
            <version>9.7</version> <!-- {x-version-update;org.ow2.asm:asm;external_dependency} -->
          </dependency>
        </dependencies>
        <configuration>
          <effort>Max</effort>
          <threshold>Low</threshold>
          <xmlOutput>true</xmlOutput>
          <spotbugsXmlOutputDirectory>${project.build.directory}/spotbugs</spotbugsXmlOutputDirectory>
          <excludeFilterFile>spotbugs/spotbugs-exclude.xml</excludeFilterFile>

          <!-- TODO soon - enable this failure mode -->
          <failOnError>false</failOnError>
        </configuration>
        <executions>
          <execution>
            <phase>verify</phase>
            <goals>
              <goal>check</goal>
            </goals>
          </execution>
        </executions>
      </plugin>

      <!-- Configure the jar plugin -->
      <plugin>
        <groupId>org.apache.maven.plugins</groupId>
        <artifactId>maven-jar-plugin</artifactId>
        <version>3.3.0</version> <!-- {x-version-update;org.apache.maven.plugins:maven-jar-plugin;external_dependency} -->
        <configuration>
          <outputDirectory>${packageOutputDirectory}</outputDirectory>
        </configuration>
      </plugin>

      <!-- Configure the javadoc plugin -->
      <plugin>
        <groupId>org.apache.maven.plugins</groupId>
        <artifactId>maven-javadoc-plugin</artifactId>
        <version>3.6.3</version> <!-- {x-version-update;org.apache.maven.plugins:maven-javadoc-plugin;external_dependency} -->
        <executions>
          <execution>
            <id>attach-javadocs</id>
            <goals>
              <goal>jar</goal>
            </goals>
            <configuration>
              <jarOutputDirectory>${packageOutputDirectory}</jarOutputDirectory>
            </configuration>
          </execution>
        </executions>
      </plugin>

      <!-- Configure the source plugin -->
      <plugin>
        <groupId>org.apache.maven.plugins</groupId>
        <artifactId>maven-source-plugin</artifactId>
<<<<<<< HEAD
        <version>3.3.0</version> <!-- {x-version-update;org.apache.maven.plugins:maven-source-plugin;external_dependency} -->
=======
        <version>3.3.1</version> <!-- {x-version-update;org.apache.maven.plugins:maven-source-plugin;external_dependency} -->
>>>>>>> 00c4cb9b
        <executions>
          <execution>
            <id>attach-sources</id>
            <goals>
              <goal>jar</goal>
            </goals>
            <configuration>
              <outputDirectory>${packageOutputDirectory}</outputDirectory>
            </configuration>
          </execution>
        </executions>
      </plugin>

      <!-- Copy the pom file to output -->
      <plugin>
        <groupId>org.apache.maven.plugins</groupId>
        <artifactId>maven-antrun-plugin</artifactId>
        <version>3.1.0</version> <!-- {x-version-update;org.apache.maven.plugins:maven-antrun-plugin;external_dependency} -->
        <executions>
          <execution>
            <id>copy</id>
            <phase>package</phase>
            <configuration>
              <target>
                <copy file="${project.pomFile}" tofile="${packageOutputDirectory}/${project.build.finalName}.pom"/>
              </target>
            </configuration>
            <goals>
              <goal>run</goal>
            </goals>
          </execution>
        </executions>
      </plugin>

      <!-- Allows the sample sources to be built during test-compile phase. -->
      <plugin>
        <groupId>org.codehaus.mojo</groupId>
        <artifactId>build-helper-maven-plugin</artifactId>
<<<<<<< HEAD
        <version>3.4.0</version> <!-- {x-version-update;org.codehaus.mojo:build-helper-maven-plugin;external_dependency} -->
=======
        <version>3.5.0</version> <!-- {x-version-update;org.codehaus.mojo:build-helper-maven-plugin;external_dependency} -->
>>>>>>> 00c4cb9b
      </plugin>
    </plugins>

    <pluginManagement>
      <plugins>
        <plugin>
          <groupId>org.apache.maven.plugins</groupId>
          <artifactId>maven-javadoc-plugin</artifactId>
          <version>3.6.3</version> <!-- {x-version-update;org.apache.maven.plugins:maven-javadoc-plugin;external_dependency} -->
          <configuration>
            <source>8</source>
            <doctitle>Azure SDK for Java Reference Documentation</doctitle>
            <windowtitle>Azure SDK for Java Reference Documentation</windowtitle>
            <failOnError>false</failOnError>
            <footer>Visit the &lt;a href="https://docs.microsoft.com/java/azure/"&gt;Azure for Java Developers&lt;/a&gt;site for more Java documentation, including quick starts, tutorials, and code samples.</footer>
            <linksource>false</linksource>
            <excludePackageNames>com.microsoft.azure.template:*.impl.*:*.implementation.*</excludePackageNames>
            <groups>
              <group>
                <title>Azure Application Insights</title>
                <packages>com.microsoft.azure.applicationinsights*</packages>
              </group>
              <group>
                <title>Azure Batch</title>
                <packages>com.microsoft.azure.batch*</packages>
              </group>
              <group>
                <title>Azure Event Hubs</title>
                <packages>com.microsoft.azure.eventhubs*:com.microsoft.azure.eventprocessorhost</packages>
              </group>
              <group>
                <title>Azure Key Vault</title>
                <packages>com.microsoft.azure.keyvault*</packages>
              </group>
              <group>
                <title>Azure Service Bus</title>
                <packages>com.microsoft.azure.servicebus*</packages>
              </group>
              <group>
                <title>Azure Storage</title>
                <packages>com.microsoft.azure.storage*</packages>
              </group>
            </groups>
            <links>
              <link>https://docs.oracle.com/javase/8/docs/api/</link>
              <link>https://projectreactor.io/docs/core/release/api/</link>
              <link>https://netty.io/4.1/api/</link>
              <link>http://reactivex.io/RxJava/javadoc/</link>
            </links>
            <offline>false</offline>
          </configuration>
        </plugin>

        <plugin>
          <groupId>com.github.spotbugs</groupId>
          <artifactId>spotbugs-maven-plugin</artifactId>
          <version>4.8.2.0</version> <!-- {x-version-update;com.github.spotbugs:spotbugs-maven-plugin;external_dependency} -->
          <dependencies>
            <dependency>
              <groupId>com.azure</groupId>
              <artifactId>sdk-build-tools</artifactId>
              <version>1.0.0</version> <!-- {x-version-update;com.azure:sdk-build-tools;external_dependency} -->
            </dependency>
            <dependency>
              <groupId>com.github.spotbugs</groupId>
              <artifactId>spotbugs</artifactId>
              <version>4.8.3</version> <!-- {x-version-update;com.github.spotbugs:spotbugs;external_dependency} -->
            </dependency>
            <!-- Needed as the version of Spotbugs being used isn't compatible is Java 18+ without this. -->
            <dependency>
              <groupId>org.ow2.asm</groupId>
              <artifactId>asm</artifactId>
              <version>9.7</version> <!-- {x-version-update;org.ow2.asm:asm;external_dependency} -->
            </dependency>
          </dependencies>
          <configuration>
            <effort>Max</effort>
            <threshold>Low</threshold>
            <xmlOutput>true</xmlOutput>
            <spotbugsXmlOutputDirectory>${project.build.directory}/spotbugs</spotbugsXmlOutputDirectory>
            <excludeFilterFile>spotbugs/spotbugs-exclude.xml</excludeFilterFile>

            <!-- TODO soon - enable this failure mode -->
            <failOnError>false</failOnError>
          </configuration>
        </plugin>
        <plugin>
          <groupId>org.apache.maven.plugins</groupId>
          <artifactId>maven-surefire-plugin</artifactId>
          <version>3.2.5</version> <!-- {x-version-update;org.apache.maven.plugins:maven-surefire-plugin;external_dependency} -->
          <configuration>
            <environmentVariables>
              <test.mode>${testMode}</test.mode>
              <KEYVAULT_VAULTURI>https://azure-keyvault-3.vault.azure.net</KEYVAULT_VAULTURI>
              <KEYVAULT_VAULTURI_ALT>https://azure-keyvault-2.vault.azure.net</KEYVAULT_VAULTURI_ALT>
            </environmentVariables>
          </configuration>
        </plugin>
      </plugins>
    </pluginManagement>
  </build>

  <reporting>
    <plugins>
      <plugin>
        <groupId>org.apache.maven.plugins</groupId>
        <artifactId>maven-jxr-plugin</artifactId>
        <version>3.3.2</version> <!-- {x-version-update;org.apache.maven.plugins:maven-jxr-plugin;external_dependency} -->
        <reportSets>
          <reportSet>
            <id>aggregate</id>
            <inherited>false</inherited>
            <reports>
              <report>aggregate</report>
            </reports>
          </reportSet>
        </reportSets>
      </plugin>
      <plugin>
        <groupId>org.apache.maven.plugins</groupId>
        <artifactId>maven-checkstyle-plugin</artifactId>
        <version>3.3.1</version> <!-- {x-version-update;org.apache.maven.plugins:maven-checkstyle-plugin;external_dependency} -->
        <configuration>
          <configLocation>checkstyle/checkstyle.xml</configLocation>
          <suppressionsLocation>checkstyle/checkstyle-suppressions.xml</suppressionsLocation>
          <headerLocation>checkstyle/java.header</headerLocation>
          <propertyExpansion>samedir=</propertyExpansion>
          <encoding>UTF-8</encoding>
          <consoleOutput>true</consoleOutput>
          <includeTestSourceDirectory>true</includeTestSourceDirectory>
          <linkXRef>true</linkXRef>

          <!-- TODO soon - enable these failure modes -->
          <failsOnError>false</failsOnError>
          <failOnViolation>false</failOnViolation>
        </configuration>
        <reportSets>
          <reportSet>
            <id>non-aggregate</id>
            <reports>
              <report>checkstyle</report>
            </reports>
          </reportSet>
          <reportSet>
            <id>aggregate</id>
            <inherited>false</inherited>
            <reports>
              <report>checkstyle-aggregate</report>
            </reports>
          </reportSet>
        </reportSets>
      </plugin>
      <plugin>
        <groupId>com.github.spotbugs</groupId>
        <artifactId>spotbugs-maven-plugin</artifactId>
        <version>4.8.2.0</version> <!-- {x-version-update;com.github.spotbugs:spotbugs-maven-plugin;external_dependency} -->
        <reportSets>
          <reportSet>
            <id>non-aggregate</id>
            <reports>
              <report>spotbugs</report>
            </reports>
          </reportSet>
          <reportSet>
            <id>aggregate</id>
            <inherited>false</inherited>
            <reports>
              <report>spotbugs</report>
            </reports>
          </reportSet>
        </reportSets>
      </plugin>
      <plugin>
        <groupId>org.apache.maven.plugins</groupId>
        <artifactId>maven-javadoc-plugin</artifactId>
        <version>3.6.3</version> <!-- {x-version-update;org.apache.maven.plugins:maven-javadoc-plugin;external_dependency} -->
        <reportSets>
          <reportSet>
            <id>non-aggregate</id>
            <reports>
              <report>javadoc</report>
            </reports>
          </reportSet>
          <reportSet>
            <id>aggregate</id>
            <inherited>false</inherited>
            <reports>
              <report>aggregate</report>
            </reports>
          </reportSet>
        </reportSets>
      </plugin>
      <plugin>
        <groupId>org.apache.maven.plugins</groupId>
        <artifactId>maven-project-info-reports-plugin</artifactId>
        <version>3.5.0</version> <!-- {x-version-update;org.apache.maven.plugins:maven-project-info-reports-plugin;external_dependency} -->
        <reportSets>
          <reportSet>
            <reports>
              <report>index</report>
              <report>summary</report>
              <report>dependency-info</report>
              <report>dependency-management</report>
              <report>dependency-convergence</report>
              <report>ci-management</report>
              <report>dependencies</report>
              <report>issue-management</report>
              <report>licenses</report>
              <report>scm</report>
              <report>plugins</report>
              <report>plugin-management</report>
              <report>team</report>
            </reports>
          </reportSet>
        </reportSets>
      </plugin>
    </plugins>
  </reporting>

  <profiles>

    <!--
     By default we build against our baseline, Java 8, but we also want to ensure compatibility
     against the latest Java LTS release, currently Java 11. We therefore have two profiles:
       * The default 'java8', which will perform a build using Java 8 as its target.
       * The non-default 'java-lts' profile, which will build against the current LTS release.
   -->
    <profile>
      <id>java8</id>
      <activation>
        <activeByDefault>true</activeByDefault>
        <property>
          <name>!java-lts</name>
        </property>
      </activation>
      <build>
        <plugins>
          <plugin>
            <groupId>org.apache.maven.plugins</groupId>
            <artifactId>maven-compiler-plugin</artifactId>
            <version>3.13.0</version> <!-- {x-version-update;org.apache.maven.plugins:maven-compiler-plugin;external_dependency} -->
            <configuration>
              <source>1.8</source>
              <target>1.8</target>
              <showWarnings>true</showWarnings>
              <showDeprecation>true</showDeprecation>
              <compilerArgument>-Xlint:all</compilerArgument>
            </configuration>
          </plugin>
        </plugins>
      </build>
    </profile>

    <profile>
      <id>java-lts</id>
      <activation>
        <property>
          <name>java-lts</name>
        </property>
      </activation>
      <build>
        <plugins>
          <plugin>
            <groupId>org.apache.maven.plugins</groupId>
            <artifactId>maven-compiler-plugin</artifactId>
            <version>3.13.0</version> <!-- {x-version-update;org.apache.maven.plugins:maven-compiler-plugin;external_dependency} -->
            <configuration>
              <source>11</source>
              <target>11</target>
              <showWarnings>true</showWarnings>
              <showDeprecation>true</showDeprecation>
              <compilerArgument>-Xlint:all</compilerArgument>
            </configuration>
          </plugin>
        </plugins>
      </build>
    </profile>

    <!-- Customize the javadoc plugin to not include module directories in links. We don't
         currently use modules, so search results were being directed to an 'undefined'
         directory (for an 'undefined' module). This no-module-directories flag fixes
         this, but it is only required for JDK 9+ -->
    <profile>
      <id>javadoc-no-modules-fix</id>
      <activation>
        <jdk>[9,)</jdk>
      </activation>
      <build>
        <plugins>
          <plugin>
            <groupId>org.apache.maven.plugins</groupId>
            <artifactId>maven-javadoc-plugin</artifactId>
            <version>3.6.3</version> <!-- {x-version-update;org.apache.maven.plugins:maven-javadoc-plugin;external_dependency} -->
            <configuration>
              <additionalJOption>--no-module-directories</additionalJOption>
            </configuration>
          </plugin>
        </plugins>
      </build>
    </profile>

    <!-- Skip overview generation unless -Dgenerate-overview is passed as an argument.
         This is specifically done to prevent requiring python as a pre-requisite since
         this is only needed by the build system. -->
    <profile>
      <id>generate-overview-from-readme</id>
      <activation>
        <property>
          <name>generate-overview</name>
        </property>
      </activation>
      <build>
        <plugins>
          <plugin>
            <groupId>org.codehaus.mojo</groupId>
            <artifactId>exec-maven-plugin</artifactId>
            <version>3.2.0</version> <!-- {x-version-update;org.codehaus.mojo:exec-maven-plugin;external_dependency} -->
            <executions>
              <execution>
                <id>generate-overview-from-readme</id>
                <phase>prepare-package</phase>
                <goals>
                  <goal>exec</goal>
                </goals>
              </execution>
            </executions>
            <configuration>
              <executable>python</executable>
              <workingDirectory>${project.basedir}</workingDirectory>
              <arguments>
                <argument>../../../eng/pipelines/scripts/generate_overview_from_readme.py</argument>
                <argument>--rf</argument>
                <argument>${project.basedir}/README.md</argument>
                <argument>--v</argument>
                <argument>${project.version}</argument>
              </arguments>
            </configuration>
          </plugin>
          <!-- Add the overview argument to the javadoc args -->
          <plugin>
            <groupId>org.apache.maven.plugins</groupId>
            <artifactId>maven-javadoc-plugin</artifactId>
            <version>3.6.3</version> <!-- {x-version-update;org.apache.maven.plugins:maven-javadoc-plugin;external_dependency} -->
            <configuration combine.children="append">
              <overview>${project.basedir}/readme_overview.html</overview>
            </configuration>
          </plugin>
        </plugins>
      </build>
    </profile>

    <profile>
      <id>transform-spotbugs</id>
      <activation>
        <file>
          <exists>${packageOutputDirectory}/spotbugs/spotbugsXml.xml</exists>
        </file>
      </activation>
      <build>
        <plugins>
          <!-- This plugin exports spotbugs reports in html form -->
          <plugin>
            <groupId>org.codehaus.mojo</groupId>
            <artifactId>xml-maven-plugin</artifactId>
            <version>1.1.0</version> <!-- {x-version-update;org.codehaus.mojo:xml-maven-plugin;external_dependency} -->
            <executions>
              <execution>
                <phase>verify</phase>
                <goals>
                  <goal>transform</goal>
                </goals>
              </execution>
            </executions>
            <configuration>
              <transformationSets>
                <transformationSet>
                  <dir>${project.build.directory}/spotbugs</dir>
                  <includes>
                    <include>spotbugsXml.xml</include>
                  </includes>
                  <outputDir>${project.build.directory}/spotbugs</outputDir>
                  <stylesheet>fancy-hist.xsl</stylesheet>
                  <fileMappers>
                    <fileMapper implementation="org.codehaus.plexus.components.io.filemappers.FileExtensionMapper">
                      <targetExtension>.html</targetExtension>
                    </fileMapper>
                  </fileMappers>
                </transformationSet>
              </transformationSets>
            </configuration>
            <dependencies>
              <dependency>
                <groupId>com.github.spotbugs</groupId>
                <artifactId>spotbugs</artifactId>
                <version>4.8.3</version> <!-- {x-version-update;com.github.spotbugs:spotbugs;external_dependency} -->
              </dependency>
            </dependencies>
          </plugin>
        </plugins>
      </build>
    </profile>
  </profiles>
</project><|MERGE_RESOLUTION|>--- conflicted
+++ resolved
@@ -182,11 +182,7 @@
       <plugin>
         <groupId>org.apache.maven.plugins</groupId>
         <artifactId>maven-source-plugin</artifactId>
-<<<<<<< HEAD
-        <version>3.3.0</version> <!-- {x-version-update;org.apache.maven.plugins:maven-source-plugin;external_dependency} -->
-=======
         <version>3.3.1</version> <!-- {x-version-update;org.apache.maven.plugins:maven-source-plugin;external_dependency} -->
->>>>>>> 00c4cb9b
         <executions>
           <execution>
             <id>attach-sources</id>
@@ -225,11 +221,7 @@
       <plugin>
         <groupId>org.codehaus.mojo</groupId>
         <artifactId>build-helper-maven-plugin</artifactId>
-<<<<<<< HEAD
-        <version>3.4.0</version> <!-- {x-version-update;org.codehaus.mojo:build-helper-maven-plugin;external_dependency} -->
-=======
         <version>3.5.0</version> <!-- {x-version-update;org.codehaus.mojo:build-helper-maven-plugin;external_dependency} -->
->>>>>>> 00c4cb9b
       </plugin>
     </plugins>
 
