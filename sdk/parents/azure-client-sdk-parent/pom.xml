<!-- Copyright (c) Microsoft Corporation. All rights reserved.
     Licensed under the MIT License. -->
<project xmlns="http://maven.apache.org/POM/4.0.0"
         xmlns:xsi="http://www.w3.org/2001/XMLSchema-instance"
         xsi:schemaLocation="http://maven.apache.org/POM/4.0.0 http://maven.apache.org/maven-v4_0_0.xsd">
  <modelVersion>4.0.0</modelVersion>
  <groupId>com.azure</groupId>
  <artifactId>azure-client-sdk-parent</artifactId>
  <packaging>pom</packaging>
  <version>1.7.0</version> <!-- {x-version-update;com.azure:azure-client-sdk-parent;current} -->

  <name>Microsoft Azure SDK for Java - Client Libraries</name>
  <description>Parent POM for Microsoft Azure SDK for Java</description>
  <url>https://github.com/Azure/azure-sdk-for-java</url>
  <organization>
    <name>Microsoft Corporation</name>
    <url>http://microsoft.com</url>
  </organization>

  <parent>
    <groupId>com.azure</groupId>
    <artifactId>azure-sdk-parent</artifactId>
    <version>1.6.0</version> <!-- {x-version-update;com.azure:azure-sdk-parent;current} -->
    <relativePath>../azure-sdk-parent/pom.xml</relativePath>
  </parent>

  <licenses>
    <license>
      <name>The MIT License (MIT)</name>
      <url>http://opensource.org/licenses/MIT</url>
      <distribution>repo</distribution>
    </license>
  </licenses>

  <developers>
    <developer>
      <id>microsoft</id>
      <name>Microsoft Corporation</name>
    </developer>
  </developers>

  <!-- Repositories definitions -->
  <repositories>
    <repository>
      <id>ossrh</id>
      <name>Sonatype Snapshots</name>
      <url>https://oss.sonatype.org/content/repositories/snapshots/</url>
      <layout>default</layout>
      <snapshots>
        <enabled>true</enabled>
        <updatePolicy>daily</updatePolicy>
      </snapshots>
    </repository>
  </repositories>

  <pluginRepositories>
    <pluginRepository>
      <id>ossrh</id>
      <name>Sonatype Snapshots</name>
      <url>https://oss.sonatype.org/content/repositories/snapshots/</url>
      <layout>default</layout>
      <snapshots>
        <enabled>true</enabled>
        <updatePolicy>always</updatePolicy>
      </snapshots>
    </pluginRepository>
  </pluginRepositories>

  <distributionManagement>
    <snapshotRepository>
      <id>ossrh</id>
      <name>Sonatype Snapshots</name>
      <url>https://oss.sonatype.org/content/repositories/snapshots/</url>
      <uniqueVersion>true</uniqueVersion>
      <layout>default</layout>
    </snapshotRepository>
    <site>
      <id>azure-java-build-docs</id>
      <url>${site.url}/site/</url>
    </site>
  </distributionManagement>

  <issueManagement>
    <system>GitHub</system>
    <url>${issues.url}</url>
  </issueManagement>

  <scm>
    <url>https://github.com/Azure/azure-sdk-for-java</url>
    <connection>scm:git:https://github.com/Azure/azure-sdk-for-java.git</connection>
    <developerConnection/>
    <tag>HEAD</tag>
  </scm>

  <properties>
    <project.build.sourceEncoding>UTF-8</project.build.sourceEncoding>
    <packageOutputDirectory>${project.build.directory}</packageOutputDirectory>
    <legal><![CDATA[[INFO] Any downloads listed may be third party software.  Microsoft grants you no rights for third party software.]]></legal>
    <testMode>playback</testMode>
    <playbackServerPort>11080</playbackServerPort>
    <alternativePlaybackServerPort>11081</alternativePlaybackServerPort>

    <site.url>https://azuresdkartifacts.blob.core.windows.net/azure-sdk-for-java</site.url>
    <issues.url>https://github.com/Azure/azure-sdk-for-java/issues</issues.url>
    <build.context>azure-client-sdk-parent</build.context>
    <jacoco.min.linecoverage>0.40</jacoco.min.linecoverage>
    <jacoco.min.branchcoverage>0.30</jacoco.min.branchcoverage>
    <jacoco.skip>false</jacoco.skip>

    <!-- This property determines the relative path from a pom.xml to the eng/ folder. -->
    <relative.path.to.eng.folder>../../..</relative.path.to.eng.folder>

    <!-- This property determines the max heap size of the Surefire JVM. By default 3GB, or 3096MB, is used. -->
    <surefireXmx>3096m</surefireXmx>

    <!-- This property configures the max heap size of the Surefire JVM. -->
    <surefireJvmXmx>-Xmx${surefireXmx}</surefireJvmXmx>

    <!-- This property configures creating a heap dump if the Surefire JVM fails with an OutOfMemoryError. -->
    <heapDumpOnOom>
      -XX:+HeapDumpOnOutOfMemoryError
      -XX:HeapDumpPath=${packageOutputDirectory}${file.separator}${project.artifactId}-oom.hprof
    </heapDumpOnOom>

    <!-- Reserved for general Surefire JVM arguments that affect all SDKs. -->
    <defaultSurefireArgLine>
      ${surefireJvmXmx}
      ${heapDumpOnOom}
    </defaultSurefireArgLine>

    <!-- Reserved for SDK specific JVM arguments to export, open, or read modules in testing. -->
    <javaModulesSurefireArgLine>
    </javaModulesSurefireArgLine>

    <!-- Reserved for either general or SDK specific JVM arguments that are optional. -->
    <additionalSurefireArgLine>
    </additionalSurefireArgLine>

    <!-- This property configures whether PLAYBACK tests are ran in parallel. Default is true. -->
    <parallelizeTests>true</parallelizeTests>

    <!-- This property configures whether LIVE or RECORD tests are ran in parallel. Default is false. -->
    <parallelizeLiveTests>false</parallelizeLiveTests>

    <!-- This property configures whether the codesnippet-maven-plugin should be used. -->
    <codesnippet.skip>true</codesnippet.skip>

    <!-- The following properties configure the maven-checkstyle-plugin. -->
    <!-- This property configures whether the maven-checkstyle-plugin should be used. -->
    <checkstyle.skip>false</checkstyle.skip>

    <!-- These properties configures whether maven-checkstyle-plugin should fail on errors. -->
    <checkstyle.failOnViolation>true</checkstyle.failOnViolation>
    <checkstyle.failsOnError>true</checkstyle.failsOnError>

    <!-- The following properties configure the spotbugs-maven-plugin. -->
    <!-- This property configures whether the spotbugs-maven-plugin should be used. -->
    <spotbugs.skip>false</spotbugs.skip>

    <!-- This property configures whether Spotbugs analysis is ran on samples and tests. Default is false. -->
    <spotbugs.includeTests>false</spotbugs.includeTests>

    <!-- This property configures whether the spotbugs-maven-plugin should fail on errors. -->
    <spotbugs.failOnError>true</spotbugs.failOnError>

    <!-- These properties exist for libraries using the new codesnippet-maven-plugin can easily disable the old doclet. -->
    <javadocDoclet>org.apidesign.javadoc.codesnippet.Doclet</javadocDoclet>
    <javadocDocletOptions>-maxLineLength 120 -snippetpath ${project.basedir}/src/samples/java -suppressMissingLinkWarnings</javadocDocletOptions>
    <graalvm.enable>false</graalvm.enable>

    <!-- The following properties configure the revapi-maven-plugin. -->
<<<<<<< HEAD
    <!-- This property configures whether the revapi-maven-plugin should run. -->
    <revapi.skip>false</revapi.skip>
=======
    <!-- This property configures whether the revapi-maven-plugin should fail on errors. -->
    <revapi.failBuildOnProblemsFound>true</revapi.failBuildOnProblemsFound>
>>>>>>> 2231f272
  </properties>

  <build>
    <resources>
      <resource>
        <directory>src/main/resources</directory>
        <filtering>true</filtering>
      </resource>
    </resources>

    <plugins>
      <!-- This plugin configures the bas requirements for compilation -->
      <plugin>
        <groupId>org.apache.maven.plugins</groupId>
        <artifactId>maven-compiler-plugin</artifactId>
        <version>3.8.1</version> <!-- {x-version-update;org.apache.maven.plugins:maven-compiler-plugin;external_dependency} -->
      </plugin>

      <!-- This plugin scans checkstyle issues in the code -->
      <plugin>
        <groupId>org.apache.maven.plugins</groupId>
        <artifactId>maven-checkstyle-plugin</artifactId>
        <version>3.1.2</version> <!-- {x-version-update;org.apache.maven.plugins:maven-checkstyle-plugin;external_dependency} -->
        <executions>
          <execution>
            <phase>verify</phase>
            <goals>
              <goal>check</goal>
            </goals>
          </execution>
        </executions>
      </plugin>

      <!-- This plugin scans reports spotbugs in the code -->
      <plugin>
        <groupId>com.github.spotbugs</groupId>
        <artifactId>spotbugs-maven-plugin</artifactId>
        <version>4.2.2</version> <!-- {x-version-update;com.github.spotbugs:spotbugs-maven-plugin;external_dependency} -->
        <executions>
          <execution>
            <phase>verify</phase>
            <goals>
              <goal>check</goal>
            </goals>
          </execution>
        </executions>
      </plugin>

      <!-- Configure the jar plugin -->
      <plugin>
        <groupId>org.apache.maven.plugins</groupId>
        <artifactId>maven-jar-plugin</artifactId>
        <version>3.1.2</version> <!-- {x-version-update;org.apache.maven.plugins:maven-jar-plugin;external_dependency} -->
        <configuration>
          <outputDirectory>${packageOutputDirectory}</outputDirectory>
          <archive combine.children="append">
            <manifest>
              <addDefaultImplementationEntries>true</addDefaultImplementationEntries>
            </manifest>
          </archive>
        </configuration>
      </plugin>

      <!-- Configures the codesnippet replacement plugin -->
      <plugin>
        <groupId>com.azure.tools</groupId>
        <artifactId>codesnippet-maven-plugin</artifactId>
        <version>1.0.0-beta.2</version> <!-- {x-version-update;com.azure.tools:codesnippet-maven-plugin;external_dependency} -->
        <configuration>
          <skip>${codesnippet.skip}</skip>
        </configuration>
        <executions>
          <execution>
            <id>update-codesnippets</id>
            <goals>
              <goal>update-codesnippet</goal>
            </goals>
          </execution>
          <execution>
            <id>verify-codesnippets</id>
            <goals>
              <goal>verify-codesnippet</goal>
            </goals>
          </execution>
        </executions>
      </plugin>

      <!-- Configure the javadoc plugin -->
      <plugin>
        <groupId>org.apache.maven.plugins</groupId>
        <artifactId>maven-javadoc-plugin</artifactId>
        <version>3.3.1</version> <!-- {x-version-update;org.apache.maven.plugins:maven-javadoc-plugin;external_dependency} -->
        <executions>
          <execution>
            <id>attach-javadocs</id>
            <goals>
              <goal>jar</goal>
            </goals>
          </execution>
        </executions>
      </plugin>

      <!-- Configure the source plugin -->
      <plugin>
        <groupId>org.apache.maven.plugins</groupId>
        <artifactId>maven-source-plugin</artifactId>
        <version>3.0.1</version> <!-- {x-version-update;org.apache.maven.plugins:maven-source-plugin;external_dependency} -->
        <executions>
          <execution>
            <id>attach-sources</id>
            <goals>
              <goal>jar</goal>
            </goals>
            <configuration>
              <outputDirectory>${packageOutputDirectory}</outputDirectory>
            </configuration>
          </execution>
        </executions>
      </plugin>

      <!-- Copy the pom file to output -->
      <plugin>
        <groupId>org.apache.maven.plugins</groupId>
        <artifactId>maven-antrun-plugin</artifactId>
        <version>1.8</version> <!-- {x-version-update;org.apache.maven.plugins:maven-antrun-plugin;external_dependency} -->
        <executions>
          <execution>
            <id>copy</id>
            <phase>package</phase>
            <configuration>
              <target>
                <copy file="${project.pomFile}" tofile="${packageOutputDirectory}/${project.build.finalName}.pom"/>
              </target>
            </configuration>
            <goals>
              <goal>run</goal>
            </goals>
          </execution>
        </executions>
      </plugin>

      <plugin>
        <groupId>org.jacoco</groupId>
        <artifactId>jacoco-maven-plugin</artifactId>
        <version>0.8.7</version> <!-- {x-version-update;org.jacoco:jacoco-maven-plugin;external_dependency} -->
        <configuration>
          <dataFileIncludes>
            <dataFileInclude>${project.build.directory}/jacoco.exec</dataFileInclude>
          </dataFileIncludes>
          <excludes combine.children="append">
            <exclude>META-INF/**</exclude>
          </excludes>
        </configuration>
        <executions>
          <execution>
            <id>prepare-agent</id>
            <goals>
              <goal>prepare-agent</goal>
            </goals>
          </execution>
          <execution>
            <id>default-instrument</id>
            <goals>
              <goal>instrument</goal>
            </goals>
          </execution>
          <execution>
            <id>default-restore-instrumented-classes</id>
            <goals>
              <goal>restore-instrumented-classes</goal>
            </goals>
          </execution>
          <execution>
            <id>post-unit-test</id>
            <phase>package</phase>
            <goals>
              <goal>report</goal>
            </goals>
            <configuration>
              <outputDirectory>${project.reporting.outputDirectory}/test-coverage</outputDirectory>
              <excludes combine.children="append">
                <exclude>**/com/azure/cosmos/implementation/apachecommons/**/*</exclude>
                <exclude>**/com/azure/cosmos/implementation/guava25/**/*</exclude>
                <exclude>**/com/azure/cosmos/implementation/guava27/**/*</exclude>
              </excludes>
            </configuration>
          </execution>
          <execution>
            <id>check</id>
            <goals>
              <goal>check</goal>
            </goals>
            <configuration>
              <skip>${jacoco.skip}</skip>
              <rules>
                <rule>
                  <element>BUNDLE</element>
                  <limits>
                    <limit>
                      <counter>LINE</counter>
                      <value>COVEREDRATIO</value>
                      <minimum>${jacoco.min.linecoverage}</minimum>
                    </limit>
                    <limit>
                      <counter>BRANCH</counter>
                      <value>COVEREDRATIO</value>
                      <minimum>${jacoco.min.branchcoverage}</minimum>
                    </limit>
                  </limits>
                </rule>
              </rules>
            </configuration>
          </execution>
        </executions>
      </plugin>

      <!-- Allows the sample sources to be built during test-compile phase. -->
      <plugin>
        <groupId>org.codehaus.mojo</groupId>
        <artifactId>build-helper-maven-plugin</artifactId>
        <version>3.0.0</version> <!-- {x-version-update;org.codehaus.mojo:build-helper-maven-plugin;external_dependency} -->
        <executions>
          <execution>
            <id>attach-artifacts</id>
            <phase>package</phase>
            <goals>
              <goal>attach-artifact</goal>
            </goals>
            <configuration>
              <artifacts>
                <artifact>
                  <file>${basedir}/README.md</file>
                  <type>md</type>
                  <classifier>readme</classifier>
                </artifact>
                <artifact>
                  <file>${basedir}/CHANGELOG.md</file>
                  <type>md</type>
                  <classifier>changelog</classifier>
                </artifact>
              </artifacts>
            </configuration>
          </execution>
        </executions>
      </plugin>

      <!-- Checks public surface area for breaking changes. -->
      <plugin>
        <groupId>org.revapi</groupId>
        <artifactId>revapi-maven-plugin</artifactId>
        <version>0.11.2</version> <!-- {x-version-update;org.revapi:revapi-maven-plugin;external_dependency} -->
        <executions>
          <execution>
            <goals>
              <goal>check</goal>
            </goals>
          </execution>
        </executions>
      </plugin>

      <plugin>
        <groupId>org.apache.maven.plugins</groupId>
        <artifactId>maven-enforcer-plugin</artifactId>
        <version>3.0.0-M3</version> <!-- {x-version-update;org.apache.maven.plugins:maven-enforcer-plugin;external_dependency} -->
        <configuration>
          <rules>
            <!--
            Rule: https://maven.apache.org/enforcer/enforcer-rules/bannedDependencies.html
            We have a list of blessed dependencies here: https://azure.github.io/azure-sdk/java_implementation.html#dependencies
            Format of includes / excludes is the following: 'groupId[:artifactId][:version][:type][:scope][:classifier]'.
            Wildcards can be used.
            -->
            <bannedDependencies>
              <searchTransitive>false</searchTransitive>
              <excludes>
                <!-- We exclude everything that is runtime-time, compile-time, or provided scoped (i.e. we allow
                dependencies when they are used for test scope or otherwise) -->
                <exclude>*:*:*:*:runtime</exclude>
                <exclude>*:*:*:*:compile</exclude>
                <exclude>*:*:*:*:provided</exclude>
              </excludes>
              <includes combine.children="append">
                <include>com.azure:*</include>
                <include>com.azure.resourcemanager:*</include>
                <include>com.azure.spring:*</include>

                <!-- Used by many libraries to bring in annotations used by Reactor -->
                <include>com.google.code.findbugs:jsr305:[3.0.2]</include> <!-- {x-include-update;com.google.code.findbugs:jsr305;external_dependency} -->
              </includes>
            </bannedDependencies>

            <!--
            Rule: https://maven.apache.org/enforcer/enforcer-rules/requireReleaseDeps.html
            -->
            <requireReleaseDeps>
              <message>No Snapshots Allowed!</message>
            </requireReleaseDeps>

            <!--
            Rule: https://maven.apache.org/enforcer/enforcer-rules/requireSameVersions.html
            This rule is used to enforce that all modules depend on the same version of particular dependencies or
            plugins.
            -->
          </rules>
          <fail>true</fail>
        </configuration>
        <executions>
          <execution>
            <id>default-cli</id>
            <goals>
              <goal>enforce</goal>
            </goals>
          </execution>
        </executions>
      </plugin>
    </plugins>

    <pluginManagement>
      <plugins>
        <!-- This plugin configures the bas requirements for compilation -->
        <plugin>
          <groupId>org.apache.maven.plugins</groupId>
          <artifactId>maven-compiler-plugin</artifactId>
          <version>3.8.1</version> <!-- {x-version-update;org.apache.maven.plugins:maven-compiler-plugin;external_dependency} -->
          <configuration>
            <showWarnings>true</showWarnings>
            <failOnWarning>true</failOnWarning>
            <compilerArgs combine.children="append" combine.self="append">
              <!-- Turn off annotation processing -->
              <arg>-proc:none</arg>

              <!-- https://docs.oracle.com/javase/7/docs/technotes/tools/windows/javac.html#xlintwarnings -->
              <arg>-Xlint:cast</arg>
              <arg>-Xlint:classfile</arg>
              <!-- <arg>-Xlint:deprecation</arg> --> <!-- FIXME: We should enable this ASAP -->
              <arg>-Xlint:dep-ann</arg>
              <arg>-Xlint:divzero</arg>
              <arg>-Xlint:empty</arg>
              <arg>-Xlint:fallthrough</arg>
              <arg>-Xlint:finally</arg>
              <arg>-Xlint:options</arg>
              <arg>-Xlint:overrides</arg>
              <arg>-Xlint:path</arg>
              <!-- <arg>-Xlint:processing</arg> -->
              <arg>-Xlint:rawtypes</arg>
              <!-- <arg>-Xlint:serial</arg> -->
              <arg>-Xlint:static</arg>
              <arg>-Xlint:try</arg>
              <arg>-Xlint:unchecked</arg>
              <arg>-Xlint:varargs</arg>
            </compilerArgs>
          </configuration>
        </plugin>

        <!-- This plugin scans checkstyle issues in the code -->
        <plugin>
          <groupId>org.apache.maven.plugins</groupId>
          <artifactId>maven-checkstyle-plugin</artifactId>
          <version>3.1.2</version> <!-- {x-version-update;org.apache.maven.plugins:maven-checkstyle-plugin;external_dependency} -->
          <dependencies>
            <dependency>
              <groupId>com.azure</groupId>
              <artifactId>sdk-build-tools</artifactId>
              <version>1.0.0</version> <!-- {x-version-update;com.azure:sdk-build-tools;external_dependency} -->
            </dependency>
            <dependency>
              <groupId>com.puppycrawl.tools</groupId>
              <artifactId>checkstyle</artifactId>
              <version>9.2</version> <!-- {x-version-update;com.puppycrawl.tools:checkstyle;external_dependency} -->
            </dependency>
          </dependencies>
          <configuration>
            <skip>${checkstyle.skip}</skip>
            <configLocation>${project.basedir}/${relative.path.to.eng.folder}/eng/code-quality-reports/src/main/resources/checkstyle/checkstyle.xml</configLocation>
            <suppressionsLocation>${project.basedir}/${relative.path.to.eng.folder}/eng/code-quality-reports/src/main/resources/checkstyle/checkstyle-suppressions.xml</suppressionsLocation>
            <headerLocation>${project.basedir}/${relative.path.to.eng.folder}/eng/code-quality-reports/src/main/resources/checkstyle/java.header</headerLocation>
            <propertyExpansion>samedir=</propertyExpansion>
            <encoding>UTF-8</encoding>
            <consoleOutput>true</consoleOutput>
            <includeTestSourceDirectory>true</includeTestSourceDirectory>
            <linkXRef>true</linkXRef>
            <failsOnError>${checkstyle.failsOnError}</failsOnError>
            <failOnViolation>${checkstyle.failOnViolation}</failOnViolation>
          </configuration>
        </plugin>

        <!-- This plugin scans reports spotbugs in the code -->
        <plugin>
          <groupId>com.github.spotbugs</groupId>
          <artifactId>spotbugs-maven-plugin</artifactId>
          <version>4.2.2</version> <!-- {x-version-update;com.github.spotbugs:spotbugs-maven-plugin;external_dependency} -->
          <dependencies>
            <dependency>
              <groupId>com.azure</groupId>
              <artifactId>sdk-build-tools</artifactId>
              <version>1.0.0</version> <!-- {x-version-update;com.azure:sdk-build-tools;external_dependency} -->
            </dependency>
            <dependency>
              <groupId>com.github.spotbugs</groupId>
              <artifactId>spotbugs</artifactId>
              <version>4.2.2</version> <!-- {x-version-update;com.github.spotbugs:spotbugs;external_dependency} -->
            </dependency>
          </dependencies>
          <configuration>
            <skip>${spotbugs.skip}</skip>
            <effort>max</effort>
            <threshold>Low</threshold>
            <xmlOutput>true</xmlOutput>
            <spotbugsXmlOutputDirectory>${project.build.directory}/spotbugs</spotbugsXmlOutputDirectory>
            <excludeFilterFile>spotbugs/spotbugs-exclude.xml</excludeFilterFile>
            <fork>true</fork>
            <failOnError>${spotbugs.failOnError}</failOnError>
            <!-- Set this to true when src/samples and src/test are spotbugs clean in all Track 2 SDKs -->
            <includeTests>${spotbugs.includeTests}</includeTests>

            <!-- Enable this plugin when issues documented are fixed -->
            <!--          <plugins>-->
            <!--            <plugin>-->
            <!--              <groupId>com.h3xstream.findsecbugs</groupId>-->
            <!--              <artifactId>findsecbugs-plugin</artifactId>-->
            <!--              <version>1.9.0</version> &lt;!&ndash; {x-version-update;com.h3xstream.findsecbugs:findsecbugs-plugin;external_dependency} &ndash;&gt;-->
            <!--            </plugin>-->
            <!--          </plugins>-->
          </configuration>
        </plugin>

        <!-- This plugin generates Javadocs -->
        <plugin>
          <groupId>org.apache.maven.plugins</groupId>
          <artifactId>maven-javadoc-plugin</artifactId>
          <version>3.3.1</version> <!-- {x-version-update;org.apache.maven.plugins:maven-javadoc-plugin;external_dependency} -->
          <configuration>
            <source>1.8</source>
            <doctitle>Azure SDK for Java Reference Documentation</doctitle>
            <windowtitle>Azure SDK for Java Reference Documentation</windowtitle>
            <bottom>Visit the &lt;a href="https://docs.microsoft.com/java/azure/"&gt;Azure for Java Developers&lt;/a&gt; site
              for more Java documentation, including quick starts, tutorials, and code samples.
            </bottom>
            <linksource>false</linksource>
            <excludePackageNames>
              *.impl*:
              *.implementation*:
              *.samples:
              com.azure.tools.checkstyle*:
              com.azure.core.test*:
              com.azure.endtoend*:
              com.azure.perf*:
              com.azure.storage.internal.avro*
            </excludePackageNames>
            <!-- CosmosSkip - This is temporary, BridgeInternal gets converted to implementation -->
            <sourceFileExcludes>
              <sourceFileExclude>com/azure/cosmos/*BridgeInternal.java</sourceFileExclude>
              <sourceFileExclude>com/azure/cosmos/models/*BridgeInternal.java</sourceFileExclude>
              <sourceFileExclude>com/azure/cosmos/util/*BridgeInternal.java</sourceFileExclude>
              <sourceFileExclude>com/azure/cosmos/encryption/*BridgeInternal.java</sourceFileExclude>
              <sourceFileExclude>com/azure/cosmos/encryption/models/*BridgeInternal.java</sourceFileExclude>
              <sourceFileExclude>module-info.java</sourceFileExclude>
            </sourceFileExcludes>
            <links combine.children="append">
              <!-- JDK APIs -->
              <link>https://docs.oracle.com/javase/8/docs/api/</link>

              <!-- Reactor APIs -->
              <link>https://projectreactor.io/docs/core/release/api/</link> <!-- TODO (alzimmer): We need to version this. Right now it is always going to point to latest which may be wrong -->
              <link>https://projectreactor.io/docs/netty/release/api/</link>

              <!-- Jackson APIs -->
              <link>https://fasterxml.github.io/jackson-annotations/javadoc/2.12/</link>
              <link>https://fasterxml.github.io/jackson-core/javadoc/2.12/</link>
              <link>https://fasterxml.github.io/jackson-databind/javadoc/2.12/</link>

              <!-- Netty APIs -->
              <link>https://netty.io/4.1/api/</link>

              <!-- Avro APIs -->
              <link>https://avro.apache.org/docs/current/api/java/</link>
            </links>
            <detectJavaApiLink>false</detectJavaApiLink>
            <isOffline>true</isOffline>
            <offlineLinks>
              <!-- JDK APIs -->
              <offlineLink>
                <url>https://docs.oracle.com/javase/8/docs/api/</url>
                <location>${project.basedir}/${relative.path.to.eng.folder}/eng/javadoc-package-lists/java8/</location>
              </offlineLink>

              <!-- Reactor APIs -->
              <offlineLink>
                <url>https://projectreactor.io/docs/core/release/api/</url>
                <location>${project.basedir}/${relative.path.to.eng.folder}/eng/javadoc-package-lists/reactor-core/</location>
              </offlineLink>
              <offlineLink>
                <url>https://projectreactor.io/docs/netty/release/api/</url>
                <location>${project.basedir}/${relative.path.to.eng.folder}/eng/javadoc-package-lists/reactor-netty/</location>
              </offlineLink>

              <!-- Jackson APIs -->
              <offlineLink>
                <url>https://fasterxml.github.io/jackson-annotations/javadoc/2.12/</url>
                <location>${project.basedir}/${relative.path.to.eng.folder}/eng/javadoc-package-lists/jackson-annotations/</location>
              </offlineLink>
              <offlineLink>
                <url>https://fasterxml.github.io/jackson-core/javadoc/2.12/</url>
                <location>${project.basedir}/${relative.path.to.eng.folder}/eng/javadoc-package-lists/jackson-core/</location>
              </offlineLink>
              <offlineLink>
                <url>https://fasterxml.github.io/jackson-databind/javadoc/2.12/</url>
                <location>${project.basedir}/${relative.path.to.eng.folder}/eng/javadoc-package-lists/jackson-databind/</location>
              </offlineLink>

              <!-- Netty APIs -->
              <offlineLink>
                <url>https://netty.io/4.1/api/</url>
                <location>${project.basedir}/${relative.path.to.eng.folder}/eng/javadoc-package-lists/netty/</location>
              </offlineLink>

              <!-- Avro APIs -->
              <offlineLink>
                <url>https://avro.apache.org/docs/current/api/java/</url>
                <location>${project.basedir}/${relative.path.to.eng.folder}/eng/javadoc-package-lists/apache-avro/</location>
              </offlineLink>
            </offlineLinks>
            <failOnError>true</failOnError>
            <failOnWarnings>true</failOnWarnings>
            <doclint>all</doclint>
            <quiet>true</quiet>
            <jarOutputDirectory>${packageOutputDirectory}</jarOutputDirectory>
            <doclet>${javadocDoclet}</doclet>
            <docletArtifact>
              <groupId>org.apidesign.javadoc</groupId>
              <artifactId>codesnippet-doclet</artifactId>
              <version>0.53</version> <!-- {x-version-update;org.apidesign.javadoc:codesnippet-doclet;external_dependency} -->
            </docletArtifact>
            <additionalOptions>
              <!-- '-version' is a dummy option, it's needed to prevent the Javadoc plugin from throwing a NullPointerException when '${javadocDocletOptions}' is empty. -->
              <!-- '${javadocDocletOptions}' will be empty when the new codesnippet tooling is being used. -->
              <!-- '-version' will indicate to Javadoc to include '@version' tags in generation, but none of the SDKs use this, so it is a good dummy option. -->
              <additionalOption>-version ${javadocDocletOptions}</additionalOption>
            </additionalOptions>
          </configuration>
        </plugin>

        <!-- This plugin runs tests -->
        <plugin>
          <groupId>org.apache.maven.plugins</groupId>
          <artifactId>maven-surefire-plugin</artifactId>
          <version>3.0.0-M3</version> <!-- {x-version-update;org.apache.maven.plugins:maven-surefire-plugin;external_dependency} -->
          <configuration>
            <runOrder>alphabetical</runOrder>
            <useSystemClassLoader>false</useSystemClassLoader>
            <systemPropertyVariables combine.children="append">
              <junit.jupiter.extensions.autodetection.enabled>true</junit.jupiter.extensions.autodetection.enabled>
              <junit.jupiter.execution.parallel.mode.default>concurrent</junit.jupiter.execution.parallel.mode.default>
              <junit.jupiter.execution.parallel.enabled>${parallelizeTests}</junit.jupiter.execution.parallel.enabled>
            </systemPropertyVariables>
            <forkCount>1</forkCount>
            <testFailureIgnore>false</testFailureIgnore>
            <argLine>
              ${defaultSurefireArgLine}
              ${additionalSurefireArgLine}
            </argLine>
          </configuration>
          <dependencies>
            <!-- This dependency is required until maven-surefire-plugin updates the version they use. -->
            <!-- The current dependency version doesn't support Java 17. -->
            <dependency>
              <groupId>org.ow2.asm</groupId>
              <artifactId>asm</artifactId>
              <version>9.1</version> <!-- {x-version-update;org.ow2.asm:asm;external_dependency} -->
            </dependency>
          </dependencies>
        </plugin>

        <!-- Checks public surface area for breaking changes. -->
        <plugin>
          <groupId>org.revapi</groupId>
          <artifactId>revapi-maven-plugin</artifactId>
          <version>0.11.2</version> <!-- {x-version-update;org.revapi:revapi-maven-plugin;external_dependency} -->
          <configuration>
<<<<<<< HEAD
            <skip>${revapi.skip}</skip>
=======
            <convertAnalysisConfigurationFiles>true</convertAnalysisConfigurationFiles>
>>>>>>> 2231f272
            <analysisConfigurationFiles>
              <configurationFile>
                <resource>revapi/revapi.json</resource>
              </configurationFile>
            </analysisConfigurationFiles>
            <versionFormat>^\d+\.\d+\.\d+$</versionFormat>
            <checkDependencies>true</checkDependencies>
            <failBuildOnProblemsFound>${revapi.failBuildOnProblemsFound}</failBuildOnProblemsFound>
            <!-- The following configures reporting to file in addition to CLI reporting. -->
            <analysisConfiguration>
              <revapi.reporter.json id="file-report">
                <minSeverity>NON_BREAKING</minSeverity>
                <!--<minCriticality>documented</minCriticality>--> <!-- This is a configuration available in revapi-reporter-json 0.2.0+, enable it when upgraded -->
                <indent>true</indent>
                <output>${project.build.directory}/revapi.json</output>
                <!--<keepEmptyFile>false</keepEmptyFile>--> <!-- This is a configuration available in revapi-reporter-json 0.2.0+, enable it when upgraded -->
              </revapi.reporter.json>
            </analysisConfiguration>
          </configuration>
          <dependencies>
            <dependency>
              <groupId>com.azure</groupId>
              <artifactId>sdk-build-tools</artifactId>
              <version>1.0.0</version> <!-- {x-version-update;com.azure:sdk-build-tools;external_dependency} -->
            </dependency>
            <dependency>
              <groupId>org.revapi</groupId>
              <artifactId>revapi-java</artifactId>
              <version>0.20.0</version> <!-- {x-version-update;org.revapi:revapi-java;external_dependency} -->
            </dependency>
            <dependency>
              <groupId>org.revapi</groupId>
              <artifactId>revapi-reporter-json</artifactId>
              <version>0.1.1</version> <!-- {x-version-update;org.revapi:revapi-reporter-json;external_dependency} -->
            </dependency>
          </dependencies>
        </plugin>
      </plugins>
    </pluginManagement>
  </build>

  <dependencies>
    <dependency>
      <!-- must be on the classpath -->
      <groupId>org.jacoco</groupId>
      <artifactId>org.jacoco.agent</artifactId>
      <classifier>runtime</classifier>
      <version>0.8.7</version> <!-- {x-version-update;org.jacoco:org.jacoco.agent;external_dependency} -->
      <scope>test</scope>
    </dependency>
  </dependencies>

  <reporting>
    <plugins>
      <plugin>
        <groupId>org.apache.maven.plugins</groupId>
        <artifactId>maven-checkstyle-plugin</artifactId>
        <version>3.1.2</version> <!-- {x-version-update;org.apache.maven.plugins:maven-checkstyle-plugin;external_dependency} -->
        <reportSets>
          <reportSet>
            <id>non-aggregate</id>
            <reports>
              <report>checkstyle</report>
            </reports>
          </reportSet>
        </reportSets>
      </plugin>
      <plugin>
        <groupId>com.github.spotbugs</groupId>
        <artifactId>spotbugs-maven-plugin</artifactId>
        <version>4.2.2</version> <!-- {x-version-update;com.github.spotbugs:spotbugs-maven-plugin;external_dependency} -->
      </plugin>
      <plugin>
        <groupId>org.apache.maven.plugins</groupId>
        <artifactId>maven-javadoc-plugin</artifactId>
        <version>3.3.1</version> <!-- {x-version-update;org.apache.maven.plugins:maven-javadoc-plugin;external_dependency} -->
        <reportSets>
          <reportSet>
            <id>non-aggregate</id>
            <reports>
              <report>javadoc</report>
            </reports>
          </reportSet>
        </reportSets>
      </plugin>
      <plugin>
        <groupId>org.apache.maven.plugins</groupId>
        <artifactId>maven-project-info-reports-plugin</artifactId>
        <version>3.0.0</version> <!-- {x-version-update;org.apache.maven.plugins:maven-project-info-reports-plugin;external_dependency} -->
        <reportSets>
          <reportSet>
            <reports>
              <report>index</report>
              <report>summary</report>
              <report>dependency-info</report>
              <report>dependency-management</report>
              <report>dependency-convergence</report>
              <report>ci-management</report>
              <report>dependencies</report>
              <report>issue-management</report>
            </reports>
          </reportSet>
        </reportSets>
      </plugin>
      <plugin>
        <groupId>org.revapi</groupId>
        <artifactId>revapi-maven-plugin</artifactId>
        <version>0.11.2</version> <!-- {x-version-update;org.revapi:revapi-maven-plugin;external_dependency} -->
        <configuration>
          <checkDependencies>false</checkDependencies>
        </configuration>
        <reportSets>
          <reportSet>
            <reports>
              <report>report</report>
            </reports>
          </reportSet>
        </reportSets>
      </plugin>
    </plugins>
  </reporting>

  <profiles>

    <!-- Skip module-info.java on Java 8 -->
    <profile>
      <id>java8</id>
      <activation>
        <jdk>[1.8,9)</jdk>
      </activation>
      <properties>
        <maven.compiler.source>8</maven.compiler.source>
        <maven.compiler.target>8</maven.compiler.target>
      </properties>
      <build>
        <plugins>
          <!-- Don't compile module-info.java, see java 9+ profile -->
          <plugin>
            <groupId>org.apache.maven.plugins</groupId>
            <artifactId>maven-compiler-plugin</artifactId>
            <version>3.8.1</version> <!-- {x-version-update;org.apache.maven.plugins:maven-compiler-plugin;external_dependency} -->
            <configuration>
              <source>1.8</source>
              <target>1.8</target>
              <excludes>
                <exclude>module-info.java</exclude>
              </excludes>
            </configuration>
          </plugin>
          <!-- Avoid errors from module-info -->
          <plugin>
            <groupId>org.apache.maven.plugins</groupId>
            <artifactId>maven-javadoc-plugin</artifactId>
            <version>3.3.1</version> <!-- {x-version-update;org.apache.maven.plugins:maven-javadoc-plugin;external_dependency} -->
            <configuration>
              <sourceFileExcludes>
                <sourceFileExclude>module-info.java</sourceFileExclude>
              </sourceFileExcludes>
            </configuration>
          </plugin>
        </plugins>
      </build>
      <reporting>
        <plugins>
          <!-- Avoid errors from module-info -->
          <plugin>
            <groupId>org.apache.maven.plugins</groupId>
            <artifactId>maven-javadoc-plugin</artifactId>
            <version>3.3.1</version> <!-- {x-version-update;org.apache.maven.plugins:maven-javadoc-plugin;external_dependency} -->
            <configuration>
              <sourceFileExcludes>
                <sourceFileExclude>module-info.java</sourceFileExclude>
              </sourceFileExcludes>
            </configuration>
          </plugin>
        </plugins>
      </reporting>
    </profile>

    <!-- Setup for Java 9+ -->
    <profile>
      <id>java9plus</id>
      <activation>
        <jdk>[9,)</jdk>
      </activation>
      <build>
        <plugins>
          <plugin>
            <groupId>org.apache.maven.plugins</groupId>
            <artifactId>maven-compiler-plugin</artifactId>
            <version>3.8.1</version> <!-- {x-version-update;org.apache.maven.plugins:maven-compiler-plugin;external_dependency} -->
            <configuration>
              <testRelease>${java.vm.specification.version}</testRelease>
              <compilerArgs combine.children="append">
                <arg>-Xlint:-module</arg> <!-- FIXME: this is required for now as it introduces a build failure -->
                <arg>-Xlint:-requires-transitive-automatic</arg> <!-- FIXME: this is required for now as it introduces a build failure -->
              </compilerArgs>
            </configuration>
            <executions>
              <!-- compile first with module-info for Java 9+ -->
              <execution>
                <id>default-compile</id>
                <configuration>
                  <release>${java.vm.specification.version}</release>
                </configuration>
              </execution>
              <!-- then compile without module-info for Java 8 -->
              <execution>
                <id>base-compile</id>
                <goals>
                  <goal>compile</goal>
                </goals>
                <configuration>
                  <release>8</release>
                  <excludes>
                    <exclude>module-info.java</exclude>
                  </excludes>
                </configuration>
              </execution>
            </executions>
          </plugin>
          <!-- Surefire plugin is broken, https://issues.apache.org/jira/browse/SUREFIRE-1501 -->
          <plugin>
            <groupId>org.apache.maven.plugins</groupId>
            <artifactId>maven-surefire-plugin</artifactId>
            <version>3.0.0-M3</version> <!-- {x-version-update;org.apache.maven.plugins:maven-surefire-plugin;external_dependency} -->
            <configuration>
              <systemPropertyVariables>
                <jacoco-agent.destfile>${project.build.directory}/jacoco.exec</jacoco-agent.destfile>
              </systemPropertyVariables>
              <argLine>
                ${defaultSurefireArgLine}
                ${javaModulesSurefireArgLine}
                ${additionalSurefireArgLine}
              </argLine>
            </configuration>
          </plugin>
        </plugins>
      </build>
    </profile>

    <!-- Skip overview generation unless -Dgenerate-overview is passed as an argument.
      This is specifically done to prevent requiring python as a pre-requisite since
      this is only needed by the build system. -->
    <profile>
      <id>generate-overview-from-readme</id>
      <activation>
        <property>
          <name>generate-overview</name>
        </property>
        <file>
          <exists>${basedir}/${relative.path.to.eng.folder}/eng/pipelines/scripts/generate_overview_from_readme.py</exists>
        </file>
      </activation>
      <build>
        <plugins>
          <plugin>
            <groupId>org.codehaus.mojo</groupId>
            <artifactId>exec-maven-plugin</artifactId>
            <version>1.2.1</version> <!-- {x-version-update;org.codehaus.mojo:exec-maven-plugin;external_dependency} -->
            <executions>
              <execution>
                <id>generate-overview-from-readme</id>
                <phase>prepare-package</phase>
                <goals>
                  <goal>exec</goal>
                </goals>
                <configuration>
                  <executable>python</executable>
                  <workingDirectory>${project.basedir}</workingDirectory>
                  <arguments>
                    <argument>${project.basedir}/${relative.path.to.eng.folder}/eng/pipelines/scripts/generate_overview_from_readme.py</argument>
                    <argument>--rf</argument>
                    <argument>${project.basedir}/README.md</argument>
                    <argument>--ofp</argument>
                    <argument>${project.build.directory}${file.separator}</argument>
                    <argument>--v</argument>
                    <argument>${project.version}</argument>
                  </arguments>
                </configuration>
              </execution>
            </executions>
          </plugin>
          <!-- Add the overview argument to the javadoc args -->
          <plugin>
            <groupId>org.apache.maven.plugins</groupId>
            <artifactId>maven-javadoc-plugin</artifactId>
            <version>3.3.1</version> <!-- {x-version-update;org.apache.maven.plugins:maven-javadoc-plugin;external_dependency} -->
            <configuration combine.children="append">
              <overview>${project.build.directory}/readme_overview.html</overview>
            </configuration>
          </plugin>
        </plugins>
      </build>
    </profile>

    <!-- Profiles for updating README file using embedme tool to inject code snippets from compilable Java source files.
     Activate the profile below to update README files when corresponding Java files are updated. -->
    <profile>
      <id>readme-codesnippet</id>
      <activation>
        <property>
          <name>readme-codesnippet</name>
        </property>
      </activation>
      <build>
        <plugins>
          <plugin>
            <groupId>org.codehaus.mojo</groupId>
            <artifactId>exec-maven-plugin</artifactId>
            <version>1.2.1</version> <!-- {x-version-update;org.codehaus.mojo:exec-maven-plugin;external_dependency} -->
            <executions>
              <execution>
                <id>code-snippet-for-readme</id>
                <phase>prepare-package</phase>
                <goals>
                  <goal>exec</goal>
                </goals>
                <configuration>
                  <executable>python</executable>
                  <arguments>
                    <argument>${project.basedir}/${relative.path.to.eng.folder}/eng/scripts/invoke_embedme.py</argument>
                    <argument>--readme</argument>
                    <argument>${project.basedir}/README.md</argument>
                  </arguments>
                </configuration>
              </execution>
            </executions>
          </plugin>
        </plugins>
      </build>
    </profile>

    <!-- Verify that there are no changes to README file. Build fails if the there's a difference in README after running the embedme tool. -->
    <profile>
      <id>verify-readme</id>
      <activation>
        <property>
          <name>verify-readme</name>
        </property>
      </activation>
      <build>
        <plugins>
          <plugin>
            <groupId>org.codehaus.mojo</groupId>
            <artifactId>exec-maven-plugin</artifactId>
            <version>1.2.1</version> <!-- {x-version-update;org.codehaus.mojo:exec-maven-plugin;external_dependency} -->
            <executions>
              <execution>
                <id>verify-readme-codesnippet</id>
                <phase>prepare-package</phase>
                <goals>
                  <goal>exec</goal>
                </goals>
                <configuration>
                  <executable>python</executable>
                  <arguments>
                    <argument>${project.basedir}/${relative.path.to.eng.folder}/eng/scripts/invoke_embedme.py</argument>
                    <argument>--readme</argument>
                    <argument>${project.basedir}/README.md</argument>
                    <argument>--verify</argument>
                  </arguments>
                </configuration>
              </execution>
            </executions>
          </plugin>
        </plugins>
      </build>
    </profile>

    <!-- Verify that the CHANGELOG is formatted correctly. -->
    <profile>
      <id>verify-changelog</id>
      <activation>
        <property>
          <name>verify-changelog</name>
        </property>
      </activation>
      <build>
        <plugins>
          <plugin>
            <groupId>org.codehaus.mojo</groupId>
            <artifactId>exec-maven-plugin</artifactId>
            <version>1.2.1</version> <!-- {x-version-update;org.codehaus.mojo:exec-maven-plugin;external_dependency} -->
            <executions>
              <execution>
                <id>verify-readme-codesnippet</id>
                <phase>prepare-package</phase>
                <goals>
                  <goal>exec</goal>
                </goals>
                <configuration>
                  <executable>pwsh</executable>
                  <arguments>
                    <argument>${project.basedir}/${relative.path.to.eng.folder}/eng/common/scripts/Verify-Changelog.ps1</argument>
                    <argument>-ChangeLogLocation</argument>
                    <argument>${project.basedir}/CHANGELOG.md</argument>
                    <argument>-VersionString</argument>
                    <argument>${project.version}</argument>
                  </arguments>
                </configuration>
              </execution>
            </executions>
          </plugin>
        </plugins>
      </build>
    </profile>

    <!-- Runs the dependency checker. -->
    <profile>
      <id>dependency-checker</id>
      <activation>
        <property>
          <name>dependency-checker</name>
        </property>
      </activation>
      <build>
        <plugins>
          <plugin>
            <groupId>net.jonathangiles.tools</groupId>
            <artifactId>dependencyChecker-maven-plugin</artifactId>
            <version>1.0.6</version> <!-- {x-version-update;net.jonathangiles.tools:dependencyChecker-maven-plugin;external_dependency} -->
            <inherited>false</inherited>
            <executions>
              <execution>
                <id>generateReport</id>
                <phase>package</phase>
                <goals>
                  <goal>check</goal>
                </goals>
                <configuration>
                  <reporters>html</reporters>
                  <showAll>true</showAll>
                  <dependencyManagement>true</dependencyManagement>
                </configuration>
              </execution>
            </executions>
          </plugin>
          <plugin>
            <groupId>net.jonathangiles.tools</groupId>
            <artifactId>whitelistgenerator-maven-plugin</artifactId>
            <version>1.0.2</version> <!-- {x-version-update;net.jonathangiles.tools:whitelistgenerator-maven-plugin;external_dependency} -->
            <executions>
              <execution>
                <id>generateAllowlistReport</id>
                <phase>package</phase>
                <goals>
                  <goal>report</goal>
                </goals>
                <configuration>
                  <baseDir>.</baseDir>
                  <reportFile>target/dependency-allowlist.json</reportFile>
                  <ignoredGA>
                    <param>com.azure:azure-cosmos-benchmark</param>
                    <param>com.azure:azure-core-test</param>
                    <param>com.azure:azure-e2e</param>
                    <param>com.azure:azure-storage-perf</param>
                    <param>com.azure:perf-test-core</param>
                  </ignoredGA>
                </configuration>
              </execution>
            </executions>
          </plugin>
        </plugins>
      </build>
    </profile>

    <profile>
      <id>parallel-test-playback-no-azure-test-mode-env</id>
      <activation>
        <property>
          <name>!env.AZURE_TEST_MODE</name>
        </property>
      </activation>
      <build>
        <plugins>
          <plugin>
            <groupId>org.apache.maven.plugins</groupId>
            <artifactId>maven-surefire-plugin</artifactId>
            <version>3.0.0-M3</version> <!-- {x-version-update;org.apache.maven.plugins:maven-surefire-plugin;external_dependency} -->
            <configuration>
              <systemPropertiesFile>${AZURE_TEST_SYSTEM_PLAYBACK_PROPERTIES_FILE}</systemPropertiesFile>
            </configuration>
          </plugin>
        </plugins>
      </build>
    </profile>

    <profile>
      <id>parallel-test-playback-azure-test-mode-playback-env</id>
      <activation>
        <property>
          <name>env.AZURE_TEST_MODE</name>
          <value>PLAYBACK</value>
        </property>
      </activation>
      <build>
        <plugins>
          <plugin>
            <groupId>org.apache.maven.plugins</groupId>
            <artifactId>maven-surefire-plugin</artifactId>
            <version>3.0.0-M3</version> <!-- {x-version-update;org.apache.maven.plugins:maven-surefire-plugin;external_dependency} -->
            <configuration>
              <systemPropertiesFile>${AZURE_TEST_SYSTEM_PLAYBACK_PROPERTIES_FILE}</systemPropertiesFile>
            </configuration>
          </plugin>
        </plugins>
      </build>
    </profile>

    <profile>
      <id>parallel-test-playback-no-azure-test-mode-prop</id>
      <activation>
        <property>
          <name>AZURE_TEST_MODE</name>
        </property>
      </activation>
      <build>
        <plugins>
          <plugin>
            <groupId>org.apache.maven.plugins</groupId>
            <artifactId>maven-surefire-plugin</artifactId>
            <version>3.0.0-M3</version> <!-- {x-version-update;org.apache.maven.plugins:maven-surefire-plugin;external_dependency} -->
            <configuration>
              <systemPropertiesFile>${AZURE_TEST_SYSTEM_PLAYBACK_PROPERTIES_FILE}</systemPropertiesFile>
            </configuration>
          </plugin>
        </plugins>
      </build>
    </profile>

    <profile>
      <id>parallel-test-playback-azure-test-mode-playback-prop</id>
      <activation>
        <property>
          <name>AZURE_TEST_MODE</name>
          <value>PLAYBACK</value>
        </property>
      </activation>
      <build>
        <plugins>
          <plugin>
            <groupId>org.apache.maven.plugins</groupId>
            <artifactId>maven-surefire-plugin</artifactId>
            <version>3.0.0-M3</version> <!-- {x-version-update;org.apache.maven.plugins:maven-surefire-plugin;external_dependency} -->
            <configuration>
              <systemPropertiesFile>${AZURE_TEST_SYSTEM_PLAYBACK_PROPERTIES_FILE}</systemPropertiesFile>
            </configuration>
          </plugin>
        </plugins>
      </build>
    </profile>

    <profile>
      <id>sequential-test-azure-test-mode-live-env</id>
      <activation>
        <property>
          <name>env.AZURE_TEST_MODE</name>
          <value>LIVE</value>
        </property>
      </activation>
      <properties>
        <parallelizeTests>${parallelizeLiveTests}</parallelizeTests>
      </properties>
    </profile>

    <profile>
      <id>sequential-test-azure-test-mode-record-env</id>
      <activation>
        <property>
          <name>env.AZURE_TEST_MODE</name>
          <value>RECORD</value>
        </property>
      </activation>
      <properties>
        <parallelizeTests>${parallelizeLiveTests}</parallelizeTests>
      </properties>
    </profile>

    <profile>
      <id>sequential-test-azure-test-mode-live-prop</id>
      <activation>
        <property>
          <name>AZURE_TEST_MODE</name>
          <value>LIVE</value>
        </property>
      </activation>
      <properties>
        <parallelizeTests>${parallelizeLiveTests}</parallelizeTests>
      </properties>
    </profile>

    <profile>
      <id>sequential-test-azure-test-mode-record-prop</id>
      <activation>
        <property>
          <name>AZURE_TEST_MODE</name>
          <value>RECORD</value>
        </property>
      </activation>
      <properties>
        <parallelizeTests>${parallelizeLiveTests}</parallelizeTests>
      </properties>
    </profile>

    <profile>
      <id>transform-spotbugs</id>
      <activation>
        <file>
          <exists>${packageOutputDirectory}/spotbugs/spotbugsXml.xml</exists>
        </file>
      </activation>
      <build>
        <plugins>
          <!-- This plugin exports spotbugs reports in html form -->
          <plugin>
            <groupId>org.codehaus.mojo</groupId>
            <artifactId>xml-maven-plugin</artifactId>
            <version>1.0.2</version> <!-- {x-version-update;org.codehaus.mojo:xml-maven-plugin;external_dependency} -->
            <executions>
              <execution>
                <phase>verify</phase>
                <goals>
                  <goal>transform</goal>
                </goals>
              </execution>
            </executions>
            <configuration>
              <transformationSets>
                <transformationSet>
                  <dir>${packageOutputDirectory}/spotbugs</dir>
                  <includes>
                    <include>spotbugsXml.xml</include>
                  </includes>
                  <outputDir>${packageOutputDirectory}/spotbugs</outputDir>
                  <stylesheet>fancy-hist.xsl</stylesheet>
                  <fileMappers>
                    <fileMapper implementation="org.codehaus.plexus.components.io.filemappers.FileExtensionMapper">
                      <targetExtension>.html</targetExtension>
                    </fileMapper>
                  </fileMappers>
                </transformationSet>
              </transformationSets>
            </configuration>
            <dependencies>
              <dependency>
                <groupId>com.github.spotbugs</groupId>
                <artifactId>spotbugs</artifactId>
                <version>4.2.2</version> <!-- {x-version-update;com.github.spotbugs:spotbugs;external_dependency} -->
              </dependency>
            </dependencies>
          </plugin>
        </plugins>
      </build>
    </profile>

    <profile>
      <id>native</id>
      <dependencies>
        <!-- graalvm test dependencies -->
        <dependency>
          <groupId>org.graalvm.buildtools</groupId>
          <artifactId>junit-platform-native</artifactId>
          <version>0.9.8</version> <!-- {x-version-update;org.graalvm.buildtools:junit-platform-native;external_dependency} -->
          <scope>test</scope>
        </dependency>
      </dependencies>
      <build>
        <plugins>
          <plugin>
            <groupId>org.graalvm.buildtools</groupId>
            <artifactId>native-maven-plugin</artifactId>
            <version>0.9.8</version>  <!-- {x-version-update;org.graalvm.buildtools:native-maven-plugin;external_dependency} -->
            <configuration>
              <skip>${graalvm.enable}</skip>
              <buildArgs>--no-fallback</buildArgs>
            </configuration>
            <executions>
              <execution>
                <id>test-native</id>
                <goals>
                  <goal>test</goal>
                </goals>
                <phase>test</phase>
              </execution>
            </executions>
          </plugin>
        </plugins>
      </build>
    </profile>
  </profiles>
</project><|MERGE_RESOLUTION|>--- conflicted
+++ resolved
@@ -169,13 +169,11 @@
     <graalvm.enable>false</graalvm.enable>
 
     <!-- The following properties configure the revapi-maven-plugin. -->
-<<<<<<< HEAD
     <!-- This property configures whether the revapi-maven-plugin should run. -->
     <revapi.skip>false</revapi.skip>
-=======
+
     <!-- This property configures whether the revapi-maven-plugin should fail on errors. -->
     <revapi.failBuildOnProblemsFound>true</revapi.failBuildOnProblemsFound>
->>>>>>> 2231f272
   </properties>
 
   <build>
@@ -755,11 +753,8 @@
           <artifactId>revapi-maven-plugin</artifactId>
           <version>0.11.2</version> <!-- {x-version-update;org.revapi:revapi-maven-plugin;external_dependency} -->
           <configuration>
-<<<<<<< HEAD
             <skip>${revapi.skip}</skip>
-=======
             <convertAnalysisConfigurationFiles>true</convertAnalysisConfigurationFiles>
->>>>>>> 2231f272
             <analysisConfigurationFiles>
               <configurationFile>
                 <resource>revapi/revapi.json</resource>
