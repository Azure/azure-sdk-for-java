<!-- Copyright (c) Microsoft Corporation. All rights reserved.
     Licensed under the MIT License. -->
<project xmlns="http://maven.apache.org/POM/4.0.0"
         xmlns:xsi="http://www.w3.org/2001/XMLSchema-instance"
         xsi:schemaLocation="http://maven.apache.org/POM/4.0.0 http://maven.apache.org/maven-v4_0_0.xsd">
  <modelVersion>4.0.0</modelVersion>
  <groupId>com.azure</groupId>
  <artifactId>azure-client-sdk-parent</artifactId>
  <packaging>pom</packaging>
  <version>1.7.0</version> <!-- {x-version-update;com.azure:azure-client-sdk-parent;current} -->

  <name>Microsoft Azure SDK for Java - Client Libraries</name>
  <description>Parent POM for Microsoft Azure SDK for Java</description>
  <url>https://github.com/Azure/azure-sdk-for-java</url>
  <organization>
    <name>Microsoft Corporation</name>
    <url>http://microsoft.com</url>
  </organization>

  <parent>
    <groupId>com.azure</groupId>
    <artifactId>azure-sdk-parent</artifactId>
    <version>1.6.0</version> <!-- {x-version-update;com.azure:azure-sdk-parent;current} -->
    <relativePath>../azure-sdk-parent/pom.xml</relativePath>
  </parent>

  <licenses>
    <license>
      <name>The MIT License (MIT)</name>
      <url>http://opensource.org/licenses/MIT</url>
      <distribution>repo</distribution>
    </license>
  </licenses>

  <developers>
    <developer>
      <id>microsoft</id>
      <name>Microsoft Corporation</name>
    </developer>
  </developers>

  <!-- Repositories definitions -->
  <repositories>
    <repository>
      <id>ossrh</id>
      <name>Sonatype Snapshots</name>
      <url>https://oss.sonatype.org/content/repositories/snapshots/</url>
      <layout>default</layout>
      <snapshots>
        <enabled>true</enabled>
        <updatePolicy>daily</updatePolicy>
      </snapshots>
    </repository>
  </repositories>

  <pluginRepositories>
    <pluginRepository>
      <id>ossrh</id>
      <name>Sonatype Snapshots</name>
      <url>https://oss.sonatype.org/content/repositories/snapshots/</url>
      <layout>default</layout>
      <snapshots>
        <enabled>true</enabled>
        <updatePolicy>always</updatePolicy>
      </snapshots>
    </pluginRepository>
  </pluginRepositories>

  <distributionManagement>
    <snapshotRepository>
      <id>ossrh</id>
      <name>Sonatype Snapshots</name>
      <url>https://oss.sonatype.org/content/repositories/snapshots/</url>
      <uniqueVersion>true</uniqueVersion>
      <layout>default</layout>
    </snapshotRepository>
    <site>
      <id>azure-java-build-docs</id>
      <url>${site.url}/site/</url>
    </site>
  </distributionManagement>

  <issueManagement>
    <system>GitHub</system>
    <url>${issues.url}</url>
  </issueManagement>

  <scm>
    <url>https://github.com/Azure/azure-sdk-for-java</url>
    <connection>scm:git:https://github.com/Azure/azure-sdk-for-java.git</connection>
    <developerConnection/>
    <tag>HEAD</tag>
  </scm>

  <properties>
    <project.build.sourceEncoding>UTF-8</project.build.sourceEncoding>
    <packageOutputDirectory>${project.build.directory}</packageOutputDirectory>
    <legal>
      <![CDATA[[INFO] Any downloads listed may be third party software.  Microsoft grants you no rights for third party software.]]></legal>
    <testMode>playback</testMode>
    <playbackServerPort>11080</playbackServerPort>
    <alternativePlaybackServerPort>11081</alternativePlaybackServerPort>

    <site.url>https://azuresdkartifacts.blob.core.windows.net/azure-sdk-for-java</site.url>
    <issues.url>https://github.com/Azure/azure-sdk-for-java/issues</issues.url>
    <build.context>azure-client-sdk-parent</build.context>
    <jacoco.min.linecoverage>0.40</jacoco.min.linecoverage>
    <jacoco.min.branchcoverage>0.30</jacoco.min.branchcoverage>
    <jacoco.skip.coverage.check>false</jacoco.skip.coverage.check>
  </properties>

  <build>
    <plugins>
      <plugin>
        <groupId>org.apache.maven.plugins</groupId>
        <artifactId>maven-compiler-plugin</artifactId>
        <version>3.8.1</version> <!-- {x-version-update;org.apache.maven.plugins:maven-compiler-plugin;external_dependency} -->
      </plugin>

      <!-- This plugin scans checkstyle issues in the code -->
      <plugin>
        <groupId>org.apache.maven.plugins</groupId>
        <artifactId>maven-checkstyle-plugin</artifactId>
        <version>3.1.0</version> <!-- {x-version-update;org.apache.maven.plugins:maven-checkstyle-plugin;external_dependency} -->
        <executions>
          <execution>
            <phase>verify</phase>
            <goals>
              <goal>check</goal>
            </goals>
          </execution>
        </executions>
      </plugin>

      <!-- This plugin scans reports spotbugs in the code -->
      <plugin>
        <groupId>com.github.spotbugs</groupId>
        <artifactId>spotbugs-maven-plugin</artifactId>
        <version>3.1.12.2</version> <!-- {x-version-update;com.github.spotbugs:spotbugs-maven-plugin;external_dependency} -->
        <executions>
          <execution>
            <phase>verify</phase>
            <goals>
              <goal>check</goal>
            </goals>
          </execution>
        </executions>
      </plugin>

      <!-- This plugin exports spotbugs reports in html form -->
      <plugin>
        <groupId>org.codehaus.mojo</groupId>
        <artifactId>xml-maven-plugin</artifactId>
        <version>1.0</version> <!-- {x-version-update;org.codehaus.mojo:xml-maven-plugin;external_dependency} -->
        <executions>
          <execution>
            <phase>verify</phase>
            <goals>
              <goal>transform</goal>
            </goals>
          </execution>
        </executions>
        <configuration>
          <transformationSets>
            <transformationSet>
              <dir>${project.build.directory}/spotbugs</dir>
              <includes>
                <include>spotbugsXml.xml</include>
              </includes>
              <outputDir>${project.build.directory}/spotbugs</outputDir>
              <stylesheet>fancy-hist.xsl</stylesheet>
              <fileMappers>
                <fileMapper implementation="org.codehaus.plexus.components.io.filemappers.FileExtensionMapper">
                  <targetExtension>.html</targetExtension>
                </fileMapper>
              </fileMappers>
            </transformationSet>
          </transformationSets>
        </configuration>
        <dependencies>
          <dependency>
            <groupId>com.github.spotbugs</groupId>
            <artifactId>spotbugs</artifactId>
            <version>4.0.0-beta3</version> <!-- {x-version-update;com.github.spotbugs:spotbugs;external_dependency} -->
          </dependency>
        </dependencies>
      </plugin>

      <!-- Configure the jar plugin -->
      <plugin>
        <groupId>org.apache.maven.plugins</groupId>
        <artifactId>maven-jar-plugin</artifactId>
        <version>3.1.2</version> <!-- {x-version-update;org.apache.maven.plugins:maven-jar-plugin;external_dependency} -->
      </plugin>

      <!-- Configure the javadoc plugin -->
      <plugin>
        <groupId>org.apache.maven.plugins</groupId>
        <artifactId>maven-javadoc-plugin</artifactId>
        <version>3.1.1</version> <!-- {x-version-update;org.apache.maven.plugins:maven-javadoc-plugin;external_dependency} -->
        <configuration>
          <quiet>true</quiet>
        </configuration>
        <executions>
          <execution>
            <id>attach-javadocs</id>
            <goals>
              <goal>jar</goal>
            </goals>
          </execution>
        </executions>
      </plugin>

      <!-- Configure the source plugin -->
      <plugin>
        <groupId>org.apache.maven.plugins</groupId>
        <artifactId>maven-source-plugin</artifactId>
        <version>3.0.1</version> <!-- {x-version-update;org.apache.maven.plugins:maven-source-plugin;external_dependency} -->
        <executions>
          <execution>
            <id>attach-sources</id>
            <goals>
              <goal>jar</goal>
            </goals>
            <configuration>
              <outputDirectory>${packageOutputDirectory}</outputDirectory>
            </configuration>
          </execution>
        </executions>
      </plugin>

      <!-- Copy the pom file to output -->
      <plugin>
        <groupId>org.apache.maven.plugins</groupId>
        <artifactId>maven-antrun-plugin</artifactId>
        <version>1.8</version> <!-- {x-version-update;org.apache.maven.plugins:maven-antrun-plugin;external_dependency} -->
        <executions>
          <execution>
            <id>copy</id>
            <phase>package</phase>
            <configuration>
              <target>
                <copy file="${project.pomFile}" tofile="${packageOutputDirectory}/${project.build.finalName}.pom"/>
              </target>
            </configuration>
            <goals>
              <goal>run</goal>
            </goals>
          </execution>
        </executions>
      </plugin>

      <plugin>
        <groupId>org.jacoco</groupId>
        <artifactId>jacoco-maven-plugin</artifactId>
        <version>0.8.5</version> <!-- {x-version-update;org.jacoco:jacoco-maven-plugin;external_dependency} -->
        <executions>
          <execution>
            <id>prepare-agent</id>
            <goals>
              <goal>prepare-agent</goal>
            </goals>
          </execution>
          <execution>
            <id>default-instrument</id>
            <goals>
              <goal>instrument</goal>
            </goals>
          </execution>
          <execution>
            <id>default-restore-instrumented-classes</id>
            <goals>
              <goal>restore-instrumented-classes</goal>
            </goals>
          </execution>
          <execution>
            <id>post-unit-test</id>
            <goals>
              <goal>report</goal>
            </goals>
            <configuration>
              <outputDirectory>${project.reporting.outputDirectory}/test-coverage</outputDirectory>
              <excludes>
                <exclude>**/com/azure/cosmos/implementation/apachecommons/**/*</exclude>
                <exclude>**/com/azure/cosmos/implementation/guava25/**/*</exclude>
                <exclude>**/com/azure/cosmos/implementation/guava27/**/*</exclude>
              </excludes>
            </configuration>
          </execution>
          <execution>
            <id>check</id>
            <goals>
              <goal>check</goal>
            </goals>
            <configuration>
              <skip>${jacoco.skip.coverage.check}</skip>
              <rules>
                <rule>
                  <element>BUNDLE</element>
                  <limits>
                    <limit>
                      <counter>LINE</counter>
                      <value>COVEREDRATIO</value>
                      <minimum>${jacoco.min.linecoverage}</minimum>
                    </limit>
                    <limit>
                      <counter>BRANCH</counter>
                      <value>COVEREDRATIO</value>
                      <minimum>${jacoco.min.branchcoverage}</minimum>
                    </limit>
                  </limits>
                </rule>
              </rules>
            </configuration>
          </execution>
        </executions>
      </plugin>

      <!-- Allows the sample sources to be built during test-compile phase. -->
      <plugin>
        <groupId>org.codehaus.mojo</groupId>
        <artifactId>build-helper-maven-plugin</artifactId>
        <version>3.0.0</version> <!-- {x-version-update;org.codehaus.mojo:build-helper-maven-plugin;external_dependency} -->
      </plugin>

      <!-- Checks public surface area for breaking changes. -->
      <plugin>
        <groupId>org.revapi</groupId>
        <artifactId>revapi-maven-plugin</artifactId>
        <version>0.11.2</version> <!-- {x-version-update;org.revapi:revapi-maven-plugin;external_dependency} -->
        <configuration>
          <analysisConfigurationFiles>
            <configurationFile>
              <resource>revapi/revapi.json</resource>
            </configurationFile>
          </analysisConfigurationFiles>
          <versionFormat>^\d+\.\d+\.\d+$</versionFormat>
          <checkDependencies>true</checkDependencies>
          <failBuildOnProblemsFound>true</failBuildOnProblemsFound>
        </configuration>
        <dependencies>
          <dependency>
            <groupId>com.azure</groupId>
            <artifactId>sdk-build-tools</artifactId>
            <version>1.0.0</version> <!-- {x-version-update;com.azure:sdk-build-tools;external_dependency} -->
          </dependency>
          <dependency>
            <groupId>org.revapi</groupId>
            <artifactId>revapi-java</artifactId>
            <version>0.20.0</version> <!-- {x-version-update;org.revapi:revapi-java;external_dependency} -->
          </dependency>
        </dependencies>
        <executions>
          <execution>
            <goals>
              <goal>check</goal>
            </goals>
          </execution>
        </executions>
      </plugin>

      <plugin>
        <groupId>net.jonathangiles.tools</groupId>
        <artifactId>whitelistgenerator-maven-plugin</artifactId>
        <version>1.0.1</version> <!-- {x-version-update;net.jonathangiles.tools:whitelistgenerator-maven-plugin;external_dependency} -->
        <executions>
          <execution>
            <id>generateWhitelistReport</id>
            <phase>package</phase>
            <goals>
              <goal>report</goal>
            </goals>
            <configuration>
              <baseDir>.</baseDir>
              <reportFile>target/dependency-whitelist.json</reportFile>
              <ignoredGA>
                <param>com.azure:azure-cosmos-examples</param>
                <param>com.azure:azure-cosmos-benchmark</param>
                <param>com.azure:azure-core-test</param>
                <param>com.azure:azure-e2e</param>
                <param>com.azure:azure-storage-perf</param>
                <param>com.azure:perf-test-core</param>
              </ignoredGA>
            </configuration>
          </execution>
        </executions>
      </plugin>

      <plugin>
        <groupId>org.apache.maven.plugins</groupId>
        <artifactId>maven-enforcer-plugin</artifactId>
        <version>3.0.0-M3</version> <!-- {x-version-update;org.apache.maven.plugins:maven-enforcer-plugin;external_dependency} -->
        <configuration>
          <rules>
            <!--
            Rule: https://maven.apache.org/enforcer/enforcer-rules/bannedDependencies.html
            We have a list of blessed dependencies here: https://azure.github.io/azure-sdk/java_implementation.html#dependencies
            Format of includes / excludes is the following: 'groupId[:artifactId][:version][:type][:scope][:classifier]'.
            Wildcards can be used.
            -->
            <bannedDependencies>
              <searchTransitive>false</searchTransitive>
              <excludes>
                <!-- We exclude everything that is runtime-time, compile-time, or provided scoped (i.e. we allow
                dependencies when they are used for test scope or otherwise) -->
                <exclude>*:*:*:*:runtime</exclude>
                <exclude>*:*:*:*:compile</exclude>
                <exclude>*:*:*:*:provided</exclude>
              </excludes>
              <includes>
                <include>com.azure:*</include>

                <!-- Used by many libraries to bring in annotations used by Reactor -->
                <include>com.google.code.findbugs:jsr305:[3.0.2]</include> <!-- {x-include-update;com.google.code.findbugs:jsr305;external_dependency} -->
              </includes>
            </bannedDependencies>

            <!--
            Rule: https://maven.apache.org/enforcer/enforcer-rules/requireReleaseDeps.html
            -->
            <requireReleaseDeps>
              <message>No Snapshots Allowed!</message>
            </requireReleaseDeps>

            <!--
            Rule: https://maven.apache.org/enforcer/enforcer-rules/requireSameVersions.html
            This rule is used to enforce that all modules depend on the same version of particular dependencies or
            plugins.
            -->
            <requireSameVersions>
              <dependencies>
                <dependency>com.azure.*</dependency>
              </dependencies>
            </requireSameVersions>
          </rules>
          <fail>true</fail>
        </configuration>
        <executions>
          <execution>
            <id>default-cli</id>
            <goals>
              <goal>enforce</goal>
            </goals>
          </execution>
        </executions>
      </plugin>
    </plugins>

    <pluginManagement>
      <plugins>
        <plugin>
          <groupId>org.apache.maven.plugins</groupId>
          <artifactId>maven-compiler-plugin</artifactId>
          <version>3.8.1</version> <!-- {x-version-update;org.apache.maven.plugins:maven-compiler-plugin;external_dependency} -->
          <configuration>
            <showWarnings>true</showWarnings>
            <failOnWarning>true</failOnWarning>
            <compilerArgs combine.children="append">
              <!-- Turn off annotation processing -->
              <arg>-proc:none</arg>

              <!-- https://docs.oracle.com/javase/7/docs/technotes/tools/windows/javac.html#xlintwarnings -->
              <arg>-Xlint:cast</arg>
              <arg>-Xlint:classfile</arg>
              <!-- <arg>-Xlint:deprecation</arg> --> <!-- FIXME: We should enable this ASAP -->
              <arg>-Xlint:dep-ann</arg>
              <arg>-Xlint:divzero</arg>
              <arg>-Xlint:empty</arg>
              <arg>-Xlint:fallthrough</arg>
              <arg>-Xlint:finally</arg>
              <arg>-Xlint:options</arg>
              <arg>-Xlint:overrides</arg>
              <arg>-Xlint:path</arg>
              <!-- <arg>-Xlint:processing</arg> -->
              <arg>-Xlint:rawtypes</arg>
              <!-- <arg>-Xlint:serial</arg> -->
              <arg>-Xlint:static</arg>
              <arg>-Xlint:try</arg>
              <arg>-Xlint:unchecked</arg>
              <arg>-Xlint:varargs</arg>
            </compilerArgs>
          </configuration>
        </plugin>

        <plugin>
          <groupId>org.apache.maven.plugins</groupId>
          <artifactId>maven-javadoc-plugin</artifactId>
          <version>3.1.1</version> <!-- {x-version-update;org.apache.maven.plugins:maven-javadoc-plugin;external_dependency} -->
          <configuration>
            <source>1.8</source>
            <doctitle>Azure SDK for Java Reference Documentation</doctitle>
            <windowtitle>Azure SDK for Java Reference Documentation</windowtitle>
            <footer>Visit the &lt;a href="https://docs.microsoft.com/java/azure/"&gt;Azure for Java Developers&lt;/a&gt;site
              for more Java documentation, including quick starts, tutorials, and code samples.
            </footer>
            <linksource>false</linksource>
            <excludePackageNames>
              *.impl*:
              *.implementation*:
              com.azure.tools.checkstyle*:
              com.azure.core.test*:
              com.azure.endtoend*:
              com.azure.perf*
            </excludePackageNames>
            <!-- CosmosSkip - This is temporary, BridgeInternal gets converted to implementation -->
            <sourceFileExcludes>
              <sourceFileExclude>com.azure.cosmos.*BridgeInternal.java</sourceFileExclude>
              <sourceFileExclude>module-info.java</sourceFileExclude>
            </sourceFileExcludes>
            <groups>
              <group>
                <title>Azure Core</title>
                <packages>
                  com.azure.core:com.azure.core.annotation:com.azure.core.credentials:com.azure.core.exception:com.azure.core.http*:com.azure.core.configuration:com.azure.core.util*:com.azure.core.credential:com.azure.core.cryptography
                </packages>
              </group>
              <group>
                <title>Azure Core - AMQP</title>
                <packages>com.azure.core.amqp*</packages>
              </group>
              <group>
                <title>Azure Core - Authentication</title>
                <packages>com.azure.core.auth*</packages>
              </group>
              <group>
                <title>Azure Core - HTTP - Netty</title>
                <packages>com.azure.core.http.netty*</packages>
              </group>
              <group>
                <title>Azure Core - HTTP - OkHttp</title>
                <packages>com.azure.core.http.okhttp*</packages>
              </group>
              <group>
                <title>Azure Core - Management</title>
                <packages>com.azure.core.management*</packages>
              </group>
              <group>
                <title>Azure Core - Serializer - JSON - Gson</title>
                <packages>com.azure.core.serializer.json.gson*</packages>
              </group>
              <group>
                <title>Azure Core - Serializer - JSON - Jackson</title>
                <packages>com.azure.core.serializer.json.jackson*</packages>
              </group>
              <group>
                <title>Azure App Configuration</title>
                <packages>com.azure.data.appconfiguration*</packages>
              </group>
              <group>
                <title>Azure Cosmos</title>
                <packages>com.azure.cosmos*</packages>
              </group>
              <group>
                <title>Azure Event Hubs</title>
                <packages>com.azure.messaging.eventhubs*</packages>
              </group>
              <group>
                <title>Azure Form Recognizer</title>
                <packages>com.azure.ai.formrecognizer*</packages>
              </group>
              <group>
                <title>Azure Identity</title>
                <packages>com.azure.identity*</packages>
              </group>
              <group>
                <title>Azure Key Vault</title>
                <packages>com.azure.security.keyvault*</packages>
              </group>
              <group>
                <title>Azure Search</title>
                <packages>com.azure.search*</packages>
              </group>
              <group>
                <title>Azure Service Bus</title>
                <packages>com.azure.messaging.servicebus*</packages>
              </group>
              <group>
                <title>Azure Storage - Common</title>
                <packages>com.azure.storage.common*</packages>
              </group>
              <group>
                <title>Azure Storage - Blobs</title>
                <packages>com.azure.storage.blob*</packages>
              </group>
              <group>
                <title>Azure Storage Blob - Batch</title>
                <packages>com.azure.storage.blob.batch*</packages>
              </group>
              <group>
                <title>Azure Storage Blobs - Cryptography</title>
                <packages>com.azure.storage.blob.cryptography*</packages>
              </group>
              <group>
                <title>Azure Storage Blobs - NIO</title>
                <packages>com.azure.storage.blob.nio*</packages>
              </group>
              <group>
                <title>Azure Storage - Files</title>
                <packages>com.azure.storage.file*</packages>
              </group>
              <group>
                <title>Azure Storage Files - Data Lake</title>
                <packages>com.azure.storage.file.datalake*</packages>
              </group>
              <group>
                <title>Azure Storage - Queues</title>
                <packages>com.azure.storage.queue*</packages>
              </group>
              <group>
                <title>Azure Telemetry</title>
                <title>Azure Telemetry - OpenTelemetry</title>
                <packages>com.azure.core.tracing*</packages>
              </group>
              <group>
                <title>Azure Text Analytics</title>
                <packages>com.azure.ai.textanalytics*</packages>
              </group>
            </groups>
            <links>
              <link>https://docs.oracle.com/javase/8/docs/api/</link>
              <link>https://projectreactor.io/docs/core/release/api/</link>
              <link>https://netty.io/4.1/api/</link>
              <link>http://reactivex.io/RxJava/javadoc/</link>
            </links>
            <isOffline>false</isOffline>
            <doclet>org.apidesign.javadoc.codesnippet.Doclet</doclet>
            <docletArtifact>
              <groupId>org.apidesign.javadoc</groupId>
              <artifactId>codesnippet-doclet</artifactId>
              <version>0.53</version> <!-- {x-version-update;org.apidesign.javadoc:codesnippet-doclet;external_dependency} -->
            </docletArtifact>
            <additionalOptions>
              <additionalOption>-maxLineLength 120</additionalOption>
              <additionalOption>-snippetpath ${project.basedir}/src/samples/java</additionalOption>
              <additionalOption>-suppressMissingLinkWarnings</additionalOption>
            </additionalOptions>
            <failOnError>true</failOnError>
            <failOnWarnings>true</failOnWarnings>
            <doclint>all</doclint>
          </configuration>
        </plugin>

        <plugin>
          <groupId>com.github.spotbugs</groupId>
          <artifactId>spotbugs-maven-plugin</artifactId>
          <version>3.1.12.2</version> <!-- {x-version-update;com.github.spotbugs:spotbugs-maven-plugin;external_dependency} -->
          <dependencies>
            <dependency>
              <groupId>com.azure</groupId>
              <artifactId>sdk-build-tools</artifactId>
              <version>1.0.0</version> <!-- {x-version-update;com.azure:sdk-build-tools;external_dependency} -->
            </dependency>
            <dependency>
              <groupId>com.github.spotbugs</groupId>
              <artifactId>spotbugs</artifactId>
              <version>4.0.0-beta3</version> <!-- {x-version-update;com.github.spotbugs:spotbugs;external_dependency} -->
            </dependency>
          </dependencies>
          <configuration>
            <effort>max</effort>
            <threshold>Low</threshold>
            <xmlOutput>true</xmlOutput>
            <spotbugsXmlOutputDirectory>${project.build.directory}/spotbugs</spotbugsXmlOutputDirectory>
            <excludeFilterFile>spotbugs/spotbugs-exclude.xml</excludeFilterFile>
            <failOnError>true</failOnError>
            <fork>true</fork>
            <!-- Set this to true when src/samples and src/test are spotbugs clean in all Track 2 SDKs -->
            <includeTests>false</includeTests>
            <!-- Enable this plugin when issues documented are fixed -->
            <!--          <plugins>-->
            <!--            <plugin>-->
            <!--              <groupId>com.h3xstream.findsecbugs</groupId>-->
            <!--              <artifactId>findsecbugs-plugin</artifactId>-->
            <!--              <version>1.9.0</version> &lt;!&ndash; {x-version-update;com.h3xstream.findsecbugs:findsecbugs-plugin;external_dependency} &ndash;&gt;-->
            <!--            </plugin>-->
            <!--          </plugins>-->
          </configuration>
        </plugin>

        <plugin>
          <groupId>org.apache.maven.plugins</groupId>
          <artifactId>maven-checkstyle-plugin</artifactId>
          <version>3.1.0</version> <!-- {x-version-update;org.apache.maven.plugins:maven-checkstyle-plugin;external_dependency} -->
          <dependencies>
            <dependency>
              <groupId>com.azure</groupId>
              <artifactId>sdk-build-tools</artifactId>
              <version>1.0.0</version> <!-- {x-version-update;com.azure:sdk-build-tools;external_dependency} -->
            </dependency>
            <dependency>
              <groupId>com.puppycrawl.tools</groupId>
              <artifactId>checkstyle</artifactId>
              <version>8.29</version> <!-- {x-version-update;com.puppycrawl.tools:checkstyle;external_dependency} -->
            </dependency>
          </dependencies>
          <configuration>
            <configLocation>../../../eng/code-quality-reports/src/main/resources/checkstyle/checkstyle.xml</configLocation>
            <suppressionsLocation>../../../eng/code-quality-reports/src/main/resources/checkstyle/checkstyle-suppressions.xml</suppressionsLocation>
            <headerLocation>../../../eng/code-quality-reports/src/main/resources/checkstyle/java.header</headerLocation>
            <propertyExpansion>samedir=</propertyExpansion>
            <encoding>UTF-8</encoding>
            <consoleOutput>true</consoleOutput>
            <includeTestSourceDirectory>true</includeTestSourceDirectory>
            <failsOnError>true</failsOnError>
            <failOnViolation>true</failOnViolation>
          </configuration>
        </plugin>

        <plugin>
          <groupId>org.apache.maven.plugins</groupId>
          <artifactId>maven-surefire-plugin</artifactId>
          <version>3.0.0-M3</version> <!-- {x-version-update;org.apache.maven.plugins:maven-surefire-plugin;external_dependency} -->
          <configuration>
            <runOrder>alphabetical</runOrder>
            <useSystemClassLoader>false</useSystemClassLoader>
<<<<<<< HEAD
            <forkCount>1</forkCount>
            <testFailureIgnore>false</testFailureIgnore>
            <properties>
              <configurationParameters>
                junit.jupiter.extensions.autodetection.enabled = true
              </configurationParameters>
            </properties>
=======
            <systemPropertyVariables combine.children="append">
              <junit.jupiter.extensions.autodetection.enabled>true</junit.jupiter.extensions.autodetection.enabled>
            </systemPropertyVariables>
            <forkCount>1</forkCount>
            <testFailureIgnore>false</testFailureIgnore>
>>>>>>> e2a19ea5
          </configuration>
        </plugin>
      </plugins>
    </pluginManagement>
  </build>

  <dependencies>
    <dependency>
      <!-- must be on the classpath -->
      <groupId>org.jacoco</groupId>
      <artifactId>org.jacoco.agent</artifactId>
      <classifier>runtime</classifier>
      <version>0.8.5</version> <!-- {x-version-update;org.jacoco:org.jacoco.agent;external_dependency} -->
      <scope>test</scope>
    </dependency>
  </dependencies>

  <reporting>
    <plugins>
      <plugin>
        <groupId>org.apache.maven.plugins</groupId>
        <artifactId>maven-checkstyle-plugin</artifactId>
        <version>3.1.0</version> <!-- {x-version-update;org.apache.maven.plugins:maven-checkstyle-plugin;external_dependency} -->
        <configuration>
          <configLocation>../../../eng/code-quality-reports/src/main/resources/checkstyle/checkstyle.xml</configLocation>
          <suppressionsLocation>../../../eng/code-quality-reports/src/main/resources/checkstyle/checkstyle-suppressions.xml</suppressionsLocation>
          <headerLocation>../../../eng/code-quality-reports/src/main/resources/checkstyle/java.header</headerLocation>
          <propertyExpansion>samedir=</propertyExpansion>
          <encoding>UTF-8</encoding>
          <consoleOutput>true</consoleOutput>
          <includeTestSourceDirectory>true</includeTestSourceDirectory>
          <failsOnError>true</failsOnError>
          <failOnViolation>true</failOnViolation>
        </configuration>
        <reportSets>
          <reportSet>
            <id>non-aggregate</id>
            <reports>
              <report>checkstyle</report>
            </reports>
          </reportSet>
          <reportSet>
            <id>aggregate</id>
            <inherited>false</inherited>
            <reports>
              <report>checkstyle-aggregate</report>
            </reports>
          </reportSet>
        </reportSets>
      </plugin>
      <plugin>
        <groupId>com.github.spotbugs</groupId>
        <artifactId>spotbugs-maven-plugin</artifactId>
        <version>3.1.12.2</version> <!-- {x-version-update;com.github.spotbugs:spotbugs-maven-plugin;external_dependency} -->
        <configuration>
          <effort>max</effort>
          <threshold>Low</threshold>
          <xmlOutput>true</xmlOutput>
          <spotbugsXmlOutputDirectory>${project.build.directory}/spotbugs</spotbugsXmlOutputDirectory>
          <excludeFilterFile>../../../eng/code-quality-reports/src/main/resources/spotbugs/spotbugs-exclude.xml</excludeFilterFile>
          <failOnError>true</failOnError>
          <fork>true</fork>
          <!-- Set this to true when src/samples and src/test are spotbugs clean in all Track 2 SDKs -->
          <includeTests>false</includeTests>
        </configuration>
      </plugin>
      <plugin>
        <groupId>org.apache.maven.plugins</groupId>
        <artifactId>maven-javadoc-plugin</artifactId>
        <version>3.1.1</version> <!-- {x-version-update;org.apache.maven.plugins:maven-javadoc-plugin;external_dependency} -->
        <reportSets>
          <reportSet>
            <id>non-aggregate</id>
            <reports>
              <report>javadoc</report>
            </reports>
          </reportSet>
          <reportSet>
            <id>aggregate</id>
            <inherited>false</inherited>
            <reports>
              <report>aggregate</report>
            </reports>
            <configuration>
              <!-- codesnippets4javadoc does not support scanning sub-directories and doesn't support wildcards for filepaths.
                  So, path for aggregate reports have to be defined relative to parent pom -->
              <additionalOptions>-maxLineLength 120
                -snippetpath ${project.basedir}/sdk/appconfiguration/azure-data-appconfiguration/src/samples/java
                -snippetpath ${project.basedir}/sdk/core/azure-core/src/samples/java
                -snippetpath ${project.basedir}/sdk/core/azure-core-http-netty/src/samples/java
                -snippetpath ${project.basedir}/sdk/core/azure-core-http-okhttp/src/samples/java
                -snippetpath ${project.basedir}/sdk/core/azure-core-serializer-json-gson/src/samples/java
                -snippetpath ${project.basedir}/sdk/core/azure-core-serializer-json-jackson/src/samples/java
                -snippetpath ${project.basedir}/sdk/eventhubs/azure-messaging-eventhubs/src/samples/java
                -snippetpath ${project.basedir}/sdk/formrecognizer/azure-ai-formrecognizer/src/samples/java
                -snippetpath ${project.basedir}/sdk/keyvault/azure-security-keyvault-certificates/src/samples/java
                -snippetpath ${project.basedir}/sdk/keyvault/azure-security-keyvault-keys/src/samples/java
                -snippetpath ${project.basedir}/sdk/keyvault/azure-security-keyvault-secrets/src/samples/java
                -snippetpath ${project.basedir}/sdk/servicebus/azure-messaging-servicebus/src/samples/java
                -snippetpath ${project.basedir}/sdk/storage/azure-storage-blob/src/samples/java
                -snippetpath ${project.basedir}/sdk/storage/azure-storage-blob-batch/src/samples/java
                -snippetpath ${project.basedir}/sdk/storage/azure-storage-blob-cryptography/src/samples/java
                -snippetpath ${project.basedir}/sdk/storage/azure-storage-common/src/samples/java
                -snippetpath ${project.basedir}/sdk/storage/azure-storage-file-datalake/src/samples/java
                -snippetpath ${project.basedir}/sdk/storage/azure-storage-file-share/src/samples/java
                -snippetpath ${project.basedir}/sdk/storage/azure-storage-queue/src/samples/java
                -snippetpath ${project.basedir}/sdk/textanalytics/azure-ai-textanalytics/src/samples/java
              </additionalOptions>
              <doclint>all</doclint>
            </configuration>
          </reportSet>
        </reportSets>
        <configuration>
          <!-- Reporting is run for JDK 11 - https://github.com/Azure/azure-sdk-for-java/blob/master/.azure-pipelines/client.yml#L90
               Disabling failOnWarnings for reporting for now due to CodeSnippets4Java issue reported for JDK 9+
               https://github.com/Azure/azure-sdk-for-java/issues/3851 -->
          <failOnWarnings>false</failOnWarnings>
        </configuration>
      </plugin>
      <plugin>
        <groupId>org.apache.maven.plugins</groupId>
        <artifactId>maven-project-info-reports-plugin</artifactId>
        <version>3.0.0</version> <!-- {x-version-update;org.apache.maven.plugins:maven-project-info-reports-plugin;external_dependency} -->
        <reportSets>
          <reportSet>
            <reports>
              <report>index</report>
              <report>summary</report>
              <report>dependency-info</report>
              <report>dependency-management</report>
              <report>dependency-convergence</report>
              <report>ci-management</report>
              <report>dependencies</report>
              <report>issue-management</report>
            </reports>
          </reportSet>
        </reportSets>
      </plugin>
      <plugin>
        <groupId>org.revapi</groupId>
        <artifactId>revapi-maven-plugin</artifactId>
        <version>0.11.2</version> <!-- {x-version-update;org.revapi:revapi-maven-plugin;external_dependency} -->
        <configuration>
          <analysisConfigurationFiles>
            <configurationFile>
              <resource>revapi/revapi.json</resource>
            </configurationFile>
          </analysisConfigurationFiles>
          <versionFormat>^\d+\.\d+\.\d+$</versionFormat>
          <checkDependencies>false</checkDependencies>
          <failBuildOnProblemsFound>true</failBuildOnProblemsFound>
        </configuration>
        <reportSets>
          <reportSet>
            <reports>
              <report>report</report>
            </reports>
          </reportSet>
          <reportSet>
            <inherited>false</inherited>
            <reports>
              <report>report-aggregate</report>
            </reports>
          </reportSet>
        </reportSets>
      </plugin>
    </plugins>
  </reporting>

  <profiles>

    <!-- Skip module-info.java on Java 8 -->
    <profile>
      <id>java8</id>
      <activation>
        <jdk>[1.8,9)</jdk>
      </activation>
      <properties>
        <maven.compiler.source>8</maven.compiler.source>
        <maven.compiler.target>8</maven.compiler.target>
        <maven.compiler.testSource>8</maven.compiler.testSource>
        <maven.compiler.testTarget>8</maven.compiler.testTarget>
      </properties>
      <build>
        <resources>
          <resource>
            <directory>src/main/resources</directory>
            <filtering>true</filtering>
          </resource>
        </resources>
        <plugins>
          <!-- Don't compile module-info.java, see java 9+ profile -->
          <plugin>
            <groupId>org.apache.maven.plugins</groupId>
            <artifactId>maven-compiler-plugin</artifactId>
            <version>3.8.1</version> <!-- {x-version-update;org.apache.maven.plugins:maven-compiler-plugin;external_dependency} -->
            <configuration>
              <!-- Avoid errors from module-info -->
              <excludes>
                <exclude>module-info.java</exclude>
              </excludes>
            </configuration>
          </plugin>
          <plugin>
            <groupId>org.apache.maven.plugins</groupId>
            <artifactId>maven-javadoc-plugin</artifactId>
            <version>3.1.1</version> <!-- {x-version-update;org.apache.maven.plugins:maven-javadoc-plugin;external_dependency} -->
            <configuration>
              <!-- Avoid errors from module-info -->
              <sourceFileExcludes>
                <sourceFileExclude>module-info.java</sourceFileExclude>
              </sourceFileExcludes>
            </configuration>
          </plugin>
        </plugins>
      </build>
      <reporting>
        <plugins>
          <plugin>
            <groupId>org.apache.maven.plugins</groupId>
            <artifactId>maven-javadoc-plugin</artifactId>
            <version>3.1.1</version> <!-- {x-version-update;org.apache.maven.plugins:maven-javadoc-plugin;external_dependency} -->
            <configuration>
              <!-- Avoid errors from module-info -->
              <sourceFileExcludes>
                <sourceFileExclude>module-info.java</sourceFileExclude>
              </sourceFileExcludes>
            </configuration>
          </plugin>
        </plugins>
      </reporting>
    </profile>

    <!-- Setup for Java 11+ -->
    <profile>
      <id>java-lts</id>
      <activation>
        <jdk>[11,)</jdk>
      </activation>
      <properties>
        <maven.compiler.source>11</maven.compiler.source>
        <maven.compiler.target>11</maven.compiler.target>
        <maven.compiler.testSource>11</maven.compiler.testSource>
        <maven.compiler.testTarget>11</maven.compiler.testTarget>
      </properties>
      <build>
        <resources>
          <resource>
            <directory>src/main/resources</directory>
            <filtering>true</filtering>
          </resource>
        </resources>
        <plugins>
          <plugin>
            <groupId>org.apache.maven.plugins</groupId>
            <artifactId>maven-compiler-plugin</artifactId>
            <version>3.8.1</version> <!-- {x-version-update;org.apache.maven.plugins:maven-compiler-plugin;external_dependency} -->
            <configuration>
              <compilerArgs>
                <arg>-Xlint:-module</arg> <!-- FIXME: this is required for now as it introduces a build failure -->
                <arg>-Xlint:-requires-transitive-automatic</arg> <!-- FIXME: this is required for now as it introduces a build failure -->
              </compilerArgs>
            </configuration>
            <executions>
              <!-- compile first with module-info for Java 9+ -->
              <execution>
                <id>default-compile</id>
                <goals>
                  <goal>compile</goal>
                </goals>
              </execution>
              <!-- then compile without module-info for Java 8 -->
              <execution>
                <id>base-compile</id>
                <goals>
                  <goal>compile</goal>
                </goals>
                <configuration>
                  <release>8</release>
                  <excludes>
                    <exclude>module-info.java</exclude>
                  </excludes>
                </configuration>
              </execution>
            </executions>
          </plugin>
          <!-- Surefire plugin is broken, https://issues.apache.org/jira/browse/SUREFIRE-1501 -->
          <plugin>
            <groupId>org.apache.maven.plugins</groupId>
            <artifactId>maven-surefire-plugin</artifactId>
            <version>3.0.0-M3</version> <!-- {x-version-update;org.apache.maven.plugins:maven-surefire-plugin;external_dependency} -->
            <configuration>
              <argLine>
                <!-- KeyVault tests fail without these exports. -->
                --add-exports com.azure.core/com.azure.core.implementation.serializer=ALL-UNNAMED
                --add-exports com.azure.core/com.azure.core.implementation.serializer.jackson=ALL-UNNAMED
                --add-exports com.azure.core/com.azure.core.implementation.util=ALL-UNNAMED
                --add-exports com.azure.core/com.azure.core.implementation.http=ALL-UNNAMED

                <!-- Needed for JUnit offline instrumentation -->
                --add-reads com.azure.core=ALL-UNNAMED
                --add-reads com.azure.core.test=ALL-UNNAMED
                --add-reads com.azure.core.amqp=ALL-UNNAMED

                <!-- JUnit5 and Mockito use reflection to create objects. -->
                --add-opens com.azure.core/com.azure.core=ALL-UNNAMED
                --add-opens com.azure.core/com.azure.core.http.rest=ALL-UNNAMED
                --add-opens com.azure.core/com.azure.core.util.logging=ALL-UNNAMED
                --add-opens com.azure.core/com.azure.core.util.polling=ALL-UNNAMED
                --add-opens com.azure.core/com.azure.core.util.serializer=ALL-UNNAMED
                --add-opens com.azure.core/com.azure.core.http=ALL-UNNAMED
                --add-opens com.azure.core/com.azure.core.http.policy=ALL-UNNAMED
                --add-opens com.azure.core/com.azure.core.http.rest=ALL-UNNAMED
                --add-opens com.azure.core/com.azure.core.util=ALL-UNNAMED
                --add-opens com.azure.core/com.azure.core.implementation.http=ALL-UNNAMED
                --add-opens com.azure.core/com.azure.core.implementation.serializer=ALL-UNNAMED
                --add-opens com.azure.ai.formrecognizer/com.azure.ai.formrecognizer=ALL-UNNAMED
                --add-opens com.azure.ai.textanalytics/com.azure.ai.textanalytics=ALL-UNNAMED
                --add-opens com.azure.ai.textanalytics/com.azure.ai.textanalytics.implementation.models=com.azure.core
                --add-opens com.azure.data.appconfiguration/com.azure.data.appconfiguration=ALL-UNNAMED
                --add-opens com.azure.security.keyvault.certificates/com.azure.security.keyvault.certificates=ALL-UNNAMED
                --add-opens com.azure.security.keyvault.secrets/com.azure.security.keyvault.secrets=ALL-UNNAMED
                --add-opens com.azure.security.keyvault.keys/com.azure.security.keyvault.keys.cryptography=ALL-UNNAMED
                --add-opens com.azure.security.keyvault.keys/com.azure.security.keyvault.keys=ALL-UNNAMED

                <!-- Cosmos module need this -->
                --add-opens com.azure.cosmos/com.azure.cosmos=ALL-UNNAMED
                --add-opens com.azure.cosmos/com.azure.cosmos.implementation=ALL-UNNAMED
                --add-opens com.azure.cosmos/com.azure.cosmos.implementation.caches=ALL-UNNAMED
                --add-opens com.azure.cosmos/com.azure.cosmos.implementation.http=ALL-UNNAMED
                --add-opens com.azure.cosmos/com.azure.cosmos.implementation.directconnectivity=ALL-UNNAMED
                --add-opens com.azure.cosmos/com.azure.cosmos.implementation.query=ALL-UNNAMED
                --add-opens com.azure.cosmos/com.azure.cosmos.implementation.routing=ALL-UNNAMED
                --add-opens com.azure.cosmos/com.azure.cosmos.models=ALL-UNNAMED
                --add-opens com.azure.cosmos/com.azure.cosmos.rx=ALL-UNNAMED
                --add-opens com.azure.cosmos/com.azure.cosmos.rx.proxy=ALL-UNNAMED

                <!-- AMQP tests fail without this. ArgumentCaptor requires reflection. -->
                --add-opens com.azure.core.amqp/com.azure.core.amqp.implementation=ALL-UNNAMED
                --add-opens com.azure.core.amqp/com.azure.core.amqp.implementation.handler=ALL-UNNAMED

                <!-- Checkpoint store tests fail without this -->
                --add-opens com.azure.messaging.eventhubs.checkpointstore.blob/com.azure.messaging.eventhubs.checkpointstore.blob=ALL-UNNAMED
                --add-reads com.azure.messaging.eventhubs=ALL-UNNAMED

                <!-- Azure-core needs to open the test entities to Jackson for unit tests to operate -->
                --add-opens com.azure.core/com.azure.core.implementation.entities=com.fasterxml.jackson.databind
                --add-opens com.azure.core/com.azure.core.implementation.entities=ALL-UNNAMED
              </argLine>
              <systemPropertyVariables>
                <jacoco-agent.destfile>${project.build.directory}/jacoco.exec</jacoco-agent.destfile>
              </systemPropertyVariables>
            </configuration>
          </plugin>
        </plugins>
      </build>
    </profile>

    <!-- Skip overview generation unless -Dgenerate-overview is passed as an argument.
      This is specifically done to prevent requiring python as a pre-requisite since
      this is only needed by the build system. -->
    <profile>
      <id>generate-overview-from-readme</id>
      <activation>
        <property>
          <name>generate-overview</name>
        </property>
        <file>
          <exists>../../../eng/pipelines/scripts/generate_overview_from_readme.py</exists>
        </file>
      </activation>
      <build>
        <plugins>
          <plugin>
            <groupId>org.codehaus.mojo</groupId>
            <artifactId>exec-maven-plugin</artifactId>
            <version>1.2.1</version> <!-- {x-version-update;org.codehaus.mojo:exec-maven-plugin;external_dependency} -->
            <executions>
              <execution>
                <id>generate-overview-from-readme</id>
                <phase>prepare-package</phase>
                <goals>
                  <goal>exec</goal>
                </goals>
                <configuration>
                  <executable>python</executable>
                  <workingDirectory>${project.basedir}</workingDirectory>
                  <arguments>
                    <argument>../../../eng/pipelines/scripts/generate_overview_from_readme.py</argument>
                    <argument>--rf</argument>
                    <argument>${project.basedir}/README.md</argument>
                    <argument>--v</argument>
                    <argument>${project.version}</argument>
                  </arguments>
                </configuration>
              </execution>
            </executions>
          </plugin>
          <!-- Add the overview argument to the javadoc args -->
          <plugin>
            <groupId>org.apache.maven.plugins</groupId>
            <artifactId>maven-javadoc-plugin</artifactId>
            <version>3.1.1</version> <!-- {x-version-update;org.apache.maven.plugins:maven-javadoc-plugin;external_dependency} -->
            <configuration combine.children="append">
              <overview>${project.basedir}/readme_overview.html</overview>
            </configuration>
          </plugin>
        </plugins>
      </build>
    </profile>

    <!-- Skip codesnippet injection unless -Dinject-codesnippets is passed as an argument.
      This is specifically done to prevent requiring python as a pre-requisite since
      this is only needed by the build system. This is also necessary due to limitations in consumption
      from docs side.
       -->
    <profile>
      <id>replace-codesnippet-references</id>
      <activation>
        <property>
          <name>inject-codesnippets</name>
        </property>
        <file>
          <exists>../../../eng/pipelines/scripts/inject_codesnippets.py</exists>
        </file>
      </activation>
      <build>
        <plugins>
          <plugin>
            <groupId>org.codehaus.mojo</groupId>
            <artifactId>exec-maven-plugin</artifactId>
            <version>1.2.1</version> <!-- {x-version-update;org.codehaus.mojo:exec-maven-plugin;external_dependency} -->
            <executions>
              <execution>
                <id>replace-codesnippet-references</id>
                <phase>prepare-package</phase>
                <goals>
                  <goal>exec</goal>
                </goals>
                <configuration>
                  <executable>python</executable>
                  <workingDirectory>${project.basedir}</workingDirectory>
                  <arguments>
                    <argument>../../../eng/pipelines/scripts/inject_codesnippets.py</argument>
                    <argument>--project-dir</argument>
                    <argument>${project.basedir}</argument>
                  </arguments>
                </configuration>
              </execution>
            </executions>
          </plugin>
        </plugins>
      </build>
    </profile>

    <profile>
      <id>changelog</id>
      <activation>
        <file>
          <exists>${basedir}/CHANGELOG.md</exists>
        </file>
      </activation>
      <build>
        <plugins>
          <plugin>
            <groupId>org.apache.maven.plugins</groupId>
            <artifactId>maven-antrun-plugin</artifactId>
            <version>1.8</version> <!-- {x-version-update;org.apache.maven.plugins:maven-antrun-plugin;external_dependency} -->
            <executions>
              <execution>
                <id>copy-changelog</id>
                <phase>package</phase>
                <configuration>
                  <target>
                    <echo>Copying ${project.basedir}/CHANGELOG.md to
                      ${packageOutputDirectory}/${project.build.finalName}-changelog.md
                    </echo>
                    <copy file="${project.basedir}/CHANGELOG.md" tofile="${packageOutputDirectory}/${project.build.finalName}-changelog.md"/>
                  </target>
                </configuration>
                <goals>
                  <goal>run</goal>
                </goals>
              </execution>
            </executions>
          </plugin>
        </plugins>
      </build>
    </profile>

    <profile>
      <id>readme</id>
      <activation>
        <file>
          <exists>${basedir}/README.md</exists>
        </file>
      </activation>
      <build>
        <plugins>
          <plugin>
            <groupId>org.apache.maven.plugins</groupId>
            <artifactId>maven-antrun-plugin</artifactId>
            <version>1.8</version> <!-- {x-version-update;org.apache.maven.plugins:maven-antrun-plugin;external_dependency} -->
            <executions>
              <execution>
                <id>copy-readme</id>
                <phase>package</phase>
                <configuration>
                  <target>
                    <echo>Copying ${project.basedir}/README.md to
                      ${packageOutputDirectory}/${project.build.finalName}-readme.md
                    </echo>
                    <copy file="${project.basedir}/README.md" tofile="${packageOutputDirectory}/${project.build.finalName}-readme.md"/>
                  </target>
                </configuration>
                <goals>
                  <goal>run</goal>
                </goals>
              </execution>
            </executions>
          </plugin>
        </plugins>
      </build>
    </profile>

    <profile>
      <!-- separate profile for windows as the executable on windows is named npx.cmd and npx on other os families -->
      <id>readme-codesnippet-windows</id>
      <activation>
        <property>
          <name>readme-codesnippet-windows</name>
        </property>
      </activation>
      <build>
        <plugins>
          <plugin>
            <groupId>org.codehaus.mojo</groupId>
            <artifactId>exec-maven-plugin</artifactId>
            <version>1.2.1</version> <!-- {x-version-update;org.codehaus.mojo:exec-maven-plugin;external_dependency} -->
            <executions>
              <execution>
                <id>code-snippet-for-readme-windows</id>
                <phase>prepare-package</phase>
                <goals>
                  <goal>exec</goal>
                </goals>
                <configuration>
                  <executable>npx.cmd</executable>
                  <arguments>
                    <argument>embedme</argument>
                    <argument>${project.basedir}/README.md</argument>
                  </arguments>
                </configuration>
              </execution>
            </executions>
          </plugin>
        </plugins>
      </build>
    </profile>

    <!-- Profiles for updating README file using embedme tool to inject code snippets from compilable Java source files.
     Activate the profile below to update README files when corresponding Java files are updated. -->
    <profile>
      <id>readme-codesnippet</id>
      <activation>
        <property>
          <name>readme-codesnippet</name>
        </property>
      </activation>
      <build>
        <plugins>
          <plugin>
            <groupId>org.codehaus.mojo</groupId>
            <artifactId>exec-maven-plugin</artifactId>
            <version>1.2.1</version> <!-- {x-version-update;org.codehaus.mojo:exec-maven-plugin;external_dependency} -->
            <executions>
              <execution>
                <id>code-snippet-for-readme</id>
                <phase>prepare-package</phase>
                <goals>
                  <goal>exec</goal>
                </goals>
                <configuration>
                  <executable>npx</executable>
                  <arguments>
                    <argument>embedme</argument>
                    <argument>${project.basedir}/README.md</argument>
                  </arguments>
                </configuration>
              </execution>
            </executions>
          </plugin>
        </plugins>
      </build>
    </profile>

    <profile>
      <!-- separate profile for windows as the executable on windows is named npx.cmd and npx on other os families -->
      <id>verify-readme-windows</id>
      <activation>
        <property>
          <name>verify-readme-windows</name>
        </property>
      </activation>
      <build>
        <plugins>
          <plugin>
            <groupId>org.codehaus.mojo</groupId>
            <artifactId>exec-maven-plugin</artifactId>
            <version>1.2.1</version> <!-- {x-version-update;org.codehaus.mojo:exec-maven-plugin;external_dependency} -->
            <executions>
              <execution>
                <id>verify-readme-codesnippet-windows</id>
                <phase>prepare-package</phase>
                <goals>
                  <goal>exec</goal>
                </goals>
                <configuration>
                  <executable>npx.cmd</executable>
                  <arguments>
                    <argument>embedme</argument>
                    <argument>--verify</argument>
                    <argument>${project.basedir}/README.md</argument>
                  </arguments>
                </configuration>
              </execution>
            </executions>
          </plugin>
        </plugins>
      </build>
    </profile>

    <!-- Verify that there are no changes to readme file. Build fails if the there's a difference in README
     after running the embedme tool. -->
    <profile>
      <id>verify-readme</id>
      <activation>
        <property>
          <name>verify-readme</name>
        </property>
      </activation>
      <build>
        <plugins>
          <plugin>
            <groupId>org.codehaus.mojo</groupId>
            <artifactId>exec-maven-plugin</artifactId>
            <version>1.2.1</version> <!-- {x-version-update;org.codehaus.mojo:exec-maven-plugin;external_dependency} -->
            <executions>
              <execution>
                <id>verify-readme-codesnippet</id>
                <phase>prepare-package</phase>
                <goals>
                  <goal>exec</goal>
                </goals>
                <configuration>
                  <executable>npx</executable>
                  <arguments>
                    <argument>embedme</argument>
                    <argument>--verify</argument>
                    <argument>${project.basedir}/README.md</argument>
                  </arguments>
                </configuration>
              </execution>
            </executions>
          </plugin>
        </plugins>
      </build>
    </profile>

    <!-- Runs the dependency checker. -->
    <profile>
      <id>dependency-checker</id>
      <activation>
        <property>
          <name>dependency-checker</name>
        </property>
      </activation>
      <build>
        <plugins>
          <plugin>
            <groupId>net.jonathangiles.tools</groupId>
            <artifactId>dependencyChecker-maven-plugin</artifactId>
            <version>1.0.4</version> <!-- {x-version-update;net.jonathangiles.tools:dependencyChecker-maven-plugin;external_dependency} -->
            <inherited>false</inherited>
            <executions>
              <execution>
                <id>generateReport</id>
                <phase>package</phase>
                <goals>
                  <goal>check</goal>
                </goals>
                <configuration>
                  <reporters>html</reporters>
                  <showAll>true</showAll>
                  <dependencyManagement>true</dependencyManagement>
                </configuration>
              </execution>
            </executions>
          </plugin>
        </plugins>
      </build>
    </profile>

    <profile>
      <id>parallel-test-playback</id>
      <activation>
        <property>
          <name>parallel-test-playback</name>
        </property>
      </activation>
      <build>
        <plugins>
          <plugin>
            <groupId>org.apache.maven.plugins</groupId>
            <artifactId>maven-surefire-plugin</artifactId>
            <version>3.0.0-M3</version> <!-- {x-version-update;org.apache.maven.plugins:maven-surefire-plugin;external_dependency} -->
            <configuration>
              <systemPropertyVariables>
                <junit.jupiter.execution.parallel.enabled>true</junit.jupiter.execution.parallel.enabled>
                <junit.jupiter.execution.parallel.mode.default>concurrent</junit.jupiter.execution.parallel.mode.default>
                <junit.jupiter.execution.parallel.mode.classes.default>concurrent</junit.jupiter.execution.parallel.mode.classes.default>
              </systemPropertyVariables>
            </configuration>
          </plugin>
        </plugins>
      </build>
    </profile>
  </profiles>
</project><|MERGE_RESOLUTION|>--- conflicted
+++ resolved
@@ -713,21 +713,11 @@
           <configuration>
             <runOrder>alphabetical</runOrder>
             <useSystemClassLoader>false</useSystemClassLoader>
-<<<<<<< HEAD
-            <forkCount>1</forkCount>
-            <testFailureIgnore>false</testFailureIgnore>
-            <properties>
-              <configurationParameters>
-                junit.jupiter.extensions.autodetection.enabled = true
-              </configurationParameters>
-            </properties>
-=======
             <systemPropertyVariables combine.children="append">
               <junit.jupiter.extensions.autodetection.enabled>true</junit.jupiter.extensions.autodetection.enabled>
             </systemPropertyVariables>
             <forkCount>1</forkCount>
             <testFailureIgnore>false</testFailureIgnore>
->>>>>>> e2a19ea5
           </configuration>
         </plugin>
       </plugins>
