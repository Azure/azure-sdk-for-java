--- conflicted
+++ resolved
@@ -95,7 +95,8 @@
   <properties>
     <project.build.sourceEncoding>UTF-8</project.build.sourceEncoding>
     <packageOutputDirectory>${project.build.directory}</packageOutputDirectory>
-    <legal><![CDATA[[INFO] Any downloads listed may be third party software.  Microsoft grants you no rights for third party software.]]></legal>
+    <legal>
+      <![CDATA[[INFO] Any downloads listed may be third party software.  Microsoft grants you no rights for third party software.]]></legal>
     <testMode>playback</testMode>
     <playbackServerPort>11080</playbackServerPort>
     <alternativePlaybackServerPort>11081</alternativePlaybackServerPort>
@@ -105,105 +106,50 @@
     <build.context>azure-client-sdk-parent</build.context>
     <jacoco.min.linecoverage>0.40</jacoco.min.linecoverage>
     <jacoco.min.branchcoverage>0.30</jacoco.min.branchcoverage>
-    <jacoco.skip>false</jacoco.skip>
-    <revapi.skip>false</revapi.skip>
-
-    <!-- This property determines the relative path from a pom.xml to the eng/ folder. -->
-    <relative.path.to.eng.folder>../../..</relative.path.to.eng.folder>
-
-    <!-- This property determines the max heap size of the Surefire JVM. By default 3GB, or 3096MB, is used. -->
-    <surefireXmx>3096m</surefireXmx>
-
-    <!-- This property configures the max heap size of the Surefire JVM. -->
-    <surefireJvmXmx>-Xmx${surefireXmx}</surefireJvmXmx>
-
-    <!-- This property configures creating a heap dump if the Surefire JVM fails with an OutOfMemoryError. -->
-    <heapDumpOnOom>
-      -XX:+HeapDumpOnOutOfMemoryError
-      -XX:HeapDumpPath=${packageOutputDirectory}${file.separator}${project.artifactId}-oom.hprof
-    </heapDumpOnOom>
-
-    <!-- Reserved for general Surefire JVM arguments that affect all SDKs. -->
-    <defaultSurefireArgLine>
-      ${surefireJvmXmx}
-      ${heapDumpOnOom}
-    </defaultSurefireArgLine>
-
-    <!-- Reserved for SDK specific JVM arguments to export, open, or read modules in testing. -->
-    <javaModulesSurefireArgLine>
-    </javaModulesSurefireArgLine>
-
-    <!-- Reserved for either general or SDK specific JVM arguments that are optional. -->
-    <additionalSurefireArgLine>
-    </additionalSurefireArgLine>
-
-    <!-- This property configures whether PLAYBACK tests are ran in parallel. Default is true. -->
-    <parallelizeTests>true</parallelizeTests>
-
-    <!-- This property configures whether LIVE or RECORD tests are ran in parallel. Default is false. -->
-    <parallelizeLiveTests>false</parallelizeLiveTests>
-
-    <!-- This property configures whether the codesnippet-maven-plugin should be used. -->
-    <codesnippet.skip>false</codesnippet.skip>
-
-    <!-- The following properties configure the maven-checkstyle-plugin. -->
-    <!-- This property configures whether the maven-checkstyle-plugin should be used. -->
-    <checkstyle.skip>false</checkstyle.skip>
-
-    <!-- These properties configures whether maven-checkstyle-plugin should fail on errors. -->
-    <checkstyle.failOnViolation>true</checkstyle.failOnViolation>
-    <checkstyle.failsOnError>true</checkstyle.failsOnError>
-
-    <!-- This property configures a regex of source files to exclude from Checkstyle. -->
-    <checkstyle.excludes></checkstyle.excludes>
-
-    <!-- This property configures whether test source files are included in Checkstyle. Default is true. -->
-    <checkstyle.includeTestSourceDirectory>true</checkstyle.includeTestSourceDirectory>
-
-    <!-- The following properties configure the spotbugs-maven-plugin. -->
-    <!-- This property configures whether the spotbugs-maven-plugin should be used. -->
-    <spotbugs.skip>false</spotbugs.skip>
-
-    <!-- This property configures whether Spotbugs analysis is ran on samples and tests. Default is false. -->
-    <spotbugs.includeTests>false</spotbugs.includeTests>
-
-    <!-- This property configures whether the spotbugs-maven-plugin should fail on errors. -->
-    <spotbugs.failOnError>true</spotbugs.failOnError>
-
-    <graalvm.enable>false</graalvm.enable>
-
-    <!-- The following properties configure the revapi-maven-plugin. -->
-    <!-- This property configures whether the revapi-maven-plugin should run. -->
-    <revapi.skip>false</revapi.skip>
-
-    <!-- This property configures whether the revapi-maven-plugin should fail on errors. -->
-    <revapi.failBuildOnProblemsFound>true</revapi.failBuildOnProblemsFound>
-
-    <!-- This property configures whether doclinting is performed when generating Javadocs. -->
-    <doclint>all</doclint>
+    <jacoco.skip.coverage.check>false</jacoco.skip.coverage.check>
   </properties>
 
   <build>
-    <resources>
-      <resource>
-        <directory>src/main/resources</directory>
-        <filtering>true</filtering>
-      </resource>
-    </resources>
-
     <plugins>
-      <!-- This plugin configures the bas requirements for compilation -->
       <plugin>
         <groupId>org.apache.maven.plugins</groupId>
         <artifactId>maven-compiler-plugin</artifactId>
         <version>3.8.1</version> <!-- {x-version-update;org.apache.maven.plugins:maven-compiler-plugin;external_dependency} -->
+        <configuration>
+          <showWarnings>true</showWarnings>
+          <failOnWarning>true</failOnWarning>
+        </configuration>
       </plugin>
 
       <!-- This plugin scans checkstyle issues in the code -->
       <plugin>
         <groupId>org.apache.maven.plugins</groupId>
         <artifactId>maven-checkstyle-plugin</artifactId>
-        <version>3.1.2</version> <!-- {x-version-update;org.apache.maven.plugins:maven-checkstyle-plugin;external_dependency} -->
+        <version>3.1.0</version> <!-- {x-version-update;org.apache.maven.plugins:maven-checkstyle-plugin;external_dependency} -->
+        <dependencies>
+          <dependency>
+            <groupId>com.azure</groupId>
+            <artifactId>sdk-build-tools</artifactId>
+            <version>1.0.0</version> <!-- {x-version-update;com.azure:sdk-build-tools;external_dependency} -->
+          </dependency>
+          <dependency>
+            <groupId>com.puppycrawl.tools</groupId>
+            <artifactId>checkstyle</artifactId>
+            <version>8.29</version> <!-- {x-version-update;com.puppycrawl.tools:checkstyle;external_dependency} -->
+          </dependency>
+        </dependencies>
+        <configuration>
+          <configLocation>../../../eng/code-quality-reports/src/main/resources/checkstyle/checkstyle.xml</configLocation>
+          <suppressionsLocation>../../../eng/code-quality-reports/src/main/resources/checkstyle/checkstyle-suppressions.xml</suppressionsLocation>
+          <headerLocation>../../../eng/code-quality-reports/src/main/resources/checkstyle/java.header</headerLocation>
+          <propertyExpansion>samedir=</propertyExpansion>
+          <encoding>UTF-8</encoding>
+          <consoleOutput>true</consoleOutput>
+          <includeTestSourceDirectory>true</includeTestSourceDirectory>
+          <linkXRef>true</linkXRef>
+          <failsOnError>true</failsOnError>
+          <failOnViolation>true</failOnViolation>
+        </configuration>
         <executions>
           <execution>
             <phase>verify</phase>
@@ -218,7 +164,39 @@
       <plugin>
         <groupId>com.github.spotbugs</groupId>
         <artifactId>spotbugs-maven-plugin</artifactId>
-        <version>4.2.2</version> <!-- {x-version-update;com.github.spotbugs:spotbugs-maven-plugin;external_dependency} -->
+        <version>3.1.12.2</version> <!-- {x-version-update;com.github.spotbugs:spotbugs-maven-plugin;external_dependency} -->
+        <dependencies>
+          <dependency>
+            <groupId>com.azure</groupId>
+            <artifactId>sdk-build-tools</artifactId>
+            <version>1.0.0</version> <!-- {x-version-update;com.azure:sdk-build-tools;external_dependency} -->
+          </dependency>
+          <dependency>
+            <groupId>com.github.spotbugs</groupId>
+            <artifactId>spotbugs</artifactId>
+            <version>4.0.0-beta3</version> <!-- {x-version-update;com.github.spotbugs:spotbugs;external_dependency} -->
+          </dependency>
+        </dependencies>
+        <configuration>
+          <effort>max</effort>
+          <threshold>Low</threshold>
+          <xmlOutput>true</xmlOutput>
+          <spotbugsXmlOutputDirectory>${project.build.directory}/spotbugs</spotbugsXmlOutputDirectory>
+          <excludeFilterFile>spotbugs/spotbugs-exclude.xml</excludeFilterFile>
+          <failOnError>true</failOnError>
+          <!-- Set this to true when src/samples and src/test are spotbugs clean in all Track 2 SDKs -->
+
+          <!-- Enable this plugin when issues documented are fixed -->
+          <!--          <plugins>-->
+          <!--            <plugin>-->
+          <!--              <groupId>com.h3xstream.findsecbugs</groupId>-->
+          <!--              <artifactId>findsecbugs-plugin</artifactId>-->
+          <!--              <version>1.9.0</version> &lt;!&ndash; {x-version-update;com.h3xstream.findsecbugs:findsecbugs-plugin;external_dependency} &ndash;&gt;-->
+          <!--            </plugin>-->
+          <!--          </plugins>-->
+          <includeTests>false</includeTests>
+          <fork>true</fork>
+        </configuration>
         <executions>
           <execution>
             <phase>verify</phase>
@@ -229,6 +207,45 @@
         </executions>
       </plugin>
 
+      <!-- This plugin exports spotbugs reports in html form -->
+      <plugin>
+        <groupId>org.codehaus.mojo</groupId>
+        <artifactId>xml-maven-plugin</artifactId>
+        <version>1.0</version> <!-- {x-version-update;org.codehaus.mojo:xml-maven-plugin;external_dependency} -->
+        <executions>
+          <execution>
+            <phase>verify</phase>
+            <goals>
+              <goal>transform</goal>
+            </goals>
+          </execution>
+        </executions>
+        <configuration>
+          <transformationSets>
+            <transformationSet>
+              <dir>${project.build.directory}/spotbugs</dir>
+              <includes>
+                <include>spotbugsXml.xml</include>
+              </includes>
+              <outputDir>${project.build.directory}/spotbugs</outputDir>
+              <stylesheet>fancy-hist.xsl</stylesheet>
+              <fileMappers>
+                <fileMapper implementation="org.codehaus.plexus.components.io.filemappers.FileExtensionMapper">
+                  <targetExtension>.html</targetExtension>
+                </fileMapper>
+              </fileMappers>
+            </transformationSet>
+          </transformationSets>
+        </configuration>
+        <dependencies>
+          <dependency>
+            <groupId>com.github.spotbugs</groupId>
+            <artifactId>spotbugs</artifactId>
+            <version>4.0.0-beta3</version> <!-- {x-version-update;com.github.spotbugs:spotbugs;external_dependency} -->
+          </dependency>
+        </dependencies>
+      </plugin>
+
       <!-- Configure the jar plugin -->
       <plugin>
         <groupId>org.apache.maven.plugins</groupId>
@@ -236,50 +253,27 @@
         <version>3.1.2</version> <!-- {x-version-update;org.apache.maven.plugins:maven-jar-plugin;external_dependency} -->
         <configuration>
           <outputDirectory>${packageOutputDirectory}</outputDirectory>
-          <archive combine.children="append">
-            <manifest>
-              <addDefaultImplementationEntries>true</addDefaultImplementationEntries>
-            </manifest>
-          </archive>
         </configuration>
-      </plugin>
-
-      <!-- Configures the codesnippet replacement plugin -->
-      <plugin>
-        <groupId>com.azure.tools</groupId>
-        <artifactId>codesnippet-maven-plugin</artifactId>
-        <version>1.0.0-beta.6</version> <!-- {x-version-update;com.azure.tools:codesnippet-maven-plugin;external_dependency} -->
-        <configuration>
-          <skip>${codesnippet.skip}</skip>
-          <readmeGlob>**/*.md</readmeGlob>
-        </configuration>
-        <executions>
-          <execution>
-            <id>update-codesnippets</id>
-            <goals>
-              <goal>update-codesnippet</goal>
-            </goals>
-          </execution>
-          <execution>
-            <id>verify-codesnippets</id>
-            <goals>
-              <goal>verify-codesnippet</goal>
-            </goals>
-          </execution>
-        </executions>
       </plugin>
 
       <!-- Configure the javadoc plugin -->
       <plugin>
         <groupId>org.apache.maven.plugins</groupId>
         <artifactId>maven-javadoc-plugin</artifactId>
-        <version>3.3.1</version> <!-- {x-version-update;org.apache.maven.plugins:maven-javadoc-plugin;external_dependency} -->
+        <version>3.1.1</version> <!-- {x-version-update;org.apache.maven.plugins:maven-javadoc-plugin;external_dependency} -->
         <executions>
           <execution>
             <id>attach-javadocs</id>
             <goals>
               <goal>jar</goal>
             </goals>
+            <configuration>
+              <jarOutputDirectory>${packageOutputDirectory}</jarOutputDirectory>
+              <failOnError>true</failOnError>
+              <failOnWarnings>true</failOnWarnings>
+              <doclint>all</doclint>
+              <quiet>true</quiet>
+            </configuration>
           </execution>
         </executions>
       </plugin>
@@ -326,15 +320,7 @@
       <plugin>
         <groupId>org.jacoco</groupId>
         <artifactId>jacoco-maven-plugin</artifactId>
-        <version>0.8.7</version> <!-- {x-version-update;org.jacoco:jacoco-maven-plugin;external_dependency} -->
-        <configuration>
-          <dataFileIncludes>
-            <dataFileInclude>${project.build.directory}/jacoco.exec</dataFileInclude>
-          </dataFileIncludes>
-          <excludes combine.children="append">
-            <exclude>META-INF/**</exclude>
-          </excludes>
-        </configuration>
+        <version>0.8.5</version> <!-- {x-version-update;org.jacoco:jacoco-maven-plugin;external_dependency} -->
         <executions>
           <execution>
             <id>prepare-agent</id>
@@ -356,13 +342,12 @@
           </execution>
           <execution>
             <id>post-unit-test</id>
-            <phase>package</phase>
             <goals>
               <goal>report</goal>
             </goals>
             <configuration>
               <outputDirectory>${project.reporting.outputDirectory}/test-coverage</outputDirectory>
-              <excludes combine.children="append">
+              <excludes>
                 <exclude>**/com/azure/cosmos/implementation/apachecommons/**/*</exclude>
                 <exclude>**/com/azure/cosmos/implementation/guava25/**/*</exclude>
                 <exclude>**/com/azure/cosmos/implementation/guava27/**/*</exclude>
@@ -375,7 +360,7 @@
               <goal>check</goal>
             </goals>
             <configuration>
-              <skip>${jacoco.skip}</skip>
+              <skip>${jacoco.skip.coverage.check}</skip>
               <rules>
                 <rule>
                   <element>BUNDLE</element>
@@ -403,7 +388,6 @@
         <groupId>org.codehaus.mojo</groupId>
         <artifactId>build-helper-maven-plugin</artifactId>
         <version>3.0.0</version> <!-- {x-version-update;org.codehaus.mojo:build-helper-maven-plugin;external_dependency} -->
-<<<<<<< HEAD
       </plugin>
 
       <!-- Checks public surface area for breaking changes. -->
@@ -433,43 +417,38 @@
             <version>0.20.0</version> &lt;!&ndash; {x-version-update;org.revapi:revapi-java;external_dependency} &ndash;&gt;
           </dependency>
         </dependencies>
-=======
->>>>>>> 9a7505b6
-        <executions>
-          <execution>
-            <id>attach-artifacts</id>
-            <phase>package</phase>
-            <goals>
-              <goal>attach-artifact</goal>
-            </goals>
-            <configuration>
-              <artifacts>
-                <artifact>
-                  <file>${basedir}/README.md</file>
-                  <type>md</type>
-                  <classifier>readme</classifier>
-                </artifact>
-                <artifact>
-                  <file>${basedir}/CHANGELOG.md</file>
-                  <type>md</type>
-                  <classifier>changelog</classifier>
-                </artifact>
-              </artifacts>
-            </configuration>
-          </execution>
-        </executions>
-      </plugin>-->
-
-      <!-- Checks public surface area for breaking changes. -->
-      <plugin>
-        <groupId>org.revapi</groupId>
-        <artifactId>revapi-maven-plugin</artifactId>
-        <version>0.14.6</version> <!-- {x-version-update;org.revapi:revapi-maven-plugin;external_dependency} -->
         <executions>
           <execution>
             <goals>
               <goal>check</goal>
             </goals>
+          </execution>
+        </executions>
+      </plugin>
+
+      <plugin>
+        <groupId>net.jonathangiles.tools</groupId>
+        <artifactId>whitelistgenerator-maven-plugin</artifactId>
+        <version>1.0.1</version> <!-- {x-version-update;net.jonathangiles.tools:whitelistgenerator-maven-plugin;external_dependency} -->
+        <executions>
+          <execution>
+            <id>generateWhitelistReport</id>
+            <phase>package</phase>
+            <goals>
+              <goal>report</goal>
+            </goals>
+            <configuration>
+              <baseDir>.</baseDir>
+              <reportFile>target/dependency-whitelist.json</reportFile>
+              <ignoredGA>
+                <param>com.azure:azure-cosmos-examples</param>
+                <param>com.azure:azure-cosmos-benchmark</param>
+                <param>com.azure:azure-core-test</param>
+                <param>com.azure:azure-e2e</param>
+                <param>com.azure:azure-storage-perf</param>
+                <param>com.azure:perf-test-core</param>
+              </ignoredGA>
+            </configuration>
           </execution>
         </executions>
       </plugin>
@@ -495,10 +474,8 @@
                 <exclude>*:*:*:*:compile</exclude>
                 <exclude>*:*:*:*:provided</exclude>
               </excludes>
-              <includes combine.children="append">
+              <includes>
                 <include>com.azure:*</include>
-                <include>com.azure.resourcemanager:*</include>
-                <include>com.azure.spring:*</include>
 
                 <!-- Used by many libraries to bring in annotations used by Reactor -->
                 <include>com.google.code.findbugs:jsr305:[3.0.2]</include> <!-- {x-include-update;com.google.code.findbugs:jsr305;external_dependency} -->
@@ -517,6 +494,11 @@
             This rule is used to enforce that all modules depend on the same version of particular dependencies or
             plugins.
             -->
+            <requireSameVersions>
+              <dependencies>
+                <dependency>com.azure.*</dependency>
+              </dependencies>
+            </requireSameVersions>
           </rules>
           <fail>true</fail>
         </configuration>
@@ -533,79 +515,169 @@
 
     <pluginManagement>
       <plugins>
-        <!-- This plugin configures the bas requirements for compilation -->
         <plugin>
           <groupId>org.apache.maven.plugins</groupId>
-          <artifactId>maven-compiler-plugin</artifactId>
-          <version>3.8.1</version> <!-- {x-version-update;org.apache.maven.plugins:maven-compiler-plugin;external_dependency} -->
+          <artifactId>maven-javadoc-plugin</artifactId>
+          <version>3.1.1</version> <!-- {x-version-update;org.apache.maven.plugins:maven-javadoc-plugin;external_dependency} -->
           <configuration>
-            <showWarnings>true</showWarnings>
-            <failOnWarning>true</failOnWarning>
-            <compilerArgs combine.children="append" combine.self="append">
-              <!-- Turn off annotation processing -->
-              <arg>-proc:none</arg>
-
-              <!-- https://docs.oracle.com/javase/7/docs/technotes/tools/windows/javac.html#xlintwarnings -->
-              <arg>-Xlint:cast</arg>
-              <arg>-Xlint:classfile</arg>
-              <!-- <arg>-Xlint:deprecation</arg> --> <!-- FIXME: We should enable this ASAP -->
-              <arg>-Xlint:dep-ann</arg>
-              <arg>-Xlint:divzero</arg>
-              <arg>-Xlint:empty</arg>
-              <arg>-Xlint:fallthrough</arg>
-              <arg>-Xlint:finally</arg>
-              <arg>-Xlint:options</arg>
-              <arg>-Xlint:overrides</arg>
-              <arg>-Xlint:path</arg>
-              <!-- <arg>-Xlint:processing</arg> -->
-              <arg>-Xlint:rawtypes</arg>
-              <!-- <arg>-Xlint:serial</arg> -->
-              <arg>-Xlint:static</arg>
-              <arg>-Xlint:try</arg>
-              <arg>-Xlint:unchecked</arg>
-              <arg>-Xlint:varargs</arg>
-            </compilerArgs>
+            <source>1.8</source>
+            <doctitle>Azure SDK for Java Reference Documentation</doctitle>
+            <windowtitle>Azure SDK for Java Reference Documentation</windowtitle>
+            <footer>Visit the &lt;a href="https://docs.microsoft.com/java/azure/"&gt;Azure for Java Developers&lt;/a&gt;site
+              for more Java documentation, including quick starts, tutorials, and code samples.
+            </footer>
+            <linksource>false</linksource>
+            <excludePackageNames>
+              *.impl*:
+              *.implementation*:
+              com.azure.tools.checkstyle*:
+              com.azure.core.test*:
+              com.azure.endtoend*:
+              com.azure.perf*
+            </excludePackageNames>
+            <!-- CosmosSkip - This is temporary, BridgeInternal gets converted to implementation -->
+            <sourceFileExcludes>
+              <sourceFileExclude>com.azure.cosmos.*BridgeInternal.java</sourceFileExclude>
+              <sourceFileExclude>module-info.java</sourceFileExclude>
+            </sourceFileExcludes>
+            <groups>
+              <group>
+                <title>Azure Core</title>
+                <packages>
+                  com.azure.core:com.azure.core.annotation:com.azure.core.credentials:com.azure.core.exception:com.azure.core.http*:com.azure.core.configuration:com.azure.core.util*:com.azure.core.credential:com.azure.core.cryptography
+                </packages>
+              </group>
+              <group>
+                <title>Azure Core - AMQP</title>
+                <packages>com.azure.core.amqp*</packages>
+              </group>
+              <group>
+                <title>Azure Core - Authentication</title>
+                <packages>com.azure.core.auth*</packages>
+              </group>
+              <group>
+                <title>Azure Core - HTTP - Netty</title>
+                <packages>com.azure.core.http.netty*</packages>
+              </group>
+              <group>
+                <title>Azure Core - HTTP - OkHttp</title>
+                <packages>com.azure.core.http.okhttp*</packages>
+              </group>
+              <group>
+                <title>Azure Core - Management</title>
+                <packages>com.azure.core.management*</packages>
+              </group>
+              <group>
+                <title>Azure Core - Serializer - JSON - Gson</title>
+                <packages>com.azure.core.serializer.json.gson*</packages>
+              </group>
+              <group>
+                <title>Azure Core - Serializer - JSON - Jackson</title>
+                <packages>com.azure.core.serializer.json.jackson*</packages>
+              </group>
+              <group>
+                <title>Azure App Configuration</title>
+                <packages>com.azure.data.appconfiguration*</packages>
+              </group>
+              <group>
+                <title>Azure Cosmos</title>
+                <packages>com.azure.cosmos*</packages>
+              </group>
+              <group>
+                <title>Azure Event Hubs</title>
+                <packages>com.azure.messaging.eventhubs*</packages>
+              </group>
+              <group>
+                <title>Azure Form Recognizer</title>
+                <packages>com.azure.ai.formrecognizer*</packages>
+              </group>
+              <group>
+                <title>Azure Identity</title>
+                <packages>com.azure.identity*</packages>
+              </group>
+              <group>
+                <title>Azure Key Vault</title>
+                <packages>com.azure.security.keyvault*</packages>
+              </group>
+              <group>
+                <title>Azure Search</title>
+                <packages>com.azure.search*</packages>
+              </group>
+              <group>
+                <title>Azure Service Bus</title>
+                <packages>com.azure.messaging.servicebus*</packages>
+              </group>
+              <group>
+                <title>Azure Storage - Common</title>
+                <packages>com.azure.storage.common*</packages>
+              </group>
+              <group>
+                <title>Azure Storage - Blobs</title>
+                <packages>com.azure.storage.blob*</packages>
+              </group>
+              <group>
+                <title>Azure Storage Blob - Batch</title>
+                <packages>com.azure.storage.blob.batch*</packages>
+              </group>
+              <group>
+                <title>Azure Storage Blobs - Cryptography</title>
+                <packages>com.azure.storage.blob.cryptography*</packages>
+              </group>
+              <group>
+                <title>Azure Storage Blobs - NIO</title>
+                <packages>com.azure.storage.blob.nio*</packages>
+              </group>
+              <group>
+                <title>Azure Storage - Files</title>
+                <packages>com.azure.storage.file*</packages>
+              </group>
+              <group>
+                <title>Azure Storage Files - Data Lake</title>
+                <packages>com.azure.storage.file.datalake*</packages>
+              </group>
+              <group>
+                <title>Azure Storage - Queues</title>
+                <packages>com.azure.storage.queue*</packages>
+              </group>
+              <group>
+                <title>Azure Telemetry</title>
+                <title>Azure Telemetry - OpenTelemetry</title>
+                <packages>com.azure.core.tracing*</packages>
+              </group>
+              <group>
+                <title>Azure Text Analytics</title>
+                <packages>com.azure.ai.textanalytics*</packages>
+              </group>
+            </groups>
+            <links>
+              <link>https://docs.oracle.com/javase/8/docs/api/</link>
+              <link>https://projectreactor.io/docs/core/release/api/</link>
+              <link>https://netty.io/4.1/api/</link>
+              <link>http://reactivex.io/RxJava/javadoc/</link>
+            </links>
+            <isOffline>false</isOffline>
+            <doclet>org.apidesign.javadoc.codesnippet.Doclet</doclet>
+            <docletArtifact>
+              <groupId>org.apidesign.javadoc</groupId>
+              <artifactId>codesnippet-doclet</artifactId>
+              <version>0.53</version> <!-- {x-version-update;org.apidesign.javadoc:codesnippet-doclet;external_dependency} -->
+            </docletArtifact>
+            <additionalOptions>
+              <additionalOption>-maxLineLength 120</additionalOption>
+              <additionalOption>-snippetpath ${project.basedir}/src/samples/java</additionalOption>
+              <additionalOption>-suppressMissingLinkWarnings</additionalOption>
+            </additionalOptions>
+            <failOnError>true</failOnError>
+            <failOnWarnings>true</failOnWarnings>
+            <doclint>all</doclint>
+            <quiet>true</quiet>
           </configuration>
         </plugin>
 
-        <!-- This plugin scans checkstyle issues in the code -->
-        <plugin>
-          <groupId>org.apache.maven.plugins</groupId>
-          <artifactId>maven-checkstyle-plugin</artifactId>
-          <version>3.1.2</version> <!-- {x-version-update;org.apache.maven.plugins:maven-checkstyle-plugin;external_dependency} -->
-          <dependencies>
-            <dependency>
-              <groupId>com.azure</groupId>
-              <artifactId>sdk-build-tools</artifactId>
-              <version>1.0.0</version> <!-- {x-version-update;com.azure:sdk-build-tools;external_dependency} -->
-            </dependency>
-            <dependency>
-              <groupId>com.puppycrawl.tools</groupId>
-              <artifactId>checkstyle</artifactId>
-              <version>9.2</version> <!-- {x-version-update;com.puppycrawl.tools:checkstyle;external_dependency} -->
-            </dependency>
-          </dependencies>
-          <configuration>
-            <skip>${checkstyle.skip}</skip>
-            <configLocation>${project.basedir}/${relative.path.to.eng.folder}/eng/code-quality-reports/src/main/resources/checkstyle/checkstyle.xml</configLocation>
-            <suppressionsLocation>${project.basedir}/${relative.path.to.eng.folder}/eng/code-quality-reports/src/main/resources/checkstyle/checkstyle-suppressions.xml</suppressionsLocation>
-            <headerLocation>${project.basedir}/${relative.path.to.eng.folder}/eng/code-quality-reports/src/main/resources/checkstyle/java.header</headerLocation>
-            <excludes>${checkstyle.excludes}</excludes>
-            <propertyExpansion>samedir=</propertyExpansion>
-            <encoding>UTF-8</encoding>
-            <consoleOutput>true</consoleOutput>
-            <includeTestSourceDirectory>${checkstyle.includeTestSourceDirectory}</includeTestSourceDirectory>
-            <linkXRef>true</linkXRef>
-            <failsOnError>${checkstyle.failsOnError}</failsOnError>
-            <failOnViolation>${checkstyle.failOnViolation}</failOnViolation>
-          </configuration>
-        </plugin>
-
-        <!-- This plugin scans reports spotbugs in the code -->
         <plugin>
           <groupId>com.github.spotbugs</groupId>
           <artifactId>spotbugs-maven-plugin</artifactId>
-          <version>4.2.2</version> <!-- {x-version-update;com.github.spotbugs:spotbugs-maven-plugin;external_dependency} -->
+          <version>3.1.12.2</version> <!-- {x-version-update;com.github.spotbugs:spotbugs-maven-plugin;external_dependency} -->
           <dependencies>
             <dependency>
               <groupId>com.azure</groupId>
@@ -615,137 +687,32 @@
             <dependency>
               <groupId>com.github.spotbugs</groupId>
               <artifactId>spotbugs</artifactId>
-              <version>4.2.2</version> <!-- {x-version-update;com.github.spotbugs:spotbugs;external_dependency} -->
+              <version>4.0.0-beta3</version> <!-- {x-version-update;com.github.spotbugs:spotbugs;external_dependency} -->
             </dependency>
           </dependencies>
           <configuration>
-            <skip>${spotbugs.skip}</skip>
             <effort>max</effort>
             <threshold>Low</threshold>
             <xmlOutput>true</xmlOutput>
             <spotbugsXmlOutputDirectory>${project.build.directory}/spotbugs</spotbugsXmlOutputDirectory>
             <excludeFilterFile>spotbugs/spotbugs-exclude.xml</excludeFilterFile>
+            <failOnError>true</failOnError>
             <fork>true</fork>
-            <failOnError>${spotbugs.failOnError}</failOnError>
             <!-- Set this to true when src/samples and src/test are spotbugs clean in all Track 2 SDKs -->
-            <includeTests>${spotbugs.includeTests}</includeTests>
-
-            <!-- Enable this plugin when issues documented are fixed -->
-            <!--          <plugins>-->
-            <!--            <plugin>-->
-            <!--              <groupId>com.h3xstream.findsecbugs</groupId>-->
-            <!--              <artifactId>findsecbugs-plugin</artifactId>-->
-            <!--              <version>1.9.0</version> &lt;!&ndash; {x-version-update;com.h3xstream.findsecbugs:findsecbugs-plugin;external_dependency} &ndash;&gt;-->
-            <!--            </plugin>-->
-            <!--          </plugins>-->
+            <includeTests>false</includeTests>
           </configuration>
         </plugin>
 
-        <!-- This plugin generates Javadocs -->
         <plugin>
           <groupId>org.apache.maven.plugins</groupId>
-          <artifactId>maven-javadoc-plugin</artifactId>
-          <version>3.3.1</version> <!-- {x-version-update;org.apache.maven.plugins:maven-javadoc-plugin;external_dependency} -->
+          <artifactId>maven-checkstyle-plugin</artifactId>
+          <version>3.1.0</version> <!-- {x-version-update;org.apache.maven.plugins:maven-checkstyle-plugin;external_dependency} -->
           <configuration>
-            <source>1.8</source>
-            <doctitle>Azure SDK for Java Reference Documentation</doctitle>
-            <windowtitle>Azure SDK for Java Reference Documentation</windowtitle>
-            <bottom>Visit the &lt;a href="https://docs.microsoft.com/java/azure/"&gt;Azure for Java Developers&lt;/a&gt; site
-              for more Java documentation, including quick starts, tutorials, and code samples.
-            </bottom>
-            <linksource>false</linksource>
-            <excludePackageNames>
-              *.impl*:
-              *.implementation*:
-              *.samples:
-              com.azure.tools.checkstyle*:
-              com.azure.core.test*:
-              com.azure.endtoend*:
-              com.azure.perf*:
-              com.azure.storage.internal.avro*
-            </excludePackageNames>
-            <!-- CosmosSkip - This is temporary, BridgeInternal gets converted to implementation -->
-            <sourceFileExcludes>
-              <sourceFileExclude>com/azure/cosmos/*BridgeInternal.java</sourceFileExclude>
-              <sourceFileExclude>com/azure/cosmos/models/*BridgeInternal.java</sourceFileExclude>
-              <sourceFileExclude>com/azure/cosmos/util/*BridgeInternal.java</sourceFileExclude>
-              <sourceFileExclude>com/azure/cosmos/encryption/*BridgeInternal.java</sourceFileExclude>
-              <sourceFileExclude>com/azure/cosmos/encryption/models/*BridgeInternal.java</sourceFileExclude>
-              <sourceFileExclude>module-info.java</sourceFileExclude>
-            </sourceFileExcludes>
-            <links combine.children="append">
-              <!-- JDK APIs -->
-              <link>https://docs.oracle.com/javase/8/docs/api/</link>
-
-              <!-- Reactor APIs -->
-              <link>https://projectreactor.io/docs/core/release/api/</link> <!-- TODO (alzimmer): We need to version this. Right now it is always going to point to latest which may be wrong -->
-              <link>https://projectreactor.io/docs/netty/release/api/</link>
-
-              <!-- Jackson APIs -->
-              <link>https://fasterxml.github.io/jackson-annotations/javadoc/2.12/</link>
-              <link>https://fasterxml.github.io/jackson-core/javadoc/2.12/</link>
-              <link>https://fasterxml.github.io/jackson-databind/javadoc/2.12/</link>
-
-              <!-- Netty APIs -->
-              <link>https://netty.io/4.1/api/</link>
-
-              <!-- Avro APIs -->
-              <link>https://avro.apache.org/docs/current/api/java/</link>
-            </links>
-            <detectJavaApiLink>false</detectJavaApiLink>
-            <isOffline>true</isOffline>
-            <offlineLinks>
-              <!-- JDK APIs -->
-              <offlineLink>
-                <url>https://docs.oracle.com/javase/8/docs/api/</url>
-                <location>${project.basedir}/${relative.path.to.eng.folder}/eng/javadoc-package-lists/java8/</location>
-              </offlineLink>
-
-              <!-- Reactor APIs -->
-              <offlineLink>
-                <url>https://projectreactor.io/docs/core/release/api/</url>
-                <location>${project.basedir}/${relative.path.to.eng.folder}/eng/javadoc-package-lists/reactor-core/</location>
-              </offlineLink>
-              <offlineLink>
-                <url>https://projectreactor.io/docs/netty/release/api/</url>
-                <location>${project.basedir}/${relative.path.to.eng.folder}/eng/javadoc-package-lists/reactor-netty/</location>
-              </offlineLink>
-
-              <!-- Jackson APIs -->
-              <offlineLink>
-                <url>https://fasterxml.github.io/jackson-annotations/javadoc/2.12/</url>
-                <location>${project.basedir}/${relative.path.to.eng.folder}/eng/javadoc-package-lists/jackson-annotations/</location>
-              </offlineLink>
-              <offlineLink>
-                <url>https://fasterxml.github.io/jackson-core/javadoc/2.12/</url>
-                <location>${project.basedir}/${relative.path.to.eng.folder}/eng/javadoc-package-lists/jackson-core/</location>
-              </offlineLink>
-              <offlineLink>
-                <url>https://fasterxml.github.io/jackson-databind/javadoc/2.12/</url>
-                <location>${project.basedir}/${relative.path.to.eng.folder}/eng/javadoc-package-lists/jackson-databind/</location>
-              </offlineLink>
-
-              <!-- Netty APIs -->
-              <offlineLink>
-                <url>https://netty.io/4.1/api/</url>
-                <location>${project.basedir}/${relative.path.to.eng.folder}/eng/javadoc-package-lists/netty/</location>
-              </offlineLink>
-
-              <!-- Avro APIs -->
-              <offlineLink>
-                <url>https://avro.apache.org/docs/current/api/java/</url>
-                <location>${project.basedir}/${relative.path.to.eng.folder}/eng/javadoc-package-lists/apache-avro/</location>
-              </offlineLink>
-            </offlineLinks>
-            <failOnError>true</failOnError>
-            <failOnWarnings>true</failOnWarnings>
-            <doclint>${doclint}</doclint>
-            <quiet>true</quiet>
-            <jarOutputDirectory>${packageOutputDirectory}</jarOutputDirectory>
+            <failsOnError>true</failsOnError>
+            <failOnViolation>true</failOnViolation>
           </configuration>
         </plugin>
 
-        <!-- This plugin runs tests -->
         <plugin>
           <groupId>org.apache.maven.plugins</groupId>
           <artifactId>maven-surefire-plugin</artifactId>
@@ -755,71 +722,10 @@
             <useSystemClassLoader>false</useSystemClassLoader>
             <systemPropertyVariables combine.children="append">
               <junit.jupiter.extensions.autodetection.enabled>true</junit.jupiter.extensions.autodetection.enabled>
-              <junit.jupiter.execution.parallel.mode.default>concurrent</junit.jupiter.execution.parallel.mode.default>
-              <junit.jupiter.execution.parallel.enabled>${parallelizeTests}</junit.jupiter.execution.parallel.enabled>
             </systemPropertyVariables>
             <forkCount>1</forkCount>
             <testFailureIgnore>false</testFailureIgnore>
-            <argLine>
-              ${defaultSurefireArgLine}
-              ${additionalSurefireArgLine}
-            </argLine>
           </configuration>
-          <dependencies>
-            <!-- This dependency is required until maven-surefire-plugin updates the version they use. -->
-            <!-- The current dependency version doesn't support Java 17. -->
-            <dependency>
-              <groupId>org.ow2.asm</groupId>
-              <artifactId>asm</artifactId>
-              <version>9.1</version> <!-- {x-version-update;org.ow2.asm:asm;external_dependency} -->
-            </dependency>
-          </dependencies>
-        </plugin>
-
-        <!-- Checks public surface area for breaking changes. -->
-        <plugin>
-          <groupId>org.revapi</groupId>
-          <artifactId>revapi-maven-plugin</artifactId>
-          <version>0.14.6</version> <!-- {x-version-update;org.revapi:revapi-maven-plugin;external_dependency} -->
-          <configuration>
-            <skip>${revapi.skip}</skip>
-            <convertAnalysisConfigurationFiles>true</convertAnalysisConfigurationFiles>
-            <analysisConfigurationFiles>
-              <configurationFile>
-                <resource>revapi/revapi.json</resource>
-              </configurationFile>
-            </analysisConfigurationFiles>
-            <versionFormat>^\d+\.\d+\.\d+$</versionFormat>
-            <checkDependencies>true</checkDependencies>
-            <failBuildOnProblemsFound>${revapi.failBuildOnProblemsFound}</failBuildOnProblemsFound>
-            <!-- The following configures reporting to file in addition to CLI reporting. -->
-            <analysisConfiguration>
-              <revapi.reporter.json id="file-report">
-                <minSeverity>NON_BREAKING</minSeverity>
-                <minCriticality>documented</minCriticality>
-                <indent>true</indent>
-                <output>${project.build.directory}/revapi.json</output>
-                <keepEmptyFile>false</keepEmptyFile>
-              </revapi.reporter.json>
-            </analysisConfiguration>
-          </configuration>
-          <dependencies>
-            <dependency>
-              <groupId>com.azure</groupId>
-              <artifactId>sdk-build-tools</artifactId>
-              <version>1.0.0</version> <!-- {x-version-update;com.azure:sdk-build-tools;external_dependency} -->
-            </dependency>
-            <dependency>
-              <groupId>org.revapi</groupId>
-              <artifactId>revapi-java</artifactId>
-              <version>0.26.1</version> <!-- {x-version-update;org.revapi:revapi-java;external_dependency} -->
-            </dependency>
-            <dependency>
-              <groupId>org.revapi</groupId>
-              <artifactId>revapi-reporter-json</artifactId>
-              <version>0.4.5</version> <!-- {x-version-update;org.revapi:revapi-reporter-json;external_dependency} -->
-            </dependency>
-          </dependencies>
         </plugin>
       </plugins>
     </pluginManagement>
@@ -831,7 +737,7 @@
       <groupId>org.jacoco</groupId>
       <artifactId>org.jacoco.agent</artifactId>
       <classifier>runtime</classifier>
-      <version>0.8.7</version> <!-- {x-version-update;org.jacoco:org.jacoco.agent;external_dependency} -->
+      <version>0.8.5</version> <!-- {x-version-update;org.jacoco:org.jacoco.agent;external_dependency} -->
       <scope>test</scope>
     </dependency>
   </dependencies>
@@ -841,7 +747,19 @@
       <plugin>
         <groupId>org.apache.maven.plugins</groupId>
         <artifactId>maven-checkstyle-plugin</artifactId>
-        <version>3.1.2</version> <!-- {x-version-update;org.apache.maven.plugins:maven-checkstyle-plugin;external_dependency} -->
+        <version>3.1.0</version> <!-- {x-version-update;org.apache.maven.plugins:maven-checkstyle-plugin;external_dependency} -->
+        <configuration>
+          <configLocation>../../../eng/code-quality-reports/src/main/resources/checkstyle/checkstyle.xml</configLocation>
+          <suppressionsLocation>../../../eng/code-quality-reports/src/main/resources/checkstyle/checkstyle-suppressions.xml</suppressionsLocation>
+          <headerLocation>../../../eng/code-quality-reports/src/main/resources/checkstyle/java.header</headerLocation>
+          <propertyExpansion>samedir=</propertyExpansion>
+          <encoding>UTF-8</encoding>
+          <consoleOutput>true</consoleOutput>
+          <includeTestSourceDirectory>true</includeTestSourceDirectory>
+          <linkXRef>true</linkXRef>
+          <failsOnError>true</failsOnError>
+          <failOnViolation>true</failOnViolation>
+        </configuration>
         <reportSets>
           <reportSet>
             <id>non-aggregate</id>
@@ -849,17 +767,35 @@
               <report>checkstyle</report>
             </reports>
           </reportSet>
+          <reportSet>
+            <id>aggregate</id>
+            <inherited>false</inherited>
+            <reports>
+              <report>checkstyle-aggregate</report>
+            </reports>
+          </reportSet>
         </reportSets>
       </plugin>
       <plugin>
         <groupId>com.github.spotbugs</groupId>
         <artifactId>spotbugs-maven-plugin</artifactId>
-        <version>4.2.2</version> <!-- {x-version-update;com.github.spotbugs:spotbugs-maven-plugin;external_dependency} -->
+        <version>3.1.12.2</version> <!-- {x-version-update;com.github.spotbugs:spotbugs-maven-plugin;external_dependency} -->
+        <configuration>
+          <effort>max</effort>
+          <threshold>Low</threshold>
+          <xmlOutput>true</xmlOutput>
+          <spotbugsXmlOutputDirectory>${project.build.directory}/spotbugs</spotbugsXmlOutputDirectory>
+          <excludeFilterFile>../../../eng/code-quality-reports/src/main/resources/spotbugs/spotbugs-exclude.xml</excludeFilterFile>
+          <failOnError>true</failOnError>
+          <fork>true</fork>
+          <!-- Set this to true when src/samples and src/test are spotbugs clean in all Track 2 SDKs -->
+          <includeTests>false</includeTests>
+        </configuration>
       </plugin>
       <plugin>
         <groupId>org.apache.maven.plugins</groupId>
         <artifactId>maven-javadoc-plugin</artifactId>
-        <version>3.3.1</version> <!-- {x-version-update;org.apache.maven.plugins:maven-javadoc-plugin;external_dependency} -->
+        <version>3.1.1</version> <!-- {x-version-update;org.apache.maven.plugins:maven-javadoc-plugin;external_dependency} -->
         <reportSets>
           <reportSet>
             <id>non-aggregate</id>
@@ -867,7 +803,47 @@
               <report>javadoc</report>
             </reports>
           </reportSet>
+          <reportSet>
+            <id>aggregate</id>
+            <inherited>false</inherited>
+            <reports>
+              <report>aggregate</report>
+            </reports>
+            <configuration>
+              <!-- codesnippets4javadoc does not support scanning sub-directories and doesn't support wildcards for filepaths.
+                  So, path for aggregate reports have to be defined relative to parent pom -->
+              <additionalOptions>-maxLineLength 120
+                -snippetpath ${project.basedir}/sdk/appconfiguration/azure-data-appconfiguration/src/samples/java
+                -snippetpath ${project.basedir}/sdk/core/azure-core/src/samples/java
+                -snippetpath ${project.basedir}/sdk/core/azure-core-http-netty/src/samples/java
+                -snippetpath ${project.basedir}/sdk/core/azure-core-http-okhttp/src/samples/java
+                -snippetpath ${project.basedir}/sdk/core/azure-core-serializer-json-gson/src/samples/java
+                -snippetpath ${project.basedir}/sdk/core/azure-core-serializer-json-jackson/src/samples/java
+                -snippetpath ${project.basedir}/sdk/eventhubs/azure-messaging-eventhubs/src/samples/java
+                -snippetpath ${project.basedir}/sdk/formrecognizer/azure-ai-formrecognizer/src/samples/java
+                -snippetpath ${project.basedir}/sdk/keyvault/azure-security-keyvault-certificates/src/samples/java
+                -snippetpath ${project.basedir}/sdk/keyvault/azure-security-keyvault-keys/src/samples/java
+                -snippetpath ${project.basedir}/sdk/keyvault/azure-security-keyvault-secrets/src/samples/java
+                -snippetpath ${project.basedir}/sdk/servicebus/azure-messaging-servicebus/src/samples/java
+                -snippetpath ${project.basedir}/sdk/storage/azure-storage-blob/src/samples/java
+                -snippetpath ${project.basedir}/sdk/storage/azure-storage-blob-batch/src/samples/java
+                -snippetpath ${project.basedir}/sdk/storage/azure-storage-blob-cryptography/src/samples/java
+                -snippetpath ${project.basedir}/sdk/storage/azure-storage-common/src/samples/java
+                -snippetpath ${project.basedir}/sdk/storage/azure-storage-file-datalake/src/samples/java
+                -snippetpath ${project.basedir}/sdk/storage/azure-storage-file-share/src/samples/java
+                -snippetpath ${project.basedir}/sdk/storage/azure-storage-queue/src/samples/java
+                -snippetpath ${project.basedir}/sdk/textanalytics/azure-ai-textanalytics/src/samples/java
+              </additionalOptions>
+              <doclint>all</doclint>
+            </configuration>
+          </reportSet>
         </reportSets>
+        <configuration>
+          <!-- Reporting is run for JDK 11 - https://github.com/Azure/azure-sdk-for-java/blob/master/.azure-pipelines/client.yml#L90
+               Disabling failOnWarnings for reporting for now due to CodeSnippets4Java issue reported for JDK 9+
+               https://github.com/Azure/azure-sdk-for-java/issues/3851 -->
+          <failOnWarnings>false</failOnWarnings>
+        </configuration>
       </plugin>
       <plugin>
         <groupId>org.apache.maven.plugins</groupId>
@@ -888,16 +864,19 @@
           </reportSet>
         </reportSets>
       </plugin>
-      <!--<plugin>
+      <plugin>
         <groupId>org.revapi</groupId>
         <artifactId>revapi-maven-plugin</artifactId>
-<<<<<<< HEAD
-        <version>0.11.2</version>
-=======
-        <version>0.14.6</version> <!-- {x-version-update;org.revapi:revapi-maven-plugin;external_dependency} -->
->>>>>>> 9a7505b6
+        <version>0.11.2</version> <!-- {x-version-update;org.revapi:revapi-maven-plugin;external_dependency} -->
         <configuration>
+          <analysisConfigurationFiles>
+            <configurationFile>
+              <resource>revapi/revapi.json</resource>
+            </configurationFile>
+          </analysisConfigurationFiles>
+          <versionFormat>^\d+\.\d+\.\d+$</versionFormat>
           <checkDependencies>false</checkDependencies>
+          <failBuildOnProblemsFound>true</failBuildOnProblemsFound>
         </configuration>
         <reportSets>
           <reportSet>
@@ -905,8 +884,14 @@
               <report>report</report>
             </reports>
           </reportSet>
+          <reportSet>
+            <inherited>false</inherited>
+            <reports>
+              <report>report-aggregate</report>
+            </reports>
+          </reportSet>
         </reportSets>
-      </plugin>-->
+      </plugin>
     </plugins>
   </reporting>
 
@@ -923,6 +908,12 @@
         <maven.compiler.target>8</maven.compiler.target>
       </properties>
       <build>
+        <resources>
+          <resource>
+            <directory>src/main/resources</directory>
+            <filtering>true</filtering>
+          </resource>
+        </resources>
         <plugins>
           <!-- Don't compile module-info.java, see java 9+ profile -->
           <plugin>
@@ -935,17 +926,42 @@
               <excludes>
                 <exclude>module-info.java</exclude>
               </excludes>
+              <compilerArgs>
+                <!-- Turn off annotation processing -->
+                <arg>-proc:none</arg>
+
+                <!-- https://docs.oracle.com/javase/7/docs/technotes/tools/windows/javac.html#xlintwarnings -->
+                <arg>-Xlint:cast</arg>
+                <arg>-Xlint:classfile</arg>
+                <!-- <arg>-Xlint:deprecation</arg> --> <!-- FIXME: We should enable this ASAP -->
+                <arg>-Xlint:dep-ann</arg>
+                <arg>-Xlint:divzero</arg>
+                <arg>-Xlint:empty</arg>
+                <arg>-Xlint:fallthrough</arg>
+                <arg>-Xlint:finally</arg>
+                <arg>-Xlint:options</arg>
+                <arg>-Xlint:overrides</arg>
+                <arg>-Xlint:path</arg>
+                <!-- <arg>-Xlint:processing</arg> -->
+                <arg>-Xlint:rawtypes</arg>
+                <!-- <arg>-Xlint:serial</arg> -->
+                <arg>-Xlint:static</arg>
+                <arg>-Xlint:try</arg>
+                <arg>-Xlint:unchecked</arg>
+                <arg>-Xlint:varargs</arg>
+              </compilerArgs>
             </configuration>
           </plugin>
           <!-- Avoid errors from module-info -->
           <plugin>
             <groupId>org.apache.maven.plugins</groupId>
             <artifactId>maven-javadoc-plugin</artifactId>
-            <version>3.3.1</version> <!-- {x-version-update;org.apache.maven.plugins:maven-javadoc-plugin;external_dependency} -->
+            <version>3.1.1</version> <!-- {x-version-update;org.apache.maven.plugins:maven-javadoc-plugin;external_dependency} -->
             <configuration>
               <sourceFileExcludes>
                 <sourceFileExclude>module-info.java</sourceFileExclude>
               </sourceFileExcludes>
+              <quiet>true</quiet>
             </configuration>
           </plugin>
         </plugins>
@@ -956,33 +972,64 @@
           <plugin>
             <groupId>org.apache.maven.plugins</groupId>
             <artifactId>maven-javadoc-plugin</artifactId>
-            <version>3.3.1</version> <!-- {x-version-update;org.apache.maven.plugins:maven-javadoc-plugin;external_dependency} -->
+            <version>3.1.1</version> <!-- {x-version-update;org.apache.maven.plugins:maven-javadoc-plugin;external_dependency} -->
             <configuration>
               <sourceFileExcludes>
                 <sourceFileExclude>module-info.java</sourceFileExclude>
               </sourceFileExcludes>
+              <quiet>true</quiet>
             </configuration>
           </plugin>
         </plugins>
       </reporting>
     </profile>
 
-    <!-- Setup for Java 9+ -->
+    <!-- Setup for Java 11+ -->
     <profile>
-      <id>java9plus</id>
+      <id>java-lts</id>
       <activation>
-        <jdk>[9,)</jdk>
+        <jdk>[11,)</jdk>
       </activation>
       <build>
+        <resources>
+          <resource>
+            <directory>src/main/resources</directory>
+            <filtering>true</filtering>
+          </resource>
+        </resources>
         <plugins>
           <plugin>
             <groupId>org.apache.maven.plugins</groupId>
             <artifactId>maven-compiler-plugin</artifactId>
             <version>3.8.1</version> <!-- {x-version-update;org.apache.maven.plugins:maven-compiler-plugin;external_dependency} -->
             <configuration>
-              <compilerArgs combine.children="append">
+              <testRelease>11</testRelease>
+              <compilerArgs>
+                <!-- Turn off annotation processing -->
+                <arg>-proc:none</arg>
+
+                <!-- https://docs.oracle.com/javase/7/docs/technotes/tools/windows/javac.html#xlintwarnings -->
+                <arg>-Xlint:cast</arg>
+                <arg>-Xlint:classfile</arg>
+                <!-- <arg>-Xlint:deprecation</arg> --> <!-- FIXME: We should enable this ASAP -->
+                <arg>-Xlint:dep-ann</arg>
+                <arg>-Xlint:divzero</arg>
+                <arg>-Xlint:empty</arg>
+                <arg>-Xlint:fallthrough</arg>
+                <arg>-Xlint:finally</arg>
+                <arg>-Xlint:options</arg>
+                <arg>-Xlint:overrides</arg>
+                <arg>-Xlint:path</arg>
+                <!-- <arg>-Xlint:processing</arg> -->
+                <arg>-Xlint:rawtypes</arg>
+                <!-- <arg>-Xlint:serial</arg> -->
+                <arg>-Xlint:static</arg>
+                <arg>-Xlint:try</arg>
+                <arg>-Xlint:unchecked</arg>
+                <arg>-Xlint:varargs</arg>
                 <arg>-Xlint:-module</arg> <!-- FIXME: this is required for now as it introduces a build failure -->
-                <arg>-Xlint:-requires-transitive-automatic</arg> <!-- FIXME: this is required for now as it introduces a build failure -->
+                <arg>-Xlint:-requires-transitive-automatic
+                </arg> <!-- FIXME: this is required for now as it introduces a build failure -->
               </compilerArgs>
             </configuration>
             <executions>
@@ -990,7 +1037,7 @@
               <execution>
                 <id>default-compile</id>
                 <configuration>
-                  <release>${java.vm.specification.version}</release>
+                  <release>11</release>
                 </configuration>
               </execution>
               <!-- then compile without module-info for Java 8 -->
@@ -1006,23 +1053,6 @@
                   </excludes>
                 </configuration>
               </execution>
-              <!-- compile tests fir with Java 9+ -->
-              <execution>
-                <id>default-testCompile</id>
-                <configuration>
-                  <testRelease>${java.vm.specification.version}</testRelease>
-                </configuration>
-              </execution>
-              <!-- then compile with Java 8 -->
-              <execution>
-                <id>base-testCompile</id>
-                <goals>
-                  <goal>testCompile</goal>
-                </goals>
-                <configuration>
-                  <testRelease>8</testRelease>
-                </configuration>
-              </execution>
             </executions>
           </plugin>
           <!-- Surefire plugin is broken, https://issues.apache.org/jira/browse/SUREFIRE-1501 -->
@@ -1031,14 +1061,66 @@
             <artifactId>maven-surefire-plugin</artifactId>
             <version>3.0.0-M3</version> <!-- {x-version-update;org.apache.maven.plugins:maven-surefire-plugin;external_dependency} -->
             <configuration>
+              <argLine>
+                <!-- KeyVault tests fail without these exports. -->
+                --add-exports com.azure.core/com.azure.core.implementation.serializer=ALL-UNNAMED
+                --add-exports com.azure.core/com.azure.core.implementation.serializer.jackson=ALL-UNNAMED
+                --add-exports com.azure.core/com.azure.core.implementation.util=ALL-UNNAMED
+                --add-exports com.azure.core/com.azure.core.implementation.http=ALL-UNNAMED
+
+                <!-- Needed for JUnit offline instrumentation -->
+                --add-reads com.azure.core=ALL-UNNAMED
+                --add-reads com.azure.core.test=ALL-UNNAMED
+                --add-reads com.azure.core.amqp=ALL-UNNAMED
+
+                <!-- JUnit5 and Mockito use reflection to create objects. -->
+                --add-opens com.azure.core/com.azure.core=ALL-UNNAMED
+                --add-opens com.azure.core/com.azure.core.http.rest=ALL-UNNAMED
+                --add-opens com.azure.core/com.azure.core.util.logging=ALL-UNNAMED
+                --add-opens com.azure.core/com.azure.core.util.polling=ALL-UNNAMED
+                --add-opens com.azure.core/com.azure.core.util.serializer=ALL-UNNAMED
+                --add-opens com.azure.core/com.azure.core.http=ALL-UNNAMED
+                --add-opens com.azure.core/com.azure.core.http.policy=ALL-UNNAMED
+                --add-opens com.azure.core/com.azure.core.http.rest=ALL-UNNAMED
+                --add-opens com.azure.core/com.azure.core.util=ALL-UNNAMED
+                --add-opens com.azure.core/com.azure.core.implementation.http=ALL-UNNAMED
+                --add-opens com.azure.core/com.azure.core.implementation.serializer=ALL-UNNAMED
+                --add-opens com.azure.ai.formrecognizer/com.azure.ai.formrecognizer=ALL-UNNAMED
+                --add-opens com.azure.ai.textanalytics/com.azure.ai.textanalytics=ALL-UNNAMED
+                --add-opens com.azure.ai.textanalytics/com.azure.ai.textanalytics.implementation.models=com.azure.core
+                --add-opens com.azure.data.appconfiguration/com.azure.data.appconfiguration=ALL-UNNAMED
+                --add-opens com.azure.security.keyvault.certificates/com.azure.security.keyvault.certificates=ALL-UNNAMED
+                --add-opens com.azure.security.keyvault.secrets/com.azure.security.keyvault.secrets=ALL-UNNAMED
+                --add-opens com.azure.security.keyvault.keys/com.azure.security.keyvault.keys.cryptography=ALL-UNNAMED
+                --add-opens com.azure.security.keyvault.keys/com.azure.security.keyvault.keys=ALL-UNNAMED
+
+                <!-- Cosmos module need this -->
+                --add-opens com.azure.cosmos/com.azure.cosmos=ALL-UNNAMED
+                --add-opens com.azure.cosmos/com.azure.cosmos.implementation=ALL-UNNAMED
+                --add-opens com.azure.cosmos/com.azure.cosmos.implementation.caches=ALL-UNNAMED
+                --add-opens com.azure.cosmos/com.azure.cosmos.implementation.http=ALL-UNNAMED
+                --add-opens com.azure.cosmos/com.azure.cosmos.implementation.directconnectivity=ALL-UNNAMED
+                --add-opens com.azure.cosmos/com.azure.cosmos.implementation.query=ALL-UNNAMED
+                --add-opens com.azure.cosmos/com.azure.cosmos.implementation.routing=ALL-UNNAMED
+                --add-opens com.azure.cosmos/com.azure.cosmos.models=ALL-UNNAMED
+                --add-opens com.azure.cosmos/com.azure.cosmos.rx=ALL-UNNAMED
+                --add-opens com.azure.cosmos/com.azure.cosmos.rx.proxy=ALL-UNNAMED
+
+                <!-- AMQP tests fail without this. ArgumentCaptor requires reflection. -->
+                --add-opens com.azure.core.amqp/com.azure.core.amqp.implementation=ALL-UNNAMED
+                --add-opens com.azure.core.amqp/com.azure.core.amqp.implementation.handler=ALL-UNNAMED
+
+                <!-- Checkpoint store tests fail without this -->
+                --add-opens com.azure.messaging.eventhubs.checkpointstore.blob/com.azure.messaging.eventhubs.checkpointstore.blob=ALL-UNNAMED
+                --add-reads com.azure.messaging.eventhubs=ALL-UNNAMED
+
+                <!-- Azure-core needs to open the test entities to Jackson for unit tests to operate -->
+                --add-opens com.azure.core/com.azure.core.implementation.entities=com.fasterxml.jackson.databind
+                --add-opens com.azure.core/com.azure.core.implementation.entities=ALL-UNNAMED
+              </argLine>
               <systemPropertyVariables>
                 <jacoco-agent.destfile>${project.build.directory}/jacoco.exec</jacoco-agent.destfile>
               </systemPropertyVariables>
-              <argLine>
-                ${defaultSurefireArgLine}
-                ${javaModulesSurefireArgLine}
-                ${additionalSurefireArgLine}
-              </argLine>
             </configuration>
           </plugin>
         </plugins>
@@ -1055,7 +1137,7 @@
           <name>generate-overview</name>
         </property>
         <file>
-          <exists>${basedir}/${relative.path.to.eng.folder}/eng/pipelines/scripts/generate_overview_from_readme.py</exists>
+          <exists>../../../eng/pipelines/scripts/generate_overview_from_readme.py</exists>
         </file>
       </activation>
       <build>
@@ -1075,11 +1157,9 @@
                   <executable>python</executable>
                   <workingDirectory>${project.basedir}</workingDirectory>
                   <arguments>
-                    <argument>${project.basedir}/${relative.path.to.eng.folder}/eng/pipelines/scripts/generate_overview_from_readme.py</argument>
+                    <argument>../../../eng/pipelines/scripts/generate_overview_from_readme.py</argument>
                     <argument>--rf</argument>
                     <argument>${project.basedir}/README.md</argument>
-                    <argument>--ofp</argument>
-                    <argument>${project.build.directory}${file.separator}</argument>
                     <argument>--v</argument>
                     <argument>${project.version}</argument>
                   </arguments>
@@ -1091,21 +1171,244 @@
           <plugin>
             <groupId>org.apache.maven.plugins</groupId>
             <artifactId>maven-javadoc-plugin</artifactId>
-            <version>3.3.1</version> <!-- {x-version-update;org.apache.maven.plugins:maven-javadoc-plugin;external_dependency} -->
+            <version>3.1.1</version> <!-- {x-version-update;org.apache.maven.plugins:maven-javadoc-plugin;external_dependency} -->
             <configuration combine.children="append">
-              <overview>${project.build.directory}/readme_overview.html</overview>
+              <overview>${project.basedir}/readme_overview.html</overview>
+              <quiet>true</quiet>
             </configuration>
           </plugin>
         </plugins>
       </build>
     </profile>
 
-    <!-- Verify that the CHANGELOG is formatted correctly. -->
+    <!-- Skip codesnippet injection unless -Dinject-codesnippets is passed as an argument.
+      This is specifically done to prevent requiring python as a pre-requisite since
+      this is only needed by the build system. This is also necessary due to limitations in consumption
+      from docs side.
+       -->
     <profile>
-      <id>verify-changelog</id>
+      <id>replace-codesnippet-references</id>
       <activation>
         <property>
-          <name>verify-changelog</name>
+          <name>inject-codesnippets</name>
+        </property>
+        <file>
+          <exists>../../../eng/pipelines/scripts/inject_codesnippets.py</exists>
+        </file>
+      </activation>
+      <build>
+        <plugins>
+          <plugin>
+            <groupId>org.codehaus.mojo</groupId>
+            <artifactId>exec-maven-plugin</artifactId>
+            <version>1.2.1</version> <!-- {x-version-update;org.codehaus.mojo:exec-maven-plugin;external_dependency} -->
+            <executions>
+              <execution>
+                <id>replace-codesnippet-references</id>
+                <phase>prepare-package</phase>
+                <goals>
+                  <goal>exec</goal>
+                </goals>
+                <configuration>
+                  <executable>python</executable>
+                  <workingDirectory>${project.basedir}</workingDirectory>
+                  <arguments>
+                    <argument>../../../eng/pipelines/scripts/inject_codesnippets.py</argument>
+                    <argument>--project-dir</argument>
+                    <argument>${project.basedir}</argument>
+                  </arguments>
+                </configuration>
+              </execution>
+            </executions>
+          </plugin>
+        </plugins>
+      </build>
+    </profile>
+
+    <profile>
+      <id>changelog</id>
+      <activation>
+        <file>
+          <exists>${basedir}/CHANGELOG.md</exists>
+        </file>
+      </activation>
+      <build>
+        <plugins>
+          <plugin>
+            <groupId>org.apache.maven.plugins</groupId>
+            <artifactId>maven-antrun-plugin</artifactId>
+            <version>1.8</version> <!-- {x-version-update;org.apache.maven.plugins:maven-antrun-plugin;external_dependency} -->
+            <executions>
+              <execution>
+                <id>copy-changelog</id>
+                <phase>package</phase>
+                <configuration>
+                  <target>
+                    <echo>Copying ${project.basedir}/CHANGELOG.md to
+                      ${packageOutputDirectory}/${project.build.finalName}-changelog.md
+                    </echo>
+                    <copy file="${project.basedir}/CHANGELOG.md" tofile="${packageOutputDirectory}/${project.build.finalName}-changelog.md"/>
+                  </target>
+                </configuration>
+                <goals>
+                  <goal>run</goal>
+                </goals>
+              </execution>
+            </executions>
+          </plugin>
+        </plugins>
+      </build>
+    </profile>
+
+    <profile>
+      <id>readme</id>
+      <activation>
+        <file>
+          <exists>${basedir}/README.md</exists>
+        </file>
+      </activation>
+      <build>
+        <plugins>
+          <plugin>
+            <groupId>org.apache.maven.plugins</groupId>
+            <artifactId>maven-antrun-plugin</artifactId>
+            <version>1.8</version> <!-- {x-version-update;org.apache.maven.plugins:maven-antrun-plugin;external_dependency} -->
+            <executions>
+              <execution>
+                <id>copy-readme</id>
+                <phase>package</phase>
+                <configuration>
+                  <target>
+                    <echo>Copying ${project.basedir}/README.md to
+                      ${packageOutputDirectory}/${project.build.finalName}-readme.md
+                    </echo>
+                    <copy file="${project.basedir}/README.md" tofile="${packageOutputDirectory}/${project.build.finalName}-readme.md"/>
+                  </target>
+                </configuration>
+                <goals>
+                  <goal>run</goal>
+                </goals>
+              </execution>
+            </executions>
+          </plugin>
+        </plugins>
+      </build>
+    </profile>
+
+    <profile>
+      <!-- separate profile for windows as the executable on windows is named npx.cmd and npx on other os families -->
+      <id>readme-codesnippet-windows</id>
+      <activation>
+        <property>
+          <name>readme-codesnippet-windows</name>
+        </property>
+      </activation>
+      <build>
+        <plugins>
+          <plugin>
+            <groupId>org.codehaus.mojo</groupId>
+            <artifactId>exec-maven-plugin</artifactId>
+            <version>1.2.1</version> <!-- {x-version-update;org.codehaus.mojo:exec-maven-plugin;external_dependency} -->
+            <executions>
+              <execution>
+                <id>code-snippet-for-readme-windows</id>
+                <phase>prepare-package</phase>
+                <goals>
+                  <goal>exec</goal>
+                </goals>
+                <configuration>
+                  <executable>npx.cmd</executable>
+                  <arguments>
+                    <argument>embedme</argument>
+                    <argument>${project.basedir}/README.md</argument>
+                  </arguments>
+                </configuration>
+              </execution>
+            </executions>
+          </plugin>
+        </plugins>
+      </build>
+    </profile>
+
+    <!-- Profiles for updating README file using embedme tool to inject code snippets from compilable Java source files.
+     Activate the profile below to update README files when corresponding Java files are updated. -->
+    <profile>
+      <id>readme-codesnippet</id>
+      <activation>
+        <property>
+          <name>readme-codesnippet</name>
+        </property>
+      </activation>
+      <build>
+        <plugins>
+          <plugin>
+            <groupId>org.codehaus.mojo</groupId>
+            <artifactId>exec-maven-plugin</artifactId>
+            <version>1.2.1</version> <!-- {x-version-update;org.codehaus.mojo:exec-maven-plugin;external_dependency} -->
+            <executions>
+              <execution>
+                <id>code-snippet-for-readme</id>
+                <phase>prepare-package</phase>
+                <goals>
+                  <goal>exec</goal>
+                </goals>
+                <configuration>
+                  <executable>npx</executable>
+                  <arguments>
+                    <argument>embedme</argument>
+                    <argument>${project.basedir}/README.md</argument>
+                  </arguments>
+                </configuration>
+              </execution>
+            </executions>
+          </plugin>
+        </plugins>
+      </build>
+    </profile>
+
+    <profile>
+      <!-- separate profile for windows as the executable on windows is named npx.cmd and npx on other os families -->
+      <id>verify-readme-windows</id>
+      <activation>
+        <property>
+          <name>verify-readme-windows</name>
+        </property>
+      </activation>
+      <build>
+        <plugins>
+          <plugin>
+            <groupId>org.codehaus.mojo</groupId>
+            <artifactId>exec-maven-plugin</artifactId>
+            <version>1.2.1</version> <!-- {x-version-update;org.codehaus.mojo:exec-maven-plugin;external_dependency} -->
+            <executions>
+              <execution>
+                <id>verify-readme-codesnippet-windows</id>
+                <phase>prepare-package</phase>
+                <goals>
+                  <goal>exec</goal>
+                </goals>
+                <configuration>
+                  <executable>npx.cmd</executable>
+                  <arguments>
+                    <argument>embedme</argument>
+                    <argument>--verify</argument>
+                    <argument>${project.basedir}/README.md</argument>
+                  </arguments>
+                </configuration>
+              </execution>
+            </executions>
+          </plugin>
+        </plugins>
+      </build>
+    </profile>
+
+    <!-- Verify that there are no changes to readme file. Build fails if the there's a difference in README
+     after running the embedme tool. -->
+    <profile>
+      <id>verify-readme</id>
+      <activation>
+        <property>
+          <name>verify-readme</name>
         </property>
       </activation>
       <build>
@@ -1122,13 +1425,11 @@
                   <goal>exec</goal>
                 </goals>
                 <configuration>
-                  <executable>pwsh</executable>
+                  <executable>npx</executable>
                   <arguments>
-                    <argument>${project.basedir}/${relative.path.to.eng.folder}/eng/common/scripts/Verify-Changelog.ps1</argument>
-                    <argument>-ChangeLogLocation</argument>
-                    <argument>${project.basedir}/CHANGELOG.md</argument>
-                    <argument>-VersionString</argument>
-                    <argument>${project.version}</argument>
+                    <argument>embedme</argument>
+                    <argument>--verify</argument>
+                    <argument>${project.basedir}/README.md</argument>
                   </arguments>
                 </configuration>
               </execution>
@@ -1151,7 +1452,7 @@
           <plugin>
             <groupId>net.jonathangiles.tools</groupId>
             <artifactId>dependencyChecker-maven-plugin</artifactId>
-            <version>1.0.6</version> <!-- {x-version-update;net.jonathangiles.tools:dependencyChecker-maven-plugin;external_dependency} -->
+            <version>1.0.4</version> <!-- {x-version-update;net.jonathangiles.tools:dependencyChecker-maven-plugin;external_dependency} -->
             <inherited>false</inherited>
             <executions>
               <execution>
@@ -1168,40 +1469,15 @@
               </execution>
             </executions>
           </plugin>
-          <plugin>
-            <groupId>net.jonathangiles.tools</groupId>
-            <artifactId>whitelistgenerator-maven-plugin</artifactId>
-            <version>1.0.2</version> <!-- {x-version-update;net.jonathangiles.tools:whitelistgenerator-maven-plugin;external_dependency} -->
-            <executions>
-              <execution>
-                <id>generateAllowlistReport</id>
-                <phase>package</phase>
-                <goals>
-                  <goal>report</goal>
-                </goals>
-                <configuration>
-                  <baseDir>.</baseDir>
-                  <reportFile>target/dependency-allowlist.json</reportFile>
-                  <ignoredGA>
-                    <param>com.azure:azure-cosmos-benchmark</param>
-                    <param>com.azure:azure-core-test</param>
-                    <param>com.azure:azure-e2e</param>
-                    <param>com.azure:azure-storage-perf</param>
-                    <param>com.azure:perf-test-core</param>
-                  </ignoredGA>
-                </configuration>
-              </execution>
-            </executions>
-          </plugin>
         </plugins>
       </build>
     </profile>
 
     <profile>
-      <id>parallel-test-playback-no-azure-test-mode-env</id>
+      <id>parallel-test-playback</id>
       <activation>
         <property>
-          <name>!env.AZURE_TEST_MODE</name>
+          <name>parallel-test-playback</name>
         </property>
       </activation>
       <build>
@@ -1211,211 +1487,12 @@
             <artifactId>maven-surefire-plugin</artifactId>
             <version>3.0.0-M3</version> <!-- {x-version-update;org.apache.maven.plugins:maven-surefire-plugin;external_dependency} -->
             <configuration>
-              <systemPropertiesFile>${AZURE_TEST_SYSTEM_PLAYBACK_PROPERTIES_FILE}</systemPropertiesFile>
+              <systemPropertyVariables>
+                <junit.jupiter.execution.parallel.enabled>true</junit.jupiter.execution.parallel.enabled>
+                <junit.jupiter.execution.parallel.mode.default>concurrent</junit.jupiter.execution.parallel.mode.default>
+                <junit.jupiter.execution.parallel.mode.classes.default>concurrent</junit.jupiter.execution.parallel.mode.classes.default>
+              </systemPropertyVariables>
             </configuration>
-          </plugin>
-        </plugins>
-      </build>
-    </profile>
-
-    <profile>
-      <id>parallel-test-playback-azure-test-mode-playback-env</id>
-      <activation>
-        <property>
-          <name>env.AZURE_TEST_MODE</name>
-          <value>PLAYBACK</value>
-        </property>
-      </activation>
-      <build>
-        <plugins>
-          <plugin>
-            <groupId>org.apache.maven.plugins</groupId>
-            <artifactId>maven-surefire-plugin</artifactId>
-            <version>3.0.0-M3</version> <!-- {x-version-update;org.apache.maven.plugins:maven-surefire-plugin;external_dependency} -->
-            <configuration>
-              <systemPropertiesFile>${AZURE_TEST_SYSTEM_PLAYBACK_PROPERTIES_FILE}</systemPropertiesFile>
-            </configuration>
-          </plugin>
-        </plugins>
-      </build>
-    </profile>
-
-    <profile>
-      <id>parallel-test-playback-no-azure-test-mode-prop</id>
-      <activation>
-        <property>
-          <name>AZURE_TEST_MODE</name>
-        </property>
-      </activation>
-      <build>
-        <plugins>
-          <plugin>
-            <groupId>org.apache.maven.plugins</groupId>
-            <artifactId>maven-surefire-plugin</artifactId>
-            <version>3.0.0-M3</version> <!-- {x-version-update;org.apache.maven.plugins:maven-surefire-plugin;external_dependency} -->
-            <configuration>
-              <systemPropertiesFile>${AZURE_TEST_SYSTEM_PLAYBACK_PROPERTIES_FILE}</systemPropertiesFile>
-            </configuration>
-          </plugin>
-        </plugins>
-      </build>
-    </profile>
-
-    <profile>
-      <id>parallel-test-playback-azure-test-mode-playback-prop</id>
-      <activation>
-        <property>
-          <name>AZURE_TEST_MODE</name>
-          <value>PLAYBACK</value>
-        </property>
-      </activation>
-      <build>
-        <plugins>
-          <plugin>
-            <groupId>org.apache.maven.plugins</groupId>
-            <artifactId>maven-surefire-plugin</artifactId>
-            <version>3.0.0-M3</version> <!-- {x-version-update;org.apache.maven.plugins:maven-surefire-plugin;external_dependency} -->
-            <configuration>
-              <systemPropertiesFile>${AZURE_TEST_SYSTEM_PLAYBACK_PROPERTIES_FILE}</systemPropertiesFile>
-            </configuration>
-          </plugin>
-        </plugins>
-      </build>
-    </profile>
-
-    <profile>
-      <id>sequential-test-azure-test-mode-live-env</id>
-      <activation>
-        <property>
-          <name>env.AZURE_TEST_MODE</name>
-          <value>LIVE</value>
-        </property>
-      </activation>
-      <properties>
-        <parallelizeTests>${parallelizeLiveTests}</parallelizeTests>
-      </properties>
-    </profile>
-
-    <profile>
-      <id>sequential-test-azure-test-mode-record-env</id>
-      <activation>
-        <property>
-          <name>env.AZURE_TEST_MODE</name>
-          <value>RECORD</value>
-        </property>
-      </activation>
-      <properties>
-        <parallelizeTests>${parallelizeLiveTests}</parallelizeTests>
-      </properties>
-    </profile>
-
-    <profile>
-      <id>sequential-test-azure-test-mode-live-prop</id>
-      <activation>
-        <property>
-          <name>AZURE_TEST_MODE</name>
-          <value>LIVE</value>
-        </property>
-      </activation>
-      <properties>
-        <parallelizeTests>${parallelizeLiveTests}</parallelizeTests>
-      </properties>
-    </profile>
-
-    <profile>
-      <id>sequential-test-azure-test-mode-record-prop</id>
-      <activation>
-        <property>
-          <name>AZURE_TEST_MODE</name>
-          <value>RECORD</value>
-        </property>
-      </activation>
-      <properties>
-        <parallelizeTests>${parallelizeLiveTests}</parallelizeTests>
-      </properties>
-    </profile>
-
-    <profile>
-      <id>transform-spotbugs</id>
-      <activation>
-        <file>
-          <exists>${packageOutputDirectory}/spotbugs/spotbugsXml.xml</exists>
-        </file>
-      </activation>
-      <build>
-        <plugins>
-          <!-- This plugin exports spotbugs reports in html form -->
-          <plugin>
-            <groupId>org.codehaus.mojo</groupId>
-            <artifactId>xml-maven-plugin</artifactId>
-            <version>1.0.2</version> <!-- {x-version-update;org.codehaus.mojo:xml-maven-plugin;external_dependency} -->
-            <executions>
-              <execution>
-                <phase>verify</phase>
-                <goals>
-                  <goal>transform</goal>
-                </goals>
-              </execution>
-            </executions>
-            <configuration>
-              <transformationSets>
-                <transformationSet>
-                  <dir>${packageOutputDirectory}/spotbugs</dir>
-                  <includes>
-                    <include>spotbugsXml.xml</include>
-                  </includes>
-                  <outputDir>${packageOutputDirectory}/spotbugs</outputDir>
-                  <stylesheet>fancy-hist.xsl</stylesheet>
-                  <fileMappers>
-                    <fileMapper implementation="org.codehaus.plexus.components.io.filemappers.FileExtensionMapper">
-                      <targetExtension>.html</targetExtension>
-                    </fileMapper>
-                  </fileMappers>
-                </transformationSet>
-              </transformationSets>
-            </configuration>
-            <dependencies>
-              <dependency>
-                <groupId>com.github.spotbugs</groupId>
-                <artifactId>spotbugs</artifactId>
-                <version>4.2.2</version> <!-- {x-version-update;com.github.spotbugs:spotbugs;external_dependency} -->
-              </dependency>
-            </dependencies>
-          </plugin>
-        </plugins>
-      </build>
-    </profile>
-
-    <profile>
-      <id>native</id>
-      <dependencies>
-        <!-- graalvm test dependencies -->
-        <dependency>
-          <groupId>org.graalvm.buildtools</groupId>
-          <artifactId>junit-platform-native</artifactId>
-          <version>0.9.8</version> <!-- {x-version-update;org.graalvm.buildtools:junit-platform-native;external_dependency} -->
-          <scope>test</scope>
-        </dependency>
-      </dependencies>
-      <build>
-        <plugins>
-          <plugin>
-            <groupId>org.graalvm.buildtools</groupId>
-            <artifactId>native-maven-plugin</artifactId>
-            <version>0.9.8</version>  <!-- {x-version-update;org.graalvm.buildtools:native-maven-plugin;external_dependency} -->
-            <configuration>
-              <skip>${graalvm.enable}</skip>
-              <buildArgs>--no-fallback</buildArgs>
-            </configuration>
-            <executions>
-              <execution>
-                <id>test-native</id>
-                <goals>
-                  <goal>test</goal>
-                </goals>
-                <phase>test</phase>
-              </execution>
-            </executions>
           </plugin>
         </plugins>
       </build>
