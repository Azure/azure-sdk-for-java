<!-- Copyright (c) Microsoft Corporation. All rights reserved.
     Licensed under the MIT License. -->
<project xmlns="http://maven.apache.org/POM/4.0.0"
         xmlns:xsi="http://www.w3.org/2001/XMLSchema-instance"
         xsi:schemaLocation="http://maven.apache.org/POM/4.0.0 http://maven.apache.org/maven-v4_0_0.xsd">
  <modelVersion>4.0.0</modelVersion>
  <groupId>com.azure</groupId>
  <artifactId>azure-client-sdk-parent</artifactId>
  <packaging>pom</packaging>
  <version>1.7.0</version> <!-- {x-version-update;com.azure:azure-client-sdk-parent;current} -->

  <name>Microsoft Azure SDK for Java - Client Libraries</name>
  <description>Parent POM for Microsoft Azure SDK for Java</description>
  <url>https://github.com/Azure/azure-sdk-for-java</url>
  <organization>
    <name>Microsoft Corporation</name>
    <url>http://microsoft.com</url>
  </organization>

  <parent>
    <groupId>com.azure</groupId>
    <artifactId>azure-sdk-parent</artifactId>
    <version>1.6.0</version> <!-- {x-version-update;com.azure:azure-sdk-parent;current} -->
    <relativePath>../azure-sdk-parent/pom.xml</relativePath>
  </parent>

  <licenses>
    <license>
      <name>The MIT License (MIT)</name>
      <url>http://opensource.org/licenses/MIT</url>
      <distribution>repo</distribution>
    </license>
  </licenses>

  <developers>
    <developer>
      <id>microsoft</id>
      <name>Microsoft Corporation</name>
    </developer>
  </developers>

  <!-- Repositories definitions -->
  <repositories>
    <repository>
      <id>ossrh</id>
      <name>Sonatype Snapshots</name>
      <url>https://oss.sonatype.org/content/repositories/snapshots/</url>
      <layout>default</layout>
      <snapshots>
        <enabled>true</enabled>
        <updatePolicy>daily</updatePolicy>
      </snapshots>
    </repository>
  </repositories>

  <pluginRepositories>
    <pluginRepository>
      <id>ossrh</id>
      <name>Sonatype Snapshots</name>
      <url>https://oss.sonatype.org/content/repositories/snapshots/</url>
      <layout>default</layout>
      <snapshots>
        <enabled>true</enabled>
        <updatePolicy>always</updatePolicy>
      </snapshots>
    </pluginRepository>
  </pluginRepositories>

  <distributionManagement>
    <snapshotRepository>
      <id>ossrh</id>
      <name>Sonatype Snapshots</name>
      <url>https://oss.sonatype.org/content/repositories/snapshots/</url>
      <uniqueVersion>true</uniqueVersion>
      <layout>default</layout>
    </snapshotRepository>
    <site>
      <id>azure-java-build-docs</id>
      <url>${site.url}/site/</url>
    </site>
  </distributionManagement>

  <issueManagement>
    <system>GitHub</system>
    <url>${issues.url}</url>
  </issueManagement>

  <scm>
    <url>https://github.com/Azure/azure-sdk-for-java</url>
    <connection>scm:git:https://github.com/Azure/azure-sdk-for-java.git</connection>
    <developerConnection/>
    <tag>HEAD</tag>
  </scm>

  <properties>
    <project.build.sourceEncoding>UTF-8</project.build.sourceEncoding>
    <packageOutputDirectory>${project.build.directory}</packageOutputDirectory>
    <projectTestSourceDirectory>${project.build.testSourceDirectory}</projectTestSourceDirectory>
    <legal><![CDATA[[INFO] Any downloads listed may be third party software.  Microsoft grants you no rights for third party software.]]></legal>
    <testMode>playback</testMode>
    <playbackServerPort>11080</playbackServerPort>
    <alternativePlaybackServerPort>11081</alternativePlaybackServerPort>

    <site.url>https://azuresdkartifacts.blob.core.windows.net/azure-sdk-for-java</site.url>
    <issues.url>https://github.com/Azure/azure-sdk-for-java/issues</issues.url>
    <build.context>azure-client-sdk-parent</build.context>
    <jacoco.min.linecoverage>0.40</jacoco.min.linecoverage>
    <jacoco.min.branchcoverage>0.30</jacoco.min.branchcoverage>
    <jacoco.skip>false</jacoco.skip>
    <revapi.skip>false</revapi.skip>

    <!-- This property determines the relative path from a pom.xml to the eng/ folder. -->
    <relative.path.to.eng.folder>../../..</relative.path.to.eng.folder>

    <!-- This property determines the max heap size of the Surefire JVM. By default 4GB, or 4096MB, is used. -->
    <surefireXmx>4096m</surefireXmx>

    <!-- This property configures the max heap size of the Surefire JVM. -->
    <surefireJvmXmx>-Xmx${surefireXmx}</surefireJvmXmx>

    <!-- This property configures creating a heap dump if the Surefire JVM fails with an OutOfMemoryError. -->
    <heapDumpOnOom>
      -XX:+HeapDumpOnOutOfMemoryError
      -XX:HeapDumpPath=${packageOutputDirectory}${file.separator}${project.artifactId}-oom.hprof
      <!-- Heap dump is produced before crashing. This flag makes sure JVM exists promptly after disaster instead of waiting for time out -->
      -XX:+CrashOnOutOfMemoryError
    </heapDumpOnOom>

    <jacocoUnitTestAgent></jacocoUnitTestAgent>

    <!-- Reserved for general Surefire JVM arguments that affect all SDKs. -->
    <defaultSurefireArgLine>
      @{jacocoUnitTestAgent}
      ${surefireJvmXmx}
      ${heapDumpOnOom}
    </defaultSurefireArgLine>

    <!-- Reserved for SDK specific JVM arguments to export, open, or read modules in testing. -->
    <javaModulesSurefireArgLine>
    </javaModulesSurefireArgLine>

    <!-- Reserved for either general or SDK specific JVM arguments that are optional. -->
    <additionalSurefireArgLine>
    </additionalSurefireArgLine>

    <jacocoIntegrationTestAgent></jacocoIntegrationTestAgent>

    <!-- Reserved for general Failsafe JVM arguments that affect all SDKs. -->
    <defaultFailsafeArgLine>
      @{jacocoIntegrationTestAgent}
      ${surefireJvmXmx}
      ${heapDumpOnOom}
    </defaultFailsafeArgLine>

    <!-- Reserved for SDK specific JVM arguments to export, open, or read modules in integration testing. -->
    <!-- Defaults to the same value as Surefire. -->
    <javaModulesFailsafeArgLine>
      ${javaModulesSurefireArgLine}
    </javaModulesFailsafeArgLine>

    <!-- Reserved for either general or SDK specific JVM arguments that are optional. -->
    <!-- Defaults to the same value as Surefire. -->
    <additionalFailsafeArgLine>
      ${additionalSurefireArgLine}
    </additionalFailsafeArgLine>

    <!-- This property configures whether PLAYBACK tests are ran in parallel. Default is concurrent. -->
    <!-- Choices are same_thread (no parallelization) and concurrent (parallelization). -->
    <parallelizeTests>concurrent</parallelizeTests>

    <!-- This property configures whether LIVE or RECORD tests are ran in parallel. Default is same_thread. -->
    <!-- Choices are same_thread (no parallelization) and concurrent (parallelization). -->
    <parallelizeLiveTests>same_thread</parallelizeLiveTests>

    <!-- This property configures whether the codesnippet-maven-plugin should be used. -->
    <codesnippet.skip>false</codesnippet.skip>

    <!-- The following properties configure the maven-checkstyle-plugin. -->
    <!-- This property configures whether the maven-checkstyle-plugin should be used. -->
    <checkstyle.skip>false</checkstyle.skip>

    <!-- These properties configures whether maven-checkstyle-plugin should fail on errors. -->
    <checkstyle.failOnViolation>true</checkstyle.failOnViolation>
    <checkstyle.failsOnError>true</checkstyle.failsOnError>

    <!-- This property configures a regex of source files to exclude from Checkstyle. -->
    <checkstyle.excludes></checkstyle.excludes>

    <!-- This property configures whether test source files are included in Checkstyle. Default is true. -->
    <checkstyle.includeTestSourceDirectory>true</checkstyle.includeTestSourceDirectory>

    <!-- This property configures the location of the checkstyle-suppressions.xml file. -->
    <checkstyle.suppressionsLocation>${project.basedir}/${relative.path.to.eng.folder}/eng/code-quality-reports/src/main/resources/checkstyle/checkstyle-suppressions.xml</checkstyle.suppressionsLocation>

    <!-- The following properties configure the spotbugs-maven-plugin. -->
    <!-- This property configures whether the spotbugs-maven-plugin should be used. -->
    <spotbugs.skip>true</spotbugs.skip>

    <!-- This property configures whether Spotbugs analysis is ran on samples and tests. Default is false. -->
    <spotbugs.includeTests>false</spotbugs.includeTests>

    <!-- This property configures whether the spotbugs-maven-plugin should fail on errors. -->
    <spotbugs.failOnError>true</spotbugs.failOnError>

    <!-- This property configures where the Spotbugs exclusion file can be found. -->
    <spotbugs.excludeFilterFile>spotbugs/spotbugs-exclude.xml</spotbugs.excludeFilterFile>

    <graalvm.disable>true</graalvm.disable>
    <nativeImage.buildArgs></nativeImage.buildArgs>

    <!-- The following properties configure the revapi-maven-plugin. -->
    <!-- This property configures whether the revapi-maven-plugin should run. -->
    <revapi.skip>false</revapi.skip>

    <!-- This property configures whether the revapi-maven-plugin should fail on errors. -->
    <revapi.failBuildOnProblemsFound>true</revapi.failBuildOnProblemsFound>

    <!-- This property configures whether doclinting is performed when generating Javadocs. -->
    <doclint>all</doclint>

    <!-- The following properties configure compile skipping. -->
    <!-- While maven-compiler-plugin has properties for skipping source and test compile other plugins -->
    <!-- key in on the properties as well. These properties ensure that skipping compiles doesn't result -->
    <!-- in unexpected plugin changes outside of maven-compiler-plugin. -->
    <skipCompile>false</skipCompile>
    <skipTestCompile>false</skipTestCompile>

    <compiler.proc>none</compiler.proc>

    <!-- Set this to an empty value to enable the compiler to fail on usage of deprecated APIs. -->
    <compiler.failondeprecatedstatus>-</compiler.failondeprecatedstatus>

    <!-- Used by Java 18 and later to allow the security manager to be set while testing and linting. -->
    <java.security.manager.configuration></java.security.manager.configuration>

    <!-- JavaDoc properties -->

    <!-- Azure core source path is included here and it's packages are excluded as almost all client libraries
    need inherited javadocs from core and explicitly adding this exclusion in each library is not maintainable. So,
    by default, we exclude core packages in the parent pom and in core packages override this exclusion -->
    <javadoc.excludePackageNames>com.azure.json,com.azure.xml,com.azure.core.*</javadoc.excludePackageNames>
    <javadoc.sourcepath></javadoc.sourcepath>

    <!-- Used to skip maven-shade-plugin. This should only be used as part of CI builds to allow for parallel builds in non-shipping pipelines. -->
    <!-- In the future this should be removed once maven-shade-plugin no longer as a possibility of deadlocking in parallel builds. -->
    <!-- See https://issues.apache.org/jira/projects/MSHADE/issues/MSHADE-384 -->
    <shade.skip>false</shade.skip>

    <!-- Disables Spotless linting. -->
    <!-- Spotless is disabled by default until all libraries are manually updated, after that this setting will be removed. -->
    <spotless.skip>true</spotless.skip>

    <!-- Skips Spotless applying code style formatting. -->
    <spotless.apply.skip>false</spotless.apply.skip>

    <!-- Skips Spotless running code style formatting verification. -->
    <spotless.check.skip>false</spotless.check.skip>

    <!-- The version of Eclipse formatter to use. Default is 4.26 as that is the last version supporting Java 11. -->
    <!-- JVM version based profiles will override this with later versions based on the JVM version. -->
    <spotless.eclipse.version>4.26</spotless.eclipse.version>

    <!-- Skips animal-sniffer-maven-plugin. -->
    <animal.sniffer.skip>true</animal.sniffer.skip>

    <animal.sniffer.ignores></animal.sniffer.ignores>
  </properties>

  <dependencies>
    <dependency>
      <!-- must be on the classpath -->
      <groupId>org.jacoco</groupId>
      <artifactId>org.jacoco.agent</artifactId>
      <classifier>runtime</classifier>
      <version>0.8.12</version> <!-- {x-version-update;org.jacoco:org.jacoco.agent;external_dependency} -->
      <scope>test</scope>
    </dependency>
    <dependency>
      <groupId>org.slf4j</groupId>
      <artifactId>slf4j-simple</artifactId>
      <version>1.7.36</version> <!-- {x-version-update;org.slf4j:slf4j-simple;external_dependency} -->
      <scope>test</scope>
    </dependency>
  </dependencies>

  <build>
    <resources>
      <resource>
        <directory>src/main/resources</directory>
        <filtering>true</filtering>
        <includes>
          <include>**.properties</include>
        </includes>
      </resource>
      <resource>
        <directory>src/main/resources</directory>
        <filtering>false</filtering>
        <excludes>
          <exclude>**.properties</exclude>
        </excludes>
      </resource>
    </resources>

    <testResources>
      <testResource>
        <directory>src/test/resources</directory>
      </testResource>
      <testResource>
        <directory>${project.parent.relativePath}</directory>
        <includes>
          <include>simplelogger.properties</include>
        </includes>
      </testResource>
    </testResources>

    <plugins>
      <!-- This plugin checks dependencies for android API level compatibility -->
      <plugin>
        <groupId>org.codehaus.mojo</groupId>
        <artifactId>animal-sniffer-maven-plugin</artifactId>
        <version>1.23</version> <!-- {x-version-update;org.codehaus.mojo:animal-sniffer-maven-plugin;external_dependency} -->
        <executions>
          <execution>
            <phase>package</phase>
            <goals>
              <goal>check</goal>
            </goals>
            <configuration>
              <skip>${animal.sniffer.skip}</skip>
              <signature>
                <groupId>com.toasttab.android</groupId>
                <artifactId>gummy-bears-api-26</artifactId>
                <version>0.8.0</version> <!-- {x-version-update;com.toasttab.android:gummy-bears-api-26;external_dependency} -->
              </signature>
              <failOnError>false</failOnError>
              <ignores>${animal.sniffer.ignores}</ignores>
            </configuration>
          </execution>
        </executions>
      </plugin>

      <!-- This plugin configures the bas requirements for compilation -->
      <plugin>
        <groupId>org.apache.maven.plugins</groupId>
        <artifactId>maven-compiler-plugin</artifactId>
        <version>3.13.0</version> <!-- {x-version-update;org.apache.maven.plugins:maven-compiler-plugin;external_dependency} -->
      </plugin>

      <!-- This plugin scans checkstyle issues in the code -->
      <plugin>
        <groupId>org.apache.maven.plugins</groupId>
        <artifactId>maven-checkstyle-plugin</artifactId>
        <version>3.3.1</version> <!-- {x-version-update;org.apache.maven.plugins:maven-checkstyle-plugin;external_dependency} -->
        <executions>
          <execution>
            <phase>verify</phase>
            <goals>
              <goal>check</goal>
            </goals>
          </execution>
        </executions>
      </plugin>

      <!-- This plugin scans reports spotbugs in the code -->
      <plugin>
        <groupId>com.github.spotbugs</groupId>
        <artifactId>spotbugs-maven-plugin</artifactId>
        <version>4.8.2.0</version> <!-- {x-version-update;com.github.spotbugs:spotbugs-maven-plugin;external_dependency} -->
        <executions>
          <execution>
            <phase>verify</phase>
            <goals>
              <goal>check</goal>
            </goals>
          </execution>
        </executions>
      </plugin>

      <!-- Configure the jar plugin -->
      <plugin>
        <groupId>org.apache.maven.plugins</groupId>
        <artifactId>maven-jar-plugin</artifactId>
        <version>3.3.0</version> <!-- {x-version-update;org.apache.maven.plugins:maven-jar-plugin;external_dependency} -->
        <configuration>
          <outputDirectory>${packageOutputDirectory}</outputDirectory>
          <archive combine.children="append">
            <manifest>
              <addDefaultImplementationEntries>true</addDefaultImplementationEntries>
            </manifest>
          </archive>
        </configuration>
      </plugin>

      <!-- Configures the codesnippet replacement plugin -->
      <plugin>
        <groupId>com.azure.tools</groupId>
        <artifactId>codesnippet-maven-plugin</artifactId>
        <version>1.0.0-beta.10</version> <!-- {x-version-update;com.azure.tools:codesnippet-maven-plugin;external_dependency} -->
        <configuration>
          <skip>${codesnippet.skip}</skip>
          <readmeGlob>**/*.md</readmeGlob>
        </configuration>
        <executions>
          <execution>
            <id>update-codesnippets</id>
            <goals>
              <goal>update-codesnippet</goal>
            </goals>
          </execution>
          <execution>
            <id>verify-codesnippets</id>
            <goals>
              <goal>verify-codesnippet</goal>
            </goals>
          </execution>
        </executions>
      </plugin>

      <!-- Configure the javadoc plugin -->
      <plugin>
        <groupId>org.apache.maven.plugins</groupId>
        <artifactId>maven-javadoc-plugin</artifactId>
        <version>3.6.3</version> <!-- {x-version-update;org.apache.maven.plugins:maven-javadoc-plugin;external_dependency} -->
        <executions>
          <execution>
            <id>attach-javadocs</id>
            <goals>
              <goal>jar</goal>
            </goals>
          </execution>
        </executions>
      </plugin>

      <!-- Configure the source plugin -->
      <plugin>
        <groupId>org.apache.maven.plugins</groupId>
        <artifactId>maven-source-plugin</artifactId>
        <version>3.3.1</version> <!-- {x-version-update;org.apache.maven.plugins:maven-source-plugin;external_dependency} -->
        <executions>
          <execution>
            <id>attach-sources</id>
            <goals>
              <goal>jar</goal>
            </goals>
            <configuration>
              <outputDirectory>${packageOutputDirectory}</outputDirectory>
            </configuration>
          </execution>
        </executions>
      </plugin>

      <!-- Copy the pom file to output -->
      <plugin>
        <groupId>org.apache.maven.plugins</groupId>
        <artifactId>maven-antrun-plugin</artifactId>
        <version>3.1.0</version> <!-- {x-version-update;org.apache.maven.plugins:maven-antrun-plugin;external_dependency} -->
        <executions>
          <execution>
            <id>copy</id>
            <phase>package</phase>
            <configuration>
              <target>
                <copy file="${project.pomFile}" tofile="${packageOutputDirectory}/${project.build.finalName}.pom"/>
              </target>
            </configuration>
            <goals>
              <goal>run</goal>
            </goals>
          </execution>
        </executions>
      </plugin>

      <plugin>
        <groupId>org.jacoco</groupId>
        <artifactId>jacoco-maven-plugin</artifactId>
        <version>0.8.12</version> <!-- {x-version-update;org.jacoco:jacoco-maven-plugin;external_dependency} -->
        <configuration>
          <dataFileIncludes>
            <dataFileInclude>${project.build.directory}/jacoco.exec</dataFileInclude>
          </dataFileIncludes>
          <excludes combine.children="append">
            <exclude>META-INF/**</exclude>
          </excludes>
        </configuration>
        <executions>
          <execution>
            <id>prepare-agent</id>
            <phase>process-test-classes</phase>
            <goals>
              <goal>prepare-agent</goal>
            </goals>
            <configuration>
              <destFile>${project.build.directory}/jacoco-unit.exec</destFile>
              <propertyName>jacocoUnitTestAgent</propertyName>
            </configuration>
          </execution>
          <execution>
            <id>integration-prepare-agent</id>
            <phase>pre-integration-test</phase>
            <goals>
              <goal>prepare-agent</goal>
            </goals>
            <configuration>
              <destFile>${project.build.directory}/jacoco-it.exec</destFile>
              <propertyName>jacocoIntegrationTestAgent</propertyName>
            </configuration>
          </execution>
          <execution>
            <id>merge-unit-and-integration</id>
            <phase>verify</phase>
            <goals>
              <goal>merge</goal>
            </goals>
            <configuration>
              <fileSets>
                <fileSet>
                  <directory>${project.build.directory}</directory>
                  <includes>
                    <include>jacoco-unit.exec</include>
                    <include>jacoco-it.exec</include>
                  </includes>
                </fileSet>
              </fileSets>
            </configuration>
          </execution>
          <execution>
            <id>post-unit-test</id>
            <phase>verify</phase>
            <goals>
              <goal>report</goal>
            </goals>
            <configuration>
              <outputDirectory>${project.reporting.outputDirectory}/test-coverage</outputDirectory>
              <excludes combine.children="append">
                <exclude>**/com/azure/cosmos/implementation/apachecommons/**/*</exclude>
                <exclude>**/com/azure/cosmos/implementation/guava25/**/*</exclude>
                <exclude>**/com/azure/cosmos/implementation/guava27/**/*</exclude>
                <exclude>**/com/azure/cosmos/encryption/implementation/mdesrc/**/*</exclude>
              </excludes>
            </configuration>
          </execution>
          <execution>
            <id>check</id>
            <phase>verify</phase>
            <goals>
              <goal>check</goal>
            </goals>
            <configuration>
              <skip>${jacoco.skip}</skip>
              <dataFile>${project.build.directory}/jacoco.exec</dataFile>
              <rules>
                <rule>
                  <element>BUNDLE</element>
                  <limits>
                    <limit>
                      <counter>LINE</counter>
                      <value>COVEREDRATIO</value>
                      <minimum>${jacoco.min.linecoverage}</minimum>
                    </limit>
                    <limit>
                      <counter>BRANCH</counter>
                      <value>COVEREDRATIO</value>
                      <minimum>${jacoco.min.branchcoverage}</minimum>
                    </limit>
                  </limits>
                </rule>
              </rules>
            </configuration>
          </execution>
        </executions>
      </plugin>

      <!-- Allows the sample sources to be built during test-compile phase. -->
      <plugin>
        <groupId>org.codehaus.mojo</groupId>
        <artifactId>build-helper-maven-plugin</artifactId>
        <version>3.5.0</version> <!-- {x-version-update;org.codehaus.mojo:build-helper-maven-plugin;external_dependency} -->
        <executions>
          <execution>
            <id>attach-artifacts</id>
            <phase>package</phase>
            <goals>
              <goal>attach-artifact</goal>
            </goals>
            <configuration>
              <artifacts>
                <artifact>
                  <file>${basedir}/README.md</file>
                  <type>md</type>
                  <classifier>readme</classifier>
                </artifact>
                <artifact>
                  <file>${basedir}/CHANGELOG.md</file>
                  <type>md</type>
                  <classifier>changelog</classifier>
                </artifact>
              </artifacts>
            </configuration>
          </execution>
        </executions>
      </plugin>

      <!-- Checks public surface area for breaking changes. -->
      <plugin>
        <groupId>org.revapi</groupId>
        <artifactId>revapi-maven-plugin</artifactId>
        <version>0.14.6</version> <!-- {x-version-update;org.revapi:revapi-maven-plugin;external_dependency} -->
        <executions>
          <execution>
            <goals>
              <goal>check</goal>
            </goals>
          </execution>
        </executions>
      </plugin>

      <plugin>
        <groupId>org.apache.maven.plugins</groupId>
        <artifactId>maven-enforcer-plugin</artifactId>
        <version>3.4.1</version> <!-- {x-version-update;org.apache.maven.plugins:maven-enforcer-plugin;external_dependency} -->
        <configuration>
          <rules>
            <!--
            Rule: https://maven.apache.org/enforcer/enforcer-rules/bannedDependencies.html
            We have a list of blessed dependencies here: https://azure.github.io/azure-sdk/java_implementation.html#dependencies
            Format of includes / excludes is the following: 'groupId[:artifactId][:version][:type][:scope][:classifier]'.
            Wildcards can be used.
            -->
            <bannedDependencies>
              <searchTransitive>false</searchTransitive>
              <excludes>
                <!-- We exclude everything that is runtime-time, compile-time, or provided scoped (i.e. we allow
                dependencies when they are used for test scope or otherwise) -->
                <exclude>*:*:*:*:runtime</exclude>
                <exclude>*:*:*:*:compile</exclude>
                <exclude>*:*:*:*:provided</exclude>
              </excludes>
              <includes combine.children="append">
                <include>com.azure:*</include>
                <include>com.azure.resourcemanager:*</include>
                <include>com.azure.spring:*</include>
                <include>io.clientcore:*</include>

                <!-- Used by many libraries to bring in annotations used by Reactor -->
                <include>com.google.code.findbugs:jsr305:[3.0.2]</include> <!-- {x-include-update;com.google.code.findbugs:jsr305;external_dependency} -->
              </includes>
            </bannedDependencies>

            <!--
            Rule: https://maven.apache.org/enforcer/enforcer-rules/requireReleaseDeps.html
            -->
            <requireReleaseDeps>
              <message>No Snapshots Allowed!</message>
            </requireReleaseDeps>

            <!--
            Rule: https://maven.apache.org/enforcer/enforcer-rules/requireSameVersions.html
            This rule is used to enforce that all modules depend on the same version of particular dependencies or
            plugins.
            -->
          </rules>
          <fail>true</fail>
        </configuration>
        <executions>
          <execution>
            <id>default-cli</id>
            <goals>
              <goal>enforce</goal>
            </goals>
          </execution>
        </executions>
      </plugin>

      <plugin>
        <groupId>com.diffplug.spotless</groupId>
        <artifactId>spotless-maven-plugin</artifactId>
        <version>2.43.0</version> <!-- {x-version-update;com.diffplug.spotless:spotless-maven-plugin;external_dependency} -->
        <configuration>
          <applySkip>${spotless.apply.skip}</applySkip>
          <checkSkip>${spotless.check.skip}</checkSkip>
        </configuration>
      </plugin>
    </plugins>

    <pluginManagement>
      <plugins>
        <!-- This plugin configures the bas requirements for compilation -->
        <plugin>
          <groupId>org.apache.maven.plugins</groupId>
          <artifactId>maven-compiler-plugin</artifactId>
          <version>3.13.0</version> <!-- {x-version-update;org.apache.maven.plugins:maven-compiler-plugin;external_dependency} -->
          <configuration>
            <showWarnings>true</showWarnings>
            <failOnWarning>true</failOnWarning>
            <skipMain>${skipCompile}</skipMain>
            <skip>${skipTestCompile}</skip>
            <compilerArgs combine.children="append" combine.self="append">
              <!-- https://docs.oracle.com/javase/7/docs/technotes/tools/windows/javac.html#xlintwarnings -->
              <arg>-Xlint:cast</arg>
              <arg>-Xlint:classfile</arg>
              <arg>-Xlint:${compiler.failondeprecatedstatus}deprecation</arg>
              <arg>-Xlint:dep-ann</arg>
              <arg>-Xlint:divzero</arg>
              <arg>-Xlint:empty</arg>
              <arg>-Xlint:fallthrough</arg>
              <arg>-Xlint:finally</arg>
              <arg>-Xlint:options</arg>
              <arg>-Xlint:overrides</arg>
              <arg>-Xlint:path</arg>
              <!-- <arg>-Xlint:processing</arg> -->
              <arg>-Xlint:rawtypes</arg>
              <!-- <arg>-Xlint:serial</arg> -->
              <arg>-Xlint:static</arg>
              <arg>-Xlint:try</arg>
              <arg>-Xlint:unchecked</arg>
              <arg>-Xlint:varargs</arg>
            </compilerArgs>

            <!-- Default is annotation processing being off. -->
            <proc>${compiler.proc}</proc>

            <createMissingPackageInfoClass>false</createMissingPackageInfoClass>
          </configuration>
        </plugin>

        <!-- This plugin scans reports spotbugs in the code -->
        <plugin>
          <groupId>com.github.spotbugs</groupId>
          <artifactId>spotbugs-maven-plugin</artifactId>
          <version>4.8.2.0</version> <!-- {x-version-update;com.github.spotbugs:spotbugs-maven-plugin;external_dependency} -->
          <dependencies>
            <dependency>
              <groupId>com.azure</groupId>
              <artifactId>sdk-build-tools</artifactId>
              <version>1.0.0</version> <!-- {x-version-update;com.azure:sdk-build-tools;external_dependency} -->
            </dependency>
            <dependency>
              <groupId>com.github.spotbugs</groupId>
              <artifactId>spotbugs</artifactId>
              <version>4.8.3</version> <!-- {x-version-update;com.github.spotbugs:spotbugs;external_dependency} -->
            </dependency>
            <!-- Needed as the version of Spotbugs being used isn't compatible is Java 18+ without this. -->
            <dependency>
              <groupId>org.ow2.asm</groupId>
              <artifactId>asm</artifactId>
              <version>9.7</version> <!-- {x-version-update;org.ow2.asm:asm;external_dependency} -->
            </dependency>
          </dependencies>
          <configuration>
            <skip>${spotbugs.skip}</skip>
            <effort>max</effort>
            <threshold>Low</threshold>
            <xmlOutput>true</xmlOutput>
            <spotbugsXmlOutputDirectory>${project.build.directory}/spotbugs</spotbugsXmlOutputDirectory>
            <excludeFilterFile>${spotbugs.excludeFilterFile}</excludeFilterFile>
            <fork>true</fork>
            <failOnError>${spotbugs.failOnError}</failOnError>
            <!-- Set this to true when src/samples and src/test are spotbugs clean in all Track 2 SDKs -->
            <includeTests>${spotbugs.includeTests}</includeTests>
            <jvmArgs>
              ${java.security.manager.configuration}
            </jvmArgs>

            <!-- Enable this plugin when issues documented are fixed -->
            <!--          <plugins>-->
            <!--            <plugin>-->
            <!--              <groupId>com.h3xstream.findsecbugs</groupId>-->
            <!--              <artifactId>findsecbugs-plugin</artifactId>-->
            <!--              <version>1.9.0</version> &lt;!&ndash; {x-version-update;com.h3xstream.findsecbugs:findsecbugs-plugin;external_dependency} &ndash;&gt;-->
            <!--            </plugin>-->
            <!--          </plugins>-->
          </configuration>
        </plugin>

        <!-- This plugin generates Javadocs -->
        <plugin>
          <groupId>org.apache.maven.plugins</groupId>
          <artifactId>maven-javadoc-plugin</artifactId>
          <version>3.6.3</version> <!-- {x-version-update;org.apache.maven.plugins:maven-javadoc-plugin;external_dependency} -->
          <configuration>
            <source>1.8</source>
            <doctitle>Azure SDK for Java Reference Documentation</doctitle>
            <windowtitle>Azure SDK for Java Reference Documentation</windowtitle>
            <bottom>Visit the &lt;a href="https://docs.microsoft.com/java/azure/"&gt;Azure for Java Developers&lt;/a&gt; site
              for more Java documentation, including quick starts, tutorials, and code samples.
            </bottom>
            <linksource>false</linksource>
            <excludePackageNames combine.children="append">
              *.impl*:
              *.implementation:
              *.implementation*:
              *.samples:
              com.azure.tools.checkstyle*:
              com.azure.core.test*:
              com.azure.endtoend*:
              com.azure.perf*:
              com.azure.storage.internal.avro*:
              com.azure.cosmos.encryption.implementation.mdesrc*:
              ${javadoc.excludePackageNames}
            </excludePackageNames>
            <!-- CosmosSkip - This is temporary, BridgeInternal gets converted to implementation -->
            <sourceFileExcludes>
              <sourceFileExclude>com/azure/cosmos/*BridgeInternal.java</sourceFileExclude>
              <sourceFileExclude>com/azure/cosmos/models/*BridgeInternal.java</sourceFileExclude>
              <sourceFileExclude>com/azure/cosmos/util/*BridgeInternal.java</sourceFileExclude>
              <sourceFileExclude>com/azure/cosmos/encryption/*BridgeInternal.java</sourceFileExclude>
              <sourceFileExclude>com/azure/cosmos/encryption/models/*BridgeInternal.java</sourceFileExclude>
              <sourceFileExclude>module-info.java</sourceFileExclude>
            </sourceFileExcludes>
            <sourcepath>
              ${javadoc.sourcepath}
            </sourcepath>
            <links combine.children="append">
              <!-- JDK APIs -->
              <link>https://docs.oracle.com/javase/8/docs/api/</link>

              <!-- Reactor APIs -->
              <link>https://projectreactor.io/docs/core/release/api/</link> <!-- TODO (alzimmer): We need to version this. Right now it is always going to point to latest which may be wrong -->
              <link>https://projectreactor.io/docs/netty/release/api/</link>

              <!-- Jackson APIs -->
              <link>https://fasterxml.github.io/jackson-annotations/javadoc/2.12/</link>
              <link>https://fasterxml.github.io/jackson-core/javadoc/2.12/</link>
              <link>https://fasterxml.github.io/jackson-databind/javadoc/2.12/</link>

              <!-- Netty APIs -->
              <link>https://netty.io/4.1/api/</link>

              <!-- Avro APIs -->
              <link>https://avro.apache.org/docs/current/api/java/</link>
            </links>
            <detectJavaApiLink>false</detectJavaApiLink>
            <offline>true</offline>
            <offlineLinks>
              <!-- JDK APIs -->
              <offlineLink>
                <url>https://docs.oracle.com/javase/8/docs/api/</url>
                <location>${project.basedir}/${relative.path.to.eng.folder}/eng/javadoc-package-lists/java8/</location>
              </offlineLink>

              <!-- Reactor APIs -->
              <offlineLink>
                <url>https://projectreactor.io/docs/core/release/api/</url>
                <location>${project.basedir}/${relative.path.to.eng.folder}/eng/javadoc-package-lists/reactor-core/</location>
              </offlineLink>
              <offlineLink>
                <url>https://projectreactor.io/docs/netty/release/api/</url>
                <location>${project.basedir}/${relative.path.to.eng.folder}/eng/javadoc-package-lists/reactor-netty/</location>
              </offlineLink>

              <!-- Jackson APIs -->
              <offlineLink>
                <url>https://fasterxml.github.io/jackson-annotations/javadoc/2.12/</url>
                <location>${project.basedir}/${relative.path.to.eng.folder}/eng/javadoc-package-lists/jackson-annotations/</location>
              </offlineLink>
              <offlineLink>
                <url>https://fasterxml.github.io/jackson-core/javadoc/2.12/</url>
                <location>${project.basedir}/${relative.path.to.eng.folder}/eng/javadoc-package-lists/jackson-core/</location>
              </offlineLink>
              <offlineLink>
                <url>https://fasterxml.github.io/jackson-databind/javadoc/2.12/</url>
                <location>${project.basedir}/${relative.path.to.eng.folder}/eng/javadoc-package-lists/jackson-databind/</location>
              </offlineLink>

              <!-- Netty APIs -->
              <offlineLink>
                <url>https://netty.io/4.1/api/</url>
                <location>${project.basedir}/${relative.path.to.eng.folder}/eng/javadoc-package-lists/netty/</location>
              </offlineLink>

              <!-- Avro APIs -->
              <offlineLink>
                <url>https://avro.apache.org/docs/current/api/java/</url>
                <location>${project.basedir}/${relative.path.to.eng.folder}/eng/javadoc-package-lists/apache-avro/</location>
              </offlineLink>
            </offlineLinks>
            <failOnError>true</failOnError>
            <failOnWarnings>true</failOnWarnings>
            <doclint>${doclint}</doclint>
            <quiet>true</quiet>
            <jarOutputDirectory>${packageOutputDirectory}</jarOutputDirectory>
          </configuration>
        </plugin>

        <!-- This plugin runs tests -->
        <plugin>
          <groupId>org.apache.maven.plugins</groupId>
          <artifactId>maven-surefire-plugin</artifactId>
          <version>3.2.5</version> <!-- {x-version-update;org.apache.maven.plugins:maven-surefire-plugin;external_dependency} -->
          <configuration>
            <runOrder>alphabetical</runOrder>
            <useSystemClassLoader>false</useSystemClassLoader>
            <systemPropertyVariables combine.children="append">
              <junit.jupiter.extensions.autodetection.enabled>true</junit.jupiter.extensions.autodetection.enabled>
              <!-- Always set junit.jupiter.execution.parallel.enabled to true. -->
              <!-- This simply configures whether test parallelization is enabled, the default parallelization mode is same_thread. -->
              <!-- same_thread indicates no parallelization, but without parallelization enabled @ExecutionMode annotations don't take effect. -->
              <!-- See https://junit.org/junit5/docs/current/user-guide/#writing-tests-parallel-execution for more details. -->
              <junit.jupiter.execution.parallel.enabled>true</junit.jupiter.execution.parallel.enabled>
              <!-- junit.jupiter.execution.parallel.mode.default controls parallelization. -->
              <!-- Use this to configure parallelization rather than junit.jupiter.execution.parallel.enabled. -->
              <junit.jupiter.execution.parallel.mode.default>${parallelizeTests}</junit.jupiter.execution.parallel.mode.default>
            </systemPropertyVariables>
            <forkCount>1</forkCount>
            <testFailureIgnore>false</testFailureIgnore>
            <argLine>
              ${defaultSurefireArgLine}
              ${additionalSurefireArgLine}
            </argLine>
          </configuration>
          <dependencies>
            <!-- This dependency is required until maven-surefire-plugin updates the version they use. -->
            <!-- The current dependency version doesn't support Java 17. -->
            <dependency>
              <groupId>org.ow2.asm</groupId>
              <artifactId>asm</artifactId>
              <version>9.7</version> <!-- {x-version-update;org.ow2.asm:asm;external_dependency} -->
            </dependency>
            <dependency>
              <!-- must be on the classpath -->
              <groupId>org.jacoco</groupId>
              <artifactId>org.jacoco.agent</artifactId>
              <classifier>runtime</classifier>
              <version>0.8.12</version> <!-- {x-version-update;org.jacoco:org.jacoco.agent;external_dependency} -->
            </dependency>
          </dependencies>
        </plugin>

        <!-- This plugin runs integration tests -->
        <plugin>
          <groupId>org.apache.maven.plugins</groupId>
          <artifactId>maven-failsafe-plugin</artifactId>
          <version>3.2.5</version> <!-- {x-version-update;org.apache.maven.plugins:maven-failsafe-plugin;external_dependency} -->
          <configuration>
            <runOrder>alphabetical</runOrder>
            <useSystemClassLoader>false</useSystemClassLoader>
            <systemPropertyVariables combine.children="append">
              <junit.jupiter.extensions.autodetection.enabled>true</junit.jupiter.extensions.autodetection.enabled>
              <!-- Always set junit.jupiter.execution.parallel.enabled to true. -->
              <!-- This simply configures whether test parallelization is enabled, the default parallelization mode is same_thread. -->
              <!-- same_thread indicates no parallelization, but without parallelization enabled @ExecutionMode annotations don't take effect. -->
              <!-- See https://junit.org/junit5/docs/current/user-guide/#writing-tests-parallel-execution for more details. -->
              <junit.jupiter.execution.parallel.enabled>true</junit.jupiter.execution.parallel.enabled>
              <!-- junit.jupiter.execution.parallel.mode.default controls parallelization. -->
              <!-- Use this to configure parallelization rather than junit.jupiter.execution.parallel.enabled. -->
              <junit.jupiter.execution.parallel.mode.default>${parallelizeTests}</junit.jupiter.execution.parallel.mode.default>
            </systemPropertyVariables>
            <forkCount>1</forkCount>
            <testFailureIgnore>false</testFailureIgnore>
            <argLine>
              ${defaultFailsafeArgLine}
              ${additionalFailsafeArgLine}
            </argLine>
          </configuration>
          <dependencies>
            <!-- This dependency is required until maven-failsafe-plugin updates the version they use. -->
            <!-- The current dependency version doesn't support Java 17. -->
            <dependency>
              <groupId>org.ow2.asm</groupId>
              <artifactId>asm</artifactId>
              <version>9.7</version> <!-- {x-version-update;org.ow2.asm:asm;external_dependency} -->
            </dependency>
            <dependency>
              <!-- must be on the classpath -->
              <groupId>org.jacoco</groupId>
              <artifactId>org.jacoco.agent</artifactId>
              <classifier>runtime</classifier>
              <version>0.8.12</version> <!-- {x-version-update;org.jacoco:org.jacoco.agent;external_dependency} -->
            </dependency>
          </dependencies>
        </plugin>

        <!-- Checks public surface area for breaking changes. -->
        <plugin>
          <groupId>org.revapi</groupId>
          <artifactId>revapi-maven-plugin</artifactId>
          <version>0.14.6</version> <!-- {x-version-update;org.revapi:revapi-maven-plugin;external_dependency} -->
          <configuration>
            <skip>${revapi.skip}</skip>
            <convertAnalysisConfigurationFiles>true</convertAnalysisConfigurationFiles>
            <analysisConfigurationFiles combine.self="append" combine.children="append">
              <configurationFile>
                <resource>revapi/revapi.json</resource>
              </configurationFile>
            </analysisConfigurationFiles>
            <versionFormat>^\d+\.\d+\.\d+$</versionFormat>
            <checkDependencies>true</checkDependencies>
            <failBuildOnProblemsFound>${revapi.failBuildOnProblemsFound}</failBuildOnProblemsFound>
            <!-- The following configures reporting to file in addition to CLI reporting. -->
            <analysisConfiguration>
              <revapi.reporter.json id="file-report">
                <minSeverity>NON_BREAKING</minSeverity>
                <minCriticality>error</minCriticality>
                <indent>true</indent>
                <output>${project.build.directory}/revapi.json</output>
                <keepEmptyFile>false</keepEmptyFile>
              </revapi.reporter.json>
            </analysisConfiguration>
            <pipelineConfiguration>
              <filters>
                <include>
                  <item>azure-sdk-tree-provider</item>
                </include>
              </filters>
            </pipelineConfiguration>
          </configuration>
          <dependencies>
            <dependency>
              <groupId>com.azure</groupId>
              <artifactId>sdk-build-tools</artifactId>
              <version>1.0.0</version> <!-- {x-version-update;com.azure:sdk-build-tools;external_dependency} -->
            </dependency>
            <dependency>
              <groupId>org.revapi</groupId>
              <artifactId>revapi-java</artifactId>
              <version>0.26.1</version> <!-- {x-version-update;org.revapi:revapi-java;external_dependency} -->
            </dependency>
            <dependency>
              <groupId>org.revapi</groupId>
              <artifactId>revapi-reporter-json</artifactId>
              <version>0.4.5</version> <!-- {x-version-update;org.revapi:revapi-reporter-json;external_dependency} -->
            </dependency>
          </dependencies>
        </plugin>

        <plugin>
          <groupId>org.apache.maven.plugins</groupId>
          <artifactId>maven-shade-plugin</artifactId>
          <version>3.5.2</version> <!-- {x-version-update;org.apache.maven.plugins:maven-shade-plugin;external_dependency} -->
          <configuration>
            <skip>${shade.skip}</skip>
          </configuration>
        </plugin>
      </plugins>
    </pluginManagement>
  </build>

  <reporting>
    <plugins>
      <plugin>
        <groupId>com.github.spotbugs</groupId>
        <artifactId>spotbugs-maven-plugin</artifactId>
        <version>4.8.2.0</version> <!-- {x-version-update;com.github.spotbugs:spotbugs-maven-plugin;external_dependency} -->
      </plugin>
      <plugin>
        <groupId>org.apache.maven.plugins</groupId>
        <artifactId>maven-javadoc-plugin</artifactId>
        <version>3.6.3</version> <!-- {x-version-update;org.apache.maven.plugins:maven-javadoc-plugin;external_dependency} -->
        <reportSets>
          <reportSet>
            <id>non-aggregate</id>
            <reports>
              <report>javadoc</report>
            </reports>
          </reportSet>
        </reportSets>
      </plugin>
      <plugin>
        <groupId>org.apache.maven.plugins</groupId>
        <artifactId>maven-project-info-reports-plugin</artifactId>
        <version>3.5.0</version> <!-- {x-version-update;org.apache.maven.plugins:maven-project-info-reports-plugin;external_dependency} -->
        <reportSets>
          <reportSet>
            <reports>
              <report>index</report>
              <report>summary</report>
              <report>dependency-info</report>
              <report>dependency-management</report>
              <report>dependency-convergence</report>
              <report>ci-management</report>
              <report>dependencies</report>
              <report>issue-management</report>
            </reports>
          </reportSet>
        </reportSets>
      </plugin>
      <plugin>
        <groupId>org.revapi</groupId>
        <artifactId>revapi-maven-plugin</artifactId>
        <version>0.14.6</version> <!-- {x-version-update;org.revapi:revapi-maven-plugin;external_dependency} -->
        <configuration>
          <checkDependencies>false</checkDependencies>
        </configuration>
        <reportSets>
          <reportSet>
            <reports>
              <report>report</report>
            </reports>
          </reportSet>
        </reportSets>
      </plugin>
    </plugins>
  </reporting>

  <profiles>

    <!-- Skip module-info.java on Java 8 -->
    <profile>
      <id>java8</id>
      <activation>
        <jdk>[1.8,9)</jdk>
      </activation>
      <properties>
        <maven.compiler.source>8</maven.compiler.source>
        <maven.compiler.target>8</maven.compiler.target>
      </properties>
      <build>
        <plugins>
          <!-- Don't compile module-info.java, see java 9+ profile -->
          <plugin>
            <groupId>org.apache.maven.plugins</groupId>
            <artifactId>maven-compiler-plugin</artifactId>
            <version>3.13.0</version> <!-- {x-version-update;org.apache.maven.plugins:maven-compiler-plugin;external_dependency} -->
            <configuration>
              <source>1.8</source>
              <target>1.8</target>
              <excludes>
                <exclude>module-info.java</exclude>
              </excludes>
              <testExcludes>
                <testExclude>module-info.java</testExclude>
              </testExcludes>

              <testSource>1.8</testSource>
              <testTarget>1.8</testTarget>
            </configuration>
          </plugin>
          <!-- Avoid errors from module-info -->
          <plugin>
            <groupId>org.apache.maven.plugins</groupId>
            <artifactId>maven-javadoc-plugin</artifactId>
            <version>3.6.3</version> <!-- {x-version-update;org.apache.maven.plugins:maven-javadoc-plugin;external_dependency} -->
            <configuration>
              <sourceFileExcludes>
                <sourceFileExclude>module-info.java</sourceFileExclude>
              </sourceFileExcludes>
            </configuration>
          </plugin>
        </plugins>
      </build>
      <reporting>
        <plugins>
          <!-- Avoid errors from module-info -->
          <plugin>
            <groupId>org.apache.maven.plugins</groupId>
            <artifactId>maven-javadoc-plugin</artifactId>
            <version>3.6.3</version> <!-- {x-version-update;org.apache.maven.plugins:maven-javadoc-plugin;external_dependency} -->
            <configuration>
              <sourceFileExcludes>
                <sourceFileExclude>module-info.java</sourceFileExclude>
              </sourceFileExcludes>
            </configuration>
          </plugin>
        </plugins>
      </reporting>
    </profile>

    <!-- Setup for Java 9+ -->
    <profile>
      <id>java9plus</id>
      <activation>
        <jdk>[9,)</jdk>
      </activation>
      <build>
        <plugins>
          <plugin>
            <groupId>org.apache.maven.plugins</groupId>
            <artifactId>maven-compiler-plugin</artifactId>
            <version>3.13.0</version> <!-- {x-version-update;org.apache.maven.plugins:maven-compiler-plugin;external_dependency} -->
            <configuration>
              <compilerArgs combine.children="append">
                <arg>-Xlint:-module</arg> <!-- FIXME: this is required for now as it introduces a build failure -->
                <arg>-Xlint:removal</arg>
                <arg>-Xlint:-requires-transitive-automatic</arg> <!-- FIXME: this is required for now as it introduces a build failure -->
              </compilerArgs>
            </configuration>
            <executions>
              <!-- compile first with VM's default Java version -->
              <!-- this will generate module-info with major class version based on the Java version being used, in CI this should be 61 (i.e Java 17) -->
              <execution>
                <id>default-compile</id>
                <goals>
                  <goal>compile</goal>
                </goals>
                <configuration>
                  <release>${java.vm.specification.version}</release>
                </configuration>
              </execution>

              <!-- then compile with Java 11 as the base version that supports module-info -->
              <!-- this is the Azure SDK baseline for jars that are released to Maven and should only be updated
              when the Azure SDK policy is changed -->
              <!-- executing this after default-compile will generate module-info with major class version 55 (i.e Java 11) -->
              <execution>
                <id>base-modules-compile</id>
                <goals>
                  <goal>compile</goal>
                </goals>
                <configuration>
                  <release>11</release>
                  <includes>
                    <include>module-info.java</include>
                  </includes>
                </configuration>
              </execution>

              <!-- then compile without module-info for Java 8 -->
              <execution>
                <id>base-compile</id>
                <goals>
                  <goal>compile</goal>
                </goals>
                <configuration>
                  <compilerArgs combine.children="append">
                    <arg>-Xlint:-options</arg> <!-- Needed to compile with Java 20+ -->
                  </compilerArgs>
                  <release>8</release>
                  <excludes>
                    <exclude>module-info.java</exclude>
                  </excludes>
                </configuration>
              </execution>

              <!-- test compile with the current VM's default Java version -->
              <execution>
                <id>default-testCompile</id>
                <goals>
                  <goal>testCompile</goal>
                </goals>
                <configuration>
                  <release>${java.vm.specification.version}</release>
                  <testRelease>${java.vm.specification.version}</testRelease>
                  <useModulePath>false</useModulePath>
                </configuration>
              </execution>

              <!-- then compile with Java 8 -->
              <execution>
                <id>base-testCompile</id>
                <goals>
                  <goal>testCompile</goal>
                </goals>
                <configuration>
                  <compilerArgs combine.children="append">
                    <arg>-Xlint:-options</arg> <!-- Needed to compile with Java 20+ -->
                  </compilerArgs>
                  <release>8</release>
                  <testRelease>8</testRelease>
                  <testExcludes>
                    <testExclude>module-info.java</testExclude>
                  </testExcludes>
                  <useModulePath>false</useModulePath>
                </configuration>
              </execution>
            </executions>
          </plugin>
          <!-- Surefire plugin is broken, https://issues.apache.org/jira/browse/SUREFIRE-1501 -->
          <plugin>
            <groupId>org.apache.maven.plugins</groupId>
            <artifactId>maven-surefire-plugin</artifactId>
            <version>3.2.5</version> <!-- {x-version-update;org.apache.maven.plugins:maven-surefire-plugin;external_dependency} -->
            <configuration>
              <argLine>
                ${defaultSurefireArgLine}
                ${javaModulesSurefireArgLine}
                <!-- This is required as the Java 8 based implementation for ReflectionUtils may be loaded by IntelliJ when running tests with later versions of Java. -->
                <!-- In later versions of Java, java.base doesn't open java.lang.invoke to azure-core, so it needs to be done with this directive. This only affects tests. -->
                --add-opens java.base/java.lang.invoke=com.azure.core
                ${additionalSurefireArgLine}
              </argLine>
            </configuration>
          </plugin>

          <plugin>
            <groupId>org.apache.maven.plugins</groupId>
            <artifactId>maven-failsafe-plugin</artifactId>
            <version>3.2.5</version> <!-- {x-version-update;org.apache.maven.plugins:maven-failsafe-plugin;external_dependency} -->
            <configuration>
              <argLine>
                ${defaultFailsafeArgLine}
                ${javaModulesFailsafeArgLine}
                <!-- This is required as the Java 8 based implementation for ReflectionUtils may be loaded by IntelliJ when running tests with later versions of Java. -->
                <!-- In later versions of Java, java.base doesn't open java.lang.invoke to azure-core, so it needs to be done with this directive. This only affects tests. -->
                --add-opens java.base/java.lang.invoke=com.azure.core
                ${additionalFailsafeArgLine}
                ${java.security.manager.configuration}
              </argLine>
            </configuration>
          </plugin>
        </plugins>
      </build>
    </profile>

    <!-- Skip overview generation unless -Dgenerate-overview is passed as an argument.
      This is specifically done to prevent requiring python as a pre-requisite since
      this is only needed by the build system. -->
    <profile>
      <id>generate-overview-from-readme</id>
      <activation>
        <property>
          <name>generate-overview</name>
        </property>
        <file>
          <exists>${basedir}/${relative.path.to.eng.folder}/eng/pipelines/scripts/generate_overview_from_readme.py</exists>
        </file>
      </activation>
      <build>
        <plugins>
          <plugin>
            <groupId>org.codehaus.mojo</groupId>
            <artifactId>exec-maven-plugin</artifactId>
            <version>3.2.0</version> <!-- {x-version-update;org.codehaus.mojo:exec-maven-plugin;external_dependency} -->
            <executions>
              <execution>
                <id>generate-overview-from-readme</id>
                <phase>prepare-package</phase>
                <goals>
                  <goal>exec</goal>
                </goals>
                <configuration>
                  <executable>python</executable>
                  <workingDirectory>${project.basedir}</workingDirectory>
                  <arguments>
                    <argument>${project.basedir}/${relative.path.to.eng.folder}/eng/pipelines/scripts/generate_overview_from_readme.py</argument>
                    <argument>--rf</argument>
                    <argument>${project.basedir}/README.md</argument>
                    <argument>--ofp</argument>
                    <argument>${project.build.directory}${file.separator}</argument>
                    <argument>--v</argument>
                    <argument>${project.version}</argument>
                  </arguments>
                </configuration>
              </execution>
            </executions>
          </plugin>
          <!-- Add the overview argument to the javadoc args -->
          <plugin>
            <groupId>org.apache.maven.plugins</groupId>
            <artifactId>maven-javadoc-plugin</artifactId>
            <version>3.6.3</version> <!-- {x-version-update;org.apache.maven.plugins:maven-javadoc-plugin;external_dependency} -->
            <configuration combine.children="append">
              <overview>${project.build.directory}/readme_overview.html</overview>
            </configuration>
          </plugin>
        </plugins>
      </build>
    </profile>

    <!-- Verify that the CHANGELOG is formatted correctly. -->
    <profile>
      <id>verify-changelog</id>
      <activation>
        <property>
          <name>verify-changelog</name>
        </property>
      </activation>
      <build>
        <plugins>
          <plugin>
            <groupId>org.codehaus.mojo</groupId>
            <artifactId>exec-maven-plugin</artifactId>
            <version>3.2.0</version> <!-- {x-version-update;org.codehaus.mojo:exec-maven-plugin;external_dependency} -->
            <executions>
              <execution>
                <id>verify-readme-codesnippet</id>
                <phase>prepare-package</phase>
                <goals>
                  <goal>exec</goal>
                </goals>
                <configuration>
                  <executable>pwsh</executable>
                  <arguments>
                    <argument>${project.basedir}/${relative.path.to.eng.folder}/eng/common/scripts/Verify-Changelog.ps1</argument>
                    <argument>-ChangeLogLocation</argument>
                    <argument>${project.basedir}/CHANGELOG.md</argument>
                    <argument>-VersionString</argument>
                    <argument>${project.version}</argument>
                  </arguments>
                </configuration>
              </execution>
            </executions>
          </plugin>
        </plugins>
      </build>
    </profile>

    <profile>
      <id>parallel-test-playback-no-azure-test-mode-env</id>
      <activation>
        <property>
          <name>!env.AZURE_TEST_MODE</name>
        </property>
      </activation>
      <build>
        <plugins>
          <plugin>
            <groupId>org.apache.maven.plugins</groupId>
            <artifactId>maven-surefire-plugin</artifactId>
            <version>3.2.5</version> <!-- {x-version-update;org.apache.maven.plugins:maven-surefire-plugin;external_dependency} -->
            <configuration>
              <systemPropertiesFile>${AZURE_TEST_SYSTEM_PLAYBACK_PROPERTIES_FILE}</systemPropertiesFile>
            </configuration>
          </plugin>
        </plugins>
      </build>
    </profile>

    <profile>
      <id>parallel-test-playback-azure-test-mode-playback-env</id>
      <activation>
        <property>
          <name>env.AZURE_TEST_MODE</name>
          <value>PLAYBACK</value>
        </property>
      </activation>
      <build>
        <plugins>
          <plugin>
            <groupId>org.apache.maven.plugins</groupId>
            <artifactId>maven-surefire-plugin</artifactId>
            <version>3.2.5</version> <!-- {x-version-update;org.apache.maven.plugins:maven-surefire-plugin;external_dependency} -->
            <configuration>
              <systemPropertiesFile>${AZURE_TEST_SYSTEM_PLAYBACK_PROPERTIES_FILE}</systemPropertiesFile>
            </configuration>
          </plugin>
        </plugins>
      </build>
    </profile>

    <profile>
      <id>parallel-test-playback-no-azure-test-mode-prop</id>
      <activation>
        <property>
          <name>AZURE_TEST_MODE</name>
        </property>
      </activation>
      <build>
        <plugins>
          <plugin>
            <groupId>org.apache.maven.plugins</groupId>
            <artifactId>maven-surefire-plugin</artifactId>
            <version>3.2.5</version> <!-- {x-version-update;org.apache.maven.plugins:maven-surefire-plugin;external_dependency} -->
            <configuration>
              <systemPropertiesFile>${AZURE_TEST_SYSTEM_PLAYBACK_PROPERTIES_FILE}</systemPropertiesFile>
            </configuration>
          </plugin>
        </plugins>
      </build>
    </profile>

    <profile>
      <id>parallel-test-playback-azure-test-mode-playback-prop</id>
      <activation>
        <property>
          <name>AZURE_TEST_MODE</name>
          <value>PLAYBACK</value>
        </property>
      </activation>
      <build>
        <plugins>
          <plugin>
            <groupId>org.apache.maven.plugins</groupId>
            <artifactId>maven-surefire-plugin</artifactId>
            <version>3.2.5</version> <!-- {x-version-update;org.apache.maven.plugins:maven-surefire-plugin;external_dependency} -->
            <configuration>
              <systemPropertiesFile>${AZURE_TEST_SYSTEM_PLAYBACK_PROPERTIES_FILE}</systemPropertiesFile>
            </configuration>
          </plugin>
        </plugins>
      </build>
    </profile>

    <profile>
      <id>sequential-test-azure-test-mode-live-env</id>
      <activation>
        <property>
          <name>env.AZURE_TEST_MODE</name>
          <value>LIVE</value>
        </property>
      </activation>
      <properties>
        <parallelizeTests>${parallelizeLiveTests}</parallelizeTests>
      </properties>
    </profile>

    <profile>
      <id>sequential-test-azure-test-mode-record-env</id>
      <activation>
        <property>
          <name>env.AZURE_TEST_MODE</name>
          <value>RECORD</value>
        </property>
      </activation>
      <properties>
        <parallelizeTests>${parallelizeLiveTests}</parallelizeTests>
      </properties>
    </profile>

    <profile>
      <id>sequential-test-azure-test-mode-live-prop</id>
      <activation>
        <property>
          <name>AZURE_TEST_MODE</name>
          <value>LIVE</value>
        </property>
      </activation>
      <properties>
        <parallelizeTests>${parallelizeLiveTests}</parallelizeTests>
      </properties>
    </profile>

    <profile>
      <id>sequential-test-azure-test-mode-record-prop</id>
      <activation>
        <property>
          <name>AZURE_TEST_MODE</name>
          <value>RECORD</value>
        </property>
      </activation>
      <properties>
        <parallelizeTests>${parallelizeLiveTests}</parallelizeTests>
      </properties>
    </profile>

    <profile>
      <id>transform-spotbugs</id>
      <activation>
        <file>
          <exists>${packageOutputDirectory}/spotbugs/spotbugsXml.xml</exists>
        </file>
      </activation>
      <build>
        <plugins>
          <!-- This plugin exports spotbugs reports in html form -->
          <plugin>
            <groupId>org.codehaus.mojo</groupId>
            <artifactId>xml-maven-plugin</artifactId>
            <version>1.1.0</version> <!-- {x-version-update;org.codehaus.mojo:xml-maven-plugin;external_dependency} -->
            <executions>
              <execution>
                <phase>verify</phase>
                <goals>
                  <goal>transform</goal>
                </goals>
              </execution>
            </executions>
            <configuration>
              <transformationSets>
                <transformationSet>
                  <dir>${packageOutputDirectory}/spotbugs</dir>
                  <includes>
                    <include>spotbugsXml.xml</include>
                  </includes>
                  <outputDir>${packageOutputDirectory}/spotbugs</outputDir>
                  <stylesheet>fancy-hist.xsl</stylesheet>
                  <fileMappers>
                    <fileMapper implementation="org.codehaus.plexus.components.io.filemappers.FileExtensionMapper">
                      <targetExtension>.html</targetExtension>
                    </fileMapper>
                  </fileMappers>
                </transformationSet>
              </transformationSets>
            </configuration>
            <dependencies>
              <dependency>
                <groupId>com.github.spotbugs</groupId>
                <artifactId>spotbugs</artifactId>
                <version>4.8.3</version> <!-- {x-version-update;com.github.spotbugs:spotbugs;external_dependency} -->
              </dependency>
            </dependencies>
          </plugin>
        </plugins>
      </build>
    </profile>

    <profile>
      <id>native</id>
      <dependencies>
        <!-- graalvm test dependencies -->
        <dependency>
          <groupId>org.graalvm.buildtools</groupId>
          <artifactId>junit-platform-native</artifactId>
          <version>0.9.19</version> <!-- {x-version-update;org.graalvm.buildtools:junit-platform-native;external_dependency} -->
          <scope>test</scope>
        </dependency>
      </dependencies>
      <build>
        <plugins>
          <plugin>
            <groupId>org.graalvm.buildtools</groupId>
            <artifactId>native-maven-plugin</artifactId>
            <version>0.9.19</version>  <!-- {x-version-update;org.graalvm.buildtools:native-maven-plugin;external_dependency} -->
            <configuration>
              <skip>${graalvm.disable}</skip>
              <buildArgs>--no-fallback ${nativeImage.buildArgs} -H:IncludeResources=.*</buildArgs>
            </configuration>
            <extensions>true</extensions>
            <executions>
              <execution>
                <id>test-native</id>
                <goals>
                  <goal>test</goal>
                </goals>
                <phase>test</phase>
              </execution>
            </executions>
          </plugin>
        </plugins>
      </build>
    </profile>

    <!-- Used when Reactor had milestone releases to the Spring Milestone repository. -->
    <!-- If Reactor milestones are needed again in the future, and they're being released -->
    <!-- to the Spring Milestone repository uncomment the XML below. -->
<!--    <profile>-->
<!--      <id>external-dependency-version-overrides</id>-->
<!--      <activation>-->
<!--        <property>-->
<!--          <name>env.AZURE_VERSION_OVERRIDE_TESTS</name>-->
<!--        </property>-->
<!--      </activation>-->
<!--      <repositories>-->
<!--        <repository>-->
<!--          <id>repository.spring.milestone</id>-->
<!--          <name>Spring Milestone Repository</name>-->
<!--          <url>https://repo.spring.io/milestone</url>-->
<!--          <releases>-->
<!--            <enabled>true</enabled>-->
<!--          </releases>-->
<!--          <snapshots>-->
<!--            <enabled>true</enabled>-->
<!--          </snapshots>-->
<!--        </repository>-->
<!--      </repositories>-->
<!--    </profile>-->

    <profile>
      <id>test-module-base-compile</id>
      <activation>
        <file>
          <exists>${projectTestSourceDirectory}/module-info.java</exists>
        </file>
      </activation>

      <build>
        <plugins>
          <plugin>
            <groupId>org.apache.maven.plugins</groupId>
            <artifactId>maven-compiler-plugin</artifactId>
            <version>3.13.0</version> <!-- {x-version-update;org.apache.maven.plugins:maven-compiler-plugin;external_dependency} -->
            <executions>
              <!-- then compile with Java 11 as the base version that supports module-info -->
              <!-- this is the Azure SDK baseline for jars that are released to Maven and should only be updated
              when the Azure SDK policy is changed -->
              <!-- executing this after default-compile will generate module-info with major class version 55 (i.e Java 11) -->
              <execution>
                <id>base-modules-testCompile</id>
                <goals>
                  <goal>testCompile</goal>
                </goals>
                <configuration>
                  <release>11</release>
                  <testRelease>11</testRelease>
                  <testIncludes>
                    <testInclude>module-info.java</testInclude>
                  </testIncludes>
                </configuration>
              </execution>
            </executions>
          </plugin>
        </plugins>
      </build>
    </profile>

    <profile>
      <id>java-18-plus-allow-securitymanager</id>
      <activation>
        <jdk>[18,)</jdk>
      </activation>

      <properties>
        <java.security.manager.configuration>-Djava.security.manager=allow</java.security.manager.configuration>
      </properties>
    </profile>

<<<<<<< HEAD
    <!-- Profile for linting plugins that require Java 11+ -->
    <profile>
      <id>java-11-plus</id>
      <activation>
        <jdk>[11,)</jdk>
=======
    <profile>
      <id>standalone-revapi-suppressions</id>
      <activation>
        <file>
          <exists>revapi-suppressions.json</exists>
        </file>
>>>>>>> 6a341f6b
      </activation>

      <build>
        <plugins>
<<<<<<< HEAD
          <!-- This plugin scans checkstyle issues in the code -->
          <plugin>
            <groupId>org.apache.maven.plugins</groupId>
            <artifactId>maven-checkstyle-plugin</artifactId>
            <version>3.3.1</version> <!-- {x-version-update;org.apache.maven.plugins:maven-checkstyle-plugin;external_dependency} -->
            <dependencies>
              <dependency>
                <groupId>com.azure</groupId>
                <artifactId>sdk-build-tools</artifactId>
                <version>1.0.0</version> <!-- {x-version-update;com.azure:sdk-build-tools;external_dependency} -->
              </dependency>
              <dependency>
                <groupId>com.puppycrawl.tools</groupId>
                <artifactId>checkstyle</artifactId>
                <version>10.16.0</version> <!-- {x-version-update;com.puppycrawl.tools:checkstyle;external_dependency} -->
              </dependency>
            </dependencies>
            <configuration>
              <skip>${checkstyle.skip}</skip>
              <configLocation>${project.basedir}/${relative.path.to.eng.folder}/eng/code-quality-reports/src/main/resources/checkstyle/checkstyle.xml</configLocation>
              <suppressionsLocation>${checkstyle.suppressionsLocation}</suppressionsLocation>
              <headerLocation>${project.basedir}/${relative.path.to.eng.folder}/eng/code-quality-reports/src/main/resources/checkstyle/java.header</headerLocation>
              <excludes>${checkstyle.excludes}</excludes>
              <propertyExpansion>samedir=</propertyExpansion>
              <outputEncoding>UTF-8</outputEncoding>
              <consoleOutput>true</consoleOutput>
              <includeTestSourceDirectory>${checkstyle.includeTestSourceDirectory}</includeTestSourceDirectory>
              <linkXRef>true</linkXRef>
              <failsOnError>${checkstyle.failsOnError}</failsOnError>
              <failOnViolation>${checkstyle.failOnViolation}</failOnViolation>
            </configuration>
          </plugin>

          <!-- This plugin formats source code. -->
          <plugin>
            <groupId>com.diffplug.spotless</groupId>
            <artifactId>spotless-maven-plugin</artifactId>
            <version>2.43.0</version> <!-- {x-version-update;com.diffplug.spotless:spotless-maven-plugin;external_dependency} -->
            <configuration>
              <skip>${spotless.skip}</skip>
              <java>
                <eclipse>
                  <version>${spotless.eclipse.version}</version> <!-- 4.21.0 is the last version of the Eclipse formatter supporting Java 8. -->
                  <file>${project.basedir}/${relative.path.to.eng.folder}/.vscode/eclipse-format-azure-sdk-for-java.xml</file>
                </eclipse>
              </java>
            </configuration>
            <executions>
              <execution>
                <id>spotless-apply</id>
                <goals>
                  <goal>apply</goal>
                </goals>
                <phase>process-sources</phase>
              </execution>
              <execution>
                <id>spotless-check</id>
                <goals>
                  <goal>check</goal>
                </goals>
                <phase>verify</phase>
              </execution>
            </executions>
          </plugin>
        </plugins>
      </build>

      <reporting>
        <plugins>
          <plugin>
            <groupId>org.apache.maven.plugins</groupId>
            <artifactId>maven-checkstyle-plugin</artifactId>
            <version>3.3.1</version> <!-- {x-version-update;org.apache.maven.plugins:maven-checkstyle-plugin;external_dependency} -->
            <reportSets>
              <reportSet>
                <id>non-aggregate</id>
                <reports>
                  <report>checkstyle</report>
                </reports>
              </reportSet>
            </reportSets>
          </plugin>
        </plugins>
      </reporting>
    </profile>

    <profile>
      <id>java-17</id>
      <activation>
        <jdk>17</jdk>
      </activation>

      <properties>
        <spotless.eclipse.version>4.29</spotless.eclipse.version>
      </properties>
=======
          <plugin>
            <groupId>org.revapi</groupId>
            <artifactId>revapi-maven-plugin</artifactId>
            <version>0.14.6</version> <!-- {x-version-update;org.revapi:revapi-maven-plugin;external_dependency} -->
            <configuration>
              <analysisConfigurationFiles combine.self="append" combine.children="append">
                <configurationFile>
                  <path>revapi-suppressions.json</path>
                </configurationFile>
              </analysisConfigurationFiles>
            </configuration>
          </plugin>
        </plugins>
      </build>
>>>>>>> 6a341f6b
    </profile>
  </profiles>
</project><|MERGE_RESOLUTION|>--- conflicted
+++ resolved
@@ -1683,25 +1683,41 @@
       </properties>
     </profile>
 
-<<<<<<< HEAD
-    <!-- Profile for linting plugins that require Java 11+ -->
-    <profile>
-      <id>java-11-plus</id>
-      <activation>
-        <jdk>[11,)</jdk>
-=======
     <profile>
       <id>standalone-revapi-suppressions</id>
       <activation>
         <file>
           <exists>revapi-suppressions.json</exists>
         </file>
->>>>>>> 6a341f6b
       </activation>
 
       <build>
         <plugins>
-<<<<<<< HEAD
+          <plugin>
+            <groupId>org.revapi</groupId>
+            <artifactId>revapi-maven-plugin</artifactId>
+            <version>0.14.6</version> <!-- {x-version-update;org.revapi:revapi-maven-plugin;external_dependency} -->
+            <configuration>
+              <analysisConfigurationFiles combine.self="append" combine.children="append">
+                <configurationFile>
+                  <path>revapi-suppressions.json</path>
+                </configurationFile>
+              </analysisConfigurationFiles>
+            </configuration>
+          </plugin>
+        </plugins>
+      </build>
+    </profile>
+
+    <!-- Profile for linting plugins that require Java 11+ -->
+    <profile>
+      <id>java-11-plus</id>
+      <activation>
+        <jdk>[11,)</jdk>
+      </activation>
+
+      <build>
+        <plugins>
           <!-- This plugin scans checkstyle issues in the code -->
           <plugin>
             <groupId>org.apache.maven.plugins</groupId>
@@ -1797,22 +1813,6 @@
       <properties>
         <spotless.eclipse.version>4.29</spotless.eclipse.version>
       </properties>
-=======
-          <plugin>
-            <groupId>org.revapi</groupId>
-            <artifactId>revapi-maven-plugin</artifactId>
-            <version>0.14.6</version> <!-- {x-version-update;org.revapi:revapi-maven-plugin;external_dependency} -->
-            <configuration>
-              <analysisConfigurationFiles combine.self="append" combine.children="append">
-                <configurationFile>
-                  <path>revapi-suppressions.json</path>
-                </configurationFile>
-              </analysisConfigurationFiles>
-            </configuration>
-          </plugin>
-        </plugins>
-      </build>
->>>>>>> 6a341f6b
     </profile>
   </profiles>
 </project>