--- conflicted
+++ resolved
@@ -129,35 +129,7 @@
       <plugin>
         <groupId>org.apache.maven.plugins</groupId>
         <artifactId>maven-checkstyle-plugin</artifactId>
-<<<<<<< HEAD
-        <version>3.1.0</version> <!-- {x-version-update;org.apache.maven.plugins:maven-checkstyle-plugin;external_dependency} -->
-=======
         <version>3.1.1</version> <!-- {x-version-update;org.apache.maven.plugins:maven-checkstyle-plugin;external_dependency} -->
-        <dependencies>
-          <dependency>
-            <groupId>com.azure</groupId>
-            <artifactId>sdk-build-tools</artifactId>
-            <version>1.0.0</version> <!-- {x-version-update;com.azure:sdk-build-tools;external_dependency} -->
-          </dependency>
-          <dependency>
-            <groupId>com.puppycrawl.tools</groupId>
-            <artifactId>checkstyle</artifactId>
-            <version>8.37</version> <!-- {x-version-update;com.puppycrawl.tools:checkstyle;external_dependency} -->
-          </dependency>
-        </dependencies>
-        <configuration>
-          <configLocation>../../../eng/code-quality-reports/src/main/resources/checkstyle/checkstyle.xml</configLocation>
-          <suppressionsLocation>../../../eng/code-quality-reports/src/main/resources/checkstyle/checkstyle-suppressions.xml</suppressionsLocation>
-          <headerLocation>../../../eng/code-quality-reports/src/main/resources/checkstyle/java.header</headerLocation>
-          <propertyExpansion>samedir=</propertyExpansion>
-          <encoding>UTF-8</encoding>
-          <consoleOutput>true</consoleOutput>
-          <includeTestSourceDirectory>true</includeTestSourceDirectory>
-          <linkXRef>true</linkXRef>
-          <failsOnError>true</failsOnError>
-          <failOnViolation>true</failOnViolation>
-        </configuration>
->>>>>>> 0ab856ab
         <executions>
           <execution>
             <phase>verify</phase>
@@ -455,7 +427,7 @@
         <plugin>
           <groupId>org.apache.maven.plugins</groupId>
           <artifactId>maven-checkstyle-plugin</artifactId>
-          <version>3.1.0</version> <!-- {x-version-update;org.apache.maven.plugins:maven-checkstyle-plugin;external_dependency} -->
+          <version>3.1.1</version> <!-- {x-version-update;org.apache.maven.plugins:maven-checkstyle-plugin;external_dependency} -->
           <dependencies>
             <dependency>
               <groupId>com.azure</groupId>
@@ -465,7 +437,7 @@
             <dependency>
               <groupId>com.puppycrawl.tools</groupId>
               <artifactId>checkstyle</artifactId>
-              <version>8.29</version> <!-- {x-version-update;com.puppycrawl.tools:checkstyle;external_dependency} -->
+              <version>8.37</version> <!-- {x-version-update;com.puppycrawl.tools:checkstyle;external_dependency} -->
             </dependency>
           </dependencies>
           <configuration>
@@ -713,48 +685,7 @@
             <failOnWarnings>true</failOnWarnings>
             <doclint>all</doclint>
             <quiet>true</quiet>
-<<<<<<< HEAD
             <jarOutputDirectory>${packageOutputDirectory}</jarOutputDirectory>
-=======
-          </configuration>
-        </plugin>
-        <plugin>
-          <groupId>com.github.spotbugs</groupId>
-          <artifactId>spotbugs-maven-plugin</artifactId>
-          <version>3.1.12.2</version> <!-- {x-version-update;com.github.spotbugs:spotbugs-maven-plugin;external_dependency} -->
-          <dependencies>
-            <dependency>
-              <groupId>com.azure</groupId>
-              <artifactId>sdk-build-tools</artifactId>
-              <version>1.0.0</version> <!-- {x-version-update;com.azure:sdk-build-tools;external_dependency} -->
-            </dependency>
-            <dependency>
-              <groupId>com.github.spotbugs</groupId>
-              <artifactId>spotbugs</artifactId>
-              <version>4.0.0-beta3</version> <!-- {x-version-update;com.github.spotbugs:spotbugs;external_dependency} -->
-            </dependency>
-          </dependencies>
-          <configuration>
-            <effort>max</effort>
-            <threshold>Low</threshold>
-            <xmlOutput>true</xmlOutput>
-            <spotbugsXmlOutputDirectory>${project.build.directory}/spotbugs</spotbugsXmlOutputDirectory>
-            <excludeFilterFile>spotbugs/spotbugs-exclude.xml</excludeFilterFile>
-            <failOnError>true</failOnError>
-            <fork>true</fork>
-            <!-- Set this to true when src/samples and src/test are spotbugs clean in all Track 2 SDKs -->
-            <includeTests>false</includeTests>
-          </configuration>
-        </plugin>
-
-        <plugin>
-          <groupId>org.apache.maven.plugins</groupId>
-          <artifactId>maven-checkstyle-plugin</artifactId>
-          <version>3.1.1</version> <!-- {x-version-update;org.apache.maven.plugins:maven-checkstyle-plugin;external_dependency} -->
-          <configuration>
-            <failsOnError>true</failsOnError>
-            <failOnViolation>true</failOnViolation>
->>>>>>> 0ab856ab
           </configuration>
         </plugin>
 
@@ -823,23 +754,7 @@
       <plugin>
         <groupId>org.apache.maven.plugins</groupId>
         <artifactId>maven-checkstyle-plugin</artifactId>
-<<<<<<< HEAD
-        <version>3.1.0</version> <!-- {x-version-update;org.apache.maven.plugins:maven-checkstyle-plugin;external_dependency} -->
-=======
         <version>3.1.1</version> <!-- {x-version-update;org.apache.maven.plugins:maven-checkstyle-plugin;external_dependency} -->
-        <configuration>
-          <configLocation>../../../eng/code-quality-reports/src/main/resources/checkstyle/checkstyle.xml</configLocation>
-          <suppressionsLocation>../../../eng/code-quality-reports/src/main/resources/checkstyle/checkstyle-suppressions.xml</suppressionsLocation>
-          <headerLocation>../../../eng/code-quality-reports/src/main/resources/checkstyle/java.header</headerLocation>
-          <propertyExpansion>samedir=</propertyExpansion>
-          <encoding>UTF-8</encoding>
-          <consoleOutput>true</consoleOutput>
-          <includeTestSourceDirectory>true</includeTestSourceDirectory>
-          <linkXRef>true</linkXRef>
-          <failsOnError>true</failsOnError>
-          <failOnViolation>true</failOnViolation>
-        </configuration>
->>>>>>> 0ab856ab
         <reportSets>
           <reportSet>
             <id>non-aggregate</id>
