<!-- Copyright (c) Microsoft Corporation. All rights reserved.
     Licensed under the MIT License. -->
<project xmlns="http://maven.apache.org/POM/4.0.0"
         xmlns:xsi="http://www.w3.org/2001/XMLSchema-instance"
         xsi:schemaLocation="http://maven.apache.org/POM/4.0.0 http://maven.apache.org/maven-v4_0_0.xsd">
  <modelVersion>4.0.0</modelVersion>
  <groupId>com.azure</groupId>
  <artifactId>azure-client-sdk-parent</artifactId>
  <packaging>pom</packaging>
  <version>1.7.0</version> <!-- {x-version-update;com.azure:azure-client-sdk-parent;current} -->

  <name>Microsoft Azure SDK for Java - Client Libraries</name>
  <description>Parent POM for Microsoft Azure SDK for Java</description>
  <url>https://github.com/Azure/azure-sdk-for-java</url>
  <organization>
    <name>Microsoft Corporation</name>
    <url>http://microsoft.com</url>
  </organization>

  <parent>
    <groupId>com.azure</groupId>
    <artifactId>azure-sdk-parent</artifactId>
    <version>1.6.0</version> <!-- {x-version-update;com.azure:azure-sdk-parent;current} -->
    <relativePath>../azure-sdk-parent/pom.xml</relativePath>
  </parent>

  <licenses>
    <license>
      <name>The MIT License (MIT)</name>
      <url>http://opensource.org/licenses/MIT</url>
      <distribution>repo</distribution>
    </license>
  </licenses>

  <developers>
    <developer>
      <id>microsoft</id>
      <name>Microsoft Corporation</name>
    </developer>
  </developers>

  <!-- Repositories definitions -->
  <repositories>
    <repository>
      <id>ossrh</id>
      <name>Sonatype Snapshots</name>
      <url>https://oss.sonatype.org/content/repositories/snapshots/</url>
      <layout>default</layout>
      <snapshots>
        <enabled>true</enabled>
        <updatePolicy>daily</updatePolicy>
      </snapshots>
    </repository>
  </repositories>

  <pluginRepositories>
    <pluginRepository>
      <id>ossrh</id>
      <name>Sonatype Snapshots</name>
      <url>https://oss.sonatype.org/content/repositories/snapshots/</url>
      <layout>default</layout>
      <snapshots>
        <enabled>true</enabled>
        <updatePolicy>always</updatePolicy>
      </snapshots>
    </pluginRepository>
  </pluginRepositories>

  <distributionManagement>
    <snapshotRepository>
      <id>ossrh</id>
      <name>Sonatype Snapshots</name>
      <url>https://oss.sonatype.org/content/repositories/snapshots/</url>
      <uniqueVersion>true</uniqueVersion>
      <layout>default</layout>
    </snapshotRepository>
    <site>
      <id>azure-java-build-docs</id>
      <url>${site.url}/site/</url>
    </site>
  </distributionManagement>

  <issueManagement>
    <system>GitHub</system>
    <url>${issues.url}</url>
  </issueManagement>

  <scm>
    <url>https://github.com/Azure/azure-sdk-for-java</url>
    <connection>scm:git:https://github.com/Azure/azure-sdk-for-java.git</connection>
    <developerConnection/>
    <tag>HEAD</tag>
  </scm>

  <properties>
    <project.build.sourceEncoding>UTF-8</project.build.sourceEncoding>
    <packageOutputDirectory>${project.build.directory}</packageOutputDirectory>
    <projectTestSourceDirectory>${project.build.testSourceDirectory}</projectTestSourceDirectory>
    <legal><![CDATA[[INFO] Any downloads listed may be third party software.  Microsoft grants you no rights for third party software.]]></legal>
    <testMode>playback</testMode>
    <playbackServerPort>11080</playbackServerPort>
    <alternativePlaybackServerPort>11081</alternativePlaybackServerPort>

    <site.url>https://azuresdkartifacts.blob.core.windows.net/azure-sdk-for-java</site.url>
    <issues.url>https://github.com/Azure/azure-sdk-for-java/issues</issues.url>
    <build.context>azure-client-sdk-parent</build.context>
    <jacoco.min.linecoverage>0.40</jacoco.min.linecoverage>
    <jacoco.min.branchcoverage>0.30</jacoco.min.branchcoverage>
    <jacoco.skip>false</jacoco.skip>
    <revapi.skip>false</revapi.skip>

    <!-- This property determines the relative path from a pom.xml to the eng/ folder. -->
    <relative.path.to.eng.folder>../../..</relative.path.to.eng.folder>

    <!-- This property determines the max heap size of the Surefire JVM. By default 4GB, or 4096MB, is used. -->
    <surefireXmx>4096m</surefireXmx>

    <!-- This property configures the max heap size of the Surefire JVM. -->
    <surefireJvmXmx>-Xmx${surefireXmx}</surefireJvmXmx>

    <!-- This property configures creating a heap dump if the Surefire JVM fails with an OutOfMemoryError. -->
    <heapDumpOnOom>
      -XX:+HeapDumpOnOutOfMemoryError
      -XX:HeapDumpPath=${packageOutputDirectory}${file.separator}${project.artifactId}-oom.hprof
      <!-- Heap dump is produced before crashing. This flag makes sure JVM exists promptly after disaster instead of waiting for time out -->
      -XX:+CrashOnOutOfMemoryError
    </heapDumpOnOom>

    <jacocoUnitTestAgent></jacocoUnitTestAgent>

    <!-- Reserved for general Surefire JVM arguments that affect all SDKs. -->
    <defaultSurefireArgLine>
      @{jacocoUnitTestAgent}
      ${surefireJvmXmx}
      ${heapDumpOnOom}
    </defaultSurefireArgLine>

    <!-- Reserved for SDK specific JVM arguments to export, open, or read modules in testing. -->
    <javaModulesSurefireArgLine>
    </javaModulesSurefireArgLine>

    <!-- Reserved for either general or SDK specific JVM arguments that are optional. -->
    <additionalSurefireArgLine>
    </additionalSurefireArgLine>

    <jacocoIntegrationTestAgent></jacocoIntegrationTestAgent>

    <!-- Reserved for general Failsafe JVM arguments that affect all SDKs. -->
    <defaultFailsafeArgLine>
      @{jacocoIntegrationTestAgent}
      ${surefireJvmXmx}
      ${heapDumpOnOom}
    </defaultFailsafeArgLine>

    <!-- Reserved for SDK specific JVM arguments to export, open, or read modules in integration testing. -->
    <!-- Defaults to the same value as Surefire. -->
    <javaModulesFailsafeArgLine>
      ${javaModulesSurefireArgLine}
    </javaModulesFailsafeArgLine>

    <!-- Reserved for either general or SDK specific JVM arguments that are optional. -->
    <!-- Defaults to the same value as Surefire. -->
    <additionalFailsafeArgLine>
      ${additionalSurefireArgLine}
    </additionalFailsafeArgLine>

    <!-- This property configures whether PLAYBACK tests are ran in parallel. Default is concurrent. -->
    <!-- Choices are same_thread (no parallelization) and concurrent (parallelization). -->
    <parallelizeTests>concurrent</parallelizeTests>

    <!-- This property configures whether LIVE or RECORD tests are ran in parallel. Default is same_thread. -->
    <!-- Choices are same_thread (no parallelization) and concurrent (parallelization). -->
    <parallelizeLiveTests>same_thread</parallelizeLiveTests>

    <!-- This property configures whether the codesnippet-maven-plugin should be used. -->
    <codesnippet.skip>false</codesnippet.skip>

    <!-- The following properties configure the maven-checkstyle-plugin. -->
    <!-- This property configures whether the maven-checkstyle-plugin should be used. -->
    <checkstyle.skip>false</checkstyle.skip>

    <!-- These properties configures whether maven-checkstyle-plugin should fail on errors. -->
    <checkstyle.failOnViolation>true</checkstyle.failOnViolation>
    <checkstyle.failsOnError>true</checkstyle.failsOnError>

    <!-- This property configures a regex of source files to exclude from Checkstyle. -->
    <checkstyle.excludes></checkstyle.excludes>

    <!-- This property configures whether test source files are included in Checkstyle. Default is true. -->
    <checkstyle.includeTestSourceDirectory>true</checkstyle.includeTestSourceDirectory>

    <!-- This property configures the location of the checkstyle-suppressions.xml file. -->
    <checkstyle.suppressionsLocation>${project.basedir}/${relative.path.to.eng.folder}/eng/code-quality-reports/src/main/resources/checkstyle/checkstyle-suppressions.xml</checkstyle.suppressionsLocation>

    <!-- The following properties configure the spotbugs-maven-plugin. -->
    <!-- This property configures whether the spotbugs-maven-plugin should be used. -->
    <spotbugs.skip>true</spotbugs.skip>

    <!-- This property configures whether Spotbugs analysis is ran on samples and tests. Default is false. -->
    <spotbugs.includeTests>false</spotbugs.includeTests>

    <!-- This property configures whether the spotbugs-maven-plugin should fail on errors. -->
    <spotbugs.failOnError>true</spotbugs.failOnError>

    <!-- This property configures where the Spotbugs exclusion file can be found. -->
    <spotbugs.excludeFilterFile>spotbugs/spotbugs-exclude.xml</spotbugs.excludeFilterFile>

    <graalvm.disable>true</graalvm.disable>
    <nativeImage.buildArgs></nativeImage.buildArgs>

    <!-- The following properties configure the revapi-maven-plugin. -->
    <!-- This property configures whether the revapi-maven-plugin should run. -->
    <revapi.skip>false</revapi.skip>

    <!-- This property configures whether the revapi-maven-plugin should fail on errors. -->
    <revapi.failBuildOnProblemsFound>true</revapi.failBuildOnProblemsFound>

    <!-- This property configures whether doclinting is performed when generating Javadocs. -->
    <doclint>all</doclint>

    <!-- The following properties configure compile skipping. -->
    <!-- While maven-compiler-plugin has properties for skipping source and test compile other plugins -->
    <!-- key in on the properties as well. These properties ensure that skipping compiles doesn't result -->
    <!-- in unexpected plugin changes outside of maven-compiler-plugin. -->
    <skipCompile>false</skipCompile>
    <skipTestCompile>false</skipTestCompile>

    <compiler.proc>none</compiler.proc>

    <!-- Set this to an empty value to enable the compiler to fail on usage of deprecated APIs. -->
    <compiler.failondeprecatedstatus>-</compiler.failondeprecatedstatus>

    <!-- Used by Java 18 and later to allow the security manager to be set while testing and linting. -->
    <java.security.manager.configuration></java.security.manager.configuration>

    <!-- JavaDoc properties -->

    <!-- Azure core source path is included here and it's packages are excluded as almost all client libraries
    need inherited javadocs from core and explicitly adding this exclusion in each library is not maintainable. So,
    by default, we exclude core packages in the parent pom and in core packages override this exclusion -->
    <javadoc.excludePackageNames>com.azure.json,com.azure.xml,com.azure.core.*</javadoc.excludePackageNames>
    <javadoc.sourcepath></javadoc.sourcepath>

    <!-- Used to skip maven-shade-plugin. This should only be used as part of CI builds to allow for parallel builds in non-shipping pipelines. -->
    <!-- In the future this should be removed once maven-shade-plugin no longer as a possibility of deadlocking in parallel builds. -->
    <!-- See https://issues.apache.org/jira/projects/MSHADE/issues/MSHADE-384 -->
    <shade.skip>false</shade.skip>

    <!-- Disables Spotless linting. -->
    <!-- Spotless is disabled by default until all libraries are manually updated, after that this setting will be removed. -->
    <spotless.skip>true</spotless.skip>

    <!-- Skips Spotless applying code style formatting. -->
    <spotless.apply.skip>false</spotless.apply.skip>

    <!-- Skips Spotless running code style formatting verification. -->
    <spotless.check.skip>false</spotless.check.skip>

    <!-- Skips animal-sniffer-maven-plugin. -->
    <animal.sniffer.skip>true</animal.sniffer.skip>

    <animal.sniffer.ignores></animal.sniffer.ignores>
  </properties>

  <dependencies>
    <dependency>
      <!-- must be on the classpath -->
      <groupId>org.jacoco</groupId>
      <artifactId>org.jacoco.agent</artifactId>
      <classifier>runtime</classifier>
      <version>0.8.12</version> <!-- {x-version-update;org.jacoco:org.jacoco.agent;external_dependency} -->
      <scope>test</scope>
    </dependency>
    <dependency>
      <groupId>org.slf4j</groupId>
      <artifactId>slf4j-simple</artifactId>
      <version>2.0.13</version> <!-- {x-version-update;org.slf4j:slf4j-simple;external_dependency} -->
      <scope>test</scope>
    </dependency>
  </dependencies>

  <build>
    <resources>
      <resource>
        <directory>src/main/resources</directory>
        <filtering>true</filtering>
        <includes>
          <include>**.properties</include>
        </includes>
      </resource>
      <resource>
        <directory>src/main/resources</directory>
        <filtering>false</filtering>
        <excludes>
          <exclude>**.properties</exclude>
        </excludes>
      </resource>
    </resources>

    <testResources>
      <testResource>
        <directory>src/test/resources</directory>
      </testResource>
      <testResource>
        <directory>${project.parent.relativePath}</directory>
        <includes>
          <include>simplelogger.properties</include>
        </includes>
      </testResource>
    </testResources>

    <plugins>
      <!-- This plugin checks dependencies for android API level compatibility -->
<<<<<<< HEAD
      <!-- exclude to avoid so many Undefined reference errors -->
<!--      <plugin>-->
<!--        <groupId>org.codehaus.mojo</groupId>-->
<!--        <artifactId>animal-sniffer-maven-plugin</artifactId>-->
<!--        <version>1.23</version> &lt;!&ndash; {x-version-update;org.codehaus.mojo:animal-sniffer-maven-plugin;external_dependency} &ndash;&gt;-->
<!--        <executions>-->
<!--          <execution>-->
<!--            <phase>package</phase>-->
<!--            <goals>-->
<!--              <goal>check</goal>-->
<!--            </goals>-->
<!--            <configuration>-->
<!--              <signature>-->
<!--                <groupId>com.toasttab.android</groupId>-->
<!--                <artifactId>gummy-bears-api-26</artifactId>-->
<!--                <version>0.5.1</version> &lt;!&ndash; {x-version-update;com.toasttab.android:gummy-bears-api-26;external_dependency} &ndash;&gt;-->
<!--              </signature>-->
<!--              <failOnError>false</failOnError>-->
<!--            </configuration>-->
<!--          </execution>-->
<!--        </executions>-->
<!--      </plugin>-->
=======
      <plugin>
        <groupId>org.codehaus.mojo</groupId>
        <artifactId>animal-sniffer-maven-plugin</artifactId>
        <version>1.23</version> <!-- {x-version-update;org.codehaus.mojo:animal-sniffer-maven-plugin;external_dependency} -->
        <executions>
          <execution>
            <phase>package</phase>
            <goals>
              <goal>check</goal>
            </goals>
            <configuration>
              <skip>${animal.sniffer.skip}</skip>
              <signature>
                <groupId>com.toasttab.android</groupId>
                <artifactId>gummy-bears-api-26</artifactId>
                <version>0.8.0</version> <!-- {x-version-update;com.toasttab.android:gummy-bears-api-26;external_dependency} -->
              </signature>
              <failOnError>false</failOnError>
              <ignores>${animal.sniffer.ignores}</ignores>
            </configuration>
          </execution>
        </executions>
      </plugin>
>>>>>>> eba40b7d

      <!-- This plugin configures the bas requirements for compilation -->
      <plugin>
        <groupId>org.apache.maven.plugins</groupId>
        <artifactId>maven-compiler-plugin</artifactId>
        <version>3.13.0</version> <!-- {x-version-update;org.apache.maven.plugins:maven-compiler-plugin;external_dependency} -->
      </plugin>

      <!-- This plugin scans checkstyle issues in the code -->
      <plugin>
        <groupId>org.apache.maven.plugins</groupId>
        <artifactId>maven-checkstyle-plugin</artifactId>
        <version>3.3.1</version> <!-- {x-version-update;org.apache.maven.plugins:maven-checkstyle-plugin;external_dependency} -->
        <executions>
          <execution>
            <phase>verify</phase>
            <goals>
              <goal>check</goal>
            </goals>
          </execution>
        </executions>
      </plugin>

      <!-- This plugin scans reports spotbugs in the code -->
      <plugin>
        <groupId>com.github.spotbugs</groupId>
        <artifactId>spotbugs-maven-plugin</artifactId>
        <version>4.8.2.0</version> <!-- {x-version-update;com.github.spotbugs:spotbugs-maven-plugin;external_dependency} -->
        <executions>
          <execution>
            <phase>verify</phase>
            <goals>
              <goal>check</goal>
            </goals>
          </execution>
        </executions>
      </plugin>

      <!-- Configure the jar plugin -->
      <plugin>
        <groupId>org.apache.maven.plugins</groupId>
        <artifactId>maven-jar-plugin</artifactId>
        <version>3.3.0</version> <!-- {x-version-update;org.apache.maven.plugins:maven-jar-plugin;external_dependency} -->
        <configuration>
          <outputDirectory>${packageOutputDirectory}</outputDirectory>
          <archive combine.children="append">
            <manifest>
              <addDefaultImplementationEntries>true</addDefaultImplementationEntries>
            </manifest>
          </archive>
        </configuration>
      </plugin>

      <!-- Configures the codesnippet replacement plugin -->
      <plugin>
        <groupId>com.azure.tools</groupId>
        <artifactId>codesnippet-maven-plugin</artifactId>
        <version>1.0.0-beta.10</version> <!-- {x-version-update;com.azure.tools:codesnippet-maven-plugin;external_dependency} -->
        <configuration>
          <skip>${codesnippet.skip}</skip>
          <readmeGlob>**/*.md</readmeGlob>
        </configuration>
        <executions>
          <execution>
            <id>update-codesnippets</id>
            <goals>
              <goal>update-codesnippet</goal>
            </goals>
          </execution>
          <execution>
            <id>verify-codesnippets</id>
            <goals>
              <goal>verify-codesnippet</goal>
            </goals>
          </execution>
        </executions>
      </plugin>

      <!-- Configure the javadoc plugin -->
      <plugin>
        <groupId>org.apache.maven.plugins</groupId>
        <artifactId>maven-javadoc-plugin</artifactId>
        <version>3.6.3</version> <!-- {x-version-update;org.apache.maven.plugins:maven-javadoc-plugin;external_dependency} -->
        <executions>
          <execution>
            <id>attach-javadocs</id>
            <goals>
              <goal>jar</goal>
            </goals>
          </execution>
        </executions>
      </plugin>

      <!-- Configure the source plugin -->
      <plugin>
        <groupId>org.apache.maven.plugins</groupId>
        <artifactId>maven-source-plugin</artifactId>
        <version>3.3.1</version> <!-- {x-version-update;org.apache.maven.plugins:maven-source-plugin;external_dependency} -->
        <executions>
          <execution>
            <id>attach-sources</id>
            <goals>
              <goal>jar</goal>
            </goals>
            <configuration>
              <outputDirectory>${packageOutputDirectory}</outputDirectory>
            </configuration>
          </execution>
        </executions>
      </plugin>

      <!-- Copy the pom file to output -->
      <plugin>
        <groupId>org.apache.maven.plugins</groupId>
        <artifactId>maven-antrun-plugin</artifactId>
        <version>3.1.0</version> <!-- {x-version-update;org.apache.maven.plugins:maven-antrun-plugin;external_dependency} -->
        <executions>
          <execution>
            <id>copy</id>
            <phase>package</phase>
            <configuration>
              <target>
                <copy file="${project.pomFile}" tofile="${packageOutputDirectory}/${project.build.finalName}.pom"/>
              </target>
            </configuration>
            <goals>
              <goal>run</goal>
            </goals>
          </execution>
        </executions>
      </plugin>

      <plugin>
        <groupId>org.jacoco</groupId>
        <artifactId>jacoco-maven-plugin</artifactId>
        <version>0.8.12</version> <!-- {x-version-update;org.jacoco:jacoco-maven-plugin;external_dependency} -->
        <configuration>
          <dataFileIncludes>
            <dataFileInclude>${project.build.directory}/jacoco.exec</dataFileInclude>
          </dataFileIncludes>
          <excludes combine.children="append">
            <exclude>META-INF/**</exclude>
          </excludes>
        </configuration>
        <executions>
          <execution>
            <id>prepare-agent</id>
            <phase>process-test-classes</phase>
            <goals>
              <goal>prepare-agent</goal>
            </goals>
            <configuration>
              <destFile>${project.build.directory}/jacoco-unit.exec</destFile>
              <propertyName>jacocoUnitTestAgent</propertyName>
            </configuration>
          </execution>
          <execution>
            <id>integration-prepare-agent</id>
            <phase>pre-integration-test</phase>
            <goals>
              <goal>prepare-agent</goal>
            </goals>
            <configuration>
              <destFile>${project.build.directory}/jacoco-it.exec</destFile>
              <propertyName>jacocoIntegrationTestAgent</propertyName>
            </configuration>
          </execution>
          <execution>
            <id>merge-unit-and-integration</id>
            <phase>verify</phase>
            <goals>
              <goal>merge</goal>
            </goals>
            <configuration>
              <fileSets>
                <fileSet>
                  <directory>${project.build.directory}</directory>
                  <includes>
                    <include>jacoco-unit.exec</include>
                    <include>jacoco-it.exec</include>
                  </includes>
                </fileSet>
              </fileSets>
            </configuration>
          </execution>
          <execution>
            <id>post-unit-test</id>
            <phase>verify</phase>
            <goals>
              <goal>report</goal>
            </goals>
            <configuration>
              <outputDirectory>${project.reporting.outputDirectory}/test-coverage</outputDirectory>
              <excludes combine.children="append">
                <exclude>**/com/azure/cosmos/implementation/apachecommons/**/*</exclude>
                <exclude>**/com/azure/cosmos/implementation/guava25/**/*</exclude>
                <exclude>**/com/azure/cosmos/implementation/guava27/**/*</exclude>
                <exclude>**/com/azure/cosmos/encryption/implementation/mdesrc/**/*</exclude>
              </excludes>
            </configuration>
          </execution>
          <execution>
            <id>check</id>
            <phase>verify</phase>
            <goals>
              <goal>check</goal>
            </goals>
            <configuration>
              <skip>${jacoco.skip}</skip>
              <dataFile>${project.build.directory}/jacoco.exec</dataFile>
              <rules>
                <rule>
                  <element>BUNDLE</element>
                  <limits>
                    <limit>
                      <counter>LINE</counter>
                      <value>COVEREDRATIO</value>
                      <minimum>${jacoco.min.linecoverage}</minimum>
                    </limit>
                    <limit>
                      <counter>BRANCH</counter>
                      <value>COVEREDRATIO</value>
                      <minimum>${jacoco.min.branchcoverage}</minimum>
                    </limit>
                  </limits>
                </rule>
              </rules>
            </configuration>
          </execution>
        </executions>
      </plugin>

      <!-- Allows the sample sources to be built during test-compile phase. -->
      <plugin>
        <groupId>org.codehaus.mojo</groupId>
        <artifactId>build-helper-maven-plugin</artifactId>
<<<<<<< HEAD
        <version>3.4.0</version> <!-- {x-version-update;org.codehaus.mojo:build-helper-maven-plugin;external_dependency} -->
=======
        <version>3.5.0</version> <!-- {x-version-update;org.codehaus.mojo:build-helper-maven-plugin;external_dependency} -->
>>>>>>> eba40b7d
        <executions>
          <execution>
            <id>attach-artifacts</id>
            <phase>package</phase>
            <goals>
              <goal>attach-artifact</goal>
            </goals>
            <configuration>
              <artifacts>
                <artifact>
                  <file>${basedir}/README.md</file>
                  <type>md</type>
                  <classifier>readme</classifier>
                </artifact>
                <artifact>
                  <file>${basedir}/CHANGELOG.md</file>
                  <type>md</type>
                  <classifier>changelog</classifier>
                </artifact>
              </artifacts>
            </configuration>
          </execution>
        </executions>
      </plugin>

      <!-- Checks public surface area for breaking changes. -->
      <plugin>
        <groupId>org.revapi</groupId>
        <artifactId>revapi-maven-plugin</artifactId>
        <version>0.14.6</version> <!-- {x-version-update;org.revapi:revapi-maven-plugin;external_dependency} -->
        <executions>
          <execution>
            <goals>
              <goal>check</goal>
            </goals>
          </execution>
        </executions>
      </plugin>

      <plugin>
        <groupId>org.apache.maven.plugins</groupId>
        <artifactId>maven-enforcer-plugin</artifactId>
        <version>3.4.1</version> <!-- {x-version-update;org.apache.maven.plugins:maven-enforcer-plugin;external_dependency} -->
        <configuration>
          <rules>
            <!--
            Rule: https://maven.apache.org/enforcer/enforcer-rules/bannedDependencies.html
            We have a list of blessed dependencies here: https://azure.github.io/azure-sdk/java_implementation.html#dependencies
            Format of includes / excludes is the following: 'groupId[:artifactId][:version][:type][:scope][:classifier]'.
            Wildcards can be used.
            -->
            <bannedDependencies>
              <searchTransitive>false</searchTransitive>
              <excludes>
                <!-- We exclude everything that is runtime-time, compile-time, or provided scoped (i.e. we allow
                dependencies when they are used for test scope or otherwise) -->
                <exclude>*:*:*:*:runtime</exclude>
                <exclude>*:*:*:*:compile</exclude>
                <exclude>*:*:*:*:provided</exclude>
              </excludes>
              <includes combine.children="append">
                <include>com.azure:*</include>
                <include>com.azure.resourcemanager:*</include>
                <include>com.azure.spring:*</include>

                <!-- Used by many libraries to bring in annotations used by Reactor -->
                <include>com.google.code.findbugs:jsr305:[3.0.2]</include> <!-- {x-include-update;com.google.code.findbugs:jsr305;external_dependency} -->
              </includes>
            </bannedDependencies>

            <!--
            Rule: https://maven.apache.org/enforcer/enforcer-rules/requireReleaseDeps.html
            -->
            <requireReleaseDeps>
              <message>No Snapshots Allowed!</message>
            </requireReleaseDeps>

            <!--
            Rule: https://maven.apache.org/enforcer/enforcer-rules/requireSameVersions.html
            This rule is used to enforce that all modules depend on the same version of particular dependencies or
            plugins.
            -->
          </rules>
          <fail>true</fail>
        </configuration>
        <executions>
          <execution>
            <id>default-cli</id>
            <goals>
              <goal>enforce</goal>
            </goals>
          </execution>
        </executions>
      </plugin>

      <plugin>
        <groupId>com.diffplug.spotless</groupId>
        <artifactId>spotless-maven-plugin</artifactId>
        <version>2.30.0</version> <!-- {x-version-update;com.diffplug.spotless:spotless-maven-plugin;external_dependency} -->
        <configuration>
          <applySkip>${spotless.apply.skip}</applySkip>
          <checkSkip>${spotless.check.skip}</checkSkip>
        </configuration>
      </plugin>
    </plugins>

    <pluginManagement>
      <plugins>
        <!-- This plugin configures the bas requirements for compilation -->
        <plugin>
          <groupId>org.apache.maven.plugins</groupId>
          <artifactId>maven-compiler-plugin</artifactId>
          <version>3.13.0</version> <!-- {x-version-update;org.apache.maven.plugins:maven-compiler-plugin;external_dependency} -->
          <configuration>
            <showWarnings>true</showWarnings>
            <failOnWarning>false</failOnWarning>
            <skipMain>${skipCompile}</skipMain>
            <skip>${skipTestCompile}</skip>
            <compilerArgs combine.children="append" combine.self="append">
              <!-- https://docs.oracle.com/javase/7/docs/technotes/tools/windows/javac.html#xlintwarnings -->
              <arg>-Xlint:cast</arg>
              <arg>-Xlint:classfile</arg>
              <arg>-Xlint:${compiler.failondeprecatedstatus}deprecation</arg>
              <arg>-Xlint:dep-ann</arg>
              <arg>-Xlint:divzero</arg>
              <arg>-Xlint:empty</arg>
              <arg>-Xlint:fallthrough</arg>
              <arg>-Xlint:finally</arg>
              <arg>-Xlint:options</arg>
              <arg>-Xlint:overrides</arg>
              <arg>-Xlint:path</arg>
              <!-- <arg>-Xlint:processing</arg> -->
              <arg>-Xlint:rawtypes</arg>
              <!-- <arg>-Xlint:serial</arg> -->
              <arg>-Xlint:static</arg>
              <arg>-Xlint:try</arg>
              <arg>-Xlint:unchecked</arg>
              <arg>-Xlint:varargs</arg>
              <arg>-parameters</arg>
            </compilerArgs>

            <!-- Default is annotation processing being off. -->
            <proc>${compiler.proc}</proc>

            <createMissingPackageInfoClass>false</createMissingPackageInfoClass>
          </configuration>
        </plugin>

        <!-- This plugin scans checkstyle issues in the code -->
        <plugin>
          <groupId>org.apache.maven.plugins</groupId>
          <artifactId>maven-checkstyle-plugin</artifactId>
          <version>3.3.1</version> <!-- {x-version-update;org.apache.maven.plugins:maven-checkstyle-plugin;external_dependency} -->
          <dependencies>
            <dependency>
              <groupId>com.azure</groupId>
              <artifactId>sdk-build-tools</artifactId>
              <version>1.0.0</version> <!-- {x-version-update;com.azure:sdk-build-tools;external_dependency} -->
            </dependency>
            <dependency>
              <groupId>com.puppycrawl.tools</groupId>
              <artifactId>checkstyle</artifactId>
              <version>9.3</version> <!-- {x-version-update;com.puppycrawl.tools:checkstyle;external_dependency} -->
            </dependency>
          </dependencies>
          <configuration>
            <skip>${checkstyle.skip}</skip>
            <configLocation>${project.basedir}/${relative.path.to.eng.folder}/eng/code-quality-reports/src/main/resources/checkstyle/checkstyle.xml</configLocation>
            <suppressionsLocation>${checkstyle.suppressionsLocation}</suppressionsLocation>
            <headerLocation>${project.basedir}/${relative.path.to.eng.folder}/eng/code-quality-reports/src/main/resources/checkstyle/java.header</headerLocation>
            <excludes>${checkstyle.excludes}</excludes>
            <propertyExpansion>samedir=</propertyExpansion>
            <outputEncoding>UTF-8</outputEncoding>
            <consoleOutput>true</consoleOutput>
            <includeTestSourceDirectory>${checkstyle.includeTestSourceDirectory}</includeTestSourceDirectory>
            <linkXRef>true</linkXRef>
            <failsOnError>${checkstyle.failsOnError}</failsOnError>
            <failOnViolation>${checkstyle.failOnViolation}</failOnViolation>
          </configuration>
        </plugin>

        <!-- This plugin scans reports spotbugs in the code -->
        <plugin>
          <groupId>com.github.spotbugs</groupId>
          <artifactId>spotbugs-maven-plugin</artifactId>
          <version>4.8.2.0</version> <!-- {x-version-update;com.github.spotbugs:spotbugs-maven-plugin;external_dependency} -->
          <dependencies>
            <dependency>
              <groupId>com.azure</groupId>
              <artifactId>sdk-build-tools</artifactId>
              <version>1.0.0</version> <!-- {x-version-update;com.azure:sdk-build-tools;external_dependency} -->
            </dependency>
            <dependency>
              <groupId>com.github.spotbugs</groupId>
              <artifactId>spotbugs</artifactId>
              <version>4.8.3</version> <!-- {x-version-update;com.github.spotbugs:spotbugs;external_dependency} -->
            </dependency>
            <!-- Needed as the version of Spotbugs being used isn't compatible is Java 18+ without this. -->
            <dependency>
              <groupId>org.ow2.asm</groupId>
              <artifactId>asm</artifactId>
              <version>9.7</version> <!-- {x-version-update;org.ow2.asm:asm;external_dependency} -->
            </dependency>
          </dependencies>
          <configuration>
            <skip>${spotbugs.skip}</skip>
            <effort>max</effort>
            <threshold>Low</threshold>
            <xmlOutput>true</xmlOutput>
            <spotbugsXmlOutputDirectory>${project.build.directory}/spotbugs</spotbugsXmlOutputDirectory>
            <excludeFilterFile>${spotbugs.excludeFilterFile}</excludeFilterFile>
            <fork>true</fork>
            <failOnError>${spotbugs.failOnError}</failOnError>
            <!-- Set this to true when src/samples and src/test are spotbugs clean in all Track 2 SDKs -->
            <includeTests>${spotbugs.includeTests}</includeTests>
            <jvmArgs>
              ${java.security.manager.configuration}
            </jvmArgs>

            <!-- Enable this plugin when issues documented are fixed -->
            <!--          <plugins>-->
            <!--            <plugin>-->
            <!--              <groupId>com.h3xstream.findsecbugs</groupId>-->
            <!--              <artifactId>findsecbugs-plugin</artifactId>-->
            <!--              <version>1.9.0</version> &lt;!&ndash; {x-version-update;com.h3xstream.findsecbugs:findsecbugs-plugin;external_dependency} &ndash;&gt;-->
            <!--            </plugin>-->
            <!--          </plugins>-->
          </configuration>
        </plugin>

        <!-- This plugin generates Javadocs -->
        <plugin>
          <groupId>org.apache.maven.plugins</groupId>
          <artifactId>maven-javadoc-plugin</artifactId>
          <version>3.6.3</version> <!-- {x-version-update;org.apache.maven.plugins:maven-javadoc-plugin;external_dependency} -->
          <configuration>
            <source>1.8</source>
            <doctitle>Azure SDK for Java Reference Documentation</doctitle>
            <windowtitle>Azure SDK for Java Reference Documentation</windowtitle>
            <bottom>Visit the &lt;a href="https://docs.microsoft.com/java/azure/"&gt;Azure for Java Developers&lt;/a&gt; site
              for more Java documentation, including quick starts, tutorials, and code samples.
            </bottom>
            <linksource>false</linksource>
            <excludePackageNames combine.children="append">
              *.impl*:
              *.implementation:
              *.implementation*:
              *.samples:
              com.azure.tools.checkstyle*:
              com.azure.core.test*:
              com.azure.endtoend*:
              com.azure.perf*:
              com.azure.storage.internal.avro*:
              com.azure.cosmos.encryption.implementation.mdesrc*:
              ${javadoc.excludePackageNames}
            </excludePackageNames>
            <!-- CosmosSkip - This is temporary, BridgeInternal gets converted to implementation -->
            <sourceFileExcludes>
              <sourceFileExclude>com/azure/cosmos/*BridgeInternal.java</sourceFileExclude>
              <sourceFileExclude>com/azure/cosmos/models/*BridgeInternal.java</sourceFileExclude>
              <sourceFileExclude>com/azure/cosmos/util/*BridgeInternal.java</sourceFileExclude>
              <sourceFileExclude>com/azure/cosmos/encryption/*BridgeInternal.java</sourceFileExclude>
              <sourceFileExclude>com/azure/cosmos/encryption/models/*BridgeInternal.java</sourceFileExclude>
              <sourceFileExclude>module-info.java</sourceFileExclude>
            </sourceFileExcludes>
            <sourcepath>
              ${javadoc.sourcepath}
            </sourcepath>
            <links combine.children="append">
              <!-- JDK APIs -->
              <link>https://docs.oracle.com/javase/8/docs/api/</link>

              <!-- Reactor APIs -->
              <link>https://projectreactor.io/docs/core/release/api/</link> <!-- TODO (alzimmer): We need to version this. Right now it is always going to point to latest which may be wrong -->
              <link>https://projectreactor.io/docs/netty/release/api/</link>

              <!-- Jackson APIs -->
              <link>https://fasterxml.github.io/jackson-annotations/javadoc/2.12/</link>
              <link>https://fasterxml.github.io/jackson-core/javadoc/2.12/</link>
              <link>https://fasterxml.github.io/jackson-databind/javadoc/2.12/</link>

              <!-- Netty APIs -->
              <link>https://netty.io/4.1/api/</link>

              <!-- Avro APIs -->
              <link>https://avro.apache.org/docs/current/api/java/</link>
            </links>
            <detectJavaApiLink>false</detectJavaApiLink>
            <offline>true</offline>
            <offlineLinks>
              <!-- JDK APIs -->
              <offlineLink>
                <url>https://docs.oracle.com/javase/8/docs/api/</url>
                <location>${project.basedir}/${relative.path.to.eng.folder}/eng/javadoc-package-lists/java8/</location>
              </offlineLink>

              <!-- Reactor APIs -->
              <offlineLink>
                <url>https://projectreactor.io/docs/core/release/api/</url>
                <location>${project.basedir}/${relative.path.to.eng.folder}/eng/javadoc-package-lists/reactor-core/</location>
              </offlineLink>
              <offlineLink>
                <url>https://projectreactor.io/docs/netty/release/api/</url>
                <location>${project.basedir}/${relative.path.to.eng.folder}/eng/javadoc-package-lists/reactor-netty/</location>
              </offlineLink>

              <!-- Jackson APIs -->
              <offlineLink>
                <url>https://fasterxml.github.io/jackson-annotations/javadoc/2.12/</url>
                <location>${project.basedir}/${relative.path.to.eng.folder}/eng/javadoc-package-lists/jackson-annotations/</location>
              </offlineLink>
              <offlineLink>
                <url>https://fasterxml.github.io/jackson-core/javadoc/2.12/</url>
                <location>${project.basedir}/${relative.path.to.eng.folder}/eng/javadoc-package-lists/jackson-core/</location>
              </offlineLink>
              <offlineLink>
                <url>https://fasterxml.github.io/jackson-databind/javadoc/2.12/</url>
                <location>${project.basedir}/${relative.path.to.eng.folder}/eng/javadoc-package-lists/jackson-databind/</location>
              </offlineLink>

              <!-- Netty APIs -->
              <offlineLink>
                <url>https://netty.io/4.1/api/</url>
                <location>${project.basedir}/${relative.path.to.eng.folder}/eng/javadoc-package-lists/netty/</location>
              </offlineLink>

              <!-- Avro APIs -->
              <offlineLink>
                <url>https://avro.apache.org/docs/current/api/java/</url>
                <location>${project.basedir}/${relative.path.to.eng.folder}/eng/javadoc-package-lists/apache-avro/</location>
              </offlineLink>
            </offlineLinks>
            <failOnError>true</failOnError>
            <failOnWarnings>true</failOnWarnings>
            <doclint>${doclint}</doclint>
            <quiet>true</quiet>
            <jarOutputDirectory>${packageOutputDirectory}</jarOutputDirectory>
          </configuration>
        </plugin>

        <!-- This plugin runs tests -->
        <plugin>
          <groupId>org.apache.maven.plugins</groupId>
          <artifactId>maven-surefire-plugin</artifactId>
          <version>3.2.5</version> <!-- {x-version-update;org.apache.maven.plugins:maven-surefire-plugin;external_dependency} -->
          <configuration>
            <runOrder>alphabetical</runOrder>
            <useSystemClassLoader>false</useSystemClassLoader>
            <systemPropertyVariables combine.children="append">
              <junit.jupiter.extensions.autodetection.enabled>true</junit.jupiter.extensions.autodetection.enabled>
              <!-- Always set junit.jupiter.execution.parallel.enabled to true. -->
              <!-- This simply configures whether test parallelization is enabled, the default parallelization mode is same_thread. -->
              <!-- same_thread indicates no parallelization, but without parallelization enabled @ExecutionMode annotations don't take effect. -->
              <!-- See https://junit.org/junit5/docs/current/user-guide/#writing-tests-parallel-execution for more details. -->
              <junit.jupiter.execution.parallel.enabled>true</junit.jupiter.execution.parallel.enabled>
              <!-- junit.jupiter.execution.parallel.mode.default controls parallelization. -->
              <!-- Use this to configure parallelization rather than junit.jupiter.execution.parallel.enabled. -->
              <junit.jupiter.execution.parallel.mode.default>${parallelizeTests}</junit.jupiter.execution.parallel.mode.default>
            </systemPropertyVariables>
            <forkCount>1</forkCount>
            <testFailureIgnore>false</testFailureIgnore>
            <argLine>
              ${defaultSurefireArgLine}
              ${additionalSurefireArgLine}
            </argLine>
          </configuration>
          <dependencies>
            <!-- This dependency is required until maven-surefire-plugin updates the version they use. -->
            <!-- The current dependency version doesn't support Java 17. -->
            <dependency>
              <groupId>org.ow2.asm</groupId>
              <artifactId>asm</artifactId>
              <version>9.7</version> <!-- {x-version-update;org.ow2.asm:asm;external_dependency} -->
            </dependency>
            <dependency>
              <!-- must be on the classpath -->
              <groupId>org.jacoco</groupId>
              <artifactId>org.jacoco.agent</artifactId>
              <classifier>runtime</classifier>
              <version>0.8.12</version> <!-- {x-version-update;org.jacoco:org.jacoco.agent;external_dependency} -->
            </dependency>
          </dependencies>
        </plugin>

        <!-- This plugin runs integration tests -->
        <plugin>
          <groupId>org.apache.maven.plugins</groupId>
          <artifactId>maven-failsafe-plugin</artifactId>
          <version>3.2.5</version> <!-- {x-version-update;org.apache.maven.plugins:maven-failsafe-plugin;external_dependency} -->
          <configuration>
            <runOrder>alphabetical</runOrder>
            <useSystemClassLoader>false</useSystemClassLoader>
            <systemPropertyVariables combine.children="append">
              <junit.jupiter.extensions.autodetection.enabled>true</junit.jupiter.extensions.autodetection.enabled>
              <!-- Always set junit.jupiter.execution.parallel.enabled to true. -->
              <!-- This simply configures whether test parallelization is enabled, the default parallelization mode is same_thread. -->
              <!-- same_thread indicates no parallelization, but without parallelization enabled @ExecutionMode annotations don't take effect. -->
              <!-- See https://junit.org/junit5/docs/current/user-guide/#writing-tests-parallel-execution for more details. -->
              <junit.jupiter.execution.parallel.enabled>true</junit.jupiter.execution.parallel.enabled>
              <!-- junit.jupiter.execution.parallel.mode.default controls parallelization. -->
              <!-- Use this to configure parallelization rather than junit.jupiter.execution.parallel.enabled. -->
              <junit.jupiter.execution.parallel.mode.default>${parallelizeTests}</junit.jupiter.execution.parallel.mode.default>
            </systemPropertyVariables>
            <forkCount>1</forkCount>
            <testFailureIgnore>false</testFailureIgnore>
            <argLine>
              ${defaultFailsafeArgLine}
              ${additionalFailsafeArgLine}
            </argLine>
          </configuration>
          <dependencies>
            <!-- This dependency is required until maven-failsafe-plugin updates the version they use. -->
            <!-- The current dependency version doesn't support Java 17. -->
            <dependency>
              <groupId>org.ow2.asm</groupId>
              <artifactId>asm</artifactId>
              <version>9.7</version> <!-- {x-version-update;org.ow2.asm:asm;external_dependency} -->
            </dependency>
            <dependency>
              <!-- must be on the classpath -->
              <groupId>org.jacoco</groupId>
              <artifactId>org.jacoco.agent</artifactId>
              <classifier>runtime</classifier>
              <version>0.8.12</version> <!-- {x-version-update;org.jacoco:org.jacoco.agent;external_dependency} -->
            </dependency>
          </dependencies>
        </plugin>

        <!-- Checks public surface area for breaking changes. -->
        <plugin>
          <groupId>org.revapi</groupId>
          <artifactId>revapi-maven-plugin</artifactId>
          <version>0.14.6</version> <!-- {x-version-update;org.revapi:revapi-maven-plugin;external_dependency} -->
          <configuration>
            <skip>${revapi.skip}</skip>
            <convertAnalysisConfigurationFiles>true</convertAnalysisConfigurationFiles>
            <analysisConfigurationFiles>
              <configurationFile>
                <resource>revapi/revapi.json</resource>
              </configurationFile>
            </analysisConfigurationFiles>
            <versionFormat>^\d+\.\d+\.\d+$</versionFormat>
            <checkDependencies>true</checkDependencies>
            <failBuildOnProblemsFound>${revapi.failBuildOnProblemsFound}</failBuildOnProblemsFound>
            <!-- The following configures reporting to file in addition to CLI reporting. -->
            <analysisConfiguration>
              <revapi.reporter.json id="file-report">
                <minSeverity>NON_BREAKING</minSeverity>
                <minCriticality>error</minCriticality>
                <indent>true</indent>
                <output>${project.build.directory}/revapi.json</output>
                <keepEmptyFile>false</keepEmptyFile>
              </revapi.reporter.json>
            </analysisConfiguration>
            <pipelineConfiguration>
              <filters>
                <include>
                  <item>azure-sdk-tree-provider</item>
                </include>
              </filters>
            </pipelineConfiguration>
          </configuration>
          <dependencies>
            <dependency>
              <groupId>com.azure</groupId>
              <artifactId>sdk-build-tools</artifactId>
              <version>1.0.0</version> <!-- {x-version-update;com.azure:sdk-build-tools;external_dependency} -->
            </dependency>
            <dependency>
              <groupId>org.revapi</groupId>
              <artifactId>revapi-java</artifactId>
              <version>0.26.1</version> <!-- {x-version-update;org.revapi:revapi-java;external_dependency} -->
            </dependency>
            <dependency>
              <groupId>org.revapi</groupId>
              <artifactId>revapi-reporter-json</artifactId>
              <version>0.4.5</version> <!-- {x-version-update;org.revapi:revapi-reporter-json;external_dependency} -->
            </dependency>
          </dependencies>
        </plugin>

        <plugin>
          <groupId>org.apache.maven.plugins</groupId>
          <artifactId>maven-shade-plugin</artifactId>
          <version>3.5.2</version> <!-- {x-version-update;org.apache.maven.plugins:maven-shade-plugin;external_dependency} -->
          <configuration>
            <skip>${shade.skip}</skip>
          </configuration>
        </plugin>

        <!-- This plugin formats source code. -->
        <plugin>
          <groupId>com.diffplug.spotless</groupId>
          <artifactId>spotless-maven-plugin</artifactId>
          <version>2.30.0</version> <!-- {x-version-update;com.diffplug.spotless:spotless-maven-plugin;external_dependency} -->
          <configuration>
            <skip>${spotless.skip}</skip>
            <java>
              <eclipse>
                <version>4.21.0</version> <!-- 4.21.0 is the last version of the Eclipse formatter supporting Java 8. -->
                <file>${project.basedir}/${relative.path.to.eng.folder}/.vscode/eclipse-format-azure-sdk-for-java.xml</file>
              </eclipse>
            </java>
          </configuration>
          <executions>
            <execution>
              <id>spotless-apply</id>
              <goals>
                <goal>apply</goal>
              </goals>
              <phase>process-sources</phase>
            </execution>
            <execution>
              <id>spotless-check</id>
              <goals>
                <goal>check</goal>
              </goals>
              <phase>verify</phase>
            </execution>
          </executions>
        </plugin>
      </plugins>
    </pluginManagement>
  </build>

  <reporting>
    <plugins>
      <plugin>
        <groupId>org.apache.maven.plugins</groupId>
        <artifactId>maven-checkstyle-plugin</artifactId>
        <version>3.3.1</version> <!-- {x-version-update;org.apache.maven.plugins:maven-checkstyle-plugin;external_dependency} -->
        <reportSets>
          <reportSet>
            <id>non-aggregate</id>
            <reports>
              <report>checkstyle</report>
            </reports>
          </reportSet>
        </reportSets>
      </plugin>
      <plugin>
        <groupId>com.github.spotbugs</groupId>
        <artifactId>spotbugs-maven-plugin</artifactId>
        <version>4.8.2.0</version> <!-- {x-version-update;com.github.spotbugs:spotbugs-maven-plugin;external_dependency} -->
      </plugin>
      <plugin>
        <groupId>org.apache.maven.plugins</groupId>
        <artifactId>maven-javadoc-plugin</artifactId>
        <version>3.6.3</version> <!-- {x-version-update;org.apache.maven.plugins:maven-javadoc-plugin;external_dependency} -->
        <reportSets>
          <reportSet>
            <id>non-aggregate</id>
            <reports>
              <report>javadoc</report>
            </reports>
          </reportSet>
        </reportSets>
      </plugin>
      <plugin>
        <groupId>org.apache.maven.plugins</groupId>
        <artifactId>maven-project-info-reports-plugin</artifactId>
        <version>3.5.0</version> <!-- {x-version-update;org.apache.maven.plugins:maven-project-info-reports-plugin;external_dependency} -->
        <reportSets>
          <reportSet>
            <reports>
              <report>index</report>
              <report>summary</report>
              <report>dependency-info</report>
              <report>dependency-management</report>
              <report>dependency-convergence</report>
              <report>ci-management</report>
              <report>dependencies</report>
              <report>issue-management</report>
            </reports>
          </reportSet>
        </reportSets>
      </plugin>
      <plugin>
        <groupId>org.revapi</groupId>
        <artifactId>revapi-maven-plugin</artifactId>
        <version>0.14.6</version> <!-- {x-version-update;org.revapi:revapi-maven-plugin;external_dependency} -->
        <configuration>
          <checkDependencies>false</checkDependencies>
        </configuration>
        <reportSets>
          <reportSet>
            <reports>
              <report>report</report>
            </reports>
          </reportSet>
        </reportSets>
      </plugin>
    </plugins>
  </reporting>

  <profiles>

    <!-- Skip module-info.java on Java 8 -->
    <profile>
      <id>java8</id>
      <activation>
        <jdk>[1.8,9)</jdk>
      </activation>
      <properties>
        <maven.compiler.source>8</maven.compiler.source>
        <maven.compiler.target>8</maven.compiler.target>
      </properties>
      <build>
        <plugins>
          <!-- Don't compile module-info.java, see java 9+ profile -->
          <plugin>
            <groupId>org.apache.maven.plugins</groupId>
            <artifactId>maven-compiler-plugin</artifactId>
            <version>3.13.0</version> <!-- {x-version-update;org.apache.maven.plugins:maven-compiler-plugin;external_dependency} -->
            <configuration>
              <source>1.8</source>
              <target>1.8</target>
              <excludes>
                <exclude>module-info.java</exclude>
              </excludes>
              <testExcludes>
                <testExclude>module-info.java</testExclude>
              </testExcludes>

              <testSource>1.8</testSource>
              <testTarget>1.8</testTarget>
            </configuration>
          </plugin>
          <!-- Avoid errors from module-info -->
          <plugin>
            <groupId>org.apache.maven.plugins</groupId>
            <artifactId>maven-javadoc-plugin</artifactId>
            <version>3.6.3</version> <!-- {x-version-update;org.apache.maven.plugins:maven-javadoc-plugin;external_dependency} -->
            <configuration>
              <sourceFileExcludes>
                <sourceFileExclude>module-info.java</sourceFileExclude>
              </sourceFileExcludes>
            </configuration>
          </plugin>
        </plugins>
      </build>
      <reporting>
        <plugins>
          <!-- Avoid errors from module-info -->
          <plugin>
            <groupId>org.apache.maven.plugins</groupId>
            <artifactId>maven-javadoc-plugin</artifactId>
            <version>3.6.3</version> <!-- {x-version-update;org.apache.maven.plugins:maven-javadoc-plugin;external_dependency} -->
            <configuration>
              <sourceFileExcludes>
                <sourceFileExclude>module-info.java</sourceFileExclude>
              </sourceFileExcludes>
            </configuration>
          </plugin>
        </plugins>
      </reporting>
    </profile>

    <!-- Setup for Java 9+ -->
    <profile>
      <id>java9plus</id>
      <activation>
        <jdk>[9,)</jdk>
      </activation>
      <build>
        <plugins>
          <plugin>
            <groupId>org.apache.maven.plugins</groupId>
            <artifactId>maven-compiler-plugin</artifactId>
            <version>3.13.0</version> <!-- {x-version-update;org.apache.maven.plugins:maven-compiler-plugin;external_dependency} -->
            <configuration>
              <compilerArgs combine.children="append">
                <arg>-Xlint:-module</arg> <!-- FIXME: this is required for now as it introduces a build failure -->
                <arg>-Xlint:removal</arg>
                <arg>-Xlint:-requires-transitive-automatic</arg> <!-- FIXME: this is required for now as it introduces a build failure -->
              </compilerArgs>
            </configuration>
            <executions>
              <!-- compile first with VM's default Java version -->
              <!-- this will generate module-info with major class version based on the Java version being used, in CI this should be 61 (i.e Java 17) -->
              <execution>
                <id>default-compile</id>
                <goals>
                  <goal>compile</goal>
                </goals>
                <configuration>
                  <release>${java.vm.specification.version}</release>
                </configuration>
              </execution>

              <!-- then compile with Java 11 as the base version that supports module-info -->
              <!-- this is the Azure SDK baseline for jars that are released to Maven and should only be updated
              when the Azure SDK policy is changed -->
              <!-- executing this after default-compile will generate module-info with major class version 55 (i.e Java 11) -->
              <execution>
                <id>base-modules-compile</id>
                <goals>
                  <goal>compile</goal>
                </goals>
                <configuration>
                  <release>11</release>
                  <includes>
                    <include>module-info.java</include>
                  </includes>
                </configuration>
              </execution>

              <!-- then compile without module-info for Java 8 -->
              <execution>
                <id>base-compile</id>
                <goals>
                  <goal>compile</goal>
                </goals>
                <configuration>
                  <compilerArgs combine.children="append">
                    <arg>-Xlint:-options</arg> <!-- Needed to compile with Java 20+ -->
                  </compilerArgs>
                  <release>8</release>
                  <excludes>
                    <exclude>module-info.java</exclude>
                  </excludes>
                </configuration>
              </execution>

              <!-- test compile with the current VM's default Java version -->
              <execution>
                <id>default-testCompile</id>
                <goals>
                  <goal>testCompile</goal>
                </goals>
                <configuration>
                  <release>${java.vm.specification.version}</release>
                  <testRelease>${java.vm.specification.version}</testRelease>
                  <useModulePath>false</useModulePath>
                </configuration>
              </execution>

              <!-- then compile with Java 8 -->
              <execution>
                <id>base-testCompile</id>
                <goals>
                  <goal>testCompile</goal>
                </goals>
                <configuration>
                  <compilerArgs combine.children="append">
                    <arg>-Xlint:-options</arg> <!-- Needed to compile with Java 20+ -->
                  </compilerArgs>
                  <release>8</release>
                  <testRelease>8</testRelease>
                  <testExcludes>
                    <testExclude>module-info.java</testExclude>
                  </testExcludes>
                  <useModulePath>false</useModulePath>
                </configuration>
              </execution>
            </executions>
          </plugin>
          <!-- Surefire plugin is broken, https://issues.apache.org/jira/browse/SUREFIRE-1501 -->
          <plugin>
            <groupId>org.apache.maven.plugins</groupId>
            <artifactId>maven-surefire-plugin</artifactId>
            <version>3.2.5</version> <!-- {x-version-update;org.apache.maven.plugins:maven-surefire-plugin;external_dependency} -->
            <configuration>
              <argLine>
                ${defaultSurefireArgLine}
                ${javaModulesSurefireArgLine}
                <!-- This is required as the Java 8 based implementation for ReflectionUtils may be loaded by IntelliJ when running tests with later versions of Java. -->
                <!-- In later versions of Java, java.base doesn't open java.lang.invoke to azure-core, so it needs to be done with this directive. This only affects tests. -->
                --add-opens java.base/java.lang.invoke=com.azure.core
                ${additionalSurefireArgLine}
              </argLine>
            </configuration>
          </plugin>

          <plugin>
            <groupId>org.apache.maven.plugins</groupId>
            <artifactId>maven-failsafe-plugin</artifactId>
            <version>3.2.5</version> <!-- {x-version-update;org.apache.maven.plugins:maven-failsafe-plugin;external_dependency} -->
            <configuration>
              <argLine>
                ${defaultFailsafeArgLine}
                ${javaModulesFailsafeArgLine}
                <!-- This is required as the Java 8 based implementation for ReflectionUtils may be loaded by IntelliJ when running tests with later versions of Java. -->
                <!-- In later versions of Java, java.base doesn't open java.lang.invoke to azure-core, so it needs to be done with this directive. This only affects tests. -->
                --add-opens java.base/java.lang.invoke=com.azure.core
                ${additionalFailsafeArgLine}
                ${java.security.manager.configuration}
              </argLine>
            </configuration>
          </plugin>
        </plugins>
      </build>
    </profile>

    <!-- Skip overview generation unless -Dgenerate-overview is passed as an argument.
      This is specifically done to prevent requiring python as a pre-requisite since
      this is only needed by the build system. -->
    <profile>
      <id>generate-overview-from-readme</id>
      <activation>
        <property>
          <name>generate-overview</name>
        </property>
        <file>
          <exists>${basedir}/${relative.path.to.eng.folder}/eng/pipelines/scripts/generate_overview_from_readme.py</exists>
        </file>
      </activation>
      <build>
        <plugins>
          <plugin>
            <groupId>org.codehaus.mojo</groupId>
            <artifactId>exec-maven-plugin</artifactId>
            <version>3.2.0</version> <!-- {x-version-update;org.codehaus.mojo:exec-maven-plugin;external_dependency} -->
            <executions>
              <execution>
                <id>generate-overview-from-readme</id>
                <phase>prepare-package</phase>
                <goals>
                  <goal>exec</goal>
                </goals>
                <configuration>
                  <executable>python</executable>
                  <workingDirectory>${project.basedir}</workingDirectory>
                  <arguments>
                    <argument>${project.basedir}/${relative.path.to.eng.folder}/eng/pipelines/scripts/generate_overview_from_readme.py</argument>
                    <argument>--rf</argument>
                    <argument>${project.basedir}/README.md</argument>
                    <argument>--ofp</argument>
                    <argument>${project.build.directory}${file.separator}</argument>
                    <argument>--v</argument>
                    <argument>${project.version}</argument>
                  </arguments>
                </configuration>
              </execution>
            </executions>
          </plugin>
          <!-- Add the overview argument to the javadoc args -->
          <plugin>
            <groupId>org.apache.maven.plugins</groupId>
            <artifactId>maven-javadoc-plugin</artifactId>
            <version>3.6.3</version> <!-- {x-version-update;org.apache.maven.plugins:maven-javadoc-plugin;external_dependency} -->
            <configuration combine.children="append">
              <overview>${project.build.directory}/readme_overview.html</overview>
            </configuration>
          </plugin>
        </plugins>
      </build>
    </profile>

    <!-- Verify that the CHANGELOG is formatted correctly. -->
    <profile>
      <id>verify-changelog</id>
      <activation>
        <property>
          <name>verify-changelog</name>
        </property>
      </activation>
      <build>
        <plugins>
          <plugin>
            <groupId>org.codehaus.mojo</groupId>
            <artifactId>exec-maven-plugin</artifactId>
            <version>3.2.0</version> <!-- {x-version-update;org.codehaus.mojo:exec-maven-plugin;external_dependency} -->
            <executions>
              <execution>
                <id>verify-readme-codesnippet</id>
                <phase>prepare-package</phase>
                <goals>
                  <goal>exec</goal>
                </goals>
                <configuration>
                  <executable>pwsh</executable>
                  <arguments>
                    <argument>${project.basedir}/${relative.path.to.eng.folder}/eng/common/scripts/Verify-Changelog.ps1</argument>
                    <argument>-ChangeLogLocation</argument>
                    <argument>${project.basedir}/CHANGELOG.md</argument>
                    <argument>-VersionString</argument>
                    <argument>${project.version}</argument>
                  </arguments>
                </configuration>
              </execution>
            </executions>
          </plugin>
        </plugins>
      </build>
    </profile>

    <!-- Runs the dependency checker. -->
    <profile>
      <id>dependency-checker</id>
      <activation>
        <property>
          <name>dependency-checker</name>
        </property>
      </activation>
      <build>
        <plugins>
          <plugin>
            <groupId>net.jonathangiles.tools</groupId>
            <artifactId>dependencyChecker-maven-plugin</artifactId>
            <version>1.0.6</version> <!-- {x-version-update;net.jonathangiles.tools:dependencyChecker-maven-plugin;external_dependency} -->
            <inherited>false</inherited>
            <executions>
              <execution>
                <id>generateReport</id>
                <phase>package</phase>
                <goals>
                  <goal>check</goal>
                </goals>
                <configuration>
                  <reporters>html</reporters>
                  <showAll>true</showAll>
                  <dependencyManagement>true</dependencyManagement>
                </configuration>
              </execution>
            </executions>
          </plugin>
          <plugin>
            <groupId>net.jonathangiles.tools</groupId>
            <artifactId>whitelistgenerator-maven-plugin</artifactId>
            <version>1.0.2</version> <!-- {x-version-update;net.jonathangiles.tools:whitelistgenerator-maven-plugin;external_dependency} -->
            <executions>
              <execution>
                <id>generateAllowlistReport</id>
                <phase>package</phase>
                <goals>
                  <goal>report</goal>
                </goals>
                <configuration>
                  <baseDir>.</baseDir>
                  <reportFile>target/dependency-allowlist.json</reportFile>
                  <ignoredGA>
                    <param>com.azure:azure-cosmos-benchmark</param>
                    <param>com.azure:azure-core-test</param>
                    <param>com.azure:azure-e2e</param>
                    <param>com.azure:azure-storage-perf</param>
                    <param>com.azure:perf-test-core</param>
                  </ignoredGA>
                </configuration>
              </execution>
            </executions>
          </plugin>
        </plugins>
      </build>
    </profile>

    <profile>
      <id>parallel-test-playback-no-azure-test-mode-env</id>
      <activation>
        <property>
          <name>!env.AZURE_TEST_MODE</name>
        </property>
      </activation>
      <build>
        <plugins>
          <plugin>
            <groupId>org.apache.maven.plugins</groupId>
            <artifactId>maven-surefire-plugin</artifactId>
            <version>3.2.5</version> <!-- {x-version-update;org.apache.maven.plugins:maven-surefire-plugin;external_dependency} -->
            <configuration>
              <systemPropertiesFile>${AZURE_TEST_SYSTEM_PLAYBACK_PROPERTIES_FILE}</systemPropertiesFile>
            </configuration>
          </plugin>
        </plugins>
      </build>
    </profile>

    <profile>
      <id>parallel-test-playback-azure-test-mode-playback-env</id>
      <activation>
        <property>
          <name>env.AZURE_TEST_MODE</name>
          <value>PLAYBACK</value>
        </property>
      </activation>
      <build>
        <plugins>
          <plugin>
            <groupId>org.apache.maven.plugins</groupId>
            <artifactId>maven-surefire-plugin</artifactId>
            <version>3.2.5</version> <!-- {x-version-update;org.apache.maven.plugins:maven-surefire-plugin;external_dependency} -->
            <configuration>
              <systemPropertiesFile>${AZURE_TEST_SYSTEM_PLAYBACK_PROPERTIES_FILE}</systemPropertiesFile>
            </configuration>
          </plugin>
        </plugins>
      </build>
    </profile>

    <profile>
      <id>parallel-test-playback-no-azure-test-mode-prop</id>
      <activation>
        <property>
          <name>AZURE_TEST_MODE</name>
        </property>
      </activation>
      <build>
        <plugins>
          <plugin>
            <groupId>org.apache.maven.plugins</groupId>
            <artifactId>maven-surefire-plugin</artifactId>
            <version>3.2.5</version> <!-- {x-version-update;org.apache.maven.plugins:maven-surefire-plugin;external_dependency} -->
            <configuration>
              <systemPropertiesFile>${AZURE_TEST_SYSTEM_PLAYBACK_PROPERTIES_FILE}</systemPropertiesFile>
            </configuration>
          </plugin>
        </plugins>
      </build>
    </profile>

    <profile>
      <id>parallel-test-playback-azure-test-mode-playback-prop</id>
      <activation>
        <property>
          <name>AZURE_TEST_MODE</name>
          <value>PLAYBACK</value>
        </property>
      </activation>
      <build>
        <plugins>
          <plugin>
            <groupId>org.apache.maven.plugins</groupId>
            <artifactId>maven-surefire-plugin</artifactId>
            <version>3.2.5</version> <!-- {x-version-update;org.apache.maven.plugins:maven-surefire-plugin;external_dependency} -->
            <configuration>
              <systemPropertiesFile>${AZURE_TEST_SYSTEM_PLAYBACK_PROPERTIES_FILE}</systemPropertiesFile>
            </configuration>
          </plugin>
        </plugins>
      </build>
    </profile>

    <profile>
      <id>sequential-test-azure-test-mode-live-env</id>
      <activation>
        <property>
          <name>env.AZURE_TEST_MODE</name>
          <value>LIVE</value>
        </property>
      </activation>
      <properties>
        <parallelizeTests>${parallelizeLiveTests}</parallelizeTests>
      </properties>
    </profile>

    <profile>
      <id>sequential-test-azure-test-mode-record-env</id>
      <activation>
        <property>
          <name>env.AZURE_TEST_MODE</name>
          <value>RECORD</value>
        </property>
      </activation>
      <properties>
        <parallelizeTests>${parallelizeLiveTests}</parallelizeTests>
      </properties>
    </profile>

    <profile>
      <id>sequential-test-azure-test-mode-live-prop</id>
      <activation>
        <property>
          <name>AZURE_TEST_MODE</name>
          <value>LIVE</value>
        </property>
      </activation>
      <properties>
        <parallelizeTests>${parallelizeLiveTests}</parallelizeTests>
      </properties>
    </profile>

    <profile>
      <id>sequential-test-azure-test-mode-record-prop</id>
      <activation>
        <property>
          <name>AZURE_TEST_MODE</name>
          <value>RECORD</value>
        </property>
      </activation>
      <properties>
        <parallelizeTests>${parallelizeLiveTests}</parallelizeTests>
      </properties>
    </profile>

    <profile>
      <id>transform-spotbugs</id>
      <activation>
        <file>
          <exists>${packageOutputDirectory}/spotbugs/spotbugsXml.xml</exists>
        </file>
      </activation>
      <build>
        <plugins>
          <!-- This plugin exports spotbugs reports in html form -->
          <plugin>
            <groupId>org.codehaus.mojo</groupId>
            <artifactId>xml-maven-plugin</artifactId>
            <version>1.1.0</version> <!-- {x-version-update;org.codehaus.mojo:xml-maven-plugin;external_dependency} -->
            <executions>
              <execution>
                <phase>verify</phase>
                <goals>
                  <goal>transform</goal>
                </goals>
              </execution>
            </executions>
            <configuration>
              <transformationSets>
                <transformationSet>
                  <dir>${packageOutputDirectory}/spotbugs</dir>
                  <includes>
                    <include>spotbugsXml.xml</include>
                  </includes>
                  <outputDir>${packageOutputDirectory}/spotbugs</outputDir>
                  <stylesheet>fancy-hist.xsl</stylesheet>
                  <fileMappers>
                    <fileMapper implementation="org.codehaus.plexus.components.io.filemappers.FileExtensionMapper">
                      <targetExtension>.html</targetExtension>
                    </fileMapper>
                  </fileMappers>
                </transformationSet>
              </transformationSets>
            </configuration>
            <dependencies>
              <dependency>
                <groupId>com.github.spotbugs</groupId>
                <artifactId>spotbugs</artifactId>
                <version>4.8.3</version> <!-- {x-version-update;com.github.spotbugs:spotbugs;external_dependency} -->
              </dependency>
            </dependencies>
          </plugin>
        </plugins>
      </build>
    </profile>

    <profile>
      <id>native</id>
      <dependencies>
        <!-- graalvm test dependencies -->
        <dependency>
          <groupId>org.graalvm.buildtools</groupId>
          <artifactId>junit-platform-native</artifactId>
          <version>0.9.19</version> <!-- {x-version-update;org.graalvm.buildtools:junit-platform-native;external_dependency} -->
          <scope>test</scope>
        </dependency>
      </dependencies>
      <build>
        <plugins>
          <plugin>
            <groupId>org.graalvm.buildtools</groupId>
            <artifactId>native-maven-plugin</artifactId>
            <version>0.9.28</version>  <!-- {x-version-update;org.graalvm.buildtools:native-maven-plugin;external_dependency} -->
            <configuration>
              <skip>${graalvm.disable}</skip>
              <buildArgs>--no-fallback ${nativeImage.buildArgs} -H:IncludeResources=.*</buildArgs>
            </configuration>
            <extensions>true</extensions>
            <executions>
              <execution>
                <id>test-native</id>
                <goals>
                  <goal>test</goal>
                </goals>
                <phase>test</phase>
              </execution>
            </executions>
          </plugin>
        </plugins>
      </build>
    </profile>

    <!-- Used when Reactor had milestone releases to the Spring Milestone repository. -->
    <!-- If Reactor milestones are needed again in the future, and they're being released -->
    <!-- to the Spring Milestone repository uncomment the XML below. -->
<!--    <profile>-->
<!--      <id>external-dependency-version-overrides</id>-->
<!--      <activation>-->
<!--        <property>-->
<!--          <name>env.AZURE_VERSION_OVERRIDE_TESTS</name>-->
<!--        </property>-->
<!--      </activation>-->
<!--      <repositories>-->
<!--        <repository>-->
<!--          <id>repository.spring.milestone</id>-->
<!--          <name>Spring Milestone Repository</name>-->
<!--          <url>https://repo.spring.io/milestone</url>-->
<!--          <releases>-->
<!--            <enabled>true</enabled>-->
<!--          </releases>-->
<!--          <snapshots>-->
<!--            <enabled>true</enabled>-->
<!--          </snapshots>-->
<!--        </repository>-->
<!--      </repositories>-->
<!--    </profile>-->

    <profile>
      <id>test-module-base-compile</id>
      <activation>
        <file>
          <exists>${projectTestSourceDirectory}/module-info.java</exists>
        </file>
      </activation>

      <build>
        <plugins>
          <plugin>
            <groupId>org.apache.maven.plugins</groupId>
            <artifactId>maven-compiler-plugin</artifactId>
            <version>3.13.0</version> <!-- {x-version-update;org.apache.maven.plugins:maven-compiler-plugin;external_dependency} -->
            <executions>
              <!-- then compile with Java 11 as the base version that supports module-info -->
              <!-- this is the Azure SDK baseline for jars that are released to Maven and should only be updated
              when the Azure SDK policy is changed -->
              <!-- executing this after default-compile will generate module-info with major class version 55 (i.e Java 11) -->
              <execution>
                <id>base-modules-testCompile</id>
                <goals>
                  <goal>testCompile</goal>
                </goals>
                <configuration>
                  <release>11</release>
                  <testRelease>11</testRelease>
                  <testIncludes>
                    <testInclude>module-info.java</testInclude>
                  </testIncludes>
                </configuration>
              </execution>
            </executions>
          </plugin>
        </plugins>
      </build>
    </profile>

    <profile>
      <id>java-18-plus-allow-securitymanager</id>
      <activation>
        <jdk>[18,)</jdk>
      </activation>

      <properties>
        <java.security.manager.configuration>-Djava.security.manager=allow</java.security.manager.configuration>
      </properties>
    </profile>
  </profiles>
</project><|MERGE_RESOLUTION|>--- conflicted
+++ resolved
@@ -311,7 +311,6 @@
 
     <plugins>
       <!-- This plugin checks dependencies for android API level compatibility -->
-<<<<<<< HEAD
       <!-- exclude to avoid so many Undefined reference errors -->
 <!--      <plugin>-->
 <!--        <groupId>org.codehaus.mojo</groupId>-->
@@ -334,31 +333,6 @@
 <!--          </execution>-->
 <!--        </executions>-->
 <!--      </plugin>-->
-=======
-      <plugin>
-        <groupId>org.codehaus.mojo</groupId>
-        <artifactId>animal-sniffer-maven-plugin</artifactId>
-        <version>1.23</version> <!-- {x-version-update;org.codehaus.mojo:animal-sniffer-maven-plugin;external_dependency} -->
-        <executions>
-          <execution>
-            <phase>package</phase>
-            <goals>
-              <goal>check</goal>
-            </goals>
-            <configuration>
-              <skip>${animal.sniffer.skip}</skip>
-              <signature>
-                <groupId>com.toasttab.android</groupId>
-                <artifactId>gummy-bears-api-26</artifactId>
-                <version>0.8.0</version> <!-- {x-version-update;com.toasttab.android:gummy-bears-api-26;external_dependency} -->
-              </signature>
-              <failOnError>false</failOnError>
-              <ignores>${animal.sniffer.ignores}</ignores>
-            </configuration>
-          </execution>
-        </executions>
-      </plugin>
->>>>>>> eba40b7d
 
       <!-- This plugin configures the bas requirements for compilation -->
       <plugin>
@@ -595,11 +569,7 @@
       <plugin>
         <groupId>org.codehaus.mojo</groupId>
         <artifactId>build-helper-maven-plugin</artifactId>
-<<<<<<< HEAD
-        <version>3.4.0</version> <!-- {x-version-update;org.codehaus.mojo:build-helper-maven-plugin;external_dependency} -->
-=======
         <version>3.5.0</version> <!-- {x-version-update;org.codehaus.mojo:build-helper-maven-plugin;external_dependency} -->
->>>>>>> eba40b7d
         <executions>
           <execution>
             <id>attach-artifacts</id>
