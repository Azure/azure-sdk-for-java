--- conflicted
+++ resolved
@@ -1476,44 +1476,6 @@
       </build>
     </profile>
 
-<<<<<<< HEAD
-  <modules>
-    <module>../../../common/perf-test-core</module>
-    <module>../../appconfiguration/azure-data-appconfiguration</module>
-    <module>../../core/azure-core</module>
-    <module>../../core/azure-core-amqp</module>
-    <module>../../core/azure-core-management</module>
-    <module>../../core/azure-core-http-netty</module>
-    <module>../../core/azure-core-http-okhttp</module>
-    <module>../../core/azure-core-http-jdk-httpclient</module>
-    <module>../../core/azure-core-test</module>
-    <module>../../core/azure-core-tracing-opentelemetry</module>
-    <module>../../cosmos/azure-cosmos</module>
-    <module>../../cosmos/azure-cosmos-benchmark</module> <!-- CosmosSkip - Benchmark will go away, this is temporary -->
-    <module>../../cosmos/azure-cosmos-examples</module> <!-- CosmosSkip - Examples will go away, this is temporary -->
-    <module>../../e2e</module>
-    <module>../../eventhubs/azure-messaging-eventhubs</module>
-    <module>../../eventhubs/azure-messaging-eventhubs-checkpointstore-blob</module>
-    <module>../../formrecognizer/azure-ai-formrecognizer</module>
-    <module>../../identity/azure-identity</module>
-    <module>../../keyvault/azure-security-keyvault-certificates</module>
-    <module>../../keyvault/azure-security-keyvault-keys</module>
-    <module>../../keyvault/azure-security-keyvault-secrets</module>
-    <module>../../search/azure-search-documents</module>
-    <module>../../servicebus/azure-messaging-servicebus</module>
-    <module>../../signalr/azure-messaging-signalr</module>
-    <module>../../storage/azure-storage-blob</module>
-    <module>../../storage/azure-storage-blob-batch</module>
-    <module>../../storage/azure-storage-blob-cryptography</module>
-    <module>../../storage/azure-storage-blob-nio</module>
-    <module>../../storage/azure-storage-common</module>
-    <module>../../storage/azure-storage-file-share</module>
-    <module>../../storage/azure-storage-file-datalake</module>
-    <module>../../storage/azure-storage-perf</module>
-    <module>../../storage/azure-storage-queue</module>
-    <module>../../textanalytics/azure-ai-textanalytics</module>
-  </modules>
-=======
     <profile>
       <id>parallel-test-playback</id>
       <activation>
@@ -1539,5 +1501,4 @@
       </build>
     </profile>
   </profiles>
->>>>>>> 14421e18
 </project>