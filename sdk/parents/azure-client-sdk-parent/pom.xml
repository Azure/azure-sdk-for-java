<!-- Copyright (c) Microsoft Corporation. All rights reserved.
     Licensed under the MIT License. -->
<project xmlns="http://maven.apache.org/POM/4.0.0"
         xmlns:xsi="http://www.w3.org/2001/XMLSchema-instance"
         xsi:schemaLocation="http://maven.apache.org/POM/4.0.0 http://maven.apache.org/maven-v4_0_0.xsd">
  <modelVersion>4.0.0</modelVersion>
  <groupId>com.azure</groupId>
  <artifactId>azure-client-sdk-parent</artifactId>
  <packaging>pom</packaging>
  <version>1.7.0</version> <!-- {x-version-update;com.azure:azure-client-sdk-parent;current} -->

  <name>Microsoft Azure SDK for Java - Client Libraries</name>
  <description>Parent POM for Microsoft Azure SDK for Java</description>
  <url>https://github.com/Azure/azure-sdk-for-java</url>
  <organization>
    <name>Microsoft Corporation</name>
    <url>http://microsoft.com</url>
  </organization>

  <parent>
    <groupId>com.azure</groupId>
    <artifactId>azure-sdk-parent</artifactId>
    <version>1.6.0</version> <!-- {x-version-update;com.azure:azure-sdk-parent;current} -->
    <relativePath>../azure-sdk-parent/pom.xml</relativePath>
  </parent>

  <licenses>
    <license>
      <name>The MIT License (MIT)</name>
      <url>http://opensource.org/licenses/MIT</url>
      <distribution>repo</distribution>
    </license>
  </licenses>

  <developers>
    <developer>
      <id>microsoft</id>
      <name>Microsoft Corporation</name>
    </developer>
  </developers>

  <!-- Repositories definitions -->
  <repositories>
    <repository>
      <id>ossrh</id>
      <name>Sonatype Snapshots</name>
      <url>https://oss.sonatype.org/content/repositories/snapshots/</url>
      <layout>default</layout>
      <snapshots>
        <enabled>true</enabled>
        <updatePolicy>daily</updatePolicy>
      </snapshots>
    </repository>
  </repositories>

  <pluginRepositories>
    <pluginRepository>
      <id>ossrh</id>
      <name>Sonatype Snapshots</name>
      <url>https://oss.sonatype.org/content/repositories/snapshots/</url>
      <layout>default</layout>
      <snapshots>
        <enabled>true</enabled>
        <updatePolicy>always</updatePolicy>
      </snapshots>
    </pluginRepository>
  </pluginRepositories>

  <distributionManagement>
    <snapshotRepository>
      <id>ossrh</id>
      <name>Sonatype Snapshots</name>
      <url>https://oss.sonatype.org/content/repositories/snapshots/</url>
      <uniqueVersion>true</uniqueVersion>
      <layout>default</layout>
    </snapshotRepository>
    <site>
      <id>azure-java-build-docs</id>
      <url>${site.url}/site/</url>
    </site>
  </distributionManagement>

  <issueManagement>
    <system>GitHub</system>
    <url>${issues.url}</url>
  </issueManagement>

  <scm>
    <url>https://github.com/Azure/azure-sdk-for-java</url>
    <connection>scm:git:https://github.com/Azure/azure-sdk-for-java.git</connection>
    <developerConnection/>
    <tag>HEAD</tag>
  </scm>

  <properties>
    <project.build.sourceEncoding>UTF-8</project.build.sourceEncoding>
    <packageOutputDirectory>${project.build.directory}</packageOutputDirectory>
    <projectTestSourceDirectory>${project.build.testSourceDirectory}</projectTestSourceDirectory>
    <legal><![CDATA[[INFO] Any downloads listed may be third party software.  Microsoft grants you no rights for third party software.]]></legal>
    <testMode>playback</testMode>
    <playbackServerPort>11080</playbackServerPort>
    <alternativePlaybackServerPort>11081</alternativePlaybackServerPort>

    <site.url>https://azuresdkartifacts.blob.core.windows.net/azure-sdk-for-java</site.url>
    <issues.url>https://github.com/Azure/azure-sdk-for-java/issues</issues.url>
    <build.context>azure-client-sdk-parent</build.context>
    <jacoco.min.linecoverage>0.40</jacoco.min.linecoverage>
    <jacoco.min.branchcoverage>0.30</jacoco.min.branchcoverage>
    <jacoco.skip>false</jacoco.skip>
    <revapi.skip>false</revapi.skip>

    <!-- This property determines the relative path from a pom.xml to the eng/ folder. -->
    <relative.path.to.eng.folder>../../..</relative.path.to.eng.folder>

    <!-- This property determines the max heap size of the Surefire JVM. By default 4GB, or 4096MB, is used. -->
    <surefireXmx>4096m</surefireXmx>

    <!-- This property configures the max heap size of the Surefire JVM. -->
    <surefireJvmXmx>-Xmx${surefireXmx}</surefireJvmXmx>

    <!-- This property configures creating a heap dump if the Surefire JVM fails with an OutOfMemoryError. -->
    <heapDumpOnOom>
      -XX:+HeapDumpOnOutOfMemoryError
      -XX:HeapDumpPath=${packageOutputDirectory}${file.separator}${project.artifactId}-oom.hprof
      <!-- Heap dump is produced before crashing. This flag makes sure JVM exists promptly after disaster instead of waiting for time out -->
      -XX:+CrashOnOutOfMemoryError
    </heapDumpOnOom>

    <jacocoUnitTestAgent></jacocoUnitTestAgent>

    <!-- Reserved for general Surefire JVM arguments that affect all SDKs. -->
    <defaultSurefireArgLine>
      @{jacocoUnitTestAgent}
      ${surefireJvmXmx}
      ${heapDumpOnOom}
    </defaultSurefireArgLine>

    <!-- Reserved for SDK specific JVM arguments to export, open, or read modules in testing. -->
    <javaModulesSurefireArgLine>
    </javaModulesSurefireArgLine>

    <!-- Reserved for either general or SDK specific JVM arguments that are optional. -->
    <additionalSurefireArgLine>
    </additionalSurefireArgLine>

    <jacocoIntegrationTestAgent></jacocoIntegrationTestAgent>

    <!-- Reserved for general Failsafe JVM arguments that affect all SDKs. -->
    <defaultFailsafeArgLine>
      @{jacocoIntegrationTestAgent}
      ${surefireJvmXmx}
      ${heapDumpOnOom}
    </defaultFailsafeArgLine>

    <!-- Reserved for SDK specific JVM arguments to export, open, or read modules in integration testing. -->
    <!-- Defaults to the same value as Surefire. -->
    <javaModulesFailsafeArgLine>
      ${javaModulesSurefireArgLine}
    </javaModulesFailsafeArgLine>

    <!-- Reserved for either general or SDK specific JVM arguments that are optional. -->
    <!-- Defaults to the same value as Surefire. -->
    <additionalFailsafeArgLine>
      ${additionalSurefireArgLine}
    </additionalFailsafeArgLine>

    <!-- This property configures whether PLAYBACK tests are ran in parallel. Default is concurrent. -->
    <!-- Choices are same_thread (no parallelization) and concurrent (parallelization). -->
    <parallelizeTests>concurrent</parallelizeTests>

    <!-- This property configures whether LIVE or RECORD tests are ran in parallel. Default is same_thread. -->
    <!-- Choices are same_thread (no parallelization) and concurrent (parallelization). -->
    <parallelizeLiveTests>same_thread</parallelizeLiveTests>

    <!-- This property configures whether the codesnippet-maven-plugin should be used. -->
    <codesnippet.skip>false</codesnippet.skip>

    <!-- The following properties configure the maven-checkstyle-plugin. -->
    <!-- This property configures whether the maven-checkstyle-plugin should be used. -->
    <checkstyle.skip>false</checkstyle.skip>

    <!-- These properties configures whether maven-checkstyle-plugin should fail on errors. -->
    <checkstyle.failOnViolation>true</checkstyle.failOnViolation>
    <checkstyle.failsOnError>true</checkstyle.failsOnError>

    <!-- This property configures a regex of source files to exclude from Checkstyle. -->
    <checkstyle.excludes></checkstyle.excludes>

    <!-- This property configures whether test source files are included in Checkstyle. Default is true. -->
    <checkstyle.includeTestSourceDirectory>true</checkstyle.includeTestSourceDirectory>

    <!-- This property configures the location of the checkstyle-suppressions.xml file. -->
    <checkstyle.suppressionsLocation>${project.basedir}/${relative.path.to.eng.folder}/eng/code-quality-reports/src/main/resources/checkstyle/checkstyle-suppressions.xml</checkstyle.suppressionsLocation>

    <!-- The following properties configure the spotbugs-maven-plugin. -->
    <!-- This property configures whether the spotbugs-maven-plugin should be used. -->
    <spotbugs.skip>true</spotbugs.skip>

    <!-- This property configures whether Spotbugs analysis is ran on samples and tests. Default is false. -->
    <spotbugs.includeTests>false</spotbugs.includeTests>

    <!-- This property configures whether the spotbugs-maven-plugin should fail on errors. -->
    <spotbugs.failOnError>true</spotbugs.failOnError>

    <!-- This property configures where the Spotbugs exclusion file can be found. -->
    <spotbugs.excludeFilterFile>spotbugs/spotbugs-exclude.xml</spotbugs.excludeFilterFile>

    <graalvm.disable>true</graalvm.disable>
    <nativeImage.buildArgs></nativeImage.buildArgs>

    <!-- The following properties configure the revapi-maven-plugin. -->
    <!-- This property configures whether the revapi-maven-plugin should run. -->
    <revapi.skip>false</revapi.skip>

    <!-- This property configures whether the revapi-maven-plugin should fail on errors. -->
    <revapi.failBuildOnProblemsFound>true</revapi.failBuildOnProblemsFound>

    <!-- This property configures whether doclinting is performed when generating Javadocs. -->
    <doclint>all</doclint>

    <!-- The following properties configure compile skipping. -->
    <!-- While maven-compiler-plugin has properties for skipping source and test compile other plugins -->
    <!-- key in on the properties as well. These properties ensure that skipping compiles doesn't result -->
    <!-- in unexpected plugin changes outside of maven-compiler-plugin. -->
    <skipCompile>false</skipCompile>
    <skipTestCompile>false</skipTestCompile>

    <compiler.proc>none</compiler.proc>

    <!-- Set this to an empty value to enable the compiler to fail on usage of deprecated APIs. -->
    <compiler.failondeprecatedstatus>-</compiler.failondeprecatedstatus>

    <!-- Used by Java 18 and later to allow the security manager to be set while testing and linting. -->
    <java.security.manager.configuration></java.security.manager.configuration>

    <!-- JavaDoc properties -->

    <!-- Azure core source path is included here and it's packages are excluded as almost all client libraries
    need inherited javadocs from core and explicitly adding this exclusion in each library is not maintainable. So,
    by default, we exclude core packages in the parent pom and in core packages override this exclusion -->
    <javadoc.excludePackageNames>com.azure.json,com.azure.xml,com.azure.core.*</javadoc.excludePackageNames>
    <javadoc.sourcepath></javadoc.sourcepath>

    <!-- Used to skip maven-shade-plugin. This should only be used as part of CI builds to allow for parallel builds in non-shipping pipelines. -->
    <!-- In the future this should be removed once maven-shade-plugin no longer as a possibility of deadlocking in parallel builds. -->
    <!-- See https://issues.apache.org/jira/projects/MSHADE/issues/MSHADE-384 -->
    <shade.skip>false</shade.skip>

    <!-- Disables Spotless linting. -->
    <!-- Spotless is disabled by default until all libraries are manually updated, after that this setting will be removed. -->
    <spotless.skip>true</spotless.skip>

    <!-- Skips Spotless applying code style formatting. -->
    <spotless.apply.skip>false</spotless.apply.skip>

    <!-- Skips Spotless running code style formatting verification. -->
    <spotless.check.skip>false</spotless.check.skip>

    <!-- Skips animal-sniffer-maven-plugin. -->
    <animal.sniffer.skip>true</animal.sniffer.skip>

    <animal.sniffer.ignores></animal.sniffer.ignores>
  </properties>

  <dependencies>
    <dependency>
      <!-- must be on the classpath -->
      <groupId>org.jacoco</groupId>
      <artifactId>org.jacoco.agent</artifactId>
      <classifier>runtime</classifier>
      <version>0.8.12</version> <!-- {x-version-update;org.jacoco:org.jacoco.agent;external_dependency} -->
      <scope>test</scope>
    </dependency>
    <dependency>
      <groupId>org.slf4j</groupId>
      <artifactId>slf4j-simple</artifactId>
      <version>2.0.12</version> <!-- {x-version-update;org.slf4j:slf4j-simple;external_dependency} -->
      <scope>test</scope>
    </dependency>
  </dependencies>

  <build>
    <resources>
      <resource>
        <directory>src/main/resources</directory>
        <filtering>true</filtering>
        <includes>
          <include>**.properties</include>
        </includes>
      </resource>
      <resource>
        <directory>src/main/resources</directory>
        <filtering>false</filtering>
        <excludes>
          <exclude>**.properties</exclude>
        </excludes>
      </resource>
    </resources>

    <testResources>
      <testResource>
        <directory>src/test/resources</directory>
      </testResource>
      <testResource>
        <directory>${project.parent.relativePath}</directory>
        <includes>
          <include>simplelogger.properties</include>
        </includes>
      </testResource>
    </testResources>

    <plugins>
      <!-- This plugin checks dependencies for android API level compatibility -->
<<<<<<< HEAD
      <!-- exclude to avoid so many Undefined reference errors -->
<!--      <plugin>-->
<!--        <groupId>org.codehaus.mojo</groupId>-->
<!--        <artifactId>animal-sniffer-maven-plugin</artifactId>-->
<!--        <version>1.23</version> &lt;!&ndash; {x-version-update;org.codehaus.mojo:animal-sniffer-maven-plugin;external_dependency} &ndash;&gt;-->
<!--        <executions>-->
<!--          <execution>-->
<!--            <phase>package</phase>-->
<!--            <goals>-->
<!--              <goal>check</goal>-->
<!--            </goals>-->
<!--            <configuration>-->
<!--              <signature>-->
<!--                <groupId>com.toasttab.android</groupId>-->
<!--                <artifactId>gummy-bears-api-26</artifactId>-->
<!--                <version>0.5.1</version> &lt;!&ndash; {x-version-update;com.toasttab.android:gummy-bears-api-26;external_dependency} &ndash;&gt;-->
<!--              </signature>-->
<!--              <failOnError>false</failOnError>-->
<!--            </configuration>-->
<!--          </execution>-->
<!--        </executions>-->
<!--      </plugin>-->
=======
      <plugin>
        <groupId>org.codehaus.mojo</groupId>
        <artifactId>animal-sniffer-maven-plugin</artifactId>
        <version>1.23</version> <!-- {x-version-update;org.codehaus.mojo:animal-sniffer-maven-plugin;external_dependency} -->
        <executions>
          <execution>
            <phase>package</phase>
            <goals>
              <goal>check</goal>
            </goals>
            <configuration>
              <skip>${animal.sniffer.skip}</skip>
              <signature>
                <groupId>com.toasttab.android</groupId>
                <artifactId>gummy-bears-api-26</artifactId>
                <version>0.8.0</version> <!-- {x-version-update;com.toasttab.android:gummy-bears-api-26;external_dependency} -->
              </signature>
              <failOnError>false</failOnError>
              <ignores>${animal.sniffer.ignores}</ignores>
            </configuration>
          </execution>
        </executions>
      </plugin>
>>>>>>> 00c4cb9b

      <!-- This plugin configures the bas requirements for compilation -->
      <plugin>
        <groupId>org.apache.maven.plugins</groupId>
        <artifactId>maven-compiler-plugin</artifactId>
        <version>3.13.0</version> <!-- {x-version-update;org.apache.maven.plugins:maven-compiler-plugin;external_dependency} -->
      </plugin>

      <!-- This plugin scans checkstyle issues in the code -->
      <plugin>
        <groupId>org.apache.maven.plugins</groupId>
        <artifactId>maven-checkstyle-plugin</artifactId>
        <version>3.3.1</version> <!-- {x-version-update;org.apache.maven.plugins:maven-checkstyle-plugin;external_dependency} -->
        <executions>
          <execution>
            <phase>verify</phase>
            <goals>
              <goal>check</goal>
            </goals>
          </execution>
        </executions>
      </plugin>

      <!-- This plugin scans reports spotbugs in the code -->
      <plugin>
        <groupId>com.github.spotbugs</groupId>
        <artifactId>spotbugs-maven-plugin</artifactId>
        <version>4.8.2.0</version> <!-- {x-version-update;com.github.spotbugs:spotbugs-maven-plugin;external_dependency} -->
        <executions>
          <execution>
            <phase>verify</phase>
            <goals>
              <goal>check</goal>
            </goals>
          </execution>
        </executions>
      </plugin>

      <!-- Configure the jar plugin -->
      <plugin>
        <groupId>org.apache.maven.plugins</groupId>
        <artifactId>maven-jar-plugin</artifactId>
        <version>3.3.0</version> <!-- {x-version-update;org.apache.maven.plugins:maven-jar-plugin;external_dependency} -->
        <configuration>
          <outputDirectory>${packageOutputDirectory}</outputDirectory>
          <archive combine.children="append">
            <manifest>
              <addDefaultImplementationEntries>true</addDefaultImplementationEntries>
            </manifest>
          </archive>
        </configuration>
      </plugin>

      <!-- Configures the codesnippet replacement plugin -->
      <plugin>
        <groupId>com.azure.tools</groupId>
        <artifactId>codesnippet-maven-plugin</artifactId>
        <version>1.0.0-beta.10</version> <!-- {x-version-update;com.azure.tools:codesnippet-maven-plugin;external_dependency} -->
        <configuration>
          <skip>${codesnippet.skip}</skip>
          <readmeGlob>**/*.md</readmeGlob>
        </configuration>
        <executions>
          <execution>
            <id>update-codesnippets</id>
            <goals>
              <goal>update-codesnippet</goal>
            </goals>
          </execution>
          <execution>
            <id>verify-codesnippets</id>
            <goals>
              <goal>verify-codesnippet</goal>
            </goals>
          </execution>
        </executions>
      </plugin>

      <!-- Configure the javadoc plugin -->
      <plugin>
        <groupId>org.apache.maven.plugins</groupId>
        <artifactId>maven-javadoc-plugin</artifactId>
        <version>3.6.3</version> <!-- {x-version-update;org.apache.maven.plugins:maven-javadoc-plugin;external_dependency} -->
        <executions>
          <execution>
            <id>attach-javadocs</id>
            <goals>
              <goal>jar</goal>
            </goals>
          </execution>
        </executions>
      </plugin>

      <!-- Configure the source plugin -->
      <plugin>
        <groupId>org.apache.maven.plugins</groupId>
        <artifactId>maven-source-plugin</artifactId>
<<<<<<< HEAD
        <version>3.3.0</version> <!-- {x-version-update;org.apache.maven.plugins:maven-source-plugin;external_dependency} -->
=======
        <version>3.3.1</version> <!-- {x-version-update;org.apache.maven.plugins:maven-source-plugin;external_dependency} -->
>>>>>>> 00c4cb9b
        <executions>
          <execution>
            <id>attach-sources</id>
            <goals>
              <goal>jar</goal>
            </goals>
            <configuration>
              <outputDirectory>${packageOutputDirectory}</outputDirectory>
            </configuration>
          </execution>
        </executions>
      </plugin>

      <!-- Copy the pom file to output -->
      <plugin>
        <groupId>org.apache.maven.plugins</groupId>
        <artifactId>maven-antrun-plugin</artifactId>
        <version>3.1.0</version> <!-- {x-version-update;org.apache.maven.plugins:maven-antrun-plugin;external_dependency} -->
        <executions>
          <execution>
            <id>copy</id>
            <phase>package</phase>
            <configuration>
              <target>
                <copy file="${project.pomFile}" tofile="${packageOutputDirectory}/${project.build.finalName}.pom"/>
              </target>
            </configuration>
            <goals>
              <goal>run</goal>
            </goals>
          </execution>
        </executions>
      </plugin>

      <plugin>
        <groupId>org.jacoco</groupId>
        <artifactId>jacoco-maven-plugin</artifactId>
        <version>0.8.12</version> <!-- {x-version-update;org.jacoco:jacoco-maven-plugin;external_dependency} -->
        <configuration>
          <dataFileIncludes>
            <dataFileInclude>${project.build.directory}/jacoco.exec</dataFileInclude>
          </dataFileIncludes>
          <excludes combine.children="append">
            <exclude>META-INF/**</exclude>
          </excludes>
        </configuration>
        <executions>
          <execution>
            <id>prepare-agent</id>
            <phase>process-test-classes</phase>
            <goals>
              <goal>prepare-agent</goal>
            </goals>
            <configuration>
              <destFile>${project.build.directory}/jacoco-unit.exec</destFile>
              <propertyName>jacocoUnitTestAgent</propertyName>
            </configuration>
          </execution>
          <execution>
            <id>integration-prepare-agent</id>
            <phase>pre-integration-test</phase>
            <goals>
              <goal>prepare-agent</goal>
            </goals>
            <configuration>
              <destFile>${project.build.directory}/jacoco-it.exec</destFile>
              <propertyName>jacocoIntegrationTestAgent</propertyName>
            </configuration>
          </execution>
          <execution>
            <id>merge-unit-and-integration</id>
            <phase>verify</phase>
            <goals>
              <goal>merge</goal>
            </goals>
            <configuration>
              <fileSets>
                <fileSet>
                  <directory>${project.build.directory}</directory>
                  <includes>
                    <include>jacoco-unit.exec</include>
                    <include>jacoco-it.exec</include>
                  </includes>
                </fileSet>
              </fileSets>
            </configuration>
          </execution>
          <execution>
            <id>post-unit-test</id>
            <phase>verify</phase>
            <goals>
              <goal>report</goal>
            </goals>
            <configuration>
              <outputDirectory>${project.reporting.outputDirectory}/test-coverage</outputDirectory>
              <excludes combine.children="append">
                <exclude>**/com/azure/cosmos/implementation/apachecommons/**/*</exclude>
                <exclude>**/com/azure/cosmos/implementation/guava25/**/*</exclude>
                <exclude>**/com/azure/cosmos/implementation/guava27/**/*</exclude>
                <exclude>**/com/azure/cosmos/encryption/implementation/mdesrc/**/*</exclude>
              </excludes>
            </configuration>
          </execution>
          <execution>
            <id>check</id>
            <phase>verify</phase>
            <goals>
              <goal>check</goal>
            </goals>
            <configuration>
              <skip>${jacoco.skip}</skip>
              <dataFile>${project.build.directory}/jacoco.exec</dataFile>
              <rules>
                <rule>
                  <element>BUNDLE</element>
                  <limits>
                    <limit>
                      <counter>LINE</counter>
                      <value>COVEREDRATIO</value>
                      <minimum>${jacoco.min.linecoverage}</minimum>
                    </limit>
                    <limit>
                      <counter>BRANCH</counter>
                      <value>COVEREDRATIO</value>
                      <minimum>${jacoco.min.branchcoverage}</minimum>
                    </limit>
                  </limits>
                </rule>
              </rules>
            </configuration>
          </execution>
        </executions>
      </plugin>

      <!-- Allows the sample sources to be built during test-compile phase. -->
      <plugin>
        <groupId>org.codehaus.mojo</groupId>
        <artifactId>build-helper-maven-plugin</artifactId>
<<<<<<< HEAD
        <version>3.4.0</version> <!-- {x-version-update;org.codehaus.mojo:build-helper-maven-plugin;external_dependency} -->
=======
        <version>3.5.0</version> <!-- {x-version-update;org.codehaus.mojo:build-helper-maven-plugin;external_dependency} -->
>>>>>>> 00c4cb9b
        <executions>
          <execution>
            <id>attach-artifacts</id>
            <phase>package</phase>
            <goals>
              <goal>attach-artifact</goal>
            </goals>
            <configuration>
              <artifacts>
                <artifact>
                  <file>${basedir}/README.md</file>
                  <type>md</type>
                  <classifier>readme</classifier>
                </artifact>
                <artifact>
                  <file>${basedir}/CHANGELOG.md</file>
                  <type>md</type>
                  <classifier>changelog</classifier>
                </artifact>
              </artifacts>
            </configuration>
          </execution>
        </executions>
      </plugin>

      <!-- Checks public surface area for breaking changes. -->
      <plugin>
        <groupId>org.revapi</groupId>
        <artifactId>revapi-maven-plugin</artifactId>
        <version>0.14.6</version> <!-- {x-version-update;org.revapi:revapi-maven-plugin;external_dependency} -->
        <executions>
          <execution>
            <goals>
              <goal>check</goal>
            </goals>
          </execution>
        </executions>
      </plugin>

      <plugin>
        <groupId>org.apache.maven.plugins</groupId>
        <artifactId>maven-enforcer-plugin</artifactId>
        <version>3.4.1</version> <!-- {x-version-update;org.apache.maven.plugins:maven-enforcer-plugin;external_dependency} -->
        <configuration>
          <rules>
            <!--
            Rule: https://maven.apache.org/enforcer/enforcer-rules/bannedDependencies.html
            We have a list of blessed dependencies here: https://azure.github.io/azure-sdk/java_implementation.html#dependencies
            Format of includes / excludes is the following: 'groupId[:artifactId][:version][:type][:scope][:classifier]'.
            Wildcards can be used.
            -->
            <bannedDependencies>
              <searchTransitive>false</searchTransitive>
              <excludes>
                <!-- We exclude everything that is runtime-time, compile-time, or provided scoped (i.e. we allow
                dependencies when they are used for test scope or otherwise) -->
                <exclude>*:*:*:*:runtime</exclude>
                <exclude>*:*:*:*:compile</exclude>
                <exclude>*:*:*:*:provided</exclude>
              </excludes>
              <includes combine.children="append">
                <include>com.azure:*</include>
                <include>com.azure.resourcemanager:*</include>
                <include>com.azure.spring:*</include>

                <!-- Used by many libraries to bring in annotations used by Reactor -->
                <include>com.google.code.findbugs:jsr305:[3.0.2]</include> <!-- {x-include-update;com.google.code.findbugs:jsr305;external_dependency} -->
              </includes>
            </bannedDependencies>

            <!--
            Rule: https://maven.apache.org/enforcer/enforcer-rules/requireReleaseDeps.html
            -->
            <requireReleaseDeps>
              <message>No Snapshots Allowed!</message>
            </requireReleaseDeps>

            <!--
            Rule: https://maven.apache.org/enforcer/enforcer-rules/requireSameVersions.html
            This rule is used to enforce that all modules depend on the same version of particular dependencies or
            plugins.
            -->
          </rules>
          <fail>true</fail>
        </configuration>
        <executions>
          <execution>
            <id>default-cli</id>
            <goals>
              <goal>enforce</goal>
            </goals>
          </execution>
        </executions>
      </plugin>

      <plugin>
        <groupId>com.diffplug.spotless</groupId>
        <artifactId>spotless-maven-plugin</artifactId>
        <version>2.30.0</version> <!-- {x-version-update;com.diffplug.spotless:spotless-maven-plugin;external_dependency} -->
        <configuration>
          <applySkip>${spotless.apply.skip}</applySkip>
          <checkSkip>${spotless.check.skip}</checkSkip>
        </configuration>
      </plugin>
    </plugins>

    <pluginManagement>
      <plugins>
        <!-- This plugin configures the bas requirements for compilation -->
        <plugin>
          <groupId>org.apache.maven.plugins</groupId>
          <artifactId>maven-compiler-plugin</artifactId>
          <version>3.13.0</version> <!-- {x-version-update;org.apache.maven.plugins:maven-compiler-plugin;external_dependency} -->
          <configuration>
            <showWarnings>true</showWarnings>
            <failOnWarning>false</failOnWarning>
            <skipMain>${skipCompile}</skipMain>
            <skip>${skipTestCompile}</skip>
            <compilerArgs combine.children="append" combine.self="append">
              <!-- https://docs.oracle.com/javase/7/docs/technotes/tools/windows/javac.html#xlintwarnings -->
              <arg>-Xlint:cast</arg>
              <arg>-Xlint:classfile</arg>
              <arg>-Xlint:${compiler.failondeprecatedstatus}deprecation</arg>
              <arg>-Xlint:dep-ann</arg>
              <arg>-Xlint:divzero</arg>
              <arg>-Xlint:empty</arg>
              <arg>-Xlint:fallthrough</arg>
              <arg>-Xlint:finally</arg>
              <arg>-Xlint:options</arg>
              <arg>-Xlint:overrides</arg>
              <arg>-Xlint:path</arg>
              <!-- <arg>-Xlint:processing</arg> -->
              <arg>-Xlint:rawtypes</arg>
              <!-- <arg>-Xlint:serial</arg> -->
              <arg>-Xlint:static</arg>
              <arg>-Xlint:try</arg>
              <arg>-Xlint:unchecked</arg>
              <arg>-Xlint:varargs</arg>
              <arg>-parameters</arg>
            </compilerArgs>

            <!-- Default is annotation processing being off. -->
            <proc>${compiler.proc}</proc>

            <createMissingPackageInfoClass>false</createMissingPackageInfoClass>
          </configuration>
        </plugin>

        <!-- This plugin scans checkstyle issues in the code -->
        <plugin>
          <groupId>org.apache.maven.plugins</groupId>
          <artifactId>maven-checkstyle-plugin</artifactId>
          <version>3.3.1</version> <!-- {x-version-update;org.apache.maven.plugins:maven-checkstyle-plugin;external_dependency} -->
          <dependencies>
            <dependency>
              <groupId>com.azure</groupId>
              <artifactId>sdk-build-tools</artifactId>
              <version>1.0.0</version> <!-- {x-version-update;com.azure:sdk-build-tools;external_dependency} -->
            </dependency>
            <dependency>
              <groupId>com.puppycrawl.tools</groupId>
              <artifactId>checkstyle</artifactId>
              <version>9.3</version> <!-- {x-version-update;com.puppycrawl.tools:checkstyle;external_dependency} -->
            </dependency>
          </dependencies>
          <configuration>
            <skip>${checkstyle.skip}</skip>
            <configLocation>${project.basedir}/${relative.path.to.eng.folder}/eng/code-quality-reports/src/main/resources/checkstyle/checkstyle.xml</configLocation>
            <suppressionsLocation>${checkstyle.suppressionsLocation}</suppressionsLocation>
            <headerLocation>${project.basedir}/${relative.path.to.eng.folder}/eng/code-quality-reports/src/main/resources/checkstyle/java.header</headerLocation>
            <excludes>${checkstyle.excludes}</excludes>
            <propertyExpansion>samedir=</propertyExpansion>
            <outputEncoding>UTF-8</outputEncoding>
            <consoleOutput>true</consoleOutput>
            <includeTestSourceDirectory>${checkstyle.includeTestSourceDirectory}</includeTestSourceDirectory>
            <linkXRef>true</linkXRef>
            <failsOnError>${checkstyle.failsOnError}</failsOnError>
            <failOnViolation>${checkstyle.failOnViolation}</failOnViolation>
          </configuration>
        </plugin>

        <!-- This plugin scans reports spotbugs in the code -->
        <plugin>
          <groupId>com.github.spotbugs</groupId>
          <artifactId>spotbugs-maven-plugin</artifactId>
          <version>4.8.2.0</version> <!-- {x-version-update;com.github.spotbugs:spotbugs-maven-plugin;external_dependency} -->
          <dependencies>
            <dependency>
              <groupId>com.azure</groupId>
              <artifactId>sdk-build-tools</artifactId>
              <version>1.0.0</version> <!-- {x-version-update;com.azure:sdk-build-tools;external_dependency} -->
            </dependency>
            <dependency>
              <groupId>com.github.spotbugs</groupId>
              <artifactId>spotbugs</artifactId>
              <version>4.8.3</version> <!-- {x-version-update;com.github.spotbugs:spotbugs;external_dependency} -->
            </dependency>
            <!-- Needed as the version of Spotbugs being used isn't compatible is Java 18+ without this. -->
            <dependency>
              <groupId>org.ow2.asm</groupId>
              <artifactId>asm</artifactId>
              <version>9.7</version> <!-- {x-version-update;org.ow2.asm:asm;external_dependency} -->
            </dependency>
          </dependencies>
          <configuration>
            <skip>${spotbugs.skip}</skip>
            <effort>max</effort>
            <threshold>Low</threshold>
            <xmlOutput>true</xmlOutput>
            <spotbugsXmlOutputDirectory>${project.build.directory}/spotbugs</spotbugsXmlOutputDirectory>
            <excludeFilterFile>${spotbugs.excludeFilterFile}</excludeFilterFile>
            <fork>true</fork>
            <failOnError>${spotbugs.failOnError}</failOnError>
            <!-- Set this to true when src/samples and src/test are spotbugs clean in all Track 2 SDKs -->
            <includeTests>${spotbugs.includeTests}</includeTests>
            <jvmArgs>
              ${java.security.manager.configuration}
            </jvmArgs>

            <!-- Enable this plugin when issues documented are fixed -->
            <!--          <plugins>-->
            <!--            <plugin>-->
            <!--              <groupId>com.h3xstream.findsecbugs</groupId>-->
            <!--              <artifactId>findsecbugs-plugin</artifactId>-->
            <!--              <version>1.9.0</version> &lt;!&ndash; {x-version-update;com.h3xstream.findsecbugs:findsecbugs-plugin;external_dependency} &ndash;&gt;-->
            <!--            </plugin>-->
            <!--          </plugins>-->
          </configuration>
        </plugin>

        <!-- This plugin generates Javadocs -->
        <plugin>
          <groupId>org.apache.maven.plugins</groupId>
          <artifactId>maven-javadoc-plugin</artifactId>
          <version>3.6.3</version> <!-- {x-version-update;org.apache.maven.plugins:maven-javadoc-plugin;external_dependency} -->
          <configuration>
            <source>1.8</source>
            <doctitle>Azure SDK for Java Reference Documentation</doctitle>
            <windowtitle>Azure SDK for Java Reference Documentation</windowtitle>
            <bottom>Visit the &lt;a href="https://docs.microsoft.com/java/azure/"&gt;Azure for Java Developers&lt;/a&gt; site
              for more Java documentation, including quick starts, tutorials, and code samples.
            </bottom>
            <linksource>false</linksource>
            <excludePackageNames combine.children="append">
              *.impl*:
              *.implementation:
              *.implementation*:
              *.samples:
              com.azure.tools.checkstyle*:
              com.azure.core.test*:
              com.azure.endtoend*:
              com.azure.perf*:
              com.azure.storage.internal.avro*:
              com.azure.cosmos.encryption.implementation.mdesrc*:
              ${javadoc.excludePackageNames}
            </excludePackageNames>
            <!-- CosmosSkip - This is temporary, BridgeInternal gets converted to implementation -->
            <sourceFileExcludes>
              <sourceFileExclude>com/azure/cosmos/*BridgeInternal.java</sourceFileExclude>
              <sourceFileExclude>com/azure/cosmos/models/*BridgeInternal.java</sourceFileExclude>
              <sourceFileExclude>com/azure/cosmos/util/*BridgeInternal.java</sourceFileExclude>
              <sourceFileExclude>com/azure/cosmos/encryption/*BridgeInternal.java</sourceFileExclude>
              <sourceFileExclude>com/azure/cosmos/encryption/models/*BridgeInternal.java</sourceFileExclude>
              <sourceFileExclude>module-info.java</sourceFileExclude>
            </sourceFileExcludes>
            <sourcepath>
              ${javadoc.sourcepath}
            </sourcepath>
            <links combine.children="append">
              <!-- JDK APIs -->
              <link>https://docs.oracle.com/javase/8/docs/api/</link>

              <!-- Reactor APIs -->
              <link>https://projectreactor.io/docs/core/release/api/</link> <!-- TODO (alzimmer): We need to version this. Right now it is always going to point to latest which may be wrong -->
              <link>https://projectreactor.io/docs/netty/release/api/</link>

              <!-- Jackson APIs -->
              <link>https://fasterxml.github.io/jackson-annotations/javadoc/2.12/</link>
              <link>https://fasterxml.github.io/jackson-core/javadoc/2.12/</link>
              <link>https://fasterxml.github.io/jackson-databind/javadoc/2.12/</link>

              <!-- Netty APIs -->
              <link>https://netty.io/4.1/api/</link>

              <!-- Avro APIs -->
              <link>https://avro.apache.org/docs/current/api/java/</link>
            </links>
            <detectJavaApiLink>false</detectJavaApiLink>
            <offline>true</offline>
            <offlineLinks>
              <!-- JDK APIs -->
              <offlineLink>
                <url>https://docs.oracle.com/javase/8/docs/api/</url>
                <location>${project.basedir}/${relative.path.to.eng.folder}/eng/javadoc-package-lists/java8/</location>
              </offlineLink>

              <!-- Reactor APIs -->
              <offlineLink>
                <url>https://projectreactor.io/docs/core/release/api/</url>
                <location>${project.basedir}/${relative.path.to.eng.folder}/eng/javadoc-package-lists/reactor-core/</location>
              </offlineLink>
              <offlineLink>
                <url>https://projectreactor.io/docs/netty/release/api/</url>
                <location>${project.basedir}/${relative.path.to.eng.folder}/eng/javadoc-package-lists/reactor-netty/</location>
              </offlineLink>

              <!-- Jackson APIs -->
              <offlineLink>
                <url>https://fasterxml.github.io/jackson-annotations/javadoc/2.12/</url>
                <location>${project.basedir}/${relative.path.to.eng.folder}/eng/javadoc-package-lists/jackson-annotations/</location>
              </offlineLink>
              <offlineLink>
                <url>https://fasterxml.github.io/jackson-core/javadoc/2.12/</url>
                <location>${project.basedir}/${relative.path.to.eng.folder}/eng/javadoc-package-lists/jackson-core/</location>
              </offlineLink>
              <offlineLink>
                <url>https://fasterxml.github.io/jackson-databind/javadoc/2.12/</url>
                <location>${project.basedir}/${relative.path.to.eng.folder}/eng/javadoc-package-lists/jackson-databind/</location>
              </offlineLink>

              <!-- Netty APIs -->
              <offlineLink>
                <url>https://netty.io/4.1/api/</url>
                <location>${project.basedir}/${relative.path.to.eng.folder}/eng/javadoc-package-lists/netty/</location>
              </offlineLink>

              <!-- Avro APIs -->
              <offlineLink>
                <url>https://avro.apache.org/docs/current/api/java/</url>
                <location>${project.basedir}/${relative.path.to.eng.folder}/eng/javadoc-package-lists/apache-avro/</location>
              </offlineLink>
            </offlineLinks>
            <failOnError>true</failOnError>
            <failOnWarnings>true</failOnWarnings>
            <doclint>${doclint}</doclint>
            <quiet>true</quiet>
            <jarOutputDirectory>${packageOutputDirectory}</jarOutputDirectory>
          </configuration>
        </plugin>

        <!-- This plugin runs tests -->
        <plugin>
          <groupId>org.apache.maven.plugins</groupId>
          <artifactId>maven-surefire-plugin</artifactId>
          <version>3.2.5</version> <!-- {x-version-update;org.apache.maven.plugins:maven-surefire-plugin;external_dependency} -->
          <configuration>
            <runOrder>alphabetical</runOrder>
            <useSystemClassLoader>false</useSystemClassLoader>
            <systemPropertyVariables combine.children="append">
              <junit.jupiter.extensions.autodetection.enabled>true</junit.jupiter.extensions.autodetection.enabled>
              <!-- Always set junit.jupiter.execution.parallel.enabled to true. -->
              <!-- This simply configures whether test parallelization is enabled, the default parallelization mode is same_thread. -->
              <!-- same_thread indicates no parallelization, but without parallelization enabled @ExecutionMode annotations don't take effect. -->
              <!-- See https://junit.org/junit5/docs/current/user-guide/#writing-tests-parallel-execution for more details. -->
              <junit.jupiter.execution.parallel.enabled>true</junit.jupiter.execution.parallel.enabled>
              <!-- junit.jupiter.execution.parallel.mode.default controls parallelization. -->
              <!-- Use this to configure parallelization rather than junit.jupiter.execution.parallel.enabled. -->
              <junit.jupiter.execution.parallel.mode.default>${parallelizeTests}</junit.jupiter.execution.parallel.mode.default>
            </systemPropertyVariables>
            <forkCount>1</forkCount>
            <testFailureIgnore>false</testFailureIgnore>
            <argLine>
              ${defaultSurefireArgLine}
              ${additionalSurefireArgLine}
            </argLine>
          </configuration>
          <dependencies>
            <!-- This dependency is required until maven-surefire-plugin updates the version they use. -->
            <!-- The current dependency version doesn't support Java 17. -->
            <dependency>
              <groupId>org.ow2.asm</groupId>
              <artifactId>asm</artifactId>
              <version>9.7</version> <!-- {x-version-update;org.ow2.asm:asm;external_dependency} -->
            </dependency>
            <dependency>
              <!-- must be on the classpath -->
              <groupId>org.jacoco</groupId>
              <artifactId>org.jacoco.agent</artifactId>
              <classifier>runtime</classifier>
              <version>0.8.12</version> <!-- {x-version-update;org.jacoco:org.jacoco.agent;external_dependency} -->
            </dependency>
          </dependencies>
        </plugin>

        <!-- This plugin runs integration tests -->
        <plugin>
          <groupId>org.apache.maven.plugins</groupId>
          <artifactId>maven-failsafe-plugin</artifactId>
          <version>3.2.5</version> <!-- {x-version-update;org.apache.maven.plugins:maven-failsafe-plugin;external_dependency} -->
          <configuration>
            <runOrder>alphabetical</runOrder>
            <useSystemClassLoader>false</useSystemClassLoader>
            <systemPropertyVariables combine.children="append">
              <junit.jupiter.extensions.autodetection.enabled>true</junit.jupiter.extensions.autodetection.enabled>
              <!-- Always set junit.jupiter.execution.parallel.enabled to true. -->
              <!-- This simply configures whether test parallelization is enabled, the default parallelization mode is same_thread. -->
              <!-- same_thread indicates no parallelization, but without parallelization enabled @ExecutionMode annotations don't take effect. -->
              <!-- See https://junit.org/junit5/docs/current/user-guide/#writing-tests-parallel-execution for more details. -->
              <junit.jupiter.execution.parallel.enabled>true</junit.jupiter.execution.parallel.enabled>
              <!-- junit.jupiter.execution.parallel.mode.default controls parallelization. -->
              <!-- Use this to configure parallelization rather than junit.jupiter.execution.parallel.enabled. -->
              <junit.jupiter.execution.parallel.mode.default>${parallelizeTests}</junit.jupiter.execution.parallel.mode.default>
            </systemPropertyVariables>
            <forkCount>1</forkCount>
            <testFailureIgnore>false</testFailureIgnore>
            <argLine>
              ${defaultFailsafeArgLine}
              ${additionalFailsafeArgLine}
            </argLine>
          </configuration>
          <dependencies>
            <!-- This dependency is required until maven-failsafe-plugin updates the version they use. -->
            <!-- The current dependency version doesn't support Java 17. -->
            <dependency>
              <groupId>org.ow2.asm</groupId>
              <artifactId>asm</artifactId>
              <version>9.7</version> <!-- {x-version-update;org.ow2.asm:asm;external_dependency} -->
            </dependency>
            <dependency>
              <!-- must be on the classpath -->
              <groupId>org.jacoco</groupId>
              <artifactId>org.jacoco.agent</artifactId>
              <classifier>runtime</classifier>
              <version>0.8.12</version> <!-- {x-version-update;org.jacoco:org.jacoco.agent;external_dependency} -->
            </dependency>
          </dependencies>
        </plugin>

        <!-- Checks public surface area for breaking changes. -->
        <plugin>
          <groupId>org.revapi</groupId>
          <artifactId>revapi-maven-plugin</artifactId>
          <version>0.14.6</version> <!-- {x-version-update;org.revapi:revapi-maven-plugin;external_dependency} -->
          <configuration>
            <skip>${revapi.skip}</skip>
            <convertAnalysisConfigurationFiles>true</convertAnalysisConfigurationFiles>
            <analysisConfigurationFiles>
              <configurationFile>
                <resource>revapi/revapi.json</resource>
              </configurationFile>
            </analysisConfigurationFiles>
            <versionFormat>^\d+\.\d+\.\d+$</versionFormat>
            <checkDependencies>true</checkDependencies>
            <failBuildOnProblemsFound>${revapi.failBuildOnProblemsFound}</failBuildOnProblemsFound>
            <!-- The following configures reporting to file in addition to CLI reporting. -->
            <analysisConfiguration>
              <revapi.reporter.json id="file-report">
                <minSeverity>NON_BREAKING</minSeverity>
                <minCriticality>error</minCriticality>
                <indent>true</indent>
                <output>${project.build.directory}/revapi.json</output>
                <keepEmptyFile>false</keepEmptyFile>
              </revapi.reporter.json>
            </analysisConfiguration>
            <pipelineConfiguration>
              <filters>
                <include>
                  <item>azure-sdk-tree-provider</item>
                </include>
              </filters>
            </pipelineConfiguration>
          </configuration>
          <dependencies>
            <dependency>
              <groupId>com.azure</groupId>
              <artifactId>sdk-build-tools</artifactId>
              <version>1.0.0</version> <!-- {x-version-update;com.azure:sdk-build-tools;external_dependency} -->
            </dependency>
            <dependency>
              <groupId>org.revapi</groupId>
              <artifactId>revapi-java</artifactId>
              <version>0.26.1</version> <!-- {x-version-update;org.revapi:revapi-java;external_dependency} -->
            </dependency>
            <dependency>
              <groupId>org.revapi</groupId>
              <artifactId>revapi-reporter-json</artifactId>
              <version>0.4.5</version> <!-- {x-version-update;org.revapi:revapi-reporter-json;external_dependency} -->
            </dependency>
          </dependencies>
        </plugin>

        <plugin>
          <groupId>org.apache.maven.plugins</groupId>
          <artifactId>maven-shade-plugin</artifactId>
          <version>3.5.2</version> <!-- {x-version-update;org.apache.maven.plugins:maven-shade-plugin;external_dependency} -->
          <configuration>
            <skip>${shade.skip}</skip>
          </configuration>
        </plugin>

        <!-- This plugin formats source code. -->
        <plugin>
          <groupId>com.diffplug.spotless</groupId>
          <artifactId>spotless-maven-plugin</artifactId>
          <version>2.30.0</version> <!-- {x-version-update;com.diffplug.spotless:spotless-maven-plugin;external_dependency} -->
          <configuration>
            <skip>${spotless.skip}</skip>
            <java>
              <eclipse>
                <version>4.21.0</version> <!-- 4.21.0 is the last version of the Eclipse formatter supporting Java 8. -->
                <file>${project.basedir}/${relative.path.to.eng.folder}/.vscode/eclipse-format-azure-sdk-for-java.xml</file>
              </eclipse>
            </java>
          </configuration>
          <executions>
            <execution>
              <id>spotless-apply</id>
              <goals>
                <goal>apply</goal>
              </goals>
              <phase>process-sources</phase>
            </execution>
            <execution>
              <id>spotless-check</id>
              <goals>
                <goal>check</goal>
              </goals>
              <phase>verify</phase>
            </execution>
          </executions>
        </plugin>
      </plugins>
    </pluginManagement>
  </build>

  <reporting>
    <plugins>
      <plugin>
        <groupId>org.apache.maven.plugins</groupId>
        <artifactId>maven-checkstyle-plugin</artifactId>
        <version>3.3.1</version> <!-- {x-version-update;org.apache.maven.plugins:maven-checkstyle-plugin;external_dependency} -->
        <reportSets>
          <reportSet>
            <id>non-aggregate</id>
            <reports>
              <report>checkstyle</report>
            </reports>
          </reportSet>
        </reportSets>
      </plugin>
      <plugin>
        <groupId>com.github.spotbugs</groupId>
        <artifactId>spotbugs-maven-plugin</artifactId>
        <version>4.8.2.0</version> <!-- {x-version-update;com.github.spotbugs:spotbugs-maven-plugin;external_dependency} -->
      </plugin>
      <plugin>
        <groupId>org.apache.maven.plugins</groupId>
        <artifactId>maven-javadoc-plugin</artifactId>
        <version>3.6.3</version> <!-- {x-version-update;org.apache.maven.plugins:maven-javadoc-plugin;external_dependency} -->
        <reportSets>
          <reportSet>
            <id>non-aggregate</id>
            <reports>
              <report>javadoc</report>
            </reports>
          </reportSet>
        </reportSets>
      </plugin>
      <plugin>
        <groupId>org.apache.maven.plugins</groupId>
        <artifactId>maven-project-info-reports-plugin</artifactId>
        <version>3.5.0</version> <!-- {x-version-update;org.apache.maven.plugins:maven-project-info-reports-plugin;external_dependency} -->
        <reportSets>
          <reportSet>
            <reports>
              <report>index</report>
              <report>summary</report>
              <report>dependency-info</report>
              <report>dependency-management</report>
              <report>dependency-convergence</report>
              <report>ci-management</report>
              <report>dependencies</report>
              <report>issue-management</report>
            </reports>
          </reportSet>
        </reportSets>
      </plugin>
      <plugin>
        <groupId>org.revapi</groupId>
        <artifactId>revapi-maven-plugin</artifactId>
        <version>0.14.6</version> <!-- {x-version-update;org.revapi:revapi-maven-plugin;external_dependency} -->
        <configuration>
          <checkDependencies>false</checkDependencies>
        </configuration>
        <reportSets>
          <reportSet>
            <reports>
              <report>report</report>
            </reports>
          </reportSet>
        </reportSets>
      </plugin>
    </plugins>
  </reporting>

  <profiles>

    <!-- Skip module-info.java on Java 8 -->
    <profile>
      <id>java8</id>
      <activation>
        <jdk>[1.8,9)</jdk>
      </activation>
      <properties>
        <maven.compiler.source>8</maven.compiler.source>
        <maven.compiler.target>8</maven.compiler.target>
      </properties>
      <build>
        <plugins>
          <!-- Don't compile module-info.java, see java 9+ profile -->
          <plugin>
            <groupId>org.apache.maven.plugins</groupId>
            <artifactId>maven-compiler-plugin</artifactId>
            <version>3.13.0</version> <!-- {x-version-update;org.apache.maven.plugins:maven-compiler-plugin;external_dependency} -->
            <configuration>
              <source>1.8</source>
              <target>1.8</target>
              <excludes>
                <exclude>module-info.java</exclude>
              </excludes>
              <testExcludes>
                <testExclude>module-info.java</testExclude>
              </testExcludes>

              <testSource>1.8</testSource>
              <testTarget>1.8</testTarget>
            </configuration>
          </plugin>
          <!-- Avoid errors from module-info -->
          <plugin>
            <groupId>org.apache.maven.plugins</groupId>
            <artifactId>maven-javadoc-plugin</artifactId>
            <version>3.6.3</version> <!-- {x-version-update;org.apache.maven.plugins:maven-javadoc-plugin;external_dependency} -->
            <configuration>
              <sourceFileExcludes>
                <sourceFileExclude>module-info.java</sourceFileExclude>
              </sourceFileExcludes>
            </configuration>
          </plugin>
        </plugins>
      </build>
      <reporting>
        <plugins>
          <!-- Avoid errors from module-info -->
          <plugin>
            <groupId>org.apache.maven.plugins</groupId>
            <artifactId>maven-javadoc-plugin</artifactId>
            <version>3.6.3</version> <!-- {x-version-update;org.apache.maven.plugins:maven-javadoc-plugin;external_dependency} -->
            <configuration>
              <sourceFileExcludes>
                <sourceFileExclude>module-info.java</sourceFileExclude>
              </sourceFileExcludes>
            </configuration>
          </plugin>
        </plugins>
      </reporting>
    </profile>

    <!-- Setup for Java 9+ -->
    <profile>
      <id>java9plus</id>
      <activation>
        <jdk>[9,)</jdk>
      </activation>
      <build>
        <plugins>
          <plugin>
            <groupId>org.apache.maven.plugins</groupId>
            <artifactId>maven-compiler-plugin</artifactId>
            <version>3.13.0</version> <!-- {x-version-update;org.apache.maven.plugins:maven-compiler-plugin;external_dependency} -->
            <configuration>
              <compilerArgs combine.children="append">
                <arg>-Xlint:-module</arg> <!-- FIXME: this is required for now as it introduces a build failure -->
                <arg>-Xlint:removal</arg>
                <arg>-Xlint:-requires-transitive-automatic</arg> <!-- FIXME: this is required for now as it introduces a build failure -->
              </compilerArgs>
            </configuration>
            <executions>
              <!-- compile first with VM's default Java version -->
              <!-- this will generate module-info with major class version based on the Java version being used, in CI this should be 61 (i.e Java 17) -->
              <execution>
                <id>default-compile</id>
                <goals>
                  <goal>compile</goal>
                </goals>
                <configuration>
                  <release>${java.vm.specification.version}</release>
                </configuration>
              </execution>

              <!-- then compile with Java 11 as the base version that supports module-info -->
              <!-- this is the Azure SDK baseline for jars that are released to Maven and should only be updated
              when the Azure SDK policy is changed -->
              <!-- executing this after default-compile will generate module-info with major class version 55 (i.e Java 11) -->
              <execution>
                <id>base-modules-compile</id>
                <goals>
                  <goal>compile</goal>
                </goals>
                <configuration>
                  <release>11</release>
                  <includes>
                    <include>module-info.java</include>
                  </includes>
                </configuration>
              </execution>

              <!-- then compile without module-info for Java 8 -->
              <execution>
                <id>base-compile</id>
                <goals>
                  <goal>compile</goal>
                </goals>
                <configuration>
                  <compilerArgs combine.children="append">
                    <arg>-Xlint:-options</arg> <!-- Needed to compile with Java 20+ -->
                  </compilerArgs>
                  <release>8</release>
                  <excludes>
                    <exclude>module-info.java</exclude>
                  </excludes>
                </configuration>
              </execution>

              <!-- test compile with the current VM's default Java version -->
              <execution>
                <id>default-testCompile</id>
                <goals>
                  <goal>testCompile</goal>
                </goals>
                <configuration>
                  <release>${java.vm.specification.version}</release>
                  <testRelease>${java.vm.specification.version}</testRelease>
                  <useModulePath>false</useModulePath>
                </configuration>
              </execution>

              <!-- then compile with Java 8 -->
              <execution>
                <id>base-testCompile</id>
                <goals>
                  <goal>testCompile</goal>
                </goals>
                <configuration>
                  <compilerArgs combine.children="append">
                    <arg>-Xlint:-options</arg> <!-- Needed to compile with Java 20+ -->
                  </compilerArgs>
                  <release>8</release>
                  <testRelease>8</testRelease>
                  <testExcludes>
                    <testExclude>module-info.java</testExclude>
                  </testExcludes>
                  <useModulePath>false</useModulePath>
                </configuration>
              </execution>
            </executions>
          </plugin>
          <!-- Surefire plugin is broken, https://issues.apache.org/jira/browse/SUREFIRE-1501 -->
          <plugin>
            <groupId>org.apache.maven.plugins</groupId>
            <artifactId>maven-surefire-plugin</artifactId>
            <version>3.2.5</version> <!-- {x-version-update;org.apache.maven.plugins:maven-surefire-plugin;external_dependency} -->
            <configuration>
              <argLine>
                ${defaultSurefireArgLine}
                ${javaModulesSurefireArgLine}
                <!-- This is required as the Java 8 based implementation for ReflectionUtils may be loaded by IntelliJ when running tests with later versions of Java. -->
                <!-- In later versions of Java, java.base doesn't open java.lang.invoke to azure-core, so it needs to be done with this directive. This only affects tests. -->
                --add-opens java.base/java.lang.invoke=com.azure.core
                ${additionalSurefireArgLine}
              </argLine>
            </configuration>
          </plugin>

          <plugin>
            <groupId>org.apache.maven.plugins</groupId>
            <artifactId>maven-failsafe-plugin</artifactId>
            <version>3.2.5</version> <!-- {x-version-update;org.apache.maven.plugins:maven-failsafe-plugin;external_dependency} -->
            <configuration>
              <argLine>
                ${defaultFailsafeArgLine}
                ${javaModulesFailsafeArgLine}
                <!-- This is required as the Java 8 based implementation for ReflectionUtils may be loaded by IntelliJ when running tests with later versions of Java. -->
                <!-- In later versions of Java, java.base doesn't open java.lang.invoke to azure-core, so it needs to be done with this directive. This only affects tests. -->
                --add-opens java.base/java.lang.invoke=com.azure.core
                ${additionalFailsafeArgLine}
                ${java.security.manager.configuration}
              </argLine>
            </configuration>
          </plugin>
        </plugins>
      </build>
    </profile>

    <!-- Skip overview generation unless -Dgenerate-overview is passed as an argument.
      This is specifically done to prevent requiring python as a pre-requisite since
      this is only needed by the build system. -->
    <profile>
      <id>generate-overview-from-readme</id>
      <activation>
        <property>
          <name>generate-overview</name>
        </property>
        <file>
          <exists>${basedir}/${relative.path.to.eng.folder}/eng/pipelines/scripts/generate_overview_from_readme.py</exists>
        </file>
      </activation>
      <build>
        <plugins>
          <plugin>
            <groupId>org.codehaus.mojo</groupId>
            <artifactId>exec-maven-plugin</artifactId>
            <version>3.2.0</version> <!-- {x-version-update;org.codehaus.mojo:exec-maven-plugin;external_dependency} -->
            <executions>
              <execution>
                <id>generate-overview-from-readme</id>
                <phase>prepare-package</phase>
                <goals>
                  <goal>exec</goal>
                </goals>
                <configuration>
                  <executable>python</executable>
                  <workingDirectory>${project.basedir}</workingDirectory>
                  <arguments>
                    <argument>${project.basedir}/${relative.path.to.eng.folder}/eng/pipelines/scripts/generate_overview_from_readme.py</argument>
                    <argument>--rf</argument>
                    <argument>${project.basedir}/README.md</argument>
                    <argument>--ofp</argument>
                    <argument>${project.build.directory}${file.separator}</argument>
                    <argument>--v</argument>
                    <argument>${project.version}</argument>
                  </arguments>
                </configuration>
              </execution>
            </executions>
          </plugin>
          <!-- Add the overview argument to the javadoc args -->
          <plugin>
            <groupId>org.apache.maven.plugins</groupId>
            <artifactId>maven-javadoc-plugin</artifactId>
            <version>3.6.3</version> <!-- {x-version-update;org.apache.maven.plugins:maven-javadoc-plugin;external_dependency} -->
            <configuration combine.children="append">
              <overview>${project.build.directory}/readme_overview.html</overview>
            </configuration>
          </plugin>
        </plugins>
      </build>
    </profile>

    <!-- Verify that the CHANGELOG is formatted correctly. -->
    <profile>
      <id>verify-changelog</id>
      <activation>
        <property>
          <name>verify-changelog</name>
        </property>
      </activation>
      <build>
        <plugins>
          <plugin>
            <groupId>org.codehaus.mojo</groupId>
            <artifactId>exec-maven-plugin</artifactId>
            <version>3.2.0</version> <!-- {x-version-update;org.codehaus.mojo:exec-maven-plugin;external_dependency} -->
            <executions>
              <execution>
                <id>verify-readme-codesnippet</id>
                <phase>prepare-package</phase>
                <goals>
                  <goal>exec</goal>
                </goals>
                <configuration>
                  <executable>pwsh</executable>
                  <arguments>
                    <argument>${project.basedir}/${relative.path.to.eng.folder}/eng/common/scripts/Verify-Changelog.ps1</argument>
                    <argument>-ChangeLogLocation</argument>
                    <argument>${project.basedir}/CHANGELOG.md</argument>
                    <argument>-VersionString</argument>
                    <argument>${project.version}</argument>
                  </arguments>
                </configuration>
              </execution>
            </executions>
          </plugin>
        </plugins>
      </build>
    </profile>

    <!-- Runs the dependency checker. -->
    <profile>
      <id>dependency-checker</id>
      <activation>
        <property>
          <name>dependency-checker</name>
        </property>
      </activation>
      <build>
        <plugins>
          <plugin>
            <groupId>net.jonathangiles.tools</groupId>
            <artifactId>dependencyChecker-maven-plugin</artifactId>
            <version>1.0.6</version> <!-- {x-version-update;net.jonathangiles.tools:dependencyChecker-maven-plugin;external_dependency} -->
            <inherited>false</inherited>
            <executions>
              <execution>
                <id>generateReport</id>
                <phase>package</phase>
                <goals>
                  <goal>check</goal>
                </goals>
                <configuration>
                  <reporters>html</reporters>
                  <showAll>true</showAll>
                  <dependencyManagement>true</dependencyManagement>
                </configuration>
              </execution>
            </executions>
          </plugin>
          <plugin>
            <groupId>net.jonathangiles.tools</groupId>
            <artifactId>whitelistgenerator-maven-plugin</artifactId>
            <version>1.0.2</version> <!-- {x-version-update;net.jonathangiles.tools:whitelistgenerator-maven-plugin;external_dependency} -->
            <executions>
              <execution>
                <id>generateAllowlistReport</id>
                <phase>package</phase>
                <goals>
                  <goal>report</goal>
                </goals>
                <configuration>
                  <baseDir>.</baseDir>
                  <reportFile>target/dependency-allowlist.json</reportFile>
                  <ignoredGA>
                    <param>com.azure:azure-cosmos-benchmark</param>
                    <param>com.azure:azure-core-test</param>
                    <param>com.azure:azure-e2e</param>
                    <param>com.azure:azure-storage-perf</param>
                    <param>com.azure:perf-test-core</param>
                  </ignoredGA>
                </configuration>
              </execution>
            </executions>
          </plugin>
        </plugins>
      </build>
    </profile>

    <profile>
      <id>parallel-test-playback-no-azure-test-mode-env</id>
      <activation>
        <property>
          <name>!env.AZURE_TEST_MODE</name>
        </property>
      </activation>
      <build>
        <plugins>
          <plugin>
            <groupId>org.apache.maven.plugins</groupId>
            <artifactId>maven-surefire-plugin</artifactId>
            <version>3.2.5</version> <!-- {x-version-update;org.apache.maven.plugins:maven-surefire-plugin;external_dependency} -->
            <configuration>
              <systemPropertiesFile>${AZURE_TEST_SYSTEM_PLAYBACK_PROPERTIES_FILE}</systemPropertiesFile>
            </configuration>
          </plugin>
        </plugins>
      </build>
    </profile>

    <profile>
      <id>parallel-test-playback-azure-test-mode-playback-env</id>
      <activation>
        <property>
          <name>env.AZURE_TEST_MODE</name>
          <value>PLAYBACK</value>
        </property>
      </activation>
      <build>
        <plugins>
          <plugin>
            <groupId>org.apache.maven.plugins</groupId>
            <artifactId>maven-surefire-plugin</artifactId>
            <version>3.2.5</version> <!-- {x-version-update;org.apache.maven.plugins:maven-surefire-plugin;external_dependency} -->
            <configuration>
              <systemPropertiesFile>${AZURE_TEST_SYSTEM_PLAYBACK_PROPERTIES_FILE}</systemPropertiesFile>
            </configuration>
          </plugin>
        </plugins>
      </build>
    </profile>

    <profile>
      <id>parallel-test-playback-no-azure-test-mode-prop</id>
      <activation>
        <property>
          <name>AZURE_TEST_MODE</name>
        </property>
      </activation>
      <build>
        <plugins>
          <plugin>
            <groupId>org.apache.maven.plugins</groupId>
            <artifactId>maven-surefire-plugin</artifactId>
            <version>3.2.5</version> <!-- {x-version-update;org.apache.maven.plugins:maven-surefire-plugin;external_dependency} -->
            <configuration>
              <systemPropertiesFile>${AZURE_TEST_SYSTEM_PLAYBACK_PROPERTIES_FILE}</systemPropertiesFile>
            </configuration>
          </plugin>
        </plugins>
      </build>
    </profile>

    <profile>
      <id>parallel-test-playback-azure-test-mode-playback-prop</id>
      <activation>
        <property>
          <name>AZURE_TEST_MODE</name>
          <value>PLAYBACK</value>
        </property>
      </activation>
      <build>
        <plugins>
          <plugin>
            <groupId>org.apache.maven.plugins</groupId>
            <artifactId>maven-surefire-plugin</artifactId>
            <version>3.2.5</version> <!-- {x-version-update;org.apache.maven.plugins:maven-surefire-plugin;external_dependency} -->
            <configuration>
              <systemPropertiesFile>${AZURE_TEST_SYSTEM_PLAYBACK_PROPERTIES_FILE}</systemPropertiesFile>
            </configuration>
          </plugin>
        </plugins>
      </build>
    </profile>

    <profile>
      <id>sequential-test-azure-test-mode-live-env</id>
      <activation>
        <property>
          <name>env.AZURE_TEST_MODE</name>
          <value>LIVE</value>
        </property>
      </activation>
      <properties>
        <parallelizeTests>${parallelizeLiveTests}</parallelizeTests>
      </properties>
    </profile>

    <profile>
      <id>sequential-test-azure-test-mode-record-env</id>
      <activation>
        <property>
          <name>env.AZURE_TEST_MODE</name>
          <value>RECORD</value>
        </property>
      </activation>
      <properties>
        <parallelizeTests>${parallelizeLiveTests}</parallelizeTests>
      </properties>
    </profile>

    <profile>
      <id>sequential-test-azure-test-mode-live-prop</id>
      <activation>
        <property>
          <name>AZURE_TEST_MODE</name>
          <value>LIVE</value>
        </property>
      </activation>
      <properties>
        <parallelizeTests>${parallelizeLiveTests}</parallelizeTests>
      </properties>
    </profile>

    <profile>
      <id>sequential-test-azure-test-mode-record-prop</id>
      <activation>
        <property>
          <name>AZURE_TEST_MODE</name>
          <value>RECORD</value>
        </property>
      </activation>
      <properties>
        <parallelizeTests>${parallelizeLiveTests}</parallelizeTests>
      </properties>
    </profile>

    <profile>
      <id>transform-spotbugs</id>
      <activation>
        <file>
          <exists>${packageOutputDirectory}/spotbugs/spotbugsXml.xml</exists>
        </file>
      </activation>
      <build>
        <plugins>
          <!-- This plugin exports spotbugs reports in html form -->
          <plugin>
            <groupId>org.codehaus.mojo</groupId>
            <artifactId>xml-maven-plugin</artifactId>
            <version>1.1.0</version> <!-- {x-version-update;org.codehaus.mojo:xml-maven-plugin;external_dependency} -->
            <executions>
              <execution>
                <phase>verify</phase>
                <goals>
                  <goal>transform</goal>
                </goals>
              </execution>
            </executions>
            <configuration>
              <transformationSets>
                <transformationSet>
                  <dir>${packageOutputDirectory}/spotbugs</dir>
                  <includes>
                    <include>spotbugsXml.xml</include>
                  </includes>
                  <outputDir>${packageOutputDirectory}/spotbugs</outputDir>
                  <stylesheet>fancy-hist.xsl</stylesheet>
                  <fileMappers>
                    <fileMapper implementation="org.codehaus.plexus.components.io.filemappers.FileExtensionMapper">
                      <targetExtension>.html</targetExtension>
                    </fileMapper>
                  </fileMappers>
                </transformationSet>
              </transformationSets>
            </configuration>
            <dependencies>
              <dependency>
                <groupId>com.github.spotbugs</groupId>
                <artifactId>spotbugs</artifactId>
                <version>4.8.3</version> <!-- {x-version-update;com.github.spotbugs:spotbugs;external_dependency} -->
              </dependency>
            </dependencies>
          </plugin>
        </plugins>
      </build>
    </profile>

    <profile>
      <id>native</id>
      <dependencies>
        <!-- graalvm test dependencies -->
        <dependency>
          <groupId>org.graalvm.buildtools</groupId>
          <artifactId>junit-platform-native</artifactId>
          <version>0.9.19</version> <!-- {x-version-update;org.graalvm.buildtools:junit-platform-native;external_dependency} -->
          <scope>test</scope>
        </dependency>
      </dependencies>
      <build>
        <plugins>
          <plugin>
            <groupId>org.graalvm.buildtools</groupId>
            <artifactId>native-maven-plugin</artifactId>
            <version>0.9.28</version>  <!-- {x-version-update;org.graalvm.buildtools:native-maven-plugin;external_dependency} -->
            <configuration>
              <skip>${graalvm.disable}</skip>
              <buildArgs>--no-fallback ${nativeImage.buildArgs} -H:IncludeResources=.*</buildArgs>
            </configuration>
            <extensions>true</extensions>
            <executions>
              <execution>
                <id>test-native</id>
                <goals>
                  <goal>test</goal>
                </goals>
                <phase>test</phase>
              </execution>
            </executions>
          </plugin>
        </plugins>
      </build>
    </profile>

    <!-- Used when Reactor had milestone releases to the Spring Milestone repository. -->
    <!-- If Reactor milestones are needed again in the future, and they're being released -->
    <!-- to the Spring Milestone repository uncomment the XML below. -->
<!--    <profile>-->
<!--      <id>external-dependency-version-overrides</id>-->
<!--      <activation>-->
<!--        <property>-->
<!--          <name>env.AZURE_VERSION_OVERRIDE_TESTS</name>-->
<!--        </property>-->
<!--      </activation>-->
<!--      <repositories>-->
<!--        <repository>-->
<!--          <id>repository.spring.milestone</id>-->
<!--          <name>Spring Milestone Repository</name>-->
<!--          <url>https://repo.spring.io/milestone</url>-->
<!--          <releases>-->
<!--            <enabled>true</enabled>-->
<!--          </releases>-->
<!--          <snapshots>-->
<!--            <enabled>true</enabled>-->
<!--          </snapshots>-->
<!--        </repository>-->
<!--      </repositories>-->
<!--    </profile>-->

    <profile>
      <id>test-module-base-compile</id>
      <activation>
        <file>
          <exists>${projectTestSourceDirectory}/module-info.java</exists>
        </file>
      </activation>

      <build>
        <plugins>
          <plugin>
            <groupId>org.apache.maven.plugins</groupId>
            <artifactId>maven-compiler-plugin</artifactId>
            <version>3.13.0</version> <!-- {x-version-update;org.apache.maven.plugins:maven-compiler-plugin;external_dependency} -->
            <executions>
              <!-- then compile with Java 11 as the base version that supports module-info -->
              <!-- this is the Azure SDK baseline for jars that are released to Maven and should only be updated
              when the Azure SDK policy is changed -->
              <!-- executing this after default-compile will generate module-info with major class version 55 (i.e Java 11) -->
              <execution>
                <id>base-modules-testCompile</id>
                <goals>
                  <goal>testCompile</goal>
                </goals>
                <configuration>
                  <release>11</release>
                  <testRelease>11</testRelease>
                  <testIncludes>
                    <testInclude>module-info.java</testInclude>
                  </testIncludes>
                </configuration>
              </execution>
            </executions>
          </plugin>
        </plugins>
      </build>
    </profile>

    <profile>
      <id>java-18-plus-allow-securitymanager</id>
      <activation>
        <jdk>[18,)</jdk>
      </activation>

      <properties>
        <java.security.manager.configuration>-Djava.security.manager=allow</java.security.manager.configuration>
      </properties>
    </profile>
  </profiles>
</project><|MERGE_RESOLUTION|>--- conflicted
+++ resolved
@@ -274,7 +274,7 @@
     <dependency>
       <groupId>org.slf4j</groupId>
       <artifactId>slf4j-simple</artifactId>
-      <version>2.0.12</version> <!-- {x-version-update;org.slf4j:slf4j-simple;external_dependency} -->
+      <version>1.7.36</version> <!-- {x-version-update;org.slf4j:slf4j-simple;external_dependency} -->
       <scope>test</scope>
     </dependency>
   </dependencies>
@@ -311,30 +311,6 @@
 
     <plugins>
       <!-- This plugin checks dependencies for android API level compatibility -->
-<<<<<<< HEAD
-      <!-- exclude to avoid so many Undefined reference errors -->
-<!--      <plugin>-->
-<!--        <groupId>org.codehaus.mojo</groupId>-->
-<!--        <artifactId>animal-sniffer-maven-plugin</artifactId>-->
-<!--        <version>1.23</version> &lt;!&ndash; {x-version-update;org.codehaus.mojo:animal-sniffer-maven-plugin;external_dependency} &ndash;&gt;-->
-<!--        <executions>-->
-<!--          <execution>-->
-<!--            <phase>package</phase>-->
-<!--            <goals>-->
-<!--              <goal>check</goal>-->
-<!--            </goals>-->
-<!--            <configuration>-->
-<!--              <signature>-->
-<!--                <groupId>com.toasttab.android</groupId>-->
-<!--                <artifactId>gummy-bears-api-26</artifactId>-->
-<!--                <version>0.5.1</version> &lt;!&ndash; {x-version-update;com.toasttab.android:gummy-bears-api-26;external_dependency} &ndash;&gt;-->
-<!--              </signature>-->
-<!--              <failOnError>false</failOnError>-->
-<!--            </configuration>-->
-<!--          </execution>-->
-<!--        </executions>-->
-<!--      </plugin>-->
-=======
       <plugin>
         <groupId>org.codehaus.mojo</groupId>
         <artifactId>animal-sniffer-maven-plugin</artifactId>
@@ -358,7 +334,6 @@
           </execution>
         </executions>
       </plugin>
->>>>>>> 00c4cb9b
 
       <!-- This plugin configures the bas requirements for compilation -->
       <plugin>
@@ -456,11 +431,7 @@
       <plugin>
         <groupId>org.apache.maven.plugins</groupId>
         <artifactId>maven-source-plugin</artifactId>
-<<<<<<< HEAD
-        <version>3.3.0</version> <!-- {x-version-update;org.apache.maven.plugins:maven-source-plugin;external_dependency} -->
-=======
         <version>3.3.1</version> <!-- {x-version-update;org.apache.maven.plugins:maven-source-plugin;external_dependency} -->
->>>>>>> 00c4cb9b
         <executions>
           <execution>
             <id>attach-sources</id>
@@ -599,11 +570,7 @@
       <plugin>
         <groupId>org.codehaus.mojo</groupId>
         <artifactId>build-helper-maven-plugin</artifactId>
-<<<<<<< HEAD
-        <version>3.4.0</version> <!-- {x-version-update;org.codehaus.mojo:build-helper-maven-plugin;external_dependency} -->
-=======
         <version>3.5.0</version> <!-- {x-version-update;org.codehaus.mojo:build-helper-maven-plugin;external_dependency} -->
->>>>>>> 00c4cb9b
         <executions>
           <execution>
             <id>attach-artifacts</id>
@@ -719,7 +686,7 @@
           <version>3.13.0</version> <!-- {x-version-update;org.apache.maven.plugins:maven-compiler-plugin;external_dependency} -->
           <configuration>
             <showWarnings>true</showWarnings>
-            <failOnWarning>false</failOnWarning>
+            <failOnWarning>true</failOnWarning>
             <skipMain>${skipCompile}</skipMain>
             <skip>${skipTestCompile}</skip>
             <compilerArgs combine.children="append" combine.self="append">
@@ -742,7 +709,6 @@
               <arg>-Xlint:try</arg>
               <arg>-Xlint:unchecked</arg>
               <arg>-Xlint:varargs</arg>
-              <arg>-parameters</arg>
             </compilerArgs>
 
             <!-- Default is annotation processing being off. -->
@@ -1755,7 +1721,7 @@
           <plugin>
             <groupId>org.graalvm.buildtools</groupId>
             <artifactId>native-maven-plugin</artifactId>
-            <version>0.9.28</version>  <!-- {x-version-update;org.graalvm.buildtools:native-maven-plugin;external_dependency} -->
+            <version>0.9.19</version>  <!-- {x-version-update;org.graalvm.buildtools:native-maven-plugin;external_dependency} -->
             <configuration>
               <skip>${graalvm.disable}</skip>
               <buildArgs>--no-fallback ${nativeImage.buildArgs} -H:IncludeResources=.*</buildArgs>
