--- conflicted
+++ resolved
@@ -304,11 +304,7 @@
       <plugin>
         <groupId>org.apache.maven.plugins</groupId>
         <artifactId>maven-compiler-plugin</artifactId>
-<<<<<<< HEAD
-        <version>3.11.0</version> <!-- {x-version-update;org.apache.maven.plugins:maven-compiler-plugin;external_dependency} -->
-=======
         <version>3.12.1</version> <!-- {x-version-update;org.apache.maven.plugins:maven-compiler-plugin;external_dependency} -->
->>>>>>> 7c8a0185
       </plugin>
 
       <!-- This plugin scans checkstyle issues in the code -->
@@ -652,11 +648,7 @@
         <plugin>
           <groupId>org.apache.maven.plugins</groupId>
           <artifactId>maven-compiler-plugin</artifactId>
-<<<<<<< HEAD
-          <version>3.11.0</version> <!-- {x-version-update;org.apache.maven.plugins:maven-compiler-plugin;external_dependency} -->
-=======
           <version>3.12.1</version> <!-- {x-version-update;org.apache.maven.plugins:maven-compiler-plugin;external_dependency} -->
->>>>>>> 7c8a0185
           <configuration>
             <showWarnings>true</showWarnings>
             <failOnWarning>false</failOnWarning>
@@ -888,11 +880,7 @@
         <plugin>
           <groupId>org.apache.maven.plugins</groupId>
           <artifactId>maven-surefire-plugin</artifactId>
-<<<<<<< HEAD
-          <version>3.1.2</version> <!-- {x-version-update;org.apache.maven.plugins:maven-surefire-plugin;external_dependency} -->
-=======
           <version>3.2.5</version> <!-- {x-version-update;org.apache.maven.plugins:maven-surefire-plugin;external_dependency} -->
->>>>>>> 7c8a0185
           <configuration>
             <runOrder>alphabetical</runOrder>
             <useSystemClassLoader>false</useSystemClassLoader>
@@ -936,11 +924,7 @@
         <plugin>
           <groupId>org.apache.maven.plugins</groupId>
           <artifactId>maven-failsafe-plugin</artifactId>
-<<<<<<< HEAD
-          <version>3.1.2</version> <!-- {x-version-update;org.apache.maven.plugins:maven-failsafe-plugin;external_dependency} -->
-=======
           <version>3.2.5</version> <!-- {x-version-update;org.apache.maven.plugins:maven-failsafe-plugin;external_dependency} -->
->>>>>>> 7c8a0185
           <configuration>
             <runOrder>alphabetical</runOrder>
             <useSystemClassLoader>false</useSystemClassLoader>
@@ -1165,11 +1149,7 @@
           <plugin>
             <groupId>org.apache.maven.plugins</groupId>
             <artifactId>maven-compiler-plugin</artifactId>
-<<<<<<< HEAD
-            <version>3.11.0</version> <!-- {x-version-update;org.apache.maven.plugins:maven-compiler-plugin;external_dependency} -->
-=======
             <version>3.12.1</version> <!-- {x-version-update;org.apache.maven.plugins:maven-compiler-plugin;external_dependency} -->
->>>>>>> 7c8a0185
             <configuration>
               <source>1.8</source>
               <target>1.8</target>
@@ -1225,11 +1205,7 @@
           <plugin>
             <groupId>org.apache.maven.plugins</groupId>
             <artifactId>maven-compiler-plugin</artifactId>
-<<<<<<< HEAD
-            <version>3.11.0</version> <!-- {x-version-update;org.apache.maven.plugins:maven-compiler-plugin;external_dependency} -->
-=======
             <version>3.12.1</version> <!-- {x-version-update;org.apache.maven.plugins:maven-compiler-plugin;external_dependency} -->
->>>>>>> 7c8a0185
             <configuration>
               <compilerArgs combine.children="append">
                 <arg>-Xlint:-module</arg> <!-- FIXME: this is required for now as it introduces a build failure -->
@@ -1321,11 +1297,7 @@
           <plugin>
             <groupId>org.apache.maven.plugins</groupId>
             <artifactId>maven-surefire-plugin</artifactId>
-<<<<<<< HEAD
-            <version>3.1.2</version> <!-- {x-version-update;org.apache.maven.plugins:maven-surefire-plugin;external_dependency} -->
-=======
             <version>3.2.5</version> <!-- {x-version-update;org.apache.maven.plugins:maven-surefire-plugin;external_dependency} -->
->>>>>>> 7c8a0185
             <configuration>
               <argLine>
                 ${defaultSurefireArgLine}
@@ -1341,11 +1313,7 @@
           <plugin>
             <groupId>org.apache.maven.plugins</groupId>
             <artifactId>maven-failsafe-plugin</artifactId>
-<<<<<<< HEAD
-            <version>3.1.2</version> <!-- {x-version-update;org.apache.maven.plugins:maven-failsafe-plugin;external_dependency} -->
-=======
             <version>3.2.5</version> <!-- {x-version-update;org.apache.maven.plugins:maven-failsafe-plugin;external_dependency} -->
->>>>>>> 7c8a0185
             <configuration>
               <argLine>
                 ${defaultFailsafeArgLine}
@@ -1526,11 +1494,7 @@
           <plugin>
             <groupId>org.apache.maven.plugins</groupId>
             <artifactId>maven-surefire-plugin</artifactId>
-<<<<<<< HEAD
-            <version>3.1.2</version> <!-- {x-version-update;org.apache.maven.plugins:maven-surefire-plugin;external_dependency} -->
-=======
             <version>3.2.5</version> <!-- {x-version-update;org.apache.maven.plugins:maven-surefire-plugin;external_dependency} -->
->>>>>>> 7c8a0185
             <configuration>
               <systemPropertiesFile>${AZURE_TEST_SYSTEM_PLAYBACK_PROPERTIES_FILE}</systemPropertiesFile>
             </configuration>
@@ -1552,11 +1516,7 @@
           <plugin>
             <groupId>org.apache.maven.plugins</groupId>
             <artifactId>maven-surefire-plugin</artifactId>
-<<<<<<< HEAD
-            <version>3.1.2</version> <!-- {x-version-update;org.apache.maven.plugins:maven-surefire-plugin;external_dependency} -->
-=======
             <version>3.2.5</version> <!-- {x-version-update;org.apache.maven.plugins:maven-surefire-plugin;external_dependency} -->
->>>>>>> 7c8a0185
             <configuration>
               <systemPropertiesFile>${AZURE_TEST_SYSTEM_PLAYBACK_PROPERTIES_FILE}</systemPropertiesFile>
             </configuration>
@@ -1577,11 +1537,7 @@
           <plugin>
             <groupId>org.apache.maven.plugins</groupId>
             <artifactId>maven-surefire-plugin</artifactId>
-<<<<<<< HEAD
-            <version>3.1.2</version> <!-- {x-version-update;org.apache.maven.plugins:maven-surefire-plugin;external_dependency} -->
-=======
             <version>3.2.5</version> <!-- {x-version-update;org.apache.maven.plugins:maven-surefire-plugin;external_dependency} -->
->>>>>>> 7c8a0185
             <configuration>
               <systemPropertiesFile>${AZURE_TEST_SYSTEM_PLAYBACK_PROPERTIES_FILE}</systemPropertiesFile>
             </configuration>
@@ -1603,11 +1559,7 @@
           <plugin>
             <groupId>org.apache.maven.plugins</groupId>
             <artifactId>maven-surefire-plugin</artifactId>
-<<<<<<< HEAD
-            <version>3.1.2</version> <!-- {x-version-update;org.apache.maven.plugins:maven-surefire-plugin;external_dependency} -->
-=======
             <version>3.2.5</version> <!-- {x-version-update;org.apache.maven.plugins:maven-surefire-plugin;external_dependency} -->
->>>>>>> 7c8a0185
             <configuration>
               <systemPropertiesFile>${AZURE_TEST_SYSTEM_PLAYBACK_PROPERTIES_FILE}</systemPropertiesFile>
             </configuration>
@@ -1793,11 +1745,7 @@
           <plugin>
             <groupId>org.apache.maven.plugins</groupId>
             <artifactId>maven-compiler-plugin</artifactId>
-<<<<<<< HEAD
-            <version>3.11.0</version> <!-- {x-version-update;org.apache.maven.plugins:maven-compiler-plugin;external_dependency} -->
-=======
             <version>3.12.1</version> <!-- {x-version-update;org.apache.maven.plugins:maven-compiler-plugin;external_dependency} -->
->>>>>>> 7c8a0185
             <executions>
               <!-- then compile with Java 11 as the base version that supports module-info -->
               <!-- this is the Azure SDK baseline for jars that are released to Maven and should only be updated
