--- conflicted
+++ resolved
@@ -770,7 +770,6 @@
             </analysisConfigurationFiles>
             <versionFormat>^\d+\.\d+\.\d+$</versionFormat>
             <checkDependencies>true</checkDependencies>
-<<<<<<< HEAD
             <failBuildOnProblemsFound>${revapi.failBuildOnProblemsFound}</failBuildOnProblemsFound>
             <!-- The following configures reporting to file in addition to CLI reporting. -->
             <analysisConfiguration>
@@ -782,10 +781,6 @@
                 <!--<keepEmptyFile>false</keepEmptyFile>--> <!-- This is a configuration available in revapi-reporter-json 0.2.0+, enable it when upgraded -->
               </revapi.reporter.json>
             </analysisConfiguration>
-=======
-            <failBuildOnProblemsFound>true</failBuildOnProblemsFound>
-            <skip>${revapi.skip}</skip>
->>>>>>> bd238937
           </configuration>
           <dependencies>
             <dependency>
