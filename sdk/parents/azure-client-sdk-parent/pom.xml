<!-- Copyright (c) Microsoft Corporation. All rights reserved.
     Licensed under the MIT License. -->
<project xmlns="http://maven.apache.org/POM/4.0.0"
         xmlns:xsi="http://www.w3.org/2001/XMLSchema-instance"
         xsi:schemaLocation="http://maven.apache.org/POM/4.0.0 http://maven.apache.org/maven-v4_0_0.xsd">
  <modelVersion>4.0.0</modelVersion>
  <groupId>com.azure</groupId>
  <artifactId>azure-client-sdk-parent</artifactId>
  <packaging>pom</packaging>
  <version>1.7.0</version> <!-- {x-version-update;com.azure:azure-client-sdk-parent;current} -->

  <name>Microsoft Azure SDK for Java - Client Libraries</name>
  <description>Parent POM for Microsoft Azure SDK for Java</description>
  <url>https://github.com/Azure/azure-sdk-for-java</url>
  <organization>
    <name>Microsoft Corporation</name>
    <url>http://microsoft.com</url>
  </organization>

  <parent>
    <groupId>com.azure</groupId>
    <artifactId>azure-sdk-parent</artifactId>
    <version>1.6.0</version> <!-- {x-version-update;com.azure:azure-sdk-parent;current} -->
    <relativePath>../azure-sdk-parent/pom.xml</relativePath>
  </parent>

  <licenses>
    <license>
      <name>The MIT License (MIT)</name>
      <url>http://opensource.org/licenses/MIT</url>
      <distribution>repo</distribution>
    </license>
  </licenses>

  <developers>
    <developer>
      <id>microsoft</id>
      <name>Microsoft Corporation</name>
    </developer>
  </developers>

  <!-- Repositories definitions -->
  <repositories>
    <repository>
      <id>ossrh</id>
      <name>Sonatype Snapshots</name>
      <url>https://oss.sonatype.org/content/repositories/snapshots/</url>
      <layout>default</layout>
      <snapshots>
        <enabled>true</enabled>
        <updatePolicy>daily</updatePolicy>
      </snapshots>
    </repository>
  </repositories>

  <pluginRepositories>
    <pluginRepository>
      <id>ossrh</id>
      <name>Sonatype Snapshots</name>
      <url>https://oss.sonatype.org/content/repositories/snapshots/</url>
      <layout>default</layout>
      <snapshots>
        <enabled>true</enabled>
        <updatePolicy>always</updatePolicy>
      </snapshots>
    </pluginRepository>
  </pluginRepositories>

  <distributionManagement>
    <snapshotRepository>
      <id>ossrh</id>
      <name>Sonatype Snapshots</name>
      <url>https://oss.sonatype.org/content/repositories/snapshots/</url>
      <uniqueVersion>true</uniqueVersion>
      <layout>default</layout>
    </snapshotRepository>
    <site>
      <id>azure-java-build-docs</id>
      <url>${site.url}/site/</url>
    </site>
  </distributionManagement>

  <issueManagement>
    <system>GitHub</system>
    <url>${issues.url}</url>
  </issueManagement>

  <scm>
    <url>https://github.com/Azure/azure-sdk-for-java</url>
    <connection>scm:git:https://github.com/Azure/azure-sdk-for-java.git</connection>
    <developerConnection/>
    <tag>HEAD</tag>
  </scm>

  <properties>
    <project.build.sourceEncoding>UTF-8</project.build.sourceEncoding>
    <packageOutputDirectory>${project.build.directory}</packageOutputDirectory>
    <legal><![CDATA[[INFO] Any downloads listed may be third party software.  Microsoft grants you no rights for third party software.]]></legal>
    <testMode>playback</testMode>
    <playbackServerPort>11080</playbackServerPort>
    <alternativePlaybackServerPort>11081</alternativePlaybackServerPort>

    <site.url>https://azuresdkartifacts.blob.core.windows.net/azure-sdk-for-java</site.url>
    <issues.url>https://github.com/Azure/azure-sdk-for-java/issues</issues.url>
    <build.context>azure-client-sdk-parent</build.context>
    <jacoco.min.linecoverage>0.40</jacoco.min.linecoverage>
    <jacoco.min.branchcoverage>0.30</jacoco.min.branchcoverage>
    <jacoco.skip>false</jacoco.skip>
    <revapi.skip>false</revapi.skip>

    <!-- This property determines the relative path from a pom.xml to the eng/ folder. -->
    <relative.path.to.eng.folder>../../..</relative.path.to.eng.folder>

    <!-- This property determines the max heap size of the Surefire JVM. By default 3GB, or 3096MB, is used. -->
    <surefireXmx>3096m</surefireXmx>

    <!-- This property configures the max heap size of the Surefire JVM. -->
    <surefireJvmXmx>-Xmx${surefireXmx}</surefireJvmXmx>

    <!-- This property configures creating a heap dump if the Surefire JVM fails with an OutOfMemoryError. -->
    <heapDumpOnOom>
      -XX:+HeapDumpOnOutOfMemoryError
      -XX:HeapDumpPath=${packageOutputDirectory}${file.separator}${project.artifactId}-oom.hprof
      <!-- Heap dump is produced before crashing. This flag makes sure JVM exists promptly after disaster instead of waiting for time out -->
      -XX:+CrashOnOutOfMemoryError
    </heapDumpOnOom>

    <!-- Reserved for general Surefire JVM arguments that affect all SDKs. -->
    <defaultSurefireArgLine>
      ${surefireJvmXmx}
      ${heapDumpOnOom}
    </defaultSurefireArgLine>

    <!-- Reserved for SDK specific JVM arguments to export, open, or read modules in testing. -->
    <javaModulesSurefireArgLine>
    </javaModulesSurefireArgLine>

    <!-- Reserved for either general or SDK specific JVM arguments that are optional. -->
    <additionalSurefireArgLine>
    </additionalSurefireArgLine>

    <!-- This property configures whether PLAYBACK tests are ran in parallel. Default is true. -->
    <parallelizeTests>true</parallelizeTests>

    <!-- This property configures whether LIVE or RECORD tests are ran in parallel. Default is false. -->
    <parallelizeLiveTests>false</parallelizeLiveTests>

    <!-- This property configures whether the codesnippet-maven-plugin should be used. -->
    <codesnippet.skip>false</codesnippet.skip>

    <!-- The following properties configure the maven-checkstyle-plugin. -->
    <!-- This property configures whether the maven-checkstyle-plugin should be used. -->
    <checkstyle.skip>false</checkstyle.skip>

    <!-- These properties configures whether maven-checkstyle-plugin should fail on errors. -->
    <checkstyle.failOnViolation>true</checkstyle.failOnViolation>
    <checkstyle.failsOnError>true</checkstyle.failsOnError>

    <!-- This property configures a regex of source files to exclude from Checkstyle. -->
    <checkstyle.excludes></checkstyle.excludes>

    <!-- This property configures whether test source files are included in Checkstyle. Default is true. -->
    <checkstyle.includeTestSourceDirectory>true</checkstyle.includeTestSourceDirectory>

    <!-- The following properties configure the spotbugs-maven-plugin. -->
    <!-- This property configures whether the spotbugs-maven-plugin should be used. -->
    <spotbugs.skip>false</spotbugs.skip>

    <!-- This property configures whether Spotbugs analysis is ran on samples and tests. Default is false. -->
    <spotbugs.includeTests>false</spotbugs.includeTests>

    <!-- This property configures whether the spotbugs-maven-plugin should fail on errors. -->
    <spotbugs.failOnError>true</spotbugs.failOnError>

    <graalvm.enable>false</graalvm.enable>
    <nativeImage.buildArgs></nativeImage.buildArgs>

    <!-- The following properties configure the revapi-maven-plugin. -->
    <!-- This property configures whether the revapi-maven-plugin should run. -->
    <revapi.skip>false</revapi.skip>

    <!-- This property configures whether the revapi-maven-plugin should fail on errors. -->
    <revapi.failBuildOnProblemsFound>true</revapi.failBuildOnProblemsFound>

    <!-- This property configures whether doclinting is performed when generating Javadocs. -->
    <doclint>all</doclint>

    <!-- The following properties configure compile skipping. -->
    <!-- While maven-compiler-plugin has properties for skipping source and test compile other plugins -->
    <!-- key in on the properties as well. These properties ensure that skipping compiles doesn't result -->
    <!-- in unexpected plugin changes outside of maven-compiler-plugin. -->
    <skipCompile>false</skipCompile>
    <skipTestCompile>false</skipTestCompile>

    <compiler.proc>none</compiler.proc>
  </properties>

  <build>
    <resources>
      <resource>
        <directory>src/main/resources</directory>
        <filtering>true</filtering>
      </resource>
    </resources>

    <plugins>
      <!-- This plugin configures the bas requirements for compilation -->
      <plugin>
        <groupId>org.apache.maven.plugins</groupId>
        <artifactId>maven-compiler-plugin</artifactId>
        <version>3.10.1</version> <!-- {x-version-update;org.apache.maven.plugins:maven-compiler-plugin;external_dependency} -->
      </plugin>

      <!-- This plugin scans checkstyle issues in the code -->
      <plugin>
        <groupId>org.apache.maven.plugins</groupId>
        <artifactId>maven-checkstyle-plugin</artifactId>
        <version>3.1.2</version> <!-- {x-version-update;org.apache.maven.plugins:maven-checkstyle-plugin;external_dependency} -->
        <executions>
          <execution>
            <phase>verify</phase>
            <goals>
              <goal>check</goal>
            </goals>
          </execution>
        </executions>
      </plugin>

      <!-- This plugin scans reports spotbugs in the code -->
      <plugin>
        <groupId>com.github.spotbugs</groupId>
        <artifactId>spotbugs-maven-plugin</artifactId>
        <version>4.2.2</version> <!-- {x-version-update;com.github.spotbugs:spotbugs-maven-plugin;external_dependency} -->
        <executions>
          <execution>
            <phase>verify</phase>
            <goals>
              <goal>check</goal>
            </goals>
          </execution>
        </executions>
      </plugin>

      <!-- Configure the jar plugin -->
      <plugin>
        <groupId>org.apache.maven.plugins</groupId>
        <artifactId>maven-jar-plugin</artifactId>
        <version>3.1.2</version> <!-- {x-version-update;org.apache.maven.plugins:maven-jar-plugin;external_dependency} -->
        <configuration>
          <outputDirectory>${packageOutputDirectory}</outputDirectory>
          <archive combine.children="append">
            <manifest>
              <addDefaultImplementationEntries>true</addDefaultImplementationEntries>
            </manifest>
          </archive>
        </configuration>
      </plugin>

      <!-- Configures the codesnippet replacement plugin -->
      <plugin>
        <groupId>com.azure.tools</groupId>
        <artifactId>codesnippet-maven-plugin</artifactId>
        <version>1.0.0-beta.7</version> <!-- {x-version-update;com.azure.tools:codesnippet-maven-plugin;external_dependency} -->
        <configuration>
          <skip>${codesnippet.skip}</skip>
          <readmeGlob>**/*.md</readmeGlob>
        </configuration>
        <executions>
          <execution>
            <id>update-codesnippets</id>
            <goals>
              <goal>update-codesnippet</goal>
            </goals>
          </execution>
          <execution>
            <id>verify-codesnippets</id>
            <goals>
              <goal>verify-codesnippet</goal>
            </goals>
          </execution>
        </executions>
      </plugin>

      <!-- Configure the javadoc plugin -->
      <plugin>
        <groupId>org.apache.maven.plugins</groupId>
        <artifactId>maven-javadoc-plugin</artifactId>
        <version>3.3.1</version> <!-- {x-version-update;org.apache.maven.plugins:maven-javadoc-plugin;external_dependency} -->
        <executions>
          <execution>
            <id>attach-javadocs</id>
            <goals>
              <goal>jar</goal>
            </goals>
          </execution>
        </executions>
      </plugin>

      <!-- Configure the source plugin -->
      <plugin>
        <groupId>org.apache.maven.plugins</groupId>
        <artifactId>maven-source-plugin</artifactId>
        <version>3.0.1</version> <!-- {x-version-update;org.apache.maven.plugins:maven-source-plugin;external_dependency} -->
        <executions>
          <execution>
            <id>attach-sources</id>
            <goals>
              <goal>jar</goal>
            </goals>
            <configuration>
              <outputDirectory>${packageOutputDirectory}</outputDirectory>
            </configuration>
          </execution>
        </executions>
      </plugin>

      <!-- Copy the pom file to output -->
      <plugin>
        <groupId>org.apache.maven.plugins</groupId>
        <artifactId>maven-antrun-plugin</artifactId>
        <version>1.8</version> <!-- {x-version-update;org.apache.maven.plugins:maven-antrun-plugin;external_dependency} -->
        <executions>
          <execution>
            <id>copy</id>
            <phase>package</phase>
            <configuration>
              <target>
                <copy file="${project.pomFile}" tofile="${packageOutputDirectory}/${project.build.finalName}.pom"/>
              </target>
            </configuration>
            <goals>
              <goal>run</goal>
            </goals>
          </execution>
        </executions>
      </plugin>

      <plugin>
        <groupId>org.jacoco</groupId>
        <artifactId>jacoco-maven-plugin</artifactId>
        <version>0.8.8</version> <!-- {x-version-update;org.jacoco:jacoco-maven-plugin;external_dependency} -->
        <configuration>
          <dataFileIncludes>
            <dataFileInclude>${project.build.directory}/jacoco.exec</dataFileInclude>
          </dataFileIncludes>
          <excludes combine.children="append">
            <exclude>META-INF/**</exclude>
          </excludes>
        </configuration>
        <executions>
          <execution>
            <id>prepare-agent</id>
            <goals>
              <goal>prepare-agent</goal>
            </goals>
          </execution>
          <execution>
            <id>default-instrument</id>
            <goals>
              <goal>instrument</goal>
            </goals>
          </execution>
          <execution>
            <id>default-restore-instrumented-classes</id>
            <goals>
              <goal>restore-instrumented-classes</goal>
            </goals>
          </execution>
          <execution>
            <id>post-unit-test</id>
            <phase>package</phase>
            <goals>
              <goal>report</goal>
            </goals>
            <configuration>
              <outputDirectory>${project.reporting.outputDirectory}/test-coverage</outputDirectory>
              <excludes combine.children="append">
                <exclude>**/com/azure/cosmos/implementation/apachecommons/**/*</exclude>
                <exclude>**/com/azure/cosmos/implementation/guava25/**/*</exclude>
                <exclude>**/com/azure/cosmos/implementation/guava27/**/*</exclude>
                <exclude>**/com/azure/cosmos/encryption/implementation/mdesrc/**/*</exclude>
              </excludes>
            </configuration>
          </execution>
          <execution>
            <id>check</id>
            <goals>
              <goal>check</goal>
            </goals>
            <configuration>
              <skip>${jacoco.skip}</skip>
              <rules>
                <rule>
                  <element>BUNDLE</element>
                  <limits>
                    <limit>
                      <counter>LINE</counter>
                      <value>COVEREDRATIO</value>
                      <minimum>${jacoco.min.linecoverage}</minimum>
                    </limit>
                    <limit>
                      <counter>BRANCH</counter>
                      <value>COVEREDRATIO</value>
                      <minimum>${jacoco.min.branchcoverage}</minimum>
                    </limit>
                  </limits>
                </rule>
              </rules>
            </configuration>
          </execution>
        </executions>
      </plugin>

      <!-- Allows the sample sources to be built during test-compile phase. -->
      <plugin>
        <groupId>org.codehaus.mojo</groupId>
        <artifactId>build-helper-maven-plugin</artifactId>
        <version>3.0.0</version> <!-- {x-version-update;org.codehaus.mojo:build-helper-maven-plugin;external_dependency} -->
        <executions>
          <execution>
            <id>attach-artifacts</id>
            <phase>package</phase>
            <goals>
              <goal>attach-artifact</goal>
            </goals>
            <configuration>
              <artifacts>
                <artifact>
                  <file>${basedir}/README.md</file>
                  <type>md</type>
                  <classifier>readme</classifier>
                </artifact>
                <artifact>
                  <file>${basedir}/CHANGELOG.md</file>
                  <type>md</type>
                  <classifier>changelog</classifier>
                </artifact>
              </artifacts>
            </configuration>
          </execution>
        </executions>
      </plugin>

      <!-- Checks public surface area for breaking changes. -->
      <plugin>
        <groupId>org.revapi</groupId>
        <artifactId>revapi-maven-plugin</artifactId>
        <version>0.14.6</version> <!-- {x-version-update;org.revapi:revapi-maven-plugin;external_dependency} -->
        <executions>
          <execution>
            <goals>
              <goal>check</goal>
            </goals>
          </execution>
        </executions>
      </plugin>

      <plugin>
        <groupId>org.apache.maven.plugins</groupId>
        <artifactId>maven-enforcer-plugin</artifactId>
        <version>3.0.0-M3</version> <!-- {x-version-update;org.apache.maven.plugins:maven-enforcer-plugin;external_dependency} -->
        <configuration>
          <rules>
            <!--
            Rule: https://maven.apache.org/enforcer/enforcer-rules/bannedDependencies.html
            We have a list of blessed dependencies here: https://azure.github.io/azure-sdk/java_implementation.html#dependencies
            Format of includes / excludes is the following: 'groupId[:artifactId][:version][:type][:scope][:classifier]'.
            Wildcards can be used.
            -->
            <bannedDependencies>
              <searchTransitive>false</searchTransitive>
              <excludes>
                <!-- We exclude everything that is runtime-time, compile-time, or provided scoped (i.e. we allow
                dependencies when they are used for test scope or otherwise) -->
                <exclude>*:*:*:*:runtime</exclude>
                <exclude>*:*:*:*:compile</exclude>
                <exclude>*:*:*:*:provided</exclude>
              </excludes>
              <includes combine.children="append">
                <include>com.azure:*</include>
                <include>com.azure.resourcemanager:*</include>
                <include>com.azure.spring:*</include>

                <!-- Used by many libraries to bring in annotations used by Reactor -->
                <include>com.google.code.findbugs:jsr305:[3.0.2]</include> <!-- {x-include-update;com.google.code.findbugs:jsr305;external_dependency} -->
              </includes>
            </bannedDependencies>

            <!--
            Rule: https://maven.apache.org/enforcer/enforcer-rules/requireReleaseDeps.html
            -->
            <requireReleaseDeps>
              <message>No Snapshots Allowed!</message>
            </requireReleaseDeps>

            <!--
            Rule: https://maven.apache.org/enforcer/enforcer-rules/requireSameVersions.html
            This rule is used to enforce that all modules depend on the same version of particular dependencies or
            plugins.
            -->
          </rules>
          <fail>true</fail>
        </configuration>
        <executions>
          <execution>
            <id>default-cli</id>
            <goals>
              <goal>enforce</goal>
            </goals>
          </execution>
        </executions>
      </plugin>
    </plugins>

    <pluginManagement>
      <plugins>
        <!-- This plugin configures the bas requirements for compilation -->
        <plugin>
          <groupId>org.apache.maven.plugins</groupId>
          <artifactId>maven-compiler-plugin</artifactId>
          <version>3.10.1</version> <!-- {x-version-update;org.apache.maven.plugins:maven-compiler-plugin;external_dependency} -->
          <configuration>
            <showWarnings>true</showWarnings>
            <failOnWarning>true</failOnWarning>
            <skipMain>${skipCompile}</skipMain>
            <skip>${skipTestCompile}</skip>
            <compilerArgs combine.children="append" combine.self="append">
              <!-- https://docs.oracle.com/javase/7/docs/technotes/tools/windows/javac.html#xlintwarnings -->
              <arg>-Xlint:cast</arg>
              <arg>-Xlint:classfile</arg>
              <!-- <arg>-Xlint:deprecation</arg> --> <!-- FIXME: We should enable this ASAP -->
              <arg>-Xlint:dep-ann</arg>
              <arg>-Xlint:divzero</arg>
              <arg>-Xlint:empty</arg>
              <arg>-Xlint:fallthrough</arg>
              <arg>-Xlint:finally</arg>
              <arg>-Xlint:options</arg>
              <arg>-Xlint:overrides</arg>
              <arg>-Xlint:path</arg>
              <!-- <arg>-Xlint:processing</arg> -->
              <arg>-Xlint:rawtypes</arg>
              <!-- <arg>-Xlint:serial</arg> -->
              <arg>-Xlint:static</arg>
              <arg>-Xlint:try</arg>
              <arg>-Xlint:unchecked</arg>
              <arg>-Xlint:varargs</arg>
            </compilerArgs>

            <!-- Default is annotation processing being off. -->
            <proc>${compiler.proc}</proc>
          </configuration>
        </plugin>

        <!-- This plugin scans checkstyle issues in the code -->
        <plugin>
          <groupId>org.apache.maven.plugins</groupId>
          <artifactId>maven-checkstyle-plugin</artifactId>
          <version>3.1.2</version> <!-- {x-version-update;org.apache.maven.plugins:maven-checkstyle-plugin;external_dependency} -->
          <dependencies>
            <dependency>
              <groupId>com.azure</groupId>
              <artifactId>sdk-build-tools</artifactId>
              <version>1.0.0</version> <!-- {x-version-update;com.azure:sdk-build-tools;external_dependency} -->
            </dependency>
            <dependency>
              <groupId>com.puppycrawl.tools</groupId>
              <artifactId>checkstyle</artifactId>
              <version>9.2</version> <!-- {x-version-update;com.puppycrawl.tools:checkstyle;external_dependency} -->
            </dependency>
          </dependencies>
          <configuration>
            <skip>${checkstyle.skip}</skip>
            <configLocation>${project.basedir}/${relative.path.to.eng.folder}/eng/code-quality-reports/src/main/resources/checkstyle/checkstyle.xml</configLocation>
            <suppressionsLocation>${project.basedir}/${relative.path.to.eng.folder}/eng/code-quality-reports/src/main/resources/checkstyle/checkstyle-suppressions.xml</suppressionsLocation>
            <headerLocation>${project.basedir}/${relative.path.to.eng.folder}/eng/code-quality-reports/src/main/resources/checkstyle/java.header</headerLocation>
            <excludes>${checkstyle.excludes}</excludes>
            <propertyExpansion>samedir=</propertyExpansion>
            <encoding>UTF-8</encoding>
            <consoleOutput>true</consoleOutput>
            <includeTestSourceDirectory>${checkstyle.includeTestSourceDirectory}</includeTestSourceDirectory>
            <linkXRef>true</linkXRef>
            <failsOnError>${checkstyle.failsOnError}</failsOnError>
            <failOnViolation>${checkstyle.failOnViolation}</failOnViolation>
          </configuration>
        </plugin>

        <!-- This plugin scans reports spotbugs in the code -->
        <plugin>
          <groupId>com.github.spotbugs</groupId>
          <artifactId>spotbugs-maven-plugin</artifactId>
          <version>4.2.2</version> <!-- {x-version-update;com.github.spotbugs:spotbugs-maven-plugin;external_dependency} -->
          <dependencies>
            <dependency>
              <groupId>com.azure</groupId>
              <artifactId>sdk-build-tools</artifactId>
              <version>1.0.0</version> <!-- {x-version-update;com.azure:sdk-build-tools;external_dependency} -->
            </dependency>
            <dependency>
              <groupId>com.github.spotbugs</groupId>
              <artifactId>spotbugs</artifactId>
              <version>4.2.2</version> <!-- {x-version-update;com.github.spotbugs:spotbugs;external_dependency} -->
            </dependency>
          </dependencies>
          <configuration>
            <skip>${spotbugs.skip}</skip>
            <effort>max</effort>
            <threshold>Low</threshold>
            <xmlOutput>true</xmlOutput>
            <spotbugsXmlOutputDirectory>${project.build.directory}/spotbugs</spotbugsXmlOutputDirectory>
            <excludeFilterFile>spotbugs/spotbugs-exclude.xml</excludeFilterFile>
            <fork>true</fork>
            <failOnError>${spotbugs.failOnError}</failOnError>
            <!-- Set this to true when src/samples and src/test are spotbugs clean in all Track 2 SDKs -->
            <includeTests>${spotbugs.includeTests}</includeTests>

            <!-- Enable this plugin when issues documented are fixed -->
            <!--          <plugins>-->
            <!--            <plugin>-->
            <!--              <groupId>com.h3xstream.findsecbugs</groupId>-->
            <!--              <artifactId>findsecbugs-plugin</artifactId>-->
            <!--              <version>1.9.0</version> &lt;!&ndash; {x-version-update;com.h3xstream.findsecbugs:findsecbugs-plugin;external_dependency} &ndash;&gt;-->
            <!--            </plugin>-->
            <!--          </plugins>-->
          </configuration>
        </plugin>

        <!-- This plugin generates Javadocs -->
        <plugin>
          <groupId>org.apache.maven.plugins</groupId>
          <artifactId>maven-javadoc-plugin</artifactId>
          <version>3.3.1</version> <!-- {x-version-update;org.apache.maven.plugins:maven-javadoc-plugin;external_dependency} -->
          <configuration>
            <source>1.8</source>
            <doctitle>Azure SDK for Java Reference Documentation</doctitle>
            <windowtitle>Azure SDK for Java Reference Documentation</windowtitle>
            <bottom>Visit the &lt;a href="https://docs.microsoft.com/java/azure/"&gt;Azure for Java Developers&lt;/a&gt; site
              for more Java documentation, including quick starts, tutorials, and code samples.
            </bottom>
            <linksource>false</linksource>
            <excludePackageNames>
              *.impl*:
              *.implementation*:
              *.samples:
              com.azure.tools.checkstyle*:
              com.azure.core.test*:
              com.azure.endtoend*:
              com.azure.perf*:
              com.azure.storage.internal.avro*:
              com.azure.cosmos.encryption.implementation.mdesrc*
            </excludePackageNames>
            <!-- CosmosSkip - This is temporary, BridgeInternal gets converted to implementation -->
            <sourceFileExcludes>
              <sourceFileExclude>com/azure/cosmos/*BridgeInternal.java</sourceFileExclude>
              <sourceFileExclude>com/azure/cosmos/models/*BridgeInternal.java</sourceFileExclude>
              <sourceFileExclude>com/azure/cosmos/util/*BridgeInternal.java</sourceFileExclude>
              <sourceFileExclude>com/azure/cosmos/encryption/*BridgeInternal.java</sourceFileExclude>
              <sourceFileExclude>com/azure/cosmos/encryption/models/*BridgeInternal.java</sourceFileExclude>
              <sourceFileExclude>module-info.java</sourceFileExclude>
            </sourceFileExcludes>
            <links combine.children="append">
              <!-- JDK APIs -->
              <link>https://docs.oracle.com/javase/8/docs/api/</link>

              <!-- Reactor APIs -->
              <link>https://projectreactor.io/docs/core/release/api/</link> <!-- TODO (alzimmer): We need to version this. Right now it is always going to point to latest which may be wrong -->
              <link>https://projectreactor.io/docs/netty/release/api/</link>

              <!-- Jackson APIs -->
              <link>https://fasterxml.github.io/jackson-annotations/javadoc/2.12/</link>
              <link>https://fasterxml.github.io/jackson-core/javadoc/2.12/</link>
              <link>https://fasterxml.github.io/jackson-databind/javadoc/2.12/</link>

              <!-- Netty APIs -->
              <link>https://netty.io/4.1/api/</link>

              <!-- Avro APIs -->
              <link>https://avro.apache.org/docs/current/api/java/</link>
            </links>
            <detectJavaApiLink>false</detectJavaApiLink>
            <isOffline>true</isOffline>
            <offlineLinks>
              <!-- JDK APIs -->
              <offlineLink>
                <url>https://docs.oracle.com/javase/8/docs/api/</url>
                <location>${project.basedir}/${relative.path.to.eng.folder}/eng/javadoc-package-lists/java8/</location>
              </offlineLink>

              <!-- Reactor APIs -->
              <offlineLink>
                <url>https://projectreactor.io/docs/core/release/api/</url>
                <location>${project.basedir}/${relative.path.to.eng.folder}/eng/javadoc-package-lists/reactor-core/</location>
              </offlineLink>
              <offlineLink>
                <url>https://projectreactor.io/docs/netty/release/api/</url>
                <location>${project.basedir}/${relative.path.to.eng.folder}/eng/javadoc-package-lists/reactor-netty/</location>
              </offlineLink>

              <!-- Jackson APIs -->
              <offlineLink>
                <url>https://fasterxml.github.io/jackson-annotations/javadoc/2.12/</url>
                <location>${project.basedir}/${relative.path.to.eng.folder}/eng/javadoc-package-lists/jackson-annotations/</location>
              </offlineLink>
              <offlineLink>
                <url>https://fasterxml.github.io/jackson-core/javadoc/2.12/</url>
                <location>${project.basedir}/${relative.path.to.eng.folder}/eng/javadoc-package-lists/jackson-core/</location>
              </offlineLink>
              <offlineLink>
                <url>https://fasterxml.github.io/jackson-databind/javadoc/2.12/</url>
                <location>${project.basedir}/${relative.path.to.eng.folder}/eng/javadoc-package-lists/jackson-databind/</location>
              </offlineLink>

              <!-- Netty APIs -->
              <offlineLink>
                <url>https://netty.io/4.1/api/</url>
                <location>${project.basedir}/${relative.path.to.eng.folder}/eng/javadoc-package-lists/netty/</location>
              </offlineLink>

              <!-- Avro APIs -->
              <offlineLink>
                <url>https://avro.apache.org/docs/current/api/java/</url>
                <location>${project.basedir}/${relative.path.to.eng.folder}/eng/javadoc-package-lists/apache-avro/</location>
              </offlineLink>
            </offlineLinks>
            <failOnError>true</failOnError>
            <failOnWarnings>true</failOnWarnings>
            <doclint>${doclint}</doclint>
            <quiet>true</quiet>
            <jarOutputDirectory>${packageOutputDirectory}</jarOutputDirectory>
          </configuration>
        </plugin>

        <!-- This plugin runs tests -->
        <plugin>
          <groupId>org.apache.maven.plugins</groupId>
          <artifactId>maven-surefire-plugin</artifactId>
          <version>3.0.0-M6</version> <!-- {x-version-update;org.apache.maven.plugins:maven-surefire-plugin;external_dependency} -->
          <configuration>
            <runOrder>alphabetical</runOrder>
            <useSystemClassLoader>false</useSystemClassLoader>
            <systemPropertyVariables combine.children="append">
              <junit.jupiter.extensions.autodetection.enabled>true</junit.jupiter.extensions.autodetection.enabled>
              <junit.jupiter.execution.parallel.mode.default>concurrent</junit.jupiter.execution.parallel.mode.default>
              <junit.jupiter.execution.parallel.enabled>${parallelizeTests}</junit.jupiter.execution.parallel.enabled>
            </systemPropertyVariables>
            <forkCount>1</forkCount>
            <testFailureIgnore>false</testFailureIgnore>
            <argLine>
              ${defaultSurefireArgLine}
              ${additionalSurefireArgLine}
            </argLine>
          </configuration>
          <dependencies>
            <!-- This dependency is required until maven-surefire-plugin updates the version they use. -->
            <!-- The current dependency version doesn't support Java 17. -->
            <dependency>
              <groupId>org.ow2.asm</groupId>
              <artifactId>asm</artifactId>
              <version>9.1</version> <!-- {x-version-update;org.ow2.asm:asm;external_dependency} -->
            </dependency>
          </dependencies>
        </plugin>

        <!-- Checks public surface area for breaking changes. -->
        <plugin>
          <groupId>org.revapi</groupId>
          <artifactId>revapi-maven-plugin</artifactId>
          <version>0.14.6</version> <!-- {x-version-update;org.revapi:revapi-maven-plugin;external_dependency} -->
          <configuration>
            <skip>${revapi.skip}</skip>
            <convertAnalysisConfigurationFiles>true</convertAnalysisConfigurationFiles>
            <analysisConfigurationFiles>
              <configurationFile>
                <resource>revapi/revapi.json</resource>
              </configurationFile>
            </analysisConfigurationFiles>
            <versionFormat>^\d+\.\d+\.\d+$</versionFormat>
            <checkDependencies>true</checkDependencies>
            <failBuildOnProblemsFound>${revapi.failBuildOnProblemsFound}</failBuildOnProblemsFound>
            <!-- The following configures reporting to file in addition to CLI reporting. -->
            <analysisConfiguration>
              <revapi.reporter.json id="file-report">
                <minSeverity>NON_BREAKING</minSeverity>
                <minCriticality>error</minCriticality>
                <indent>true</indent>
                <output>${project.build.directory}/revapi.json</output>
                <keepEmptyFile>false</keepEmptyFile>
              </revapi.reporter.json>
            </analysisConfiguration>
            <pipelineConfiguration>
              <transformationBlocks>
                <block>
                  <item>revapi.differences</item>
                  <item>transitive-core-changes</item>
                </block>
              </transformationBlocks>
            </pipelineConfiguration>
          </configuration>
          <dependencies>
            <dependency>
              <groupId>com.azure</groupId>
              <artifactId>sdk-build-tools</artifactId>
              <version>1.0.0</version> <!-- {x-version-update;com.azure:sdk-build-tools;external_dependency} -->
            </dependency>
            <dependency>
              <groupId>org.revapi</groupId>
              <artifactId>revapi-java</artifactId>
              <version>0.26.1</version> <!-- {x-version-update;org.revapi:revapi-java;external_dependency} -->
            </dependency>
            <dependency>
              <groupId>org.revapi</groupId>
              <artifactId>revapi-reporter-json</artifactId>
              <version>0.4.5</version> <!-- {x-version-update;org.revapi:revapi-reporter-json;external_dependency} -->
            </dependency>
          </dependencies>
        </plugin>
      </plugins>
    </pluginManagement>
  </build>

  <dependencies>
    <dependency>
      <!-- must be on the classpath -->
      <groupId>org.jacoco</groupId>
      <artifactId>org.jacoco.agent</artifactId>
      <classifier>runtime</classifier>
      <version>0.8.8</version> <!-- {x-version-update;org.jacoco:org.jacoco.agent;external_dependency} -->
      <scope>test</scope>
    </dependency>
  </dependencies>

  <reporting>
    <plugins>
      <plugin>
        <groupId>org.apache.maven.plugins</groupId>
        <artifactId>maven-checkstyle-plugin</artifactId>
        <version>3.1.2</version> <!-- {x-version-update;org.apache.maven.plugins:maven-checkstyle-plugin;external_dependency} -->
        <reportSets>
          <reportSet>
            <id>non-aggregate</id>
            <reports>
              <report>checkstyle</report>
            </reports>
          </reportSet>
        </reportSets>
      </plugin>
      <plugin>
        <groupId>com.github.spotbugs</groupId>
        <artifactId>spotbugs-maven-plugin</artifactId>
        <version>4.2.2</version> <!-- {x-version-update;com.github.spotbugs:spotbugs-maven-plugin;external_dependency} -->
      </plugin>
      <plugin>
        <groupId>org.apache.maven.plugins</groupId>
        <artifactId>maven-javadoc-plugin</artifactId>
        <version>3.3.1</version> <!-- {x-version-update;org.apache.maven.plugins:maven-javadoc-plugin;external_dependency} -->
        <reportSets>
          <reportSet>
            <id>non-aggregate</id>
            <reports>
              <report>javadoc</report>
            </reports>
          </reportSet>
        </reportSets>
      </plugin>
      <plugin>
        <groupId>org.apache.maven.plugins</groupId>
        <artifactId>maven-project-info-reports-plugin</artifactId>
        <version>3.0.0</version> <!-- {x-version-update;org.apache.maven.plugins:maven-project-info-reports-plugin;external_dependency} -->
        <reportSets>
          <reportSet>
            <reports>
              <report>index</report>
              <report>summary</report>
              <report>dependency-info</report>
              <report>dependency-management</report>
              <report>dependency-convergence</report>
              <report>ci-management</report>
              <report>dependencies</report>
              <report>issue-management</report>
            </reports>
          </reportSet>
        </reportSets>
      </plugin>
      <plugin>
        <groupId>org.revapi</groupId>
        <artifactId>revapi-maven-plugin</artifactId>
        <version>0.14.6</version> <!-- {x-version-update;org.revapi:revapi-maven-plugin;external_dependency} -->
        <configuration>
          <checkDependencies>false</checkDependencies>
        </configuration>
        <reportSets>
          <reportSet>
            <reports>
              <report>report</report>
            </reports>
          </reportSet>
        </reportSets>
      </plugin>
    </plugins>
  </reporting>

  <profiles>

    <!-- Skip module-info.java on Java 8 -->
    <profile>
      <id>java8</id>
      <activation>
        <jdk>[1.8,9)</jdk>
      </activation>
      <properties>
        <maven.compiler.source>8</maven.compiler.source>
        <maven.compiler.target>8</maven.compiler.target>
      </properties>
      <build>
        <plugins>
          <!-- Don't compile module-info.java, see java 9+ profile -->
          <plugin>
            <groupId>org.apache.maven.plugins</groupId>
            <artifactId>maven-compiler-plugin</artifactId>
            <version>3.10.1</version> <!-- {x-version-update;org.apache.maven.plugins:maven-compiler-plugin;external_dependency} -->
            <configuration>
              <source>1.8</source>
              <target>1.8</target>
              <excludes>
                <exclude>module-info.java</exclude>
              </excludes>

              <testSource>1.8</testSource>
              <testTarget>1.8</testTarget>
            </configuration>
          </plugin>
          <!-- Avoid errors from module-info -->
          <plugin>
            <groupId>org.apache.maven.plugins</groupId>
            <artifactId>maven-javadoc-plugin</artifactId>
            <version>3.3.1</version> <!-- {x-version-update;org.apache.maven.plugins:maven-javadoc-plugin;external_dependency} -->
            <configuration>
              <sourceFileExcludes>
                <sourceFileExclude>module-info.java</sourceFileExclude>
              </sourceFileExcludes>
            </configuration>
          </plugin>
        </plugins>
      </build>
      <reporting>
        <plugins>
          <!-- Avoid errors from module-info -->
          <plugin>
            <groupId>org.apache.maven.plugins</groupId>
            <artifactId>maven-javadoc-plugin</artifactId>
            <version>3.3.1</version> <!-- {x-version-update;org.apache.maven.plugins:maven-javadoc-plugin;external_dependency} -->
            <configuration>
              <sourceFileExcludes>
                <sourceFileExclude>module-info.java</sourceFileExclude>
              </sourceFileExcludes>
            </configuration>
          </plugin>
        </plugins>
      </reporting>
    </profile>

    <!-- Setup for Java 9+ -->
    <profile>
      <id>java9plus</id>
      <activation>
        <jdk>[9,)</jdk>
      </activation>
      <build>
        <plugins>
          <plugin>
            <groupId>org.apache.maven.plugins</groupId>
            <artifactId>maven-compiler-plugin</artifactId>
            <version>3.10.1</version> <!-- {x-version-update;org.apache.maven.plugins:maven-compiler-plugin;external_dependency} -->
            <configuration>
              <compilerArgs combine.children="append">
                <arg>-Xlint:-module</arg> <!-- FIXME: this is required for now as it introduces a build failure -->
                <arg>-Xlint:-requires-transitive-automatic</arg> <!-- FIXME: this is required for now as it introduces a build failure -->
              </compilerArgs>
            </configuration>
            <executions>
              <!-- compile first with VM's default Java version -->
              <!-- this will generate module-info with major class version based on the Java version being used, in CI this should be 61 (i.e Java 17) -->
              <execution>
                <id>default-compile</id>
                <goals>
                  <goal>compile</goal>
                </goals>
                <configuration>
                  <release>${java.vm.specification.version}</release>
                </configuration>
              </execution>

              <!-- then compile with Java 11 as the base version that supports module-info -->
              <!-- this is the Azure SDK baseline for jars that are released to Maven and should only be updated
              when the Azure SDK policy is changed -->
              <!-- executing this after default-compile will generate module-info with major class version 55 (i.e Java 11) -->
              <execution>
                <id>base-modules-compile</id>
                <goals>
                  <goal>compile</goal>
                </goals>
                <configuration>
                  <release>11</release>
                  <includes>
                    <include>module-info.java</include>
                  </includes>
                </configuration>
              </execution>

              <!-- then compile without module-info for Java 8 -->
              <execution>
                <id>base-compile</id>
                <goals>
                  <goal>compile</goal>
                </goals>
                <configuration>
                  <release>8</release>
                  <excludes>
                    <exclude>module-info.java</exclude>
                  </excludes>
                </configuration>
              </execution>

              <!-- test compile with the current VM's default Java version -->
              <execution>
                <id>default-testCompile</id>
                <goals>
                  <goal>testCompile</goal>
                </goals>
                <configuration>
                  <release>${java.vm.specification.version}</release>
                  <testRelease>${java.vm.specification.version}</testRelease>
                </configuration>
              </execution>

<<<<<<< HEAD
              <!-- compile tests with Java 11 -->
              <execution>
                <id>base-modules-testCompile</id>
                <goals>
                  <goal>testCompile</goal>
                </goals>
                <configuration>
                  <release>11</release>
                  <testRelease>11</testRelease>
                </configuration>
              </execution>

=======
>>>>>>> 028dc5c1
              <!-- then compile with Java 8 -->
              <execution>
                <id>base-testCompile</id>
                <goals>
                  <goal>testCompile</goal>
                </goals>
                <configuration>
                  <release>8</release>
                  <testRelease>8</testRelease>
                </configuration>
              </execution>
            </executions>
          </plugin>
          <!-- Surefire plugin is broken, https://issues.apache.org/jira/browse/SUREFIRE-1501 -->
          <plugin>
            <groupId>org.apache.maven.plugins</groupId>
            <artifactId>maven-surefire-plugin</artifactId>
            <version>3.0.0-M6</version> <!-- {x-version-update;org.apache.maven.plugins:maven-surefire-plugin;external_dependency} -->
            <configuration>
              <systemPropertyVariables>
                <jacoco-agent.destfile>${project.build.directory}/jacoco.exec</jacoco-agent.destfile>
              </systemPropertyVariables>
              <argLine>
                ${defaultSurefireArgLine}
                ${javaModulesSurefireArgLine}
                <!-- This is required as the Java 8 based implementation for ReflectionUtils may be loaded by IntelliJ when running tests with later versions of Java. -->
                <!-- In later versions of Java, java.base doesn't open java.lang.invoke to azure-core, so it needs to be done with this directive. This only affects tests. -->
                --add-opens java.base/java.lang.invoke=com.azure.core
                <!-- Surefire doesn't load dependency jars properly, i.e. it disregards module-info manifests. This is a stop gap solution. -->
                <!-- See https://github.com/Azure/azure-sdk-for-java/issues/29245 for proper solution -->
<!--                &#45;&#45;add-opens com.azure.core/com.azure.core.implementation.util=ALL-UNNAMED-->
                ${additionalSurefireArgLine}
              </argLine>
            </configuration>
          </plugin>
        </plugins>
      </build>
    </profile>

    <!-- Skip overview generation unless -Dgenerate-overview is passed as an argument.
      This is specifically done to prevent requiring python as a pre-requisite since
      this is only needed by the build system. -->
    <profile>
      <id>generate-overview-from-readme</id>
      <activation>
        <property>
          <name>generate-overview</name>
        </property>
        <file>
          <exists>${basedir}/${relative.path.to.eng.folder}/eng/pipelines/scripts/generate_overview_from_readme.py</exists>
        </file>
      </activation>
      <build>
        <plugins>
          <plugin>
            <groupId>org.codehaus.mojo</groupId>
            <artifactId>exec-maven-plugin</artifactId>
            <version>1.2.1</version> <!-- {x-version-update;org.codehaus.mojo:exec-maven-plugin;external_dependency} -->
            <executions>
              <execution>
                <id>generate-overview-from-readme</id>
                <phase>prepare-package</phase>
                <goals>
                  <goal>exec</goal>
                </goals>
                <configuration>
                  <executable>python</executable>
                  <workingDirectory>${project.basedir}</workingDirectory>
                  <arguments>
                    <argument>${project.basedir}/${relative.path.to.eng.folder}/eng/pipelines/scripts/generate_overview_from_readme.py</argument>
                    <argument>--rf</argument>
                    <argument>${project.basedir}/README.md</argument>
                    <argument>--ofp</argument>
                    <argument>${project.build.directory}${file.separator}</argument>
                    <argument>--v</argument>
                    <argument>${project.version}</argument>
                  </arguments>
                </configuration>
              </execution>
            </executions>
          </plugin>
          <!-- Add the overview argument to the javadoc args -->
          <plugin>
            <groupId>org.apache.maven.plugins</groupId>
            <artifactId>maven-javadoc-plugin</artifactId>
            <version>3.3.1</version> <!-- {x-version-update;org.apache.maven.plugins:maven-javadoc-plugin;external_dependency} -->
            <configuration combine.children="append">
              <overview>${project.build.directory}/readme_overview.html</overview>
            </configuration>
          </plugin>
        </plugins>
      </build>
    </profile>

    <!-- Verify that the CHANGELOG is formatted correctly. -->
    <profile>
      <id>verify-changelog</id>
      <activation>
        <property>
          <name>verify-changelog</name>
        </property>
      </activation>
      <build>
        <plugins>
          <plugin>
            <groupId>org.codehaus.mojo</groupId>
            <artifactId>exec-maven-plugin</artifactId>
            <version>1.2.1</version> <!-- {x-version-update;org.codehaus.mojo:exec-maven-plugin;external_dependency} -->
            <executions>
              <execution>
                <id>verify-readme-codesnippet</id>
                <phase>prepare-package</phase>
                <goals>
                  <goal>exec</goal>
                </goals>
                <configuration>
                  <executable>pwsh</executable>
                  <arguments>
                    <argument>${project.basedir}/${relative.path.to.eng.folder}/eng/common/scripts/Verify-Changelog.ps1</argument>
                    <argument>-ChangeLogLocation</argument>
                    <argument>${project.basedir}/CHANGELOG.md</argument>
                    <argument>-VersionString</argument>
                    <argument>${project.version}</argument>
                  </arguments>
                </configuration>
              </execution>
            </executions>
          </plugin>
        </plugins>
      </build>
    </profile>

    <!-- Runs the dependency checker. -->
    <profile>
      <id>dependency-checker</id>
      <activation>
        <property>
          <name>dependency-checker</name>
        </property>
      </activation>
      <build>
        <plugins>
          <plugin>
            <groupId>net.jonathangiles.tools</groupId>
            <artifactId>dependencyChecker-maven-plugin</artifactId>
            <version>1.0.6</version> <!-- {x-version-update;net.jonathangiles.tools:dependencyChecker-maven-plugin;external_dependency} -->
            <inherited>false</inherited>
            <executions>
              <execution>
                <id>generateReport</id>
                <phase>package</phase>
                <goals>
                  <goal>check</goal>
                </goals>
                <configuration>
                  <reporters>html</reporters>
                  <showAll>true</showAll>
                  <dependencyManagement>true</dependencyManagement>
                </configuration>
              </execution>
            </executions>
          </plugin>
          <plugin>
            <groupId>net.jonathangiles.tools</groupId>
            <artifactId>whitelistgenerator-maven-plugin</artifactId>
            <version>1.0.2</version> <!-- {x-version-update;net.jonathangiles.tools:whitelistgenerator-maven-plugin;external_dependency} -->
            <executions>
              <execution>
                <id>generateAllowlistReport</id>
                <phase>package</phase>
                <goals>
                  <goal>report</goal>
                </goals>
                <configuration>
                  <baseDir>.</baseDir>
                  <reportFile>target/dependency-allowlist.json</reportFile>
                  <ignoredGA>
                    <param>com.azure:azure-cosmos-benchmark</param>
                    <param>com.azure:azure-core-test</param>
                    <param>com.azure:azure-e2e</param>
                    <param>com.azure:azure-storage-perf</param>
                    <param>com.azure:perf-test-core</param>
                  </ignoredGA>
                </configuration>
              </execution>
            </executions>
          </plugin>
        </plugins>
      </build>
    </profile>

    <profile>
      <id>parallel-test-playback-no-azure-test-mode-env</id>
      <activation>
        <property>
          <name>!env.AZURE_TEST_MODE</name>
        </property>
      </activation>
      <build>
        <plugins>
          <plugin>
            <groupId>org.apache.maven.plugins</groupId>
            <artifactId>maven-surefire-plugin</artifactId>
            <version>3.0.0-M6</version> <!-- {x-version-update;org.apache.maven.plugins:maven-surefire-plugin;external_dependency} -->
            <configuration>
              <systemPropertiesFile>${AZURE_TEST_SYSTEM_PLAYBACK_PROPERTIES_FILE}</systemPropertiesFile>
            </configuration>
          </plugin>
        </plugins>
      </build>
    </profile>

    <profile>
      <id>parallel-test-playback-azure-test-mode-playback-env</id>
      <activation>
        <property>
          <name>env.AZURE_TEST_MODE</name>
          <value>PLAYBACK</value>
        </property>
      </activation>
      <build>
        <plugins>
          <plugin>
            <groupId>org.apache.maven.plugins</groupId>
            <artifactId>maven-surefire-plugin</artifactId>
            <version>3.0.0-M6</version> <!-- {x-version-update;org.apache.maven.plugins:maven-surefire-plugin;external_dependency} -->
            <configuration>
              <systemPropertiesFile>${AZURE_TEST_SYSTEM_PLAYBACK_PROPERTIES_FILE}</systemPropertiesFile>
            </configuration>
          </plugin>
        </plugins>
      </build>
    </profile>

    <profile>
      <id>parallel-test-playback-no-azure-test-mode-prop</id>
      <activation>
        <property>
          <name>AZURE_TEST_MODE</name>
        </property>
      </activation>
      <build>
        <plugins>
          <plugin>
            <groupId>org.apache.maven.plugins</groupId>
            <artifactId>maven-surefire-plugin</artifactId>
            <version>3.0.0-M6</version> <!-- {x-version-update;org.apache.maven.plugins:maven-surefire-plugin;external_dependency} -->
            <configuration>
              <systemPropertiesFile>${AZURE_TEST_SYSTEM_PLAYBACK_PROPERTIES_FILE}</systemPropertiesFile>
            </configuration>
          </plugin>
        </plugins>
      </build>
    </profile>

    <profile>
      <id>parallel-test-playback-azure-test-mode-playback-prop</id>
      <activation>
        <property>
          <name>AZURE_TEST_MODE</name>
          <value>PLAYBACK</value>
        </property>
      </activation>
      <build>
        <plugins>
          <plugin>
            <groupId>org.apache.maven.plugins</groupId>
            <artifactId>maven-surefire-plugin</artifactId>
            <version>3.0.0-M6</version> <!-- {x-version-update;org.apache.maven.plugins:maven-surefire-plugin;external_dependency} -->
            <configuration>
              <systemPropertiesFile>${AZURE_TEST_SYSTEM_PLAYBACK_PROPERTIES_FILE}</systemPropertiesFile>
            </configuration>
          </plugin>
        </plugins>
      </build>
    </profile>

    <profile>
      <id>sequential-test-azure-test-mode-live-env</id>
      <activation>
        <property>
          <name>env.AZURE_TEST_MODE</name>
          <value>LIVE</value>
        </property>
      </activation>
      <properties>
        <parallelizeTests>${parallelizeLiveTests}</parallelizeTests>
      </properties>
    </profile>

    <profile>
      <id>sequential-test-azure-test-mode-record-env</id>
      <activation>
        <property>
          <name>env.AZURE_TEST_MODE</name>
          <value>RECORD</value>
        </property>
      </activation>
      <properties>
        <parallelizeTests>${parallelizeLiveTests}</parallelizeTests>
      </properties>
    </profile>

    <profile>
      <id>sequential-test-azure-test-mode-live-prop</id>
      <activation>
        <property>
          <name>AZURE_TEST_MODE</name>
          <value>LIVE</value>
        </property>
      </activation>
      <properties>
        <parallelizeTests>${parallelizeLiveTests}</parallelizeTests>
      </properties>
    </profile>

    <profile>
      <id>sequential-test-azure-test-mode-record-prop</id>
      <activation>
        <property>
          <name>AZURE_TEST_MODE</name>
          <value>RECORD</value>
        </property>
      </activation>
      <properties>
        <parallelizeTests>${parallelizeLiveTests}</parallelizeTests>
      </properties>
    </profile>

    <profile>
      <id>transform-spotbugs</id>
      <activation>
        <file>
          <exists>${packageOutputDirectory}/spotbugs/spotbugsXml.xml</exists>
        </file>
      </activation>
      <build>
        <plugins>
          <!-- This plugin exports spotbugs reports in html form -->
          <plugin>
            <groupId>org.codehaus.mojo</groupId>
            <artifactId>xml-maven-plugin</artifactId>
            <version>1.0.2</version> <!-- {x-version-update;org.codehaus.mojo:xml-maven-plugin;external_dependency} -->
            <executions>
              <execution>
                <phase>verify</phase>
                <goals>
                  <goal>transform</goal>
                </goals>
              </execution>
            </executions>
            <configuration>
              <transformationSets>
                <transformationSet>
                  <dir>${packageOutputDirectory}/spotbugs</dir>
                  <includes>
                    <include>spotbugsXml.xml</include>
                  </includes>
                  <outputDir>${packageOutputDirectory}/spotbugs</outputDir>
                  <stylesheet>fancy-hist.xsl</stylesheet>
                  <fileMappers>
                    <fileMapper implementation="org.codehaus.plexus.components.io.filemappers.FileExtensionMapper">
                      <targetExtension>.html</targetExtension>
                    </fileMapper>
                  </fileMappers>
                </transformationSet>
              </transformationSets>
            </configuration>
            <dependencies>
              <dependency>
                <groupId>com.github.spotbugs</groupId>
                <artifactId>spotbugs</artifactId>
                <version>4.2.2</version> <!-- {x-version-update;com.github.spotbugs:spotbugs;external_dependency} -->
              </dependency>
            </dependencies>
          </plugin>
        </plugins>
      </build>
    </profile>

    <profile>
      <id>native</id>
      <dependencies>
        <!-- graalvm test dependencies -->
        <dependency>
          <groupId>org.graalvm.buildtools</groupId>
          <artifactId>junit-platform-native</artifactId>
          <version>0.9.10</version> <!-- {x-version-update;org.graalvm.buildtools:junit-platform-native;external_dependency} -->
          <scope>test</scope>
        </dependency>
      </dependencies>
      <build>
        <plugins>
          <plugin>
            <groupId>org.graalvm.buildtools</groupId>
            <artifactId>native-maven-plugin</artifactId>
            <version>0.9.10</version>  <!-- {x-version-update;org.graalvm.buildtools:native-maven-plugin;external_dependency} -->
            <configuration>
              <skip>${graalvm.enable}</skip>
              <buildArgs>--no-fallback ${nativeImage.buildArgs}</buildArgs>
            </configuration>
            <executions>
              <execution>
                <id>test-native</id>
                <goals>
                  <goal>test</goal>
                </goals>
                <phase>test</phase>
              </execution>
            </executions>
          </plugin>
        </plugins>
      </build>
    </profile>
  </profiles>
</project><|MERGE_RESOLUTION|>--- conflicted
+++ resolved
@@ -733,7 +733,7 @@
         <plugin>
           <groupId>org.apache.maven.plugins</groupId>
           <artifactId>maven-surefire-plugin</artifactId>
-          <version>3.0.0-M6</version> <!-- {x-version-update;org.apache.maven.plugins:maven-surefire-plugin;external_dependency} -->
+          <version>3.0.0-M7</version> <!-- {x-version-update;org.apache.maven.plugins:maven-surefire-plugin;external_dependency} -->
           <configuration>
             <runOrder>alphabetical</runOrder>
             <useSystemClassLoader>false</useSystemClassLoader>
@@ -755,7 +755,7 @@
             <dependency>
               <groupId>org.ow2.asm</groupId>
               <artifactId>asm</artifactId>
-              <version>9.1</version> <!-- {x-version-update;org.ow2.asm:asm;external_dependency} -->
+              <version>9.3</version> <!-- {x-version-update;org.ow2.asm:asm;external_dependency} -->
             </dependency>
           </dependencies>
         </plugin>
@@ -1032,21 +1032,6 @@
                 </configuration>
               </execution>
 
-<<<<<<< HEAD
-              <!-- compile tests with Java 11 -->
-              <execution>
-                <id>base-modules-testCompile</id>
-                <goals>
-                  <goal>testCompile</goal>
-                </goals>
-                <configuration>
-                  <release>11</release>
-                  <testRelease>11</testRelease>
-                </configuration>
-              </execution>
-
-=======
->>>>>>> 028dc5c1
               <!-- then compile with Java 8 -->
               <execution>
                 <id>base-testCompile</id>
@@ -1064,7 +1049,7 @@
           <plugin>
             <groupId>org.apache.maven.plugins</groupId>
             <artifactId>maven-surefire-plugin</artifactId>
-            <version>3.0.0-M6</version> <!-- {x-version-update;org.apache.maven.plugins:maven-surefire-plugin;external_dependency} -->
+            <version>3.0.0-M7</version> <!-- {x-version-update;org.apache.maven.plugins:maven-surefire-plugin;external_dependency} -->
             <configuration>
               <systemPropertyVariables>
                 <jacoco-agent.destfile>${project.build.directory}/jacoco.exec</jacoco-agent.destfile>
@@ -1250,7 +1235,7 @@
           <plugin>
             <groupId>org.apache.maven.plugins</groupId>
             <artifactId>maven-surefire-plugin</artifactId>
-            <version>3.0.0-M6</version> <!-- {x-version-update;org.apache.maven.plugins:maven-surefire-plugin;external_dependency} -->
+            <version>3.0.0-M7</version> <!-- {x-version-update;org.apache.maven.plugins:maven-surefire-plugin;external_dependency} -->
             <configuration>
               <systemPropertiesFile>${AZURE_TEST_SYSTEM_PLAYBACK_PROPERTIES_FILE}</systemPropertiesFile>
             </configuration>
@@ -1272,7 +1257,7 @@
           <plugin>
             <groupId>org.apache.maven.plugins</groupId>
             <artifactId>maven-surefire-plugin</artifactId>
-            <version>3.0.0-M6</version> <!-- {x-version-update;org.apache.maven.plugins:maven-surefire-plugin;external_dependency} -->
+            <version>3.0.0-M7</version> <!-- {x-version-update;org.apache.maven.plugins:maven-surefire-plugin;external_dependency} -->
             <configuration>
               <systemPropertiesFile>${AZURE_TEST_SYSTEM_PLAYBACK_PROPERTIES_FILE}</systemPropertiesFile>
             </configuration>
@@ -1293,7 +1278,7 @@
           <plugin>
             <groupId>org.apache.maven.plugins</groupId>
             <artifactId>maven-surefire-plugin</artifactId>
-            <version>3.0.0-M6</version> <!-- {x-version-update;org.apache.maven.plugins:maven-surefire-plugin;external_dependency} -->
+            <version>3.0.0-M7</version> <!-- {x-version-update;org.apache.maven.plugins:maven-surefire-plugin;external_dependency} -->
             <configuration>
               <systemPropertiesFile>${AZURE_TEST_SYSTEM_PLAYBACK_PROPERTIES_FILE}</systemPropertiesFile>
             </configuration>
@@ -1315,7 +1300,7 @@
           <plugin>
             <groupId>org.apache.maven.plugins</groupId>
             <artifactId>maven-surefire-plugin</artifactId>
-            <version>3.0.0-M6</version> <!-- {x-version-update;org.apache.maven.plugins:maven-surefire-plugin;external_dependency} -->
+            <version>3.0.0-M7</version> <!-- {x-version-update;org.apache.maven.plugins:maven-surefire-plugin;external_dependency} -->
             <configuration>
               <systemPropertiesFile>${AZURE_TEST_SYSTEM_PLAYBACK_PROPERTIES_FILE}</systemPropertiesFile>
             </configuration>
