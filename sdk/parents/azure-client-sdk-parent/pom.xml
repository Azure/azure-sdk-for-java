--- conflicted
+++ resolved
@@ -106,22 +106,21 @@
     <jacoco.min.linecoverage>0.40</jacoco.min.linecoverage>
     <jacoco.min.branchcoverage>0.30</jacoco.min.branchcoverage>
     <jacoco.skip.coverage.check>false</jacoco.skip.coverage.check>
-<<<<<<< HEAD
+
+    <!-- This property determines the relative path from a pom.xml to the eng/ folder. -->
+    <relative.path.to.eng.folder>../../..</relative.path.to.eng.folder>
 
     <!-- This property determines the max heap size of the Surefire JVM. By default 3GB, or 3096MB, is used. -->
     <surefireXmx>3096m</surefireXmx>
 
-    <!-- This property configures the max heap size of the Surefire JVM -->
+    <!-- This property configures the max heap size of the Surefire JVM. -->
     <surefireJvmXmx>-Xmx${surefireXmx}</surefireJvmXmx>
 
-    <!-- This property configures creating a heap dump if the Surefire JVM fails with an OutOfMemoryError -->
+    <!-- This property configures creating a heap dump if the Surefire JVM fails with an OutOfMemoryError. -->
     <heapDumpOnOom>
       -XX:+HeapDumpOnOutOfMemoryError
       -XX:HeapDumpPath=${packageOutputDirectory}${file.separator}
     </heapDumpOnOom>
-=======
-    <relative.path.to.eng.folder>../../..</relative.path.to.eng.folder>
->>>>>>> 2eb8122a
   </properties>
 
   <build>
