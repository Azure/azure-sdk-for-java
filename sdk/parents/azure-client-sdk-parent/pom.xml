--- conflicted
+++ resolved
@@ -105,12 +105,8 @@
     <build.context>azure-client-sdk-parent</build.context>
     <jacoco.min.linecoverage>0.40</jacoco.min.linecoverage>
     <jacoco.min.branchcoverage>0.30</jacoco.min.branchcoverage>
-<<<<<<< HEAD
-    <jacoco.skip.coverage.check>false</jacoco.skip.coverage.check>
+    <jacoco.skip>false</jacoco.skip>
     <revapi.skip>false</revapi.skip>
-=======
-    <jacoco.skip>false</jacoco.skip>
->>>>>>> 3b13da96
 
     <!-- This property determines the relative path from a pom.xml to the eng/ folder. -->
     <relative.path.to.eng.folder>../../..</relative.path.to.eng.folder>
