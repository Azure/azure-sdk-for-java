--- conflicted
+++ resolved
@@ -144,16 +144,9 @@
 
     <!-- This property configures whether the codesnippet-maven-plugin should be used. -->
     <codesnippet.skip>true</codesnippet.skip>
-<<<<<<< HEAD
-=======
-
-    <!-- These properties exist for libraries using the new codesnippet-maven-plugin can easily disable the old doclet. -->
-    <javadocDoclet>org.apidesign.javadoc.codesnippet.Doclet</javadocDoclet>
-    <javadocDocletOptions>-maxLineLength 120 -snippetpath ${project.basedir}/src/samples/java -suppressMissingLinkWarnings</javadocDocletOptions>
 
     <!-- This property configures whether Spotbugs analysis is ran on samples and tests. Default is false. -->
     <spotbugs.includeTests>false</spotbugs.includeTests>
->>>>>>> 674f306c
   </properties>
 
   <build>
