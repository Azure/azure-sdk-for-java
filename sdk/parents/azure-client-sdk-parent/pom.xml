--- conflicted
+++ resolved
@@ -479,11 +479,7 @@
                 <include>com.azure:*</include>
 
                 <!-- Used by many libraries to bring in annotations used by Reactor -->
-<<<<<<< HEAD
-                <include>com.google.code.findbugs:jsr305</include>
-=======
                 <include>com.google.code.findbugs:jsr305:[3.0.2]</include> <!-- {x-include-update;com.google.code.findbugs:jsr305;external_dependency} -->
->>>>>>> 125244f2
               </includes>
             </bannedDependencies>
 
