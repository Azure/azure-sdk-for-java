--- conflicted
+++ resolved
@@ -216,11 +216,6 @@
     <skipCompile>false</skipCompile>
     <skipTestCompile>false</skipTestCompile>
 
-<<<<<<< HEAD
-<!--    <compiler.proc>none</compiler.proc>-->
-
-=======
->>>>>>> 54d401de
     <!-- Set this to an empty value to enable the compiler to fail on usage of deprecated APIs. -->
     <compiler.failondeprecatedstatus>-</compiler.failondeprecatedstatus>
 
