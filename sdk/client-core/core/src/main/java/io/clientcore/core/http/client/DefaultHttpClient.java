--- conflicted
+++ resolved
@@ -79,18 +79,10 @@
     }
 
     @Override
-<<<<<<< HEAD
-    public Response<?> send(HttpRequest httpRequest) {
-        try {
-            if (httpRequest.getHttpMethod() == HttpMethod.PATCH) {
-                return SocketClient.sendPatchRequest(httpRequest, getSslSocketFactory());
-            }
-=======
     public Response<?> send(HttpRequest httpRequest) throws IOException {
         if (httpRequest.getHttpMethod() == HttpMethod.PATCH) {
-            return SocketClient.sendPatchRequest(httpRequest);
-        }
->>>>>>> dbc02dcd
+            return SocketClient.sendPatchRequest(httpRequest, getSslSocketFactory());
+        }
 
         HttpURLConnection connection = connect(httpRequest);
         sendBody(httpRequest, connection);
@@ -323,9 +315,6 @@
         return outputStream;
     }
 
-<<<<<<< HEAD
-    private static final class SocketClient {
-=======
     private static int speculateContentLength(HttpHeaders headers) {
         String contentLength = headers.getValue(HttpHeaderName.CONTENT_LENGTH);
         if (contentLength == null) {
@@ -341,8 +330,7 @@
         }
     }
 
-    private static class SocketClient {
->>>>>>> dbc02dcd
+    private static final class SocketClient {
 
         private static final String HTTP_VERSION = " HTTP/1.1";
 
