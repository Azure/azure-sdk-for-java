--- conflicted
+++ resolved
@@ -237,16 +237,9 @@
         }
     }
 
-<<<<<<< HEAD
     private static Response<?> getResponse(HttpClient client, String path, Context context) throws IOException {
-        HttpRequest request = new HttpRequest(HttpMethod.GET, url(server, path));
-
-        request.getRequestOptions().setContext(context);
-=======
-    private static Response<?> getResponse(HttpClient client, String path, Context context) {
         HttpRequest request = new HttpRequest(HttpMethod.GET, url(server, path))
             .setRequestOptions(new RequestOptions().setContext(context));
->>>>>>> 56a2ac92
 
         return client.send(request);
     }
