// Copyright (c) Microsoft Corporation. All rights reserved.
// Licensed under the MIT License.

package io.clientcore.core.http.client;

import io.clientcore.core.http.models.ContentType;
import io.clientcore.core.http.models.HttpHeader;
import io.clientcore.core.http.models.HttpHeaderName;
import io.clientcore.core.http.models.HttpHeaders;
import io.clientcore.core.http.models.HttpMethod;
import io.clientcore.core.http.models.HttpRequest;
import io.clientcore.core.http.models.RequestOptions;
import io.clientcore.core.http.models.Response;
import io.clientcore.core.shared.LocalTestServer;
import io.clientcore.core.util.Context;
import io.clientcore.core.util.binarydata.BinaryData;
import org.conscrypt.DefaultSSLContextImpl;
import org.junit.jupiter.api.AfterAll;
import org.junit.jupiter.api.BeforeAll;
import org.junit.jupiter.api.Test;
import org.junit.jupiter.api.parallel.Execution;
import org.junit.jupiter.api.parallel.ExecutionMode;

import javax.net.ssl.SSLSocketFactory;
import javax.servlet.ServletException;
import java.io.IOException;
import java.net.MalformedURLException;
import java.net.URI;
import java.net.URISyntaxException;
import java.net.URL;
import java.nio.charset.StandardCharsets;
import java.security.GeneralSecurityException;
import java.util.ArrayList;
import java.util.Arrays;
import java.util.Base64;
import java.util.Collections;
import java.util.List;
import java.util.concurrent.Callable;
import java.util.concurrent.ForkJoinPool;
import java.util.concurrent.TimeUnit;

import static io.clientcore.core.util.TestUtils.assertArraysEqual;
import static org.junit.jupiter.api.Assertions.assertEquals;
import static org.junit.jupiter.api.Assertions.assertTrue;

@Execution(ExecutionMode.SAME_THREAD)
public class DefaultHttpClientTest {
    static final String RETURN_HEADERS_AS_IS_PATH = "/returnHeadersAsIs";
    private static final byte[] SHORT_BODY = "hi there".getBytes(StandardCharsets.UTF_8);
    private static final byte[] LONG_BODY = createLongBody();
    private static LocalTestServer server;
    private static final String SSE_RESPONSE = "/serversentevent";

    @BeforeAll
    public static void startTestServer() {
        server = new LocalTestServer((req, resp, requestBody) -> {
            String path = req.getServletPath();
            boolean get = "GET".equalsIgnoreCase(req.getMethod());
            boolean post = "POST".equalsIgnoreCase(req.getMethod());
            boolean put = "PUT".equalsIgnoreCase(req.getMethod());

            if (get && "/short".equals(path)) {
                resp.setContentType("application/octet-stream");
                resp.setContentLength(SHORT_BODY.length);
                resp.getOutputStream().write(SHORT_BODY);
            } else if (get && "/long".equals(path)) {
                resp.setContentType("application/octet-stream");
                resp.setContentLength(LONG_BODY.length);
                resp.getOutputStream().write(LONG_BODY);
            } else if (get && "/error".equals(path)) {
                resp.setStatus(500);
                resp.setContentLength(5);
                resp.getOutputStream().write("error".getBytes(StandardCharsets.UTF_8));
            } else if (post && "/shortPost".equals(path)) {
                resp.setContentType("application/octet-stream");
                resp.setContentLength(SHORT_BODY.length);
                resp.getOutputStream().write(SHORT_BODY);
            } else if (get && RETURN_HEADERS_AS_IS_PATH.equals(path)) {
                List<String> headerNames = Collections.list(req.getHeaderNames());
                headerNames.forEach(headerName -> {
                    List<String> headerValues = Collections.list(req.getHeaders(headerName));
                    headerValues.forEach(headerValue -> resp.addHeader(headerName, headerValue));
                });
            } else if (get && "/empty".equals(path)) {
                resp.setContentType("application/octet-stream");
                resp.setContentLength(0);
            } else if (get && "/connectionClose".equals(path)) {
                resp.getHttpChannel().getConnection().close();
            } else if (get && SSE_RESPONSE.equals(path)) {
                if (req.getHeader("Last-Event-Id") != null) {
                    sendSSELastEventIdResponse(resp);
                } else {
                    sendSSEResponseWithRetry(resp);
                }
            } else if (post && SSE_RESPONSE.equals(path)) {
                sendSSEResponseWithDataOnly(resp);
            } else if (put && SSE_RESPONSE.equals(path)) {
                resp.addHeader("Content-Type", ContentType.TEXT_EVENT_STREAM);
                resp.setStatus(200);
                resp.getOutputStream().write(("msg hello world \n\n").getBytes());
                resp.flushBuffer();
            } else {
                throw new ServletException("Unexpected request " + req.getMethod() + " " + path);
            }
        });

        server.start();
    }

    private static void sendSSEResponseWithDataOnly(org.eclipse.jetty.server.Response resp) throws IOException {
        resp.addHeader("Content-Type", ContentType.TEXT_EVENT_STREAM);
        resp.getOutputStream().write(("data: YHOO\ndata: +2\ndata: 10\n\n").getBytes());
        resp.flushBuffer();
    }

    private static String addServerSentEventWithRetry() {
        return ": test stream\ndata: first event\nid: 1\nretry: 100\n\n"
            + "data: This is the second message, it\ndata: has two lines.\nid: 2\n\ndata:  third event";
    }

    private static void sendSSEResponseWithRetry(org.eclipse.jetty.server.Response resp) throws IOException {
        resp.addHeader("Content-Type", ContentType.TEXT_EVENT_STREAM);
        resp.getOutputStream().write(addServerSentEventWithRetry().getBytes());
        resp.flushBuffer();
    }

    private static String addServerSentEventLast() {
        return "data: This is the second message, it\ndata: has two lines.\nid: 2\n\ndata:  third event";
    }

    private static void sendSSELastEventIdResponse(org.eclipse.jetty.server.Response resp) throws IOException {
        resp.addHeader("Content-Type", ContentType.TEXT_EVENT_STREAM);
        resp.getOutputStream().write(addServerSentEventLast().getBytes());
        resp.flushBuffer();
    }

    @AfterAll
    public static void stopTestServer() {
        if (server != null) {
            server.stop();
        }
    }

    @Test
    public void testFlowableWhenServerReturnsBodyAndNoErrorsWhenHttp500Returned() throws IOException {
        HttpClient client = new DefaultHttpClientBuilder().build();

        try (Response<?> response = doRequest(client, "/error")) {
            assertEquals(500, response.getStatusCode());

            String responseBodyAsString = response.getBody().toString();

            assertTrue(responseBodyAsString.contains("error"));
        }

    }

    @Test
    public void testConcurrentRequests() throws InterruptedException {
        int numRequests = 100; // 100 = 1GB of data read
        HttpClient client = new DefaultHttpClientBuilder().build();

        ForkJoinPool pool = new ForkJoinPool();
        List<Callable<Void>> requests = new ArrayList<>(numRequests);
        for (int i = 0; i < numRequests; i++) {
            requests.add(() -> {
                try (Response<?> response = doRequest(client, "/long")) {
                    byte[] body = response.getBody().toBytes();
                    assertArraysEqual(LONG_BODY, body);
                    return null;
                }
            });
        }

        pool.invokeAll(requests);
        pool.shutdown();
        assertTrue(pool.awaitTermination(60, TimeUnit.SECONDS));
    }

    @Test
    public void validateHeadersReturnAsIs() throws IOException {
        HttpClient client = new DefaultHttpClientBuilder().build();

        HttpHeaderName singleValueHeaderName = HttpHeaderName.fromString("singleValue");
        final String singleValueHeaderValue = "value";

        HttpHeaderName multiValueHeaderName = HttpHeaderName.fromString("Multi-value");
        final List<String> multiValueHeaderValue = Arrays.asList("value1", "value2");

        HttpHeaders headers = new HttpHeaders().set(singleValueHeaderName, singleValueHeaderValue)
            .set(multiValueHeaderName, multiValueHeaderValue);

        try (Response<?> response = client.send(
            new HttpRequest(HttpMethod.GET, url(server, RETURN_HEADERS_AS_IS_PATH)).setHeaders(headers))) {
            assertEquals(200, response.getStatusCode());

            HttpHeaders responseHeaders = response.getHeaders();
            HttpHeader singleValueHeader = responseHeaders.get(singleValueHeaderName);

            assertEquals(singleValueHeaderName.getCaseSensitiveName(), singleValueHeader.getName().toString());
            assertEquals(singleValueHeaderValue, singleValueHeader.getValue());

            HttpHeader multiValueHeader = responseHeaders.get(multiValueHeaderName);

            assertEquals(multiValueHeaderName.getCaseSensitiveName(), multiValueHeader.getName().toString());
            assertEquals(multiValueHeaderValue.size(), multiValueHeader.getValues().size());
            assertTrue(multiValueHeaderValue.containsAll(multiValueHeader.getValues()));
        }
    }

    @Test
    public void testBufferedResponse() throws IOException {
        HttpClient client = new DefaultHttpClientBuilder().build();

        try (Response<?> response = getResponse(client, "/short", Context.EMPTY)) {
            assertArraysEqual(SHORT_BODY, response.getBody().toBytes());
        }
    }

    @Test
    public void testEmptyBufferResponse() throws IOException {
        HttpClient client = new DefaultHttpClientBuilder().build();

        try (Response<?> response = getResponse(client, "/empty", Context.EMPTY)) {
            assertEquals(0L, response.getBody().toBytes().length);
        }
    }

    @Test
    public void testRequestBodyPost() throws IOException {
        HttpClient client = new DefaultHttpClientBuilder().build();
        String contentChunk = "abcdefgh";
        int repetitions = 1000;
        HttpRequest request = new HttpRequest(HttpMethod.POST, url(server, "/shortPost"));
        request.getHeaders().set(HttpHeaderName.CONTENT_LENGTH, String.valueOf(contentChunk.length() * (repetitions + 1)));
        request.setBody(BinaryData.fromString(contentChunk));

        try (Response<?> response = client.send(request)) {
            assertArraysEqual(SHORT_BODY, response.getBody().toBytes());
        }
    }

    @Test
    public void testCustomSslSocketFactory() throws IOException, GeneralSecurityException {
        SSLSocketFactory sslSocketFactory = new DefaultSSLContextImpl.TLSv13().engineGetSocketFactory();
        HttpClient httpClient = new DefaultHttpClientBuilder()
            .sslSocketFactory(sslSocketFactory)
            .build();

        String test = "testing a custom SSL socket factory";
        String base64 = Base64.getEncoder().encodeToString(test.getBytes(StandardCharsets.UTF_8));

        // Use an external service to validate SSLSocketFactory as it's complicated with LocalTestServer.
        String url = "https://httpbin.org/base64/" + base64;
        try (Response<?> response = httpClient.send(new HttpRequest(HttpMethod.GET, url))) {
            assertEquals(test, response.getBody().toString());
        }
    }

    private static Response<?> getResponse(HttpClient client, String path, Context context) throws IOException {
        HttpRequest request = new HttpRequest(HttpMethod.GET, url(server, path))
            .setRequestOptions(new RequestOptions().setContext(context));

        return client.send(request);
    }

    static URL url(LocalTestServer server, String path) {
        try {
            return new URI(server.getHttpUri() + path).toURL();
        } catch (URISyntaxException | MalformedURLException e) {
            throw new RuntimeException(e);
        }
    }

    private static byte[] createLongBody() {
        byte[] duplicateBytes = "abcdefghijk".getBytes(StandardCharsets.UTF_8);
        byte[] longBody = new byte[duplicateBytes.length * 100000];

        for (int i = 0; i < 100000; i++) {
            System.arraycopy(duplicateBytes, 0, longBody, i * duplicateBytes.length, duplicateBytes.length);
        }

        return longBody;
    }

<<<<<<< HEAD
    private static Response<?> doRequest(HttpClient client, String path) {
=======
    private static Response<?> doRequest(HttpClient client, String path) throws IOException {
>>>>>>> dbc02dcd
        HttpRequest request = new HttpRequest(HttpMethod.GET, url(server, path));

        return client.send(request);
    }
}<|MERGE_RESOLUTION|>--- conflicted
+++ resolved
@@ -283,11 +283,7 @@
         return longBody;
     }
 
-<<<<<<< HEAD
-    private static Response<?> doRequest(HttpClient client, String path) {
-=======
     private static Response<?> doRequest(HttpClient client, String path) throws IOException {
->>>>>>> dbc02dcd
         HttpRequest request = new HttpRequest(HttpMethod.GET, url(server, path));
 
         return client.send(request);
