// Copyright (c) Microsoft Corporation. All rights reserved.
// Licensed under the MIT License.

package io.clientcore.http.okhttp3;

import io.clientcore.core.http.client.HttpClient;
import io.clientcore.core.http.models.HttpHeader;
import io.clientcore.core.http.models.HttpHeaderName;
import io.clientcore.core.http.models.HttpHeaders;
import io.clientcore.core.http.models.HttpMethod;
import io.clientcore.core.http.models.HttpRequest;
import io.clientcore.core.http.models.RequestOptions;
import io.clientcore.core.http.models.Response;
import io.clientcore.core.http.models.ResponseBodyMode;
import io.clientcore.core.http.models.ServerSentEventListener;
import io.clientcore.core.util.ClientLogger;
import io.clientcore.core.util.ServerSentEventUtils;
import io.clientcore.core.util.binarydata.BinaryData;
import io.clientcore.core.util.binarydata.FileBinaryData;
import io.clientcore.core.util.binarydata.InputStreamBinaryData;
import io.clientcore.http.okhttp3.implementation.OkHttpFileRequestBody;
import io.clientcore.http.okhttp3.implementation.OkHttpInputStreamRequestBody;
import io.clientcore.http.okhttp3.implementation.OkHttpResponse;
import okhttp3.MediaType;
import okhttp3.OkHttpClient;
import okhttp3.Request;
import okhttp3.RequestBody;
import okhttp3.ResponseBody;

import java.io.IOException;

import static io.clientcore.core.http.models.ContentType.APPLICATION_OCTET_STREAM;
import static io.clientcore.core.http.models.HttpHeaderName.CONTENT_TYPE;
import static io.clientcore.core.http.models.HttpMethod.HEAD;
import static io.clientcore.core.http.models.ResponseBodyMode.BUFFER;
import static io.clientcore.core.http.models.ResponseBodyMode.IGNORE;
import static io.clientcore.core.http.models.ResponseBodyMode.STREAM;
import static io.clientcore.core.util.ServerSentEventUtils.processTextEventStream;
/**
 * HttpClient implementation for OkHttp.
 */
class OkHttpHttpClient implements HttpClient {
    private static final ClientLogger LOGGER = new ClientLogger(OkHttpHttpClient.class);
    private static final byte[] EMPTY_BODY = new byte[0];
    private static final RequestBody EMPTY_REQUEST_BODY = RequestBody.create(EMPTY_BODY);
    final OkHttpClient httpClient;

    OkHttpHttpClient(OkHttpClient httpClient) {
        this.httpClient = httpClient;
    }

    @Override
    public Response<?> send(HttpRequest request) throws IOException {
        Request okHttpRequest = toOkHttpRequest(request);
        okhttp3.Response okHttpResponse = httpClient.newCall(okHttpRequest).execute();

        return toResponse(request, okHttpResponse);
    }

    /**
     * Converts the given core request to okhttp request.
     *
     * @param request the core request.
     *
     * @return The OkHttp request.
     */
    private okhttp3.Request toOkHttpRequest(HttpRequest request) {
        Request.Builder requestBuilder = new Request.Builder()
            .url(request.getUrl());

        if (request.getHeaders() != null) {
            for (HttpHeader hdr : request.getHeaders()) {
                // OkHttp allows for headers with multiple values, but it treats them as separate headers,
                // therefore, we must call rb.addHeader for each value, using the same key for all of them
                hdr.getValues().forEach(value -> requestBuilder.addHeader(hdr.getName().toString(), value));
            }
        }

        if (request.getHttpMethod() == HttpMethod.GET) {
            return requestBuilder.get().build();
        } else if (request.getHttpMethod() == HttpMethod.HEAD) {
            return requestBuilder.head().build();
        }

        RequestBody okHttpRequestBody = toOkHttpRequestBody(request.getBody(), request.getHeaders());

        return requestBuilder.method(request.getHttpMethod().toString(), okHttpRequestBody).build();
    }

    /**
     * Create a Mono of okhttp3.RequestBody from the given BinaryData.
     *
     * @param bodyContent The request body content
     * @param headers the headers associated with the original request
     *
     * @return The Mono emitting okhttp request
     */
    private RequestBody toOkHttpRequestBody(BinaryData bodyContent, HttpHeaders headers) {
        if (bodyContent == null || bodyContent == BinaryData.EMPTY) {
            return EMPTY_REQUEST_BODY;
        }

        String contentType = headers.getValue(HttpHeaderName.CONTENT_TYPE);
        MediaType mediaType = (contentType == null) ? null : MediaType.parse(contentType);

        if (bodyContent instanceof InputStreamBinaryData) {
            long effectiveContentLength = getRequestContentLength(bodyContent, headers);

            // The OkHttpInputStreamRequestBody doesn't read bytes until it's triggered by OkHttp dispatcher.
            return new OkHttpInputStreamRequestBody((InputStreamBinaryData) bodyContent, effectiveContentLength,
                mediaType);
        } else if (bodyContent instanceof FileBinaryData) {
            long effectiveContentLength = getRequestContentLength(bodyContent, headers);

            // The OkHttpFileRequestBody doesn't read bytes until it's triggered by OkHttp dispatcher.
            return new OkHttpFileRequestBody((FileBinaryData) bodyContent, effectiveContentLength, mediaType);
        } else {
            return RequestBody.create(bodyContent.toBytes(), mediaType);
        }
    }

    private static long getRequestContentLength(BinaryData content, HttpHeaders headers) {
        Long contentLength = content.getLength();

        if (contentLength == null) {
            String contentLengthHeaderValue = headers.getValue(HttpHeaderName.CONTENT_LENGTH);

            if (contentLengthHeaderValue != null) {
                contentLength = Long.parseLong(contentLengthHeaderValue);
            } else {
                // -1 means that content length is unknown.
                contentLength = -1L;
            }
        }

        return contentLength;
    }

    private Response<?> toResponse(HttpRequest request, okhttp3.Response response) throws IOException {
        okhttp3.Headers responseHeaders = response.headers();

        if (isTextEventStream(responseHeaders) && response.body() != null) {
            ServerSentEventListener listener = request.getServerSentEventListener();

            if (listener != null) {
<<<<<<< HEAD
                processTextEventStream(request, this, response.body().byteStream(), listener);
=======
                processTextEventStream(this, request, response.body().byteStream(), listener);
>>>>>>> 56a2ac92
            } else {
                throw LOGGER.logThrowableAsError(new RuntimeException(ServerSentEventUtils.NO_LISTENER_ERROR_MESSAGE));
            }

            return new OkHttpResponse(response, request, BinaryData.EMPTY);
        }

        return processResponse(request, response);
    }

    private Response<?> processResponse(HttpRequest request, okhttp3.Response response) throws IOException {
        RequestOptions options = request.getRequestOptions();
        ResponseBodyMode responseBodyMode = null;

        if (options != null) {
            responseBodyMode = options.getResponseBodyMode();
        }

        if (responseBodyMode == null) {
            String contentType = response.headers().get(CONTENT_TYPE.getCaseInsensitiveName());

            if (request.getHttpMethod() == HEAD) {
                responseBodyMode = IGNORE;
            } else if (contentType != null
                && APPLICATION_OCTET_STREAM.regionMatches(true, 0, contentType, 0, APPLICATION_OCTET_STREAM.length())) {

                responseBodyMode = STREAM;
            } else {
                responseBodyMode = BUFFER;
            }
        }

        BinaryData body = null;

        switch (responseBodyMode) {
            case IGNORE:
                if (response.body() != null) {
                    response.body().close();
                }

                break;
            case STREAM:
                if (response.body() != null && response.body().contentLength() != 0) {
                    body = BinaryData.fromStream(response.body().byteStream());
                }

                break;
            case BUFFER:
            case DESERIALIZE: // Deserialization will occur at a later point in HttpResponseBodyDecoder.
            default:
                try (ResponseBody responseBody = response.body()) {
                    if (responseBody != null && responseBody.contentLength() != 0) {
                        body = BinaryData.fromBytes(responseBody.bytes());
                    }
                }
        }

        return new OkHttpResponse(response, request, body == null ? BinaryData.EMPTY : body);
    }

    private static boolean isTextEventStream(okhttp3.Headers responseHeaders) {
        if (responseHeaders != null) {
            return ServerSentEventUtils
                .isTextEventStreamContentType(responseHeaders.get(HttpHeaderName.CONTENT_TYPE.toString()));
        }

        return false;
    }
}<|MERGE_RESOLUTION|>--- conflicted
+++ resolved
@@ -143,11 +143,7 @@
             ServerSentEventListener listener = request.getServerSentEventListener();
 
             if (listener != null) {
-<<<<<<< HEAD
-                processTextEventStream(request, this, response.body().byteStream(), listener);
-=======
                 processTextEventStream(this, request, response.body().byteStream(), listener);
->>>>>>> 56a2ac92
             } else {
                 throw LOGGER.logThrowableAsError(new RuntimeException(ServerSentEventUtils.NO_LISTENER_ERROR_MESSAGE));
             }
