--- conflicted
+++ resolved
@@ -278,10 +278,8 @@
         </dependency>
         <dependency>
           <groupId>com.azure.v2</groupId>
-<<<<<<< HEAD
           <artifactId>azure-security-keyvault-administration</artifactId>
           <version>5.0.0-beta.1</version> <!-- {x-version-update;unreleased_com.azure.v2:azure-security-keyvault-administration;dependency} -->
-=======
           <artifactId>azure-security-keyvault-secrets</artifactId>
           <version>5.0.0-beta.1</version> <!-- {x-version-update;unreleased_com.azure.v2:azure-security-keyvault-secrets;dependency} -->
           <artifactId>azure-security-keyvault-keys</artifactId>
@@ -290,7 +288,6 @@
           <version>5.0.0-beta.1</version> <!-- {x-version-update;unreleased_com.azure.v2:azure-security-keyvault-certificates;dependency} -->
           <artifactId>azure-data-appconfiguration</artifactId>
           <version>2.0.0-beta.1</version> <!-- {x-version-update;unreleased_com.azure.v2:azure-data-appconfiguration;dependency} -->
->>>>>>> b12e7912
           <scope>test</scope>
         </dependency>
       </dependencies>
@@ -391,10 +388,8 @@
         </dependency>
         <dependency>
           <groupId>com.azure.v2</groupId>
-<<<<<<< HEAD
           <artifactId>azure-security-keyvault-administration</artifactId>
           <version>5.0.0-beta.1</version> <!-- {x-version-update;unreleased_com.azure.v2:azure-security-keyvault-administration;dependency} -->
-=======
           <artifactId>azure-security-keyvault-secrets</artifactId>
           <version>5.0.0-beta.1</version> <!-- {x-version-update;unreleased_com.azure.v2:azure-security-keyvault-secrets;dependency} -->
           <artifactId>azure-security-keyvault-keys</artifactId>
@@ -403,7 +398,6 @@
           <version>5.0.0-beta.1</version> <!-- {x-version-update;unreleased_com.azure.v2:azure-security-keyvault-certificates;dependency} -->
           <artifactId>azure-data-appconfiguration</artifactId>
           <version>2.0.0-beta.1</version> <!-- {x-version-update;unreleased_com.azure.v2:azure-data-appconfiguration;dependency} -->
->>>>>>> b12e7912
           <scope>provided</scope>
         </dependency>
       </dependencies>
