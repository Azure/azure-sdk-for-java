<!-- Copyright (c) Microsoft Corporation. All rights reserved.
     Licensed under the MIT License. -->
<project xmlns="http://maven.apache.org/POM/4.0.0" xmlns:xsi="http://www.w3.org/2001/XMLSchema-instance"
         xsi:schemaLocation="http://maven.apache.org/POM/4.0.0 http://maven.apache.org/maven-v4_0_0.xsd">
  <modelVersion>4.0.0</modelVersion>

  <groupId>com.azure</groupId>
  <artifactId>azure-openrewrite</artifactId>
  <version>1.0.0-beta.1</version> <!-- {x-version-update;com.azure:azure-openrewrite;current} -->

  <name>Microsoft Azure OpenRewrite Plugin library for Java</name>
  <description>This module contains OpenRewrite recipe for migrating to next generation Microsoft Azure client libraries.</description>

  <distributionManagement>
    <site>
      <id>azure-openrewrite</id>
      <url>${site.url}/site/${project.artifactId}</url>
    </site>
  </distributionManagement>

  <url>https://github.com/azure/azure-sdk-for-java</url>
  <organization>
    <name>Microsoft Corporation</name>
    <url>http://microsoft.com</url>
  </organization>
  <licenses>
    <license>
      <name>The MIT License (MIT)</name>
      <url>http://opensource.org/licenses/MIT</url>
      <distribution>repo</distribution>
    </license>
  </licenses>

  <developers>
    <developer>
      <id>microsoft</id>
      <name>Microsoft Corporation</name>
    </developer>
  </developers>

  <issueManagement>
    <system>GitHub</system>
    <url>https://github.com/Azure/azure-sdk-for-java/issues</url>
  </issueManagement>

  <scm>
    <url>https://github.com/Azure/azure-sdk-for-java</url>
    <connection>scm:git:https://github.com/Azure/azure-sdk-for-java.git</connection>
    <developerConnection/>
    <tag>HEAD</tag>
  </scm>

  <properties>
    <packageOutputDirectory>${project.build.directory}</packageOutputDirectory>
    <site.url>https://azuresdkartifacts.blob.core.windows.net/azure-sdk-for-java</site.url>
  </properties>

  <dependencyManagement>
    <dependencies>
      <dependency>
        <groupId>org.openrewrite.recipe</groupId>
        <artifactId>rewrite-recipe-bom</artifactId>
        <version>3.9.0</version> <!-- {x-version-update;org.openrewrite.recipe:rewrite-recipe-bom;external_dependency} -->
        <type>pom</type>
        <scope>import</scope>
      </dependency>
    </dependencies>
  </dependencyManagement>

  <profiles>
    <profile>
      <id>default</id>
      <activation>
        <activeByDefault>true</activeByDefault>
      </activation>
      <dependencies>
        <!-- rewrite-java dependencies only necessary for Java Recipe development -->
        <dependency>
          <groupId>org.openrewrite</groupId>
          <artifactId>rewrite-java</artifactId>
          <scope>compile</scope>
        </dependency>

        <dependency>
          <groupId>org.openrewrite</groupId>
          <artifactId>rewrite-maven</artifactId>
          <scope>compile</scope>
        </dependency>

        <!-- To test on different JDKs multiple within CI,
        we need to include multiple rewrite-java test dependencies -->
        <dependency>
          <groupId>org.openrewrite</groupId>
          <artifactId>rewrite-java-8</artifactId>
          <scope>test</scope>
        </dependency>

        <dependency>
          <groupId>org.openrewrite</groupId>
          <artifactId>rewrite-java-11</artifactId>
          <scope>test</scope>
        </dependency>

        <dependency>
          <groupId>org.openrewrite</groupId>
          <artifactId>rewrite-java-17</artifactId>
          <scope>test</scope>
        </dependency>

        <dependency>
          <groupId>org.openrewrite</groupId>
          <artifactId>rewrite-java-21</artifactId>
          <scope>test</scope>
        </dependency>

        <!-- rewrite-maven dependency only necessary for Maven Recipe development -->


        <dependency>
          <groupId>org.openrewrite</groupId>
          <artifactId>rewrite-test</artifactId>
          <scope>test</scope>
          <exclusions>
            <exclusion>
              <groupId>org.junit.jupiter</groupId>
              <artifactId>junit-jupiter-api</artifactId>
            </exclusion>
            <exclusion>
              <groupId>org.junit.platform</groupId>
              <artifactId>junit-platform-launcher</artifactId>
            </exclusion>
            <exclusion>
              <groupId>org.junit.jupiter</groupId>
              <artifactId>junit-jupiter-params</artifactId>
            </exclusion>
          </exclusions>
        </dependency>
        <dependency>
          <groupId>org.junit.jupiter</groupId>
          <artifactId>junit-jupiter-api</artifactId>
          <version>5.13.4</version> <!-- {x-version-update;org.junit.jupiter:junit-jupiter-api;external_dependency} -->
          <scope>test</scope>
        </dependency>
        <dependency>
          <groupId>org.junit.jupiter</groupId>
          <artifactId>junit-jupiter-engine</artifactId>
          <version>5.13.4</version> <!-- {x-version-update;org.junit.jupiter:junit-jupiter-engine;external_dependency} -->
          <scope>test</scope>
        </dependency>
        <dependency>
          <groupId>org.junit.platform</groupId>
          <artifactId>junit-platform-launcher</artifactId>
          <version>1.13.4</version> <!-- {x-version-update;org.junit.platform:junit-platform-launcher;external_dependency} -->
          <scope>test</scope>
        </dependency>
        <dependency>
          <groupId>org.junit.jupiter</groupId>
          <artifactId>junit-jupiter-params</artifactId>
          <version>5.13.4</version> <!-- {x-version-update;org.junit.jupiter:junit-jupiter-params;external_dependency} -->
          <scope>test</scope>
        </dependency>
        <!-- Optional dependency on assertJ to provide fluent assertions. -->
        <dependency>
          <groupId>org.assertj</groupId>
          <artifactId>assertj-core</artifactId>
          <version>3.22.0</version> <!-- {x-version-update;org.assertj:assertj-core;external_dependency} -->
          <scope>test</scope>
        </dependency>

        <dependency>
          <groupId>com.fasterxml.jackson.core</groupId>
          <artifactId>jackson-core</artifactId>
          <version>2.18.4.1</version> <!-- {x-version-update;com.fasterxml.jackson.core:jackson-core;external_dependency} -->
        </dependency>
        <!-- Jackson Dataformat Smile -->
        <dependency>
          <groupId>com.fasterxml.jackson.dataformat</groupId>
          <artifactId>jackson-dataformat-smile</artifactId>
          <version>2.18.4</version> <!-- {x-version-update;com.fasterxml.jackson.dataformat:jackson-dataformat-smile;external_dependency} -->
        </dependency>
        <dependency>
          <groupId>com.fasterxml.jackson.core</groupId>
          <artifactId>jackson-databind</artifactId>
          <version>2.18.4</version> <!-- {x-version-update;com.fasterxml.jackson.core:jackson-databind;external_dependency} -->
        </dependency>

        <!-- Library Test dependencies -->
        <dependency>
          <groupId>com.azure</groupId>
          <artifactId>azure-core</artifactId>
          <version>1.57.0</version> <!-- {x-version-update;com.azure:azure-core;dependency} -->
          <scope>test</scope>
        </dependency>

        <dependency>
          <groupId>io.clientcore</groupId>
          <artifactId>core</artifactId>
          <version>1.0.0-beta.11</version> <!-- {x-version-update;io.clientcore:core;dependency} -->
          <scope>test</scope>
        </dependency>

        <dependency>
          <groupId>com.azure</groupId>
          <artifactId>azure-ai-translation-text</artifactId>
          <version>1.1.6</version> <!-- {x-version-update;com.azure:azure-ai-translation-text;dependency} -->
          <scope>test</scope>
        </dependency>

        <dependency>
          <groupId>com.azure</groupId>
          <artifactId>azure-storage-blob</artifactId>
          <version>12.31.3</version> <!-- {x-version-update;com.azure:azure-storage-blob;dependency} -->
          <scope>test</scope>
        </dependency>

        <dependency>
          <groupId>com.azure</groupId>
          <artifactId>azure-storage-queue</artifactId>
          <version>12.26.3</version> <!-- {x-version-update;com.azure:azure-storage-queue;dependency} -->
          <scope>test</scope>
        </dependency>

        <dependency>
          <groupId>com.azure</groupId>
          <artifactId>azure-identity</artifactId>
          <version>1.18.1</version> <!-- {x-version-update;com.azure:azure-identity;dependency} -->
          <scope>test</scope>
        </dependency>

        <dependency>
          <groupId>com.azure.v2</groupId>
          <artifactId>azure-identity</artifactId>
          <version>2.0.0-beta.1</version> <!-- {x-version-update;com.azure.v2:azure-identity;dependency} -->
          <scope>test</scope>
        </dependency>

        <dependency>
          <groupId>com.azure</groupId>
          <artifactId>azure-data-appconfiguration</artifactId>
          <version>1.8.4</version> <!-- {x-version-update;com.azure:azure-data-appconfiguration;dependency} -->
          <scope>test</scope>
        </dependency>
        <dependency>
          <groupId>com.azure</groupId>
          <artifactId>azure-security-keyvault-keys</artifactId>
          <version>4.10.3</version> <!-- {x-version-update;com.azure:azure-security-keyvault-keys;dependency} -->
          <scope>test</scope>
        </dependency>
        <dependency>
          <groupId>com.azure</groupId>
          <artifactId>azure-security-keyvault-secrets</artifactId>
          <version>4.10.3</version> <!-- {x-version-update;com.azure:azure-security-keyvault-secrets;dependency} -->
          <scope>test</scope>
        </dependency>
        <dependency>
          <groupId>com.azure</groupId>
          <artifactId>azure-security-keyvault-certificates</artifactId>
          <version>4.8.3</version> <!-- {x-version-update;com.azure:azure-security-keyvault-certificates;dependency} -->
          <scope>test</scope>
        </dependency>
        <dependency>
          <groupId>com.azure</groupId>
          <artifactId>azure-security-keyvault-administration</artifactId>
          <version>4.7.3</version> <!-- {x-version-update;com.azure:azure-security-keyvault-administration;dependency} -->
          <scope>test</scope>
        </dependency>
        <dependency>
          <groupId>com.azure</groupId>
          <artifactId>azure-security-keyvault-jca</artifactId>
          <version>2.10.1</version> <!-- {x-version-update;com.azure:azure-security-keyvault-jca;dependency} -->
          <scope>test</scope>
        </dependency>
        <dependency>
          <groupId>com.azure.v2</groupId>
          <artifactId>azure-core</artifactId>
          <version>2.0.0-beta.1</version> <!-- {x-version-update;com.azure.v2:azure-core;dependency} -->
          <scope>test</scope>
        </dependency>
        <dependency>
          <groupId>com.azure.v2</groupId>
<<<<<<< HEAD
          <artifactId>azure-security-keyvault-secrets</artifactId>
          <version>5.0.0-beta.1</version> <!-- {x-version-update;unreleased_com.azure.v2:azure-security-keyvault-secrets;dependency} -->
=======
          <artifactId>azure-security-keyvault-keys</artifactId>
          <version>5.0.0-beta.1</version> <!-- {x-version-update;unreleased_com.azure.v2:azure-security-keyvault-keys;dependency} -->
          <artifactId>azure-security-keyvault-certificates</artifactId>
          <version>5.0.0-beta.1</version> <!-- {x-version-update;unreleased_com.azure.v2:azure-security-keyvault-certificates;dependency} -->
          <artifactId>azure-data-appconfiguration</artifactId>
          <version>2.0.0-beta.1</version> <!-- {x-version-update;unreleased_com.azure.v2:azure-data-appconfiguration;dependency} -->
>>>>>>> fe218eed
          <scope>test</scope>
        </dependency>
      </dependencies>
    </profile>

    <profile>
      <id>v1</id>
      <dependencies>


        <dependency>
          <groupId>com.azure</groupId>
          <artifactId>azure-identity</artifactId>
          <version>1.18.1</version> <!-- {x-version-update;com.azure:azure-identity;dependency} -->
          <scope>provided</scope>
        </dependency>
        <dependency>
          <groupId>com.azure</groupId>
          <artifactId>azure-data-appconfiguration</artifactId>
          <version>1.8.4</version> <!-- {x-version-update;com.azure:azure-data-appconfiguration;dependency} -->
          <scope>provided</scope>
        </dependency>
        <dependency>
          <groupId>com.azure</groupId>
          <artifactId>azure-security-keyvault-keys</artifactId>
          <version>4.10.3</version> <!-- {x-version-update;com.azure:azure-security-keyvault-keys;dependency} -->
          <scope>provided</scope>
        </dependency>
        <dependency>
          <groupId>com.azure</groupId>
          <artifactId>azure-security-keyvault-secrets</artifactId>
          <version>4.10.3</version> <!-- {x-version-update;com.azure:azure-security-keyvault-secrets;dependency} -->
          <scope>provided</scope>
        </dependency>
        <dependency>
          <groupId>com.azure</groupId>
          <artifactId>azure-security-keyvault-certificates</artifactId>
          <version>4.8.3</version> <!-- {x-version-update;com.azure:azure-security-keyvault-certificates;dependency} -->
          <scope>provided</scope>
        </dependency>
        <dependency>
          <groupId>com.azure</groupId>
          <artifactId>azure-security-keyvault-administration</artifactId>
          <version>4.7.3</version> <!-- {x-version-update;com.azure:azure-security-keyvault-administration;dependency} -->
          <scope>provided</scope>
        </dependency>
        <dependency>
          <groupId>com.azure</groupId>
          <artifactId>azure-security-keyvault-jca</artifactId>
          <version>2.10.1</version> <!-- {x-version-update;com.azure:azure-security-keyvault-jca;dependency} -->
          <scope>provided</scope>
        </dependency>

        <!-- KeyVault JCA has a sample using Apache HttpClient -->
        <dependency>
          <groupId>org.apache.httpcomponents</groupId>
          <artifactId>httpclient</artifactId>
          <version>4.5.14</version> <!-- {x-version-update;org.apache.httpcomponents:httpclient;external_dependency} -->
          <scope>provided</scope>
        </dependency>

        <dependency>
          <groupId>com.azure</groupId>
          <artifactId>azure-storage-queue</artifactId>
          <version>12.26.3</version> <!-- {x-version-update;com.azure:azure-storage-queue;dependency} -->
          <scope>provided</scope>
        </dependency>

        <dependency>
          <groupId>com.azure</groupId>
          <artifactId>azure-storage-blob</artifactId>
          <version>12.31.3</version>  <!-- {x-version-update;com.azure:azure-storage-blob;dependency} -->
          <scope>provided</scope>
        </dependency>
      </dependencies>
    </profile>

    <profile>
      <id>v2</id>
      <dependencies>
        <dependency>
          <groupId>io.clientcore</groupId>
          <artifactId>core</artifactId>
          <version>1.0.0-beta.11</version> <!-- {x-version-update;io.clientcore:core;dependency} -->
          <scope>provided</scope>
        </dependency>
        <dependency>
          <groupId>com.azure.v2</groupId>
          <artifactId>azure-core</artifactId>
          <version>2.0.0-beta.1</version> <!-- {x-version-update;com.azure.v2:azure-core;dependency} -->
          <scope>provided</scope>
        </dependency>
        <dependency>
          <groupId>com.azure.v2</groupId>
          <artifactId>azure-identity</artifactId>
          <version>2.0.0-beta.1</version> <!-- {x-version-update;com.azure.v2:azure-identity;dependency} -->
          <scope>provided</scope>
        </dependency>
        <dependency>
          <groupId>com.azure.v2</groupId>
<<<<<<< HEAD
          <artifactId>azure-security-keyvault-secrets</artifactId>
          <version>5.0.0-beta.1</version> <!-- {x-version-update;unreleased_com.azure.v2:azure-security-keyvault-secrets;dependency} -->
=======
          <artifactId>azure-security-keyvault-keys</artifactId>
          <version>5.0.0-beta.1</version> <!-- {x-version-update;unreleased_com.azure.v2:azure-security-keyvault-keys;dependency} -->
          <artifactId>azure-security-keyvault-certificates</artifactId>
          <version>5.0.0-beta.1</version> <!-- {x-version-update;unreleased_com.azure.v2:azure-security-keyvault-certificates;dependency} -->
          <artifactId>azure-data-appconfiguration</artifactId>
          <version>2.0.0-beta.1</version> <!-- {x-version-update;unreleased_com.azure.v2:azure-data-appconfiguration;dependency} -->
>>>>>>> fe218eed
          <scope>provided</scope>
        </dependency>
      </dependencies>
    </profile>
  </profiles>

  <build>
    <plugins>

      <!-- generate sources jar -->
      <plugin>
        <groupId>org.apache.maven.plugins</groupId>
        <artifactId>maven-source-plugin</artifactId>
        <version>3.3.1</version> <!-- {x-version-update;org.apache.maven.plugins:maven-source-plugin;external_dependency} -->
        <executions>
          <execution>
            <id>attach-sources</id>
            <goals>
              <goal>jar</goal>
            </goals>
            <configuration>
              <outputDirectory>${packageOutputDirectory}</outputDirectory>
            </configuration>
          </execution>
        </executions>
      </plugin>

      <!-- Copy the pom file to output -->
      <plugin>
        <groupId>org.apache.maven.plugins</groupId>
        <artifactId>maven-antrun-plugin</artifactId>
        <version>3.1.0</version> <!-- {x-version-update;org.apache.maven.plugins:maven-antrun-plugin;external_dependency} -->
        <executions>
          <execution>
            <id>copy</id>
            <phase>package</phase>
            <configuration>
              <target>
                <copy file="${project.pomFile}" tofile="${packageOutputDirectory}/${project.build.finalName}.pom"/>
              </target>
            </configuration>
            <goals>
              <goal>run</goal>
            </goals>
          </execution>
        </executions>
      </plugin>

      <!-- generate javadoc jar -->
      <plugin>
        <groupId>org.apache.maven.plugins</groupId>
        <artifactId>maven-javadoc-plugin</artifactId>
        <version>3.11.3</version> <!-- {x-version-update;org.apache.maven.plugins:maven-javadoc-plugin;external_dependency} -->
        <executions>
          <execution>
            <id>attach-javadocs</id>
            <goals>
              <goal>jar</goal>
            </goals>
          </execution>
        </executions>
      </plugin>

      <!-- This plugin scans checkstyle issues in the code -->
      <plugin>
        <groupId>org.apache.maven.plugins</groupId>
        <artifactId>maven-checkstyle-plugin</artifactId>
        <version>3.6.0</version> <!-- {x-version-update;org.apache.maven.plugins:maven-checkstyle-plugin;external_dependency} -->
        <dependencies>
          <dependency>
            <groupId>io.clientcore</groupId>
            <artifactId>linting-extensions</artifactId>
            <version>1.0.0-beta.2</version> <!-- {x-version-update;io.clientcore:linting-extensions;current} -->
          </dependency>
          <dependency>
            <groupId>com.puppycrawl.tools</groupId>
            <artifactId>checkstyle</artifactId>
            <version>9.3</version> <!-- {x-version-update;com.puppycrawl.tools:checkstyle;external_dependency} -->
          </dependency>
        </dependencies>
        <configuration>
          <configLocation>${project.basedir}/../../../eng/lintingconfigs/checkstyle/track2/checkstyle.xml</configLocation>
          <suppressionsLocation>${project.basedir}/../../../eng/lintingconfigs/checkstyle/track2/checkstyle-suppressions.xml</suppressionsLocation>
          <headerLocation>${project.basedir}/../../../eng/lintingconfigs/checkstyle/java.header</headerLocation>
          <propertyExpansion>samedir=</propertyExpansion>
          <consoleOutput>true</consoleOutput>
          <includeTestSourceDirectory>true</includeTestSourceDirectory>
          <linkXRef>true</linkXRef>
          <failsOnError>true</failsOnError>
          <failOnViolation>true</failOnViolation>
        </configuration>
      </plugin>
      <!-- This plugin scans reports spotbugs in the code -->
      <plugin>
        <groupId>com.github.spotbugs</groupId>
        <artifactId>spotbugs-maven-plugin</artifactId>
        <version>4.8.3.1</version> <!-- {x-version-update;com.github.spotbugs:spotbugs-maven-plugin;external_dependency} -->
        <dependencies>
          <dependency>
            <groupId>com.github.spotbugs</groupId>
            <artifactId>spotbugs</artifactId>
            <version>4.8.3</version> <!-- {x-version-update;com.github.spotbugs:spotbugs;external_dependency} -->
          </dependency>
          <!-- Needed as the version of Spotbugs being used isn't compatible is Java 18+ without this. -->
          <dependency>
            <groupId>org.ow2.asm</groupId>
            <artifactId>asm</artifactId>
            <version>9.8</version> <!-- {x-version-update;org.ow2.asm:asm;external_dependency} -->
          </dependency>
        </dependencies>
        <configuration>
          <effort>max</effort>
          <threshold>Low</threshold>
          <xmlOutput>true</xmlOutput>
          <spotbugsXmlOutputDirectory>${project.build.directory}/spotbugs</spotbugsXmlOutputDirectory>
          <excludeFilterFile>${project.parent.relativePath}/../../../eng/lintingconfigs/spotbugs/track2/spotbugs-exclude.xml</excludeFilterFile>
          <fork>true</fork>
        </configuration>
      </plugin>

      <plugin>
        <groupId>com.azure.tools</groupId>
        <artifactId>codesnippet-maven-plugin</artifactId>
        <version>1.0.0-beta.10</version> <!-- {x-version-update;com.azure.tools:codesnippet-maven-plugin;external_dependency} -->
        <configuration>
          <readmeGlob>**/*.md</readmeGlob>
        </configuration>
        <executions>
          <execution>
            <id>update-codesnippets</id>
            <goals>
              <goal>update-codesnippet</goal>
            </goals>
          </execution>
          <execution>
            <id>verify-codesnippets</id>
            <goals>
              <goal>verify-codesnippet</goal>
            </goals>
          </execution>
        </executions>
      </plugin>

      <plugin>
        <groupId>com.diffplug.spotless</groupId>
        <artifactId>spotless-maven-plugin</artifactId>
        <version>2.30.0</version> <!-- {x-version-update;com.diffplug.spotless:spotless-maven-plugin;external_dependency} -->
        <configuration>
          <skip>true</skip>
        </configuration>
      </plugin>
    </plugins>

    <pluginManagement>
      <plugins>
        <plugin>
          <groupId>com.azure</groupId>
          <artifactId>azure-openrewrite-compiler-maven-plugin</artifactId>
          <version>1.0.0-beta.1</version>
          <configuration>
            <targetProfiles>v1,v2</targetProfiles>
          </configuration>
          <executions>
            <execution>
              <goals>
                <goal>compile-golden-image</goal>
              </goals>
            </execution>
          </executions>
        </plugin>
      </plugins>
    </pluginManagement>
  </build>
</project><|MERGE_RESOLUTION|>--- conflicted
+++ resolved
@@ -278,17 +278,14 @@
         </dependency>
         <dependency>
           <groupId>com.azure.v2</groupId>
-<<<<<<< HEAD
           <artifactId>azure-security-keyvault-secrets</artifactId>
           <version>5.0.0-beta.1</version> <!-- {x-version-update;unreleased_com.azure.v2:azure-security-keyvault-secrets;dependency} -->
-=======
           <artifactId>azure-security-keyvault-keys</artifactId>
           <version>5.0.0-beta.1</version> <!-- {x-version-update;unreleased_com.azure.v2:azure-security-keyvault-keys;dependency} -->
           <artifactId>azure-security-keyvault-certificates</artifactId>
           <version>5.0.0-beta.1</version> <!-- {x-version-update;unreleased_com.azure.v2:azure-security-keyvault-certificates;dependency} -->
           <artifactId>azure-data-appconfiguration</artifactId>
           <version>2.0.0-beta.1</version> <!-- {x-version-update;unreleased_com.azure.v2:azure-data-appconfiguration;dependency} -->
->>>>>>> fe218eed
           <scope>test</scope>
         </dependency>
       </dependencies>
@@ -389,17 +386,14 @@
         </dependency>
         <dependency>
           <groupId>com.azure.v2</groupId>
-<<<<<<< HEAD
           <artifactId>azure-security-keyvault-secrets</artifactId>
           <version>5.0.0-beta.1</version> <!-- {x-version-update;unreleased_com.azure.v2:azure-security-keyvault-secrets;dependency} -->
-=======
           <artifactId>azure-security-keyvault-keys</artifactId>
           <version>5.0.0-beta.1</version> <!-- {x-version-update;unreleased_com.azure.v2:azure-security-keyvault-keys;dependency} -->
           <artifactId>azure-security-keyvault-certificates</artifactId>
           <version>5.0.0-beta.1</version> <!-- {x-version-update;unreleased_com.azure.v2:azure-security-keyvault-certificates;dependency} -->
           <artifactId>azure-data-appconfiguration</artifactId>
           <version>2.0.0-beta.1</version> <!-- {x-version-update;unreleased_com.azure.v2:azure-data-appconfiguration;dependency} -->
->>>>>>> fe218eed
           <scope>provided</scope>
         </dependency>
       </dependencies>
