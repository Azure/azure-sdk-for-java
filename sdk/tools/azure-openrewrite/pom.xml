--- conflicted
+++ resolved
@@ -223,11 +223,7 @@
         <dependency>
           <groupId>com.azure</groupId>
           <artifactId>azure-identity</artifactId>
-<<<<<<< HEAD
           <version>1.18.0</version> <!-- {x-version-update;com.azure:azure-identity;dependency} -->
-=======
-          <version>1.16.3</version> <!-- {x-version-update;com.azure:azure-identity;dependency} -->
->>>>>>> cdc58c1e
           <scope>test</scope>
         </dependency>
 
@@ -283,7 +279,7 @@
         <dependency>
           <groupId>com.azure.v2</groupId>
           <artifactId>azure-data-appconfiguration</artifactId>
-          <version>2.0.0-beta.1</version>
+          <version>2.0.0-beta.1</version> <!-- {x-version-update;com.azure.v2:azure-data-appconfiguration;dependency} -->
           <scope>test</scope>
         </dependency>
       </dependencies>
@@ -297,11 +293,7 @@
         <dependency>
           <groupId>com.azure</groupId>
           <artifactId>azure-identity</artifactId>
-<<<<<<< HEAD
           <version>1.18.0</version> <!-- {x-version-update;com.azure:azure-identity;dependency} -->
-=======
-          <version>1.16.3</version> <!-- {x-version-update;com.azure:azure-identity;dependency} -->
->>>>>>> cdc58c1e
           <scope>provided</scope>
         </dependency>
         <dependency>
@@ -389,7 +381,7 @@
         <dependency>
           <groupId>com.azure.v2</groupId>
           <artifactId>azure-data-appconfiguration</artifactId>
-          <version>2.0.0-beta.1</version>
+          <version>2.0.0-beta.1</version> <!-- {x-version-update;com.azure.v2:azure-data-appconfiguration;dependency} -->
           <scope>provided</scope>
         </dependency>
       </dependencies>
