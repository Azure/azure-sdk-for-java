<!-- Copyright (c) Microsoft Corporation. All rights reserved.
     Licensed under the MIT License. -->
<project xmlns="http://maven.apache.org/POM/4.0.0" xmlns:xsi="http://www.w3.org/2001/XMLSchema-instance"
         xsi:schemaLocation="http://maven.apache.org/POM/4.0.0 http://maven.apache.org/maven-v4_0_0.xsd">
  <modelVersion>4.0.0</modelVersion>

  <groupId>com.azure</groupId>
  <artifactId>azure-openrewrite</artifactId>
  <version>1.0.0-beta.1</version> <!-- {x-version-update;com.azure:azure-openrewrite;current} -->

  <name>Microsoft Azure OpenRewrite Plugin library for Java</name>
  <description>This module contains OpenRewrite recipe for migrating to next generation Microsoft Azure client libraries.</description>

  <distributionManagement>
    <site>
      <id>azure-openrewrite</id>
      <url>${site.url}/site/${project.artifactId}</url>
    </site>
  </distributionManagement>

  <url>https://github.com/azure/azure-sdk-for-java</url>
  <organization>
    <name>Microsoft Corporation</name>
    <url>http://microsoft.com</url>
  </organization>
  <licenses>
    <license>
      <name>The MIT License (MIT)</name>
      <url>http://opensource.org/licenses/MIT</url>
      <distribution>repo</distribution>
    </license>
  </licenses>

  <developers>
    <developer>
      <id>microsoft</id>
      <name>Microsoft Corporation</name>
    </developer>
  </developers>

  <issueManagement>
    <system>GitHub</system>
    <url>https://github.com/Azure/azure-sdk-for-java/issues</url>
  </issueManagement>

  <scm>
    <url>https://github.com/Azure/azure-sdk-for-java</url>
    <connection>scm:git:https://github.com/Azure/azure-sdk-for-java.git</connection>
    <developerConnection/>
    <tag>HEAD</tag>
  </scm>

  <properties>
    <packageOutputDirectory>${project.build.directory}</packageOutputDirectory>
    <site.url>https://azuresdkartifacts.blob.core.windows.net/azure-sdk-for-java</site.url>
  </properties>

  <dependencyManagement>
    <dependencies>
      <dependency>
        <groupId>org.openrewrite.recipe</groupId>
        <artifactId>rewrite-recipe-bom</artifactId>
        <version>3.9.0</version> <!-- {x-version-update;org.openrewrite.recipe:rewrite-recipe-bom;external_dependency} -->
        <type>pom</type>
        <scope>import</scope>
      </dependency>
    </dependencies>
  </dependencyManagement>

  <profiles>
    <profile>
      <id>default</id>
      <activation>
        <activeByDefault>true</activeByDefault>
      </activation>
      <dependencies>
        <!-- rewrite-java dependencies only necessary for Java Recipe development -->
        <dependency>
          <groupId>org.openrewrite</groupId>
          <artifactId>rewrite-java</artifactId>
          <scope>compile</scope>
        </dependency>

        <dependency>
          <groupId>org.openrewrite</groupId>
          <artifactId>rewrite-maven</artifactId>
          <scope>compile</scope>
        </dependency>

        <!-- To test on different JDKs multiple within CI,
        we need to include multiple rewrite-java test dependencies -->
        <dependency>
          <groupId>org.openrewrite</groupId>
          <artifactId>rewrite-java-8</artifactId>
          <scope>test</scope>
        </dependency>

        <dependency>
          <groupId>org.openrewrite</groupId>
          <artifactId>rewrite-java-11</artifactId>
          <scope>test</scope>
        </dependency>

        <dependency>
          <groupId>org.openrewrite</groupId>
          <artifactId>rewrite-java-17</artifactId>
          <scope>test</scope>
        </dependency>

        <dependency>
          <groupId>org.openrewrite</groupId>
          <artifactId>rewrite-java-21</artifactId>
          <scope>test</scope>
        </dependency>

        <!-- rewrite-maven dependency only necessary for Maven Recipe development -->


        <dependency>
          <groupId>org.openrewrite</groupId>
          <artifactId>rewrite-test</artifactId>
          <scope>test</scope>
          <exclusions>
            <exclusion>
              <groupId>org.junit.jupiter</groupId>
              <artifactId>junit-jupiter-api</artifactId>
            </exclusion>
            <exclusion>
              <groupId>org.junit.platform</groupId>
              <artifactId>junit-platform-launcher</artifactId>
            </exclusion>
            <exclusion>
              <groupId>org.junit.jupiter</groupId>
              <artifactId>junit-jupiter-params</artifactId>
            </exclusion>
          </exclusions>
        </dependency>
        <dependency>
          <groupId>org.junit.jupiter</groupId>
          <artifactId>junit-jupiter-api</artifactId>
          <version>5.13.4</version> <!-- {x-version-update;org.junit.jupiter:junit-jupiter-api;external_dependency} -->
          <scope>test</scope>
        </dependency>
        <dependency>
          <groupId>org.junit.jupiter</groupId>
          <artifactId>junit-jupiter-engine</artifactId>
          <version>5.13.4</version> <!-- {x-version-update;org.junit.jupiter:junit-jupiter-engine;external_dependency} -->
          <scope>test</scope>
        </dependency>
        <dependency>
          <groupId>org.junit.platform</groupId>
          <artifactId>junit-platform-launcher</artifactId>
          <version>1.13.4</version> <!-- {x-version-update;org.junit.platform:junit-platform-launcher;external_dependency} -->
          <scope>test</scope>
        </dependency>
        <dependency>
          <groupId>org.junit.jupiter</groupId>
          <artifactId>junit-jupiter-params</artifactId>
          <version>5.13.4</version> <!-- {x-version-update;org.junit.jupiter:junit-jupiter-params;external_dependency} -->
          <scope>test</scope>
        </dependency>
        <!-- Optional dependency on assertJ to provide fluent assertions. -->
        <dependency>
          <groupId>org.assertj</groupId>
          <artifactId>assertj-core</artifactId>
          <version>3.22.0</version> <!-- {x-version-update;org.assertj:assertj-core;external_dependency} -->
          <scope>test</scope>
        </dependency>

        <dependency>
          <groupId>com.fasterxml.jackson.core</groupId>
          <artifactId>jackson-core</artifactId>
          <version>2.18.4.1</version> <!-- {x-version-update;com.fasterxml.jackson.core:jackson-core;external_dependency} -->
        </dependency>
        <!-- Jackson Dataformat Smile -->
        <dependency>
          <groupId>com.fasterxml.jackson.dataformat</groupId>
          <artifactId>jackson-dataformat-smile</artifactId>
          <version>2.18.4</version> <!-- {x-version-update;com.fasterxml.jackson.dataformat:jackson-dataformat-smile;external_dependency} -->
        </dependency>
        <dependency>
          <groupId>com.fasterxml.jackson.core</groupId>
          <artifactId>jackson-databind</artifactId>
          <version>2.18.4</version> <!-- {x-version-update;com.fasterxml.jackson.core:jackson-databind;external_dependency} -->
        </dependency>

        <!-- Library Test dependencies -->
        <dependency>
          <groupId>com.azure</groupId>
          <artifactId>azure-core</artifactId>
          <version>1.57.0</version> <!-- {x-version-update;com.azure:azure-core;dependency} -->
          <scope>test</scope>
        </dependency>

        <dependency>
          <groupId>io.clientcore</groupId>
          <artifactId>core</artifactId>
          <version>1.0.0-beta.11</version> <!-- {x-version-update;io.clientcore:core;dependency} -->
          <scope>test</scope>
        </dependency>

        <dependency>
          <groupId>com.azure</groupId>
          <artifactId>azure-ai-translation-text</artifactId>
          <version>1.1.6</version> <!-- {x-version-update;com.azure:azure-ai-translation-text;dependency} -->
          <scope>test</scope>
        </dependency>

        <dependency>
          <groupId>com.azure</groupId>
          <artifactId>azure-storage-blob</artifactId>
          <version>12.31.3</version> <!-- {x-version-update;com.azure:azure-storage-blob;dependency} -->
          <scope>test</scope>
        </dependency>

        <dependency>
          <groupId>com.azure</groupId>
          <artifactId>azure-storage-queue</artifactId>
          <version>12.26.3</version> <!-- {x-version-update;com.azure:azure-storage-queue;dependency} -->
          <scope>test</scope>
        </dependency>

        <dependency>
          <groupId>com.azure</groupId>
          <artifactId>azure-identity</artifactId>
          <version>1.18.1</version> <!-- {x-version-update;com.azure:azure-identity;dependency} -->
          <scope>test</scope>
        </dependency>

        <dependency>
          <groupId>com.azure.v2</groupId>
          <artifactId>azure-identity</artifactId>
          <version>2.0.0-beta.1</version> <!-- {x-version-update;com.azure.v2:azure-identity;dependency} -->
          <scope>test</scope>
        </dependency>

        <dependency>
          <groupId>com.azure</groupId>
          <artifactId>azure-data-appconfiguration</artifactId>
          <version>1.8.4</version> <!-- {x-version-update;com.azure:azure-data-appconfiguration;dependency} -->
          <scope>test</scope>
        </dependency>
        <dependency>
          <groupId>com.azure</groupId>
          <artifactId>azure-security-keyvault-keys</artifactId>
          <version>4.10.3</version> <!-- {x-version-update;com.azure:azure-security-keyvault-keys;dependency} -->
          <scope>test</scope>
        </dependency>
        <dependency>
          <groupId>com.azure</groupId>
          <artifactId>azure-security-keyvault-secrets</artifactId>
          <version>4.10.3</version> <!-- {x-version-update;com.azure:azure-security-keyvault-secrets;dependency} -->
          <scope>test</scope>
        </dependency>
        <dependency>
          <groupId>com.azure</groupId>
          <artifactId>azure-security-keyvault-certificates</artifactId>
          <version>4.8.3</version> <!-- {x-version-update;com.azure:azure-security-keyvault-certificates;dependency} -->
          <scope>test</scope>
        </dependency>
        <dependency>
          <groupId>com.azure</groupId>
          <artifactId>azure-security-keyvault-administration</artifactId>
          <version>4.7.3</version> <!-- {x-version-update;com.azure:azure-security-keyvault-administration;dependency} -->
          <scope>test</scope>
        </dependency>
        <dependency>
          <groupId>com.azure</groupId>
          <artifactId>azure-security-keyvault-jca</artifactId>
          <version>2.10.1</version> <!-- {x-version-update;com.azure:azure-security-keyvault-jca;dependency} -->
          <scope>test</scope>
        </dependency>
        <dependency>
          <groupId>com.azure.v2</groupId>
          <artifactId>azure-core</artifactId>
          <version>2.0.0-beta.1</version> <!-- {x-version-update;com.azure.v2:azure-core;dependency} -->
          <scope>test</scope>
        </dependency>
        <dependency>
          <groupId>com.azure.v2</groupId>
<<<<<<< HEAD
          <artifactId>azure-security-keyvault-certificates</artifactId>
          <version>5.0.0-beta.1</version> <!-- {x-version-update;unreleased_com.azure.v2:azure-security-keyvault-certificates;dependency} -->
=======
          <artifactId>azure-data-appconfiguration</artifactId>
          <version>2.0.0-beta.1</version> <!-- {x-version-update;unreleased_com.azure.v2:azure-data-appconfiguration;dependency} -->
>>>>>>> 0086bcb6
          <scope>test</scope>
        </dependency>
      </dependencies>
    </profile>

    <profile>
      <id>v1</id>
      <dependencies>


        <dependency>
          <groupId>com.azure</groupId>
          <artifactId>azure-identity</artifactId>
          <version>1.18.1</version> <!-- {x-version-update;com.azure:azure-identity;dependency} -->
          <scope>provided</scope>
        </dependency>
        <dependency>
          <groupId>com.azure</groupId>
          <artifactId>azure-data-appconfiguration</artifactId>
          <version>1.8.4</version> <!-- {x-version-update;com.azure:azure-data-appconfiguration;dependency} -->
          <scope>provided</scope>
        </dependency>
        <dependency>
          <groupId>com.azure</groupId>
          <artifactId>azure-security-keyvault-keys</artifactId>
          <version>4.10.3</version> <!-- {x-version-update;com.azure:azure-security-keyvault-keys;dependency} -->
          <scope>provided</scope>
        </dependency>
        <dependency>
          <groupId>com.azure</groupId>
          <artifactId>azure-security-keyvault-secrets</artifactId>
          <version>4.10.3</version> <!-- {x-version-update;com.azure:azure-security-keyvault-secrets;dependency} -->
          <scope>provided</scope>
        </dependency>
        <dependency>
          <groupId>com.azure</groupId>
          <artifactId>azure-security-keyvault-certificates</artifactId>
          <version>4.8.3</version> <!-- {x-version-update;com.azure:azure-security-keyvault-certificates;dependency} -->
          <scope>provided</scope>
        </dependency>
        <dependency>
          <groupId>com.azure</groupId>
          <artifactId>azure-security-keyvault-administration</artifactId>
          <version>4.7.3</version> <!-- {x-version-update;com.azure:azure-security-keyvault-administration;dependency} -->
          <scope>provided</scope>
        </dependency>
        <dependency>
          <groupId>com.azure</groupId>
          <artifactId>azure-security-keyvault-jca</artifactId>
          <version>2.10.1</version> <!-- {x-version-update;com.azure:azure-security-keyvault-jca;dependency} -->
          <scope>provided</scope>
        </dependency>

        <!-- KeyVault JCA has a sample using Apache HttpClient -->
        <dependency>
          <groupId>org.apache.httpcomponents</groupId>
          <artifactId>httpclient</artifactId>
          <version>4.5.14</version> <!-- {x-version-update;org.apache.httpcomponents:httpclient;external_dependency} -->
          <scope>provided</scope>
        </dependency>

        <dependency>
          <groupId>com.azure</groupId>
          <artifactId>azure-storage-queue</artifactId>
          <version>12.26.3</version> <!-- {x-version-update;com.azure:azure-storage-queue;dependency} -->
          <scope>provided</scope>
        </dependency>

        <dependency>
          <groupId>com.azure</groupId>
          <artifactId>azure-storage-blob</artifactId>
          <version>12.31.3</version>  <!-- {x-version-update;com.azure:azure-storage-blob;dependency} -->
          <scope>provided</scope>
        </dependency>
      </dependencies>
    </profile>

    <profile>
      <id>v2</id>
      <dependencies>
        <dependency>
          <groupId>io.clientcore</groupId>
          <artifactId>core</artifactId>
          <version>1.0.0-beta.11</version> <!-- {x-version-update;io.clientcore:core;dependency} -->
          <scope>provided</scope>
        </dependency>
        <dependency>
          <groupId>com.azure.v2</groupId>
          <artifactId>azure-core</artifactId>
          <version>2.0.0-beta.1</version> <!-- {x-version-update;com.azure.v2:azure-core;dependency} -->
          <scope>provided</scope>
        </dependency>
        <dependency>
          <groupId>com.azure.v2</groupId>
          <artifactId>azure-identity</artifactId>
          <version>2.0.0-beta.1</version> <!-- {x-version-update;com.azure.v2:azure-identity;dependency} -->
          <scope>provided</scope>
        </dependency>
        <dependency>
          <groupId>com.azure.v2</groupId>
<<<<<<< HEAD
          <artifactId>azure-security-keyvault-certificates</artifactId>
          <version>5.0.0-beta.1</version> <!-- {x-version-update;unreleased_com.azure.v2:azure-security-keyvault-certificates;dependency} -->
=======
          <artifactId>azure-data-appconfiguration</artifactId>
          <version>2.0.0-beta.1</version> <!-- {x-version-update;unreleased_com.azure.v2:azure-data-appconfiguration;dependency} -->
>>>>>>> 0086bcb6
          <scope>provided</scope>
        </dependency>
      </dependencies>
    </profile>
  </profiles>

  <build>
    <plugins>

      <!-- generate sources jar -->
      <plugin>
        <groupId>org.apache.maven.plugins</groupId>
        <artifactId>maven-source-plugin</artifactId>
        <version>3.3.1</version> <!-- {x-version-update;org.apache.maven.plugins:maven-source-plugin;external_dependency} -->
        <executions>
          <execution>
            <id>attach-sources</id>
            <goals>
              <goal>jar</goal>
            </goals>
            <configuration>
              <outputDirectory>${packageOutputDirectory}</outputDirectory>
            </configuration>
          </execution>
        </executions>
      </plugin>

      <!-- Copy the pom file to output -->
      <plugin>
        <groupId>org.apache.maven.plugins</groupId>
        <artifactId>maven-antrun-plugin</artifactId>
        <version>3.1.0</version> <!-- {x-version-update;org.apache.maven.plugins:maven-antrun-plugin;external_dependency} -->
        <executions>
          <execution>
            <id>copy</id>
            <phase>package</phase>
            <configuration>
              <target>
                <copy file="${project.pomFile}" tofile="${packageOutputDirectory}/${project.build.finalName}.pom"/>
              </target>
            </configuration>
            <goals>
              <goal>run</goal>
            </goals>
          </execution>
        </executions>
      </plugin>

      <!-- generate javadoc jar -->
      <plugin>
        <groupId>org.apache.maven.plugins</groupId>
        <artifactId>maven-javadoc-plugin</artifactId>
        <version>3.11.3</version> <!-- {x-version-update;org.apache.maven.plugins:maven-javadoc-plugin;external_dependency} -->
        <executions>
          <execution>
            <id>attach-javadocs</id>
            <goals>
              <goal>jar</goal>
            </goals>
          </execution>
        </executions>
      </plugin>

      <!-- This plugin scans checkstyle issues in the code -->
      <plugin>
        <groupId>org.apache.maven.plugins</groupId>
        <artifactId>maven-checkstyle-plugin</artifactId>
        <version>3.6.0</version> <!-- {x-version-update;org.apache.maven.plugins:maven-checkstyle-plugin;external_dependency} -->
        <dependencies>
          <dependency>
            <groupId>io.clientcore</groupId>
            <artifactId>linting-extensions</artifactId>
            <version>1.0.0-beta.2</version> <!-- {x-version-update;io.clientcore:linting-extensions;current} -->
          </dependency>
          <dependency>
            <groupId>com.puppycrawl.tools</groupId>
            <artifactId>checkstyle</artifactId>
            <version>9.3</version> <!-- {x-version-update;com.puppycrawl.tools:checkstyle;external_dependency} -->
          </dependency>
        </dependencies>
        <configuration>
          <configLocation>${project.basedir}/../../../eng/lintingconfigs/checkstyle/track2/checkstyle.xml</configLocation>
          <suppressionsLocation>${project.basedir}/../../../eng/lintingconfigs/checkstyle/track2/checkstyle-suppressions.xml</suppressionsLocation>
          <headerLocation>${project.basedir}/../../../eng/lintingconfigs/checkstyle/java.header</headerLocation>
          <propertyExpansion>samedir=</propertyExpansion>
          <consoleOutput>true</consoleOutput>
          <includeTestSourceDirectory>true</includeTestSourceDirectory>
          <linkXRef>true</linkXRef>
          <failsOnError>true</failsOnError>
          <failOnViolation>true</failOnViolation>
        </configuration>
      </plugin>
      <!-- This plugin scans reports spotbugs in the code -->
      <plugin>
        <groupId>com.github.spotbugs</groupId>
        <artifactId>spotbugs-maven-plugin</artifactId>
        <version>4.8.3.1</version> <!-- {x-version-update;com.github.spotbugs:spotbugs-maven-plugin;external_dependency} -->
        <dependencies>
          <dependency>
            <groupId>com.github.spotbugs</groupId>
            <artifactId>spotbugs</artifactId>
            <version>4.8.3</version> <!-- {x-version-update;com.github.spotbugs:spotbugs;external_dependency} -->
          </dependency>
          <!-- Needed as the version of Spotbugs being used isn't compatible is Java 18+ without this. -->
          <dependency>
            <groupId>org.ow2.asm</groupId>
            <artifactId>asm</artifactId>
            <version>9.8</version> <!-- {x-version-update;org.ow2.asm:asm;external_dependency} -->
          </dependency>
        </dependencies>
        <configuration>
          <effort>max</effort>
          <threshold>Low</threshold>
          <xmlOutput>true</xmlOutput>
          <spotbugsXmlOutputDirectory>${project.build.directory}/spotbugs</spotbugsXmlOutputDirectory>
          <excludeFilterFile>${project.parent.relativePath}/../../../eng/lintingconfigs/spotbugs/track2/spotbugs-exclude.xml</excludeFilterFile>
          <fork>true</fork>
        </configuration>
      </plugin>

      <plugin>
        <groupId>com.azure.tools</groupId>
        <artifactId>codesnippet-maven-plugin</artifactId>
        <version>1.0.0-beta.10</version> <!-- {x-version-update;com.azure.tools:codesnippet-maven-plugin;external_dependency} -->
        <configuration>
          <readmeGlob>**/*.md</readmeGlob>
        </configuration>
        <executions>
          <execution>
            <id>update-codesnippets</id>
            <goals>
              <goal>update-codesnippet</goal>
            </goals>
          </execution>
          <execution>
            <id>verify-codesnippets</id>
            <goals>
              <goal>verify-codesnippet</goal>
            </goals>
          </execution>
        </executions>
      </plugin>

      <plugin>
        <groupId>com.diffplug.spotless</groupId>
        <artifactId>spotless-maven-plugin</artifactId>
        <version>2.30.0</version> <!-- {x-version-update;com.diffplug.spotless:spotless-maven-plugin;external_dependency} -->
        <configuration>
          <skip>true</skip>
        </configuration>
      </plugin>
    </plugins>

    <pluginManagement>
      <plugins>
        <plugin>
          <groupId>com.azure</groupId>
          <artifactId>azure-openrewrite-compiler-maven-plugin</artifactId>
          <version>1.0.0-beta.1</version>
          <configuration>
            <targetProfiles>v1,v2</targetProfiles>
          </configuration>
          <executions>
            <execution>
              <goals>
                <goal>compile-golden-image</goal>
              </goals>
            </execution>
          </executions>
        </plugin>
      </plugins>
    </pluginManagement>
  </build>
</project><|MERGE_RESOLUTION|>--- conflicted
+++ resolved
@@ -278,13 +278,10 @@
         </dependency>
         <dependency>
           <groupId>com.azure.v2</groupId>
-<<<<<<< HEAD
           <artifactId>azure-security-keyvault-certificates</artifactId>
           <version>5.0.0-beta.1</version> <!-- {x-version-update;unreleased_com.azure.v2:azure-security-keyvault-certificates;dependency} -->
-=======
           <artifactId>azure-data-appconfiguration</artifactId>
           <version>2.0.0-beta.1</version> <!-- {x-version-update;unreleased_com.azure.v2:azure-data-appconfiguration;dependency} -->
->>>>>>> 0086bcb6
           <scope>test</scope>
         </dependency>
       </dependencies>
@@ -385,13 +382,10 @@
         </dependency>
         <dependency>
           <groupId>com.azure.v2</groupId>
-<<<<<<< HEAD
           <artifactId>azure-security-keyvault-certificates</artifactId>
           <version>5.0.0-beta.1</version> <!-- {x-version-update;unreleased_com.azure.v2:azure-security-keyvault-certificates;dependency} -->
-=======
           <artifactId>azure-data-appconfiguration</artifactId>
           <version>2.0.0-beta.1</version> <!-- {x-version-update;unreleased_com.azure.v2:azure-data-appconfiguration;dependency} -->
->>>>>>> 0086bcb6
           <scope>provided</scope>
         </dependency>
       </dependencies>
