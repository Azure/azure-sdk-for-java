--- conflicted
+++ resolved
@@ -12,12 +12,9 @@
   # Code Migration Recipes
   - com.azure.openrewrite.migration.core
   - com.azure.openrewrite.migration.identity
-<<<<<<< HEAD
   - com.azure.openrewrite.migration.security.keyvault.keys
-=======
   - com.azure.openrewrite.migration.security.keyvault.certificates
   - com.azure.openrewrite.migration.data.appconfiguration
->>>>>>> 02bda29f
 
   # Code Styling recipes
   - org.openrewrite.java.OrderImports:
