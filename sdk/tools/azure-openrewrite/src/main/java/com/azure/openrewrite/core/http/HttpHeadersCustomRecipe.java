--- conflicted
+++ resolved
@@ -58,13 +58,8 @@
                 JavaTemplate replacementTemplate;
 
                 methodMatcher = new MethodMatcher("com.azure.core.http.HttpHeaders add(java.lang.String, java.lang.String)");
-<<<<<<< HEAD
                 if (methodMatcher.matches(visitedMethodInvocation, true)) {
                     replacementTemplate = templateBuilder.getJavaTemplateBuilder("add(HttpHeaderName.fromString(#{any(java.lang.String)}), #{any(java.lang.String)})")
-=======
-                if (methodMatcher.matches(visitedMethodInvocation)) {
-                    replacementTemplate = templateBuilder.getJavaTemplateBuilder("add(#{any(io.clientcore.core.http.models.HttpHeaderName)}, #{any(java.lang.String)})")
->>>>>>> 86de9be9
                         .imports("io.clientcore.core.http.models.HttpHeaderName")
                         .build();
                     visitedMethodInvocation = replacementTemplate.apply(updateCursor(visitedMethodInvocation), visitedMethodInvocation.getCoordinates().replaceMethod(), visitedMethodInvocation.getArguments().toArray());
@@ -82,13 +77,8 @@
                     return visitedMethodInvocation;
                 }
 
-<<<<<<< HEAD
                 methodMatcher = new MethodMatcher("com.azure.core.http.HttpHeaders set(java.lang.String, ..)");
                 if (methodMatcher.matches(visitedMethodInvocation, true)) {
-=======
-                methodMatcher = new MethodMatcher("com.azure.core.http.HttpHeaders set(java.lang.String, java.lang.String)");
-                if (methodMatcher.matches(visitedMethodInvocation)) {
->>>>>>> 86de9be9
                     replacementTemplate = templateBuilder.getJavaTemplateBuilder("set(HttpHeaderName.fromString(#{any(java.lang.String)}), #{any(java.lang.String)})")
                         .imports("io.clientcore.core.http.models.HttpHeaderName")
                         .build();
@@ -98,18 +88,12 @@
                 }
 
                 methodMatcher = new MethodMatcher("com.azure.core.http.HttpHeaders setAll(java.util.Map)");
-<<<<<<< HEAD
                 if (methodMatcher.matches(visitedMethodInvocation, true)) {
                     replacementTemplate = templateBuilder.getJavaTemplateBuilder("setAll(#{any(java.util.Map)}.entrySet().stream().collect(\n" +
                     "HttpHeaders::new,\n" +
                     "(newHeaders, entry) -> newHeaders.set(HttpHeaderName.fromString(entry.getKey()), entry.getValue()),\n" +
                     "HttpHeaders::setAll\n))")
                         .imports("io.clientcore.core.http.models.HttpHeaders", "io.clientcore.core.http.models.HttpHeaderName", "java.util.Collections")
-=======
-                if (methodMatcher.matches(visitedMethodInvocation)) {
-                    replacementTemplate = templateBuilder.getJavaTemplateBuilder("setAll(#{any(io.clientcore.core.http.models.HttpHeaders)})")
-                        .imports("io.clientcore.core.http.models.HttpHeaders")
->>>>>>> 86de9be9
                         .build();
                     visitedMethodInvocation = replacementTemplate.apply(updateCursor(visitedMethodInvocation), visitedMethodInvocation.getCoordinates().replaceMethod(), visitedMethodInvocation.getArguments().toArray());
                     maybeAddImport("io.clientcore.core.http.models.HttpHeaders");
@@ -162,13 +146,8 @@
                 }
 
                 methodMatcher = new MethodMatcher("com.azure.core.http.HttpHeaders getValues(com.azure.core.http.HttpHeaderName)");
-<<<<<<< HEAD
                 if (methodMatcher.matches(visitedMethodInvocation, true)) {
                     replacementTemplate = templateBuilder.getJavaTemplateBuilder("toArray(new String[0])")
-=======
-                if (methodMatcher.matches(visitedMethodInvocation)) {
-                    replacementTemplate = templateBuilder.getJavaTemplateBuilder("getValues(#{any(io.clientcore.core.http.models.HttpHeaderName)})")
->>>>>>> 86de9be9
                         .imports("io.clientcore.core.http.models.HttpHeaderName")
                         .build();
                     J.MethodInvocation methodInvocation = replacementTemplate.apply(updateCursor(visitedMethodInvocation), visitedMethodInvocation.getCoordinates().replace());
