--- conflicted
+++ resolved
@@ -73,11 +73,7 @@
             <plugin>
                 <groupId>org.apache.maven.plugins</groupId>
                 <artifactId>maven-source-plugin</artifactId>
-<<<<<<< HEAD
-                <version>3.3.0</version> <!-- {x-version-update;org.apache.maven.plugins:maven-source-plugin;external_dependency} -->
-=======
                 <version>3.3.1</version> <!-- {x-version-update;org.apache.maven.plugins:maven-source-plugin;external_dependency} -->
->>>>>>> 00c4cb9b
                 <executions>
                     <execution>
                         <id>attach-sources</id>
