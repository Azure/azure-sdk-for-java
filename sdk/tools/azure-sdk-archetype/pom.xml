--- conflicted
+++ resolved
@@ -6,11 +6,7 @@
     <modelVersion>4.0.0</modelVersion>
     <groupId>com.azure.tools</groupId>
     <artifactId>azure-sdk-archetype</artifactId>
-<<<<<<< HEAD
-    <version>1.1.0-beta.1</version>
-=======
     <version>1.2.0-beta.1</version> <!-- {x-version-update;com.azure.tools:azure-sdk-archetype;current} -->
->>>>>>> 8d609db9
     <name>Azure SDK Maven archetype</name>
     <description>Azure SDK archetype to generate a new Maven project with
         recommended Azure SDK tools and configuration.</description>
