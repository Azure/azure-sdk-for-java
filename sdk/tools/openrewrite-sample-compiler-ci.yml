trigger:
  branches:
    include:
      - main
  paths:
    include:
      - /sdk/tools/openrewrite-sample-compiler-ci.yml
      - /sdk/tools/azure-openrewrite/
      - /sdk/tools/azure-openrewrite-compiler-maven-plugin/

pr:
  branches:
    include:
      - main
      - feature/*
      - hotfix/*
      - release/*
  paths:
    include:
      - /sdk/tools/openrewrite-sample-compiler-ci.yml
      - /sdk/tools/azure-openrewrite/
      - /sdk/tools/azure-openrewrite-compiler-maven-plugin/

extends:
  template: /eng/pipelines/templates/stages/1es-redirect.yml
  parameters:
    stages:
      - stage: CompileSamples
        variables:
          - template: /eng/pipelines/templates/variables/globals.yml
          - template: /eng/pipelines/templates/variables/image.yml

        jobs:
          - job: OpenRewriteCompilerPlugin
            pool:
              name: $(LINUXPOOL)
              image: $(LINUXVMIMAGE)
              os: linux
            displayName: Build and Run OpenRewrite Compiler Plugin
            timeoutInMinutes: 60
            steps:
              - template: /eng/common/pipelines/templates/steps/sparse-checkout.yml
                parameters:
                  Paths:
                    - "/sdk/tools/"
                    - "/sdk/core-v2/"
                    - "/sdk/identity-v2/"
<<<<<<< HEAD
                    - "/sdk/keyvault-v2/azure-security-keyvault-secrets/"
=======
                    - "/sdk/keyvault-v2/azure-security-keyvault-keys/"
                    - "/sdk/keyvault-v2/azure-security-keyvault-certificates"
                    - "/sdk/appconfiguration-v2/"
>>>>>>> fe218eed
                    - "/eng/"
                    - "/common/perf-test-core/"
                    - "**/*.xml"
                    - "**/*.md"
                    - "**/ci*.yml"

              - task: Maven@3
                displayName: 'Build and Install Necesssary Dependencies'
                inputs:
                  goals: 'install'
<<<<<<< HEAD
                  options: '-pl com.azure.v2:azure-core,com.azure.v2:azure-identity,com.azure.v2:azure-security-keyvault-secrets,com.azure:perf-test-core,com.azure:azure-openrewrite-compiler-maven-plugin -am -T 1C -Dcheckstyle.skip -Dgpg.skip -Dmaven.javadoc.skip -Drevapi.skip -DskipTests -Dspotbugs.skip -Djacoco.skip -Dspotless.skip --no-transfer-progress'
=======
                  options: '-pl com.azure.v2:azure-core,com.azure.v2:azure-identity,com.azure.v2:azure-data-appconfiguration,com.azure.v2:azure-security-keyvault-certificates,com.azure.v2:azure-security-keyvault-keys,com.azure:perf-test-core,com.azure:azure-openrewrite-compiler-maven-plugin -am -T 1C -Dcheckstyle.skip -Dgpg.skip -Dmaven.javadoc.skip -Drevapi.skip -DskipTests -Dspotbugs.skip -Djacoco.skip -Dspotless.skip --no-transfer-progress'
>>>>>>> fe218eed
                  javaHomeOption: 'JDKVersion'
                  jdkVersionOption: '1.8'

              - task: Maven@3
                displayName: 'Run Golden Image Compiler on OpenRewrite Samples'
                inputs:
                  mavenPomFile: 'sdk/tools/azure-openrewrite/pom.xml'
                  goals: 'com.azure:azure-openrewrite-compiler-maven-plugin:compile-golden-image --no-transfer-progress'
                  javaHomeOption: 'JDKVersion'
                  jdkVersionOption: '1.8'<|MERGE_RESOLUTION|>--- conflicted
+++ resolved
@@ -45,13 +45,10 @@
                     - "/sdk/tools/"
                     - "/sdk/core-v2/"
                     - "/sdk/identity-v2/"
-<<<<<<< HEAD
                     - "/sdk/keyvault-v2/azure-security-keyvault-secrets/"
-=======
                     - "/sdk/keyvault-v2/azure-security-keyvault-keys/"
                     - "/sdk/keyvault-v2/azure-security-keyvault-certificates"
                     - "/sdk/appconfiguration-v2/"
->>>>>>> fe218eed
                     - "/eng/"
                     - "/common/perf-test-core/"
                     - "**/*.xml"
@@ -62,11 +59,7 @@
                 displayName: 'Build and Install Necesssary Dependencies'
                 inputs:
                   goals: 'install'
-<<<<<<< HEAD
-                  options: '-pl com.azure.v2:azure-core,com.azure.v2:azure-identity,com.azure.v2:azure-security-keyvault-secrets,com.azure:perf-test-core,com.azure:azure-openrewrite-compiler-maven-plugin -am -T 1C -Dcheckstyle.skip -Dgpg.skip -Dmaven.javadoc.skip -Drevapi.skip -DskipTests -Dspotbugs.skip -Djacoco.skip -Dspotless.skip --no-transfer-progress'
-=======
-                  options: '-pl com.azure.v2:azure-core,com.azure.v2:azure-identity,com.azure.v2:azure-data-appconfiguration,com.azure.v2:azure-security-keyvault-certificates,com.azure.v2:azure-security-keyvault-keys,com.azure:perf-test-core,com.azure:azure-openrewrite-compiler-maven-plugin -am -T 1C -Dcheckstyle.skip -Dgpg.skip -Dmaven.javadoc.skip -Drevapi.skip -DskipTests -Dspotbugs.skip -Djacoco.skip -Dspotless.skip --no-transfer-progress'
->>>>>>> fe218eed
+                  options: '-pl com.azure.v2:azure-core,com.azure.v2:azure-identity,com.azure.v2:azure-data-appconfiguration,com.azure.v2:azure-security-keyvault-certificates,com.azure.v2:azure-security-keyvault-keys,com.azure.v2:azure-security-keyvault-secrets,com.azure:perf-test-core,com.azure:azure-openrewrite-compiler-maven-plugin -am -T 1C -Dcheckstyle.skip -Dgpg.skip -Dmaven.javadoc.skip -Drevapi.skip -DskipTests -Dspotbugs.skip -Djacoco.skip -Dspotless.skip --no-transfer-progress'
                   javaHomeOption: 'JDKVersion'
                   jdkVersionOption: '1.8'
 
