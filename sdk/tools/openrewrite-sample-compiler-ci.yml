trigger:
  branches:
    include:
      - main
  paths:
    include:
      - /sdk/tools/openrewrite-sample-compiler-ci.yml
      - /sdk/tools/azure-openrewrite/
      - /sdk/tools/azure-openrewrite-compiler-maven-plugin/

pr:
  branches:
    include:
      - main
      - feature/*
      - hotfix/*
      - release/*
  paths:
    include:
      - /sdk/tools/openrewrite-sample-compiler-ci.yml
      - /sdk/tools/azure-openrewrite/
      - /sdk/tools/azure-openrewrite-compiler-maven-plugin/

extends:
  template: /eng/pipelines/templates/stages/1es-redirect.yml
  parameters:
    stages:
      - stage: CompileSamples
        variables:
          - template: /eng/pipelines/templates/variables/globals.yml
          - template: /eng/pipelines/templates/variables/image.yml

        jobs:
          - job: OpenRewriteCompilerPlugin
            pool:
              name: $(LINUXPOOL)
              image: $(LINUXVMIMAGE)
              os: linux
            displayName: Build and Run OpenRewrite Compiler Plugin
            timeoutInMinutes: 60
            steps:
              - template: /eng/common/pipelines/templates/steps/sparse-checkout.yml
                parameters:
                  Paths:
                    - "/sdk/tools/"
                    - "/sdk/core-v2/"
                    - "/sdk/identity-v2/"
<<<<<<< HEAD
                    - "/sdk/keyvault-v2/azure-security-keyvault-keys/"
=======
                    - "/sdk/keyvault-v2/azure-security-keyvault-certificates"
                    - "/sdk/appconfiguration-v2/"
>>>>>>> 02bda29f
                    - "/eng/"
                    - "/common/perf-test-core/"
                    - "**/*.xml"
                    - "**/*.md"
                    - "**/ci*.yml"

              - task: Maven@3
                displayName: 'Build and Install Necesssary Dependencies'
                inputs:
                  goals: 'install'
<<<<<<< HEAD
                  options: '-pl com.azure.v2:azure-core,com.azure.v2:azure-identity,com.azure.v2:azure-security-keyvault-keys,com.azure:perf-test-core,com.azure:azure-openrewrite-compiler-maven-plugin -am -T 1C -Dcheckstyle.skip -Dgpg.skip -Dmaven.javadoc.skip -Drevapi.skip -DskipTests -Dspotbugs.skip -Djacoco.skip -Dspotless.skip --no-transfer-progress'
=======
                  options: '-pl com.azure.v2:azure-core,com.azure.v2:azure-identity,com.azure.v2:azure-data-appconfiguration,com.azure.v2:azure-security-keyvault-certificates,com.azure:perf-test-core,com.azure:azure-openrewrite-compiler-maven-plugin -am -T 1C -Dcheckstyle.skip -Dgpg.skip -Dmaven.javadoc.skip -Drevapi.skip -DskipTests -Dspotbugs.skip -Djacoco.skip -Dspotless.skip --no-transfer-progress'
>>>>>>> 02bda29f
                  javaHomeOption: 'JDKVersion'
                  jdkVersionOption: '1.8'

              - task: Maven@3
                displayName: 'Run Golden Image Compiler on OpenRewrite Samples'
                inputs:
                  mavenPomFile: 'sdk/tools/azure-openrewrite/pom.xml'
                  goals: 'com.azure:azure-openrewrite-compiler-maven-plugin:compile-golden-image --no-transfer-progress'
                  javaHomeOption: 'JDKVersion'
                  jdkVersionOption: '1.8'<|MERGE_RESOLUTION|>--- conflicted
+++ resolved
@@ -45,12 +45,9 @@
                     - "/sdk/tools/"
                     - "/sdk/core-v2/"
                     - "/sdk/identity-v2/"
-<<<<<<< HEAD
                     - "/sdk/keyvault-v2/azure-security-keyvault-keys/"
-=======
                     - "/sdk/keyvault-v2/azure-security-keyvault-certificates"
                     - "/sdk/appconfiguration-v2/"
->>>>>>> 02bda29f
                     - "/eng/"
                     - "/common/perf-test-core/"
                     - "**/*.xml"
@@ -61,11 +58,7 @@
                 displayName: 'Build and Install Necesssary Dependencies'
                 inputs:
                   goals: 'install'
-<<<<<<< HEAD
-                  options: '-pl com.azure.v2:azure-core,com.azure.v2:azure-identity,com.azure.v2:azure-security-keyvault-keys,com.azure:perf-test-core,com.azure:azure-openrewrite-compiler-maven-plugin -am -T 1C -Dcheckstyle.skip -Dgpg.skip -Dmaven.javadoc.skip -Drevapi.skip -DskipTests -Dspotbugs.skip -Djacoco.skip -Dspotless.skip --no-transfer-progress'
-=======
-                  options: '-pl com.azure.v2:azure-core,com.azure.v2:azure-identity,com.azure.v2:azure-data-appconfiguration,com.azure.v2:azure-security-keyvault-certificates,com.azure:perf-test-core,com.azure:azure-openrewrite-compiler-maven-plugin -am -T 1C -Dcheckstyle.skip -Dgpg.skip -Dmaven.javadoc.skip -Drevapi.skip -DskipTests -Dspotbugs.skip -Djacoco.skip -Dspotless.skip --no-transfer-progress'
->>>>>>> 02bda29f
+                  options: '-pl com.azure.v2:azure-core,com.azure.v2:azure-identity,com.azure.v2:azure-data-appconfiguration,com.azure.v2:azure-security-keyvault-certificates,com.azure.v2:azure-security-keyvault-keys,com.azure:perf-test-core,com.azure:azure-openrewrite-compiler-maven-plugin -am -T 1C -Dcheckstyle.skip -Dgpg.skip -Dmaven.javadoc.skip -Drevapi.skip -DskipTests -Dspotbugs.skip -Djacoco.skip -Dspotless.skip --no-transfer-progress'
                   javaHomeOption: 'JDKVersion'
                   jdkVersionOption: '1.8'
 
