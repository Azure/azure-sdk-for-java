--- conflicted
+++ resolved
@@ -54,7 +54,6 @@
     @Test
     @LiveOnly
     public void dataFactoryTest() {
-<<<<<<< HEAD
         final TokenCredential credential = new AzurePowerShellCredentialBuilder().build();
         final AzureProfile profile = new AzureProfile(AzureEnvironment.AZURE);
 
@@ -72,28 +71,15 @@
             .configure().withLogOptions(new HttpLogOptions().setLogLevel(HttpLogDetailLevel.BASIC))
             .withPolicy(new ProviderRegistrationPolicy(resourceManager))
             .authenticate(credential, profile);
-        
-=======
-        StorageManager storageManager = StorageManager.authenticate(new AzurePowerShellCredentialBuilder().build(),
-            new AzureProfile(AzureEnvironment.AZURE));
-
-        DataFactoryManager manager = DataFactoryManager.configure()
-            .withLogOptions(new HttpLogOptions().setLogLevel(HttpLogDetailLevel.BASIC))
-            .authenticate(new AzurePowerShellCredentialBuilder().build(), new AzureProfile(AzureEnvironment.AZURE));
-
->>>>>>> e8a52833
+
         String testResourceGroup = Configuration.getGlobalConfiguration().get("AZURE_RESOURCE_GROUP_NAME");
         boolean testEnv = !CoreUtils.isNullOrEmpty(testResourceGroup);
         if (testEnv) {
             resourceGroup = testResourceGroup;
         } else {
-<<<<<<< HEAD
             resourceManager.resourceGroups().define(resourceGroup)
                 .withRegion(REGION)
                 .create();
-=======
-            storageManager.resourceManager().resourceGroups().define(resourceGroup).withRegion(REGION).create();
->>>>>>> e8a52833
         }
 
         try {
