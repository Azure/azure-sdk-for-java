<!-- Copyright (c) Microsoft Corporation. All rights reserved.
     Licensed under the MIT License. -->
<project xmlns="http://maven.apache.org/POM/4.0.0" xmlns:xsi="http://www.w3.org/2001/XMLSchema-instance"
         xsi:schemaLocation="http://maven.apache.org/POM/4.0.0 https://maven.apache.org/xsd/maven-4.0.0.xsd">

    <modelVersion>4.0.0</modelVersion>

    <groupId>com.azure</groupId>
    <artifactId>azure-aot-graalvm-samples</artifactId>
    <version>1.0.0-beta.1</version> <!-- {x-version-update;com.azure:azure-aot-graalvm-samples;current} -->

    <packaging>jar</packaging>
    <name>Microsoft Azure SDK for Java GraalVM samples</name>
    <description>This package contains samples for using Azure SDK for Java with GraalVM.</description>
    <parent>
        <groupId>com.azure</groupId>
        <artifactId>azure-client-sdk-parent</artifactId>
        <version>1.7.0</version> <!-- {x-version-update;com.azure:azure-client-sdk-parent;current} -->
        <relativePath>../../parents/azure-client-sdk-parent</relativePath>
    </parent>
    <url>https://github.com/Azure/azure-sdk-for-java</url>

    <licenses>
        <license>
            <name>The MIT License (MIT)</name>
            <url>http://opensource.org/licenses/MIT</url>
            <distribution>repo</distribution>
        </license>
    </licenses>

    <distributionManagement>
        <site>
            <id>azure-java-build-docs</id>
            <url>${site.url}/site/${project.artifactId}</url>
        </site>
    </distributionManagement>

    <scm>
        <url>scm:git:https://github.com/Azure/azure-sdk-for-java</url>
        <connection>scm:git:git@github.com:Azure/azure-sdk-for-java.git</connection>
        <tag>HEAD</tag>
    </scm>

    <properties>
        <project.build.sourceEncoding>UTF-8</project.build.sourceEncoding>
        <!-- This sample package is not released to maven and revapi checks are not required -->
        <revapi.skip>true</revapi.skip>
        <legal>
            <![CDATA[[INFO] Any downloads listed may be third party software. Microsoft grants you no rights for third party software.]]></legal>
    </properties>

    <developers>
        <developer>
            <id>microsoft</id>
            <name>Microsoft</name>
        </developer>
    </developers>

    <dependencies>

        <dependency>
            <groupId>com.azure</groupId>
            <artifactId>azure-data-appconfiguration</artifactId>
            <version>1.4.10</version> <!-- {x-version-update;com.azure:azure-data-appconfiguration;dependency} -->
        </dependency>
        <dependency>
            <groupId>com.azure</groupId>
            <artifactId>azure-identity</artifactId>
            <version>1.10.4</version> <!-- {x-version-update;com.azure:azure-identity;dependency} -->
        </dependency>
        <dependency>
            <groupId>com.azure</groupId>
            <artifactId>azure-security-keyvault-keys</artifactId>
            <version>4.7.1</version> <!-- {x-version-update;com.azure:azure-security-keyvault-keys;dependency} -->
        </dependency>
        <dependency>
            <groupId>com.azure</groupId>
            <artifactId>azure-storage-blob</artifactId>
            <version>12.24.1</version> <!-- {x-version-update;com.azure:azure-storage-blob;dependency} -->
        </dependency>

        <dependency>
            <groupId>com.azure</groupId>
            <artifactId>azure-security-keyvault-secrets</artifactId>
            <version>4.7.1</version> <!-- {x-version-update;com.azure:azure-security-keyvault-secrets;dependency} -->
        </dependency>
        <dependency>
            <groupId>com.azure</groupId>
            <artifactId>azure-security-keyvault-certificates</artifactId>
            <version>4.5.7</version> <!-- {x-version-update;com.azure:azure-security-keyvault-certificates;dependency} -->
        </dependency>

        <dependency>
            <groupId>com.azure</groupId>
            <artifactId>azure-messaging-eventhubs</artifactId>
            <version>5.16.1</version> <!-- {x-version-update;com.azure:azure-messaging-eventhubs;dependency} -->
        </dependency>
        <dependency>
            <groupId>com.azure</groupId>
            <artifactId>azure-cosmos</artifactId>
<<<<<<< HEAD
            <version>4.51.0</version> <!-- {x-version-update;com.azure:azure-cosmos;dependency} -->
=======
            <version>4.52.0</version> <!-- {x-version-update;com.azure:azure-cosmos;dependency} -->
>>>>>>> 21a51c6f
        </dependency>
        <dependency>
            <groupId>com.azure</groupId>
            <artifactId>azure-ai-formrecognizer</artifactId>
            <version>4.1.2</version> <!-- {x-version-update;com.azure:azure-ai-formrecognizer;dependency} -->
        </dependency>
        <dependency>
            <groupId>com.azure</groupId>
            <artifactId>azure-ai-textanalytics</artifactId>
            <version>5.4.0</version> <!-- {x-version-update;com.azure:azure-ai-textanalytics;dependency} -->
        </dependency>


        <!-- Test dependencies -->
        <dependency>
            <groupId>org.junit.jupiter</groupId>
            <artifactId>junit-jupiter-api</artifactId>
            <version>5.9.3</version> <!-- {x-version-update;org.junit.jupiter:junit-jupiter-api;external_dependency} -->
            <scope>test</scope>
        </dependency>
        <dependency>
            <groupId>org.junit.jupiter</groupId>
            <artifactId>junit-jupiter-engine</artifactId>
            <version>5.9.3</version> <!-- {x-version-update;org.junit.jupiter:junit-jupiter-engine;external_dependency} -->
            <scope>test</scope>
        </dependency>
        <dependency>
            <groupId>org.junit.jupiter</groupId>
            <artifactId>junit-jupiter-params</artifactId>
            <version>5.9.3</version> <!-- {x-version-update;org.junit.jupiter:junit-jupiter-params;external_dependency} -->
            <scope>test</scope>
        </dependency>
        <dependency>
            <groupId>org.graalvm.buildtools</groupId>
            <artifactId>junit-platform-native</artifactId>
            <version>0.9.19</version> <!-- {x-version-update;org.graalvm.buildtools:junit-platform-native;external_dependency} -->
            <scope>test</scope>
        </dependency>
    </dependencies>

    <build>
        <plugins>
            <plugin>
                <groupId>org.codehaus.mojo</groupId>
                <artifactId>exec-maven-plugin</artifactId>
                <version>3.1.0</version>  <!-- {x-version-update;org.codehaus.mojo:exec-maven-plugin;external_dependency} -->
                <executions>
                    <execution>
                        <goals>
                            <goal>java</goal>
                        </goals>
                    </execution>
                </executions>
                <configuration>
                    <mainClass>com.azure.aot.graalvm.samples.AzureGraalVmSamples</mainClass>
                </configuration>
            </plugin>

            <plugin>
                <groupId>org.apache.maven.plugins</groupId>
                <artifactId>maven-assembly-plugin</artifactId>
                <version>3.5.0</version>  <!-- {x-version-update;org.apache.maven.plugins:maven-assembly-plugin;external_dependency} -->
                <configuration>
                    <descriptorRefs>
                        <descriptorRef>jar-with-dependencies</descriptorRef>
                    </descriptorRefs>
                    <archive>
                        <manifest>
                            <mainClass>com.azure.aot.graalvm.samples.AzureGraalVmSamples</mainClass>
                        </manifest>
                    </archive>
                    <appendAssemblyId>false</appendAssemblyId>
                </configuration>
                <executions>
                    <execution>
                        <id>make-assembly</id>
                        <phase>package</phase>
                        <goals>
                            <goal>single</goal>
                        </goals>
                    </execution>
                </executions>
            </plugin>
        </plugins>
    </build>

    <profiles>
        <profile>
            <id>native</id>
            <build>
                <plugins>
                    <plugin>
                        <groupId>org.graalvm.buildtools</groupId>
                        <artifactId>native-maven-plugin</artifactId>
                        <version>0.9.24</version> <!-- {x-version-update;org.graalvm.buildtools:native-maven-plugin;external_dependency} -->
                        <configuration>
                            <mainClass>com.azure.aot.graalvm.samples.AzureGraalVmSamples</mainClass>
                            <imageName>azure-aot-graalvm-sample</imageName>
                        </configuration>
                        <executions>
                            <execution>
                                <id>build-native</id>
                                <goals>
                                    <goal>build</goal>
                                </goals>
                                <phase>package</phase>
                            </execution>
                        </executions>
                    </plugin>
                </plugins>
            </build>
        </profile>

    </profiles>
</project><|MERGE_RESOLUTION|>--- conflicted
+++ resolved
@@ -98,11 +98,7 @@
         <dependency>
             <groupId>com.azure</groupId>
             <artifactId>azure-cosmos</artifactId>
-<<<<<<< HEAD
-            <version>4.51.0</version> <!-- {x-version-update;com.azure:azure-cosmos;dependency} -->
-=======
             <version>4.52.0</version> <!-- {x-version-update;com.azure:azure-cosmos;dependency} -->
->>>>>>> 21a51c6f
         </dependency>
         <dependency>
             <groupId>com.azure</groupId>
@@ -164,7 +160,7 @@
             <plugin>
                 <groupId>org.apache.maven.plugins</groupId>
                 <artifactId>maven-assembly-plugin</artifactId>
-                <version>3.5.0</version>  <!-- {x-version-update;org.apache.maven.plugins:maven-assembly-plugin;external_dependency} -->
+                <version>3.3.0</version>  <!-- {x-version-update;org.apache.maven.plugins:maven-assembly-plugin;external_dependency} -->
                 <configuration>
                     <descriptorRefs>
                         <descriptorRef>jar-with-dependencies</descriptorRef>
@@ -197,7 +193,7 @@
                     <plugin>
                         <groupId>org.graalvm.buildtools</groupId>
                         <artifactId>native-maven-plugin</artifactId>
-                        <version>0.9.24</version> <!-- {x-version-update;org.graalvm.buildtools:native-maven-plugin;external_dependency} -->
+                        <version>0.9.19</version> <!-- {x-version-update;org.graalvm.buildtools:native-maven-plugin;external_dependency} -->
                         <configuration>
                             <mainClass>com.azure.aot.graalvm.samples.AzureGraalVmSamples</mainClass>
                             <imageName>azure-aot-graalvm-sample</imageName>
