<!-- Copyright (c) Microsoft Corporation. All rights reserved.
     Licensed under the MIT License. -->
<project xmlns="http://maven.apache.org/POM/4.0.0" xmlns:xsi="http://www.w3.org/2001/XMLSchema-instance"
         xsi:schemaLocation="http://maven.apache.org/POM/4.0.0 https://maven.apache.org/xsd/maven-4.0.0.xsd">

    <modelVersion>4.0.0</modelVersion>

    <groupId>com.azure</groupId>
    <artifactId>azure-aot-graalvm-samples</artifactId>
    <version>1.0.0-beta.1</version> <!-- {x-version-update;com.azure:azure-aot-graalvm-samples;current} -->

    <packaging>jar</packaging>
    <name>Microsoft Azure SDK for Java GraalVM samples</name>
    <description>This package contains samples for using Azure SDK for Java with GraalVM.</description>
    <parent>
        <groupId>com.azure</groupId>
        <artifactId>azure-client-sdk-parent</artifactId>
        <version>1.7.0</version> <!-- {x-version-update;com.azure:azure-client-sdk-parent;current} -->
        <relativePath>../../parents/azure-client-sdk-parent</relativePath>
    </parent>
    <url>https://github.com/Azure/azure-sdk-for-java</url>

    <licenses>
        <license>
            <name>The MIT License (MIT)</name>
            <url>http://opensource.org/licenses/MIT</url>
            <distribution>repo</distribution>
        </license>
    </licenses>

    <distributionManagement>
        <site>
            <id>azure-java-build-docs</id>
            <url>${site.url}/site/${project.artifactId}</url>
        </site>
    </distributionManagement>

    <scm>
        <url>scm:git:https://github.com/Azure/azure-sdk-for-java</url>
        <connection>scm:git:git@github.com:Azure/azure-sdk-for-java.git</connection>
        <tag>HEAD</tag>
    </scm>

    <properties>
        <project.build.sourceEncoding>UTF-8</project.build.sourceEncoding>
<<<<<<< HEAD
        <legal><![CDATA[[INFO] Any downloads listed may be third party software. Microsoft grants you no rights for third party software.]]></legal>

        <!-- Sample project, skip Javadoc and RevApi linting. -->
        <maven.javadoc.skip>true</maven.javadoc.skip>
        <revapi.skip>true</revapi.skip>
=======
        <!-- This sample package is not released to maven and revapi checks are not required -->
        <revapi.skip>true</revapi.skip>
        <legal>
            <![CDATA[[INFO] Any downloads listed may be third party software. Microsoft grants you no rights for third party software.]]></legal>
>>>>>>> 783eaa59
    </properties>

    <developers>
        <developer>
            <id>microsoft</id>
            <name>Microsoft</name>
        </developer>
    </developers>

    <dependencies>

        <dependency>
            <groupId>com.azure</groupId>
            <artifactId>azure-data-appconfiguration</artifactId>
            <version>1.3.2</version> <!-- {x-version-update;com.azure:azure-data-appconfiguration;dependency} -->
        </dependency>
        <dependency>
            <groupId>com.azure</groupId>
            <artifactId>azure-identity</artifactId>
            <version>1.5.0</version> <!-- {x-version-update;com.azure:azure-identity;dependency} -->
        </dependency>
        <dependency>
            <groupId>com.azure</groupId>
            <artifactId>azure-security-keyvault-keys</artifactId>
            <version>4.4.1</version> <!-- {x-version-update;com.azure:azure-security-keyvault-keys;dependency} -->
        </dependency>
        <dependency>
            <groupId>com.azure</groupId>
            <artifactId>azure-storage-blob</artifactId>
            <version>12.16.0</version> <!-- {x-version-update;com.azure:azure-storage-blob;dependency} -->
        </dependency>

        <dependency>
            <groupId>com.azure</groupId>
            <artifactId>azure-security-keyvault-secrets</artifactId>
            <version>4.4.1</version> <!-- {x-version-update;com.azure:azure-security-keyvault-secrets;dependency} -->
        </dependency>
        <dependency>
            <groupId>com.azure</groupId>
            <artifactId>azure-security-keyvault-certificates</artifactId>
            <version>4.3.1</version> <!-- {x-version-update;com.azure:azure-security-keyvault-certificates;dependency} -->
        </dependency>

        <dependency>
            <groupId>com.azure</groupId>
            <artifactId>azure-messaging-eventhubs</artifactId>
            <version>5.11.2</version> <!-- {x-version-update;com.azure:azure-messaging-eventhubs;dependency} -->
        </dependency>
        <dependency>
            <groupId>com.azure</groupId>
            <artifactId>azure-cosmos</artifactId>
            <version>4.29.1</version> <!-- {x-version-update;com.azure:azure-cosmos;dependency} -->
        </dependency>
        <dependency>
            <groupId>com.azure</groupId>
            <artifactId>azure-ai-formrecognizer</artifactId>
            <version>4.0.0-beta.4</version> <!-- {x-version-update;beta_com.azure:azure-ai-formrecognizer;dependency} -->
        </dependency>
        <dependency>
            <groupId>com.azure</groupId>
            <artifactId>azure-ai-textanalytics</artifactId>
            <version>5.1.8</version> <!-- {x-version-update;com.azure:azure-ai-textanalytics;dependency} -->
        </dependency>


        <!-- Test dependencies -->
        <dependency>
            <groupId>org.junit.jupiter</groupId>
            <artifactId>junit-jupiter-api</artifactId>
            <version>5.8.2</version> <!-- {x-version-update;org.junit.jupiter:junit-jupiter-api;external_dependency} -->
            <scope>test</scope>
        </dependency>
        <dependency>
            <groupId>org.junit.jupiter</groupId>
            <artifactId>junit-jupiter-engine</artifactId>
            <version>5.8.2</version> <!-- {x-version-update;org.junit.jupiter:junit-jupiter-engine;external_dependency} -->
            <scope>test</scope>
        </dependency>
        <dependency>
            <groupId>org.junit.jupiter</groupId>
            <artifactId>junit-jupiter-params</artifactId>
            <version>5.8.2</version> <!-- {x-version-update;org.junit.jupiter:junit-jupiter-params;external_dependency} -->
            <scope>test</scope>
        </dependency>
        <dependency>
            <groupId>org.graalvm.buildtools</groupId>
            <artifactId>junit-platform-native</artifactId>
            <version>0.9.10</version> <!-- {x-version-update;org.graalvm.buildtools:junit-platform-native;external_dependency} -->
            <scope>test</scope>
        </dependency>
    </dependencies>

    <build>
        <plugins>
            <plugin>
                <groupId>org.codehaus.mojo</groupId>
                <artifactId>exec-maven-plugin</artifactId>
                <version>1.2.1</version>  <!-- {x-version-update;org.codehaus.mojo:exec-maven-plugin;external_dependency} -->
                <executions>
                    <execution>
                        <goals>
                            <goal>java</goal>
                        </goals>
                    </execution>
                </executions>
                <configuration>
                    <mainClass>com.azure.aot.graalvm.samples.AzureGraalVmSamples</mainClass>
                </configuration>
            </plugin>

            <plugin>
                <groupId>org.apache.maven.plugins</groupId>
                <artifactId>maven-assembly-plugin</artifactId>
                <version>3.2.0</version>  <!-- {x-version-update;org.apache.maven.plugins:maven-assembly-plugin;external_dependency} -->
                <configuration>
                    <descriptorRefs>
                        <descriptorRef>jar-with-dependencies</descriptorRef>
                    </descriptorRefs>
                    <archive>
                        <manifest>
                            <mainClass>com.azure.aot.graalvm.samples.AzureGraalVmSamples</mainClass>
                        </manifest>
                    </archive>
                    <appendAssemblyId>false</appendAssemblyId>
                </configuration>
                <executions>
                    <execution>
                        <id>make-assembly</id>
                        <phase>package</phase>
                        <goals>
                            <goal>single</goal>
                        </goals>
                    </execution>
                </executions>
            </plugin>
        </plugins>
    </build>

    <profiles>
        <profile>
            <id>native</id>
            <build>
                <plugins>
                    <plugin>
                        <groupId>org.graalvm.buildtools</groupId>
                        <artifactId>native-maven-plugin</artifactId>
                        <version>0.9.10</version> <!-- {x-version-update;org.graalvm.buildtools:native-maven-plugin;external_dependency} -->
                        <configuration>
                            <mainClass>com.azure.aot.graalvm.samples.AzureGraalVmSamples</mainClass>
                            <imageName>azure-aot-graalvm-sample</imageName>
                        </configuration>
                        <executions>
                            <execution>
                                <id>build-native</id>
                                <goals>
                                    <goal>build</goal>
                                </goals>
                                <phase>package</phase>
                            </execution>
                        </executions>
                    </plugin>
                </plugins>
            </build>
            <dependencies>
                <!-- Since this module is not released to Maven and users will use the source directly to run the
                samples, we should use the dependency version here instead of current version for the graalvm support
                packages. -->
                <dependency>
                    <groupId>com.azure</groupId>
                    <artifactId>azure-aot-graalvm-support</artifactId>
                    <version>1.0.0-beta.2</version> <!-- {x-version-update;com.azure:azure-aot-graalvm-support;dependency} -->
                </dependency>
                <dependency>
                    <groupId>com.azure</groupId>
                    <artifactId>azure-aot-graalvm-support-netty</artifactId>
                    <version>1.0.0-beta.2</version> <!-- {x-version-update;com.azure:azure-aot-graalvm-support-netty;dependency} -->
                </dependency>
            </dependencies>
        </profile>

    </profiles>
</project><|MERGE_RESOLUTION|>--- conflicted
+++ resolved
@@ -43,18 +43,10 @@
 
     <properties>
         <project.build.sourceEncoding>UTF-8</project.build.sourceEncoding>
-<<<<<<< HEAD
-        <legal><![CDATA[[INFO] Any downloads listed may be third party software. Microsoft grants you no rights for third party software.]]></legal>
-
-        <!-- Sample project, skip Javadoc and RevApi linting. -->
-        <maven.javadoc.skip>true</maven.javadoc.skip>
-        <revapi.skip>true</revapi.skip>
-=======
         <!-- This sample package is not released to maven and revapi checks are not required -->
         <revapi.skip>true</revapi.skip>
         <legal>
             <![CDATA[[INFO] Any downloads listed may be third party software. Microsoft grants you no rights for third party software.]]></legal>
->>>>>>> 783eaa59
     </properties>
 
     <developers>
