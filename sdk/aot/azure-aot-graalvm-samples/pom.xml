<!-- Copyright (c) Microsoft Corporation. All rights reserved.
     Licensed under the MIT License. -->
<project xmlns="http://maven.apache.org/POM/4.0.0" xmlns:xsi="http://www.w3.org/2001/XMLSchema-instance"
         xsi:schemaLocation="http://maven.apache.org/POM/4.0.0 https://maven.apache.org/xsd/maven-4.0.0.xsd">

    <modelVersion>4.0.0</modelVersion>

    <groupId>com.azure</groupId>
    <artifactId>azure-aot-graalvm-samples</artifactId>
    <version>1.0.0-beta.1</version> <!-- {x-version-update;com.azure:azure-aot-graalvm-samples;current} -->

    <packaging>jar</packaging>
    <name>Microsoft Azure SDK for Java GraalVM samples</name>
    <description>This package contains samples for using Azure SDK for Java with GraalVM.</description>
    <parent>
        <groupId>com.azure</groupId>
        <artifactId>azure-client-sdk-parent</artifactId>
        <version>1.7.0</version> <!-- {x-version-update;com.azure:azure-client-sdk-parent;current} -->
        <relativePath>../../parents/azure-client-sdk-parent</relativePath>
    </parent>
    <url>https://github.com/Azure/azure-sdk-for-java</url>

    <licenses>
        <license>
            <name>The MIT License (MIT)</name>
            <url>http://opensource.org/licenses/MIT</url>
            <distribution>repo</distribution>
        </license>
    </licenses>

    <distributionManagement>
        <site>
            <id>azure-java-build-docs</id>
            <url>${site.url}/site/${project.artifactId}</url>
        </site>
    </distributionManagement>

    <scm>
        <url>scm:git:https://github.com/Azure/azure-sdk-for-java</url>
        <connection>scm:git:git@github.com:Azure/azure-sdk-for-java.git</connection>
        <tag>HEAD</tag>
    </scm>

    <properties>
        <project.build.sourceEncoding>UTF-8</project.build.sourceEncoding>
        <!-- This sample package is not released to maven and revapi checks are not required -->
        <revapi.skip>true</revapi.skip>
        <legal>
            <![CDATA[[INFO] Any downloads listed may be third party software. Microsoft grants you no rights for third party software.]]></legal>
    </properties>

    <developers>
        <developer>
            <id>microsoft</id>
            <name>Microsoft</name>
        </developer>
    </developers>

    <dependencies>

        <dependency>
            <groupId>com.azure</groupId>
            <artifactId>azure-data-appconfiguration</artifactId>
            <version>1.3.7</version> <!-- {x-version-update;com.azure:azure-data-appconfiguration;dependency} -->
        </dependency>
        <dependency>
            <groupId>com.azure</groupId>
            <artifactId>azure-identity</artifactId>
            <version>1.6.0</version> <!-- {x-version-update;com.azure:azure-identity;dependency} -->
        </dependency>
        <dependency>
            <groupId>com.azure</groupId>
            <artifactId>azure-security-keyvault-keys</artifactId>
            <version>4.5.0</version> <!-- {x-version-update;com.azure:azure-security-keyvault-keys;dependency} -->
        </dependency>
        <dependency>
            <groupId>com.azure</groupId>
            <artifactId>azure-storage-blob</artifactId>
            <version>12.19.1</version> <!-- {x-version-update;com.azure:azure-storage-blob;dependency} -->
        </dependency>

        <dependency>
            <groupId>com.azure</groupId>
            <artifactId>azure-security-keyvault-secrets</artifactId>
            <version>4.5.0</version> <!-- {x-version-update;com.azure:azure-security-keyvault-secrets;dependency} -->
        </dependency>
        <dependency>
            <groupId>com.azure</groupId>
            <artifactId>azure-security-keyvault-certificates</artifactId>
            <version>4.4.0</version> <!-- {x-version-update;com.azure:azure-security-keyvault-certificates;dependency} -->
        </dependency>

        <dependency>
            <groupId>com.azure</groupId>
            <artifactId>azure-messaging-eventhubs</artifactId>
            <version>5.13.1</version> <!-- {x-version-update;com.azure:azure-messaging-eventhubs;dependency} -->
        </dependency>
        <dependency>
            <groupId>com.azure</groupId>
            <artifactId>azure-cosmos</artifactId>
<<<<<<< HEAD
            <version>4.36.0</version> <!-- {x-version-update;com.azure:azure-cosmos;dependency} -->
=======
            <version>4.37.0</version> <!-- {x-version-update;com.azure:azure-cosmos;dependency} -->
>>>>>>> 8a6962b0
        </dependency>
        <dependency>
            <groupId>com.azure</groupId>
            <artifactId>azure-ai-formrecognizer</artifactId>
            <version>4.0.0</version> <!-- {x-version-update;unreleased_com.azure:azure-ai-formrecognizer;dependency} -->
        </dependency>
        <dependency>
            <groupId>com.azure</groupId>
            <artifactId>azure-ai-textanalytics</artifactId>
            <version>5.2.0</version> <!-- {x-version-update;com.azure:azure-ai-textanalytics;dependency} -->
        </dependency>


        <!-- Test dependencies -->
        <dependency>
            <groupId>org.junit.jupiter</groupId>
            <artifactId>junit-jupiter-api</artifactId>
            <version>5.8.2</version> <!-- {x-version-update;org.junit.jupiter:junit-jupiter-api;external_dependency} -->
            <scope>test</scope>
        </dependency>
        <dependency>
            <groupId>org.junit.jupiter</groupId>
            <artifactId>junit-jupiter-engine</artifactId>
            <version>5.8.2</version> <!-- {x-version-update;org.junit.jupiter:junit-jupiter-engine;external_dependency} -->
            <scope>test</scope>
        </dependency>
        <dependency>
            <groupId>org.junit.jupiter</groupId>
            <artifactId>junit-jupiter-params</artifactId>
            <version>5.8.2</version> <!-- {x-version-update;org.junit.jupiter:junit-jupiter-params;external_dependency} -->
            <scope>test</scope>
        </dependency>
        <dependency>
            <groupId>org.graalvm.buildtools</groupId>
            <artifactId>junit-platform-native</artifactId>
            <version>0.9.10</version> <!-- {x-version-update;org.graalvm.buildtools:junit-platform-native;external_dependency} -->
            <scope>test</scope>
        </dependency>
    </dependencies>

    <build>
        <plugins>
            <plugin>
                <groupId>org.codehaus.mojo</groupId>
                <artifactId>exec-maven-plugin</artifactId>
                <version>3.1.0</version>  <!-- {x-version-update;org.codehaus.mojo:exec-maven-plugin;external_dependency} -->
                <executions>
                    <execution>
                        <goals>
                            <goal>java</goal>
                        </goals>
                    </execution>
                </executions>
                <configuration>
                    <mainClass>com.azure.aot.graalvm.samples.AzureGraalVmSamples</mainClass>
                </configuration>
            </plugin>

            <plugin>
                <groupId>org.apache.maven.plugins</groupId>
                <artifactId>maven-assembly-plugin</artifactId>
                <version>3.2.0</version>  <!-- {x-version-update;org.apache.maven.plugins:maven-assembly-plugin;external_dependency} -->
                <configuration>
                    <descriptorRefs>
                        <descriptorRef>jar-with-dependencies</descriptorRef>
                    </descriptorRefs>
                    <archive>
                        <manifest>
                            <mainClass>com.azure.aot.graalvm.samples.AzureGraalVmSamples</mainClass>
                        </manifest>
                    </archive>
                    <appendAssemblyId>false</appendAssemblyId>
                </configuration>
                <executions>
                    <execution>
                        <id>make-assembly</id>
                        <phase>package</phase>
                        <goals>
                            <goal>single</goal>
                        </goals>
                    </execution>
                </executions>
            </plugin>
        </plugins>
    </build>

    <profiles>
        <profile>
            <id>native</id>
            <build>
                <plugins>
                    <plugin>
                        <groupId>org.graalvm.buildtools</groupId>
                        <artifactId>native-maven-plugin</artifactId>
                        <version>0.9.10</version> <!-- {x-version-update;org.graalvm.buildtools:native-maven-plugin;external_dependency} -->
                        <configuration>
                            <mainClass>com.azure.aot.graalvm.samples.AzureGraalVmSamples</mainClass>
                            <imageName>azure-aot-graalvm-sample</imageName>
                        </configuration>
                        <executions>
                            <execution>
                                <id>build-native</id>
                                <goals>
                                    <goal>build</goal>
                                </goals>
                                <phase>package</phase>
                            </execution>
                        </executions>
                    </plugin>
                </plugins>
            </build>
            <dependencies>
                <!-- Since this module is not released to Maven and users will use the source directly to run the
                samples, we should use the dependency version here instead of current version for the graalvm support
                packages. -->
                <dependency>
                    <groupId>com.azure</groupId>
                    <artifactId>azure-aot-graalvm-support</artifactId>
                    <version>1.0.0-beta.2</version> <!-- {x-version-update;com.azure:azure-aot-graalvm-support;dependency} -->
                </dependency>
                <dependency>
                    <groupId>com.azure</groupId>
                    <artifactId>azure-aot-graalvm-support-netty</artifactId>
                    <version>1.0.0-beta.2</version> <!-- {x-version-update;com.azure:azure-aot-graalvm-support-netty;dependency} -->
                </dependency>
            </dependencies>
        </profile>

    </profiles>
</project><|MERGE_RESOLUTION|>--- conflicted
+++ resolved
@@ -98,11 +98,7 @@
         <dependency>
             <groupId>com.azure</groupId>
             <artifactId>azure-cosmos</artifactId>
-<<<<<<< HEAD
-            <version>4.36.0</version> <!-- {x-version-update;com.azure:azure-cosmos;dependency} -->
-=======
             <version>4.37.0</version> <!-- {x-version-update;com.azure:azure-cosmos;dependency} -->
->>>>>>> 8a6962b0
         </dependency>
         <dependency>
             <groupId>com.azure</groupId>
