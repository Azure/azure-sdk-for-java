--- conflicted
+++ resolved
@@ -98,11 +98,7 @@
         <dependency>
             <groupId>com.azure</groupId>
             <artifactId>azure-cosmos</artifactId>
-<<<<<<< HEAD
-            <version>4.48.2</version> <!-- {x-version-update;com.azure:azure-cosmos;dependency} -->
-=======
             <version>4.49.0</version> <!-- {x-version-update;com.azure:azure-cosmos;dependency} -->
->>>>>>> 1b39e6f8
         </dependency>
         <dependency>
             <groupId>com.azure</groupId>
