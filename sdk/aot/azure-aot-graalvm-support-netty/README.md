# Azure GraalVM Netty Support client library for Java

The Azure GraalVM Netty Support client library provides support for applications using 
[Azure client libraries](https://azure.github.io/azure-sdk/releases/latest/java.html) that take a dependency on 
[azure-core-http-netty](https://github.com/Azure/azure-sdk-for-java/tree/main/sdk/core/azure-core-http-netty) to be 
built as [GraalVM native images](https://www.graalvm.org/22.0/reference-manual/native-image/). The library contains all the necessary
[configuration files](https://www.graalvm.org/22.0/reference-manual/native-image/BuildConfiguration/) and [GraalVM
features](https://www.graalvm.org/sdk/javadoc/index.html?org/graalvm/nativeimage/hosted/Feature.html) required to build
a native image of an application that uses Azure client libraries.

**NOTE:**: This library is a preview and is intended to enable applications using Azure client libraries to quickly
build and validate native images. However, this is not a stable, GA version and is not officially supported to use in production
environments.

## Getting started

### Prerequisites
- A [Java Development Kit (JDK)][jdk_link], version 8 or later.
- [Azure Subscription][azure_subscription]
- [GraalVM](https://www.graalvm.org/downloads/) version 22 or later.
- [GraalVM Native Image](https://www.graalvm.org/22.0/reference-manual/native-image/)

### Include the package

Include both the packages below:

[//]: # ({x-version-update-start;com.azure:azure-aot-graalvm-support;current})
```xml
<dependency>
    <groupId>com.azure</groupId>
    <artifactId>azure-aot-graalvm-support</artifactId>
<<<<<<< HEAD
    <version>1.0.0-beta.2</version>
=======
    <version>1.0.0-beta.3</version>
>>>>>>> 8d609db9
</dependency>
```
[//]: # ({x-version-update-start;com.azure:azure-aot-graalvm-support-netty;current})
```xml
<dependency>
    <groupId>com.azure</groupId>
    <artifactId>azure-aot-graalvm-support-netty</artifactId>
<<<<<<< HEAD
    <version>1.0.0-beta.2</version>
=======
    <version>1.0.0-beta.3</version>
>>>>>>> 8d609db9
</dependency>
```
## Key concepts

Please refer to the [Key Concepts](https://github.com/Azure/azure-sdk-for-java/tree/main/sdk/aot/azure-aot-graalvm-support#key-concepts) section of the azure-aot-graalvm-support library.

## Examples

Please refer to the [Examples](https://github.com/Azure/azure-sdk-for-java/tree/main/sdk/aot/azure-aot-graalvm-support#examples) section of the 
`azure-aot-graalvm-support` library.

## Troubleshooting
Please refer to the [Troubleshooting](https://github.com/Azure/azure-sdk-for-java/tree/main/sdk/aot/azure-aot-graalvm-support#troubleshooting) section of the
`azure-aot-graalvm-support` library.

## Next steps
Please refer to the [Next Steps](https://github.com/Azure/azure-sdk-for-java/tree/main/sdk/aot/azure-aot-graalvm-support#next-steps) section of the
`azure-aot-graalvm-support` library.

## Contributing

This project welcomes contributions and suggestions. Most contributions require you to agree to a Contributor License
Agreement (CLA) declaring that you have the right to, and actually do, grant us the rights to use your contribution.
For details, visit [https://cla.microsoft.com](https://cla.microsoft.com).

When you submit a pull request, a CLA-bot will automatically determine whether you need to provide a CLA and decorate the
PR appropriately (e.g., label, comment). Simply follow the instructions provided by the bot. You will only need to do this
once across all repos using our CLA.

This project has adopted the [Microsoft Open Source Code of Conduct](https://opensource.microsoft.com/codeofconduct/).
For more information see the [Code of Conduct FAQ](https://opensource.microsoft.com/codeofconduct/faq/) or contact
[opencode@microsoft.com](mailto:opencode@microsoft.com) with any additional questions or comments.

<!-- LINKS -->
[cla]: https://cla.microsoft.com
[coc]: https://opensource.microsoft.com/codeofconduct/
[coc_faq]: https://opensource.microsoft.com/codeofconduct/faq/
[coc_contact]: mailto:opencode@microsoft.com
[jdk_link]: https://docs.microsoft.com/java/azure/jdk/?view=azure-java-stable
[azure_subscription]: https://azure.microsoft.com/free

![Impressions](https://azure-sdk-impressions.azurewebsites.net/api/impressions/azure-sdk-for-java%2Fsdk%2Faot%2Fazure-aot-graalvm-support-netty%2FREADME.png)<|MERGE_RESOLUTION|>--- conflicted
+++ resolved
@@ -29,11 +29,7 @@
 <dependency>
     <groupId>com.azure</groupId>
     <artifactId>azure-aot-graalvm-support</artifactId>
-<<<<<<< HEAD
-    <version>1.0.0-beta.2</version>
-=======
     <version>1.0.0-beta.3</version>
->>>>>>> 8d609db9
 </dependency>
 ```
 [//]: # ({x-version-update-start;com.azure:azure-aot-graalvm-support-netty;current})
@@ -41,11 +37,7 @@
 <dependency>
     <groupId>com.azure</groupId>
     <artifactId>azure-aot-graalvm-support-netty</artifactId>
-<<<<<<< HEAD
-    <version>1.0.0-beta.2</version>
-=======
     <version>1.0.0-beta.3</version>
->>>>>>> 8d609db9
 </dependency>
 ```
 ## Key concepts
