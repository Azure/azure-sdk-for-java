<!-- Copyright (c) Microsoft Corporation. All rights reserved.
     Licensed under the MIT License. -->
<project xmlns="http://maven.apache.org/POM/4.0.0" xmlns:xsi="http://www.w3.org/2001/XMLSchema-instance"
         xsi:schemaLocation="http://maven.apache.org/POM/4.0.0 https://maven.apache.org/xsd/maven-4.0.0.xsd">

    <modelVersion>4.0.0</modelVersion>

    <groupId>com.azure</groupId>
    <artifactId>azure-aot-graalvm-support</artifactId>
    <version>1.0.0-beta.4</version> <!-- {x-version-update;com.azure:azure-aot-graalvm-support;current} -->

    <packaging>jar</packaging>
    <name>Microsoft Azure GraalVM support</name>
    <description>
      This package is deprecated will have no further updates. Dependency on this library is no longer required to build native images with Azure SDK for Java.
      For more details, please refer to https://devblogs.microsoft.com/azure-sdk/announcing-graalvm-support-in-azure-sdk-for-java-and-spring-cloud-azure-libraries
    </description>
    <parent>
        <groupId>com.azure</groupId>
        <artifactId>azure-client-sdk-parent</artifactId>
        <version>1.7.0</version> <!-- {x-version-update;com.azure:azure-client-sdk-parent;current} -->
        <relativePath>../../parents/azure-client-sdk-parent</relativePath>
    </parent>
    <url>https://github.com/Azure/azure-sdk-for-java</url>

    <licenses>
        <license>
            <name>The MIT License (MIT)</name>
            <url>http://opensource.org/licenses/MIT</url>
            <distribution>repo</distribution>
        </license>
    </licenses>

    <distributionManagement>
        <site>
            <id>azure-java-build-docs</id>
            <url>${site.url}/site/${project.artifactId}</url>
        </site>
    </distributionManagement>

    <scm>
        <url>scm:git:https://github.com/Azure/azure-sdk-for-java</url>
        <connection>scm:git:git@github.com:Azure/azure-sdk-for-java.git</connection>
        <tag>HEAD</tag>
    </scm>

    <properties>
        <project.build.sourceEncoding>UTF-8</project.build.sourceEncoding>
        <legal>
            <![CDATA[[INFO] Any downloads listed may be third party software. Microsoft grants you no rights for third party software.]]></legal>
    </properties>

    <developers>
        <developer>
            <id>microsoft</id>
            <name>Microsoft</name>
        </developer>
    </developers>

    <dependencies>
        <dependency>
            <groupId>org.graalvm.sdk</groupId>
            <artifactId>graal-sdk</artifactId>
            <version>22.0.0.2</version>  <!-- {x-version-update;org.graalvm.sdk:graal-sdk;external_dependency} -->
        </dependency>
        <dependency>
            <groupId>org.graalvm.nativeimage</groupId>
            <artifactId>svm</artifactId>
            <version>22.0.0.2</version>  <!-- {x-version-update;org.graalvm.nativeimage:svm;external_dependency} -->
        </dependency>
    </dependencies>

    <build>
        <plugins>
            <plugin>
                <groupId>org.apache.maven.plugins</groupId>
                <artifactId>maven-enforcer-plugin</artifactId>
                <version>3.3.0</version> <!-- {x-version-update;org.apache.maven.plugins:maven-enforcer-plugin;external_dependency} -->
                <configuration>
                    <rules>
                        <bannedDependencies>
                            <includes>
                                <include>org.graalvm.sdk:graal-sdk:[22.0.0.2]</include> <!-- {x-include-update;org.graalvm.sdk:graal-sdk;external_dependency} -->
                                <include>org.graalvm.nativeimage:svm:[22.0.0.2]</include> <!-- {x-include-update;org.graalvm.nativeimage:svm;external_dependency} -->
                            </includes>
                        </bannedDependencies>
                    </rules>
                </configuration>
            </plugin>

            <!-- START: Empty Java Doc -->
            <!-- The following code will generate an empty javadoc with just a README.md. This is necessary
                 to pass the required checks on Maven. The way this works is by setting the classesDirectory
                 to a directory that only contains the README.md, which we need to copy. If the classesDirectory
                 is set to the root, where the README.md lives, it still won't have javadocs but the jar file
                 will contain a bunch of files that shouldn't be there. The faux sources directory is deleted
                 and recreated with the README.md being copied every time to guarantee that, when building locally,
                 it'll have the latest copy of the README.md file.
            -->
            <plugin>
                <groupId>org.apache.maven.plugins</groupId>
                <artifactId>maven-javadoc-plugin</artifactId>
<<<<<<< HEAD
                <version>3.5.0</version> <!-- {x-version-update;org.apache.maven.plugins:maven-javadoc-plugin;external_dependency} -->
=======
                <version>3.6.0</version> <!-- {x-version-update;org.apache.maven.plugins:maven-javadoc-plugin;external_dependency} -->
>>>>>>> 21a51c6f
                <executions>
                    <execution>
                        <id>attach-javadocs</id>
                        <goals>
                            <goal>jar</goal>
                        </goals>
                        <configuration>
                            <skip>true</skip>
                        </configuration>
                    </execution>
                </executions>
            </plugin>
            <plugin>
                <groupId>org.apache.maven.plugins</groupId>
                <artifactId>maven-jar-plugin</artifactId>
                <version>3.3.0</version> <!-- {x-version-update;org.apache.maven.plugins:maven-jar-plugin;external_dependency} -->
                <executions>
                    <execution>
                        <id>empty-javadoc-jar-with-readme</id>
                        <phase>package</phase>
                        <goals>
                            <goal>jar</goal>
                        </goals>
                        <configuration>
                            <classifier>javadoc</classifier>
                            <classesDirectory>${project.basedir}/javadocTemp</classesDirectory>
                        </configuration>
                    </execution>
                </executions>
            </plugin>
            <plugin>
                <groupId>org.apache.maven.plugins</groupId>
                <artifactId>maven-antrun-plugin</artifactId>
                <version>3.1.0</version> <!-- {x-version-update;org.apache.maven.plugins:maven-antrun-plugin;external_dependency} -->
                <executions>
                    <execution>
                        <id>copy-readme-to-javadocTemp</id>
                        <phase>prepare-package</phase>
                        <configuration>
                            <target>
                                <echo>Deleting existing ${project.basedir}/javadocTemp</echo>
                                <delete includeEmptyDirs="true" quiet="true">
                                    <fileset dir="${project.basedir}/javadocTemp"/>
                                </delete>
                                <echo>Copying ${project.basedir}/README.md to
                                    ${project.basedir}/javadocTemp/README.md
                                </echo>
                                <copy file="${project.basedir}/README.md" tofile="${project.basedir}/javadocTemp/README.md"/>
                            </target>
                        </configuration>
                        <goals>
                            <goal>run</goal>
                        </goals>
                    </execution>
                </executions>
            </plugin>
            <!-- END: Empty Java Doc -->
        </plugins>
    </build>
</project><|MERGE_RESOLUTION|>--- conflicted
+++ resolved
@@ -75,7 +75,7 @@
             <plugin>
                 <groupId>org.apache.maven.plugins</groupId>
                 <artifactId>maven-enforcer-plugin</artifactId>
-                <version>3.3.0</version> <!-- {x-version-update;org.apache.maven.plugins:maven-enforcer-plugin;external_dependency} -->
+                <version>3.0.0-M3</version> <!-- {x-version-update;org.apache.maven.plugins:maven-enforcer-plugin;external_dependency} -->
                 <configuration>
                     <rules>
                         <bannedDependencies>
@@ -100,11 +100,7 @@
             <plugin>
                 <groupId>org.apache.maven.plugins</groupId>
                 <artifactId>maven-javadoc-plugin</artifactId>
-<<<<<<< HEAD
-                <version>3.5.0</version> <!-- {x-version-update;org.apache.maven.plugins:maven-javadoc-plugin;external_dependency} -->
-=======
                 <version>3.6.0</version> <!-- {x-version-update;org.apache.maven.plugins:maven-javadoc-plugin;external_dependency} -->
->>>>>>> 21a51c6f
                 <executions>
                     <execution>
                         <id>attach-javadocs</id>
@@ -120,7 +116,7 @@
             <plugin>
                 <groupId>org.apache.maven.plugins</groupId>
                 <artifactId>maven-jar-plugin</artifactId>
-                <version>3.3.0</version> <!-- {x-version-update;org.apache.maven.plugins:maven-jar-plugin;external_dependency} -->
+                <version>3.2.2</version> <!-- {x-version-update;org.apache.maven.plugins:maven-jar-plugin;external_dependency} -->
                 <executions>
                     <execution>
                         <id>empty-javadoc-jar-with-readme</id>
@@ -138,7 +134,7 @@
             <plugin>
                 <groupId>org.apache.maven.plugins</groupId>
                 <artifactId>maven-antrun-plugin</artifactId>
-                <version>3.1.0</version> <!-- {x-version-update;org.apache.maven.plugins:maven-antrun-plugin;external_dependency} -->
+                <version>3.0.0</version> <!-- {x-version-update;org.apache.maven.plugins:maven-antrun-plugin;external_dependency} -->
                 <executions>
                     <execution>
                         <id>copy-readme-to-javadocTemp</id>
