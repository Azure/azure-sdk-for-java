<!--
  ~ Copyright (c) Microsoft Corporation. All rights reserved.
  ~ Licensed under the MIT License.
  -->

<project xmlns="http://maven.apache.org/POM/4.0.0" xmlns:xsi="http://www.w3.org/2001/XMLSchema-instance"
  xsi:schemaLocation="http://maven.apache.org/POM/4.0.0 http://maven.apache.org/xsd/maven-4.0.0.xsd">
  <modelVersion>4.0.0</modelVersion>

  <parent>
    <groupId>com.azure</groupId>
    <artifactId>azure-client-sdk-parent</artifactId>
    <version>1.7.0</version> <!-- {x-version-update;com.azure:azure-client-sdk-parent;current} -->
    <relativePath>../../parents/azure-client-sdk-parent</relativePath>
  </parent>

  <groupId>com.azure</groupId>
  <artifactId>azure-data-schemaregistry-avro</artifactId>
  <version>1.0.0-beta.5</version> <!-- {x-version-update;com.azure:azure-data-schemaregistry-avro;current} -->

  <name>Microsoft Azure Schema Registry - Avro-specific package for client library</name>
  <description>Avro-specific package for Azure Schema Registry client library</description>
  <url>https://github.com/Azure/azure-sdk-for-java</url>

  <distributionManagement>
    <site>
      <id>azure-java-build-docs</id>
      <url>${site.url}/site/${project.artifactId}</url>
    </site>
  </distributionManagement>

  <scm>
    <url>scm:git:https://github.com/Azure/azure-sdk-for-java</url>
    <connection>scm:git:git@github.com:Azure/azure-sdk-for-java.git</connection>
    <tag>HEAD</tag>
  </scm>

  <dependencies>
    <dependency>
      <groupId>com.azure</groupId>
      <artifactId>azure-data-schemaregistry</artifactId>
      <version>1.0.0-beta.5</version> <!-- {x-version-update;com.azure:azure-data-schemaregistry;current} -->
    </dependency>
    <dependency>
      <groupId>com.azure</groupId>
      <artifactId>azure-core-serializer-avro-apache</artifactId>
<<<<<<< HEAD
      <version>1.0.0-beta.5</version> <!-- {x-version-update;com.azure:azure-core-serializer-avro-apache;dependency} -->
=======
      <version>1.0.0-beta.6</version> <!-- {x-version-update;com.azure:azure-core-serializer-avro-apache;dependency} -->
>>>>>>> e2018a87
    </dependency>

    <!-- Test dependencies -->
    <dependency>
      <groupId>io.projectreactor</groupId>
      <artifactId>reactor-test</artifactId>
<<<<<<< HEAD
      <version>3.3.10.RELEASE</version> <!-- {x-version-update;io.projectreactor:reactor-test;external_dependency} -->
=======
      <version>3.3.12.RELEASE</version> <!-- {x-version-update;io.projectreactor:reactor-test;external_dependency} -->
>>>>>>> e2018a87
      <scope>test</scope>
    </dependency>
    <dependency>
      <groupId>org.junit.jupiter</groupId>
      <artifactId>junit-jupiter-api</artifactId>
      <version>5.6.3</version> <!-- {x-version-update;org.junit.jupiter:junit-jupiter-api;external_dependency} -->
      <scope>test</scope>
    </dependency>
    <dependency>
      <groupId>org.junit.jupiter</groupId>
      <artifactId>junit-jupiter-engine</artifactId>
      <version>5.6.3</version> <!-- {x-version-update;org.junit.jupiter:junit-jupiter-engine;external_dependency} -->
      <scope>test</scope>
    </dependency>
    <dependency>
      <groupId>org.junit.jupiter</groupId>
      <artifactId>junit-jupiter-params</artifactId>
      <version>5.6.3</version> <!-- {x-version-update;org.junit.jupiter:junit-jupiter-params;external_dependency} -->
      <scope>test</scope>
    </dependency>
    <dependency>
      <groupId>com.azure</groupId>
      <artifactId>azure-identity</artifactId>
<<<<<<< HEAD
      <version>1.1.3</version> <!-- {x-version-update;com.azure:azure-identity;dependency} -->
=======
      <version>1.2.2</version> <!-- {x-version-update;com.azure:azure-identity;dependency} -->
>>>>>>> e2018a87
      <scope>test</scope>
    </dependency>
    <dependency>
      <groupId>org.mockito</groupId>
      <artifactId>mockito-core</artifactId>
      <version>3.3.3</version> <!-- {x-version-update;org.mockito:mockito-core;external_dependency} -->
      <scope>test</scope>
    </dependency>
  </dependencies>

  <build>
    <plugins>
      <plugin>
        <groupId>org.apache.maven.plugins</groupId>
        <artifactId>maven-enforcer-plugin</artifactId>
        <version>3.0.0-M3</version> <!-- {x-version-update;org.apache.maven.plugins:maven-enforcer-plugin;external_dependency} -->
        <configuration>
          <rules>
            <bannedDependencies>
              <includes>
                <include>org.apache.avro:avro:[1.9.2]</include> <!-- {x-include-update;org.apache.avro:avro;external_dependency} -->
              </includes>
            </bannedDependencies>
          </rules>
        </configuration>
      </plugin>
      <plugin>
        <groupId>org.apache.avro</groupId>
        <artifactId>avro-maven-plugin</artifactId>
        <version>1.9.2</version> <!-- {x-version-update;org.apache.avro:avro-maven-plugin;external_dependency} -->
        <executions>
          <execution>
            <phase>generate-test-sources</phase>
            <goals>
              <goal>schema</goal>
            </goals>
            <configuration>
              <testSourceDirectory>src/samples/resources/avro/</testSourceDirectory>
              <testOutputDirectory>${project.basedir}/src/samples/java/</testOutputDirectory>
              <testIncludes>
                <testInclude>**/*.avro</testInclude>
              </testIncludes>
              <stringType>String</stringType>
            </configuration>
          </execution>
        </executions>
      </plugin>
    </plugins>
  </build>

  <profiles>
    <profile>
      <id>java-lts</id>
      <activation>
        <jdk>[11,)</jdk>
      </activation>
      <build>
        <plugins>
          <plugin>
            <groupId>org.apache.maven.plugins</groupId>
            <artifactId>maven-surefire-plugin</artifactId>
            <version>3.0.0-M3</version> <!-- {x-version-update;org.apache.maven.plugins:maven-surefire-plugin;external_dependency} -->
            <configuration>
              <argLine>
                --add-opens com.azure.data.schemaregistry.avro/com.azure.data.schemaregistry.avro=ALL-UNNAMED
              </argLine>
            </configuration>
          </plugin>
        </plugins>
      </build>
    </profile>
  </profiles>
</project><|MERGE_RESOLUTION|>--- conflicted
+++ resolved
@@ -44,22 +44,14 @@
     <dependency>
       <groupId>com.azure</groupId>
       <artifactId>azure-core-serializer-avro-apache</artifactId>
-<<<<<<< HEAD
-      <version>1.0.0-beta.5</version> <!-- {x-version-update;com.azure:azure-core-serializer-avro-apache;dependency} -->
-=======
       <version>1.0.0-beta.6</version> <!-- {x-version-update;com.azure:azure-core-serializer-avro-apache;dependency} -->
->>>>>>> e2018a87
     </dependency>
 
     <!-- Test dependencies -->
     <dependency>
       <groupId>io.projectreactor</groupId>
       <artifactId>reactor-test</artifactId>
-<<<<<<< HEAD
-      <version>3.3.10.RELEASE</version> <!-- {x-version-update;io.projectreactor:reactor-test;external_dependency} -->
-=======
       <version>3.3.12.RELEASE</version> <!-- {x-version-update;io.projectreactor:reactor-test;external_dependency} -->
->>>>>>> e2018a87
       <scope>test</scope>
     </dependency>
     <dependency>
@@ -83,11 +75,7 @@
     <dependency>
       <groupId>com.azure</groupId>
       <artifactId>azure-identity</artifactId>
-<<<<<<< HEAD
-      <version>1.1.3</version> <!-- {x-version-update;com.azure:azure-identity;dependency} -->
-=======
       <version>1.2.2</version> <!-- {x-version-update;com.azure:azure-identity;dependency} -->
->>>>>>> e2018a87
       <scope>test</scope>
     </dependency>
     <dependency>
