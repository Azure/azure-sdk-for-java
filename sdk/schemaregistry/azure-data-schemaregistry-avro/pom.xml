--- conflicted
+++ resolved
@@ -51,11 +51,7 @@
     <dependency>
       <groupId>com.azure</groupId>
       <artifactId>azure-core</artifactId>
-<<<<<<< HEAD
-      <version>1.7.0-beta.3</version>  <!-- {x-version-update;com.azure:azure-core-experimental;dependency} -->
-=======
       <version>1.7.0-beta.3</version>  <!-- {x-version-update;unreleased_com.azure:azure-core;dependency} -->
->>>>>>> bb33c575
     </dependency>
     <dependency>
       <groupId>com.azure</groupId>
