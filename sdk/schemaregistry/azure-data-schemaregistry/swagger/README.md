--- conflicted
+++ resolved
@@ -15,22 +15,90 @@
 ```
 
 ### Code generation settings
-<<<<<<< HEAD
-``` yaml
-input-file: https://raw.githubusercontent.com/Azure/azure-rest-api-specs/a31ffeca96db3901c77b7dabbb8f224f226e78b9/specification/schemaregistry/data-plane/Microsoft.EventHub/stable/2021-10/schemaregistry.json
-=======
 ```yaml
 use: '@autorest/java@4.1.19'
 input-file: https://github.com/Azure/azure-rest-api-specs/blob/84d7b8f05a60d12922341578434b512540563850/specification/schemaregistry/data-plane/Microsoft.EventHub/stable/2023-07-01/schemaregistry.json
->>>>>>> 9e118302
 java: true
 output-folder: ../
 namespace: com.azure.data.schemaregistry
 generate-client-as-impl: true
 service-interface-as-public: true
-sync-methods: none
+enable-sync-stack: true
+generic-response-type: true
 license-header: MICROSOFT_MIT_SMALL
 context-client-method-parameter: true
 models-subpackage: implementation.models
 ```
 
+### Add Content-Type header to GetById operation
+
+```yaml
+directive:
+    from: swagger-document
+    where: $.paths["/$schemaGroups/{groupName}/schemas/{schemaName}:get-id"].post
+    transform: >
+        $.parameters.push({
+          "name": "Content-Type",
+          "in": "header",
+          "description": "Content type of the schema.",
+          "required": true,
+          "type": "string",
+          "enum": [
+            "application/json; serialization=Avro",
+            "application/json; serialization=Json",
+            "text/plain; charset=utf-8"
+          ],
+          "x-ms-enum": {
+            "name": "SchemaFormat",
+            "modelAsString": true
+           }});
+```
+
+### Add Content-Type header to Register operation
+
+```yaml
+directive:
+    from: swagger-document
+    where: $.paths["/$schemaGroups/{groupName}/schemas/{schemaName}"].put
+    transform: >
+        $.parameters.push({
+          "name": "Content-Type",
+          "in": "header",
+          "description": "Content type of the schema.",
+          "required": true,
+          "type": "string"});
+```
+
+### Enrich Content-Type header in response headers for operations returning the schema
+
+```yaml
+directive:
+    from: swagger-document
+    where: $.paths["/$schemaGroups/$schemas/{id}"].get.responses["200"].headers
+    transform: >
+        $["Content-Type"]["enum"] = [
+            "application/json; serialization=Avro",
+            "application/json; serialization=Json",
+            "text/plain; charset=utf-8"
+           ];
+        $["Content-Type"]["x-ms-enum"] = {
+          "name": "SchemaFormat",
+          "modelAsString": true
+        };  
+```
+
+```yaml
+directive:
+    from: swagger-document
+    where: $.paths["/$schemaGroups/{groupName}/schemas/{schemaName}/versions/{schemaVersion}"].get.responses["200"].headers
+    transform: >
+        $["Content-Type"]["enum"] = [
+            "application/json; serialization=Avro",
+            "application/json; serialization=Json",
+            "text/plain; charset=utf-8"
+           ];
+        $["Content-Type"]["x-ms-enum"] = {
+          "name": "SchemaFormat",
+          "modelAsString": true
+        };  
+```
