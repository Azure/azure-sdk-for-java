# Azure Schema Registry client library for Java

Azure Schema Registry is a schema repository service hosted by Azure Event Hubs, providing schema storage, versioning,
and management. The registry is leveraged by serializers to reduce payload size while describing payload structure with
schema identifiers rather than full schemas.

[Source code][source_code] | [Package (Maven)][package_maven] | [API reference documentation][api_reference_doc] | [Product Documentation][product_documentation] | [Samples][sample_readme]

## Getting started

### Prerequisites

- A [Java Development Kit (JDK)][jdk_link], version 8 or later.
- [Azure Subscription][azure_subscription]
- An [Event Hubs namespace][event_hubs_namespace]

### Include the package

#### Include the BOM file

Please include the azure-sdk-bom to your project to take dependency on the General Availability (GA) version of the library. In the following snippet, replace the {bom_version_to_target} placeholder with the version number.
To learn more about the BOM, see the [AZURE SDK BOM README](https://github.com/Azure/azure-sdk-for-java/blob/main/sdk/boms/azure-sdk-bom/README.md).

```xml
<dependencyManagement>
    <dependencies>
        <dependency>
            <groupId>com.azure</groupId>
            <artifactId>azure-sdk-bom</artifactId>
            <version>{bom_version_to_target}</version>
            <type>pom</type>
            <scope>import</scope>
        </dependency>
    </dependencies>
</dependencyManagement>
```
and then include the direct dependency in the dependencies section without the version tag as shown below.

```xml
<dependencies>
    <dependency>
        <groupId>com.azure</groupId>
        <artifactId>azure-data-schemaregistry</artifactId>
    </dependency>
</dependencies>
```

#### Include direct dependency
If you want to take dependency on a particular version of the library that is not present in the BOM,
add the direct dependency to your project as follows.

[//]: # ({x-version-update-start;com.azure:azure-data-schemaregistry;current})
```xml
<dependency>
  <groupId>com.azure</groupId>
  <artifactId>azure-data-schemaregistry</artifactId>
<<<<<<< HEAD
  <version>1.1.1</version>
=======
  <version>1.2.0</version>
>>>>>>> 8d609db9
</dependency>
```
[//]: # ({x-version-update-end})

### Authenticate the client
In order to interact with the Azure Schema Registry service, you'll need to create an instance of the
`SchemaRegistryClient` class through the `SchemaRegistryClientBuilder`. You will need an **endpoint** and an
**API key** to instantiate a client object.

#### Create SchemaRegistryClient with Azure Active Directory Credential

You can authenticate with Azure Active Directory using the [Azure Identity library][azure_identity]. Note that regional endpoints do not support AAD authentication. Create a [custom subdomain][custom_subdomain] for your resource in order to use this type of authentication.

To use the [DefaultAzureCredential][DefaultAzureCredential] provider shown below, or other credential providers provided with the Azure SDK, please include the `azure-identity` package:

[//]: # ({x-version-update-start;com.azure:azure-identity;dependency})
```xml
<dependency>
    <groupId>com.azure</groupId>
    <artifactId>azure-identity</artifactId>
<<<<<<< HEAD
    <version>1.5.0</version>
=======
    <version>1.5.1</version>
>>>>>>> 8d609db9
</dependency>
```

You will also need to [register a new AAD application][register_aad_app] and [grant access][aad_grant_access] to
 Schema Registry service.

Set the values of the client ID, tenant ID, and client secret of the AAD application as environment variables: AZURE_CLIENT_ID, AZURE_TENANT_ID, AZURE_CLIENT_SECRET.

##### Async client

```java readme-sample-createAsyncClient
TokenCredential tokenCredential = new DefaultAzureCredentialBuilder().build();

SchemaRegistryAsyncClient schemaRegistryAsyncClient = new SchemaRegistryClientBuilder()
    .fullyQualifiedNamespace("{schema-registry-endpoint")
    .credential(tokenCredential)
    .buildAsyncClient();
```

##### Sync client

```java readme-sample-createSyncClient
TokenCredential tokenCredential = new DefaultAzureCredentialBuilder().build();

SchemaRegistryClient schemaRegistryClient = new SchemaRegistryClientBuilder()
    .fullyQualifiedNamespace("{schema-registry-endpoint")
    .credential(tokenCredential)
    .buildClient();
```

## Key concepts
### Schemas

A schema has 6 components:
- Group Name: The name of the group of schemas in the Schema Registry instance.
- Schema Name: The name of the schema.
- Schema ID: The ID assigned by the Schema Registry instance for the schema.
- Serialization Type: The format used for serialization of the schema. For example, Avro.
- Schema Content: The string representation of the schema.
- Schema Version: The version assigned to the schema in the Schema Registry instance.

These components play different roles. Some are used as input into the operations and some are outputs. Currently,
[SchemaProperties][schema_properties] only exposes those properties that are potential outputs that are used in
SchemaRegistry operations. Those exposed properties are `Content` and `Id`.

## Examples

* [Register a schema](#register-a-schema)
* [Retrieve a schema's properties](#retrieve-a-schemas-properties)
* [Retrieve a schema](#retrieve-a-schema)

### Register a schema
Register a schema to be stored in the Azure Schema Registry.

```java readme-sample-registerSchema
String schemaContent = "{\n"
    + "    \"type\" : \"record\",  \n"
    + "    \"namespace\" : \"SampleSchemaNameSpace\", \n"
    + "    \"name\" : \"Person\", \n"
    + "    \"fields\" : [\n"
    + "        { \n"
    + "            \"name\" : \"FirstName\" , \"type\" : \"string\" \n"
    + "        }, \n"
    + "        { \n"
    + "            \"name\" : \"LastName\", \"type\" : \"string\" \n"
    + "        }\n"
    + "    ]\n"
    + "}";
SchemaProperties schemaProperties = schemaRegistryClient.registerSchema("{schema-group}", "{schema-name}",
    schemaContent, SchemaFormat.AVRO);

System.out.println("Registered schema: " + schemaProperties.getId());
```

### Retrieve a schema's properties
Retrieve a previously registered schema's properties from the Azure Schema Registry.

```java readme-sample-getSchema
SchemaRegistrySchema schema = schemaRegistryClient.getSchema("{schema-id}");

System.out.printf("Retrieved schema: '%s'. Contents: %s%n", schema.getProperties().getId(),
    schema.getDefinition());
```

### Retrieve a schema
Retrieve a previously registered schema's content and properties from the Azure Schema Registry.

```java readme-sample-getSchemaId
String schemaContent = "{\n"
    + "    \"type\" : \"record\",  \n"
    + "    \"namespace\" : \"SampleSchemaNameSpace\", \n"
    + "    \"name\" : \"Person\", \n"
    + "    \"fields\" : [\n"
    + "        { \n"
    + "            \"name\" : \"FirstName\" , \"type\" : \"string\" \n"
    + "        }, \n"
    + "        { \n"
    + "            \"name\" : \"LastName\", \"type\" : \"string\" \n"
    + "        }\n"
    + "    ]\n"
    + "}";
SchemaProperties properties = schemaRegistryClient.getSchemaProperties("{schema-group}", "{schema-name}",
    schemaContent, SchemaFormat.AVRO);

System.out.println("Retrieved schema id: " + properties.getId());
```

## Troubleshooting

### Enabling Logging

Azure SDKs for Java offer a consistent logging story to help aid in troubleshooting application errors and expedite
their resolution. The logs produced will capture the flow of an application before reaching the terminal state to help
locate the root issue. View the [logging][logging] wiki for guidance about enabling logging.

## Next steps
More samples can be found [here][samples].

## Contributing

This project welcomes contributions and suggestions. Most contributions require you to agree to a [Contributor License Agreement (CLA)][cla] declaring that you have the right to, and actually do, grant us the rights to use your contribution.

When you submit a pull request, a CLA-bot will automatically determine whether you need to provide a CLA and decorate the PR appropriately (e.g., label, comment). Simply follow the instructions provided by the bot. You will only need to do this once across all repos using our CLA.

This project has adopted the [Microsoft Open Source Code of Conduct][coc]. For more information see the [Code of Conduct FAQ][coc_faq] or contact [opencode@microsoft.com][coc_contact] with any additional questions or comments.

<!-- LINKS -->
[package_maven]: https://search.maven.org/artifact/com.azure/azure-data-schemaregistry
[sample_readme]: https://github.com/Azure/azure-sdk-for-java/tree/main/sdk/schemaregistry/azure-data-schemaregistry/src/samples
[samples]: https://github.com/Azure/azure-sdk-for-java/blob/main/sdk/schemaregistry/azure-data-schemaregistry/src/samples/java/com/azure/data/schemaregistry
[source_code]: https://github.com/Azure/azure-sdk-for-java/blob/main/sdk/schemaregistry/azure-data-schemaregistry/src
[samples_code]: src/samples/
[azure_subscription]: https://azure.microsoft.com/free/
[api_reference_doc]: https://aka.ms/schemaregistry
[azure_cli]: https://docs.microsoft.com/cli/azure
[azure_portal]: https://portal.azure.com
[azure_identity]: https://github.com/Azure/azure-sdk-for-java/tree/main/sdk/identity/azure-identity
[DefaultAzureCredential]: https://github.com/Azure/azure-sdk-for-java/blob/main/sdk/identity/azure-identity/README.md#defaultazurecredential
[event_hubs_namespace]: https://docs.microsoft.com/azure/event-hubs/event-hubs-about
[jdk_link]: https://docs.microsoft.com/java/azure/jdk/?view=azure-java-stable
[product_documentation]: https://aka.ms/schemaregistry
[custom_subdomain]: https://docs.microsoft.com/azure/cognitive-services/authentication#create-a-resource-with-a-custom-subdomain
[register_aad_app]: https://docs.microsoft.com/azure/cognitive-services/authentication#assign-a-role-to-a-service-principal
[aad_grant_access]: https://docs.microsoft.com/azure/cognitive-services/authentication#assign-a-role-to-a-service-principal
[schema_properties]: https://github.com/Azure/azure-sdk-for-java/blob/main/sdk/schemaregistry/azure-data-schemaregistry/src/main/java/com/azure/data/schemaregistry/models/SchemaProperties.java
[logging]: https://github.com/Azure/azure-sdk-for-java/wiki/Logging-with-Azure-SDK#use-logback-logging-framework-in-a-spring-boot-application
[cla]: https://cla.microsoft.com
[coc]: https://opensource.microsoft.com/codeofconduct/
[coc_faq]: https://opensource.microsoft.com/codeofconduct/faq/
[coc_contact]: mailto:opencode@microsoft.com

![Impressions](https://azure-sdk-impressions.azurewebsites.net/api/impressions/azure-sdk-for-java%2Fsdk%2Fschemaregistry%2Fazure-data-schemaregistry%2FREADME.png)<|MERGE_RESOLUTION|>--- conflicted
+++ resolved
@@ -54,11 +54,7 @@
 <dependency>
   <groupId>com.azure</groupId>
   <artifactId>azure-data-schemaregistry</artifactId>
-<<<<<<< HEAD
-  <version>1.1.1</version>
-=======
   <version>1.2.0</version>
->>>>>>> 8d609db9
 </dependency>
 ```
 [//]: # ({x-version-update-end})
@@ -79,11 +75,7 @@
 <dependency>
     <groupId>com.azure</groupId>
     <artifactId>azure-identity</artifactId>
-<<<<<<< HEAD
-    <version>1.5.0</version>
-=======
     <version>1.5.1</version>
->>>>>>> 8d609db9
 </dependency>
 ```
 
