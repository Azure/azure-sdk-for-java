# Release History

## 1.3.9 (2023-08-18)

### Other Changes

<<<<<<< HEAD
#### Dependency Updates
=======
- Add support for protobuf schema format.

### Breaking Changes
>>>>>>> 9e118302

- Upgraded `azure-core` from `1.41.0` to version `1.42.0`.
- Upgraded `azure-core-http-netty` from `1.13.5` to version `1.13.6`.


## 1.3.9 (2023-08-18)

### Other Changes

#### Dependency Updates

- Upgraded `azure-core` from `1.41.0` to version `1.42.0`.
- Upgraded `azure-core-http-netty` from `1.13.5` to version `1.13.6`.

## 1.3.8 (2023-07-25)

### Other Changes

#### Dependency Updates

- Upgraded `azure-core` from `1.40.0` to version `1.41.0`.
- Upgraded `azure-core-http-netty` from `1.13.4` to version `1.13.5`.


## 1.3.7 (2023-06-20)

### Other Changes

#### Dependency Updates

- Upgraded `azure-core` from `1.39.0` to version `1.40.0`.
- Upgraded `azure-core-http-netty` from `1.13.3` to version `1.13.4`.


## 1.3.6 (2023-05-23)

### Other Changes

#### Dependency Updates

- Upgraded `azure-core-http-netty` from `1.13.2` to version `1.13.3`.
- Upgraded `azure-core` from `1.38.0` to version `1.39.0`.


## 1.3.5 (2023-04-21)

### Other Changes

#### Dependency Updates

- Upgraded `azure-core-http-netty` from `1.13.1` to version `1.13.2`.
- Upgraded `azure-core` from `1.37.0` to version `1.38.0`.


## 1.3.4 (2023-03-16)

### Other Changes

#### Dependency Updates

- Upgraded `azure-core-http-netty` from `1.13.0` to version `1.13.1`.
- Upgraded `azure-core` from `1.36.0` to version `1.37.0`.


## 1.3.3 (2023-02-16)

### Other Changes

#### Dependency Updates

- Upgraded `azure-core-http-netty` from `1.12.8` to version `1.13.0`.
- Upgraded `azure-core` from `1.35.0` to version `1.36.0`.


## 1.3.2 (2023-01-18)

### Other Changes

#### Dependency Updates

- Update `azure-core` dependency to `1.35.0`.
- Update `azure-core-http-netty` dependency to `1.12.8`.

## 1.3.1 (2022-11-16)

### Other Changes

#### Dependency Updates

- Update `azure-core` dependency to `1.34.0`.
- Update `azure-core-http-netty` dependency to `1.12.7`.

## 1.3.0 (2022-10-11)

### Features Added

- Added `getVersion` to `SchemaProperties`.
- Added the following methods in `SchemaRegistryAsyncClient`:
  - `Mono<SchemaRegistrySchema> getSchema(String groupName, String schemaName, int schemaVersion)`
  - `Mono<Response<SchemaRegistrySchema>> getSchemaWithResponse(String groupName, String schemaName, int schemaVersion)`
- Added the following methods in `SchemaRegistryClient`:
    - `SchemaRegistrySchema getSchema(String groupName, String schemaName, int schemaVersion)`
    - `Response<SchemaRegistrySchema> getSchemaWithResponse(String groupName, String schemaName, int schemaVersion, Context context)`

### Other Changes

#### Dependency Updates

- Update `azure-core` dependency to `1.33.0`.
- Update `azure-core-http-netty` dependency to `1.12.6`.

## 1.2.4 (2022-09-12)

### Other Changes

#### Dependency Updates

- Update `azure-core` dependency to `1.32.0`.
- Update `azure-core-http-netty` dependency to `1.12.5`.

## 1.2.3 (2022-08-10)

### Other Changes

#### Dependency Updates

- Update `azure-core` dependency to `1.31.0`.
- Update `azure-core-http-netty` dependency to `1.12.4`.

## 1.2.2 (2022-07-12)

### Other Changes

#### Dependency Updates

- Update `azure-core` dependency to `1.30.0`.
- Update `azure-core-http-netty` dependency to `1.12.3`.

## 1.2.1 (2022-06-10)

### Other Changes

#### Dependency Updates

- Update `azure-core` dependency to `1.29.1`.
- Update `azure-core-http-netty` dependency to `1.12.2`.

## 1.2.0 (2022-05-13)

### Features Added

- Added `SchemaProperties.getGroupName()`.
- Added `SchemaProperties.getName()`.

### Other Changes

#### Dependency Updates

- Update `azure-core` dependency to `1.28.0`.
- Update `azure-core-http-netty` dependency to `1.12.0`.

## 1.1.1 (2022-04-07)

### Other Changes

#### Dependency Updates

- Update `azure-core` dependency to `1.27.0`.
- Update `azure-core-http-netty` dependency to `1.11.9`.

## 1.1.0 (2022-03-15)

### Features Added

- Added interfaces from `com.azure.core.client.traits` to `SchemaRegistryClientBuilder`.
- Added `retryOptions` to `SchemaRegistryClientBuilder`.

### Other Changes

#### Dependency Updates

- Update `azure-core` dependency to `1.26.0`.
- Update `azure-core-http-netty` dependency to `1.11.8`.

## 1.0.2 (2022-02-12)

### Other Changes

#### Dependency Updates

- Update `azure-core` dependency to `1.25.0`.

## 1.0.1 (2022-01-18)

### Bugs Fixed

- Fixed double serialization of JSON when publishing/reading schemas. #25789

## 1.0.0 (2021-11-12)

### Breaking Changes

- Removed preview `SchemaRegistryVersion.2017_04`.
- Renamed `SchemaRegistrySchema.getSchemaDefinition` to `SchemaRegistrySchema.getDefinition`.

### Bugs Fixed

- Added correct User Agent string for client.

### Other Changes

- Regenerated REST API based off 2021-10 swagger.
- An `HttpResponseException` with status code 415 is returned if an invalid `SchemaFormat` is passed for `registerSchema` or `getSchemaById` calls.

## 1.0.0-beta.6 (2021-10-08)

### Features added

- Added `SchemaRegistrySchema`.
- Added `SchemaRegistryVersion`.
- Added back `Response<T>` overloads for `getSchema`, `getSchemaProperties`.

### Breaking changes

- Removed client-side caching.
- Changed `getSchemaId` to `getSchemaProperties`.
- Moved `SchemaProperties.getSchema()` to `SchemaRegistrySchema.getSchemaDefinition()`.
- Changed `getSchema()` to return `String` instead of `byte[]`.
- Changed `SerializationType` to `SchemaFormat`.

### Other Changes

#### Dependency Updates

- Update `azure-core-serializer-avro-apache` dependency to `1.0.0-beta.13`.

## 1.0.0-beta.5 (2021-08-17)

### Features added
- Caching schemas based on schemaId.

### Breaking changes
- 4xx responses return their respective `HttpResponseException` rather than `IllegalStateException`
- Removed `Response<T>` overloads for getSchema and getSchemaId because response could be cached.
- `SchemaRegistryClientBuilder.maxCacheSize` is package-private.

### Other Changes

#### Dependency Updates

- Update `azure-core-serializer-avro-apache` dependency to `1.0.0-beta.13`.

## 1.0.0-beta.4 (2020-09-21)
- Minor code cleanup and refactoring

## 1.0.0-beta.3 (2020-09-10)
- Removed `SchemaRegistryCodec` and `SchemaRegistrySerializer`
- Updated Schema Registry client APIs to use `SchemaProperties`

## 1.0.0-beta.2 (2020-06-19)
- Fix 4xx HTTP response handling

## 1.0.0-beta.1 (2020-06-04)
- Initial add<|MERGE_RESOLUTION|>--- conflicted
+++ resolved
@@ -1,30 +1,26 @@
 # Release History
 
+## 1.4.0-beta.3 (Unreleased)
+
+### Features Added
+
+- Add support for protobuf schema format.
+
+### Breaking Changes
+
+### Bugs Fixed
+
+### Other Changes
+
 ## 1.3.9 (2023-08-18)
 
 ### Other Changes
 
-<<<<<<< HEAD
-#### Dependency Updates
-=======
-- Add support for protobuf schema format.
-
-### Breaking Changes
->>>>>>> 9e118302
+#### Dependency Updates
 
 - Upgraded `azure-core` from `1.41.0` to version `1.42.0`.
 - Upgraded `azure-core-http-netty` from `1.13.5` to version `1.13.6`.
 
-
-## 1.3.9 (2023-08-18)
-
-### Other Changes
-
-#### Dependency Updates
-
-- Upgraded `azure-core` from `1.41.0` to version `1.42.0`.
-- Upgraded `azure-core-http-netty` from `1.13.5` to version `1.13.6`.
-
 ## 1.3.8 (2023-07-25)
 
 ### Other Changes
@@ -44,7 +40,6 @@
 - Upgraded `azure-core` from `1.39.0` to version `1.40.0`.
 - Upgraded `azure-core-http-netty` from `1.13.3` to version `1.13.4`.
 
-
 ## 1.3.6 (2023-05-23)
 
 ### Other Changes
@@ -54,7 +49,6 @@
 - Upgraded `azure-core-http-netty` from `1.13.2` to version `1.13.3`.
 - Upgraded `azure-core` from `1.38.0` to version `1.39.0`.
 
-
 ## 1.3.5 (2023-04-21)
 
 ### Other Changes
@@ -64,7 +58,6 @@
 - Upgraded `azure-core-http-netty` from `1.13.1` to version `1.13.2`.
 - Upgraded `azure-core` from `1.37.0` to version `1.38.0`.
 
-
 ## 1.3.4 (2023-03-16)
 
 ### Other Changes
@@ -74,7 +67,6 @@
 - Upgraded `azure-core-http-netty` from `1.13.0` to version `1.13.1`.
 - Upgraded `azure-core` from `1.36.0` to version `1.37.0`.
 
-
 ## 1.3.3 (2023-02-16)
 
 ### Other Changes
@@ -84,6 +76,22 @@
 - Upgraded `azure-core-http-netty` from `1.12.8` to version `1.13.0`.
 - Upgraded `azure-core` from `1.35.0` to version `1.36.0`.
 
+## 1.4.0-beta.2 (2023-02-13)
+
+### Other Changes
+
+#### Dependency Updates
+
+- Update `azure-core` dependency to `1.36.0`.
+- Update `azure-core-http-netty` dependency to `1.13.0`.
+
+## 1.4.0-beta.1 (2023-01-26)
+
+### Features Added
+
+- Added additional `SchemaFormat`s, `SchemaFormat.JSON`, and `SchemaFormat.CUSTOM`.
+- Added new service version, `SchemaRegistryVersion.V2022_10`.
+- Updated the latest service version to `SchemaRegistryVersion.V2022_10`.
 
 ## 1.3.2 (2023-01-18)
 
