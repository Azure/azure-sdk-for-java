// Copyright (c) Microsoft Corporation. All rights reserved.
// Licensed under the MIT License.

/**
<<<<<<< HEAD
 * Package containing clients for Azure Schema Registry service.
=======
 * <p><a href="https://learn.microsoft.com/azure/event-hubs/schema-registry-overview">Azure Schema Registry</a> is a
 * service in Microsoft Azure that enables users to manage the schemas for their applications and data. A schema is a
 * formal definition of the structure of data in a particular format, such as Avro or JSON. With Azure Schema Registry,
 * users can store, version, and manage these schemas in a central location, making it easier to ensure consistency and
 * compatibility across different applications and systems.</p>
 *
 * <p>In addition, Azure Schema Registry can integrate with other Azure services, such as Azure Event Hubs and
 * Azure Stream Analytics, to provide a complete data processing and analytics solution. By using Azure Schema
 * Registry, users can simplify the management of their data schemas, reduce errors and inconsistencies, and
 * accelerate the development of data-driven applications.</p>
 *
 * <p>The Azure Schema Registry client library allows Java developers to interact with Azure Schema Registry. It
 * provides a set of APIs that enable Java developers to perform operations such as registering, updating, and
 * retrieving schemas from the Azure Schema Registry.</p>
 *
 * <h2>Key Concepts</h2>
 *
 * <ul>
 *     <li><strong>Schema:</strong>  Text describing the how to deserialize and serialize an object.</li>
 *     <li><strong>Schema Registry:</strong>  Centralized location for event producers and consumers to fetch schemas
 *     used to serialize and deserialized structured data.</li>
 * </ul>
 *
 * <h2>Getting Started</h2>
 *
 * <p>Service clients are the point of interaction for developers to use Azure Schema Registry.
 * {@link com.azure.data.schemaregistry.SchemaRegistryClient} is the synchronous service client and
 * {@link com.azure.data.schemaregistry.SchemaRegistryAsyncClient} is the asynchronous service client.  The examples
 * shown in this document use a credential object named DefaultAzureCredential for authentication, which is appropriate
 * for most scenarios, including local development and production environments. Additionally, we recommend using
 * <a href="https://learn.microsoft.com/azure/active-directory/managed-identities-azure-resources/">managed identity</a>
 * for authentication in production environments.
 * You can find more information on different ways of authenticating and their corresponding credential types in the
 * <a href="https://learn.microsoft.com/java/api/overview/azure/identity-readme">Azure Identity documentation"</a>.
 * </p>
 *
 * <p><strong>Sample: Construct a service client</strong></p>
 *
 * <p>The following code sample demonstrates the creation of the synchronous client
 * {@link com.azure.data.schemaregistry.SchemaRegistryClient}.  The {@code fullyQualifiedNamespace} is the Event Hubs
 * Namespace's host name.  It is listed under the "Essentials" panel after navigating to the Event Hubs Namespace via
 * Azure Portal.  The credential used is {@code DefaultAzureCredential} because it combines commonly used credentials
 * in deployment and development and chooses the credential to used based on its running environment.</p>
 *
 * <!-- src_embed com.azure.data.schemaregistry.schemaregistryclient.construct -->
 * <pre>
 * DefaultAzureCredential azureCredential = new DefaultAzureCredentialBuilder&#40;&#41;
 *     .build&#40;&#41;;
 * SchemaRegistryClient client = new SchemaRegistryClientBuilder&#40;&#41;
 *     .fullyQualifiedNamespace&#40;&quot;https:&#47;&#47;&lt;your-schema-registry-endpoint&gt;.servicebus.windows.net&quot;&#41;
 *     .credential&#40;azureCredential&#41;
 *     .buildClient&#40;&#41;;
 * </pre>
 * <!-- end com.azure.data.schemaregistry.schemaregistryclient.construct -->
 *
 * <h2>Using the Client</h2>
 *
 * <p>The samples below use the synchronous client, {@link com.azure.data.schemaregistry.SchemaRegistryClient}.
 * More samples can be found in the class's Javadoc.  In addition, samples using the asynchronous
 * {@link com.azure.data.schemaregistry.SchemaRegistryAsyncClient} can be found in the class's JavaDocs.</p>
 *
 * <p><strong>Sample: Register a schema</strong></p>
 *
 * <p>The following code sample demonstrates registering an Avro schema.  The
 * {@link com.azure.data.schemaregistry.models.SchemaProperties} returned contains the schema's id.  This id uniquely
 * identifies the schema and can be used to quickly associate payloads with that schema.</p>
 *
 * <!-- src_embed com.azure.data.schemaregistry.schemaregistryclient.registerschema-avro -->
 * <pre>
 * String schema = &quot;&#123;&#92;&quot;type&#92;&quot;:&#92;&quot;enum&#92;&quot;,&#92;&quot;name&#92;&quot;:&#92;&quot;TEST&#92;&quot;,&#92;&quot;symbols&#92;&quot;:[&#92;&quot;UNIT&#92;&quot;,&#92;&quot;INTEGRATION&#92;&quot;]&#125;&quot;;
 * SchemaProperties properties = client.registerSchema&#40;&quot;&#123;schema-group&#125;&quot;, &quot;&#123;schema-name&#125;&quot;, schema,
 *     SchemaFormat.AVRO&#41;;
 *
 * System.out.printf&#40;&quot;Schema id: %s, schema format: %s%n&quot;, properties.getId&#40;&#41;, properties.getFormat&#40;&#41;&#41;;
 * </pre>
 * <!-- end com.azure.data.schemaregistry.schemaregistryclient.registerschema-avro -->
 *
 * <p><strong>Sample: Getting the schema using a schema id</strong></p>
 *
 * <p>The following code sample demonstrates how to fetch a schema using its schema id.  The schema id can be found in
 * {@link com.azure.data.schemaregistry.models.SchemaProperties#getId()} when a schema is registered or using
 * {@link com.azure.data.schemaregistry.SchemaRegistryClient#getSchemaProperties(java.lang.String, java.lang.String, java.lang.String, com.azure.data.schemaregistry.models.SchemaFormat)}.
 * </p>
 *
 * <!-- src_embed com.azure.data.schemaregistry.schemaregistryclient.getschema -->
 * <pre>
 * SchemaRegistrySchema schema = client.getSchema&#40;&quot;&#123;schema-id&#125;&quot;&#41;;
 *
 * System.out.printf&#40;&quot;Schema id: %s, schema format: %s%n&quot;, schema.getProperties&#40;&#41;.getId&#40;&#41;,
 *     schema.getProperties&#40;&#41;.getFormat&#40;&#41;&#41;;
 * System.out.println&#40;&quot;Schema contents: &quot; + schema.getDefinition&#40;&#41;&#41;;
 * </pre>
 * <!-- end com.azure.data.schemaregistry.schemaregistryclient.getschema -->
 *
 * @see com.azure.data.schemaregistry.SchemaRegistryClient
 * @see com.azure.data.schemaregistry.SchemaRegistryAsyncClient
 * @see <a href="https://learn.microsoft.com/azure/event-hubs/schema-registry-overview">Azure Schema Registry</a>
>>>>>>> 9e118302
 */
package com.azure.data.schemaregistry;<|MERGE_RESOLUTION|>--- conflicted
+++ resolved
@@ -2,9 +2,6 @@
 // Licensed under the MIT License.
 
 /**
-<<<<<<< HEAD
- * Package containing clients for Azure Schema Registry service.
-=======
  * <p><a href="https://learn.microsoft.com/azure/event-hubs/schema-registry-overview">Azure Schema Registry</a> is a
  * service in Microsoft Azure that enables users to manage the schemas for their applications and data. A schema is a
  * formal definition of the structure of data in a particular format, such as Avro or JSON. With Azure Schema Registry,
@@ -102,6 +99,5 @@
  * @see com.azure.data.schemaregistry.SchemaRegistryClient
  * @see com.azure.data.schemaregistry.SchemaRegistryAsyncClient
  * @see <a href="https://learn.microsoft.com/azure/event-hubs/schema-registry-overview">Azure Schema Registry</a>
->>>>>>> 9e118302
  */
 package com.azure.data.schemaregistry;