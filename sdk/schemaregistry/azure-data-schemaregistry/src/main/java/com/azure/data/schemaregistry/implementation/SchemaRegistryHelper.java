--- conflicted
+++ resolved
@@ -2,13 +2,13 @@
 // Licensed under the MIT License.
 package com.azure.data.schemaregistry.implementation;
 
-<<<<<<< HEAD
-import com.azure.core.http.rest.ResponseBase;
-import com.azure.core.util.BinaryData;
-=======
+//<<<<<<< HEAD
+//import com.azure.core.http.rest.ResponseBase;
+//import com.azure.core.util.BinaryData;
+//=======
 import com.azure.core.http.HttpHeaders;
 import com.azure.data.schemaregistry.implementation.models.SchemaFormatImpl;
->>>>>>> 7b7b901d
+//>>>>>>> upstream/main
 import com.azure.data.schemaregistry.implementation.models.SchemasGetByIdHeaders;
 import com.azure.data.schemaregistry.implementation.models.SchemasGetByIdResponse;
 import com.azure.data.schemaregistry.implementation.models.SchemasGetSchemaVersionHeaders;
@@ -20,12 +20,8 @@
 import com.azure.data.schemaregistry.models.SchemaFormat;
 import com.azure.data.schemaregistry.models.SchemaProperties;
 
-<<<<<<< HEAD
-import java.io.InputStream;
-=======
 import java.util.HashMap;
 import java.util.Locale;
->>>>>>> 7b7b901d
 import java.util.Objects;
 import java.util.regex.Pattern;
 
@@ -64,57 +60,57 @@
         accessor = Objects.requireNonNull(modelsAccessor, "'modelsAccessor' cannot be null.");
     }
 
-<<<<<<< HEAD
-    public static SchemaProperties getSchemaPropertiesFromSchemasGetSchemaVersionHeaders(ResponseBase<SchemasGetSchemaVersionHeaders, BinaryData> response) {
-        final SchemasGetSchemaVersionHeaders headers = response.getDeserializedHeaders();
-=======
+//<<<<<<< HEAD
+//    public static SchemaProperties getSchemaPropertiesFromSchemasGetSchemaVersionHeaders(ResponseBase<SchemasGetSchemaVersionHeaders, BinaryData> response) {
+//        final SchemasGetSchemaVersionHeaders headers = response.getDeserializedHeaders();
+//=======
     public static SchemaProperties getSchemaProperties(SchemasRegisterResponse response, SchemaFormat fallbackFormat) {
         final SchemasRegisterHeaders headers = response.getDeserializedHeaders();
         final SchemaFormat responseFormat = getSchemaFormat(response.getHeaders());
         final SchemaFormat schemaFormat = responseFormat != null ? responseFormat : fallbackFormat;
->>>>>>> 7b7b901d
+//>>>>>>> upstream/main
 
         return accessor.getSchemaProperties(headers.getSchemaId(), schemaFormat, headers.getSchemaGroupName(),
             headers.getSchemaName(), headers.getSchemaVersion());
     }
 
-<<<<<<< HEAD
-    public static SchemaProperties getSchemaPropertiesFromSchemasQueryIdByContentHeaders(ResponseBase<SchemasQueryIdByContentHeaders, Void> response) {
-        final SchemasQueryIdByContentHeaders headers = response.getDeserializedHeaders();
-=======
+//<<<<<<< HEAD
+//    public static SchemaProperties getSchemaPropertiesFromSchemasQueryIdByContentHeaders(ResponseBase<SchemasQueryIdByContentHeaders, Void> response) {
+//        final SchemasQueryIdByContentHeaders headers = response.getDeserializedHeaders();
+//=======
     public static SchemaProperties getSchemaProperties(SchemasGetByIdResponse response) {
         final SchemasGetByIdHeaders headers = response.getDeserializedHeaders();
         final SchemaFormat schemaFormat = getSchemaFormat(response.getHeaders());
->>>>>>> 7b7b901d
+//>>>>>>> upstream/main
 
         return accessor.getSchemaProperties(headers.getSchemaId(), schemaFormat, headers.getSchemaGroupName(),
             headers.getSchemaName(), headers.getSchemaVersion());
     }
 
-<<<<<<< HEAD
-    public static SchemaProperties getSchemaPropertiesFromSchemasGetByIdHeaders(ResponseBase<SchemasGetByIdHeaders, BinaryData> response) {
-        final SchemasGetByIdHeaders headers = response.getDeserializedHeaders();
-=======
+//<<<<<<< HEAD
+//    public static SchemaProperties getSchemaPropertiesFromSchemasGetByIdHeaders(ResponseBase<SchemasGetByIdHeaders, BinaryData> response) {
+//        final SchemasGetByIdHeaders headers = response.getDeserializedHeaders();
+//=======
     public static SchemaProperties getSchemaProperties(SchemasQueryIdByContentResponse response,
         SchemaFormat fallbackFormat) {
 
         final SchemasQueryIdByContentHeaders headers = response.getDeserializedHeaders();
         final SchemaFormat responseFormat = getSchemaFormat(response.getHeaders());
         final SchemaFormat schemaFormat = responseFormat != null ? responseFormat : fallbackFormat;
->>>>>>> 7b7b901d
+//>>>>>>> upstream/main
 
         return accessor.getSchemaProperties(headers.getSchemaId(), schemaFormat, headers.getSchemaGroupName(),
             headers.getSchemaName(), headers.getSchemaVersion());
     }
 
-<<<<<<< HEAD
-    public static SchemaProperties getSchemaPropertiesFromSchemaRegisterHeaders(ResponseBase<SchemasRegisterHeaders, Void> response) {
-        final SchemasRegisterHeaders headers = response.getDeserializedHeaders();
-=======
+//<<<<<<< HEAD
+//    public static SchemaProperties getSchemaPropertiesFromSchemaRegisterHeaders(ResponseBase<SchemasRegisterHeaders, Void> response) {
+//        final SchemasRegisterHeaders headers = response.getDeserializedHeaders();
+//=======
     public static SchemaProperties getSchemaProperties(SchemasGetSchemaVersionResponse response) {
         final SchemasGetSchemaVersionHeaders headers = response.getDeserializedHeaders();
         final SchemaFormat schemaFormat = getSchemaFormat(response.getHeaders());
->>>>>>> 7b7b901d
+//>>>>>>> upstream/main
 
         return accessor.getSchemaProperties(headers.getSchemaId(), schemaFormat, headers.getSchemaGroupName(),
             headers.getSchemaName(), headers.getSchemaVersion());
