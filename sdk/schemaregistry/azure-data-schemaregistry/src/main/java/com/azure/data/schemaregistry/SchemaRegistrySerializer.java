--- conflicted
+++ resolved
@@ -8,19 +8,12 @@
 import com.azure.data.schemaregistry.models.SerializationType;
 import reactor.core.publisher.Mono;
 
-import java.io.IOException;
-import java.io.InputStream;
-import java.io.OutputStream;
-import java.io.UncheckedIOException;
+import java.io.*;
 import java.nio.ByteBuffer;
 import java.nio.charset.StandardCharsets;
 import java.util.Arrays;
 
-<<<<<<< HEAD
-import reactor.core.publisher.Mono;
-=======
 import static com.azure.core.util.FluxUtil.monoError;
->>>>>>> bb33c575
 
 /**
  * Common implementation for all registry-based serializers.
@@ -28,53 +21,45 @@
 public abstract class SchemaRegistrySerializer {
     private final ClientLogger logger = new ClientLogger(SchemaRegistrySerializer.class);
 
-    static final Boolean AUTO_REGISTER_SCHEMAS_DEFAULT = false;
-    static final String SCHEMA_GROUP_DEFAULT = "$default";
+    private static final Boolean AUTO_REGISTER_SCHEMAS_DEFAULT = false;
+    private static final String SCHEMA_GROUP_DEFAULT = "$default";
     static final int SCHEMA_ID_SIZE = 32;
 
     SchemaRegistryAsyncClient schemaRegistryClient;
-<<<<<<< HEAD
     SchemaRegistrySerializationUtils serializationUtils;
-=======
 
-    private SerializationType serializationType;
->>>>>>> bb33c575
-
-    Boolean autoRegisterSchemas = SchemaRegistrySerializer.AUTO_REGISTER_SCHEMAS_DEFAULT;
-    String schemaGroup = SchemaRegistrySerializer.SCHEMA_GROUP_DEFAULT;
+    private Boolean autoRegisterSchemas = SchemaRegistrySerializer.AUTO_REGISTER_SCHEMAS_DEFAULT;
+    private String schemaGroup = SchemaRegistrySerializer.SCHEMA_GROUP_DEFAULT;
 
     /**
      * Constructor for AbstractSchemaRegistrySerializer implementations.
      *
      * @param schemaRegistryClient client to be used for interfacing with Schema Registry service
-<<<<<<< HEAD
-     * @param serializationUtils
+     * @param serializationUtils utils required for registry-based serialization and deserialization
      */
     public SchemaRegistrySerializer(SchemaRegistryAsyncClient schemaRegistryClient,
                                     SchemaRegistrySerializationUtils serializationUtils) {
         this(schemaRegistryClient, serializationUtils, null, null);
     }
 
+    /**
+     * Constructor4 for AbstractSchemaRegistrySerializer implementations.
+     *
+     * @param schemaRegistryClient SchemaRegistryAsyncClient instance for communicating with Azure Schema Registry
+     * @param serializationUtils Utils required for registry-based serialization and deserialization
+     * @param autoRegisterSchemas If true, serializer will always attempt to register schemas.
+     * @param schemaGroup Schema group where serializer will attempt to register or retrieve schemas.
+     */
     public SchemaRegistrySerializer(SchemaRegistryAsyncClient schemaRegistryClient,
                                     SchemaRegistrySerializationUtils serializationUtils,
                                     Boolean autoRegisterSchemas,
                                     String schemaGroup) {
-=======
-     */
-    public SchemaRegistrySerializer(SchemaRegistryAsyncClient schemaRegistryClient) {
-        this(schemaRegistryClient, null, null);
-    }
-
-    public SchemaRegistrySerializer(SchemaRegistryAsyncClient schemaRegistryClient, Boolean autoRegisterSchemas,
-        String schemaGroup) {
->>>>>>> bb33c575
 
         if (schemaRegistryClient == null) {
-            throw logger.logExceptionAsError(
-                new IllegalArgumentException("Schema registry client must be initialized and passed into builder."));
+            throw logger.logExceptionAsError(new IllegalArgumentException(
+                "Schema registry client must be initialized and passed into builder."));
         }
 
-<<<<<<< HEAD
         if (serializationUtils == null) {
             throw logger.logExceptionAsError(
                 new IllegalArgumentException("Serialization utils must be initialized and passed into builder"));
@@ -82,9 +67,6 @@
 
         this.schemaRegistryClient = schemaRegistryClient;
         this.serializationUtils = serializationUtils;
-=======
-        this.schemaRegistryClient = schemaRegistryClient;
->>>>>>> bb33c575
 
         // send configurations only
         if (autoRegisterSchemas != null) {
@@ -97,55 +79,31 @@
     }
 
     /**
-     * @return String representation of schema type, e.g. "avro" or "json".
-     *
-     * Utilized by schema registry store and client as non-case-sensitive tags for
-     * schemas of a specific type.
-     */
-    protected abstract SerializationType getSerializationType();
-
-    /**
      * Core implementation of registry-based serialization.
      * ID for data schema is fetched from the registry and prefixed to the encoded byte array
      * representation of the object param.
      *
      * @param s Output stream destination for encoded bytes
      * @param object object to be serialized
-<<<<<<< HEAD
-     * @param <S> Type of the output stream parameter.
-     * @return byte array containing encoded bytes with prefixed schema ID
-=======
      * @return Reactive stream that will indicate operation completion.
->>>>>>> bb33c575
      */
-    protected Mono<Void> serializeAsync(OutputStream s, Object object) {
+    protected Mono<Void> serializeAsync(ByteArrayOutputStream s, Object object) {
         if (object == null) {
             return monoError(logger, new NullPointerException(
                 "Null object, behavior should be defined in concrete serializer implementation."));
         }
 
-<<<<<<< HEAD
         String schemaString = serializationUtils.getSchemaString(object);
         String schemaName = serializationUtils.getSchemaName(object);
 
         return this.maybeRegisterSchema(this.schemaGroup, schemaName, schemaString,
                 serializationUtils.getSerializationType())
-=======
-        String schemaString = getSchemaString(object);
-        String schemaName = getSchemaName(object);
-
-        return this.maybeRegisterSchema(this.schemaGroup, schemaName, schemaString, this.serializationType)
->>>>>>> bb33c575
             .handle((id, sink) -> {
                 ByteBuffer idBuffer = ByteBuffer.allocate(SchemaRegistrySerializer.SCHEMA_ID_SIZE)
                     .put(id.getBytes(StandardCharsets.UTF_8));
                 try {
                     s.write(idBuffer.array());
-<<<<<<< HEAD
                     s.write(serializationUtils.encode(object));
-=======
-                    s.write(encode(object));
->>>>>>> bb33c575
                 } catch (IOException e) {
                     sink.error(new UncheckedIOException(e.getMessage(), e));
                 }
@@ -193,51 +151,11 @@
                         int length = buffer.limit() - SchemaRegistrySerializer.SCHEMA_ID_SIZE;
                         byte[] b = Arrays.copyOfRange(buffer.array(), start, start + length);
 
-<<<<<<< HEAD
                         sink.next(serializationUtils.decode(b, payloadSchema));
                     });
             });
     }
 
-=======
-                        sink.next(decode(b, payloadSchema));
-                    });
-            });
-    }
-
-    /**
-     * Return schema name for storing in registry store
-     * @param object Schema object
-     * Refer to Schema Registry documentation for information on schema grouping and naming.
-     *
-     * @return schema name
-     */
-    protected abstract String getSchemaName(Object object);
-
-    /**
-     * Returns string representation of schema object to be stored in the service.
-     *
-     * @param object Schema object used to generate schema string
-     * @return String representation of schema object parameter
-     */
-    protected abstract String getSchemaString(Object object);
-
-    /**
-     * Converts object into stream containing the encoded representation of the object.
-     * @param object Object to be encoded into byte stream
-     * @return output stream containing byte representation of object
-     */
-    protected abstract byte[] encode(Object object);
-
-    /**
-     * Decodes byte array into Object given provided schema object.
-     * @param encodedBytes payload to be decoded
-     * @param schemaObject object used to decode the payload
-     * @return deserialized object
-     */
-    protected abstract Object decode(byte[] encodedBytes, Object schemaObject);
-
->>>>>>> bb33c575
     /**
      * @param buffer full payload bytes
      * @return String representation of schema ID
