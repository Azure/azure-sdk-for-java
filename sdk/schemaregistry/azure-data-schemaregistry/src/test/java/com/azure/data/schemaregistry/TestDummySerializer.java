--- conflicted
+++ resolved
@@ -3,25 +3,15 @@
 
 package com.azure.data.schemaregistry;
 
-<<<<<<< HEAD
 import com.azure.data.schemaregistry.CachedSchemaRegistryAsyncClient;
 
-=======
->>>>>>> a5229d5e
 import java.util.Collections;
 
 public class TestDummySerializer extends SchemaRegistrySerializer {
     TestDummySerializer(
         CachedSchemaRegistryAsyncClient mockClient,
         boolean autoRegisterSchemas) {
-<<<<<<< HEAD
         super(mockClient, new SampleCodec(), Collections.singletonList(new SampleCodec()),
             "sgroup", autoRegisterSchemas);
-=======
-        super(mockClient, new SampleCodec(), Collections.singletonList(new SampleCodec()));
-
-        // allows simulating improperly written serializer constructor that does not initialize byte encoder
-        this.autoRegisterSchemas = autoRegisterSchemas;
->>>>>>> a5229d5e
     }
 }