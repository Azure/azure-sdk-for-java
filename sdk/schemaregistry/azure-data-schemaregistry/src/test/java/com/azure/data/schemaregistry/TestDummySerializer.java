--- conflicted
+++ resolved
@@ -4,30 +4,16 @@
 package com.azure.data.schemaregistry;
 
 import com.azure.data.schemaregistry.client.CachedSchemaRegistryAsyncClient;
-import java.util.HashMap;
-import java.util.Map;
 
 import java.util.Collections;
 
-public class TestDummySerializer extends AbstractSchemaRegistrySerializer {
+public class TestDummySerializer extends SchemaRegistrySerializer {
     TestDummySerializer(
         CachedSchemaRegistryAsyncClient mockClient,
         boolean autoRegisterSchemas) {
-<<<<<<< HEAD
-
-        super(mockClient, new SampleCodec(), getDeserializerCodec());
-=======
         super(mockClient, new SampleCodec(), Collections.singletonList(new SampleCodec()));
->>>>>>> 6e734077
 
         // allows simulating improperly written serializer constructor that does not initialize byte encoder
         this.autoRegisterSchemas = autoRegisterSchemas;
     }
-
-    private static Map<String, Codec> getDeserializerCodec() {
-        HashMap<String, Codec> codecMap = new HashMap<>();
-        SampleCodec codec = new SampleCodec();
-        codecMap.put(codec.getSchemaType(), codec);
-        return codecMap;
-    }
 }