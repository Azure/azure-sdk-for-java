<!--
  ~ Copyright (c) Microsoft Corporation. All rights reserved.
  ~ Licensed under the MIT License.
  -->

<project xmlns="http://maven.apache.org/POM/4.0.0"
  xmlns:xsi="http://www.w3.org/2001/XMLSchema-instance" xsi:schemaLocation="http://maven.apache.org/POM/4.0.0 http://maven.apache.org/maven-v4_0_0.xsd">
  <modelVersion>4.0.0</modelVersion>

  <parent>
    <groupId>com.azure</groupId>
    <artifactId>azure-client-sdk-parent</artifactId>
    <version>1.7.0</version> <!-- {x-version-update;com.azure:azure-client-sdk-parent;current} -->
    <relativePath>../../parents/azure-client-sdk-parent</relativePath>
  </parent>

  <groupId>com.azure</groupId>
  <artifactId>azure-data-schemaregistry</artifactId>
  <packaging>jar</packaging>
  <version>1.5.0-beta.1</version> <!-- {x-version-update;com.azure:azure-data-schemaregistry;current} -->

  <name>Microsoft Azure client library for Schema Registry</name>
  <description>This package contains the Microsoft Azure Schema Registry client library</description>
  <url>https://github.com/Azure/azure-sdk-for-java</url>

  <distributionManagement>
    <site>
      <id>azure-java-build-docs</id>
      <url>${site.url}/site/${project.artifactId}</url>
    </site>
  </distributionManagement>

  <scm>
    <url>scm:git:https://github.com/Azure/azure-sdk-for-java</url>
    <connection>scm:git:git@github.com:Azure/azure-sdk-for-java.git</connection>
    <tag>HEAD</tag>
  </scm>

  <properties>
    <!-- Configures the Java 9+ run to perform the required module exports, opens, and reads that are necessary for testing but shouldn't be part of the module-info. -->
    <javaModulesSurefireArgLine>
      --add-opens com.azure.core/com.azure.core.implementation.util=ALL-UNNAMED
      --add-opens com.azure.data.schemaregistry/com.azure.data.schemaregistry=ALL-UNNAMED

      --add-exports com.azure.core/com.azure.core.implementation.util=ALL-UNNAMED
      --add-exports com.azure.data.schemaregistry/com.azure.data.schemaregistry.implementation.models=ALL-UNNAMED
    </javaModulesSurefireArgLine>
    <checkstyle.excludes>**/implementation/**/*.java</checkstyle.excludes>
  </properties>

  <dependencies>
    <dependency>
      <groupId>com.azure</groupId>
      <artifactId>azure-core</artifactId>
      <version>1.45.0</version> <!-- {x-version-update;com.azure:azure-core;dependency} -->
    </dependency>
    <dependency>
      <groupId>com.azure</groupId>
      <artifactId>azure-core-http-netty</artifactId>
      <version>1.13.10</version> <!-- {x-version-update;com.azure:azure-core-http-netty;dependency} -->
    </dependency>

    <!-- Test dependencies -->
    <dependency>
      <groupId>io.projectreactor</groupId>
      <artifactId>reactor-test</artifactId>
<<<<<<< HEAD
      <version>3.5.11</version> <!-- {x-version-update;io.projectreactor:reactor-test;external_dependency} -->
=======
      <version>3.4.34</version> <!-- {x-version-update;io.projectreactor:reactor-test;external_dependency} -->
>>>>>>> f0a4d3dc
      <scope>test</scope>
    </dependency>
    <dependency>
      <groupId>org.junit.jupiter</groupId>
      <artifactId>junit-jupiter-api</artifactId>
      <version>5.9.3</version> <!-- {x-version-update;org.junit.jupiter:junit-jupiter-api;external_dependency} -->
      <scope>test</scope>
    </dependency>
    <dependency>
      <groupId>org.junit.jupiter</groupId>
      <artifactId>junit-jupiter-engine</artifactId>
      <version>5.9.3</version> <!-- {x-version-update;org.junit.jupiter:junit-jupiter-engine;external_dependency} -->
      <scope>test</scope>
    </dependency>
    <dependency>
      <groupId>org.junit.jupiter</groupId>
      <artifactId>junit-jupiter-params</artifactId>
      <version>5.9.3</version> <!-- {x-version-update;org.junit.jupiter:junit-jupiter-params;external_dependency} -->
      <scope>test</scope>
    </dependency>
    <dependency>
      <groupId>org.apache.avro</groupId>
      <artifactId>avro</artifactId>
      <version>1.11.3</version> <!-- {x-version-update;org.apache.avro:avro;external_dependency} -->
      <scope>test</scope>
    </dependency>
    <dependency>
      <groupId>com.azure</groupId>
      <artifactId>azure-core-test</artifactId>
      <version>1.22.0</version> <!-- {x-version-update;com.azure:azure-core-test;dependency} -->
      <scope>test</scope>
    </dependency>
    <dependency>
      <groupId>com.azure</groupId>
      <artifactId>azure-identity</artifactId>
      <version>1.11.0</version> <!-- {x-version-update;com.azure:azure-identity;dependency} -->
      <scope>test</scope>
    </dependency>
  </dependencies>
</project><|MERGE_RESOLUTION|>--- conflicted
+++ resolved
@@ -64,11 +64,7 @@
     <dependency>
       <groupId>io.projectreactor</groupId>
       <artifactId>reactor-test</artifactId>
-<<<<<<< HEAD
-      <version>3.5.11</version> <!-- {x-version-update;io.projectreactor:reactor-test;external_dependency} -->
-=======
       <version>3.4.34</version> <!-- {x-version-update;io.projectreactor:reactor-test;external_dependency} -->
->>>>>>> f0a4d3dc
       <scope>test</scope>
     </dependency>
     <dependency>
