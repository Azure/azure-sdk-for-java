--- conflicted
+++ resolved
@@ -86,29 +86,6 @@
       <scope>test</scope>
     </dependency>
     <dependency>
-<<<<<<< HEAD
-      <groupId>org.mockito</groupId>
-      <artifactId>mockito-core</artifactId>
-      <version>4.11.0</version> <!-- {x-version-update;org.mockito:mockito-core;external_dependency} -->
-      <scope>test</scope>
-    </dependency>
-    <!-- bytebuddy dependencies are required for mockito 4.11.0 to work with Java 21. Mockito 4.11.0 is the last release -->
-    <!-- of Mockito supporting Java 8 as a baseline. -->
-    <dependency>
-      <groupId>net.bytebuddy</groupId>
-      <artifactId>byte-buddy</artifactId>
-      <version>1.14.8</version> <!-- {x-version-update;testdep_net.bytebuddy:byte-buddy;external_dependency} -->
-      <scope>test</scope>
-    </dependency>
-    <dependency>
-      <groupId>net.bytebuddy</groupId>
-      <artifactId>byte-buddy-agent</artifactId>
-      <version>1.14.8</version> <!-- {x-version-update;testdep_net.bytebuddy:byte-buddy-agent;external_dependency} -->
-      <scope>test</scope>
-    </dependency>
-    <dependency>
-=======
->>>>>>> 1c2f550b
       <groupId>org.apache.avro</groupId>
       <artifactId>avro</artifactId>
       <version>1.11.3</version> <!-- {x-version-update;org.apache.avro:avro;external_dependency} -->
