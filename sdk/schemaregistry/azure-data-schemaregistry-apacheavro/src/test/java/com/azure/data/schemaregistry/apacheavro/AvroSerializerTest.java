--- conflicted
+++ resolved
@@ -147,11 +147,7 @@
 
     /**
      * Tests that we can encode and decode an object using {@link AvroSerializer#serialize(Object, String)} and
-<<<<<<< HEAD
-     * {@link AvroSerializer#deserialize(ByteBuffer, byte[], TypeReference)}.
-=======
      * {@link AvroSerializer#deserialize(ByteBuffer, Schema, TypeReference)}.
->>>>>>> 8d609db9
      */
     @Test
     public void encodesAndDecodesObject() {
@@ -168,16 +164,9 @@
         // Using the raw message encoder because the default card.getByteBuffer() uses BinaryMessageEncoder which adds
         // a header.
         final byte[] encoded = registryUtils.serialize(expected, schemaId);
-<<<<<<< HEAD
-        final byte[] schemaBytes = expected.getSchema().toString().getBytes(StandardCharsets.UTF_8);
-
-        // Act
-        final PlayingCard actual = registryUtils.deserialize(ByteBuffer.wrap(encoded), schemaBytes,
-=======
 
         // Act
         final PlayingCard actual = registryUtils.deserialize(ByteBuffer.wrap(encoded), expected.getSchema(),
->>>>>>> 8d609db9
                 TypeReference.createInstance(PlayingCard.class));
 
         // Assert
@@ -209,11 +198,7 @@
         final ByteBuffer expectedData = expected.toByteBuffer();
 
         // Act
-<<<<<<< HEAD
-        final HandOfCards actual = registryUtils.deserialize(expectedData, schemaBytes,
-=======
         final HandOfCards actual = registryUtils.deserialize(expectedData, expected.getSchema(),
->>>>>>> 8d609db9
             TypeReference.createInstance(HandOfCards.class));
 
         // Assert
