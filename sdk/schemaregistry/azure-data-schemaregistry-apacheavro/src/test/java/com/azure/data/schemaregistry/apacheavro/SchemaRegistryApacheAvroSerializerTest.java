// Copyright (c) Microsoft Corporation. All rights reserved.
// Licensed under the MIT License.

package com.azure.data.schemaregistry.apacheavro;

import com.azure.core.credential.AccessToken;
import com.azure.core.credential.TokenCredential;
import com.azure.core.credential.TokenRequestContext;
import com.azure.core.http.policy.HttpLogDetailLevel;
import com.azure.core.http.policy.HttpLogOptions;
import com.azure.core.http.policy.RetryPolicy;
import com.azure.core.models.MessageContent;
import com.azure.core.test.InterceptorManager;
import com.azure.core.test.TestContextManager;
import com.azure.core.test.TestMode;
import com.azure.core.util.BinaryData;
import com.azure.core.util.serializer.TypeReference;
import com.azure.data.schemaregistry.SchemaRegistryAsyncClient;
import com.azure.data.schemaregistry.SchemaRegistryClientBuilder;
import com.azure.data.schemaregistry.apacheavro.generatedtestsources.Person;
import com.azure.data.schemaregistry.apacheavro.generatedtestsources.Person2;
import com.azure.data.schemaregistry.apacheavro.generatedtestsources.PlayingCard;
import com.azure.data.schemaregistry.apacheavro.generatedtestsources.PlayingCardSuit;
import com.azure.data.schemaregistry.models.SchemaFormat;
import com.azure.data.schemaregistry.models.SchemaProperties;
import com.azure.data.schemaregistry.models.SchemaRegistrySchema;
import com.azure.identity.DefaultAzureCredentialBuilder;
import org.apache.avro.Schema;
import org.apache.avro.SchemaBuilder;
import org.apache.avro.generic.GenericData;
import org.apache.avro.generic.GenericRecordBuilder;
import org.apache.avro.io.DecoderFactory;
import org.apache.avro.io.EncoderFactory;
import org.apache.avro.message.RawMessageEncoder;
import org.junit.jupiter.api.AfterAll;
import org.junit.jupiter.api.AfterEach;
import org.junit.jupiter.api.Assertions;
import org.junit.jupiter.api.BeforeAll;
import org.junit.jupiter.api.BeforeEach;
import org.junit.jupiter.api.Test;
import org.junit.jupiter.api.TestInfo;
import org.junit.jupiter.params.ParameterizedTest;
import org.junit.jupiter.params.provider.Arguments;
import org.junit.jupiter.params.provider.MethodSource;
import org.mockito.Mock;
import org.mockito.MockitoAnnotations;
import reactor.core.publisher.Mono;
import reactor.test.StepVerifier;

import java.io.ByteArrayOutputStream;
import java.io.IOException;
import java.io.UncheckedIOException;
import java.time.Duration;
import java.time.OffsetDateTime;
import java.util.concurrent.atomic.AtomicReference;
import java.util.stream.Stream;

import static com.azure.data.schemaregistry.apacheavro.SchemaRegistryApacheAvroSerializer.AVRO_MIME_TYPE;
import static com.azure.data.schemaregistry.apacheavro.SchemaRegistryApacheAvroSerializerIntegrationTest.PLAYBACK_ENDPOINT;
import static com.azure.data.schemaregistry.apacheavro.SchemaRegistryApacheAvroSerializerIntegrationTest.PLAYBACK_TEST_GROUP;
import static org.junit.jupiter.api.Assertions.assertEquals;
import static org.junit.jupiter.api.Assertions.assertNotNull;
import static org.junit.jupiter.api.Assertions.assertNull;
import static org.junit.jupiter.api.Assertions.assertThrows;
import static org.junit.jupiter.api.Assertions.assertTrue;
import static org.mockito.ArgumentMatchers.any;
import static org.mockito.Mockito.mock;
import static org.mockito.Mockito.when;

/**
 * Unit tests for {@link SchemaRegistryApacheAvroSerializer}.
 */
public class SchemaRegistryApacheAvroSerializerTest {
    private static final int SCHEMA_ID_SIZE = 32;

    private static final String MOCK_GUID = new String(new char[SCHEMA_ID_SIZE]).replace("\0", "a");
    private static final String MOCK_SCHEMA_GROUP = "mock-group";
    private static final int MOCK_CACHE_SIZE = 128;
    private static final DecoderFactory DECODER_FACTORY = DecoderFactory.get();
    private static final EncoderFactory ENCODER_FACTORY = EncoderFactory.get();

    private InterceptorManager interceptorManager;
    private AutoCloseable mocksCloseable;
    private TestInfo testInfo;

    @Mock
    private SchemaRegistryAsyncClient client;

    @BeforeAll
    public static void beforeAll() {
        StepVerifier.setDefaultTimeout(Duration.ofSeconds(30));
    }

    @AfterAll
    public static void afterAll() {
        StepVerifier.resetDefaultTimeout();
    }

    @BeforeEach
    public void beforeEach(TestInfo testInfo) {
        if (!testInfo.getTestMethod().isPresent()) {
            throw new IllegalStateException(
                "Expected testInfo.getTestMethod() not be empty since we need a method for TestContextManager.");
        }

        this.testInfo = testInfo;
        this.mocksCloseable = MockitoAnnotations.openMocks(this);
    }

    @AfterEach
    public void afterEach() throws Exception {
        if (interceptorManager != null) {
            interceptorManager.close();
        }

        if (mocksCloseable != null) {
            mocksCloseable.close();
        }
    }

    @Test
    public void testRegistryGuidPrefixedToPayload() {
        // manually add SchemaRegistryObject into mock registry client cache
        final AvroSerializer avroSerializer = new AvroSerializer(false,
            ENCODER_FACTORY, DECODER_FACTORY);
        final PlayingCard playingCard = new PlayingCard(true, 10, PlayingCardSuit.DIAMONDS);
        final Schema playingClassSchema = PlayingCard.getClassSchema();
        final String schemaName = playingClassSchema.getFullName();

        final SchemaProperties schemaProperties = mock(SchemaProperties.class);
        when(schemaProperties.getGroupName()).thenReturn(MOCK_SCHEMA_GROUP);
        when(schemaProperties.getName()).thenReturn(schemaName);
        when(schemaProperties.getId()).thenReturn(MOCK_GUID);

        final SerializerOptions serializerOptions = new SerializerOptions(MOCK_SCHEMA_GROUP, false, MOCK_CACHE_SIZE);

        when(client.getSchemaProperties(MOCK_SCHEMA_GROUP, schemaName, playingClassSchema.toString(),
            SchemaFormat.AVRO)).thenReturn(Mono.just(schemaProperties));

        final String expectedContentType = AVRO_MIME_TYPE + "+" + MOCK_GUID;
        final SchemaRegistryApacheAvroSerializer serializer = new SchemaRegistryApacheAvroSerializer(client,
            avroSerializer, serializerOptions);

        StepVerifier.create(serializer.serializeAsync(playingCard,
                TypeReference.createInstance(MessageContent.class)))
            .assertNext(message -> {
                // guid should match preloaded SchemaRegistryObject guid
                assertEquals(expectedContentType, message.getContentType());
                assertNotNull(message.getBodyAsBinaryData());
            })
            .verifyComplete();
    }

    @Test
    public void testNullPayloadThrowsSerializationException() {
        // Arrange
        final AvroSerializer avroSerializer = new AvroSerializer(false, ENCODER_FACTORY,
            DECODER_FACTORY);
        final SerializerOptions serializerOptions = new SerializerOptions(MOCK_SCHEMA_GROUP, false, MOCK_CACHE_SIZE);
        final SchemaRegistryApacheAvroSerializer serializer = new SchemaRegistryApacheAvroSerializer(client, avroSerializer,
            serializerOptions);

        final MessageContent message = new MessageContent();

        // Act & Assert
        StepVerifier.create(serializer.serializeAsync(message, null))
            .verifyError(NullPointerException.class);
    }

    @Test
    public void testIfRegistryNullThenThrow() {
        // Arrange
        AvroSerializer encoder = new AvroSerializer(false, ENCODER_FACTORY,
            DECODER_FACTORY);
        final SerializerOptions serializerOptions = new SerializerOptions(MOCK_SCHEMA_GROUP, false, MOCK_CACHE_SIZE);

        // Act & Assert
        assertThrows(NullPointerException.class,
            () -> new SchemaRegistryApacheAvroSerializer(null, encoder, serializerOptions));
    }

    @Test
    void testGetSchemaAndDeserialize() throws IOException {
        // manually add SchemaRegistryObject to cache
        final AvroSerializer avroSerializer = new AvroSerializer(false, ENCODER_FACTORY,
            DECODER_FACTORY);
        final PlayingCard playingCard = new PlayingCard(true, 10, PlayingCardSuit.DIAMONDS);
        final String playingClassSchema = PlayingCard.getClassSchema().toString();
        final String schemaName = PlayingCard.getClassSchema().getFullName();

        final SchemaProperties schemaProperties = mock(SchemaProperties.class);
        when(schemaProperties.getGroupName()).thenReturn(MOCK_SCHEMA_GROUP);
        when(schemaProperties.getName()).thenReturn(schemaName);
        when(schemaProperties.getId()).thenReturn(MOCK_GUID);

        final SchemaRegistrySchema registrySchema = new SchemaRegistrySchema(schemaProperties, playingClassSchema);
        final SerializerOptions serializerOptions = new SerializerOptions(MOCK_SCHEMA_GROUP, true, MOCK_CACHE_SIZE);

        final SchemaRegistryApacheAvroSerializer serializer = new SchemaRegistryApacheAvroSerializer(client,
            avroSerializer, serializerOptions);

        assertNotNull(registrySchema.getProperties());

        when(client.getSchema(MOCK_GUID)).thenReturn(Mono.just(registrySchema));

        StepVerifier.create(client.getSchema(MOCK_GUID))
            .assertNext(schema -> {
                assertNotNull(schema.getProperties());

                assertEquals(playingClassSchema, schema.getDefinition());
                assertEquals(MOCK_GUID, schema.getProperties().getId());
            })
            .verifyComplete();

        final MockMessage message = getPayload(playingCard);

        StepVerifier.create(serializer.deserializeAsync(message, TypeReference.createInstance(PlayingCard.class)))
            .assertNext(actual -> {
                assertEquals(playingCard.getPlayingCardSuit(), actual.getPlayingCardSuit());
                assertEquals(playingCard.getCardValue(), actual.getCardValue());
                assertEquals(playingCard.getIsFaceCard(), actual.getIsFaceCard());
            })
            .verifyComplete();

        // Deserializing the same message again should work.
        StepVerifier.create(serializer.deserializeAsync(message, TypeReference.createInstance(PlayingCard.class)))
            .assertNext(actual -> {
                assertEquals(playingCard.getPlayingCardSuit(), actual.getPlayingCardSuit());
                assertEquals(playingCard.getCardValue(), actual.getCardValue());
                assertEquals(playingCard.getIsFaceCard(), actual.getIsFaceCard());
            })
            .verifyComplete();
    }

    public static Stream<Arguments> testEmptyPayload() {
        return Stream.of(
            Arguments.of(
                new MockMessage(),
                new MessageContent().setContentType("avro/binary"))
        );
    }

    /**
     * Checks that an empty payload completes the mono.
     */
    @MethodSource
    @ParameterizedTest
    public void testEmptyPayload(MessageContent message) {
        // Arrange
        final AvroSerializer avroSerializer = new AvroSerializer(false, ENCODER_FACTORY, DECODER_FACTORY);
        final SerializerOptions serializerOptions = new SerializerOptions(MOCK_SCHEMA_GROUP, true, MOCK_CACHE_SIZE);

        final SchemaRegistryApacheAvroSerializer serializer = new SchemaRegistryApacheAvroSerializer(client,
            avroSerializer, serializerOptions);

        // Act & Assert
        StepVerifier.create(serializer.deserializeAsync(message, TypeReference.createInstance(PlayingCard.class)))
            .expectComplete()
            .verify();
    }

    /**
     * Checks that an empty payload returns null.
     */
    @Test
    public void testEmptyPayloadSync() {
        // Arrange
        final AvroSerializer avroSerializer = new AvroSerializer(false, ENCODER_FACTORY, DECODER_FACTORY);
        final SerializerOptions serializerOptions = new SerializerOptions(MOCK_SCHEMA_GROUP, true, MOCK_CACHE_SIZE);
        final MockMessage message = new MockMessage();

        final SchemaRegistryApacheAvroSerializer serializer = new SchemaRegistryApacheAvroSerializer(client,
            avroSerializer, serializerOptions);

        // Act
        final Person actual = serializer.deserialize(message, TypeReference.createInstance(Person.class));

        // Assert
        assertNull(actual);
    }

    /**
     * Asserts that NPE is thrown to align with exception behaviour with other languages.
     */
    @Test
    public void testNullPayload() {
        final AvroSerializer avroSerializer = new AvroSerializer(false, ENCODER_FACTORY, DECODER_FACTORY);
        final SerializerOptions serializerOptions = new SerializerOptions(MOCK_SCHEMA_GROUP, true, MOCK_CACHE_SIZE);

        final SchemaRegistryApacheAvroSerializer serializer = new SchemaRegistryApacheAvroSerializer(client,
            avroSerializer, serializerOptions);

        // Null payload should throw NullPointerException.
        StepVerifier.create(serializer.serializeAsync(null, null))
            .expectError(NullPointerException.class)
            .verify();
    }

    /**
     * Asserts that NPE is thrown to align with exception behaviour with other languages.
     */
    @Test
    public void testNullPayloadSync() {
        final AvroSerializer avroSerializer = new AvroSerializer(false, ENCODER_FACTORY, DECODER_FACTORY);
        final SerializerOptions serializerOptions = new SerializerOptions(MOCK_SCHEMA_GROUP, true, MOCK_CACHE_SIZE);

        SchemaRegistryApacheAvroSerializer serializer = new SchemaRegistryApacheAvroSerializer(
            client, avroSerializer, serializerOptions);

        // Null payload should throw NullPointerException.
        assertThrows(NullPointerException.class, () -> serializer.deserialize(null, null));
    }

    /**
     * Tests that a schema registered in the portal can be deserialized here.
     */
    @Test
    public void serializeFromPortal() {
        // Arrange
        final Schema schema = SchemaBuilder.record("Person").namespace("com.example")
            .fields()
            .name("name").type().stringType().noDefault()
            .name("favourite_number").type().nullable().intType().noDefault()
            .name("favourite_colour").type().nullable().stringType().noDefault()
            .endRecord();

        final String expectedName = "Pearson";
        final int expectedNumber = 10;
        final String expectedColour = "blue";
        final GenericData.Record record = new GenericRecordBuilder(schema)
            .set("name", expectedName)
            .set("favourite_number", expectedNumber)
            .set("favourite_colour", expectedColour)
            .build();

        final SchemaRegistryAsyncClient client = getSchemaRegistryClient(testInfo, TestMode.PLAYBACK);
        final SchemaRegistryApacheAvroSerializer serializer = new SchemaRegistryApacheAvroSerializerBuilder()
            .schemaGroup(PLAYBACK_TEST_GROUP)
            .schemaRegistryClient(client)
            .avroSpecificReader(true)
            .buildSerializer();
        final String expectedContentType = AVRO_MIME_TYPE + "+64fc737160ff41bdb8a0b8af028e6827";

        // Act
        StepVerifier.create(serializer.serializeAsync(record, TypeReference.createInstance(MockMessage.class)))
            .assertNext(message -> {
                assertEquals(expectedContentType, message.getContentType());
                assertNotNull(message.getBodyAsBinaryData());
                assertTrue(message.getBodyAsBinaryData().getLength() > 0, "There should have been contents in array.");
            })
            .expectComplete()
            .verify(Duration.ofSeconds(30));
    }

    /**
     * Verifies that we can deserialize and serialize when the writer schema is newer than the reader schema. Writer
     * schema is using a forward compatible schema.
     */
    @Test
    public void serializeForwardCompatibility() {
        // Arrange
        final SchemaRegistryAsyncClient client = getSchemaRegistryClient(testInfo, TestMode.PLAYBACK);
        final SchemaRegistryApacheAvroSerializer serializer = new SchemaRegistryApacheAvroSerializerBuilder()
            .schemaGroup(PLAYBACK_TEST_GROUP)
            .schemaRegistryClient(client)
            .avroSpecificReader(true)
            .buildSerializer();
        final String expectedContentType = AVRO_MIME_TYPE + "+f047cfa64b374167b3a1d101370c1483";

        final String name = "Jackson";
        final String colour = "green";
        final String pet = "Gophers";
        final int number = 19;

        // The writer has a newer schema.
        final Person2 writerPerson = Person2.newBuilder()
            .setName(name)
            .setFavouriteNumber(number)
            .setFavouriteColour(colour)
            .setFavouritePet(pet)
            .build();
        final AtomicReference<MessageContent> outputData = new AtomicReference<>();

        // Act: Serialize the new Person2.
        StepVerifier.create(serializer.serializeAsync(writerPerson, TypeReference.createInstance(MockMessage.class)))
            .assertNext(message -> {
                assertEquals(expectedContentType, message.getContentType());

                assertNotNull(message.getBodyAsBinaryData());
                assertTrue(message.getBodyAsBinaryData().getLength() > 0, "There should have been contents in array.");
                assertTrue(outputData.compareAndSet(null, message), "There should not have been a value set.");
            })
            .expectComplete()
            .verify(Duration.ofSeconds(30));

        // Act: Deserialize Person (the older schema)
        assertNotNull(outputData.get(), "Value should have been set from the test.");

        final Person readerPerson = serializer.deserialize(outputData.get(), TypeReference.createInstance(Person.class));

        assertNotNull(readerPerson);
        assertEquals(name, readerPerson.getName());
        assertEquals(number, readerPerson.getFavouriteNumber());
        assertEquals(colour, readerPerson.getFavouriteColour());
    }

    /**
     * Verifies that we get an {@link IllegalArgumentException} if the implementing class does not have an no-args
     * constructor.
     */
    @Test
    public void throwsWhenConstructorNotAvailable() {
        // Arrange
        final AvroSerializer avroSerializer = new AvroSerializer(false, ENCODER_FACTORY, DECODER_FACTORY);
        final SerializerOptions serializerOptions = new SerializerOptions(MOCK_SCHEMA_GROUP, true, MOCK_CACHE_SIZE);
        final SchemaRegistryApacheAvroSerializer serializer = new SchemaRegistryApacheAvroSerializer(
            client, avroSerializer, serializerOptions);

        final PlayingCard playingCard = new PlayingCard(true, 10, PlayingCardSuit.DIAMONDS);
        final TypeReference<InvalidMessage> typeReference = TypeReference.createInstance(InvalidMessage.class);

        // Act & Assert
        StepVerifier.create(serializer.serializeAsync(playingCard, typeReference))
            .expectError(IllegalArgumentException.class)
            .verify();
    }

    /**
     * Verifies that we get an {@link IllegalStateException} if no schemaGroup was set.
<<<<<<< HEAD
     */
    @Test
    public void throwsWhenNoSchemaGroupSet() {
        // Arrange
        final AvroSerializer avroSerializer = new AvroSerializer(false, ENCODER_FACTORY, DECODER_FACTORY);
        final SerializerOptions serializerOptions = new SerializerOptions(null, true,
            MOCK_CACHE_SIZE);
        final SchemaRegistryApacheAvroSerializer serializer = new SchemaRegistryApacheAvroSerializer(
            client, avroSerializer, serializerOptions);

        final PlayingCard playingCard = new PlayingCard(true, 10, PlayingCardSuit.DIAMONDS);
        final TypeReference<MessageContent> typeReference = TypeReference.createInstance(MessageContent.class);

        // Act & Assert
        StepVerifier.create(serializer.serializeAsync(playingCard, typeReference))
            .expectError(IllegalStateException.class)
            .verify();
    }

    /**
     * Test that the original preamble payload can be deserialized.
=======
>>>>>>> 8d609db9
     */
    @Test
    public void throwsWhenNoSchemaGroupSet() {
        // Arrange
<<<<<<< HEAD
        final PlayingCard expected = PlayingCard.newBuilder()
            .setIsFaceCard(true)
            .setCardValue(15)
            .setPlayingCardSuit(PlayingCardSuit.SPADES)
            .build();

        final SchemaProperties schemaProperties = mock(SchemaProperties.class);
        when(schemaProperties.getGroupName()).thenReturn(MOCK_SCHEMA_GROUP);
        when(schemaProperties.getName()).thenReturn(PlayingCard.getClassSchema().getFullName());
        when(schemaProperties.getId()).thenReturn(MOCK_GUID);

        final SchemaRegistrySchema schemaResponse = new SchemaRegistrySchema(schemaProperties,
            expected.getSchema().toString());
        final AvroSerializer avroSerializer = new AvroSerializer(true, ENCODER_FACTORY,
            DECODER_FACTORY);
        final SerializerOptions serializerOptions = new SerializerOptions(MOCK_SCHEMA_GROUP, true, MOCK_CACHE_SIZE);
        final SchemaRegistryApacheAvroSerializer serializer = new SchemaRegistryApacheAvroSerializer(client, avroSerializer,
            serializerOptions);

        when(client.getSchema(MOCK_GUID)).thenReturn(Mono.just(schemaResponse));

        // Manually serialize the data with the preamble.
        final BinaryData binaryData;
        final byte[] serializedCard = avroSerializer.serialize(expected, MOCK_GUID);
        final int size = RECORD_FORMAT_INDICATOR_SIZE + SCHEMA_ID_SIZE + serializedCard.length;
        final byte[] guidBytes = MOCK_GUID.getBytes(StandardCharsets.UTF_8);

        try (ByteArrayOutputStream outputStream = new ByteArrayOutputStream(size)) {
            outputStream.write(RECORD_FORMAT_INDICATOR, 0, RECORD_FORMAT_INDICATOR.length);
            outputStream.write(guidBytes, 0, guidBytes.length);
            outputStream.write(serializedCard, 0, serializedCard.length);
            outputStream.flush();

            binaryData = BinaryData.fromBytes(outputStream.toByteArray());
        }

        final MockMessage message = new MockMessage();
        message.setBodyAsBinaryData(binaryData);

        // Act
        final PlayingCard actual = serializer.deserialize(message, TypeReference.createInstance(PlayingCard.class));
=======
        final AvroSerializer avroSerializer = new AvroSerializer(false, ENCODER_FACTORY, DECODER_FACTORY);
        final SerializerOptions serializerOptions = new SerializerOptions(null, true,
            MOCK_CACHE_SIZE);
        final SchemaRegistryApacheAvroSerializer serializer = new SchemaRegistryApacheAvroSerializer(
            client, avroSerializer, serializerOptions);

        final PlayingCard playingCard = new PlayingCard(true, 10, PlayingCardSuit.DIAMONDS);
        final TypeReference<MessageContent> typeReference = TypeReference.createInstance(MessageContent.class);
>>>>>>> 8d609db9

        // Act & Assert
        StepVerifier.create(serializer.serializeAsync(playingCard, typeReference))
            .expectError(IllegalStateException.class)
            .verify();
    }

    private static MockMessage getPayload(PlayingCard card) throws IOException {
        final MockMessage message = new MockMessage();
        message.setContentType(AVRO_MIME_TYPE + "+" + MOCK_GUID);

        final RawMessageEncoder<PlayingCard> encoder = new RawMessageEncoder<>(new GenericData(),
            PlayingCard.getClassSchema());

        try (ByteArrayOutputStream outputStream = new ByteArrayOutputStream()) {
            encoder.encode(card, outputStream);

            final BinaryData data = BinaryData.fromBytes(outputStream.toByteArray());
            message.setBodyAsBinaryData(data);
        }

        return message;
    }

    /**
     * Creates the schema registry client based on the test mode.
     *
     * @param testInfo Information about current test.
     * @param testMode Test mode
     *
     * @return Corresponding SchemaRegistryAsyncClient.
     */
    private SchemaRegistryAsyncClient getSchemaRegistryClient(TestInfo testInfo, TestMode testMode) {
        final TestContextManager testContextManager = new TestContextManager(testInfo.getTestMethod().get(), testMode);
        try {
            interceptorManager = new InterceptorManager(testContextManager);
        } catch (UncheckedIOException e) {
            Assertions.fail(e);
            throw e;
        }

        TokenCredential tokenCredential;
        String endpoint;
        if (testMode == TestMode.PLAYBACK) {
            tokenCredential = mock(TokenCredential.class);

            // Sometimes it throws an "NotAMockException", so we had to change from thenReturn to thenAnswer.
            when(tokenCredential.getToken(any(TokenRequestContext.class)))
                .thenAnswer(invocationOnMock -> Mono.fromCallable(() ->
                    new AccessToken("foo", OffsetDateTime.now().plusMinutes(20))));

            endpoint = PLAYBACK_ENDPOINT;
        } else {
            tokenCredential = new DefaultAzureCredentialBuilder().build();
            endpoint = System.getenv(SchemaRegistryApacheAvroSerializerIntegrationTest.SCHEMA_REGISTRY_ENDPOINT);

            assertNotNull(endpoint, "'endpoint' cannot be null in LIVE/RECORD mode.");
        }

        final SchemaRegistryClientBuilder builder = new SchemaRegistryClientBuilder()
            .credential(tokenCredential)
            .fullyQualifiedNamespace(endpoint);

        if (testMode == TestMode.PLAYBACK) {
            builder.httpClient(interceptorManager.getPlaybackClient());
        } else {
            builder.addPolicy(new RetryPolicy())
                .httpLogOptions(new HttpLogOptions().setLogLevel(HttpLogDetailLevel.BODY_AND_HEADERS))
                .addPolicy(interceptorManager.getRecordPolicy());
        }

        return builder.buildAsyncClient();
    }

    /**
     * Test class that extends from MessageContent
     */
    static class MockMessage extends MessageContent {
    }

    /**
     * This class does not expose the no-args constructor that we look for.
     */
    static class InvalidMessage extends MessageContent {
        InvalidMessage(String contents) {
            super();

            setBodyAsBinaryData(BinaryData.fromString(contents));
        }
    }
}<|MERGE_RESOLUTION|>--- conflicted
+++ resolved
@@ -427,7 +427,6 @@
 
     /**
      * Verifies that we get an {@link IllegalStateException} if no schemaGroup was set.
-<<<<<<< HEAD
      */
     @Test
     public void throwsWhenNoSchemaGroupSet() {
@@ -440,73 +439,6 @@
 
         final PlayingCard playingCard = new PlayingCard(true, 10, PlayingCardSuit.DIAMONDS);
         final TypeReference<MessageContent> typeReference = TypeReference.createInstance(MessageContent.class);
-
-        // Act & Assert
-        StepVerifier.create(serializer.serializeAsync(playingCard, typeReference))
-            .expectError(IllegalStateException.class)
-            .verify();
-    }
-
-    /**
-     * Test that the original preamble payload can be deserialized.
-=======
->>>>>>> 8d609db9
-     */
-    @Test
-    public void throwsWhenNoSchemaGroupSet() {
-        // Arrange
-<<<<<<< HEAD
-        final PlayingCard expected = PlayingCard.newBuilder()
-            .setIsFaceCard(true)
-            .setCardValue(15)
-            .setPlayingCardSuit(PlayingCardSuit.SPADES)
-            .build();
-
-        final SchemaProperties schemaProperties = mock(SchemaProperties.class);
-        when(schemaProperties.getGroupName()).thenReturn(MOCK_SCHEMA_GROUP);
-        when(schemaProperties.getName()).thenReturn(PlayingCard.getClassSchema().getFullName());
-        when(schemaProperties.getId()).thenReturn(MOCK_GUID);
-
-        final SchemaRegistrySchema schemaResponse = new SchemaRegistrySchema(schemaProperties,
-            expected.getSchema().toString());
-        final AvroSerializer avroSerializer = new AvroSerializer(true, ENCODER_FACTORY,
-            DECODER_FACTORY);
-        final SerializerOptions serializerOptions = new SerializerOptions(MOCK_SCHEMA_GROUP, true, MOCK_CACHE_SIZE);
-        final SchemaRegistryApacheAvroSerializer serializer = new SchemaRegistryApacheAvroSerializer(client, avroSerializer,
-            serializerOptions);
-
-        when(client.getSchema(MOCK_GUID)).thenReturn(Mono.just(schemaResponse));
-
-        // Manually serialize the data with the preamble.
-        final BinaryData binaryData;
-        final byte[] serializedCard = avroSerializer.serialize(expected, MOCK_GUID);
-        final int size = RECORD_FORMAT_INDICATOR_SIZE + SCHEMA_ID_SIZE + serializedCard.length;
-        final byte[] guidBytes = MOCK_GUID.getBytes(StandardCharsets.UTF_8);
-
-        try (ByteArrayOutputStream outputStream = new ByteArrayOutputStream(size)) {
-            outputStream.write(RECORD_FORMAT_INDICATOR, 0, RECORD_FORMAT_INDICATOR.length);
-            outputStream.write(guidBytes, 0, guidBytes.length);
-            outputStream.write(serializedCard, 0, serializedCard.length);
-            outputStream.flush();
-
-            binaryData = BinaryData.fromBytes(outputStream.toByteArray());
-        }
-
-        final MockMessage message = new MockMessage();
-        message.setBodyAsBinaryData(binaryData);
-
-        // Act
-        final PlayingCard actual = serializer.deserialize(message, TypeReference.createInstance(PlayingCard.class));
-=======
-        final AvroSerializer avroSerializer = new AvroSerializer(false, ENCODER_FACTORY, DECODER_FACTORY);
-        final SerializerOptions serializerOptions = new SerializerOptions(null, true,
-            MOCK_CACHE_SIZE);
-        final SchemaRegistryApacheAvroSerializer serializer = new SchemaRegistryApacheAvroSerializer(
-            client, avroSerializer, serializerOptions);
-
-        final PlayingCard playingCard = new PlayingCard(true, 10, PlayingCardSuit.DIAMONDS);
-        final TypeReference<MessageContent> typeReference = TypeReference.createInstance(MessageContent.class);
->>>>>>> 8d609db9
 
         // Act & Assert
         StepVerifier.create(serializer.serializeAsync(playingCard, typeReference))
