// Copyright (c) Microsoft Corporation. All rights reserved.
// Licensed under the MIT License.

package com.azure.data.schemaregistry.apacheavro;

import com.azure.core.exception.HttpResponseException;
import com.azure.core.exception.ResourceNotFoundException;
import com.azure.core.models.MessageContent;
import com.azure.core.util.BinaryData;
import com.azure.core.util.CoreUtils;
import com.azure.core.util.logging.ClientLogger;
import com.azure.core.util.serializer.TypeReference;
import com.azure.data.schemaregistry.SchemaRegistryAsyncClient;
import org.apache.avro.Schema;
import reactor.core.publisher.Mono;

import java.lang.reflect.Constructor;
import java.lang.reflect.InvocationTargetException;
import java.nio.ByteBuffer;
import java.nio.charset.StandardCharsets;
import java.util.Arrays;
import java.util.Objects;
import java.util.Optional;
import java.util.function.Function;

import static com.azure.core.util.FluxUtil.monoError;

/**
 * Schema Registry-based serializer implementation for Avro data format using Apache Avro.
 *
 * <p><strong>Creating a {@link SchemaRegistryApacheAvroSerializer}</strong></p>
 * <!-- src_embed com.azure.data.schemaregistry.apacheavro.schemaregistryapacheavroserializer.instantiation -->
 * <pre>
 * TokenCredential tokenCredential = new DefaultAzureCredentialBuilder&#40;&#41;.build&#40;&#41;;
 * SchemaRegistryAsyncClient schemaRegistryAsyncClient = new SchemaRegistryClientBuilder&#40;&#41;
 *     .credential&#40;tokenCredential&#41;
 *     .fullyQualifiedNamespace&#40;&quot;&#123;schema-registry-endpoint&#125;&quot;&#41;
 *     .buildAsyncClient&#40;&#41;;
 *
 * &#47;&#47; By setting autoRegisterSchema to true, if the schema does not exist in the Schema Registry instance, it is
 * &#47;&#47; added to the instance. By default, this is false, so it will error if the schema is not found.
 * SchemaRegistryApacheAvroSerializer serializer = new SchemaRegistryApacheAvroSerializerBuilder&#40;&#41;
 *     .schemaRegistryClient&#40;schemaRegistryAsyncClient&#41;
 *     .autoRegisterSchemas&#40;true&#41;
 *     .schemaGroup&#40;&quot;&#123;schema-group&#125;&quot;&#41;
 *     .buildSerializer&#40;&#41;;
 * </pre>
 * <!-- end com.azure.data.schemaregistry.apacheavro.schemaregistryapacheavroserializer.instantiation -->
 *
 * <p><strong>Serialize an object</strong></p>
 * Serializes an Avro generated object into {@link MessageContent}. {@link #serialize(Object, TypeReference)} assumes
 * that there is a no argument constructor used to instantiate the {@link MessageContent} type. If there is a different
 * way to instantiate the concrete type, use the overload which takes a message factory function, {@link
 * #serialize(Object, TypeReference, Function)}.
 *
 * <!-- src_embed com.azure.data.schemaregistry.apacheavro.schemaregistryapacheavroserializer.serialize -->
 * <pre>
 * &#47;&#47; The object to encode. The avro schema is:
 * &#47;&#47; &#123;
 * &#47;&#47;     &quot;namespace&quot;: &quot;com.azure.data.schemaregistry.apacheavro.generatedtestsources&quot;,
 * &#47;&#47;     &quot;type&quot;: &quot;record&quot;,
 * &#47;&#47;     &quot;name&quot;: &quot;Person&quot;,
 * &#47;&#47;     &quot;fields&quot;: [
 * &#47;&#47;         &#123;&quot;name&quot;:&quot;name&quot;, &quot;type&quot;: &quot;string&quot;&#125;,
 * &#47;&#47;         &#123;&quot;name&quot;:&quot;favourite_number&quot;, &quot;type&quot;: [&quot;int&quot;, &quot;null&quot;]&#125;,
 * &#47;&#47;         &#123;&quot;name&quot;:&quot;favourite_colour&quot;, &quot;type&quot;: [&quot;string&quot;, &quot;null&quot;]&#125;
 * &#47;&#47;   ]
 * &#47;&#47; &#125;
 * Person person = Person.newBuilder&#40;&#41;
 *     .setName&#40;&quot;Alina&quot;&#41;
 *     .setFavouriteColour&#40;&quot;Turquoise&quot;&#41;
 *     .build&#40;&#41;;
 *
 * MessageContent message = serializer.serialize&#40;person,
 *     TypeReference.createInstance&#40;MessageContent.class&#41;&#41;;
 * </pre>
 * <!-- end com.azure.data.schemaregistry.apacheavro.schemaregistryapacheavroserializer.serialize -->
 *
 * <p><strong>Deserialize an object</strong></p>
 * <!-- src_embed com.azure.data.schemaregistry.apacheavro.schemaregistryapacheavroserializer.deserialize -->
 * <pre>
 * &#47;&#47; Message to deserialize. Assume that the body contains data which has been serialized using an Avro encoder.
 * MessageContent message = new MessageContent&#40;&#41;
 *     .setBodyAsBinaryData&#40;BinaryData.fromBytes&#40;new byte[0]&#41;&#41;
 *     .setContentType&#40;&quot;avro&#47;binary+&#123;schema-id&#125;&quot;&#41;;
 *
 * &#47;&#47; This is an object generated from the Avro schema used in the serialization sample.
 * Person person = serializer.deserialize&#40;message, TypeReference.createInstance&#40;Person.class&#41;&#41;;
 * </pre>
 * <!-- end com.azure.data.schemaregistry.apacheavro.schemaregistryapacheavroserializer.deserialize -->
 *
 * <p><strong>Serialize an object using a message factory</strong></p>
 * Serializes an Avro generated object into {@link MessageContent}. It uses the {@link Function messageFactory} to
 * instantiate and populate the type.
 *
 * <!-- src_embed com.azure.data.schemaregistry.apacheavro.schemaregistryapacheavroserializer.serializeMessageFactory
 * -->
 * <pre>
 * &#47;&#47; The object to encode. The avro schema is:
 * &#47;&#47; &#123;
 * &#47;&#47;     &quot;namespace&quot;: &quot;com.azure.data.schemaregistry.apacheavro.generatedtestsources&quot;,
 * &#47;&#47;     &quot;type&quot;: &quot;record&quot;,
 * &#47;&#47;     &quot;name&quot;: &quot;Person&quot;,
 * &#47;&#47;     &quot;fields&quot;: [
 * &#47;&#47;         &#123;&quot;name&quot;:&quot;name&quot;, &quot;type&quot;: &quot;string&quot;&#125;,
 * &#47;&#47;         &#123;&quot;name&quot;:&quot;favourite_number&quot;, &quot;type&quot;: [&quot;int&quot;, &quot;null&quot;]&#125;,
 * &#47;&#47;         &#123;&quot;name&quot;:&quot;favourite_colour&quot;, &quot;type&quot;: [&quot;string&quot;, &quot;null&quot;]&#125;
 * &#47;&#47;   ]
 * &#47;&#47; &#125;
 * Person person = Person.newBuilder&#40;&#41;
 *     .setName&#40;&quot;Alina&quot;&#41;
 *     .setFavouriteColour&#40;&quot;Turquoise&quot;&#41;
 *     .build&#40;&#41;;
 *
 * &#47;&#47; Serializes and creates an instance of ComplexMessage using the messageFactory function.
 * ComplexMessage message = serializer.serialize&#40;person,
 *     TypeReference.createInstance&#40;ComplexMessage.class&#41;,
 *     &#40;encodedData&#41; -&gt; &#123;
 *         return new ComplexMessage&#40;&quot;unique-id&quot;, OffsetDateTime.now&#40;&#41;&#41;;
 *     &#125;&#41;;
 * </pre>
 * <!-- end com.azure.data.schemaregistry.apacheavro.schemaregistryapacheavroserializer.serializeMessageFactory -->
 */
public final class SchemaRegistryApacheAvroSerializer {
    static final String AVRO_MIME_TYPE = "avro/binary";
    static final byte[] RECORD_FORMAT_INDICATOR = new byte[]{0x00, 0x00, 0x00, 0x00};
    static final int RECORD_FORMAT_INDICATOR_SIZE = RECORD_FORMAT_INDICATOR.length;
    static final int SCHEMA_ID_SIZE = 32;

    private final ClientLogger logger = new ClientLogger(SchemaRegistryApacheAvroSerializer.class);
    private final AvroSerializer avroSerializer;
    private final SchemaRegistrySchemaCache schemaCache;

    /**
     * Creates a new instance.
     *
     * @param schemaRegistryClient Client that interacts with Schema Registry.
     * @param avroSerializer Serializer implemented using Apache Avro.
     * @param serializerOptions Options to configure the serializer with.
     */
    SchemaRegistryApacheAvroSerializer(SchemaRegistryAsyncClient schemaRegistryClient, AvroSerializer avroSerializer,
        SerializerOptions serializerOptions) {

        Objects.requireNonNull(schemaRegistryClient, "'schemaRegistryClient' cannot be null.");
        Objects.requireNonNull(serializerOptions, "'serializerOptions' cannot be null.");

        this.avroSerializer = Objects.requireNonNull(avroSerializer, "'avroSerializer' cannot be null.");
        this.schemaCache = new SchemaRegistrySchemaCache(schemaRegistryClient, serializerOptions.getSchemaGroup(),
            serializerOptions.autoRegisterSchemas(), serializerOptions.getMaxCacheSize());
    }

    /**
     * Serializes an object into a message.
     *
     * @param object Object to serialize.
     * @param typeReference Type of message to create.
     * @param <T> Concrete type of {@link MessageContent}.
     *
     * @return The message encoded or {@code null} if the message could not be serialized.
     *
     * @throws IllegalArgumentException if {@code T} does not have a no argument constructor. Or if the schema could
     *     not be fetched from {@code T}.
     * @throws RuntimeException if an instance of {@code T} could not be instantiated.
     * @throws SchemaRegistryApacheAvroException if an instance of {@code T} could not be instantiated or there was
     *     a problem serializing the object.
     * @throws NullPointerException if the {@code object} is null or {@code typeReference} is null.
     * @throws ResourceNotFoundException if the schema could not be found and {@link
     *     SchemaRegistryApacheAvroSerializerBuilder#autoRegisterSchemas(boolean)} is false.
     * @throws HttpResponseException if an error occurred while trying to fetch the schema from the service.
     */
    public <T extends MessageContent> T serialize(Object object, TypeReference<T> typeReference) {
        return serializeAsync(object, typeReference).block();
    }

    /**
     * Serializes an object into a message.
     *
     * @param object Object to serialize.
     * @param typeReference Type of message to create.
     * @param messageFactory Factory to create an instance given the serialized Avro.
     * @param <T> Concrete type of {@link MessageContent}.
     *
     * @return The message encoded or {@code null} if the message could not be serialized.
     *
     * @throws IllegalArgumentException if {@code messageFactory} is null and type {@code T} does not have a no
     *     argument constructor. Or if the schema could not be fetched from {@code T}.
     * @throws RuntimeException if an instance of {@code T} could not be instantiated.
     * @throws NullPointerException if the {@code object} is null or {@code typeReference} is null.
     * @throws SchemaRegistryApacheAvroException if the object could not be serialized.
     * @throws ResourceNotFoundException if the schema could not be found and {@link
     *     SchemaRegistryApacheAvroSerializerBuilder#autoRegisterSchemas(boolean)} is false.
     * @throws HttpResponseException if an error occurred while trying to fetch the schema from the service.
     */
    public <T extends MessageContent> T serialize(Object object, TypeReference<T> typeReference,
        Function<BinaryData, T> messageFactory) {
        return serializeAsync(object, typeReference, messageFactory).block();
    }

    /**
     * Serializes an object into a message.
     *
     * @param object Object to serialize.
     * @param typeReference Type of message to create.
     * @param <T> Concrete type of {@link MessageContent}.
     *
     * @return A Mono that completes with the serialized message.
     *
     * @throws IllegalArgumentException if {@code T} does not have a no argument constructor. Or if the schema could
     *     not be fetched from {@code T}.
     * @throws RuntimeException if an instance of {@code T} could not be instantiated.
     * @throws NullPointerException if the {@code object} is null or {@code typeReference} is null.
     * @throws SchemaRegistryApacheAvroException if the object could not be serialized.
     * @throws ResourceNotFoundException if the schema could not be found and {@link
     *     SchemaRegistryApacheAvroSerializerBuilder#autoRegisterSchemas(boolean)} is false.
     * @throws HttpResponseException if an error occurred while trying to fetch the schema from the service.
     */
    public <T extends MessageContent> Mono<T> serializeAsync(Object object,
        TypeReference<T> typeReference) {

        return serializeAsync(object, typeReference, null);
    }

    /**
     * Serializes an object into a message.
     *
     * @param object Object to serialize.
     * @param typeReference Type of message to create.
     * @param messageFactory Factory to create an instance given the serialized Avro. If null is passed in, then the
     *     no argument constructor will be used.
     * @param <T> Concrete type of {@link MessageContent}.
     *
     * @return A Mono that completes with the serialized message.
     *
     * @throws IllegalArgumentException if {@code messageFactory} is null and type {@code T} does not have a no
     *     argument constructor. Or if the schema could not be fetched from {@code T}.
     * @throws IllegalStateException if {@link SchemaRegistryApacheAvroSerializerBuilder#schemaGroup(String)
     *     schemaGroup} is not set.
     * @throws RuntimeException if an instance of {@code T} could not be instantiated.
     * @throws NullPointerException if the {@code object} is null or {@code typeReference} is null.
     * @throws SchemaRegistryApacheAvroException if the object could not be serialized.
     * @throws ResourceNotFoundException if the schema could not be found and {@link
     *     SchemaRegistryApacheAvroSerializerBuilder#autoRegisterSchemas(boolean)} is false.
     * @throws HttpResponseException if an error occurred while trying to fetch the schema from the service.
     */
    public <T extends MessageContent> Mono<T> serializeAsync(Object object,
        TypeReference<T> typeReference, Function<BinaryData, T> messageFactory) {

        if (object == null) {
            return monoError(logger, new NullPointerException(
                "Null object, behavior should be defined in concrete serializer implementation."));
        } else if (typeReference == null) {
            return monoError(logger, new NullPointerException("'typeReference' cannot be null."));
        }

        final Optional<Constructor<?>> constructor =
            Arrays.stream(typeReference.getJavaClass().getDeclaredConstructors())
                .filter(c -> c.getParameterCount() == 0)
                .findFirst();

        if (!constructor.isPresent() && messageFactory == null) {
            return Mono.error(new IllegalArgumentException(typeReference.getJavaClass() + "does not have have a no-arg "
                + "constructor to create a new instance of T with. Use the overload that accepts 'messageFactory'."));
        }

        final Function<BinaryData, T> messageFactoryToUse = messageFactory != null ? messageFactory
            : binaryData -> {
            final T instance = createNoArgumentInstance(typeReference);
            instance.setBodyAsBinaryData(binaryData);

            return instance;
        };

        Schema schema;
        try {
            schema = AvroSerializer.getSchema(object);
        } catch (IllegalArgumentException exception) {
            return monoError(logger, exception);
        }

        return this.schemaCache.getSchemaId(schema).handle((schemaId, sink) -> {

            try {
                final byte[] encoded = avroSerializer.serialize(object, schemaId);
                final T serializedMessage = messageFactoryToUse.apply(BinaryData.fromBytes(encoded));

                serializedMessage.setContentType(AVRO_MIME_TYPE + "+" + schemaId);

                sink.next(serializedMessage);
                sink.complete();
            } catch (SchemaRegistryApacheAvroException e) {
                // If an exception happens in the avro library while calling serializer.serialize(object, schemaId)
                // we already wrap in an exception, so we don't want to wrap it again.
                sink.error(e);
            } catch (Exception e) {
                sink.error(new SchemaRegistryApacheAvroException(String.format(
                    "Error encountered serializing object: %s with schemaId '%s'.", object, schemaId), e, schemaId));
            }
        });
    }

    /**
     * Deserializes a message into its object.
     *
     * @param message Object to deserialize.
     * @param typeReference Message type to deserialize to.
     * @param <T> Concrete type of {@link MessageContent}.
     *
     * @return The message deserialized.
     *
     * @throws NullPointerException if {@code message} or {@code typeReference} is null.
     * @throws IllegalArgumentException if the message does not have a content type to use for deserialization. If
     *     the mime-type in the content type cannot be parsed or the type is not avro/binary.
     * @throws ResourceNotFoundException if a schema with a matching schema id could not be found.
     * @throws HttpResponseException if an issue was encountered while fetching the schema.
     * @throws SchemaRegistryApacheAvroException if the message could not be deserialized.
     * @throws ResourceNotFoundException if the schema could not be found and {@link
     *     SchemaRegistryApacheAvroSerializerBuilder#autoRegisterSchemas(boolean)} is false.
     * @throws HttpResponseException if an error occurred while trying to fetch the schema from the service.
     */
    public <T> T deserialize(MessageContent message, TypeReference<T> typeReference) {
        return deserializeAsync(message, typeReference).block();
    }

    /**
     * Deserializes a message into its object.
     *
     * @param message Object to deserialize.
     * @param typeReference Message to deserialize to.
     * @param <T> Concrete type of {@link MessageContent}.
     *
     * @return A Mono that completes when the message encoded. If {@code message.getBodyAsBinaryData()} is null or
     *     empty, then an empty Mono is returned.
     *
     * @throws NullPointerException if {@code message} or {@code typeReference} is null.
     * @throws IllegalArgumentException if the message does not have a content type to use for deserialization. If
     *     the mime-type in the content type cannot be parsed or the type is not avro/binary.
     * @throws ResourceNotFoundException if a schema with a matching schema id could not be found.
     * @throws HttpResponseException if an issue was encountered while fetching the schema.
     * @throws SchemaRegistryApacheAvroException if the message could not be deserialized.
     * @throws ResourceNotFoundException if the schema could not be found and {@link
     *     SchemaRegistryApacheAvroSerializerBuilder#autoRegisterSchemas(boolean)} is false.
     * @throws HttpResponseException if an error occurred while trying to fetch the schema from the service.
     */
    public <T> Mono<T> deserializeAsync(MessageContent message, TypeReference<T> typeReference) {
        if (message == null) {
            return monoError(logger, new NullPointerException("'message' cannot be null."));
        } else if (typeReference == null) {
            return monoError(logger, new NullPointerException("'typeReference' cannot be null."));
        }

        final BinaryData body = message.getBodyAsBinaryData();

        if (Objects.isNull(body)) {
            logger.warning("Message provided does not have a BinaryBody, returning empty response.");
            return Mono.empty();
        }

        final ByteBuffer contents = body.toByteBuffer();

        if (contents.remaining() == 0) {
            logger.warning("Message provided has an empty BinaryBody, returning empty response.");
            return Mono.empty();
        }

        if (CoreUtils.isNullOrEmpty(message.getContentType())) {
            return monoError(logger, new IllegalArgumentException("Cannot deserialize message with no content-type."));
        }

        // It is the new format, so we parse the mime-type.
        final String[] parts = message.getContentType().split("\\+");
        if (parts.length != 2) {
            return monoError(logger, new IllegalArgumentException(
                "Content type was not in the expected format of MIME type + schema ID. Actual: "
                    + message.getContentType()));
        }

        if (!AVRO_MIME_TYPE.equalsIgnoreCase(parts[0])) {
            return monoError(logger, new IllegalArgumentException(
                "An avro encoder may only be used on content that is of 'avro/binary' type. Actual: "
                    + message.getContentType()));
        }

<<<<<<< HEAD
        return this.schemaCache.getSchema(schemaId)
            .handle((schema, sink) -> {
=======
        final String schemaId = parts[1];

        return this.schemaRegistryClient.getSchema(schemaId)
            .handle((registryObject, sink) -> {
                final byte[] payloadSchema = registryObject.getDefinition().getBytes(StandardCharsets.UTF_8);

>>>>>>> 28b34abc
                try {
                    final T decode = avroSerializer.deserialize(contents, schema, typeReference);
                    sink.next(decode);
                } catch (Exception e) {
                    sink.error(e);
                }
            });
    }

    /**
     * Instantiates an instance of T with no arg constructor.
     *
     * @param typeReference Type reference of the class to instantiate.
     * @param <T> The type T to create.
     *
     * @return T with the given {@code binaryData} set.
     *
     * @throws RuntimeException if an instance of {@code T} could not be instantiated.
     */
    @SuppressWarnings("unchecked")
    private static <T extends MessageContent> T createNoArgumentInstance(TypeReference<T> typeReference) {

        final Optional<Constructor<?>> constructor =
            Arrays.stream(typeReference.getJavaClass().getDeclaredConstructors())
                .filter(c -> c.getParameterCount() == 0)
                .findFirst();

        if (!constructor.isPresent()) {
            throw new IllegalArgumentException(typeReference.getJavaClass() + "does not have have a no-arg "
                + "constructor to create a new instance of T with. Use the overload that accepts 'messageFactory'.");
        }

        Object newObject;
        try {
            newObject = constructor.get().newInstance();
        } catch (InstantiationException | IllegalAccessException | InvocationTargetException e) {
            throw new RuntimeException(String.format(
                "Could not instantiate '%s' with no-arg constructor.", typeReference.getJavaClass()), e);
        }

        if (!typeReference.getJavaClass().isInstance(newObject)) {
            throw new RuntimeException(String.format(
                "Constructed '%s' object was not an instanceof T '%s'.", newObject, typeReference.getJavaClass()));
        } else {
            return (T) newObject;
        }
    }
}
<|MERGE_RESOLUTION|>--- conflicted
+++ resolved
@@ -380,17 +380,10 @@
                     + message.getContentType()));
         }
 
-<<<<<<< HEAD
+        final String schemaId = parts[1];
+
         return this.schemaCache.getSchema(schemaId)
             .handle((schema, sink) -> {
-=======
-        final String schemaId = parts[1];
-
-        return this.schemaRegistryClient.getSchema(schemaId)
-            .handle((registryObject, sink) -> {
-                final byte[] payloadSchema = registryObject.getDefinition().getBytes(StandardCharsets.UTF_8);
-
->>>>>>> 28b34abc
                 try {
                     final T decode = avroSerializer.deserialize(contents, schema, typeReference);
                     sink.next(decode);
