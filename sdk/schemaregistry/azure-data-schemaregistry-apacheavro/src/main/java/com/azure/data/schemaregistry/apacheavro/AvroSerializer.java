--- conflicted
+++ resolved
@@ -145,11 +145,7 @@
      *
      * @return deserialized object
      */
-<<<<<<< HEAD
-    <T> T deserialize(ByteBuffer contents, byte[] schemaBytes, TypeReference<T> typeReference) {
-=======
     <T> T deserialize(ByteBuffer contents, Schema schemaObject, TypeReference<T> typeReference) {
->>>>>>> 8d609db9
         Objects.requireNonNull(contents, "'bytes' must not be null.");
 
         if (isSingleObjectEncoded(contents)) {
