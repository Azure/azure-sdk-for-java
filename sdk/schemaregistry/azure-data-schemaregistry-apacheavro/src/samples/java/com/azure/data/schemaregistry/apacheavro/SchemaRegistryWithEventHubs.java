--- conflicted
+++ resolved
@@ -3,6 +3,7 @@
 package com.azure.data.schemaregistry.apacheavro;
 
 import com.azure.core.credential.TokenCredential;
+import com.azure.core.util.IterableStream;
 import com.azure.core.util.serializer.TypeReference;
 import com.azure.data.schemaregistry.SchemaRegistryAsyncClient;
 import com.azure.data.schemaregistry.SchemaRegistryClientBuilder;
@@ -11,9 +12,16 @@
 import com.azure.identity.DefaultAzureCredentialBuilder;
 import com.azure.messaging.eventhubs.EventData;
 import com.azure.messaging.eventhubs.EventHubClientBuilder;
+import com.azure.messaging.eventhubs.EventHubConsumerClient;
 import com.azure.messaging.eventhubs.EventHubProducerClient;
+import com.azure.messaging.eventhubs.models.EventPosition;
+import com.azure.messaging.eventhubs.models.PartitionEvent;
+import com.azure.messaging.eventhubs.models.SendOptions;
 
-import java.util.Collections;
+import java.time.Duration;
+import java.util.Arrays;
+import java.util.List;
+import java.util.stream.Collectors;
 
 /**
  * Demonstrates how to use Schema Registry with Event Hubs to publish an event.
@@ -42,8 +50,6 @@
             .avroSpecificReader(true)
             .buildSerializer();
 
-<<<<<<< HEAD
-=======
         publishEventsToEventHubs(tokenCredential, serializer);
 
         consumeEventsFromEventHubs(tokenCredential, serializer);
@@ -66,20 +72,53 @@
         // Sending all events to partition 1.
         SendOptions sendOptions = new SendOptions().setPartitionId("1");
 
->>>>>>> 9e118302
         EventHubProducerClient producerClient = new EventHubClientBuilder()
             .credential("{event-hub-namespace}", "{event-hub-name}", tokenCredential)
             .buildProducerClient();
 
-        PlayingCard playingCard = new PlayingCard();
-        playingCard.setCardValue(5);
-        playingCard.setIsFaceCard(false);
-        playingCard.setPlayingCardSuit(PlayingCardSuit.SPADES);
+        // Serialize each playing card into its Avro equivalent.
+        List<EventData> serializedCards = playingCards.stream()
+            .map(card -> {
+                return serializer.serialize(card, TypeReference.createInstance(EventData.class));
+            })
+            .collect(Collectors.toList());
 
-        EventData eventData = serializer.serialize(playingCard, TypeReference.createInstance(EventData.class));
-        producerClient.send(Collections.singleton(eventData));
+        // Publish the events
+        producerClient.send(serializedCards, sendOptions);
 
         // Dispose of the client.
         producerClient.close();
     }
+
+
+    /**
+     * Demonstrates how to deserialize an EventData that was serialized using {@link SchemaRegistryApacheAvroSerializer}
+     * and published to Event Hubs.
+     *
+     * @param tokenCredential Token credential used to authenticate with Schema Registry and Event Hubs.
+     * @param serializer Schema Registry serializer.
+     */
+    private static void consumeEventsFromEventHubs(TokenCredential tokenCredential,
+        SchemaRegistryApacheAvroSerializer serializer) {
+
+        EventHubConsumerClient consumerClient = new EventHubClientBuilder()
+            .credential("{event-hub-namespace}", "{event-hub-name}", tokenCredential)
+            .consumerGroup("{my-consumer-group}")
+            .buildConsumerClient();
+
+        // Receive up to 10 events within 20 seconds.  When 20 seconds elapses, the method returns the number of events
+        // it received so far.
+        IterableStream<PartitionEvent> events = consumerClient.receiveFromPartition("1",
+            10, EventPosition.earliest(), Duration.ofSeconds(20));
+
+        for (PartitionEvent partitionEvent : events) {
+            PlayingCard playingCard = serializer.deserialize(partitionEvent.getData(),
+                TypeReference.createInstance(PlayingCard.class));
+
+            System.out.printf("Suit: %s, Value [%d]%n", playingCard.getPlayingCardSuit(), playingCard.getCardValue());
+        }
+
+        // Dispose of the client.
+        consumerClient.close();
+    }
 }