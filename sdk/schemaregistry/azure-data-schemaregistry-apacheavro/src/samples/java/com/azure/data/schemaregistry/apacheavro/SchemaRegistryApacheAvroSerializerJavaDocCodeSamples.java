// Copyright (c) Microsoft Corporation. All rights reserved.
// Licensed under the MIT License.

package com.azure.data.schemaregistry.apacheavro;

import com.azure.core.credential.TokenCredential;
import com.azure.core.models.MessageContent;
import com.azure.core.util.BinaryData;
import com.azure.core.util.serializer.TypeReference;
import com.azure.data.schemaregistry.SchemaRegistryAsyncClient;
import com.azure.data.schemaregistry.SchemaRegistryClientBuilder;
import com.azure.data.schemaregistry.apacheavro.generatedtestsources.Person;
import com.azure.identity.DefaultAzureCredentialBuilder;

import java.time.OffsetDateTime;

/**
 * Java doc samples for {@link SchemaRegistryApacheAvroSerializer}.
 */
public class SchemaRegistryApacheAvroSerializerJavaDocCodeSamples {
    private final SchemaRegistryAsyncClient schemaRegistryAsyncClient = new SchemaRegistryClientBuilder()
        .credential(new DefaultAzureCredentialBuilder().build())
        .fullyQualifiedNamespace("{schema-registry-endpoint}")
        .buildAsyncClient();
    private final SchemaRegistryApacheAvroSerializer serializer = new SchemaRegistryApacheAvroSerializerBuilder()
        .schemaRegistryClient(schemaRegistryAsyncClient)
        .schemaGroup("{schema-group}")
        .buildSerializer();

    /**
     * Demonstrates how to instantiate the serializer.
     */
    public void instantiate() {
        // BEGIN: com.azure.data.schemaregistry.apacheavro.schemaregistryapacheavroserializer.instantiation
        TokenCredential tokenCredential = new DefaultAzureCredentialBuilder().build();
        SchemaRegistryAsyncClient schemaRegistryAsyncClient = new SchemaRegistryClientBuilder()
            .credential(tokenCredential)
            .fullyQualifiedNamespace("{schema-registry-endpoint}")
            .buildAsyncClient();

        // By setting autoRegisterSchema to true, if the schema does not exist in the Schema Registry instance, it is
        // added to the instance. By default, this is false, so it will error if the schema is not found.
        SchemaRegistryApacheAvroSerializer serializer = new SchemaRegistryApacheAvroSerializerBuilder()
            .schemaRegistryClient(schemaRegistryAsyncClient)
            .autoRegisterSchemas(true)
            .schemaGroup("{schema-group}")
            .buildSerializer();
        // END: com.azure.data.schemaregistry.apacheavro.schemaregistryapacheavroserializer.instantiation
    }

    /**
     * Sample demonstrating how to serialize an object.
     */
    public void serialize() {
        // BEGIN: com.azure.data.schemaregistry.apacheavro.schemaregistryapacheavroserializer.serialize
        // The object to encode. The avro schema is:
        // {
        //     "namespace": "com.azure.data.schemaregistry.apacheavro.generatedtestsources",
        //     "type": "record",
        //     "name": "Person",
        //     "fields": [
        //         {"name":"name", "type": "string"},
        //         {"name":"favourite_number", "type": ["int", "null"]},
        //         {"name":"favourite_colour", "type": ["string", "null"]}
        //   ]
        // }
        Person person = Person.newBuilder()
            .setName("Alina")
            .setFavouriteColour("Turquoise")
            .setFavouriteNumber(3)
            .build();

        MessageContent message = serializer.serialize(person,
            TypeReference.createInstance(MessageContent.class));
        // END: com.azure.data.schemaregistry.apacheavro.schemaregistryapacheavroserializer.serialize
    }

    /**
<<<<<<< HEAD
=======
     * Sample demonstrating how to serialize an object into an EventData.
     */
    public void serializeEventData() {
        // BEGIN: com.azure.data.schemaregistry.apacheavro.schemaregistryapacheavroserializer.serialize-eventdata
        // The object to encode. The Avro schema is:
        // {
        //     "namespace": "com.azure.data.schemaregistry.apacheavro.generatedtestsources",
        //     "type": "record",
        //     "name": "Person",
        //     "fields": [
        //         {"name":"name", "type": "string"},
        //         {"name":"favourite_number", "type": ["int", "null"]},
        //         {"name":"favourite_colour", "type": ["string", "null"]}
        //   ]
        // }
        Person person = Person.newBuilder()
            .setName("Chase")
            .setFavouriteColour("Turquoise")
            .setFavouriteNumber(3)
            .build();

        EventData eventData = serializer.serialize(person, TypeReference.createInstance(EventData.class));
        // END: com.azure.data.schemaregistry.apacheavro.schemaregistryapacheavroserializer.serialize-eventdata
    }

    /**
>>>>>>> 9e118302
     * Serializes an object using a message factory.
     */
    public void serializeMessageFactory() {
        // BEGIN: com.azure.data.schemaregistry.apacheavro.schemaregistryapacheavroserializer.serializeMessageFactory
        // The object to encode. The avro schema is:
        // {
        //     "namespace": "com.azure.data.schemaregistry.apacheavro.generatedtestsources",
        //     "type": "record",
        //     "name": "Person",
        //     "fields": [
        //         {"name":"name", "type": "string"},
        //         {"name":"favourite_number", "type": ["int", "null"]},
        //         {"name":"favourite_colour", "type": ["string", "null"]}
        //   ]
        // }
        Person person = Person.newBuilder()
            .setName("Alina")
            .setFavouriteColour("Turquoise")
            .setFavouriteNumber(3)
            .build();

        // Serializes and creates an instance of ComplexMessage using the messageFactory function.
        ComplexMessage message = serializer.serialize(person,
            TypeReference.createInstance(ComplexMessage.class),
            (encodedData) -> {
                return new ComplexMessage("unique-id", OffsetDateTime.now());
            });
        // END: com.azure.data.schemaregistry.apacheavro.schemaregistryapacheavroserializer.serializeMessageFactory
    }

    /**
     * Sample demonstrating how to deserialize an object.
     */
    public void deserialize() {
        // BEGIN: com.azure.data.schemaregistry.apacheavro.schemaregistryapacheavroserializer.deserialize
        // Message to deserialize. Assume that the body contains data which has been serialized using an Avro encoder.
        MessageContent message = new MessageContent()
            .setBodyAsBinaryData(BinaryData.fromBytes(new byte[0]))
            .setContentType("avro/binary+{schema-id}");

        // This is an object generated from the Avro schema used in the serialization sample.
        Person person = serializer.deserialize(message, TypeReference.createInstance(Person.class));
        // END: com.azure.data.schemaregistry.apacheavro.schemaregistryapacheavroserializer.deserialize
<<<<<<< HEAD
=======

        // Dispose of client after.
        consumer.close();
    }

    /**
     * Snippet for deserializing Avro object.
     */
    public void deserializeEventData() {
        Person person = Person.newBuilder()
            .setName("Foo Bar")
            .setFavouriteNumber(3)
            .setFavouriteColour("Turquoise")
            .build();

        // BEGIN: com.azure.data.schemaregistry.apacheavro.schemaregistryapacheavroserializer.deserialize-eventdata
        // EventData created from the Avro generated object, person.
        EventData eventData = serializer.serialize(person, TypeReference.createInstance(EventData.class));

        Person deserialized = serializer.deserialize(eventData, TypeReference.createInstance(Person.class));

        System.out.printf("Name: %s, Number: %s%n", deserialized.getName(), deserialized.getFavouriteNumber());
        // END: com.azure.data.schemaregistry.apacheavro.schemaregistryapacheavroserializer.deserialize-eventdata
>>>>>>> 9e118302
    }
}<|MERGE_RESOLUTION|>--- conflicted
+++ resolved
@@ -5,14 +5,20 @@
 
 import com.azure.core.credential.TokenCredential;
 import com.azure.core.models.MessageContent;
-import com.azure.core.util.BinaryData;
 import com.azure.core.util.serializer.TypeReference;
 import com.azure.data.schemaregistry.SchemaRegistryAsyncClient;
 import com.azure.data.schemaregistry.SchemaRegistryClientBuilder;
 import com.azure.data.schemaregistry.apacheavro.generatedtestsources.Person;
 import com.azure.identity.DefaultAzureCredentialBuilder;
+import com.azure.messaging.eventhubs.EventData;
+import com.azure.messaging.eventhubs.EventHubClientBuilder;
+import com.azure.messaging.eventhubs.EventHubConsumerClient;
+import com.azure.messaging.eventhubs.models.EventPosition;
 
+import java.time.Duration;
 import java.time.OffsetDateTime;
+import java.util.List;
+import java.util.stream.Collectors;
 
 /**
  * Java doc samples for {@link SchemaRegistryApacheAvroSerializer}.
@@ -31,21 +37,18 @@
      * Demonstrates how to instantiate the serializer.
      */
     public void instantiate() {
-        // BEGIN: com.azure.data.schemaregistry.apacheavro.schemaregistryapacheavroserializer.instantiation
+        // BEGIN: com.azure.data.schemaregistry.apacheavro.schemaregistryapacheavroserializer.construct
         TokenCredential tokenCredential = new DefaultAzureCredentialBuilder().build();
         SchemaRegistryAsyncClient schemaRegistryAsyncClient = new SchemaRegistryClientBuilder()
             .credential(tokenCredential)
             .fullyQualifiedNamespace("{schema-registry-endpoint}")
             .buildAsyncClient();
 
-        // By setting autoRegisterSchema to true, if the schema does not exist in the Schema Registry instance, it is
-        // added to the instance. By default, this is false, so it will error if the schema is not found.
         SchemaRegistryApacheAvroSerializer serializer = new SchemaRegistryApacheAvroSerializerBuilder()
             .schemaRegistryClient(schemaRegistryAsyncClient)
-            .autoRegisterSchemas(true)
             .schemaGroup("{schema-group}")
             .buildSerializer();
-        // END: com.azure.data.schemaregistry.apacheavro.schemaregistryapacheavroserializer.instantiation
+        // END: com.azure.data.schemaregistry.apacheavro.schemaregistryapacheavroserializer.construct
     }
 
     /**
@@ -53,7 +56,7 @@
      */
     public void serialize() {
         // BEGIN: com.azure.data.schemaregistry.apacheavro.schemaregistryapacheavroserializer.serialize
-        // The object to encode. The avro schema is:
+        // The object to encode. The Avro schema is:
         // {
         //     "namespace": "com.azure.data.schemaregistry.apacheavro.generatedtestsources",
         //     "type": "record",
@@ -65,7 +68,7 @@
         //   ]
         // }
         Person person = Person.newBuilder()
-            .setName("Alina")
+            .setName("Chase")
             .setFavouriteColour("Turquoise")
             .setFavouriteNumber(3)
             .build();
@@ -76,8 +79,6 @@
     }
 
     /**
-<<<<<<< HEAD
-=======
      * Sample demonstrating how to serialize an object into an EventData.
      */
     public void serializeEventData() {
@@ -104,12 +105,11 @@
     }
 
     /**
->>>>>>> 9e118302
      * Serializes an object using a message factory.
      */
     public void serializeMessageFactory() {
         // BEGIN: com.azure.data.schemaregistry.apacheavro.schemaregistryapacheavroserializer.serializeMessageFactory
-        // The object to encode. The avro schema is:
+        // The object to encode. The Avro schema is:
         // {
         //     "namespace": "com.azure.data.schemaregistry.apacheavro.generatedtestsources",
         //     "type": "record",
@@ -121,7 +121,7 @@
         //   ]
         // }
         Person person = Person.newBuilder()
-            .setName("Alina")
+            .setName("Chase")
             .setFavouriteColour("Turquoise")
             .setFavouriteNumber(3)
             .build();
@@ -139,17 +139,24 @@
      * Sample demonstrating how to deserialize an object.
      */
     public void deserialize() {
+        EventHubConsumerClient consumer = new EventHubClientBuilder()
+            .credential(new DefaultAzureCredentialBuilder().build())
+            .consumerGroup("{consumer-group}")
+            .buildConsumerClient();
+
         // BEGIN: com.azure.data.schemaregistry.apacheavro.schemaregistryapacheavroserializer.deserialize
-        // Message to deserialize. Assume that the body contains data which has been serialized using an Avro encoder.
-        MessageContent message = new MessageContent()
-            .setBodyAsBinaryData(BinaryData.fromBytes(new byte[0]))
-            .setContentType("avro/binary+{schema-id}");
+        List<EventData> eventsList =
+            consumer.receiveFromPartition("0", 10, EventPosition.latest(), Duration.ofSeconds(30))
+                .stream()
+                .map(partitionEvent -> partitionEvent.getData())
+                .collect(Collectors.toList());
 
-        // This is an object generated from the Avro schema used in the serialization sample.
-        Person person = serializer.deserialize(message, TypeReference.createInstance(Person.class));
+        for (EventData eventData : eventsList) {
+            Person person = serializer.deserialize(eventData, TypeReference.createInstance(Person.class));
+
+            System.out.printf("Name: %s, Number: %s%n", person.getName(), person.getFavouriteNumber());
+        }
         // END: com.azure.data.schemaregistry.apacheavro.schemaregistryapacheavroserializer.deserialize
-<<<<<<< HEAD
-=======
 
         // Dispose of client after.
         consumer.close();
@@ -173,6 +180,5 @@
 
         System.out.printf("Name: %s, Number: %s%n", deserialized.getName(), deserialized.getFavouriteNumber());
         // END: com.azure.data.schemaregistry.apacheavro.schemaregistryapacheavroserializer.deserialize-eventdata
->>>>>>> 9e118302
     }
 }