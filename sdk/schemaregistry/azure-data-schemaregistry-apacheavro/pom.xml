--- conflicted
+++ resolved
@@ -68,23 +68,19 @@
     <dependency>
       <groupId>com.fasterxml.jackson.core</groupId>
       <artifactId>jackson-core</artifactId>
-      <version>2.15.2</version> <!-- {x-version-update;com.fasterxml.jackson.core:jackson-core;external_dependency} -->
+      <version>2.13.5</version> <!-- {x-version-update;com.fasterxml.jackson.core:jackson-core;external_dependency} -->
     </dependency>
     <dependency>
       <groupId>com.fasterxml.jackson.core</groupId>
       <artifactId>jackson-databind</artifactId>
-      <version>2.15.2</version> <!-- {x-version-update;com.fasterxml.jackson.core:jackson-databind;external_dependency} -->
+      <version>2.13.5</version> <!-- {x-version-update;com.fasterxml.jackson.core:jackson-databind;external_dependency} -->
     </dependency>
 
     <!-- Test dependencies -->
     <dependency>
       <groupId>io.projectreactor</groupId>
       <artifactId>reactor-test</artifactId>
-<<<<<<< HEAD
-      <version>3.5.8</version> <!-- {x-version-update;io.projectreactor:reactor-test;external_dependency} -->
-=======
       <version>3.4.31</version> <!-- {x-version-update;io.projectreactor:reactor-test;external_dependency} -->
->>>>>>> 7b96e85f
       <scope>test</scope>
     </dependency>
     <dependency>
@@ -136,14 +132,14 @@
       <plugin>
         <groupId>org.apache.maven.plugins</groupId>
         <artifactId>maven-enforcer-plugin</artifactId>
-        <version>3.3.0</version> <!-- {x-version-update;org.apache.maven.plugins:maven-enforcer-plugin;external_dependency} -->
+        <version>3.0.0-M3</version> <!-- {x-version-update;org.apache.maven.plugins:maven-enforcer-plugin;external_dependency} -->
         <configuration>
           <rules>
             <bannedDependencies>
               <includes>
                 <include>org.apache.avro:avro:[1.11.0]</include> <!-- {x-include-update;org.apache.avro:avro;external_dependency} -->
-                <include>com.fasterxml.jackson.core:jackson-core:[2.15.2]</include> <!-- {x-include-update;com.fasterxml.jackson.core:jackson-core;external_dependency} -->
-                <include>com.fasterxml.jackson.core:jackson-databind:[2.15.2]</include> <!-- {x-include-update;com.fasterxml.jackson.core:jackson-databind;external_dependency} -->
+                <include>com.fasterxml.jackson.core:jackson-core:[2.13.5]</include> <!-- {x-include-update;com.fasterxml.jackson.core:jackson-core;external_dependency} -->
+                <include>com.fasterxml.jackson.core:jackson-databind:[2.13.5]</include> <!-- {x-include-update;com.fasterxml.jackson.core:jackson-databind;external_dependency} -->
               </includes>
             </bannedDependencies>
           </rules>
