--- conflicted
+++ resolved
@@ -1,28 +1,13 @@
 # Release History
 
-<<<<<<< HEAD
-## 1.0.0-beta.12 (Unreleased)
-=======
 ## 1.1.0-beta.1 (Unreleased)
->>>>>>> 8d609db9
 
 ### Features Added
 
 ### Breaking Changes
 
-- Renamed `autoRegisterSchema` to `autoRegisterSchemas` in `SchemaRegistryApacheAvroSerializerBuilder`.
-- Removed "MessageData" from `serializeMessageData`, `deserializeMessageData`, `serializeMessageDataAsync`, `deserializeMessageDataAsync`.
-
 ### Bugs Fixed
 
-### Other Changes
-
-## 1.0.0-beta.11 (2022-04-07)
-
-### Bugs Fixed
-
-<<<<<<< HEAD
-=======
 ### Other Changes
 
 ## 1.0.0 (2022-05-13)
@@ -47,7 +32,6 @@
 
 ### Bugs Fixed
 
->>>>>>> 8d609db9
 - Fixed a bug that caused deserialize operation to throw `SchemaParseException` when multiple messages with same schema
   were deserialized (https://github.com/Azure/azure-sdk-for-java/issues/27602).
 - Wrap Apache Avro exceptions with new exception type, `SchemaRegistryApacheAvroException`.
