# Azure Metrics Advisor client library for Java
Azure Metrics Advisor is a new Cognitive  Service that uses time series based decision AI to identify and assist
troubleshooting the incidents of online services, and monitor the business health by automating the slice and dice
of business dataFeedMetrics.

[Source code][source_code] | [Package (Maven)][mvn_package] | [API reference documentation][api_reference_doc] | [Product Documentation][product_documentation] | [Samples][samples]

## Getting started

### Prerequisites
- [Java Development Kit (JDK)][jdk_link] version 8 or later
- [Azure Subscription][azure_subscription]
- [Cognitive Services or Metrics Advisor account][metrics_advisor_account] to use this package.

### Include the package

#### Include the BOM file

Please include the azure-sdk-bom to your project to take dependency on the General Availability (GA) version of the library. In the following snippet, replace the {bom_version_to_target} placeholder with the version number.
To learn more about the BOM, see the [AZURE SDK BOM README](https://github.com/Azure/azure-sdk-for-java/blob/main/sdk/boms/azure-sdk-bom/README.md).

```xml
<dependencyManagement>
    <dependencies>
        <dependency>
            <groupId>com.azure</groupId>
            <artifactId>azure-sdk-bom</artifactId>
            <version>{bom_version_to_target}</version>
            <type>pom</type>
            <scope>import</scope>
        </dependency>
    </dependencies>
</dependencyManagement>
```
and then include the direct dependency in the dependencies section without the version tag as shown below.

```xml
<dependencies>
    <dependency>
        <groupId>com.azure</groupId>
        <artifactId>azure-ai-metricsadvisor</artifactId>
    </dependency>
</dependencies>
```

#### Include direct dependency
If you want to take dependency on a particular version of the library that is not present in the BOM,
add the direct dependency to your project as follows.
**Note:** This version targets Azure Metrics Advisor service API version v1.0.

[//]: # ({x-version-update-start;com.azure:azure-ai-metricsadvisor;current})
```xml
<dependency>
    <groupId>com.azure</groupId>
    <artifactId>azure-ai-metricsadvisor</artifactId>
    <version>1.1.17</version>
</dependency>
```
[//]: # ({x-version-update-end})

#### Create a Metrics Advisor resource

### Authenticate the client
In order to interact with the Metrics Advisor service, you will need to create an instance of the Metrics Advisor client.
Both the asynchronous and synchronous clients can be created by using `MetricsAdvisorClientBuilder`. Invoking `buildClient()`
will create the synchronous client, while invoking `buildAsyncClient` will create its asynchronous counterpart.

#### Looking up the endpoint
You can find the **endpoint** for your Metric Advisor resource in the [Azure Portal][azure_portal],
or [Azure CLI][azure_cli_endpoint].
```bash
# Get the endpoint for the resource
az cognitiveservices account show --name "resource-name" --resource-group "resource-group-name" --query "endpoint"
```

#### Create a MetricsAdvisor client using MetricsAdvisorKeyCredential
You will need two keys to authenticate the client:

- The subscription key to your Metrics Advisor resource. You can find this in the Keys and Endpoint section of your resource in the Azure portal.
- The API key for your Metrics Advisor instance. You can find this on the web portal for Metrics Advisor, in API keys on the left navigation menu.

Once you have the two keys and endpoint, you can use the `MetricsAdvisorKeyCredential` class to authenticate the clients as follows:

#### Create a Metrics Advisor client using MetricsAdvisorKeyCredential
```java readme-sample-createMetricsAdvisorClient
MetricsAdvisorKeyCredential credential = new MetricsAdvisorKeyCredential("subscription_key", "api_key");
MetricsAdvisorClient metricsAdvisorClient = new MetricsAdvisorClientBuilder()
    .endpoint("{endpoint}")
    .credential(credential)
    .buildClient();
```

#### Create a Metrics Administration client using MetricsAdvisorKeyCredential
```java readme-sample-createMetricsAdvisorAdministrationClient
MetricsAdvisorKeyCredential credential = new MetricsAdvisorKeyCredential("subscription_key", "api_key");
MetricsAdvisorAdministrationClient metricsAdvisorAdminClient =
    new MetricsAdvisorAdministrationClientBuilder()
        .endpoint("{endpoint}")
        .credential(credential)
        .buildClient();
```

#### Create a MetricsAdvisor client using Azure Service Directory
Azure SDK for Java supports an Azure Identity package, making it easy to get credentials from Microsoft identity
platform.

Authentication with AAD requires some initial setup:
* Add the Azure Identity package

[//]: # ({x-version-update-start;com.azure:azure-identity;dependency})
```xml
<dependency>
    <groupId>com.azure</groupId>
    <artifactId>azure-identity</artifactId>
<<<<<<< HEAD
    <version>1.7.3</version>
=======
    <version>1.10.0</version>
>>>>>>> 9e118302
</dependency>
```
[//]: # ({x-version-update-end})
* [Register a new Azure Active Directory application][register_AAD_application]
* [Grant access][grant_access] to Metrics Advisor by assigning the `"Cognitive Services User"` role to your service principal.

After the setup, you can choose which type of [credential][azure_identity_credential_type] from azure.identity to use.
As an example, [DefaultAzureCredential][wiki_identity] can be used to authenticate the client:
Set the values of the client ID, tenant ID, and client secret of the AAD application as environment variables:
AZURE_CLIENT_ID, AZURE_TENANT_ID, AZURE_CLIENT_SECRET.

Authorization is easiest using [DefaultAzureCredential][wiki_identity]. It finds the best credential to use in its
running environment. For more information about using Azure Active Directory authorization with Metrics Advisor, please
refer to [the associated documentation][aad_authorization].
#### Create a Metrics Advisor client using AAD authentication
```java readme-sample-createMetricsAdvisorClientWithAAD
TokenCredential credential = new DefaultAzureCredentialBuilder().build();
MetricsAdvisorClient metricsAdvisorClient = new MetricsAdvisorClientBuilder()
    .endpoint("{endpoint}")
    .credential(credential)
    .buildClient();
```

#### Create a Metrics Administration client using AAD authentication
```java readme-sample-createMetricsAdvisorAdministrationClientWithAAD
TokenCredential credential = new DefaultAzureCredentialBuilder().build();
MetricsAdvisorAdministrationClient metricsAdvisorAdminClient =
    new MetricsAdvisorAdministrationClientBuilder()
        .endpoint("{endpoint}")
        .credential(credential)
        .buildClient();
```

## Key concepts
### MetricsAdvisorClient
`MetricsAdvisorClient` helps with:

- Diagnose anomalies and incidents and help with root cause analysis of incidents.
- Retrieve original time series data and time series data enriched by the service.
- Send real time alerts through multiple notification hooks.
- Adjust anomaly/incident detection using feedback to tune your model.

### MetricsAdvisorAdministrationClient
`MetricsAdvisorAdministrationClient` allows you to

- Manage data feeds
- List available metrics and their detection configurations
- Fine tune anomaly detection configurations
- Configure anomaly alerting configurations
- Manage notification hooks

### Data feed
A data feed is what Metrics Advisor ingests from the user-specified data source such as Cosmos structure stream, SQL query result, and so on.
It contains rows of timestamps, zero or more dimensions, one or more Metrics. Therefore, multiple metrics could share the same data source and even the same data feed.

### Data Feed Metric
A metric is a quantifiable measure that is used to track and assess the status of a specific business process. It can be a combination of multiple time series values divided by dimensions, for example user count for a web vertical and en-us market.

### Data Feed Dimension
A dimension is one or more categorical values of the provided data feed. The combination of those values identifies a particular univariate time series, for example: country, language, tenant, and so on.

### Metric series
Metric series is a series of data points indexed (or listed or graphed) in time order. Most commonly, a time series is a sequence taken at successive equally spaced points in time. Therefore, it is a sequence of discrete-time data.

### Anomaly Detection Configuration
An anomaly detection configuration is a configuration supplied for a time series to identify if the data point is detected as an Anomaly. 
A metric can apply one or more detecting configurations. While a default detection configuration is automatically applied to each metric (named "Default"),
we can tune the detection modes used on our data by creating a customized anomaly detection configuration.

### Anomaly Incident
Incidents are generated for series when it has an anomaly depending on the applied Anomaly detection configurations.
Metrics Advisor service groups series of anomalies within a metric into an incident.

### Anomaly Alert
Anomaly Alerts can be configured to be triggered when certain anomalies are met. You can set multiple alerts with different settings. For example, you could create an anomalyAlert for anomalies with lower business impact, and another for more important alerts.

### Notification Hook
A notification hook is the entry point that allows the users to subscribe to real-time alerts. These alerts are sent over the internet, using a Hook.

## Examples

* [Add a data feed from a sample or data source](#add-a-data-feed-from-a-sample-or-data-source "Add a data feed from a sample or data source")
* [Check ingestion status](#check-ingestion-status "Check ingestion status")
* [Configure anomaly detection configuration](#configure-anomaly-detection-configuration "Configure anomaly detection configuration")
* [Add hooks for receiving anomaly alerts](#add-hooks-for-receiving-anomaly-alerts "Add hooks for receiving anomaly alerts")
* [Configure an anomaly alert configuration](#configure-an-anomaly-alert-configuration "Configure an anomaly alert configuration")
* [Query anomaly detection results](#query-anomaly-detection-results "Query anomaly detection results")

### Add a data feed from a sample or data source
This example ingests the user specified `SQLServerDataFeedSource` data feed source data to the service.
```java readme-sample-createDataFeed
DataFeed dataFeed = new DataFeed()
    .setName("dataFeedName")
    .setSource(new MySqlDataFeedSource("conn-string", "query"))
    .setGranularity(new DataFeedGranularity().setGranularityType(DataFeedGranularityType.DAILY))
    .setSchema(new DataFeedSchema(
        Arrays.asList(
            new DataFeedMetric("cost"),
            new DataFeedMetric("revenue")
        )).setDimensions(
        Arrays.asList(
            new DataFeedDimension("city"),
            new DataFeedDimension("category")
        ))
    )
    .setIngestionSettings(new DataFeedIngestionSettings(OffsetDateTime.parse("2020-01-01T00:00:00Z")))
    .setOptions(new DataFeedOptions()
        .setDescription("data feed description")
        .setRollupSettings(new DataFeedRollupSettings()
            .setRollupType(DataFeedRollupType.AUTO_ROLLUP)));
final DataFeed createdSqlDataFeed = metricsAdvisorAdminClient.createDataFeed(dataFeed);

System.out.printf("Data feed Id : %s%n", createdSqlDataFeed.getId());
System.out.printf("Data feed name : %s%n", createdSqlDataFeed.getName());
System.out.printf("Is the query user is one of data feed administrator : %s%n", createdSqlDataFeed.isAdmin());
System.out.printf("Data feed created time : %s%n", createdSqlDataFeed.getCreatedTime());
System.out.printf("Data feed granularity type : %s%n",
    createdSqlDataFeed.getGranularity().getGranularityType());
System.out.printf("Data feed granularity value : %d%n",
    createdSqlDataFeed.getGranularity().getCustomGranularityValue());
System.out.println("Data feed related metric Ids:");
dataFeed.getMetricIds().forEach((metricId, metricName)
    -> System.out.printf("Metric Id : %s, Metric Name: %s%n", metricId, metricName));
System.out.printf("Data feed source type: %s%n", createdSqlDataFeed.getSourceType());

if (SQL_SERVER_DB == createdSqlDataFeed.getSourceType()) {
    System.out.printf("Data feed sql server query: %s%n",
        ((SqlServerDataFeedSource) createdSqlDataFeed.getSource()).getQuery());
}
```
### Check ingestion status
This example checks the ingestion status of a previously provided data feed source.
```java readme-sample-checkIngestionStatus
String dataFeedId = "3d48er30-6e6e-4391-b78f-b00dfee1e6f5";

metricsAdvisorAdminClient.listDataFeedIngestionStatus(
    dataFeedId,
    new ListDataFeedIngestionOptions(
        OffsetDateTime.parse("2020-01-01T00:00:00Z"),
        OffsetDateTime.parse("2020-09-09T00:00:00Z"))
).forEach(dataFeedIngestionStatus -> {
    System.out.printf("Message : %s%n", dataFeedIngestionStatus.getMessage());
    System.out.printf("Timestamp value : %s%n", dataFeedIngestionStatus.getTimestamp());
    System.out.printf("Status : %s%n", dataFeedIngestionStatus.getStatus());
});
```

### Configure anomaly detection configuration
This example demonstrates how a user can configure an anomaly detection configuration for their data.
```java readme-sample-createAnomalyDetectionConfiguration
String metricId = "3d48er30-6e6e-4391-b78f-b00dfee1e6f5";

ChangeThresholdCondition changeThresholdCondition = new ChangeThresholdCondition(
    20,
    10,
    true,
    AnomalyDetectorDirection.BOTH,
    new SuppressCondition(1, 2));

HardThresholdCondition hardThresholdCondition = new HardThresholdCondition(
    AnomalyDetectorDirection.DOWN,
    new SuppressCondition(1, 1))
    .setLowerBound(5.0);

SmartDetectionCondition smartDetectionCondition = new SmartDetectionCondition(
    10.0,
    AnomalyDetectorDirection.UP,
    new SuppressCondition(1, 2));

final AnomalyDetectionConfiguration anomalyDetectionConfiguration =
    metricsAdvisorAdminClient.createDetectionConfig(
        metricId,
        new AnomalyDetectionConfiguration("My dataPoint anomaly detection configuration")
            .setDescription("anomaly detection config description")
            .setWholeSeriesDetectionCondition(
                new MetricWholeSeriesDetectionCondition()
                    .setChangeThresholdCondition(changeThresholdCondition)
                    .setHardThresholdCondition(hardThresholdCondition)
                    .setSmartDetectionCondition(smartDetectionCondition)
                    .setConditionOperator(DetectionConditionOperator.OR))
    );
```

### Add hooks for receiving anomaly alerts
This example creates an email hook that receives anomaly incident alerts.
```java readme-sample-createHook
NotificationHook emailNotificationHook = new EmailNotificationHook("email Hook")
    .setDescription("my email Hook")
    .setEmailsToAlert(Collections.singletonList("alertme@alertme.com"))
    .setExternalLink("https://adwiki.azurewebsites.net/articles/howto/alerts/create-hooks.html");

final NotificationHook notificationHook = metricsAdvisorAdminClient.createHook(emailNotificationHook);
EmailNotificationHook createdEmailHook = (EmailNotificationHook) notificationHook;
System.out.printf("Email Hook Id: %s%n", createdEmailHook.getId());
System.out.printf("Email Hook name: %s%n", createdEmailHook.getName());
System.out.printf("Email Hook description: %s%n", createdEmailHook.getDescription());
System.out.printf("Email Hook external Link: %s%n", createdEmailHook.getExternalLink());
System.out.printf("Email Hook emails to alert: %s%n",
    String.join(",", createdEmailHook.getEmailsToAlert()));
```

### Configure an anomaly alert configuration
This example demonstrates how a user can configure an alerting configuration for detected anomalies in their data.
```java readme-sample-createAnomalyAlertConfiguration
String detectionConfigurationId1 = "9ol48er30-6e6e-4391-b78f-b00dfee1e6f5";
String detectionConfigurationId2 = "3e58er30-6e6e-4391-b78f-b00dfee1e6f5";
String hookId1 = "5f48er30-6e6e-4391-b78f-b00dfee1e6f5";
String hookId2 = "8i48er30-6e6e-4391-b78f-b00dfee1e6f5";

final AnomalyAlertConfiguration anomalyAlertConfiguration
    = metricsAdvisorAdminClient.createAlertConfig(
        new AnomalyAlertConfiguration("My anomaly alert config name")
            .setDescription("alert config description")
            .setMetricAlertConfigurations(
                Arrays.asList(
                    new MetricAlertConfiguration(detectionConfigurationId1,
                        MetricAnomalyAlertScope.forWholeSeries()),
                    new MetricAlertConfiguration(detectionConfigurationId2,
                        MetricAnomalyAlertScope.forWholeSeries())
                        .setAlertConditions(new MetricAnomalyAlertConditions()
                            .setSeverityRangeCondition(new SeverityCondition(AnomalySeverity.HIGH,
                                AnomalySeverity.HIGH)))
                ))
            .setCrossMetricsOperator(MetricAlertConfigurationsOperator.AND)
            .setHookIdsToAlert(Arrays.asList(hookId1, hookId2)));
```
### Query anomaly detection results
This example demonstrates how a user can query alerts triggered for an anomaly detection configuration and get anomalies for that anomalyAlert.
```java readme-sample-listAnomaliesForAlert
String alertConfigurationId = "9ol48er30-6e6e-4391-b78f-b00dfee1e6f5";
final OffsetDateTime startTime = OffsetDateTime.parse("2020-01-01T00:00:00Z");
final OffsetDateTime endTime = OffsetDateTime.parse("2020-09-09T00:00:00Z");
metricsAdvisorClient.listAlerts(
    alertConfigurationId,
        startTime, endTime)
    .forEach(alert -> {
        System.out.printf("AnomalyAlert Id: %s%n", alert.getId());
        System.out.printf("AnomalyAlert created on: %s%n", alert.getCreatedTime());

        // List anomalies for returned alerts
        metricsAdvisorClient.listAnomaliesForAlert(
            alertConfigurationId,
            alert.getId())
            .forEach(anomaly -> {
                System.out.printf("DataPoint Anomaly was created on: %s%n", anomaly.getCreatedTime());
                System.out.printf("DataPoint Anomaly severity: %s%n", anomaly.getSeverity().toString());
                System.out.printf("DataPoint Anomaly status: %s%n", anomaly.getStatus());
                System.out.printf("DataPoint Anomaly related series key: %s%n", anomaly.getSeriesKey().asMap());
            });
    });
```

## Troubleshooting
### General
Metrics Advisor clients raises `HttpResponseException` [exceptions][http_response_exception]. For example, if you try
to provide a non existing feedback Id an `HttpResponseException` would be raised with an error indicating the failure cause.
In the following code snippet, the error is handled
gracefully by catching the exception and display the additional information about the error.
```java readme-sample-handlingException
try {
    metricsAdvisorClient.getFeedback("non_existing_feedback_id");
} catch (HttpResponseException e) {
    System.out.println(e.getMessage());
}
```

### Enable client logging
Azure SDKs for Java offer a consistent logging story to help aid in troubleshooting application errors and expedite
their resolution. The logs produced will capture the flow of an application before reaching the terminal state to help
locate the root issue. View the [logging][logging] wiki for guidance about enabling logging.

### Default HTTP Client
All client libraries by default use the Netty HTTP client. Adding the above dependency will automatically configure
the client library to use the Netty HTTP client. Configuring or changing the HTTP client is detailed in the
[HTTP clients wiki][http_clients_wiki].

## Next steps
For more details see the [samples README][samples_readme].

### Async APIs
All the examples shown so far have been using synchronous APIs, but we provide full support for async APIs as well.
You'll need to use `MetricsAdvisorAsyncClient`
```java readme-sample-asyncClient
MetricsAdvisorKeyCredential credential = new MetricsAdvisorKeyCredential("subscription_key", "api_key");
MetricsAdvisorAsyncClient metricsAdvisorAsyncClient = new MetricsAdvisorClientBuilder()
    .credential(credential)
    .endpoint("{endpoint}")
    .buildAsyncClient();
```

### Additional documentation

For more extensive documentation on Azure Cognitive Services Metrics Advisor, see the [Metrics Advisor documentation][metrics_advisor_doc].

## Contributing

This project welcomes contributions and suggestions. Most contributions require you to agree to a [Contributor License Agreement (CLA)][cla] declaring that you have the right to, and actually do, grant us the rights to use your contribution.

When you submit a pull request, a CLA-bot will automatically determine whether you need to provide a CLA and decorate the PR appropriately (e.g., label, comment). Simply follow the instructions provided by the bot. You will only need to do this once across all repos using our CLA.

This project has adopted the [Microsoft Open Source Code of Conduct][coc]. For more information see the [Code of Conduct FAQ][coc_faq] or contact [opencode@microsoft.com][coc_contact] with any additional questions or comments.

<!-- LINKS -->
[aad_authorization]: https://docs.microsoft.com/azure/cognitive-services/authentication#authenticate-with-azure-active-directory
[api_reference_doc]: https://docs.microsoft.com/java/api/com.azure.ai.metricsadvisor?view=azure-java-preview
[azure_identity_credential_type]: https://github.com/Azure/azure-sdk-for-java/tree/main/sdk/identity/azure-identity#credentials
[azure_cli]: https://docs.microsoft.com/azure/cognitive-services/cognitive-services-apis-create-account-cli?tabs=windows
[azure_cli_endpoint]: https://docs.microsoft.com/cli/azure/cognitiveservices/account?view=azure-cli-latest#az-cognitiveservices-account-show
[azure_identity]: https://github.com/Azure/azure-sdk-for-java/tree/main/sdk/identity/azure-identity#credentials
[azure_portal]: https://ms.portal.azure.com
[azure_subscription]: https://azure.microsoft.com/free
[cla]: https://cla.microsoft.com
[coc]: https://opensource.microsoft.com/codeofconduct/
[coc_faq]: https://opensource.microsoft.com/codeofconduct/faq/
[coc_contact]: mailto:opencode@microsoft.com
[create_new_resource]: https://docs.microsoft.com/azure/cognitive-services/cognitive-services-apis-create-account?tabs=multiservice%2Cwindows#create-a-new-azure-cognitive-services-resource
[grant_access]: https://docs.microsoft.com/azure/cognitive-services/authentication#assign-a-role-to-a-service-principal
[http_clients_wiki]: https://github.com/Azure/azure-sdk-for-java/wiki/HTTP-clients
[jdk_link]: https://docs.microsoft.com/java/azure/jdk/?view=azure-java-stable
[key]: https://docs.microsoft.com/azure/cognitive-services/cognitive-services-apis-create-account?tabs=multiservice%2Cwindows#get-the-keys-for-your-resource
[logging]: https://github.com/Azure/azure-sdk-for-java/wiki/Logging-with-Azure-SDK
[metrics_advisor_account]: https://ms.portal.azure.com/#create/Microsoft.CognitiveServicesMetricsAdvisor
[metrics_advisor_doc]: https://docs.microsoft.com/azure/cognitive-services/Metrics-advisor/glossary
[mvn_package]: https://central.sonatype.com/artifact/com.azure/azure-ai-metricsadvisor
[product_documentation]: https://docs.microsoft.com/azure/cognitive-services/metrics-advisor/overview
[register_AAD_application]: https://docs.microsoft.com/azure/cognitive-services/authentication#assign-a-role-to-a-service-principal
[source_code]: https://github.com/Azure/azure-sdk-for-java/tree/main/sdk/metricsadvisor/azure-ai-metricsadvisor/src
[samples]: https://github.com/Azure/azure-sdk-for-java/tree/main/sdk/metricsadvisor/azure-ai-metricsadvisor/src/samples
[samples_readme]: https://github.com/Azure/azure-sdk-for-java/blob/main/sdk/metricsadvisor/azure-ai-metricsadvisor/src/samples/README.md
[wiki_identity]: https://github.com/Azure/azure-sdk-for-java/wiki/Identity-and-Authentication

![Impressions](https://azure-sdk-impressions.azurewebsites.net/api/impressions/azure-sdk-for-java%2Fsdk%metricsadvisor%2Fazure-ai-metricsadvisor%2FREADME.png)<|MERGE_RESOLUTION|>--- conflicted
+++ resolved
@@ -53,7 +53,7 @@
 <dependency>
     <groupId>com.azure</groupId>
     <artifactId>azure-ai-metricsadvisor</artifactId>
-    <version>1.1.17</version>
+    <version>1.1.16</version>
 </dependency>
 ```
 [//]: # ({x-version-update-end})
@@ -112,11 +112,7 @@
 <dependency>
     <groupId>com.azure</groupId>
     <artifactId>azure-identity</artifactId>
-<<<<<<< HEAD
-    <version>1.7.3</version>
-=======
     <version>1.10.0</version>
->>>>>>> 9e118302
 </dependency>
 ```
 [//]: # ({x-version-update-end})
