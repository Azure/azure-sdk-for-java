# Release History

## 1.2.0-beta.1 (Unreleased)

### Features Added

### Breaking Changes

### Bugs Fixed

### Other Changes

<<<<<<< HEAD
=======
## 1.1.3 (2022-05-11)

### Other Changes
#### Dependency Updates
- Updated `azure-core` to `1.28.0`.
- Updated `azure-core-http-netty` to `1.12.0`.

>>>>>>> 8d609db9
## 1.1.2 (2022-04-07)

### Other Changes
#### Dependency Updates
- Updated `azure-core` to `1.27.0`.
- Updated `azure-core-http-netty` to `1.11.9`.

## 1.1.1 (2022-03-09)
### Other Changes
#### Dependency Updates
- Updated `azure-core` to `1.26.0`.
- Updated `azure-core-http-netty` to `1.11.8`.

## 1.1.0 (2022-02-17)

### Features Added
- Added interfaces from `com.azure.core.client.traits` to `MetricsAdvisorClientBuilder`
  and `MetricsAdvisorAdministrationClientBuilder`

### Other Changes
#### Dependency Updates
- Updated `azure-core` to `1.25.0`.
- Updated `azure-core-http-netty` to `1.11.7`.

## 1.0.5 (2022-01-13)
### Other Changes
#### Dependency Updates
- Updated `azure-core` to `1.24.1`.
- Updated `azure-core-http-netty` to `1.11.6`.

## 1.0.4 (2021-11-10)
### Other changes
#### Dependency Updates
- Updated `azure-core` to `1.22.0`.
- Updated `azure-core-http-netty` to `1.11.2`.

## 1.0.3 (2021-10-05)
### Other changes
#### Dependency Updates
- Updated `azure-core` to `1.21.0`.
- Updated `azure-core-http-netty` to `1.11.1`.

## 1.0.2 (2021-09-10)
### Other changes
#### Dependency Updates
- Updated `azure-core` to `1.12.0`.
- Updated `azure-core-http-netty` to `1.11.0`.

## 1.0.1 (2021-08-11)
### Dependency Updates
- Updated `azure-core` to `1.19.0`.
- Updated `azure-core-http-netty` to `1.10.2`.

## 1.0.0 (2021-07-08)

### Features added

- Added `getAdmins` and `setAdmins` methods to `NotificationHook` model
- Added the `getMeasureType` and `setMeasureType` to `MetricBoundaryCondition` model
- Added `getViewers` and `setViewers` methods to `DataFeedOptions` model

### Breaking changes

- Removed the prefix `Anomaly` from all Alert Configuration APIs
- Removed the prefix `MetricAnomaly` from all Detection Configuration APIs
- Renamed `MetricAnomalyAlertConfiguration` to `MetricAlertConfiguration`
- Renamed `DetectionConditionsOperator` to `DetectionConditionOperator`
- Renamed the `getDimensionsToSplitAlert` method in the model `AnomalyAlertConfiguration` to `getDimensionsToSplitAlert`
- Renamed the `setDimensionsToSplitAlert` method in the model `AnomalyAlertConfiguration` to `setDimensionsToSplitAlert`
- Updated the model getter and setter methods for primitive types to use corresponding reference types
- Renamed `setCrossConditionOperator` method in all detection configuration condition models to `setConditionOperator`
- Renamed `getCrossConditionOperator` method in all detection configuration condition models to `getConditionOperator`
- Updated the constructors of `DataFeedMetric`, `DataFeedDimension`, `ChangeThresholdCondition`, `HardThresholdCondition`, `SmartDetectionCondition`, `SeverityCondition`, `MetricAnomalyAlertSnoozeCondition` and `TopNGroupScope` to take required parameters.
- Removed `SingleBoundaryCondition` model
- Removed `setSingleBoundary` and `setBothBoundary` methods in `MetricBoundaryCondition` model
- Replaced `listAnomalies` API with `listAnomaliesForAlert` and `listAnomaliesForDetectionConfig`
- Replaced `listIncidents` API with `listIncidentsForAlert` and `listIncidentsForDetectionConfig`

## 1.0.0-beta.4 (2021-06-09)

### Features added
- Added support for Azure Log Analytics DataFeed source
- Added data source credential API support to client
- Added authentication type support for data feed
- Added property `splitAlertByDimensions` to AnomalyAlertConfiguration model
- Added `clientOptions()` methods to the `MetricsAdvisorClientBuilder` and `MetricsAdvisorAdministrationClientBuilder`

### Breaking changes
- Replaced updateSubscriptionKey and updateApiKey into one method updateKey
- Deprecated support for HttpRequestDataFeed and ElasticsearchDataFeed source type
- Removed granularity type DataFeedGranularityType.PerSecond as it's not supported by the service anymore
- Renamed `value` and `expectedValue` to `valueOfRootNode` and `expectedValueOfRootNode`
- Renamed `top` parameter to `maxPageSize`
- Renamed method `listAnomaliesForAlert` and `listAnomaliesForDetectionConfig` to `listAnomalies`
- Renamed method `listIncidentsForAlert` and `listIncidentsForDetectionConfig` to `listIncidents`
- Renamed `ErrorCodeException` and `ErrorCode` to `MetricsAdvisorResponseException` and `MetricsAdvisorError`

## 1.0.0-beta.3 (2021-02-09)
- Support Azure Active Directory (AAD) authentication for Metrics Advisor clients. 
- Renamed method `listDimensionValuesWithAnomalies` and `ListDimensionValuesWithAnomaliesOptions`.
  to `listAnomalyDimensionValues` and  `ListAnomalyDimensionValuesOptions` respectively.
- Updated `DataFeed.metricIds` to return a `Map<metricName, metricId>`.
- Support updating api and subscription keys for `MetricsAdvisorKeyCredential`.

## 1.0.0-beta.2 (2020-11-10)

### Breaking changes
- Updated `createdDataFeed` method to take one `DataFeed` object.
- Renamed `listValuesOfDimensionWithAnomalies` method to `listDimensionValuesWithAnomalies`.
- Renamed model `ListValuesOfDimensionWithAnomaliesOptions` method to `ListDimensionValuesWithAnomaliesOptions`.
- Renamed properties `viewers` , `admins` and their accessors to `viewerEmails` and `adminEmails` respectively on
`DataFeedOptions` model.
- Renamed model `DataSourceMissingDataPointFillType` to `DataFeedMissingDataPointFillType`.
- Renamed properties on `MetricEnrichedSeriesData` and `MetricSeriesData` model.
- Renamed method `setSeverity` to `setSeverityRangeCondition` on `MetricAnomalyAlertConditions` model.
- Renamed property `confidenceScore` to `contributionScore` and its accessors on `IncidentRootCause` model.
- Removed model `ListMetricSeriesData` as top and skip parameters are not valid for this API.
- Moved `startTime` and `endTime` to positional arguments on several methods as they are required.
- Renamed Data feed ingestion granularity type to `"PerMinute"` and `"PerSecond"` instead of `"Minutely"` and `"Secondly"`.
- Renamed Feedback api's from `createMetricFeedback`, `getMetricFeedback` and `listMetricFeedbacks` 
to `addFeedback`, `getFeedback` and `listFeedback` respectively.
- Removed `getSubscriptionKey` and `getApiKey` from `MetricsAdvisorKeyCredential` and introduced `MetricsAdvisorKeys`.
- Renamed model `ErrorCode` to `MetricsAdvisorError` and `ErrorCodeException`
to `MetricsAdvisorResponseException`
## 1.0.0-beta.1 (2020-10-07)
Version 1.0.0-beta.1 is a preview of our efforts in creating a Azure Metrics Advisor client library that is developer-friendly
and idiomatic to the Java ecosystem. The principles that guide
our efforts can be found in the [Azure SDK Design Guidelines for Java](https://azure.github.io/azure-sdk/java_introduction.html).

For more information about this, and preview releases of other Azure SDK libraries, please visit
https://azure.github.io/azure-sdk/releases/latest/java.html.

- Two client design:
    - `MetricsAdvisorAdministrationClient` to perform creation, updation and deletion of Metrics Advisor resources.
    - `MetricsAdvisorClient` helps with querying API's to helps with listing incidents, listing root causes of incidents
    and adding feedback to tune your model.
- Authentication with API key supported using `MetricsAdvisorKeyCredential("<subscription_key>", "<api_key>")`.
- Reactive streams support using [Project Reactor](https://projectreactor.io/).

This package's
[documentation](https://github.com/Azure/azure-sdk-for-java/blob/main/sdk/metricsadvisor/azure-ai-metricsadvisor/README.md)
and
[samples](https://github.com/Azure/azure-sdk-for-java/tree/main/sdk/metricsadvisor/azure-ai-metricsadvisor/src/samples)
demonstrate the new API.
<|MERGE_RESOLUTION|>--- conflicted
+++ resolved
@@ -10,8 +10,6 @@
 
 ### Other Changes
 
-<<<<<<< HEAD
-=======
 ## 1.1.3 (2022-05-11)
 
 ### Other Changes
@@ -19,7 +17,6 @@
 - Updated `azure-core` to `1.28.0`.
 - Updated `azure-core-http-netty` to `1.12.0`.
 
->>>>>>> 8d609db9
 ## 1.1.2 (2022-04-07)
 
 ### Other Changes
