--- conflicted
+++ resolved
@@ -13,11 +13,7 @@
 
   <groupId>com.azure</groupId>
   <artifactId>azure-ai-metricsadvisor</artifactId>
-<<<<<<< HEAD
-  <version>1.0.0-beta.2</version> <!-- {x-version-update;com.azure:azure-ai-metricsadvisor;current} -->
-=======
   <version>1.0.0-beta.3</version> <!-- {x-version-update;com.azure:azure-ai-metricsadvisor;current} -->
->>>>>>> 6f033d77
 
   <name>Microsoft Azure client library for Metrics Advisor</name>
   <description>This package contains the Microsoft Azure Cognitive Services Metrics Advisor SDK.</description>
@@ -40,41 +36,25 @@
     <dependency>
       <groupId>com.azure</groupId>
       <artifactId>azure-core</artifactId>
-<<<<<<< HEAD
-      <version>1.10.0</version> <!-- {x-version-update;com.azure:azure-core;dependency} -->
-=======
       <version>1.12.0</version> <!-- {x-version-update;com.azure:azure-core;dependency} -->
->>>>>>> 6f033d77
     </dependency>
     <dependency>
       <groupId>com.azure</groupId>
       <artifactId>azure-core-http-netty</artifactId>
-<<<<<<< HEAD
-      <version>1.6.3</version> <!-- {x-version-update;com.azure:azure-core-http-netty;dependency} -->
-=======
       <version>1.7.1</version> <!-- {x-version-update;com.azure:azure-core-http-netty;dependency} -->
->>>>>>> 6f033d77
     </dependency>
 
     <!-- Test Dependencies -->
     <dependency>
       <groupId>com.azure</groupId>
       <artifactId>azure-core-test</artifactId>
-<<<<<<< HEAD
-      <version>1.5.1</version> <!-- {x-version-update;com.azure:azure-core-test;dependency} -->
-=======
       <version>1.5.2</version> <!-- {x-version-update;com.azure:azure-core-test;dependency} -->
->>>>>>> 6f033d77
       <scope>test</scope>
     </dependency>
     <dependency>
       <groupId>com.azure</groupId>
       <artifactId>azure-core-http-okhttp</artifactId>
-<<<<<<< HEAD
-      <version>1.3.3</version> <!-- {x-version-update;com.azure:azure-core-http-okhttp;dependency} -->
-=======
       <version>1.4.1</version> <!-- {x-version-update;com.azure:azure-core-http-okhttp;dependency} -->
->>>>>>> 6f033d77
       <scope>test</scope>
     </dependency>
     <dependency>
@@ -98,11 +78,7 @@
     <dependency>
       <groupId>com.azure</groupId>
       <artifactId>azure-identity</artifactId>
-<<<<<<< HEAD
-      <version>1.1.3</version> <!-- {x-version-update;com.azure:azure-identity;dependency} -->
-=======
       <version>1.2.2</version> <!-- {x-version-update;com.azure:azure-identity;dependency} -->
->>>>>>> 6f033d77
       <scope>test</scope>
     </dependency>
   </dependencies>
@@ -131,18 +107,6 @@
               </systemPropertyVariables>
             </configuration>
           </plugin>
-          <plugin>
-            <groupId>org.apache.maven.plugins</groupId>
-            <artifactId>maven-surefire-plugin</artifactId>
-            <version>3.0.0-M3</version> <!-- {x-version-update;org.apache.maven.plugins:maven-surefire-plugin;external_dependency} -->
-            <configuration>
-              <systemPropertyVariables>
-                <!-- Parallel runs disabled due to subscriber timeout issue causing failures in tests. -->
-                <!-- https://github.com/Azure/azure-sdk-for-java/issues/17069 -->
-                <junit.jupiter.execution.parallel.enabled>false</junit.jupiter.execution.parallel.enabled>
-              </systemPropertyVariables>
-            </configuration>
-          </plugin>
         </plugins>
       </build>
     </profile>
