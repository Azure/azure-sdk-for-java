--- conflicted
+++ resolved
@@ -15,11 +15,7 @@
 import com.azure.core.util.Context;
 import io.netty.handler.codec.http.HttpResponseStatus;
 import org.junit.jupiter.api.Assertions;
-<<<<<<< HEAD
-import org.junit.jupiter.api.BeforeAll;
-=======
 import org.junit.jupiter.api.Disabled;
->>>>>>> 9e118302
 import org.junit.jupiter.params.ParameterizedTest;
 import org.junit.jupiter.params.provider.MethodSource;
 
@@ -49,9 +45,10 @@
      */
     @ParameterizedTest(name = DISPLAY_NAME_WITH_ARGUMENTS)
     @MethodSource("com.azure.ai.metricsadvisor.TestUtils#getTestParameters")
+    @Disabled
     void testListMetricFeedback(HttpClient httpClient, MetricsAdvisorServiceVersion serviceVersion) {
         // Arrange
-        client = getMetricsAdvisorBuilder(httpClient, serviceVersion).buildClient();
+        client = getMetricsAdvisorBuilder(httpClient, serviceVersion, true).buildClient();
 
         listMetricFeedbackRunner(inputMetricFeedbackList -> {
             List<MetricFeedback> actualMetricFeedbackList = new ArrayList<>();
@@ -106,10 +103,11 @@
      */
     @ParameterizedTest(name = DISPLAY_NAME_WITH_ARGUMENTS)
     @MethodSource("com.azure.ai.metricsadvisor.TestUtils#getTestParameters")
+    @Disabled
     void testListMetricFeedbackFilterByDimensionFilter(HttpClient httpClient,
         MetricsAdvisorServiceVersion serviceVersion) {
         // Arrange
-        client = getMetricsAdvisorBuilder(httpClient, serviceVersion).buildClient();
+        client = getMetricsAdvisorBuilder(httpClient, serviceVersion, true).buildClient();
         creatMetricFeedbackRunner(inputMetricFeedback -> {
             MetricFeedback createdFeedback = client.addFeedback(METRIC_ID, inputMetricFeedback
                 .setDimensionFilter(new DimensionKey(DIMENSION_FILTER)));
@@ -138,10 +136,11 @@
      */
     @ParameterizedTest(name = DISPLAY_NAME_WITH_ARGUMENTS)
     @MethodSource("com.azure.ai.metricsadvisor.TestUtils#getTestParameters")
+    @Disabled
     void testListMetricFeedbackFilterByFeedbackType(HttpClient httpClient,
         MetricsAdvisorServiceVersion serviceVersion) {
         // Arrange
-        client = getMetricsAdvisorBuilder(httpClient, serviceVersion).buildClient();
+        client = getMetricsAdvisorBuilder(httpClient, serviceVersion, true).buildClient();
 
         // Act & Assert
         client.listFeedback(METRIC_ID,
@@ -158,9 +157,10 @@
      */
     @ParameterizedTest(name = DISPLAY_NAME_WITH_ARGUMENTS)
     @MethodSource("com.azure.ai.metricsadvisor.TestUtils#getTestParameters")
+    @Disabled
     void testListMetricFeedbackFilterStartTime(HttpClient httpClient, MetricsAdvisorServiceVersion serviceVersion) {
         // Arrange
-        client = getMetricsAdvisorBuilder(httpClient, serviceVersion).buildClient();
+        client = getMetricsAdvisorBuilder(httpClient, serviceVersion, true).buildClient();
         creatMetricFeedbackRunner(inputMetricFeedback -> {
             final MetricFeedback createdMetricFeedback = client.addFeedback(METRIC_ID, inputMetricFeedback);
 
@@ -184,7 +184,7 @@
     @MethodSource("com.azure.ai.metricsadvisor.TestUtils#getTestParameters")
     public void getMetricFeedbackNullId(HttpClient httpClient, MetricsAdvisorServiceVersion serviceVersion) {
         // Arrange
-        client = getMetricsAdvisorBuilder(httpClient, serviceVersion).buildClient();
+        client = getMetricsAdvisorBuilder(httpClient, serviceVersion, true).buildClient();
 
         // Act & Assert
         Exception exception = assertThrows(NullPointerException.class, () -> client.getFeedback(null));
@@ -196,9 +196,10 @@
      */
     @ParameterizedTest(name = DISPLAY_NAME_WITH_ARGUMENTS)
     @MethodSource("com.azure.ai.metricsadvisor.TestUtils#getTestParameters")
+    @Disabled
     public void getMetricFeedbackValidId(HttpClient httpClient, MetricsAdvisorServiceVersion serviceVersion) {
         // Arrange
-        client = getMetricsAdvisorBuilder(httpClient, serviceVersion).buildClient();
+        client = getMetricsAdvisorBuilder(httpClient, serviceVersion, true).buildClient();
         creatMetricFeedbackRunner(expectedMetricFeedback -> {
             final MetricFeedback createdFeedback = client.addFeedback(METRIC_ID, expectedMetricFeedback);
             // Act & Assert
@@ -216,9 +217,10 @@
      */
     @ParameterizedTest(name = DISPLAY_NAME_WITH_ARGUMENTS)
     @MethodSource("com.azure.ai.metricsadvisor.TestUtils#getTestParameters")
+    @Disabled
     public void createCommentMetricFeedback(HttpClient httpClient, MetricsAdvisorServiceVersion serviceVersion) {
         // Arrange
-        client = getMetricsAdvisorBuilder(httpClient, serviceVersion).buildClient();
+        client = getMetricsAdvisorBuilder(httpClient, serviceVersion, true).buildClient();
         creatMetricFeedbackRunner(expectedMetricFeedback -> {
             // Act & Assert
             final MetricFeedback createdMetricFeedback = client.addFeedback(METRIC_ID, expectedMetricFeedback);
@@ -231,9 +233,10 @@
      */
     @ParameterizedTest(name = DISPLAY_NAME_WITH_ARGUMENTS)
     @MethodSource("com.azure.ai.metricsadvisor.TestUtils#getTestParameters")
+    @Disabled
     public void createAnomalyFeedback(HttpClient httpClient, MetricsAdvisorServiceVersion serviceVersion) {
         // Arrange
-        client = getMetricsAdvisorBuilder(httpClient, serviceVersion).buildClient();
+        client = getMetricsAdvisorBuilder(httpClient, serviceVersion, true).buildClient();
 
         creatMetricFeedbackRunner(expectedMetricFeedback -> {
             // Act & Assert
@@ -248,9 +251,10 @@
      */
     @ParameterizedTest(name = DISPLAY_NAME_WITH_ARGUMENTS)
     @MethodSource("com.azure.ai.metricsadvisor.TestUtils#getTestParameters")
+    @Disabled
     public void createPeriodMetricFeedback(HttpClient httpClient, MetricsAdvisorServiceVersion serviceVersion) {
         // Arrange
-        client = getMetricsAdvisorBuilder(httpClient, serviceVersion).buildClient();
+        client = getMetricsAdvisorBuilder(httpClient, serviceVersion, true).buildClient();
 
         creatMetricFeedbackRunner(expectedMetricFeedback -> {
 
@@ -266,9 +270,10 @@
      */
     @ParameterizedTest(name = DISPLAY_NAME_WITH_ARGUMENTS)
     @MethodSource("com.azure.ai.metricsadvisor.TestUtils#getTestParameters")
+    @Disabled
     public void createChangePointMetricFeedback(HttpClient httpClient, MetricsAdvisorServiceVersion serviceVersion) {
         // Arrange
-        client = getMetricsAdvisorBuilder(httpClient, serviceVersion).buildClient();
+        client = getMetricsAdvisorBuilder(httpClient, serviceVersion, true).buildClient();
 
         creatMetricFeedbackRunner(expectedMetricFeedback -> {
 
