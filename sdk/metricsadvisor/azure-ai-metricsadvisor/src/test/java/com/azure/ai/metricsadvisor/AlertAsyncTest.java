--- conflicted
+++ resolved
@@ -7,11 +7,7 @@
 import com.azure.core.http.HttpClient;
 import com.azure.core.http.rest.PagedFlux;
 import org.junit.jupiter.api.Assertions;
-<<<<<<< HEAD
-import org.junit.jupiter.api.BeforeAll;
-=======
 import org.junit.jupiter.api.Disabled;
->>>>>>> 9e118302
 import org.junit.jupiter.params.ParameterizedTest;
 import org.junit.jupiter.params.provider.MethodSource;
 import reactor.test.StepVerifier;
@@ -22,9 +18,9 @@
 
     @ParameterizedTest(name = DISPLAY_NAME_WITH_ARGUMENTS)
     @MethodSource("com.azure.ai.metricsadvisor.TestUtils#getTestParameters")
-    @Override
+    @Disabled
     public void listAlerts(HttpClient httpClient, MetricsAdvisorServiceVersion serviceVersion) {
-        MetricsAdvisorAsyncClient client = getMetricsAdvisorBuilder(httpClient, serviceVersion).buildAsyncClient();
+        MetricsAdvisorAsyncClient client = getMetricsAdvisorBuilder(httpClient, serviceVersion, false).buildAsyncClient();
 
         PagedFlux<AnomalyAlert> alertsFlux
             = client.listAlerts(ListAlertsInput.INSTANCE.alertConfigurationId, ListAlertsInput.INSTANCE.startTime,
