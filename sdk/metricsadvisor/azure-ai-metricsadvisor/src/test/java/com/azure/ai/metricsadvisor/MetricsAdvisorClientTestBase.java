--- conflicted
+++ resolved
@@ -7,16 +7,14 @@
 import com.azure.core.http.HttpClient;
 import com.azure.core.http.policy.HttpLogDetailLevel;
 import com.azure.core.http.policy.HttpLogOptions;
-import com.azure.core.test.TestBase;
-import com.azure.core.test.TestMode;
+import com.azure.core.test.TestProxyTestBase;
+import com.azure.core.test.http.AssertingHttpClientBuilder;
+import com.azure.core.test.models.BodilessMatcher;
+import com.azure.core.test.models.CustomMatcher;
+import com.azure.core.test.utils.MockTokenCredential;
 import com.azure.core.util.Configuration;
 import com.azure.identity.DefaultAzureCredentialBuilder;
 
-<<<<<<< HEAD
-import static com.azure.ai.metricsadvisor.TestUtils.AZURE_METRICS_ADVISOR_ENDPOINT;
-
-public abstract class MetricsAdvisorClientTestBase extends TestBase {
-=======
 import java.time.Duration;
 import java.util.Arrays;
 
@@ -26,37 +24,72 @@
 
 public abstract class MetricsAdvisorClientTestBase extends TestProxyTestBase {
     protected static final Duration DEFAULT_TIMEOUT = Duration.ofSeconds(DEFAULT_SUBSCRIBER_TIMEOUT_SECONDS);
->>>>>>> 9e118302
 
     @Override
     protected void beforeTest() {
     }
 
-    MetricsAdvisorClientBuilder getMetricsAdvisorBuilder(HttpClient httpClient,
-                                                         MetricsAdvisorServiceVersion serviceVersion) {
-        return getMetricsAdvisorBuilder(httpClient, serviceVersion, true);
+    private HttpClient buildAsyncAssertingClient(HttpClient httpClient) {
+        return new AssertingHttpClientBuilder(httpClient)
+            .assertAsync()
+            .build();
+    }
+
+    private HttpClient buildSyncAssertingClient(HttpClient httpClient) {
+        return new AssertingHttpClientBuilder(httpClient)
+            .assertSync()
+            .build();
     }
 
     MetricsAdvisorClientBuilder getMetricsAdvisorBuilder(HttpClient httpClient,
+                                                         MetricsAdvisorServiceVersion serviceVersion, boolean isSync) {
+        HttpClient httpClient1 = interceptorManager.isPlaybackMode() ? interceptorManager.getPlaybackClient() : httpClient;
+        if (isSync) {
+            httpClient1 = buildSyncAssertingClient(httpClient1);
+        } else {
+            httpClient1 = buildAsyncAssertingClient(httpClient1);
+        }
+        return getMetricsAdvisorBuilderInternal(httpClient1, serviceVersion, true);
+    }
+
+    MetricsAdvisorClientBuilder getMetricsAdvisorBuilderInternal(HttpClient httpClient,
                                                          MetricsAdvisorServiceVersion serviceVersion,
                                                          boolean useKeyCredential) {
         MetricsAdvisorClientBuilder builder = new MetricsAdvisorClientBuilder()
             .endpoint(getEndpoint())
-            .httpClient(httpClient == null ? interceptorManager.getPlaybackClient() : httpClient)
+            .httpClient(httpClient)
             .httpLogOptions(new HttpLogOptions().setLogLevel(HttpLogDetailLevel.BODY_AND_HEADERS))
-            .serviceVersion(serviceVersion)
-            .addPolicy(interceptorManager.getRecordPolicy());
+            .serviceVersion(serviceVersion);
 
-        if (getTestMode() == TestMode.PLAYBACK) {
-            builder.credential(new MetricsAdvisorKeyCredential("subscription_key", "api_key"));
+        if (useKeyCredential) {
+            if (!interceptorManager.isPlaybackMode()) {
+                if (interceptorManager.isRecordMode()) {
+                    builder.addPolicy(interceptorManager.getRecordPolicy());
+                }
+                builder
+                    .credential(new MetricsAdvisorKeyCredential(
+                        Configuration.getGlobalConfiguration().get("AZURE_METRICS_ADVISOR_SUBSCRIPTION_KEY"),
+                        Configuration.getGlobalConfiguration().get("AZURE_METRICS_ADVISOR_API_KEY")));
+
+            } else {
+                builder.credential(new MetricsAdvisorKeyCredential("subscription_key", "api_key"));
+                // setting bodiless matcher to "exclude" matching request bodies with UUID's
+                interceptorManager.addMatchers(Arrays.asList(new BodilessMatcher(), new CustomMatcher().setHeadersKeyOnlyMatch(Arrays.asList("x-api-key"))));
+            }
         } else {
-            if (useKeyCredential) {
-                builder.credential(new MetricsAdvisorKeyCredential(
-                    Configuration.getGlobalConfiguration().get("AZURE_METRICS_ADVISOR_SUBSCRIPTION_KEY"),
-                    Configuration.getGlobalConfiguration().get("AZURE_METRICS_ADVISOR_API_KEY")));
+            if (!interceptorManager.isPlaybackMode()) {
+                if (interceptorManager.isRecordMode()) {
+                    builder.addPolicy(interceptorManager.getRecordPolicy());
+                }
+                builder
+                    .credential(new DefaultAzureCredentialBuilder().build());
             } else {
-                builder.credential(new DefaultAzureCredentialBuilder().build());
+                builder.credential(new MockTokenCredential());
+                interceptorManager.addMatchers(Arrays.asList(new BodilessMatcher()));
             }
+        }
+        if (!interceptorManager.isLiveMode()) {
+            interceptorManager.addSanitizers(getEmailSanitizers());
         }
         return builder;
     }
