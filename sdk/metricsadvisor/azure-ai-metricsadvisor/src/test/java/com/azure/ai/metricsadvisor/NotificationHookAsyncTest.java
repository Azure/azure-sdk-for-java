--- conflicted
+++ resolved
@@ -9,11 +9,7 @@
 import com.azure.core.http.HttpClient;
 import com.azure.core.http.rest.PagedResponse;
 import org.junit.jupiter.api.Assertions;
-<<<<<<< HEAD
-import org.junit.jupiter.api.BeforeAll;
-=======
 import org.junit.jupiter.api.Disabled;
->>>>>>> 9e118302
 import org.junit.jupiter.params.ParameterizedTest;
 import org.junit.jupiter.params.provider.MethodSource;
 import reactor.core.publisher.Mono;
@@ -28,10 +24,10 @@
 
     @ParameterizedTest(name = DISPLAY_NAME_WITH_ARGUMENTS)
     @MethodSource("com.azure.ai.metricsadvisor.TestUtils#getTestParameters")
-    @Override
+    @Disabled
     void createEmailHook(HttpClient httpClient, MetricsAdvisorServiceVersion serviceVersion) {
         MetricsAdvisorAdministrationAsyncClient client
-            = getMetricsAdvisorAdministrationBuilder(httpClient, serviceVersion).buildAsyncClient();
+            = getMetricsAdvisorAdministrationBuilder(httpClient, serviceVersion, false).buildAsyncClient();
 
         Mono<NotificationHook> createHookMono  = client.createHook(CreateEmailHookInput.INSTANCE.hook);
         String[] hookId = new String[1];
@@ -56,7 +52,7 @@
     @Override
     void createWebHook(HttpClient httpClient, MetricsAdvisorServiceVersion serviceVersion) {
         MetricsAdvisorAdministrationAsyncClient client
-            = getMetricsAdvisorAdministrationBuilder(httpClient, serviceVersion).buildAsyncClient();
+            = getMetricsAdvisorAdministrationBuilder(httpClient, serviceVersion, false).buildAsyncClient();
 
         Mono<NotificationHook> createHookMono  = client.createHook(CreateWebHookInput.INSTANCE.hook);
         String[] hookId = new String[1];
@@ -78,9 +74,10 @@
 
     @ParameterizedTest(name = DISPLAY_NAME_WITH_ARGUMENTS)
     @MethodSource("com.azure.ai.metricsadvisor.TestUtils#getTestParameters")
+    @Disabled
     void testListHook(HttpClient httpClient, MetricsAdvisorServiceVersion serviceVersion) {
         MetricsAdvisorAdministrationAsyncClient client
-            = getMetricsAdvisorAdministrationBuilder(httpClient, serviceVersion).buildAsyncClient();
+            = getMetricsAdvisorAdministrationBuilder(httpClient, serviceVersion, false).buildAsyncClient();
 
         String[] hookId = new String[2];
         StepVerifier.create(client.createHook(ListHookInput.INSTANCE.emailHook))
