--- conflicted
+++ resolved
@@ -24,11 +24,7 @@
     @MethodSource("com.azure.ai.metricsadvisor.TestUtils#getTestParameters")
     public void listIncidentRootCauses(HttpClient httpClient,
         MetricsAdvisorServiceVersion serviceVersion) {
-<<<<<<< HEAD
-        client = getMetricsAdvisorBuilder(httpClient, serviceVersion).buildClient();
-=======
         MetricsAdvisorClient client = getMetricsAdvisorBuilder(httpClient, serviceVersion, true).buildClient();
->>>>>>> 9e118302
         List<IncidentRootCause> actualIncidentRootCauses = client.listIncidentRootCauses(
             INCIDENT_ROOT_CAUSE_CONFIGURATION_ID, INCIDENT_ROOT_CAUSE_ID)
             .stream()
