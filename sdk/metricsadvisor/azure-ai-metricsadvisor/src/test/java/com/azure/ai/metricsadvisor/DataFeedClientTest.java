--- conflicted
+++ resolved
@@ -89,13 +89,7 @@
             listDataFeedRunner(inputDataFeedList -> {
                 List<DataFeed> actualDataFeedList = new ArrayList<>();
                 List<DataFeed> expectedDataFeedList =
-<<<<<<< HEAD
-                    inputDataFeedList.stream().map(dataFeed -> client.createDataFeed(dataFeed.getName(),
-                        dataFeed.getSource(), dataFeed.getGranularity(),
-                        dataFeed.getSchema(), dataFeed.getIngestionSettings(), dataFeed.getOptions()))
-=======
                     inputDataFeedList.stream().map(dataFeed -> client.createDataFeed(dataFeed))
->>>>>>> 6f033d77
                         .collect(Collectors.toList());
 
                 // Act & Assert
@@ -156,13 +150,7 @@
             client = getMetricsAdvisorAdministrationBuilder(httpClient, serviceVersion).buildClient();
             creatDataFeedRunner(expectedDataFeed -> {
                 // Act & Assert
-<<<<<<< HEAD
-                final DataFeed createdDataFeed = client.createDataFeed(expectedDataFeed.getName(),
-                    expectedDataFeed.getSource(), expectedDataFeed.getGranularity(),
-                    expectedDataFeed.getSchema(), expectedDataFeed.getIngestionSettings(), expectedDataFeed.getOptions());
-=======
-                final DataFeed createdDataFeed = client.createDataFeed(expectedDataFeed);
->>>>>>> 6f033d77
+                final DataFeed createdDataFeed = client.createDataFeed(expectedDataFeed);
 
                 assertNotNull(createdDataFeed);
                 dataFeedId.set(createdDataFeed.getId());
@@ -180,30 +168,6 @@
                 client.deleteDataFeed(dataFeedId.get());
             }
         }
-<<<<<<< HEAD
-    }
-
-    /**
-     * Verifies the result of the list data feed method using skip and top options.
-     */
-    @ParameterizedTest(name = DISPLAY_NAME_WITH_ARGUMENTS)
-    @MethodSource("com.azure.ai.metricsadvisor.TestUtils#getTestParameters")
-    void testListDataFeedSkip(HttpClient httpClient, MetricsAdvisorServiceVersion serviceVersion) {
-        // Arrange
-        client = getMetricsAdvisorAdministrationBuilder(httpClient, serviceVersion).buildClient();
-        final ArrayList<DataFeed> actualDataFeedList = new ArrayList<>();
-        final ArrayList<DataFeed> expectedList = new ArrayList<>();
-
-        client.listDataFeeds().stream().iterator().forEachRemaining(expectedList::add);
-
-        // Act & Assert
-        client.listDataFeeds(new ListDataFeedOptions().setSkip(3), Context.NONE)
-            .stream().iterator().forEachRemaining(actualDataFeedList::add);
-
-        assertEquals(expectedList.size(), actualDataFeedList.size() + 3);
-    }
-
-=======
     }
 
     // TODO (savaity) flaky test
@@ -227,7 +191,6 @@
     //     assertEquals(expectedList.size(), actualDataFeedList.size() + 3);
     // }
 
->>>>>>> 6f033d77
     /**
      * Verifies the result of the list data feed method to filter results using
      * {@link ListDataFeedFilter#setDataFeedSourceType(DataFeedSourceType)}.
@@ -293,16 +256,7 @@
             // Arrange
             client = getMetricsAdvisorAdministrationBuilder(httpClient, serviceVersion).buildClient();
             creatDataFeedRunner(inputDataFeed -> {
-<<<<<<< HEAD
-                final DataFeed createdDataFeed = client.createDataFeed(filterName,
-                    inputDataFeed.getSource(),
-                    inputDataFeed.getGranularity(),
-                    inputDataFeed.getSchema(),
-                    inputDataFeed.getIngestionSettings(),
-                    inputDataFeed.getOptions());
-=======
                 final DataFeed createdDataFeed = client.createDataFeed(inputDataFeed.setName(filterName));
->>>>>>> 6f033d77
 
                 assertNotNull(createdDataFeed);
                 dataFeedId.set(createdDataFeed.getId());
@@ -364,16 +318,7 @@
             // Arrange
             client = getMetricsAdvisorAdministrationBuilder(httpClient, serviceVersion).buildClient();
             creatDataFeedRunner(dataFeed -> {
-<<<<<<< HEAD
-                final DataFeed createdDataFeed = client.createDataFeed(dataFeed.getName(),
-                    dataFeed.getSource(),
-                    dataFeed.getGranularity(),
-                    dataFeed.getSchema(),
-                    dataFeed.getIngestionSettings(),
-                    dataFeed.getOptions());
-=======
                 final DataFeed createdDataFeed = client.createDataFeed(dataFeed);
->>>>>>> 6f033d77
 
                 assertNotNull(createdDataFeed);
                 dataFeedId.set(createdDataFeed.getId());
@@ -405,16 +350,7 @@
             client = getMetricsAdvisorAdministrationBuilder(httpClient, serviceVersion).buildClient();
             creatDataFeedRunner(expectedDataFeed -> {
                 // Act & Assert
-<<<<<<< HEAD
-                final DataFeed createdDataFeed = client.createDataFeed(expectedDataFeed.getName(),
-                    expectedDataFeed.getSource(),
-                    expectedDataFeed.getGranularity(),
-                    expectedDataFeed.getSchema(),
-                    expectedDataFeed.getIngestionSettings(),
-                    expectedDataFeed.getOptions());
-=======
-                final DataFeed createdDataFeed = client.createDataFeed(expectedDataFeed);
->>>>>>> 6f033d77
+                final DataFeed createdDataFeed = client.createDataFeed(expectedDataFeed);
 
                 assertNotNull(createdDataFeed);
                 dataFeedId.set(createdDataFeed.getId());
@@ -440,16 +376,7 @@
             // Arrange
             creatDataFeedRunner(expectedDataFeed -> {
                 // Act & Assert
-<<<<<<< HEAD
-                final DataFeed createdDataFeed = client.createDataFeed(expectedDataFeed.getName(),
-                    expectedDataFeed.getSource(),
-                    expectedDataFeed.getGranularity(),
-                    expectedDataFeed.getSchema(),
-                    expectedDataFeed.getIngestionSettings(),
-                    expectedDataFeed.getOptions());
-=======
-                final DataFeed createdDataFeed = client.createDataFeed(expectedDataFeed);
->>>>>>> 6f033d77
+                final DataFeed createdDataFeed = client.createDataFeed(expectedDataFeed);
 
                 assertNotNull(createdDataFeed);
                 dataFeedId.set(createdDataFeed.getId());
@@ -476,16 +403,7 @@
             creatDataFeedRunner(expectedDataFeed -> {
 
                 // Act & Assert
-<<<<<<< HEAD
-                final DataFeed createdDataFeed = client.createDataFeed(expectedDataFeed.getName(),
-                    expectedDataFeed.getSource(),
-                    expectedDataFeed.getGranularity(),
-                    expectedDataFeed.getSchema(),
-                    expectedDataFeed.getIngestionSettings(),
-                    expectedDataFeed.getOptions());
-=======
-                final DataFeed createdDataFeed = client.createDataFeed(expectedDataFeed);
->>>>>>> 6f033d77
+                final DataFeed createdDataFeed = client.createDataFeed(expectedDataFeed);
 
                 assertNotNull(createdDataFeed);
                 dataFeedId.set(createdDataFeed.getId());
@@ -512,16 +430,7 @@
             creatDataFeedRunner(expectedDataFeed -> {
 
                 // Act & Assert
-<<<<<<< HEAD
-                final DataFeed createdDataFeed = client.createDataFeed(expectedDataFeed.getName(),
-                    expectedDataFeed.getSource(),
-                    expectedDataFeed.getGranularity(),
-                    expectedDataFeed.getSchema(),
-                    expectedDataFeed.getIngestionSettings(),
-                    expectedDataFeed.getOptions());
-=======
-                final DataFeed createdDataFeed = client.createDataFeed(expectedDataFeed);
->>>>>>> 6f033d77
+                final DataFeed createdDataFeed = client.createDataFeed(expectedDataFeed);
 
                 assertNotNull(createdDataFeed);
                 dataFeedId.set(createdDataFeed.getId());
@@ -547,16 +456,7 @@
             // Arrange
             creatDataFeedRunner(expectedDataFeed -> {
                 // Act & Assert
-<<<<<<< HEAD
-                final DataFeed createdDataFeed = client.createDataFeed(expectedDataFeed.getName(),
-                    expectedDataFeed.getSource(),
-                    expectedDataFeed.getGranularity(),
-                    expectedDataFeed.getSchema(),
-                    expectedDataFeed.getIngestionSettings(),
-                    expectedDataFeed.getOptions());
-=======
-                final DataFeed createdDataFeed = client.createDataFeed(expectedDataFeed);
->>>>>>> 6f033d77
+                final DataFeed createdDataFeed = client.createDataFeed(expectedDataFeed);
 
                 assertNotNull(createdDataFeed);
                 dataFeedId.set(createdDataFeed.getId());
@@ -582,16 +482,7 @@
             // Arrange
             creatDataFeedRunner(expectedDataFeed -> {
                 // Act & Assert
-<<<<<<< HEAD
-                final DataFeed createdDataFeed = client.createDataFeed(expectedDataFeed.getName(),
-                    expectedDataFeed.getSource(),
-                    expectedDataFeed.getGranularity(),
-                    expectedDataFeed.getSchema(),
-                    expectedDataFeed.getIngestionSettings(),
-                    expectedDataFeed.getOptions());
-=======
-                final DataFeed createdDataFeed = client.createDataFeed(expectedDataFeed);
->>>>>>> 6f033d77
+                final DataFeed createdDataFeed = client.createDataFeed(expectedDataFeed);
 
                 assertNotNull(createdDataFeed);
                 dataFeedId.set(createdDataFeed.getId());
@@ -617,16 +508,7 @@
             // Arrange
             creatDataFeedRunner(expectedDataFeed -> {
                 // Act & Assert
-<<<<<<< HEAD
-                final DataFeed createdDataFeed = client.createDataFeed(expectedDataFeed.getName(),
-                    expectedDataFeed.getSource(),
-                    expectedDataFeed.getGranularity(),
-                    expectedDataFeed.getSchema(),
-                    expectedDataFeed.getIngestionSettings(),
-                    expectedDataFeed.getOptions());
-=======
-                final DataFeed createdDataFeed = client.createDataFeed(expectedDataFeed);
->>>>>>> 6f033d77
+                final DataFeed createdDataFeed = client.createDataFeed(expectedDataFeed);
 
                 assertNotNull(createdDataFeed);
                 dataFeedId.set(createdDataFeed.getId());
@@ -652,16 +534,7 @@
             // Arrange
             creatDataFeedRunner(expectedDataFeed -> {
                 // Act & Assert
-<<<<<<< HEAD
-                final DataFeed createdDataFeed = client.createDataFeed(expectedDataFeed.getName(),
-                    expectedDataFeed.getSource(),
-                    expectedDataFeed.getGranularity(),
-                    expectedDataFeed.getSchema(),
-                    expectedDataFeed.getIngestionSettings(),
-                    expectedDataFeed.getOptions());
-=======
-                final DataFeed createdDataFeed = client.createDataFeed(expectedDataFeed);
->>>>>>> 6f033d77
+                final DataFeed createdDataFeed = client.createDataFeed(expectedDataFeed);
 
                 assertNotNull(createdDataFeed);
                 dataFeedId.set(createdDataFeed.getId());
@@ -687,16 +560,7 @@
             // Arrange
             creatDataFeedRunner(expectedDataFeed -> {
                 // Act & Assert
-<<<<<<< HEAD
-                final DataFeed createdDataFeed = client.createDataFeed(expectedDataFeed.getName(),
-                    expectedDataFeed.getSource(),
-                    expectedDataFeed.getGranularity(),
-                    expectedDataFeed.getSchema(),
-                    expectedDataFeed.getIngestionSettings(),
-                    expectedDataFeed.getOptions());
-=======
-                final DataFeed createdDataFeed = client.createDataFeed(expectedDataFeed);
->>>>>>> 6f033d77
+                final DataFeed createdDataFeed = client.createDataFeed(expectedDataFeed);
 
                 assertNotNull(createdDataFeed);
                 dataFeedId.set(createdDataFeed.getId());
@@ -723,16 +587,7 @@
 
             creatDataFeedRunner(expectedDataFeed -> {
                 // Act & Assert
-<<<<<<< HEAD
-                final DataFeed createdDataFeed = client.createDataFeed(expectedDataFeed.getName(),
-                    expectedDataFeed.getSource(),
-                    expectedDataFeed.getGranularity(),
-                    expectedDataFeed.getSchema(),
-                    expectedDataFeed.getIngestionSettings(),
-                    expectedDataFeed.getOptions());
-=======
-                final DataFeed createdDataFeed = client.createDataFeed(expectedDataFeed);
->>>>>>> 6f033d77
+                final DataFeed createdDataFeed = client.createDataFeed(expectedDataFeed);
 
                 assertNotNull(createdDataFeed);
                 dataFeedId.set(createdDataFeed.getId());
@@ -758,16 +613,7 @@
             client = getMetricsAdvisorAdministrationBuilder(httpClient, serviceVersion).buildClient();
             creatDataFeedRunner(expectedDataFeed -> {
                 // Act & Assert
-<<<<<<< HEAD
-                final DataFeed createdDataFeed = client.createDataFeed(expectedDataFeed.getName(),
-                    expectedDataFeed.getSource(),
-                    expectedDataFeed.getGranularity(),
-                    expectedDataFeed.getSchema(),
-                    expectedDataFeed.getIngestionSettings(),
-                    expectedDataFeed.getOptions());
-=======
-                final DataFeed createdDataFeed = client.createDataFeed(expectedDataFeed);
->>>>>>> 6f033d77
+                final DataFeed createdDataFeed = client.createDataFeed(expectedDataFeed);
 
                 assertNotNull(createdDataFeed);
                 dataFeedId.set(createdDataFeed.getId());
@@ -793,16 +639,7 @@
             client = getMetricsAdvisorAdministrationBuilder(httpClient, serviceVersion).buildClient();
             creatDataFeedRunner(expectedDataFeed -> {
                 // Act & Assert
-<<<<<<< HEAD
-                final DataFeed createdDataFeed = client.createDataFeed(expectedDataFeed.getName(),
-                    expectedDataFeed.getSource(),
-                    expectedDataFeed.getGranularity(),
-                    expectedDataFeed.getSchema(),
-                    expectedDataFeed.getIngestionSettings(),
-                    expectedDataFeed.getOptions());
-=======
-                final DataFeed createdDataFeed = client.createDataFeed(expectedDataFeed);
->>>>>>> 6f033d77
+                final DataFeed createdDataFeed = client.createDataFeed(expectedDataFeed);
 
                 assertNotNull(createdDataFeed);
                 dataFeedId.set(createdDataFeed.getId());
@@ -828,16 +665,7 @@
             client = getMetricsAdvisorAdministrationBuilder(httpClient, serviceVersion).buildClient();
             creatDataFeedRunner(expectedDataFeed -> {
                 // Act & Assert
-<<<<<<< HEAD
-                final DataFeed createdDataFeed = client.createDataFeed(expectedDataFeed.getName(),
-                    expectedDataFeed.getSource(),
-                    expectedDataFeed.getGranularity(),
-                    expectedDataFeed.getSchema(),
-                    expectedDataFeed.getIngestionSettings(),
-                    expectedDataFeed.getOptions());
-=======
-                final DataFeed createdDataFeed = client.createDataFeed(expectedDataFeed);
->>>>>>> 6f033d77
+                final DataFeed createdDataFeed = client.createDataFeed(expectedDataFeed);
 
                 assertNotNull(createdDataFeed);
                 dataFeedId.set(createdDataFeed.getId());
@@ -918,16 +746,7 @@
         // Arrange
         client = getMetricsAdvisorAdministrationBuilder(httpClient, serviceVersion).buildClient();
         creatDataFeedRunner(dataFeed -> {
-<<<<<<< HEAD
-            final DataFeed createdDataFeed = client.createDataFeed(dataFeed.getName(),
-                dataFeed.getSource(),
-                dataFeed.getGranularity(),
-                dataFeed.getSchema(),
-                dataFeed.getIngestionSettings(),
-                dataFeed.getOptions());
-=======
             final DataFeed createdDataFeed = client.createDataFeed(dataFeed);
->>>>>>> 6f033d77
 
             assertEquals(HttpResponseStatus.NO_CONTENT.code(),
                 client.deleteDataFeedWithResponse(createdDataFeed.getId(), Context.NONE).getStatusCode());
@@ -955,16 +774,7 @@
             client = getMetricsAdvisorAdministrationBuilder(httpClient, serviceVersion).buildClient();
             // Arrange
             creatDataFeedRunner(expectedDataFeed -> {
-<<<<<<< HEAD
-                final DataFeed createdDataFeed = client.createDataFeed(expectedDataFeed.getName(),
-                    expectedDataFeed.getSource(),
-                    expectedDataFeed.getGranularity(),
-                    expectedDataFeed.getSchema(),
-                    expectedDataFeed.getIngestionSettings(),
-                    expectedDataFeed.getOptions());
-=======
-                final DataFeed createdDataFeed = client.createDataFeed(expectedDataFeed);
->>>>>>> 6f033d77
+                final DataFeed createdDataFeed = client.createDataFeed(expectedDataFeed);
 
                 assertNotNull(createdDataFeed);
                 dataFeedId.set(createdDataFeed.getId());
