--- conflicted
+++ resolved
@@ -13,18 +13,10 @@
 import com.azure.ai.metricsadvisor.models.MetricsAdvisorError;
 import com.azure.ai.metricsadvisor.models.MetricsAdvisorResponseException;
 import com.azure.core.http.HttpClient;
-<<<<<<< HEAD
-import com.azure.core.test.TestBase;
-import com.azure.core.util.CoreUtils;
-import io.netty.handler.codec.http.HttpResponseStatus;
-import org.junit.jupiter.api.AfterAll;
-import org.junit.jupiter.api.BeforeAll;
-=======
 import com.azure.core.test.annotation.DoNotRecord;
 import com.azure.core.util.CoreUtils;
 import io.netty.handler.codec.http.HttpResponseStatus;
 import org.junit.jupiter.api.Test;
->>>>>>> 9e118302
 import org.junit.jupiter.params.ParameterizedTest;
 import org.junit.jupiter.params.provider.MethodSource;
 import reactor.core.publisher.Mono;
@@ -71,7 +63,7 @@
         final AtomicReference<List<String>> expectedDataFeedIdList = new AtomicReference<>();
         try {
             // Arrange
-            client = getMetricsAdvisorAdministrationBuilder(httpClient, serviceVersion).buildAsyncClient();
+            client = getMetricsAdvisorAdministrationBuilder(httpClient, serviceVersion, false).buildAsyncClient();
 
             listDataFeedRunner(inputDataFeedList -> {
                 DataFeed[] dataFeedList  = new DataFeed[2];
@@ -121,7 +113,7 @@
     @MethodSource("com.azure.ai.metricsadvisor.TestUtils#getTestParameters")
     void testListDataFeedTop3(HttpClient httpClient, MetricsAdvisorServiceVersion serviceVersion) {
         // Arrange
-        client = getMetricsAdvisorAdministrationBuilder(httpClient, serviceVersion).buildAsyncClient();
+        client = getMetricsAdvisorAdministrationBuilder(httpClient, serviceVersion, false).buildAsyncClient();
 
         // Act & Assert
         StepVerifier.create(client.listDataFeeds(new ListDataFeedOptions().setMaxPageSize(3)).byPage().take(4))
@@ -141,7 +133,7 @@
         final AtomicReference<String> dataFeedId = new AtomicReference<>();
         try {
             // Arrange
-            client = getMetricsAdvisorAdministrationBuilder(httpClient, serviceVersion).buildAsyncClient();
+            client = getMetricsAdvisorAdministrationBuilder(httpClient, serviceVersion, false).buildAsyncClient();
             creatDataFeedRunner(expectedDataFeed -> {
                 // Act & Assert
                 final DataFeed createdDataFeed = client.createDataFeed(expectedDataFeed)
@@ -182,7 +174,7 @@
     // @MethodSource("com.azure.ai.metricsadvisor.TestUtils#getTestParameters")
     // void testListDataFeedSkip(HttpClient httpClient, MetricsAdvisorServiceVersion serviceVersion) {
     //     // Arrange
-    //     client = getMetricsAdvisorAdministrationBuilder(httpClient, serviceVersion).buildAsyncClient();
+    //     client = getMetricsAdvisorAdministrationBuilder(httpClient, serviceVersion, false).buildAsyncClient();
     //     final ArrayList<DataFeed> actualDataFeedList = new ArrayList<>();
     //     final ArrayList<DataFeed> expectedList = new ArrayList<>();
     //
@@ -208,7 +200,7 @@
     @MethodSource("com.azure.ai.metricsadvisor.TestUtils#getTestParameters")
     void testListDataFeedFilterBySourceType(HttpClient httpClient, MetricsAdvisorServiceVersion serviceVersion) {
         // Arrange
-        client = getMetricsAdvisorAdministrationBuilder(httpClient, serviceVersion).buildAsyncClient();
+        client = getMetricsAdvisorAdministrationBuilder(httpClient, serviceVersion, false).buildAsyncClient();
 
         // Act & Assert
         StepVerifier.create(client.listDataFeeds(
@@ -228,7 +220,7 @@
     @MethodSource("com.azure.ai.metricsadvisor.TestUtils#getTestParameters")
     void testListDataFeedFilterByStatus(HttpClient httpClient, MetricsAdvisorServiceVersion serviceVersion) {
         // Arrange
-        client = getMetricsAdvisorAdministrationBuilder(httpClient, serviceVersion).buildAsyncClient();
+        client = getMetricsAdvisorAdministrationBuilder(httpClient, serviceVersion, false).buildAsyncClient();
 
         // Act & Assert
         StepVerifier.create(client.listDataFeeds(
@@ -251,7 +243,7 @@
     @MethodSource("com.azure.ai.metricsadvisor.TestUtils#getTestParameters")
     void testListDataFeedFilterByGranularityType(HttpClient httpClient, MetricsAdvisorServiceVersion serviceVersion) {
         // Arrange
-        client = getMetricsAdvisorAdministrationBuilder(httpClient, serviceVersion).buildAsyncClient();
+        client = getMetricsAdvisorAdministrationBuilder(httpClient, serviceVersion, false).buildAsyncClient();
 
         // Act & Assert
         StepVerifier.create(client.listDataFeeds(new ListDataFeedOptions()
@@ -274,7 +266,7 @@
     void testListDataFeedFilterByName(HttpClient httpClient, MetricsAdvisorServiceVersion serviceVersion) {
         final AtomicReference<String> dataFeedId = new AtomicReference<>();
         try {
-            client = getMetricsAdvisorAdministrationBuilder(httpClient, serviceVersion).buildAsyncClient();
+            client = getMetricsAdvisorAdministrationBuilder(httpClient, serviceVersion, false).buildAsyncClient();
             // Arrange
             String filterName = "test_filter_by_name";
             creatDataFeedRunner(inputDataFeed -> {
@@ -308,11 +300,11 @@
     /**
      * Verifies that an exception is thrown for null data feed Id parameter.
      */
-    @ParameterizedTest(name = DISPLAY_NAME_WITH_ARGUMENTS)
-    @MethodSource("com.azure.ai.metricsadvisor.TestUtils#getTestParameters")
-    public void getDataFeedNullId(HttpClient httpClient, MetricsAdvisorServiceVersion serviceVersion) {
+    @Test
+    @DoNotRecord
+    public void getDataFeedNullId() {
         // Arrange
-        client = getMetricsAdvisorAdministrationBuilder(httpClient, serviceVersion).buildAsyncClient();
+        client = getNonRecordAdminClient().buildAsyncClient();
 
         // Act & Assert
         StepVerifier.create(client.getDataFeed(null))
@@ -324,11 +316,11 @@
     /**
      * Verifies that an exception is thrown for invalid data feed Id.
      */
-    @ParameterizedTest(name = DISPLAY_NAME_WITH_ARGUMENTS)
-    @MethodSource("com.azure.ai.metricsadvisor.TestUtils#getTestParameters")
-    public void getDataFeedInvalidId(HttpClient httpClient, MetricsAdvisorServiceVersion serviceVersion) {
+    @Test
+    @DoNotRecord
+    public void getDataFeedInvalidId() {
         // Arrange
-        client = getMetricsAdvisorAdministrationBuilder(httpClient, serviceVersion).buildAsyncClient();
+        client = getNonRecordAdminClient().buildAsyncClient();
 
         // Act & Assert
         StepVerifier.create(client.getDataFeed(INCORRECT_UUID))
@@ -345,7 +337,7 @@
     public void getDataFeedValidId(HttpClient httpClient, MetricsAdvisorServiceVersion serviceVersion) {
         final AtomicReference<String> dataFeedId = new AtomicReference<>();
         try {
-            client = getMetricsAdvisorAdministrationBuilder(httpClient, serviceVersion).buildAsyncClient();
+            client = getMetricsAdvisorAdministrationBuilder(httpClient, serviceVersion, false).buildAsyncClient();
             // Arrange
             creatDataFeedRunner(dataFeed -> {
                 final DataFeed createdDataFeed = client.createDataFeed(dataFeed).block();
@@ -385,7 +377,7 @@
         final AtomicReference<String> dataFeedId = new AtomicReference<>();
         try {
             // Arrange
-            client = getMetricsAdvisorAdministrationBuilder(httpClient, serviceVersion).buildAsyncClient();
+            client = getMetricsAdvisorAdministrationBuilder(httpClient, serviceVersion, false).buildAsyncClient();
             creatDataFeedRunner(expectedDataFeed ->
 
                 // Act & Assert
@@ -416,7 +408,7 @@
         final AtomicReference<String> dataFeedId = new AtomicReference<>();
         try {
             // Arrange
-            client = getMetricsAdvisorAdministrationBuilder(httpClient, serviceVersion).buildAsyncClient();
+            client = getMetricsAdvisorAdministrationBuilder(httpClient, serviceVersion, false).buildAsyncClient();
             creatDataFeedRunner(expectedDataFeed ->
                 // Act & Assert
                 StepVerifier.create(client.createDataFeed(expectedDataFeed))
@@ -447,7 +439,7 @@
         final AtomicReference<String> dataFeedId = new AtomicReference<>();
         try {
             // Arrange
-            client = getMetricsAdvisorAdministrationBuilder(httpClient, serviceVersion).buildAsyncClient();
+            client = getMetricsAdvisorAdministrationBuilder(httpClient, serviceVersion, false).buildAsyncClient();
             creatDataFeedRunner(expectedDataFeed ->
                 // Act & Assert
                 StepVerifier.create(client.createDataFeed(expectedDataFeed))
@@ -477,7 +469,7 @@
         final AtomicReference<String> dataFeedId = new AtomicReference<>();
         try {
             // Arrange
-            client = getMetricsAdvisorAdministrationBuilder(httpClient, serviceVersion).buildAsyncClient();
+            client = getMetricsAdvisorAdministrationBuilder(httpClient, serviceVersion, false).buildAsyncClient();
             creatDataFeedRunner(expectedDataFeed ->
                 // Act & Assert
                 StepVerifier.create(client.createDataFeed(expectedDataFeed))
@@ -507,7 +499,7 @@
         final AtomicReference<String> dataFeedId = new AtomicReference<>();
         try {
             // Arrange
-            client = getMetricsAdvisorAdministrationBuilder(httpClient, serviceVersion).buildAsyncClient();
+            client = getMetricsAdvisorAdministrationBuilder(httpClient, serviceVersion, false).buildAsyncClient();
             creatDataFeedRunner(expectedDataFeed ->
                 // Act & Assert
                 StepVerifier.create(client.createDataFeed(expectedDataFeed))
@@ -537,7 +529,7 @@
         final AtomicReference<String> dataFeedId = new AtomicReference<>();
         try {
             // Arrange
-            client = getMetricsAdvisorAdministrationBuilder(httpClient, serviceVersion).buildAsyncClient();
+            client = getMetricsAdvisorAdministrationBuilder(httpClient, serviceVersion, false).buildAsyncClient();
             creatDataFeedRunner(expectedDataFeed ->
 
                 // Act & Assert
@@ -566,7 +558,7 @@
     @MethodSource("com.azure.ai.metricsadvisor.TestUtils#getTestParameters")
     public void createInfluxDataFeed(HttpClient httpClient, MetricsAdvisorServiceVersion serviceVersion) {
         // Arrange
-        client = getMetricsAdvisorAdministrationBuilder(httpClient, serviceVersion).buildAsyncClient();
+        client = getMetricsAdvisorAdministrationBuilder(httpClient, serviceVersion, false).buildAsyncClient();
         final AtomicReference<String> dataFeedId = new AtomicReference<>();
         try {
             creatDataFeedRunner(expectedDataFeed ->
@@ -599,7 +591,7 @@
         final AtomicReference<String> dataFeedId = new AtomicReference<>();
         try {
             // Arrange
-            client = getMetricsAdvisorAdministrationBuilder(httpClient, serviceVersion).buildAsyncClient();
+            client = getMetricsAdvisorAdministrationBuilder(httpClient, serviceVersion, false).buildAsyncClient();
             creatDataFeedRunner(expectedDataFeed ->
 
                 // Act & Assert
@@ -631,7 +623,7 @@
         final AtomicReference<String> dataFeedId = new AtomicReference<>();
         try {
             // Arrange
-            client = getMetricsAdvisorAdministrationBuilder(httpClient, serviceVersion).buildAsyncClient();
+            client = getMetricsAdvisorAdministrationBuilder(httpClient, serviceVersion, false).buildAsyncClient();
             creatDataFeedRunner(expectedDataFeed ->
                 // Act & Assert
                 StepVerifier.create(client.createDataFeed(expectedDataFeed))
@@ -662,7 +654,7 @@
         final AtomicReference<String> dataFeedId = new AtomicReference<>();
         try {
             // Arrange
-            client = getMetricsAdvisorAdministrationBuilder(httpClient, serviceVersion).buildAsyncClient();
+            client = getMetricsAdvisorAdministrationBuilder(httpClient, serviceVersion, false).buildAsyncClient();
             creatDataFeedRunner(expectedDataFeed ->
 
                 // Act & Assert
@@ -694,7 +686,7 @@
         final AtomicReference<String> dataFeedId = new AtomicReference<>();
         try {
             // Arrange
-            client = getMetricsAdvisorAdministrationBuilder(httpClient, serviceVersion).buildAsyncClient();
+            client = getMetricsAdvisorAdministrationBuilder(httpClient, serviceVersion, false).buildAsyncClient();
             creatDataFeedRunner(expectedDataFeed ->
 
                 // Act & Assert
@@ -725,7 +717,7 @@
         final AtomicReference<String> dataFeedId = new AtomicReference<>();
         try {
             // Arrange
-            client = getMetricsAdvisorAdministrationBuilder(httpClient, serviceVersion).buildAsyncClient();
+            client = getMetricsAdvisorAdministrationBuilder(httpClient, serviceVersion, false).buildAsyncClient();
             creatDataFeedRunner(expectedDataFeed ->
 
                 // Act & Assert
@@ -752,11 +744,11 @@
     /**
      * Verifies that an exception is thrown for incorrect format data feed Id.
      */
-    @ParameterizedTest(name = DISPLAY_NAME_WITH_ARGUMENTS)
-    @MethodSource("com.azure.ai.metricsadvisor.TestUtils#getTestParameters")
-    public void deleteIncorrectDataFeedId(HttpClient httpClient, MetricsAdvisorServiceVersion serviceVersion) {
+    @Test
+    @DoNotRecord
+    public void deleteIncorrectDataFeedId() {
         // Arrange
-        client = getMetricsAdvisorAdministrationBuilder(httpClient, serviceVersion).buildAsyncClient();
+        client = getNonRecordAdminClient().buildAsyncClient();
 
         // Act & Assert
         StepVerifier.create(client.deleteDataFeed(INCORRECT_UUID))
@@ -772,7 +764,7 @@
     @MethodSource("com.azure.ai.metricsadvisor.TestUtils#getTestParameters")
     public void deleteDataFeedIdWithResponse(HttpClient httpClient, MetricsAdvisorServiceVersion serviceVersion) {
         // Arrange
-        client = getMetricsAdvisorAdministrationBuilder(httpClient, serviceVersion).buildAsyncClient();
+        client = getMetricsAdvisorAdministrationBuilder(httpClient, serviceVersion, false).buildAsyncClient();
         creatDataFeedRunner(dataFeed -> {
             final DataFeed createdDataFeed = client.createDataFeed(dataFeed).block();
 
@@ -805,7 +797,7 @@
         String updatedName = "test_updated_dataFeed_name";
         try {
             // Arrange
-            client = getMetricsAdvisorAdministrationBuilder(httpClient, serviceVersion).buildAsyncClient();
+            client = getMetricsAdvisorAdministrationBuilder(httpClient, serviceVersion, false).buildAsyncClient();
             creatDataFeedRunner(expectedDataFeed -> {
                 final DataFeed createdDataFeed = client.createDataFeed(expectedDataFeed)
                     .block();
