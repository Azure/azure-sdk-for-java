--- conflicted
+++ resolved
@@ -65,20 +65,12 @@
                 List<AnomalyAlertConfiguration> actualAnomalyAlertList = new ArrayList<>();
                 List<AnomalyAlertConfiguration> expectedAnomalyAlertList =
                     inputAnomalyAlertList.stream().map(inputAnomalyAlert ->
-<<<<<<< HEAD
-                        client.createAnomalyAlertConfiguration(inputAnomalyAlert).block())
-=======
                         client.createAnomalyAlertConfig(inputAnomalyAlert).block())
->>>>>>> e2018a87
                         .collect(Collectors.toList());
 
                 // Act
                 final AtomicInteger i = new AtomicInteger(-1);
-<<<<<<< HEAD
-                StepVerifier.create(client.listAnomalyAlertConfigurations(inputAnomalyAlertList.get(i.incrementAndGet())
-=======
                 StepVerifier.create(client.listAnomalyAlertConfigs(inputAnomalyAlertList.get(i.incrementAndGet())
->>>>>>> e2018a87
                     .getMetricAlertConfigurations().get(i.get()).getDetectionConfigurationId()))
                     .thenConsumeWhile(actualAnomalyAlertList::add)
                     .verifyComplete();
@@ -102,11 +94,7 @@
         } finally {
             if (!CoreUtils.isNullOrEmpty(expectedAnomalyAlertIdList.get())) {
                 expectedAnomalyAlertIdList.get().forEach(inputConfigId ->
-<<<<<<< HEAD
-                    StepVerifier.create(client.deleteAnomalyAlertConfiguration(inputConfigId)).verifyComplete());
-=======
                     StepVerifier.create(client.deleteAnomalyAlertConfig(inputConfigId)).verifyComplete());
->>>>>>> e2018a87
             }
         }
     }
@@ -153,26 +141,6 @@
     @MethodSource("com.azure.ai.metricsadvisor.TestUtils#getTestParameters")
     public void getAnomalyAlertValidId(HttpClient httpClient, MetricsAdvisorServiceVersion serviceVersion) {
         final AtomicReference<String> alertConfigurationId = new AtomicReference<>();
-<<<<<<< HEAD
-
-        creatAnomalyAlertRunner(inputAnomalyAlertConfiguration -> {
-            final AnomalyAlertConfiguration createdAnomalyAlert =
-                client.createAnomalyAlertConfiguration(inputAnomalyAlertConfiguration).block();
-
-            assertNotNull(createdAnomalyAlert);
-            alertConfigurationId.set(createdAnomalyAlert.getId());
-
-            // Act & Assert
-            StepVerifier.create(client.getAnomalyAlertConfigurationWithResponse(alertConfigurationId.get()))
-                .assertNext(anomalyAlertConfigurationResponse -> {
-                    assertEquals(anomalyAlertConfigurationResponse.getStatusCode(), HttpResponseStatus.OK.code());
-                    validateAnomalyAlertResult(createdAnomalyAlert, anomalyAlertConfigurationResponse.getValue());
-                });
-        });
-        Mono<Void> deleteAnomalyAlertConfiguration = client.deleteAnomalyAlertConfiguration(alertConfigurationId.get());
-
-        StepVerifier.create(deleteAnomalyAlertConfiguration).verifyComplete();
-=======
         try {
             // Arrange
             client = getMetricsAdvisorAdministrationBuilder(httpClient, serviceVersion).buildAsyncClient();
@@ -198,7 +166,6 @@
                 StepVerifier.create(deleteAnomalyAlertConfig).verifyComplete();
             }
         }
->>>>>>> e2018a87
     }
 
     // Create Anomaly alert configuration
@@ -216,11 +183,7 @@
             creatAnomalyAlertRunner(inputAnomalyAlert ->
 
                 // Act & Assert
-<<<<<<< HEAD
-                StepVerifier.create(client.createAnomalyAlertConfiguration(inputAnomalyAlert))
-=======
                 StepVerifier.create(client.createAnomalyAlertConfig(inputAnomalyAlert))
->>>>>>> e2018a87
                     .assertNext(createdAnomalyAlert -> {
                         alertConfigurationId.set(createdAnomalyAlert.getId());
                         validateAnomalyAlertResult(inputAnomalyAlert, createdAnomalyAlert);
@@ -228,15 +191,9 @@
                     .verifyComplete());
         } finally {
             if (!CoreUtils.isNullOrEmpty(alertConfigurationId.get())) {
-<<<<<<< HEAD
-                Mono<Void> deleteAnomalyAlertConfiguration
-                    = client.deleteAnomalyAlertConfiguration(alertConfigurationId.get());
-                StepVerifier.create(deleteAnomalyAlertConfiguration).verifyComplete();
-=======
                 Mono<Void> deleteAnomalyAlertConfig
                     = client.deleteAnomalyAlertConfig(alertConfigurationId.get());
                 StepVerifier.create(deleteAnomalyAlertConfig).verifyComplete();
->>>>>>> e2018a87
             }
         }
     }
@@ -254,11 +211,7 @@
                 client.createAnomalyAlertConfig(inputAnomalyAlertConfig).block();
 
             assertNotNull(createdAnomalyAlert);
-<<<<<<< HEAD
-            StepVerifier.create(client.deleteAnomalyAlertConfigurationWithResponse(createdAnomalyAlert.getId()))
-=======
             StepVerifier.create(client.deleteAnomalyAlertConfigWithResponse(createdAnomalyAlert.getId()))
->>>>>>> e2018a87
                 .assertNext(response -> assertEquals(HttpResponseStatus.NO_CONTENT.code(), response.getStatusCode()))
                 .verifyComplete();
 
@@ -288,11 +241,7 @@
             creatAnomalyAlertRunner(inputAnomalyAlert -> {
                 // Arrange
                 final AnomalyAlertConfiguration createdAnomalyAlert =
-<<<<<<< HEAD
-                    client.createAnomalyAlertConfiguration(inputAnomalyAlert).block();
-=======
                     client.createAnomalyAlertConfig(inputAnomalyAlert).block();
->>>>>>> e2018a87
 
                 assertNotNull(createdAnomalyAlert);
                 alertConfigId.set(createdAnomalyAlert.getId());
@@ -306,11 +255,7 @@
 
                 // Act & Assert
                 // add metricAnomalyAlertConfiguration and operator
-<<<<<<< HEAD
-                StepVerifier.create(client.updateAnomalyAlertConfiguration(
-=======
                 StepVerifier.create(client.updateAnomalyAlertConfig(
->>>>>>> e2018a87
                     createdAnomalyAlert.setMetricAlertConfigurations(
                         Arrays.asList(metricAnomalyAlertConfiguration, metricAnomalyAlertConfiguration2))
                         .setCrossMetricsOperator(MetricAnomalyAlertConfigurationsOperator.XOR)))
@@ -322,11 +267,7 @@
                     }).verifyComplete();
 
                 // clear the set configurations, not allowed
-<<<<<<< HEAD
-                StepVerifier.create(client.updateAnomalyAlertConfiguration(
-=======
                 StepVerifier.create(client.updateAnomalyAlertConfig(
->>>>>>> e2018a87
                     createdAnomalyAlert.setMetricAlertConfigurations(null)))
                     .verifyErrorSatisfies(throwable -> assertEquals(
                         "'alertConfiguration.metricAnomalyAlertConfigurations' is required and cannot be empty",
@@ -334,15 +275,9 @@
             });
         } finally {
             if (!CoreUtils.isNullOrEmpty(alertConfigId.get())) {
-<<<<<<< HEAD
-                Mono<Void> deleteAnomalyAlertConfiguration
-                    = client.deleteAnomalyAlertConfiguration(alertConfigId.get());
-                StepVerifier.create(deleteAnomalyAlertConfiguration).verifyComplete();
-=======
                 Mono<Void> deleteAnomalyAlertConfig
                     = client.deleteAnomalyAlertConfig(alertConfigId.get());
                 StepVerifier.create(deleteAnomalyAlertConfig).verifyComplete();
->>>>>>> e2018a87
             }
         }
     }
@@ -392,21 +327,13 @@
             creatAnomalyAlertRunner(inputAnomalyAlert -> {
                 // Arrange
                 final AnomalyAlertConfiguration createdAnomalyAlert =
-<<<<<<< HEAD
-                    client.createAnomalyAlertConfiguration(inputAnomalyAlert).block();
-=======
                     client.createAnomalyAlertConfig(inputAnomalyAlert).block();
->>>>>>> e2018a87
 
                 assertNotNull(createdAnomalyAlert);
                 alertConfigId.set(createdAnomalyAlert.getId());
 
                 // Act & Assert
-<<<<<<< HEAD
-                StepVerifier.create(client.updateAnomalyAlertConfiguration(
-=======
                 StepVerifier.create(client.updateAnomalyAlertConfig(
->>>>>>> e2018a87
                     createdAnomalyAlert.removeHookToAlert(ALERT_HOOK_ID)))
                     .assertNext(updatedAnomalyAlert ->
                         assertEquals(0, updatedAnomalyAlert.getIdOfHooksToAlert().size()))
@@ -415,15 +342,9 @@
             });
         } finally {
             if (!CoreUtils.isNullOrEmpty(alertConfigId.get())) {
-<<<<<<< HEAD
-                Mono<Void> deleteAnomalyAlertConfiguration
-                    = client.deleteAnomalyAlertConfiguration(alertConfigId.get());
-                StepVerifier.create(deleteAnomalyAlertConfiguration).verifyComplete();
-=======
                 Mono<Void> deleteAnomalyAlertConfig
                     = client.deleteAnomalyAlertConfig(alertConfigId.get());
                 StepVerifier.create(deleteAnomalyAlertConfig).verifyComplete();
->>>>>>> e2018a87
             }
         }
     }
