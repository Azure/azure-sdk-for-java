--- conflicted
+++ resolved
@@ -71,11 +71,7 @@
         assertEquals(expectedIncidentRootCause.getSeriesKey(), actualIncidentRootCause.getSeriesKey());
         assertEquals(expectedIncidentRootCause.getDescription(), actualIncidentRootCause.getDescription());
         assertEquals(expectedIncidentRootCause.getPaths(), actualIncidentRootCause.getPaths());
-<<<<<<< HEAD
-        assertNotNull(actualIncidentRootCause.getConfidenceScore());
-=======
         assertNotNull(actualIncidentRootCause.getContributionScore());
->>>>>>> 6f033d77
     }
 
     String getEndpoint() {
