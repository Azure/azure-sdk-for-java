--- conflicted
+++ resolved
@@ -71,11 +71,7 @@
         assertEquals(expectedIncidentRootCause.getSeriesKey(), actualIncidentRootCause.getSeriesKey());
         assertEquals(expectedIncidentRootCause.getDescription(), actualIncidentRootCause.getDescription());
         assertEquals(expectedIncidentRootCause.getPaths(), actualIncidentRootCause.getPaths());
-<<<<<<< HEAD
-        assertNotNull(actualIncidentRootCause.getConfidenceScore());
-=======
         assertNotNull(actualIncidentRootCause.getContributionScore());
->>>>>>> e2018a87
     }
 
     String getEndpoint() {
