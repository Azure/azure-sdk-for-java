// Copyright (c) Microsoft Corporation. All rights reserved.
// Licensed under the MIT License.

package com.azure.ai.metricsadvisor;

import com.azure.ai.metricsadvisor.models.DimensionKey;
import com.azure.ai.metricsadvisor.models.EnrichmentStatus;
import com.azure.ai.metricsadvisor.models.ListMetricSeriesDefinitionOptions;
import com.azure.ai.metricsadvisor.models.MetricSeriesDefinition;
import com.azure.core.http.HttpClient;
import org.junit.jupiter.params.ParameterizedTest;
import org.junit.jupiter.params.provider.MethodSource;
import reactor.test.StepVerifier;

import java.time.OffsetDateTime;
import java.util.ArrayList;
import java.util.Collections;
import java.util.List;

import static com.azure.ai.metricsadvisor.TestUtils.DISPLAY_NAME_WITH_ARGUMENTS;
import static org.junit.jupiter.api.Assertions.assertEquals;
import static org.junit.jupiter.api.Assertions.assertNotNull;

public class MetricsSeriesAsyncTest extends MetricsSeriesTestBase {

    private MetricsAdvisorAsyncClient client;

    /**
     * Verifies all the dimension values returned for a metric.
     */
    @ParameterizedTest(name = DISPLAY_NAME_WITH_ARGUMENTS)
    @MethodSource("com.azure.ai.metricsadvisor.TestUtils#getTestParameters")
    public void listMetricDimensionValues(HttpClient httpClient, MetricsAdvisorServiceVersion serviceVersion) {
<<<<<<< HEAD
        client = getMetricsAdvisorBuilder(httpClient, serviceVersion).buildAsyncClient();
        List<String> actualDimensionValues = new ArrayList<String>();
=======
        client = getMetricsAdvisorBuilder(httpClient, serviceVersion, false).buildAsyncClient();
        List<String> actualDimensionValues = new ArrayList<>();
>>>>>>> 9e118302
        StepVerifier.create(client.listMetricDimensionValues(METRIC_ID, DIMENSION_NAME))
            .thenConsumeWhile(actualDimensionValues::add)
            .expectComplete()
            .verify(DEFAULT_TIMEOUT);
        assertEquals(EXPECTED_DIMENSION_VALUES_COUNT, actualDimensionValues.size());
    }

    /**
     * Verifies the metric series data values returned for a metric.
     */
    @ParameterizedTest(name = DISPLAY_NAME_WITH_ARGUMENTS)
    @MethodSource("com.azure.ai.metricsadvisor.TestUtils#getTestParameters")
    public void listMetricSeriesData(HttpClient httpClient, MetricsAdvisorServiceVersion serviceVersion) {
        client = getMetricsAdvisorBuilder(httpClient, serviceVersion).buildAsyncClient();
        StepVerifier.create(client.listMetricSeriesData(METRIC_ID,
            Collections.singletonList(new DimensionKey(SERIES_KEY_FILTER)),
                TIME_SERIES_START_TIME, TIME_SERIES_END_TIME))
            .assertNext(metricSeriesData -> {
                assertEquals(METRIC_ID, metricSeriesData.getMetricId());
                assertNotNull(metricSeriesData.getSeriesKey());
                assertEquals(SERIES_KEY_FILTER, metricSeriesData.getSeriesKey().asMap());
                assertNotNull(metricSeriesData.getTimestamps());
                assertNotNull(metricSeriesData.getMetricValues());
            })
            .expectComplete()
            .verify(DEFAULT_TIMEOUT);
    }

    /**
     * Verifies list of metric definitions returned for a metric.
     */
    @ParameterizedTest(name = DISPLAY_NAME_WITH_ARGUMENTS)
    @MethodSource("com.azure.ai.metricsadvisor.TestUtils#getTestParameters")
    public void listMetricSeriesDefinitions(HttpClient httpClient, MetricsAdvisorServiceVersion serviceVersion) {
        client = getMetricsAdvisorBuilder(httpClient, serviceVersion).buildAsyncClient();
        StepVerifier.create(client.listMetricSeriesDefinitions(METRIC_ID, TIME_SERIES_START_TIME, null)
            .take(LISTING_SERIES_DEFINITIONS_LIMIT))
            .thenConsumeWhile(metricSeriesDefinition -> metricSeriesDefinition.getMetricId() != null
                && metricSeriesDefinition.getSeriesKey() != null)
            .expectComplete()
            .verify(DEFAULT_TIMEOUT);
    }

    /**
     * Verifies list of metric definitions returned for a metric using dimension filter.
     */
    @ParameterizedTest(name = DISPLAY_NAME_WITH_ARGUMENTS)
    @MethodSource("com.azure.ai.metricsadvisor.TestUtils#getTestParameters")
    public void listMetricSeriesDefinitionsDimensionFilter(HttpClient httpClient, MetricsAdvisorServiceVersion serviceVersion) {
        client = getMetricsAdvisorBuilder(httpClient, serviceVersion).buildAsyncClient();
        List<MetricSeriesDefinition> actualMetricSeriesDefinitions = new ArrayList<>();
        StepVerifier.create(client.listMetricSeriesDefinitions(METRIC_ID, TIME_SERIES_START_TIME,
            new ListMetricSeriesDefinitionOptions()
                .setDimensionCombinationToFilter(Collections.singletonMap("Dim1", Collections.singletonList("JPN")))))
            .thenConsumeWhile(actualMetricSeriesDefinitions::add)
            .expectComplete()
            .verify(DEFAULT_TIMEOUT);

        actualMetricSeriesDefinitions.forEach(metricSeriesDefinition -> {
            final String dimensionFilterValue = metricSeriesDefinition.getSeriesKey().asMap().get("Dim1");
            assertNotNull(dimensionFilterValue);
            assertEquals("JPN", dimensionFilterValue);
        });
    }

    /**
     * Verifies list of enrichment status returned for a metric.
     */
    @ParameterizedTest(name = DISPLAY_NAME_WITH_ARGUMENTS)
    @MethodSource("com.azure.ai.metricsadvisor.TestUtils#getTestParameters")
    public void listMetricEnrichmentStatus(HttpClient httpClient, MetricsAdvisorServiceVersion serviceVersion) {
        client = getMetricsAdvisorBuilder(httpClient, serviceVersion).buildAsyncClient();
        List<EnrichmentStatus> enrichmentStatuses = new ArrayList<>();
        StepVerifier.create(
            client.listMetricEnrichmentStatus(ListEnrichmentStatusInput.INSTANCE.metricId,
                OffsetDateTime.parse("2021-10-01T00:00:00Z"), OffsetDateTime.parse("2021-10-30T00:00:00Z"),
                ListEnrichmentStatusInput.INSTANCE.options))
            .thenConsumeWhile(enrichmentStatuses::add)
            .expectComplete()
            .verify(DEFAULT_TIMEOUT);

        enrichmentStatuses.forEach(MetricsSeriesTestBase::validateEnrichmentStatus);
    }
}<|MERGE_RESOLUTION|>--- conflicted
+++ resolved
@@ -31,13 +31,8 @@
     @ParameterizedTest(name = DISPLAY_NAME_WITH_ARGUMENTS)
     @MethodSource("com.azure.ai.metricsadvisor.TestUtils#getTestParameters")
     public void listMetricDimensionValues(HttpClient httpClient, MetricsAdvisorServiceVersion serviceVersion) {
-<<<<<<< HEAD
-        client = getMetricsAdvisorBuilder(httpClient, serviceVersion).buildAsyncClient();
-        List<String> actualDimensionValues = new ArrayList<String>();
-=======
         client = getMetricsAdvisorBuilder(httpClient, serviceVersion, false).buildAsyncClient();
         List<String> actualDimensionValues = new ArrayList<>();
->>>>>>> 9e118302
         StepVerifier.create(client.listMetricDimensionValues(METRIC_ID, DIMENSION_NAME))
             .thenConsumeWhile(actualDimensionValues::add)
             .expectComplete()
@@ -51,7 +46,7 @@
     @ParameterizedTest(name = DISPLAY_NAME_WITH_ARGUMENTS)
     @MethodSource("com.azure.ai.metricsadvisor.TestUtils#getTestParameters")
     public void listMetricSeriesData(HttpClient httpClient, MetricsAdvisorServiceVersion serviceVersion) {
-        client = getMetricsAdvisorBuilder(httpClient, serviceVersion).buildAsyncClient();
+        client = getMetricsAdvisorBuilder(httpClient, serviceVersion, false).buildAsyncClient();
         StepVerifier.create(client.listMetricSeriesData(METRIC_ID,
             Collections.singletonList(new DimensionKey(SERIES_KEY_FILTER)),
                 TIME_SERIES_START_TIME, TIME_SERIES_END_TIME))
@@ -72,7 +67,7 @@
     @ParameterizedTest(name = DISPLAY_NAME_WITH_ARGUMENTS)
     @MethodSource("com.azure.ai.metricsadvisor.TestUtils#getTestParameters")
     public void listMetricSeriesDefinitions(HttpClient httpClient, MetricsAdvisorServiceVersion serviceVersion) {
-        client = getMetricsAdvisorBuilder(httpClient, serviceVersion).buildAsyncClient();
+        client = getMetricsAdvisorBuilder(httpClient, serviceVersion, false).buildAsyncClient();
         StepVerifier.create(client.listMetricSeriesDefinitions(METRIC_ID, TIME_SERIES_START_TIME, null)
             .take(LISTING_SERIES_DEFINITIONS_LIMIT))
             .thenConsumeWhile(metricSeriesDefinition -> metricSeriesDefinition.getMetricId() != null
@@ -87,7 +82,7 @@
     @ParameterizedTest(name = DISPLAY_NAME_WITH_ARGUMENTS)
     @MethodSource("com.azure.ai.metricsadvisor.TestUtils#getTestParameters")
     public void listMetricSeriesDefinitionsDimensionFilter(HttpClient httpClient, MetricsAdvisorServiceVersion serviceVersion) {
-        client = getMetricsAdvisorBuilder(httpClient, serviceVersion).buildAsyncClient();
+        client = getMetricsAdvisorBuilder(httpClient, serviceVersion, false).buildAsyncClient();
         List<MetricSeriesDefinition> actualMetricSeriesDefinitions = new ArrayList<>();
         StepVerifier.create(client.listMetricSeriesDefinitions(METRIC_ID, TIME_SERIES_START_TIME,
             new ListMetricSeriesDefinitionOptions()
@@ -109,7 +104,7 @@
     @ParameterizedTest(name = DISPLAY_NAME_WITH_ARGUMENTS)
     @MethodSource("com.azure.ai.metricsadvisor.TestUtils#getTestParameters")
     public void listMetricEnrichmentStatus(HttpClient httpClient, MetricsAdvisorServiceVersion serviceVersion) {
-        client = getMetricsAdvisorBuilder(httpClient, serviceVersion).buildAsyncClient();
+        client = getMetricsAdvisorBuilder(httpClient, serviceVersion, false).buildAsyncClient();
         List<EnrichmentStatus> enrichmentStatuses = new ArrayList<>();
         StepVerifier.create(
             client.listMetricEnrichmentStatus(ListEnrichmentStatusInput.INSTANCE.metricId,
