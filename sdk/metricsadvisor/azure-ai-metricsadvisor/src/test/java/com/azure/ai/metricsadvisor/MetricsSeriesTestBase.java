--- conflicted
+++ resolved
@@ -50,11 +50,7 @@
 
     protected static class ListEnrichmentStatusOutput {
         static final ListEnrichmentStatusOutput INSTANCE = new ListEnrichmentStatusOutput();
-<<<<<<< HEAD
-        final int expectedStatuses = 30;
-=======
         final int expectedStatuses = 29;
->>>>>>> 6f033d77
     }
 
     static void validateEnrichmentStatus(EnrichmentStatus actualEnrichmentStatus) {
