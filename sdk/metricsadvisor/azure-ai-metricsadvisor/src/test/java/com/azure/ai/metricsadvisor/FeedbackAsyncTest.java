--- conflicted
+++ resolved
@@ -10,18 +10,9 @@
 import com.azure.ai.metricsadvisor.models.ListMetricFeedbackOptions;
 import com.azure.ai.metricsadvisor.models.MetricFeedback;
 import com.azure.core.http.HttpClient;
-<<<<<<< HEAD
-import com.azure.core.test.TestBase;
-import com.azure.core.util.Context;
-=======
->>>>>>> 9e118302
 import io.netty.handler.codec.http.HttpResponseStatus;
 import org.junit.jupiter.api.Assertions;
-<<<<<<< HEAD
-import org.junit.jupiter.api.BeforeAll;
-=======
 import org.junit.jupiter.api.Disabled;
->>>>>>> 9e118302
 import org.junit.jupiter.params.ParameterizedTest;
 import org.junit.jupiter.params.provider.MethodSource;
 import reactor.test.StepVerifier;
@@ -52,9 +43,10 @@
      */
     @ParameterizedTest(name = DISPLAY_NAME_WITH_ARGUMENTS)
     @MethodSource("com.azure.ai.metricsadvisor.TestUtils#getTestParameters")
+    @Disabled
     void testListMetricFeedback(HttpClient httpClient, MetricsAdvisorServiceVersion serviceVersion) {
         // Arrange
-        client = getMetricsAdvisorBuilder(httpClient, serviceVersion).buildAsyncClient();
+        client = getMetricsAdvisorBuilder(httpClient, serviceVersion, false).buildAsyncClient();
 
         listMetricFeedbackRunner(inputMetricFeedbackList -> {
             List<MetricFeedback> actualMetricFeedbackList = new ArrayList<>();
@@ -73,8 +65,8 @@
                     .setFilter(new ListMetricFeedbackFilter()
                         .setTimeMode(FeedbackQueryTimeMode.FEEDBACK_CREATED_TIME)
                         .setStartTime(firstFeedbackCreatedTime.minusDays(1))
-                        .setEndTime(firstFeedbackCreatedTime.plusDays(1))),
-                Context.NONE).byPage().take(4))
+                        .setEndTime(firstFeedbackCreatedTime.plusDays(1))))
+                    .byPage().take(4))
                 .thenConsumeWhile(metricFeedbackPagedResponse -> {
                     metricFeedbackPagedResponse.getValue().forEach(actualMetricFeedbackList::add);
                     return true;
@@ -111,9 +103,10 @@
      */
     @ParameterizedTest(name = DISPLAY_NAME_WITH_ARGUMENTS)
     @MethodSource("com.azure.ai.metricsadvisor.TestUtils#getTestParameters")
+    @Disabled
     void testListMetricFeedbackFilterByDimensionFilter(HttpClient httpClient, MetricsAdvisorServiceVersion serviceVersion) {
         // Arrange
-        client = getMetricsAdvisorBuilder(httpClient, serviceVersion).buildAsyncClient();
+        client = getMetricsAdvisorBuilder(httpClient, serviceVersion, false).buildAsyncClient();
         creatMetricFeedbackRunner(inputMetricFeedback -> {
             final MetricFeedback feedbackAdded = client.addFeedback(METRIC_ID, inputMetricFeedback
                 .setDimensionFilter(new DimensionKey(DIMENSION_FILTER)))
@@ -144,7 +137,7 @@
     @MethodSource("com.azure.ai.metricsadvisor.TestUtils#getTestParameters")
     void testListMetricFeedbackFilterByFeedbackType(HttpClient httpClient, MetricsAdvisorServiceVersion serviceVersion) {
         // Arrange
-        client = getMetricsAdvisorBuilder(httpClient, serviceVersion).buildAsyncClient();
+        client = getMetricsAdvisorBuilder(httpClient, serviceVersion, false).buildAsyncClient();
         int[] count = new int[1];
 
         // Act & Assert
@@ -171,9 +164,10 @@
      */
     @ParameterizedTest(name = DISPLAY_NAME_WITH_ARGUMENTS)
     @MethodSource("com.azure.ai.metricsadvisor.TestUtils#getTestParameters")
+    @Disabled
     void testListMetricFeedbackFilterStartTime(HttpClient httpClient, MetricsAdvisorServiceVersion serviceVersion) {
         // Arrange
-        client = getMetricsAdvisorBuilder(httpClient, serviceVersion).buildAsyncClient();
+        client = getMetricsAdvisorBuilder(httpClient, serviceVersion, false).buildAsyncClient();
         creatMetricFeedbackRunner(inputMetricFeedback -> {
             final MetricFeedback createdMetricFeedback = client.addFeedback(METRIC_ID, inputMetricFeedback).block();
 
@@ -194,13 +188,13 @@
     // Get Feedback
 
     /**
-     * Verifies that an exception is thrown for null metric feedback  Id parameter.
+     * Verifies that an exception is thrown for null metric feedback Id parameter.
      */
     @ParameterizedTest(name = DISPLAY_NAME_WITH_ARGUMENTS)
     @MethodSource("com.azure.ai.metricsadvisor.TestUtils#getTestParameters")
     public void getMetricFeedbackNullId(HttpClient httpClient, MetricsAdvisorServiceVersion serviceVersion) {
         // Arrange
-        client = getMetricsAdvisorBuilder(httpClient, serviceVersion).buildAsyncClient();
+        client = getMetricsAdvisorBuilder(httpClient, serviceVersion, false).buildAsyncClient();
 
         // Act & Assert
         StepVerifier.create(client.getFeedback(null))
@@ -216,7 +210,7 @@
     @MethodSource("com.azure.ai.metricsadvisor.TestUtils#getTestParameters")
     public void getMetricFeedbackInvalidId(HttpClient httpClient, MetricsAdvisorServiceVersion serviceVersion) {
         // Arrange
-        client = getMetricsAdvisorBuilder(httpClient, serviceVersion).buildAsyncClient();
+        client = getMetricsAdvisorBuilder(httpClient, serviceVersion, false).buildAsyncClient();
 
         // Act & Assert
         StepVerifier.create(client.getFeedback(INCORRECT_UUID))
@@ -230,9 +224,10 @@
      */
     @ParameterizedTest(name = DISPLAY_NAME_WITH_ARGUMENTS)
     @MethodSource("com.azure.ai.metricsadvisor.TestUtils#getTestParameters")
+    @Disabled
     public void getMetricFeedbackValidId(HttpClient httpClient, MetricsAdvisorServiceVersion serviceVersion) {
         // Arrange
-        client = getMetricsAdvisorBuilder(httpClient, serviceVersion).buildAsyncClient();
+        client = getMetricsAdvisorBuilder(httpClient, serviceVersion, false).buildAsyncClient();
         creatMetricFeedbackRunner(expectedMetricFeedback -> {
             // Act & Assert
             MetricFeedback createdMetricFeedback
@@ -255,9 +250,10 @@
      */
     @ParameterizedTest(name = DISPLAY_NAME_WITH_ARGUMENTS)
     @MethodSource("com.azure.ai.metricsadvisor.TestUtils#getTestParameters")
+    @Disabled
     public void createCommentMetricFeedback(HttpClient httpClient, MetricsAdvisorServiceVersion serviceVersion) {
         // Arrange
-        client = getMetricsAdvisorBuilder(httpClient, serviceVersion).buildAsyncClient();
+        client = getMetricsAdvisorBuilder(httpClient, serviceVersion, false).buildAsyncClient();
         creatMetricFeedbackRunner(expectedMetricFeedback ->
 
             // Act & Assert
@@ -273,9 +269,10 @@
      */
     @ParameterizedTest(name = DISPLAY_NAME_WITH_ARGUMENTS)
     @MethodSource("com.azure.ai.metricsadvisor.TestUtils#getTestParameters")
+    @Disabled
     public void createAnomalyFeedback(HttpClient httpClient, MetricsAdvisorServiceVersion serviceVersion) {
         // Arrange
-        client = getMetricsAdvisorBuilder(httpClient, serviceVersion).buildAsyncClient();
+        client = getMetricsAdvisorBuilder(httpClient, serviceVersion, false).buildAsyncClient();
         creatMetricFeedbackRunner(expectedMetricFeedback ->
 
             // Act & Assert
@@ -291,9 +288,10 @@
      */
     @ParameterizedTest(name = DISPLAY_NAME_WITH_ARGUMENTS)
     @MethodSource("com.azure.ai.metricsadvisor.TestUtils#getTestParameters")
+    @Disabled
     public void createPeriodMetricFeedback(HttpClient httpClient, MetricsAdvisorServiceVersion serviceVersion) {
         // Arrange
-        client = getMetricsAdvisorBuilder(httpClient, serviceVersion).buildAsyncClient();
+        client = getMetricsAdvisorBuilder(httpClient, serviceVersion, false).buildAsyncClient();
         creatMetricFeedbackRunner(expectedMetricFeedback ->
 
             // Act & Assert
@@ -309,9 +307,10 @@
      */
     @ParameterizedTest(name = DISPLAY_NAME_WITH_ARGUMENTS)
     @MethodSource("com.azure.ai.metricsadvisor.TestUtils#getTestParameters")
+    @Disabled
     public void createChangePointMetricFeedback(HttpClient httpClient, MetricsAdvisorServiceVersion serviceVersion) {
         // Arrange
-        client = getMetricsAdvisorBuilder(httpClient, serviceVersion).buildAsyncClient();
+        client = getMetricsAdvisorBuilder(httpClient, serviceVersion, false).buildAsyncClient();
         creatMetricFeedbackRunner(expectedMetricFeedback ->
             // Act & Assert
             StepVerifier.create(client.addFeedback(METRIC_ID, expectedMetricFeedback))
