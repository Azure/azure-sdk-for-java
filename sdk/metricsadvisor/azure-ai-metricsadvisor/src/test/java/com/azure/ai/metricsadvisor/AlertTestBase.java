--- conflicted
+++ resolved
@@ -24,14 +24,9 @@
         static final ListAlertsInput INSTANCE = new ListAlertsInput();
         final OffsetDateTime startTime = OffsetDateTime.parse("2020-10-10T00:00:00Z");
         final OffsetDateTime endTime = OffsetDateTime.parse("2020-10-21T00:00:00Z");
-<<<<<<< HEAD
-        final TimeMode timeMode = TimeMode.ANOMALY_TIME;
-        final ListAlertOptions options = new ListAlertOptions(startTime, endTime, timeMode)
-=======
         final AlertQueryTimeMode timeMode = AlertQueryTimeMode.ANOMALY_TIME;
         final ListAlertOptions options = new ListAlertOptions()
             .setAlertQueryTimeMode(timeMode)
->>>>>>> 6f033d77
             .setTop(10);
         final String alertConfigurationId = ALERT_CONFIG_ID;
     }
