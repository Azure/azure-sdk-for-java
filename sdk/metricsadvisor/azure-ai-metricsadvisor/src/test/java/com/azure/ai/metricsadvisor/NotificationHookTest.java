// Copyright (c) Microsoft Corporation. All rights reserved.
// Licensed under the MIT License.

package com.azure.ai.metricsadvisor;

import com.azure.ai.metricsadvisor.administration.MetricsAdvisorAdministrationClient;
import com.azure.ai.metricsadvisor.administration.models.ListHookOptions;
import com.azure.ai.metricsadvisor.administration.models.NotificationHook;
import com.azure.core.http.HttpClient;
import com.azure.core.http.rest.PagedResponse;
import com.azure.core.util.Context;
import org.junit.jupiter.api.Assertions;
<<<<<<< HEAD
import org.junit.jupiter.api.BeforeAll;
=======
import org.junit.jupiter.api.Disabled;
>>>>>>> 9e118302
import org.junit.jupiter.params.ParameterizedTest;
import org.junit.jupiter.params.provider.MethodSource;

import java.util.List;
import java.util.stream.Collectors;

import static com.azure.ai.metricsadvisor.TestUtils.DISPLAY_NAME_WITH_ARGUMENTS;

public final class NotificationHookTest extends NotificationHookTestBase {

    @ParameterizedTest(name = DISPLAY_NAME_WITH_ARGUMENTS)
    @MethodSource("com.azure.ai.metricsadvisor.TestUtils#getTestParameters")
    @Override
    void createEmailHook(HttpClient httpClient, MetricsAdvisorServiceVersion serviceVersion) {
        MetricsAdvisorAdministrationClient client
            = getMetricsAdvisorAdministrationBuilder(httpClient, serviceVersion).buildClient();

        NotificationHook createdNotificationHook = client.createHook(CreateEmailHookInput.INSTANCE.hook);
        Assertions.assertNotNull(createdNotificationHook);
        assertCreateEmailHookOutput(createdNotificationHook);
        client.deleteHook(createdNotificationHook.getId());
    }

    @ParameterizedTest(name = DISPLAY_NAME_WITH_ARGUMENTS)
    @MethodSource("com.azure.ai.metricsadvisor.TestUtils#getTestParameters")
    @Override
    void createWebHook(HttpClient httpClient, MetricsAdvisorServiceVersion serviceVersion) {
        MetricsAdvisorAdministrationClient client
            = getMetricsAdvisorAdministrationBuilder(httpClient, serviceVersion).buildClient();

        NotificationHook createdNotificationHook = client.createHook(CreateWebHookInput.INSTANCE.hook);
        Assertions.assertNotNull(createdNotificationHook);
        assertCreateWebHookOutput(createdNotificationHook);
        client.deleteHook(createdNotificationHook.getId());
    }

    @ParameterizedTest(name = DISPLAY_NAME_WITH_ARGUMENTS)
    @MethodSource("com.azure.ai.metricsadvisor.TestUtils#getTestParameters")
    void testListHook(HttpClient httpClient, MetricsAdvisorServiceVersion serviceVersion) {
        MetricsAdvisorAdministrationClient client
            = getMetricsAdvisorAdministrationBuilder(httpClient, serviceVersion).buildClient();

        String[] hookId = new String[2];
        NotificationHook notificationHook1 = client.createHook(ListHookInput.INSTANCE.emailHook);
        hookId[0] = notificationHook1.getId();

        NotificationHook notificationHook2 = client.createHook(ListHookInput.INSTANCE.webHook);
        hookId[1] = notificationHook2.getId();

        Assertions.assertNotNull(hookId[0]);
        Assertions.assertNotNull(hookId[1]);

        List<NotificationHook> notificationHookList = client.listHooks(new ListHookOptions()
            .setHookNameFilter("java_test"), Context.NONE)
            .stream()
            .collect(Collectors.toList());

        assertListHookOutput(notificationHookList);

        List<PagedResponse<NotificationHook>> hookPageList
            = client.listHooks(new ListHookOptions()
            .setHookNameFilter("java_test")
            .setMaxPageSize(ListHookInput.INSTANCE.pageSize), Context.NONE)
            .streamByPage()
            .collect(Collectors.toList());

        assertPagedListHookOutput(hookPageList);

        client.deleteHook(hookId[0]);
        client.deleteHook(hookId[1]);
    }
}<|MERGE_RESOLUTION|>--- conflicted
+++ resolved
@@ -10,11 +10,7 @@
 import com.azure.core.http.rest.PagedResponse;
 import com.azure.core.util.Context;
 import org.junit.jupiter.api.Assertions;
-<<<<<<< HEAD
-import org.junit.jupiter.api.BeforeAll;
-=======
 import org.junit.jupiter.api.Disabled;
->>>>>>> 9e118302
 import org.junit.jupiter.params.ParameterizedTest;
 import org.junit.jupiter.params.provider.MethodSource;
 
@@ -27,10 +23,10 @@
 
     @ParameterizedTest(name = DISPLAY_NAME_WITH_ARGUMENTS)
     @MethodSource("com.azure.ai.metricsadvisor.TestUtils#getTestParameters")
-    @Override
+    @Disabled
     void createEmailHook(HttpClient httpClient, MetricsAdvisorServiceVersion serviceVersion) {
         MetricsAdvisorAdministrationClient client
-            = getMetricsAdvisorAdministrationBuilder(httpClient, serviceVersion).buildClient();
+            = getMetricsAdvisorAdministrationBuilder(httpClient, serviceVersion, true).buildClient();
 
         NotificationHook createdNotificationHook = client.createHook(CreateEmailHookInput.INSTANCE.hook);
         Assertions.assertNotNull(createdNotificationHook);
@@ -43,7 +39,7 @@
     @Override
     void createWebHook(HttpClient httpClient, MetricsAdvisorServiceVersion serviceVersion) {
         MetricsAdvisorAdministrationClient client
-            = getMetricsAdvisorAdministrationBuilder(httpClient, serviceVersion).buildClient();
+            = getMetricsAdvisorAdministrationBuilder(httpClient, serviceVersion, true).buildClient();
 
         NotificationHook createdNotificationHook = client.createHook(CreateWebHookInput.INSTANCE.hook);
         Assertions.assertNotNull(createdNotificationHook);
@@ -53,9 +49,10 @@
 
     @ParameterizedTest(name = DISPLAY_NAME_WITH_ARGUMENTS)
     @MethodSource("com.azure.ai.metricsadvisor.TestUtils#getTestParameters")
+    @Disabled
     void testListHook(HttpClient httpClient, MetricsAdvisorServiceVersion serviceVersion) {
         MetricsAdvisorAdministrationClient client
-            = getMetricsAdvisorAdministrationBuilder(httpClient, serviceVersion).buildClient();
+            = getMetricsAdvisorAdministrationBuilder(httpClient, serviceVersion, true).buildClient();
 
         String[] hookId = new String[2];
         NotificationHook notificationHook1 = client.createHook(ListHookInput.INSTANCE.emailHook);
