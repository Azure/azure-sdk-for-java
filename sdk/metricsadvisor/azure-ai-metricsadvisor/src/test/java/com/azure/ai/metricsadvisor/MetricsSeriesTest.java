// Copyright (c) Microsoft Corporation. All rights reserved.
// Licensed under the MIT License.

package com.azure.ai.metricsadvisor;

import com.azure.ai.metricsadvisor.models.DimensionKey;
import com.azure.ai.metricsadvisor.models.EnrichmentStatus;
import com.azure.ai.metricsadvisor.models.ListMetricDimensionValuesOptions;
import com.azure.ai.metricsadvisor.models.ListMetricSeriesDefinitionOptions;
import com.azure.ai.metricsadvisor.models.MetricSeriesDefinition;
import com.azure.ai.metricsadvisor.models.MetricsAdvisorServiceVersion;
import com.azure.core.http.HttpClient;
import com.azure.core.util.Context;
import org.junit.jupiter.api.AfterAll;
import org.junit.jupiter.api.Assertions;
import org.junit.jupiter.api.BeforeAll;
import org.junit.jupiter.params.ParameterizedTest;
import org.junit.jupiter.params.provider.MethodSource;
import reactor.test.StepVerifier;

import java.time.Duration;
import java.time.OffsetDateTime;
import java.util.Collections;
import java.util.HashMap;
import java.util.List;
import java.util.stream.Collectors;

import static com.azure.ai.metricsadvisor.TestUtils.DISPLAY_NAME_WITH_ARGUMENTS;
import static org.junit.jupiter.api.Assertions.assertEquals;
import static org.junit.jupiter.api.Assertions.assertNotNull;

public class MetricsSeriesTest extends MetricsSeriesTestBase {
    private MetricsAdvisorClient client;

    @BeforeAll
    static void beforeAll() {
        StepVerifier.setDefaultTimeout(Duration.ofSeconds(30));
    }

    @AfterAll
    static void afterAll() {
        StepVerifier.resetDefaultTimeout();
    }

    /**
     * Verifies the dimension values returned for a metric with skip and top parameters.
     */
    @ParameterizedTest(name = DISPLAY_NAME_WITH_ARGUMENTS)
    @MethodSource("com.azure.ai.metricsadvisor.TestUtils#getTestParameters")
    public void listMetricDimensionValuesWithSkipTop(HttpClient httpClient,
        MetricsAdvisorServiceVersion serviceVersion) {
        client = getMetricsAdvisorBuilder(httpClient, serviceVersion).buildClient();
        List<String> actualDimensionValues = client.listMetricDimensionValues(METRIC_ID, DIMENSION_NAME,
            new ListMetricDimensionValuesOptions().setTop(20).setSkip(20), Context.NONE)
            .stream().sorted().collect(Collectors.toList());

        Assertions.assertIterableEquals(EXPECTED_DIMENSION_VALUES, actualDimensionValues);
    }

    /**
     * Verifies all the dimension values returned for a metric.
     */
    @ParameterizedTest(name = DISPLAY_NAME_WITH_ARGUMENTS)
    @MethodSource("com.azure.ai.metricsadvisor.TestUtils#getTestParameters")
    public void listMetricDimensionValues(HttpClient httpClient, MetricsAdvisorServiceVersion serviceVersion) {
        client = getMetricsAdvisorBuilder(httpClient, serviceVersion).buildClient();
        List<String> actualDimensionValues = client.listMetricDimensionValues(METRIC_ID, DIMENSION_NAME)
            .stream().collect(Collectors.toList());
        assertEquals(EXPECTED_DIMENSION_VALUES_COUNT, actualDimensionValues.size());
    }

    /**
     * Verifies the metric series data values returned for a metric.
     */
    @ParameterizedTest(name = DISPLAY_NAME_WITH_ARGUMENTS)
    @MethodSource("com.azure.ai.metricsadvisor.TestUtils#getTestParameters")
    public void listMetricSeriesData(HttpClient httpClient, MetricsAdvisorServiceVersion serviceVersion) {
        client = getMetricsAdvisorBuilder(httpClient, serviceVersion).buildClient();
<<<<<<< HEAD
        client.listMetricSeriesData(METRIC_ID,  Collections.singletonList(new DimensionKey(SERIES_KEY_FILTER)),
            new ListMetricSeriesDataOptions(TIME_SERIES_START_TIME,
                TIME_SERIES_END_TIME))
=======
        client.listMetricSeriesData(METRIC_ID, Collections.singletonList(new DimensionKey(SERIES_KEY_FILTER)),
            TIME_SERIES_START_TIME, TIME_SERIES_END_TIME)
>>>>>>> e2018a87
            .forEach(metricSeriesData -> {
                assertEquals(METRIC_ID, metricSeriesData.getMetricId());
                assertEquals(SERIES_KEY_FILTER, metricSeriesData.getSeriesKey().asMap());
                assertNotNull(metricSeriesData.getTimestamps());
                assertNotNull(metricSeriesData.getMetricValues());
            });
    }

    /**
     * Verifies list of metric definitions returned for a metric.
     */
    @ParameterizedTest(name = DISPLAY_NAME_WITH_ARGUMENTS)
    @MethodSource("com.azure.ai.metricsadvisor.TestUtils#getTestParameters")
    public void listMetricSeriesDefinitions(HttpClient httpClient, MetricsAdvisorServiceVersion serviceVersion) {
        client = getMetricsAdvisorBuilder(httpClient, serviceVersion).buildClient();
        client.listMetricSeriesDefinitions(METRIC_ID,
                TIME_SERIES_START_TIME)
            .forEach(metricSeriesDefinition -> {
                assertNotNull(metricSeriesDefinition.getMetricId());
                assertNotNull(metricSeriesDefinition.getSeriesKey());
            });
    }

    /**
     * Verifies list of metric definitions returned for a metric using dimension filter.
     */
    @ParameterizedTest(name = DISPLAY_NAME_WITH_ARGUMENTS)
    @MethodSource("com.azure.ai.metricsadvisor.TestUtils#getTestParameters")
    public void listMetricSeriesDefinitionsDimensionFilter(HttpClient httpClient,
        MetricsAdvisorServiceVersion serviceVersion) {
        client = getMetricsAdvisorBuilder(httpClient, serviceVersion).buildClient();
        List<MetricSeriesDefinition> actualMetricSeriesDefinitions
            = client.listMetricSeriesDefinitions(METRIC_ID, TIME_SERIES_START_TIME,
            new ListMetricSeriesDefinitionOptions()
                .setDimensionCombinationToFilter(new HashMap<String, List<String>>() {{
                        put("city", Collections.singletonList("Miami"));
<<<<<<< HEAD
                    }}))
=======
                    }}), Context.NONE)
>>>>>>> e2018a87
            .stream().collect(Collectors.toList());

        actualMetricSeriesDefinitions.forEach(metricSeriesDefinition -> {
            final String dimensionFilterValue = metricSeriesDefinition.getSeriesKey().asMap().get("city");
            assertNotNull(dimensionFilterValue);
            assertEquals("Miami", dimensionFilterValue);
        });
    }

    /**
     * Verifies list of enrichment status returned for a metric.
     */
    @ParameterizedTest(name = DISPLAY_NAME_WITH_ARGUMENTS)
    @MethodSource("com.azure.ai.metricsadvisor.TestUtils#getTestParameters")
    public void listMetricEnrichmentStatus(HttpClient httpClient, MetricsAdvisorServiceVersion serviceVersion) {
        client = getMetricsAdvisorBuilder(httpClient, serviceVersion).buildClient();
        List<EnrichmentStatus> enrichmentStatuses =
            client.listMetricEnrichmentStatus(ListEnrichmentStatusInput.INSTANCE.metricId,
                OffsetDateTime.parse("2020-10-01T00:00:00Z"), OffsetDateTime.parse("2020-10-30T00:00:00Z"))
                .stream()
                .collect(Collectors.toList());

        assertEquals(ListEnrichmentStatusOutput.INSTANCE.expectedStatuses, enrichmentStatuses.size());
        enrichmentStatuses.forEach(MetricsSeriesTestBase::validateEnrichmentStatus);
    }
}<|MERGE_RESOLUTION|>--- conflicted
+++ resolved
@@ -76,14 +76,8 @@
     @MethodSource("com.azure.ai.metricsadvisor.TestUtils#getTestParameters")
     public void listMetricSeriesData(HttpClient httpClient, MetricsAdvisorServiceVersion serviceVersion) {
         client = getMetricsAdvisorBuilder(httpClient, serviceVersion).buildClient();
-<<<<<<< HEAD
-        client.listMetricSeriesData(METRIC_ID,  Collections.singletonList(new DimensionKey(SERIES_KEY_FILTER)),
-            new ListMetricSeriesDataOptions(TIME_SERIES_START_TIME,
-                TIME_SERIES_END_TIME))
-=======
         client.listMetricSeriesData(METRIC_ID, Collections.singletonList(new DimensionKey(SERIES_KEY_FILTER)),
             TIME_SERIES_START_TIME, TIME_SERIES_END_TIME)
->>>>>>> e2018a87
             .forEach(metricSeriesData -> {
                 assertEquals(METRIC_ID, metricSeriesData.getMetricId());
                 assertEquals(SERIES_KEY_FILTER, metricSeriesData.getSeriesKey().asMap());
@@ -120,11 +114,7 @@
             new ListMetricSeriesDefinitionOptions()
                 .setDimensionCombinationToFilter(new HashMap<String, List<String>>() {{
                         put("city", Collections.singletonList("Miami"));
-<<<<<<< HEAD
-                    }}))
-=======
                     }}), Context.NONE)
->>>>>>> e2018a87
             .stream().collect(Collectors.toList());
 
         actualMetricSeriesDefinitions.forEach(metricSeriesDefinition -> {
