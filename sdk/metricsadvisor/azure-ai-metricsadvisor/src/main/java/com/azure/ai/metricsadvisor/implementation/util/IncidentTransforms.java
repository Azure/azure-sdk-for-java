--- conflicted
+++ resolved
@@ -39,13 +39,8 @@
     }
 
 
-<<<<<<< HEAD
-    private static Incident fromInner(IncidentResult innerIncident) {
-        Incident incident = new Incident();
-=======
     private static AnomalyIncident fromInner(IncidentResult innerIncident) {
         AnomalyIncident incident = new AnomalyIncident();
->>>>>>> 6f033d77
         IncidentHelper.setId(incident, innerIncident.getIncidentId());
         if (innerIncident.getMetricId() != null) {
             IncidentHelper.setMetricId(incident, innerIncident.getMetricId().toString());
