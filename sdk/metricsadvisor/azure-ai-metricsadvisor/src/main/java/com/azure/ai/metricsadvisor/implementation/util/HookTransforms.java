// Copyright (c) Microsoft Corporation. All rights reserved.
// Licensed under the MIT License.

package com.azure.ai.metricsadvisor.implementation.util;

import com.azure.ai.metricsadvisor.implementation.models.EmailHookInfo;
import com.azure.ai.metricsadvisor.implementation.models.EmailHookInfoPatch;
import com.azure.ai.metricsadvisor.implementation.models.EmailHookParameter;
import com.azure.ai.metricsadvisor.implementation.models.HookInfo;
import com.azure.ai.metricsadvisor.implementation.models.HookInfoPatch;
import com.azure.ai.metricsadvisor.implementation.models.WebhookHookInfo;
import com.azure.ai.metricsadvisor.implementation.models.WebhookHookInfoPatch;
import com.azure.ai.metricsadvisor.implementation.models.WebhookHookParameter;
import com.azure.ai.metricsadvisor.models.EmailNotificationHook;
import com.azure.ai.metricsadvisor.models.NotificationHook;
import com.azure.ai.metricsadvisor.models.WebNotificationHook;
import com.azure.core.http.HttpHeaders;
import com.azure.core.http.rest.Page;
import com.azure.core.http.rest.PagedResponse;
import com.azure.core.http.rest.PagedResponseBase;
import com.azure.core.util.CoreUtils;
import com.azure.core.util.IterableStream;
import com.azure.core.util.logging.ClientLogger;
import reactor.core.Exceptions;

import java.util.ArrayList;
import java.util.Collections;
import java.util.HashMap;
import java.util.List;
import java.util.Map;
import java.util.stream.Collectors;

public final class HookTransforms {

    private HookTransforms() {
    }

    public static HookInfo toInnerForCreate(ClientLogger logger, NotificationHook notificationHook) {
        if (notificationHook instanceof EmailNotificationHook) {
            EmailNotificationHook emailHook = (EmailNotificationHook) notificationHook;
            if (CoreUtils.isNullOrEmpty(emailHook.getName())) {
                throw logger.logExceptionAsError(
                    new IllegalArgumentException("The notificationHook.name is required."));
            }
            if (emailHook.getEmailsToAlert().isEmpty()) {
                throw logger.logExceptionAsError(
                    new IllegalArgumentException("At least one email is required in the notificationHook."));
            }
            EmailHookInfo innerEmailHook = new EmailHookInfo();
            innerEmailHook.setHookName(emailHook.getName());
            innerEmailHook.setDescription(emailHook.getDescription());
            innerEmailHook.setExternalLink(emailHook.getExternalLink());
            innerEmailHook.setHookParameter(new EmailHookParameter()
                .setToList(emailHook.getEmailsToAlert()));
            return innerEmailHook;
        } else if (notificationHook instanceof WebNotificationHook) {
            WebNotificationHook webHook = (WebNotificationHook) notificationHook;
            if (CoreUtils.isNullOrEmpty(webHook.getName())) {
                throw logger.logExceptionAsError(
                    new IllegalArgumentException("The notificationHook.name is required."));
            }
            if (CoreUtils.isNullOrEmpty(webHook.getEndpoint())) {
                throw logger.logExceptionAsError(
                    new IllegalArgumentException("The notificationHook.endpoint is required."));
            }
            WebhookHookInfo innerWebHook = new WebhookHookInfo();
            innerWebHook.setHookName(webHook.getName());
            innerWebHook.setDescription(webHook.getDescription());
            innerWebHook.setExternalLink(webHook.getExternalLink());
            innerWebHook.setHookParameter(new WebhookHookParameter()
                .setEndpoint(webHook.getEndpoint())
                .setUsername(webHook.getUsername())
                .setPassword(webHook.getPassword())
                .setCertificateKey(webHook.getClientCertificate())
                .setCertificatePassword(webHook.getClientCertificatePassword())
                .setHeaders(webHook.getHttpHeaders().toMap()));
            return innerWebHook;
        } else {
            throw logger
                .logExceptionAsError(new IllegalArgumentException(String.format(
                    "The notificationHook type %s not supported", notificationHook.getClass().getCanonicalName())));
        }
    }

    public static HookInfoPatch toInnerForUpdate(ClientLogger logger, NotificationHook notificationHook) {
        if (notificationHook instanceof EmailNotificationHook) {
            EmailNotificationHook emailHook = (EmailNotificationHook) notificationHook;
            EmailHookInfoPatch innerEmailHook = new EmailHookInfoPatch();
            innerEmailHook.setHookName(emailHook.getName());
            innerEmailHook.setDescription(emailHook.getDescription());
            innerEmailHook.setExternalLink(emailHook.getExternalLink());
            innerEmailHook.setHookParameter(new EmailHookParameter()
                .setToList(emailHook.getEmailsToAlert()));
            return innerEmailHook;
        } else if (notificationHook instanceof WebNotificationHook) {
            WebNotificationHook webHook = (WebNotificationHook) notificationHook;
            WebhookHookInfoPatch innerWebHook = new WebhookHookInfoPatch();
            innerWebHook.setHookName(webHook.getName());
            innerWebHook.setDescription(webHook.getDescription());
            innerWebHook.setExternalLink(webHook.getExternalLink());
            innerWebHook.setHookParameter(new WebhookHookParameter()
                .setEndpoint(webHook.getEndpoint())
                .setUsername(webHook.getUsername())
                .setPassword(webHook.getPassword())
                .setCertificateKey(webHook.getClientCertificate())
                .setCertificatePassword(webHook.getClientCertificatePassword())
                .setHeaders(webHook.getHttpHeaders().toMap()));
            return innerWebHook;
        } else {
            throw logger
                .logExceptionAsError(new IllegalArgumentException(String.format(
                    "The notificationHook type %s not supported", notificationHook.getClass().getCanonicalName())));
        }
    }

    public static NotificationHook fromInner(ClientLogger logger, HookInfo innerHook) {
        if (innerHook instanceof EmailHookInfo) {
            EmailHookInfo innerEmailHook = (EmailHookInfo) innerHook;
            EmailNotificationHook emailHook = new EmailNotificationHook(innerEmailHook.getHookName(),
                innerEmailHook.getHookParameter().getToList());

            emailHook.setDescription(innerEmailHook.getDescription());
            emailHook.setExternalLink(innerEmailHook.getExternalLink());

            HookHelper.setId(emailHook, innerEmailHook.getHookId().toString());

            List<String> adminList = innerEmailHook.getAdmins();
            if (adminList == null) {
                adminList = new ArrayList<>();
            }
<<<<<<< HEAD
            HookHelper.setAdmins(emailHook, Collections.unmodifiableList(adminList));
=======
            HookHelper.setAdminEmails(emailHook, Collections.unmodifiableList(adminList));
>>>>>>> 6f033d77

            return emailHook;
        } else if (innerHook instanceof WebhookHookInfo) {
            WebhookHookInfo innerWebHook = (WebhookHookInfo) innerHook;
            WebNotificationHook webHook = new WebNotificationHook(innerWebHook.getHookName(),
                innerWebHook.getHookParameter().getEndpoint());

            webHook.setDescription(innerWebHook.getDescription());
            webHook.setExternalLink(innerWebHook.getExternalLink());

            webHook.setUserCredentials(innerWebHook.getHookParameter().getUsername(),
                innerWebHook.getHookParameter().getPassword());
            webHook.setClientCertificate(innerWebHook.getHookParameter().getCertificateKey(),
                innerWebHook.getHookParameter().getCertificatePassword());

            Map<String, String> innerHeaders = innerWebHook.getHookParameter().getHeaders();
            if (innerHeaders == null) {
                innerHeaders = new HashMap<>();
            }
            webHook.setHttpHeaders(new HttpHeaders(innerHeaders));

            HookHelper.setId(webHook, innerWebHook.getHookId().toString());

            List<String> adminList = innerWebHook.getAdmins();
            if (adminList == null) {
                adminList = new ArrayList<>();
            }
<<<<<<< HEAD
            HookHelper.setAdmins(webHook, Collections.unmodifiableList(adminList));
=======
            HookHelper.setAdminEmails(webHook, Collections.unmodifiableList(adminList));
>>>>>>> 6f033d77

            return webHook;
        } else {
            throw logger.logExceptionAsError(Exceptions.propagate(new RuntimeException(String.format(
                "The hook type %s not supported", innerHook.getClass().getCanonicalName()))));
        }
    }

    public static PagedResponse<NotificationHook> fromInnerPagedResponse(ClientLogger logger,
                                                             PagedResponse<HookInfo> innerResponse) {
        List<NotificationHook> notificationHookList;
        final List<HookInfo> innerHookList = innerResponse.getValue();
        if (innerHookList == null || innerHookList.isEmpty()) {
            notificationHookList = new ArrayList<>();
        } else {
            notificationHookList = innerHookList
                .stream()
                .map(innerAnomaly -> fromInner(logger, innerAnomaly))
                .collect(Collectors.toList());
        }

        final IterableStream<NotificationHook> pageElements
            = new IterableStream<>(notificationHookList);

        return new PagedResponseBase<Void, NotificationHook>(innerResponse.getRequest(),
            innerResponse.getStatusCode(),
            innerResponse.getHeaders(),
            new HookPage(pageElements, innerResponse.getContinuationToken()),
            null);
    }

    private static final class HookPage implements Page<NotificationHook> {
        private final IterableStream<NotificationHook> elements;
        private final String continuationTToken;

        private HookPage(IterableStream<NotificationHook> elements, String continuationTToken) {
            this.elements = elements;
            this.continuationTToken = continuationTToken;
        }

        @Override
        public IterableStream<NotificationHook> getElements() {
            return this.elements;
        }

        @Override
        public String getContinuationToken() {
            return this.continuationTToken;
        }
    }
}<|MERGE_RESOLUTION|>--- conflicted
+++ resolved
@@ -128,11 +128,7 @@
             if (adminList == null) {
                 adminList = new ArrayList<>();
             }
-<<<<<<< HEAD
-            HookHelper.setAdmins(emailHook, Collections.unmodifiableList(adminList));
-=======
             HookHelper.setAdminEmails(emailHook, Collections.unmodifiableList(adminList));
->>>>>>> 6f033d77
 
             return emailHook;
         } else if (innerHook instanceof WebhookHookInfo) {
@@ -160,11 +156,7 @@
             if (adminList == null) {
                 adminList = new ArrayList<>();
             }
-<<<<<<< HEAD
-            HookHelper.setAdmins(webHook, Collections.unmodifiableList(adminList));
-=======
             HookHelper.setAdminEmails(webHook, Collections.unmodifiableList(adminList));
->>>>>>> 6f033d77
 
             return webHook;
         } else {
