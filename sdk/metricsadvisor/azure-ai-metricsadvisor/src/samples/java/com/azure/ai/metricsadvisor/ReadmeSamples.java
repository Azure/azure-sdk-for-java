// Copyright (c) Microsoft Corporation. All rights reserved.
// Licensed under the MIT License.

package com.azure.ai.metricsadvisor;

import com.azure.ai.metricsadvisor.administration.MetricsAdvisorAdministrationClient;
import com.azure.ai.metricsadvisor.administration.MetricsAdvisorAdministrationClientBuilder;
import com.azure.ai.metricsadvisor.models.AnomalyAlertConfiguration;
import com.azure.ai.metricsadvisor.models.AnomalyDetectionConfiguration;
import com.azure.ai.metricsadvisor.models.AnomalyDetectorDirection;
import com.azure.ai.metricsadvisor.models.AnomalySeverity;
import com.azure.ai.metricsadvisor.models.ChangeThresholdCondition;
import com.azure.ai.metricsadvisor.models.DataFeed;
import com.azure.ai.metricsadvisor.models.DataFeedDimension;
import com.azure.ai.metricsadvisor.models.DataFeedGranularity;
import com.azure.ai.metricsadvisor.models.DataFeedGranularityType;
import com.azure.ai.metricsadvisor.models.DataFeedIngestionSettings;
import com.azure.ai.metricsadvisor.models.DataFeedMetric;
import com.azure.ai.metricsadvisor.models.DataFeedOptions;
import com.azure.ai.metricsadvisor.models.DataFeedRollupSettings;
import com.azure.ai.metricsadvisor.models.DataFeedRollupType;
import com.azure.ai.metricsadvisor.models.DataFeedSchema;
import com.azure.ai.metricsadvisor.models.DetectionConditionsOperator;
import com.azure.ai.metricsadvisor.models.EmailNotificationHook;
import com.azure.ai.metricsadvisor.models.HardThresholdCondition;
import com.azure.ai.metricsadvisor.models.NotificationHook;
import com.azure.ai.metricsadvisor.models.ListDataFeedIngestionOptions;
import com.azure.ai.metricsadvisor.models.MetricAnomalyAlertConditions;
import com.azure.ai.metricsadvisor.models.MetricAnomalyAlertConfiguration;
import com.azure.ai.metricsadvisor.models.MetricAnomalyAlertConfigurationsOperator;
import com.azure.ai.metricsadvisor.models.MetricAnomalyAlertScope;
import com.azure.ai.metricsadvisor.models.MetricWholeSeriesDetectionCondition;
import com.azure.ai.metricsadvisor.models.MetricsAdvisorKeyCredential;
import com.azure.ai.metricsadvisor.models.MySqlDataFeedSource;
import com.azure.ai.metricsadvisor.models.SQLServerDataFeedSource;
import com.azure.ai.metricsadvisor.models.SeverityCondition;
import com.azure.ai.metricsadvisor.models.SmartDetectionCondition;
import com.azure.ai.metricsadvisor.models.SuppressCondition;
import com.azure.core.exception.HttpResponseException;

import java.time.OffsetDateTime;
import java.util.Arrays;

import static com.azure.ai.metricsadvisor.models.DataFeedSourceType.SQL_SERVER_DB;

/**
 * WARNING: MODIFYING THIS FILE WILL REQUIRE CORRESPONDING UPDATES TO README.md FILE. LINE NUMBERS ARE USED TO EXTRACT
 * APPROPRIATE CODE SEGMENTS FROM THIS FILE. ADD NEW CODE AT THE BOTTOM TO AVOID CHANGING LINE NUMBERS OF EXISTING CODE
 * SAMPLES.
 * <p>
 * Class containing code snippets that will be injected to README.md.
 */
public class ReadmeSamples {
    private MetricsAdvisorClient metricsAdvisorClient = new MetricsAdvisorClientBuilder().buildClient();
    private MetricsAdvisorAdministrationClient metricsAdvisorAdminClient =
        new MetricsAdvisorAdministrationClientBuilder().buildClient();

    /**
     * Code snippet for getting advisor client using MetricsAdvisorKeyCredential.
     */
    public void useMetricsAdvisorKeyCredential() {
        MetricsAdvisorKeyCredential credential = new MetricsAdvisorKeyCredential("subscription_key", "api_key");
        MetricsAdvisorClient metricsAdvisorClient = new MetricsAdvisorClientBuilder()
            .endpoint("{endpoint}")
            .credential(credential)
            .buildClient();
    }

    /**
     * Code snippet for getting administration client using MetricsAdvisorKeyCredential.
     */
    public void getMetricsAdvisorAdministrationClient() {
        MetricsAdvisorKeyCredential credential = new MetricsAdvisorKeyCredential("subscription_key", "api_key");
        MetricsAdvisorAdministrationClient metricsAdvisorAdminClient =
            new MetricsAdvisorAdministrationClientBuilder()
                .endpoint("{endpoint}")
                .credential(credential)
                .buildClient();
    }

    /**
     * Code snippet for creating a data feed.
     */
    public void createDataFeed() {
<<<<<<< HEAD
        final DataFeed createdSqlDataFeed = metricsAdvisorAdministrationClient.createDataFeed(
            "My data feed name",
            new SQLServerDataFeedSource("sql_server_connection_string", "query"),
            new DataFeedGranularity().setGranularityType(DataFeedGranularityType.DAILY),
            new DataFeedSchema(Arrays.asList(
                new Metric().setName("cost"),
                new Metric().setName("revenue")))
                .setDimensions(Arrays.asList(
                    new Dimension().setName("category"),
                    new Dimension().setName("city"))),
            new DataFeedIngestionSettings(OffsetDateTime.parse("2020-01-01T00:00:00Z")),
            new DataFeedOptions()
                .setDescription("My data feed description")
                .setRollupSettings(
                    new DataFeedRollupSettings()
                        .setAutoRollup(DataFeedAutoRollUpMethod.SUM, Arrays.asList("cost"), "__CUSTOM_SUM__"))
                .setMissingDataPointFillSettings(
                    new DataFeedMissingDataPointFillSettings()
                        .setFillType(DataSourceMissingDataPointFillType.SMART_FILLING))
                .setAccessMode(DataFeedAccessMode.PUBLIC));
=======
        DataFeed dataFeed = new DataFeed()
            .setName("dataFeedName")
            .setSource(new MySqlDataFeedSource("conn-string", "query"))
            .setGranularity(new DataFeedGranularity().setGranularityType(DataFeedGranularityType.DAILY))
            .setSchema(new DataFeedSchema(
                Arrays.asList(
                    new DataFeedMetric().setName("cost"),
                    new DataFeedMetric().setName("revenue")
                )).setDimensions(
                Arrays.asList(
                    new DataFeedDimension().setName("city"),
                    new DataFeedDimension().setName("category")
                ))
            )
            .setIngestionSettings(new DataFeedIngestionSettings(OffsetDateTime.parse("2020-01-01T00:00:00Z")))
            .setOptions(new DataFeedOptions()
                .setDescription("data feed description")
                .setRollupSettings(new DataFeedRollupSettings()
                    .setRollupType(DataFeedRollupType.AUTO_ROLLUP)));
        final DataFeed createdSqlDataFeed = metricsAdvisorAdminClient.createDataFeed(dataFeed);
>>>>>>> e2018a87

        System.out.printf("Data feed Id : %s%n", createdSqlDataFeed.getId());
        System.out.printf("Data feed name : %s%n", createdSqlDataFeed.getName());
        System.out.printf("Is the query user is one of data feed administrator : %s%n", createdSqlDataFeed.isAdmin());
        System.out.printf("Data feed created time : %s%n", createdSqlDataFeed.getCreatedTime());
        System.out.printf("Data feed granularity type : %s%n",
            createdSqlDataFeed.getGranularity().getGranularityType());
        System.out.printf("Data feed granularity value : %d%n",
            createdSqlDataFeed.getGranularity().getCustomGranularityValue());
        System.out.println("Data feed related metric Ids:");
        createdSqlDataFeed.getMetricIds().forEach(System.out::println);
        System.out.printf("Data feed source type: %s%n", createdSqlDataFeed.getSourceType());

<<<<<<< HEAD
        if (SQL_SERVER_DB.equals(createdSqlDataFeed.getSourceType())) {
=======
        if (SQL_SERVER_DB == createdSqlDataFeed.getSourceType()) {
>>>>>>> e2018a87
            System.out.printf("Data feed sql server query: %s%n",
                ((SQLServerDataFeedSource) createdSqlDataFeed.getSource()).getQuery());
        }
    }

    /**
     * Code snippet for checking ingestion status.
     */
    public void checkIngestionStatus() {
        String dataFeedId = "3d48er30-6e6e-4391-b78f-b00dfee1e6f5";

<<<<<<< HEAD
        metricsAdvisorAdministrationClient.listDataFeedIngestionStatus(
=======
        metricsAdvisorAdminClient.listDataFeedIngestionStatus(
>>>>>>> e2018a87
            dataFeedId,
            new ListDataFeedIngestionOptions(
                OffsetDateTime.parse("2020-01-01T00:00:00Z"),
                OffsetDateTime.parse("2020-09-09T00:00:00Z"))
        ).forEach(dataFeedIngestionStatus -> {
            System.out.printf("Message : %s%n", dataFeedIngestionStatus.getMessage());
            System.out.printf("Timestamp value : %s%n", dataFeedIngestionStatus.getTimestamp());
            System.out.printf("Status : %s%n", dataFeedIngestionStatus.getStatus());
        });
    }

    /**
     * Code snippet for configuring anomaly detection.
     */
    public void configureAnomalyDetection() {
        String metricId = "3d48er30-6e6e-4391-b78f-b00dfee1e6f5";

        ChangeThresholdCondition changeThresholdCondition = new ChangeThresholdCondition()
            .setAnomalyDetectorDirection(AnomalyDetectorDirection.BOTH)
            .setChangePercentage(20)
            .setShiftPoint(10)
            .setWithinRange(true)
            .setSuppressCondition(new SuppressCondition().setMinNumber(1).setMinRatio(2));

        HardThresholdCondition hardThresholdCondition = new HardThresholdCondition()
            .setAnomalyDetectorDirection(AnomalyDetectorDirection.DOWN)
            .setLowerBound(5.0)
            .setSuppressCondition(new SuppressCondition().setMinNumber(1).setMinRatio(1));

        SmartDetectionCondition smartDetectionCondition = new SmartDetectionCondition()
            .setAnomalyDetectorDirection(AnomalyDetectorDirection.UP)
            .setSensitivity(10.0)
            .setSuppressCondition(new SuppressCondition().setMinNumber(1).setMinRatio(2));

        final AnomalyDetectionConfiguration anomalyDetectionConfiguration =
            metricsAdvisorAdminClient.createMetricAnomalyDetectionConfig(
                metricId,
                new AnomalyDetectionConfiguration("My dataPoint anomaly detection configuration")
                    .setDescription("anomaly detection config description")
                    .setWholeSeriesDetectionCondition(
                        new MetricWholeSeriesDetectionCondition()
                            .setChangeThresholdCondition(changeThresholdCondition)
                            .setHardThresholdCondition(hardThresholdCondition)
                            .setSmartDetectionCondition(smartDetectionCondition)
                            .setCrossConditionOperator(DetectionConditionsOperator.OR))
            );
    }

    /**
     * Code snippet for creating an email hook alert.
     */
    public void createHook() {
        NotificationHook emailNotificationHook = new EmailNotificationHook("email Hook")
            .setDescription("my email Hook")
            .addEmailToAlert("alertme@alertme.com")
            .setExternalLink("https://adwiki.azurewebsites.net/articles/howto/alerts/create-hooks.html");

        final NotificationHook notificationHook = metricsAdvisorAdminClient.createHook(emailNotificationHook);
        EmailNotificationHook createdEmailHook = (EmailNotificationHook) notificationHook;
        System.out.printf("Email Hook Id: %s%n", createdEmailHook.getId());
        System.out.printf("Email Hook name: %s%n", createdEmailHook.getName());
        System.out.printf("Email Hook description: %s%n", createdEmailHook.getDescription());
        System.out.printf("Email Hook external Link: %s%n", createdEmailHook.getExternalLink());
        System.out.printf("Email Hook emails to alert: %s%n",
            String.join(",", createdEmailHook.getEmailsToAlert()));
    }

    /**
     * Code snippet for configuring alert.
     */
    public void configureAlert() {
        String detectionConfigurationId1 = "9ol48er30-6e6e-4391-b78f-b00dfee1e6f5";
        String detectionConfigurationId2 = "3e58er30-6e6e-4391-b78f-b00dfee1e6f5";
        String hookId1 = "5f48er30-6e6e-4391-b78f-b00dfee1e6f5";
        String hookId2 = "8i48er30-6e6e-4391-b78f-b00dfee1e6f5";

        final AnomalyAlertConfiguration anomalyAlertConfiguration
<<<<<<< HEAD
            = metricsAdvisorAdministrationClient.createAnomalyAlertConfiguration(
                new AnomalyAlertConfiguration("My Alert config name")
=======
            = metricsAdvisorAdminClient.createAnomalyAlertConfig(
                new AnomalyAlertConfiguration("My anomaly alert config name")
>>>>>>> e2018a87
                    .setDescription("alert config description")
                    .setMetricAlertConfigurations(
                        Arrays.asList(
                            new MetricAnomalyAlertConfiguration(detectionConfigurationId1,
                                MetricAnomalyAlertScope.forWholeSeries()),
                            new MetricAnomalyAlertConfiguration(detectionConfigurationId2,
                                MetricAnomalyAlertScope.forWholeSeries())
                                .setAlertConditions(new MetricAnomalyAlertConditions()
<<<<<<< HEAD
                                    .setSeverityCondition(new SeverityCondition()
                                        .setMaxAlertSeverity(Severity.HIGH)))
=======
                                    .setSeverityRangeCondition(new SeverityCondition()
                                        .setMaxAlertSeverity(AnomalySeverity.HIGH)))
>>>>>>> e2018a87
                        ))
                    .setCrossMetricsOperator(MetricAnomalyAlertConfigurationsOperator.AND)
                    .setIdOfHooksToAlert(Arrays.asList(hookId1, hookId2)));
    }

    /**
     * Code snippet for querying anomaly detection.
     */
    public void queryAlertsForDetection() {
        String alertConfigurationId = "9ol48er30-6e6e-4391-b78f-b00dfee1e6f5";
        final OffsetDateTime startTime = OffsetDateTime.parse("2020-01-01T00:00:00Z");
        final OffsetDateTime endTime = OffsetDateTime.parse("2020-09-09T00:00:00Z");
        metricsAdvisorClient.listAlerts(
            alertConfigurationId,
<<<<<<< HEAD
            new ListAlertOptions(OffsetDateTime.parse("2020-01-01T00:00:00Z"),
                OffsetDateTime.now(),
                TimeMode.ANOMALY_TIME))
=======
                startTime, endTime)
>>>>>>> e2018a87
            .forEach(alert -> {
                System.out.printf("AnomalyAlert Id: %s%n", alert.getId());
                System.out.printf("AnomalyAlert created on: %s%n", alert.getCreatedTime());

                // List anomalies for returned alerts
                metricsAdvisorClient.listAnomaliesForAlert(
                    alertConfigurationId,
                    alert.getId())
                    .forEach(anomaly -> {
                        System.out.printf("DataPoint Anomaly was created on: %s%n", anomaly.getCreatedTime());
                        System.out.printf("DataPoint Anomaly severity: %s%n", anomaly.getSeverity().toString());
                        System.out.printf("DataPoint Anomaly status: %s%n", anomaly.getStatus());
                        System.out.printf("DataPoint Anomaly related series key: %s%n", anomaly.getSeriesKey().asMap());
                    });
            });
    }

    /**
     * Code snippet for handling exception
     */
    public void handlingException() {
        try {
            metricsAdvisorClient.getFeedback("non_existing_feedback_id");
        } catch (HttpResponseException e) {
            System.out.println(e.getMessage());
        }
    }

    /**
     * Code snippet for getting async client using the MetricsAdvisorKeyCredential authentication.
     */
    public void useMetricsAdvisorKeyCredentialAsyncClient() {
        MetricsAdvisorKeyCredential credential = new MetricsAdvisorKeyCredential("subscription_key", "api_key");
        MetricsAdvisorAsyncClient metricsAdvisorAsyncClient = new MetricsAdvisorClientBuilder()
            .credential(credential)
            .endpoint("{endpoint}")
            .buildAsyncClient();
    }
}<|MERGE_RESOLUTION|>--- conflicted
+++ resolved
@@ -82,28 +82,6 @@
      * Code snippet for creating a data feed.
      */
     public void createDataFeed() {
-<<<<<<< HEAD
-        final DataFeed createdSqlDataFeed = metricsAdvisorAdministrationClient.createDataFeed(
-            "My data feed name",
-            new SQLServerDataFeedSource("sql_server_connection_string", "query"),
-            new DataFeedGranularity().setGranularityType(DataFeedGranularityType.DAILY),
-            new DataFeedSchema(Arrays.asList(
-                new Metric().setName("cost"),
-                new Metric().setName("revenue")))
-                .setDimensions(Arrays.asList(
-                    new Dimension().setName("category"),
-                    new Dimension().setName("city"))),
-            new DataFeedIngestionSettings(OffsetDateTime.parse("2020-01-01T00:00:00Z")),
-            new DataFeedOptions()
-                .setDescription("My data feed description")
-                .setRollupSettings(
-                    new DataFeedRollupSettings()
-                        .setAutoRollup(DataFeedAutoRollUpMethod.SUM, Arrays.asList("cost"), "__CUSTOM_SUM__"))
-                .setMissingDataPointFillSettings(
-                    new DataFeedMissingDataPointFillSettings()
-                        .setFillType(DataSourceMissingDataPointFillType.SMART_FILLING))
-                .setAccessMode(DataFeedAccessMode.PUBLIC));
-=======
         DataFeed dataFeed = new DataFeed()
             .setName("dataFeedName")
             .setSource(new MySqlDataFeedSource("conn-string", "query"))
@@ -124,7 +102,6 @@
                 .setRollupSettings(new DataFeedRollupSettings()
                     .setRollupType(DataFeedRollupType.AUTO_ROLLUP)));
         final DataFeed createdSqlDataFeed = metricsAdvisorAdminClient.createDataFeed(dataFeed);
->>>>>>> e2018a87
 
         System.out.printf("Data feed Id : %s%n", createdSqlDataFeed.getId());
         System.out.printf("Data feed name : %s%n", createdSqlDataFeed.getName());
@@ -138,11 +115,7 @@
         createdSqlDataFeed.getMetricIds().forEach(System.out::println);
         System.out.printf("Data feed source type: %s%n", createdSqlDataFeed.getSourceType());
 
-<<<<<<< HEAD
-        if (SQL_SERVER_DB.equals(createdSqlDataFeed.getSourceType())) {
-=======
         if (SQL_SERVER_DB == createdSqlDataFeed.getSourceType()) {
->>>>>>> e2018a87
             System.out.printf("Data feed sql server query: %s%n",
                 ((SQLServerDataFeedSource) createdSqlDataFeed.getSource()).getQuery());
         }
@@ -154,11 +127,7 @@
     public void checkIngestionStatus() {
         String dataFeedId = "3d48er30-6e6e-4391-b78f-b00dfee1e6f5";
 
-<<<<<<< HEAD
-        metricsAdvisorAdministrationClient.listDataFeedIngestionStatus(
-=======
         metricsAdvisorAdminClient.listDataFeedIngestionStatus(
->>>>>>> e2018a87
             dataFeedId,
             new ListDataFeedIngestionOptions(
                 OffsetDateTime.parse("2020-01-01T00:00:00Z"),
@@ -236,13 +205,8 @@
         String hookId2 = "8i48er30-6e6e-4391-b78f-b00dfee1e6f5";
 
         final AnomalyAlertConfiguration anomalyAlertConfiguration
-<<<<<<< HEAD
-            = metricsAdvisorAdministrationClient.createAnomalyAlertConfiguration(
-                new AnomalyAlertConfiguration("My Alert config name")
-=======
             = metricsAdvisorAdminClient.createAnomalyAlertConfig(
                 new AnomalyAlertConfiguration("My anomaly alert config name")
->>>>>>> e2018a87
                     .setDescription("alert config description")
                     .setMetricAlertConfigurations(
                         Arrays.asList(
@@ -251,13 +215,8 @@
                             new MetricAnomalyAlertConfiguration(detectionConfigurationId2,
                                 MetricAnomalyAlertScope.forWholeSeries())
                                 .setAlertConditions(new MetricAnomalyAlertConditions()
-<<<<<<< HEAD
-                                    .setSeverityCondition(new SeverityCondition()
-                                        .setMaxAlertSeverity(Severity.HIGH)))
-=======
                                     .setSeverityRangeCondition(new SeverityCondition()
                                         .setMaxAlertSeverity(AnomalySeverity.HIGH)))
->>>>>>> e2018a87
                         ))
                     .setCrossMetricsOperator(MetricAnomalyAlertConfigurationsOperator.AND)
                     .setIdOfHooksToAlert(Arrays.asList(hookId1, hookId2)));
@@ -272,13 +231,7 @@
         final OffsetDateTime endTime = OffsetDateTime.parse("2020-09-09T00:00:00Z");
         metricsAdvisorClient.listAlerts(
             alertConfigurationId,
-<<<<<<< HEAD
-            new ListAlertOptions(OffsetDateTime.parse("2020-01-01T00:00:00Z"),
-                OffsetDateTime.now(),
-                TimeMode.ANOMALY_TIME))
-=======
                 startTime, endTime)
->>>>>>> e2018a87
             .forEach(alert -> {
                 System.out.printf("AnomalyAlert Id: %s%n", alert.getId());
                 System.out.printf("AnomalyAlert created on: %s%n", alert.getCreatedTime());
