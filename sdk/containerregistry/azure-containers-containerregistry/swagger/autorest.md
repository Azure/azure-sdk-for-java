--- conflicted
+++ resolved
@@ -226,7 +226,6 @@
   where: $.definitions.OCIManifest
   transform: >
     $["x-ms-client-name"] = "OciImageManifest";
-<<<<<<< HEAD
     $.required = ["schemaVersion"];
     delete $["x-accessibility"];
     delete $["allOf"];
@@ -235,16 +234,6 @@
       "description": "Schema version",
       "x-ms-client-default": 2
     };
-=======
-    $["required"] = ["schemaVersion"];
-    delete $["x-accessibility"];
-    delete $["allOf"];
-    $.properties["schemaVersion"] = {
-          "type": "integer",
-          "description": "Schema version",
-          "x-ms-client-default": 2
-        };
->>>>>>> fba64e75
 ```
 
 # Take stream as manifest body
