--- conflicted
+++ resolved
@@ -103,11 +103,7 @@
     <dependency>
       <groupId>com.azure.resourcemanager</groupId>
       <artifactId>azure-resourcemanager-containerregistry</artifactId>
-<<<<<<< HEAD
-      <version>2.29.0</version> <!-- {x-version-update;com.azure.resourcemanager:azure-resourcemanager-containerregistry;dependency} -->
-=======
       <version>2.30.0</version> <!-- {x-version-update;com.azure.resourcemanager:azure-resourcemanager-containerregistry;dependency} -->
->>>>>>> 98d25d20
       <scope>test</scope>
     </dependency>
     <dependency>
