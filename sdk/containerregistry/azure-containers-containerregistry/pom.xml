<project xmlns="http://maven.apache.org/POM/4.0.0"
  xmlns:xsi="http://www.w3.org/2001/XMLSchema-instance" xsi:schemaLocation="http://maven.apache.org/POM/4.0.0 http://maven.apache.org/maven-v4_0_0.xsd">
  <modelVersion>4.0.0</modelVersion>

  <parent>
    <groupId>com.azure</groupId>
    <artifactId>azure-client-sdk-parent</artifactId>
    <version>1.7.0</version> <!-- {x-version-update;com.azure:azure-client-sdk-parent;current} -->
    <relativePath>../../parents/azure-client-sdk-parent</relativePath>
  </parent>

  <groupId>com.azure</groupId>
  <artifactId>azure-containers-containerregistry</artifactId>
  <version>1.1.0-beta.2</version> <!-- {x-version-update;com.azure:azure-containers-containerregistry;current} -->

  <name>Microsoft Azure SDK for Container Registry</name>
  <description>This package contains Microsoft Azure SDK for Container Registry.</description>

  <distributionManagement>
    <site>
      <id>azure-java-build-docs</id>
      <url>${site.url}/site/${project.artifactId}</url>
    </site>
  </distributionManagement>

  <scm>
    <url>https://github.com/Azure/azure-sdk-for-java</url>
  </scm>

  <properties>
    <!-- Configures the Java 9+ run to perform the required module exports, opens, and reads that are necessary for testing but shouldn't be part of the module-info. -->
    <javaModulesSurefireArgLine>
      --add-exports com.azure.core/com.azure.core.implementation.http=ALL-UNNAMED
      --add-opens com.azure.core/com.azure.core.util=ALL-UNNAMED
      --add-opens com.azure.containers.containerregistry/com.azure.containers.containerregistry=ALL-UNNAMED
      --add-opens com.azure.containers.containerregistry/com.azure.containers.containerregistry.models=ALL-UNNAMED
      --add-opens com.azure.containers.containerregistry/com.azure.containers.containerregistry.implementation=ALL-UNNAMED
      --add-opens com.azure.containers.containerregistry/com.azure.containers.containerregistry.implementation.models=ALL-UNNAMED
      --add-reads com.azure.core=ALL-UNNAMED
      --add-reads com.azure.core.test=ALL-UNNAMED
      --add-reads com.azure.core.http.netty=ALL-UNNAMED
      --add-reads com.azure.containers.containerregistry=com.azure.http.netty
    </javaModulesSurefireArgLine>
  </properties>

  <dependencies>
    <dependency>
      <groupId>com.azure</groupId>
      <artifactId>azure-core</artifactId>
      <version>1.32.0</version> <!-- {x-version-update;com.azure:azure-core;dependency} -->
    </dependency>
     <dependency>
      <groupId>com.azure</groupId>
      <artifactId>azure-core-http-netty</artifactId>
      <version>1.12.5</version> <!-- {x-version-update;com.azure:azure-core-http-netty;dependency} -->
    </dependency>
    <dependency>
      <groupId>org.junit.jupiter</groupId>
      <artifactId>junit-jupiter-api</artifactId>
      <version>5.8.2</version> <!-- {x-version-update;org.junit.jupiter:junit-jupiter-api;external_dependency} -->
      <scope>test</scope>
    </dependency>
    <dependency>
      <groupId>org.junit.jupiter</groupId>
      <artifactId>junit-jupiter-engine</artifactId>
      <version>5.8.2</version> <!-- {x-version-update;org.junit.jupiter:junit-jupiter-engine;external_dependency} -->
      <scope>test</scope>
    </dependency>
    <dependency>
      <groupId>org.junit.jupiter</groupId>
      <artifactId>junit-jupiter-params</artifactId>
      <version>5.8.2</version> <!-- {x-version-update;org.junit.jupiter:junit-jupiter-params;external_dependency} -->
      <scope>test</scope>
    </dependency>
    <dependency>
      <groupId>org.mockito</groupId>
      <artifactId>mockito-core</artifactId>
      <version>4.5.1</version> <!-- {x-version-update;org.mockito:mockito-core;external_dependency} -->
      <scope>test</scope>
    </dependency>
    <dependency>
      <groupId>io.projectreactor</groupId>
      <artifactId>reactor-test</artifactId>
<<<<<<< HEAD
      <version>3.4.22</version> <!-- {x-version-update;io.projectreactor:reactor-test;external_dependency} -->
=======
      <version>3.4.23</version> <!-- {x-version-update;io.projectreactor:reactor-test;external_dependency} -->
>>>>>>> 8a6962b0
      <scope>test</scope>
    </dependency>
    <dependency>
      <groupId>com.azure</groupId>
      <artifactId>azure-core-test</artifactId>
      <version>1.12.0</version> <!-- {x-version-update;com.azure:azure-core-test;dependency} -->
      <scope>test</scope>
    </dependency>
    <dependency>
      <groupId>com.azure</groupId>
      <artifactId>azure-core-http-okhttp</artifactId>
      <version>1.11.2</version> <!-- {x-version-update;com.azure:azure-core-http-okhttp;dependency} -->
      <scope>test</scope>
    </dependency>
    <dependency>
      <groupId>com.azure.resourcemanager</groupId>
      <artifactId>azure-resourcemanager-containerregistry</artifactId>
<<<<<<< HEAD
      <version>2.18.0</version> <!-- {x-version-update;com.azure.resourcemanager:azure-resourcemanager-containerregistry;dependency} -->
=======
      <version>2.19.0</version> <!-- {x-version-update;com.azure.resourcemanager:azure-resourcemanager-containerregistry;dependency} -->
>>>>>>> 8a6962b0
      <scope>test</scope>
    </dependency>
    <dependency>
      <groupId>com.azure</groupId>
      <artifactId>azure-identity</artifactId>
      <version>1.6.0</version> <!-- {x-version-update;com.azure:azure-identity;dependency} -->
      <scope>test</scope>
    </dependency>
  </dependencies>
  <profiles>
    <profile>
      <id>java9-plus</id>
      <activation>
        <jdk>[9,)</jdk>
      </activation>
      <build>
        <testResources>
          <testResource>
            <directory>src/samples/resources</directory>
          </testResource>
          <testResource>
            <directory>src/test/resources</directory>
          </testResource>
        </testResources>
      </build>
    </profile>
  </profiles>
</project><|MERGE_RESOLUTION|>--- conflicted
+++ resolved
@@ -81,11 +81,7 @@
     <dependency>
       <groupId>io.projectreactor</groupId>
       <artifactId>reactor-test</artifactId>
-<<<<<<< HEAD
-      <version>3.4.22</version> <!-- {x-version-update;io.projectreactor:reactor-test;external_dependency} -->
-=======
       <version>3.4.23</version> <!-- {x-version-update;io.projectreactor:reactor-test;external_dependency} -->
->>>>>>> 8a6962b0
       <scope>test</scope>
     </dependency>
     <dependency>
@@ -103,11 +99,7 @@
     <dependency>
       <groupId>com.azure.resourcemanager</groupId>
       <artifactId>azure-resourcemanager-containerregistry</artifactId>
-<<<<<<< HEAD
-      <version>2.18.0</version> <!-- {x-version-update;com.azure.resourcemanager:azure-resourcemanager-containerregistry;dependency} -->
-=======
       <version>2.19.0</version> <!-- {x-version-update;com.azure.resourcemanager:azure-resourcemanager-containerregistry;dependency} -->
->>>>>>> 8a6962b0
       <scope>test</scope>
     </dependency>
     <dependency>
