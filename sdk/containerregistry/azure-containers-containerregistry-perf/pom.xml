--- conflicted
+++ resolved
@@ -47,11 +47,7 @@
     <dependency>
       <groupId>com.azure.resourcemanager</groupId>
       <artifactId>azure-resourcemanager-containerregistry</artifactId>
-<<<<<<< HEAD
-      <version>2.18.0</version> <!-- {x-version-update;com.azure.resourcemanager:azure-resourcemanager-containerregistry;dependency} -->
-=======
       <version>2.19.0</version> <!-- {x-version-update;com.azure.resourcemanager:azure-resourcemanager-containerregistry;dependency} -->
->>>>>>> 8a6962b0
     </dependency>
     <dependency>
       <groupId>com.azure</groupId>
