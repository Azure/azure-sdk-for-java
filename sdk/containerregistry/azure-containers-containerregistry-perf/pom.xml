<?xml version="1.0" encoding="UTF-8"?>

<project xmlns="http://maven.apache.org/POM/4.0.0"
  xmlns:xsi="http://www.w3.org/2001/XMLSchema-instance" xsi:schemaLocation="http://maven.apache.org/POM/4.0.0 http://maven.apache.org/xsd/maven-4.0.0.xsd">

  <parent>
    <groupId>com.azure</groupId>
    <artifactId>azure-perf-test-parent</artifactId>
    <version>1.0.0-beta.1</version> <!-- {x-version-update;com.azure:azure-perf-test-parent;current} -->
    <relativePath>../../parents/azure-perf-test-parent</relativePath>
  </parent>

  <modelVersion>4.0.0</modelVersion>

  <groupId>com.azure</groupId>
  <artifactId>azure-containers-containerregistry-perf</artifactId>
  <version>1.0.0-beta.1</version> <!-- {x-version-update;com.azure:azure-containers-containerregistry-perf;current} -->
  <packaging>jar</packaging>

  <properties>
    <perf.test.mainClass>com.azure.containers.containerregistry.perf.App</perf.test.mainClass>
  </properties>

  <dependencies>
    <dependency>
      <groupId>com.azure</groupId>
      <artifactId>azure-containers-containerregistry</artifactId>
      <version>1.1.0-beta.2</version> <!-- {x-version-update;com.azure:azure-containers-containerregistry;current} -->
    </dependency>
    <dependency>
      <groupId>com.azure</groupId>
      <artifactId>perf-test-core</artifactId>
      <version>1.0.0-beta.1</version> <!-- {x-version-update;com.azure:perf-test-core;current} -->
    </dependency>
    <dependency>
      <groupId>com.azure.resourcemanager</groupId>
      <artifactId>azure-resourcemanager-containerregistry</artifactId>
<<<<<<< HEAD
      <version>2.14.0</version> <!-- {x-version-update;com.azure.resourcemanager:azure-resourcemanager-containerregistry;dependency} -->
=======
      <version>2.15.0</version> <!-- {x-version-update;com.azure.resourcemanager:azure-resourcemanager-containerregistry;dependency} -->
>>>>>>> 8d609db9
    </dependency>
    <dependency>
      <groupId>com.azure</groupId>
      <artifactId>azure-identity</artifactId>
<<<<<<< HEAD
      <version>1.5.1</version> <!-- {x-version-update;com.azure:azure-identity;dependency} -->
=======
      <version>1.5.2</version> <!-- {x-version-update;com.azure:azure-identity;dependency} -->
>>>>>>> 8d609db9
    </dependency>
  </dependencies>
</project><|MERGE_RESOLUTION|>--- conflicted
+++ resolved
@@ -35,20 +35,12 @@
     <dependency>
       <groupId>com.azure.resourcemanager</groupId>
       <artifactId>azure-resourcemanager-containerregistry</artifactId>
-<<<<<<< HEAD
-      <version>2.14.0</version> <!-- {x-version-update;com.azure.resourcemanager:azure-resourcemanager-containerregistry;dependency} -->
-=======
       <version>2.15.0</version> <!-- {x-version-update;com.azure.resourcemanager:azure-resourcemanager-containerregistry;dependency} -->
->>>>>>> 8d609db9
     </dependency>
     <dependency>
       <groupId>com.azure</groupId>
       <artifactId>azure-identity</artifactId>
-<<<<<<< HEAD
-      <version>1.5.1</version> <!-- {x-version-update;com.azure:azure-identity;dependency} -->
-=======
       <version>1.5.2</version> <!-- {x-version-update;com.azure:azure-identity;dependency} -->
->>>>>>> 8d609db9
     </dependency>
   </dependencies>
 </project>