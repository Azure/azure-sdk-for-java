// Copyright (c) Microsoft Corporation. All rights reserved.
// Licensed under the MIT License.

package com.azure.management.containerregistry.implementation;

import com.azure.core.implementation.annotation.Beta;
import com.azure.core.management.AzureEnvironment;
import com.azure.core.management.serializer.AzureJacksonAdapter;
import com.azure.management.RestClient;
import com.azure.management.RestClientBuilder;
import com.azure.management.containerregistry.Registries;
import com.azure.management.containerregistry.RegistryTaskRuns;
import com.azure.management.containerregistry.RegistryTasks;
import com.azure.management.containerregistry.models.ContainerRegistryManagementClientBuilder;
import com.azure.management.containerregistry.models.ContainerRegistryManagementClientImpl;
import com.azure.management.resources.fluentcore.arm.AzureConfigurable;
import com.azure.management.resources.fluentcore.arm.implementation.AzureConfigurableImpl;
import com.azure.management.resources.fluentcore.arm.implementation.Manager;
import com.azure.management.resources.fluentcore.authentication.AzureTokenCredential;
import com.azure.management.resources.fluentcore.policy.ProviderRegistrationPolicy;
import com.azure.management.resources.fluentcore.policy.ResourceManagerThrottlingPolicy;
import com.azure.management.resources.fluentcore.utils.SdkContext;
import com.azure.management.storage.implementation.StorageManager;

/** Entry point to Azure container registry management. */
public final class ContainerRegistryManager
    extends Manager<ContainerRegistryManager, ContainerRegistryManagementClientImpl> {
    // The service managers
    private RegistriesImpl registries;
    private StorageManager storageManager;
    private RegistryTasksImpl tasks;
    private RegistryTaskRunsImpl registryTaskRuns;

    /**
     * Get a Configurable instance that can be used to create ContainerRegistryManager with optional configuration.
     *
     * @return Configurable
     */
    public static Configurable configure() {
        return new ContainerRegistryManager.ConfigurableImpl();
    }

    /**
     * Creates an instance of ContainerRegistryManager that exposes Registry resource management API entry points.
     *
     * @param credential the credential to use
     * @param subscriptionId the subscription
     * @return the ContainerRegistryManager
     */
<<<<<<< HEAD
    public static ContainerRegistryManager authenticate(AzureTokenCredential credential, String subscriptionId) {
        return authenticate(new RestClientBuilder()
                .withBaseUrl(credential.getEnvironment(), AzureEnvironment.Endpoint.RESOURCE_MANAGER)
                .withCredential(credential)
                .withSerializerAdapter(new AzureJacksonAdapter())
//                .withResponseBuilderFactory(new AzureResponseBuilder.Factory())
                .withPolicy(new ProviderRegistrationPolicy(credential))
=======
    public static ContainerRegistryManager authenticate(AzureTokenCredential credentials, String subscriptionId) {
        return authenticate(
            new RestClientBuilder()
                .withBaseUrl(credentials.getEnvironment(), AzureEnvironment.Endpoint.RESOURCE_MANAGER)
                .withCredential(credentials)
                .withSerializerAdapter(new AzureJacksonAdapter())
                //                .withResponseBuilderFactory(new AzureResponseBuilder.Factory())
                .withPolicy(new ProviderRegistrationPolicy(credentials))
>>>>>>> 26ace328
                .withPolicy(new ResourceManagerThrottlingPolicy())
                .buildClient(),
            subscriptionId);
    }

    /**
     * Creates an instance of ContainerRegistryManager that exposes Registry resource management API entry points.
     *
     * @param restClient the RestClient to be used for API calls.
     * @param subscriptionId the subscription
     * @return the ContainerRegistryManager
     */
    public static ContainerRegistryManager authenticate(RestClient restClient, String subscriptionId) {
        return authenticate(restClient, subscriptionId, new SdkContext());
    }

    /**
     * Creates an instance of ContainerRegistryManager that exposes Registry resource management API entry points.
     *
     * @param restClient the RestClient to be used for API calls.
     * @param subscriptionId the subscription
     * @param sdkContext the sdk context
     * @return the ContainerRegistryManager
     */
    public static ContainerRegistryManager authenticate(
        RestClient restClient, String subscriptionId, SdkContext sdkContext) {
        return new ContainerRegistryManager(restClient, subscriptionId, sdkContext);
    }

    /** The interface allowing configurations to be set. */
    public interface Configurable extends AzureConfigurable<Configurable> {
        /**
         * Creates an instance of ContainerRegistryManager that exposes Registry resource management API entry points.
         *
         * @param credential the credential to use
         * @param subscriptionId the subscription
         * @return the ContainerRegistryManager
         */
        ContainerRegistryManager authenticate(AzureTokenCredential credential, String subscriptionId);
    }

    /** The implementation for Configurable interface. */
    private static final class ConfigurableImpl extends AzureConfigurableImpl<Configurable> implements Configurable {
        @Override
        public ContainerRegistryManager authenticate(AzureTokenCredential credential, String subscriptionId) {
            return ContainerRegistryManager.authenticate(buildRestClient(credential), subscriptionId);
        }
    }

    /**
     * Creates a ContainerRegistryManager.
     *
     * @param restClient the RestClient used to authenticate through StorageManager.
     * @param subscriptionId the subscription id used in authentication through StorageManager.
     * @param sdkContext the sdk context
     */
    private ContainerRegistryManager(RestClient restClient, String subscriptionId, SdkContext sdkContext) {
        super(
            restClient,
            subscriptionId,
            new ContainerRegistryManagementClientBuilder()
                .pipeline(restClient.getHttpPipeline())
                .host(restClient.getBaseUrl().toString())
                .subscriptionId(subscriptionId)
                .buildClient(),
            sdkContext);
        this.storageManager = StorageManager.authenticate(restClient, subscriptionId, sdkContext);
    }

    /** @return the availability set resource management API entry point */
    public Registries containerRegistries() {
        if (this.registries == null) {
            this.registries = new RegistriesImpl(this, this.storageManager);
        }
        return this.registries;
    }

    /**
     * Gets the current instance of ContainerRegistryManager's tasks.
     *
     * @return the tasks of the current instance of ContainerRegistryManager.
     */
    @Beta
    public RegistryTasks containerRegistryTasks() {
        if (this.tasks == null) {
            this.tasks = new RegistryTasksImpl(this);
        }
        return this.tasks;
    }

    /**
     * Gets the current instance of ContainerRegistryManager's registry task runs.
     *
     * @return the registry task runs of the current instance of ContainerRegistryManager.
     */
    @Beta
    public RegistryTaskRuns registryTaskRuns() {
        if (this.registryTaskRuns == null) {
            this.registryTaskRuns = new RegistryTaskRunsImpl(this);
        }
        return this.registryTaskRuns;
    }
}<|MERGE_RESOLUTION|>--- conflicted
+++ resolved
@@ -47,24 +47,13 @@
      * @param subscriptionId the subscription
      * @return the ContainerRegistryManager
      */
-<<<<<<< HEAD
     public static ContainerRegistryManager authenticate(AzureTokenCredential credential, String subscriptionId) {
         return authenticate(new RestClientBuilder()
                 .withBaseUrl(credential.getEnvironment(), AzureEnvironment.Endpoint.RESOURCE_MANAGER)
                 .withCredential(credential)
                 .withSerializerAdapter(new AzureJacksonAdapter())
-//                .withResponseBuilderFactory(new AzureResponseBuilder.Factory())
+                //                .withResponseBuilderFactory(new AzureResponseBuilder.Factory())
                 .withPolicy(new ProviderRegistrationPolicy(credential))
-=======
-    public static ContainerRegistryManager authenticate(AzureTokenCredential credentials, String subscriptionId) {
-        return authenticate(
-            new RestClientBuilder()
-                .withBaseUrl(credentials.getEnvironment(), AzureEnvironment.Endpoint.RESOURCE_MANAGER)
-                .withCredential(credentials)
-                .withSerializerAdapter(new AzureJacksonAdapter())
-                //                .withResponseBuilderFactory(new AzureResponseBuilder.Factory())
-                .withPolicy(new ProviderRegistrationPolicy(credentials))
->>>>>>> 26ace328
                 .withPolicy(new ResourceManagerThrottlingPolicy())
                 .buildClient(),
             subscriptionId);
