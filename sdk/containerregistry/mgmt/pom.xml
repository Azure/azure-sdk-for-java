<?xml version="1.0" encoding="UTF-8"?>
<project xmlns="http://maven.apache.org/POM/4.0.0" xmlns:xsi="http://www.w3.org/2001/XMLSchema-instance" xsi:schemaLocation="http://maven.apache.org/POM/4.0.0 http://maven.apache.org/xsd/maven-4.0.0.xsd">
    <modelVersion>4.0.0</modelVersion>
    <parent>
        <groupId>com.azure.resourcemanager</groupId>
        <artifactId>azure-resourcemanager-parent</artifactId>
        <version>2.0.0-beta.1</version>
        <relativePath>../../management/pom.xml</relativePath>
    </parent>

    <artifactId>azure-resourcemanager-containerregistry</artifactId>
    <packaging>jar</packaging>

    <name>Microsoft Azure SDK for Container Registry Management</name>
    <description>This package contains Microsoft Azure Container Registry SDK.</description>
    <url>https://github.com/Azure/azure-sdk-for-java</url>

    <licenses>
        <license>
            <name>The MIT License (MIT)</name>
            <url>http://opensource.org/licenses/MIT</url>
            <distribution>repo</distribution>
        </license>
    </licenses>

    <scm>
        <url>scm:git:https://github.com/Azure/azure-sdk-for-java</url>
        <connection>scm:git:git@github.com:Azure/azure-sdk-for-java.git</connection>
        <tag>v2.0.0-beta.1</tag>
    </scm>

    <properties>
        <project.build.sourceEncoding>UTF-8</project.build.sourceEncoding>
        <legal><![CDATA[[INFO] Any downloads listed may be third party software.  Microsoft grants you no rights for third party software.]]></legal>
    </properties>

    <developers>
        <developer>
            <id>microsoft</id>
            <name>Microsoft</name>
        </developer>
    </developers>

    <dependencies>
        <dependency>
<<<<<<< HEAD
            <groupId>com.azure</groupId>
            <artifactId>azure-core</artifactId>
        </dependency>
        <dependency>
            <groupId>com.azure</groupId>
            <artifactId>azure-mgmt-resources</artifactId>
            <version>2.0.0-SNAPSHOT</version>
=======
            <groupId>com.azure.resourcemanager</groupId>
            <artifactId>azure-resourcemanager-resources</artifactId>
            <version>2.0.0-beta.1</version>
>>>>>>> 72d53830
        </dependency>
        <dependency>
            <groupId>com.azure.resourcemanager</groupId>
            <artifactId>azure-resourcemanager-storage</artifactId>
            <version>2.0.0-beta.1</version>
        </dependency>
        <dependency>
            <groupId>org.slf4j</groupId>
            <artifactId>slf4j-simple</artifactId>
            <scope>test</scope>
        </dependency>
        <dependency>
            <groupId>org.junit.jupiter</groupId>
            <artifactId>junit-jupiter-engine</artifactId>
            <scope>test</scope>
        </dependency>
        <dependency>
            <groupId>org.junit.jupiter</groupId>
            <artifactId>junit-jupiter-api</artifactId>
            <scope>test</scope>
        </dependency>
        <dependency>
            <groupId>com.azure</groupId>
            <artifactId>azure-core-http-netty</artifactId>
            <scope>test</scope>
        </dependency>
        <dependency>
            <groupId>com.azure</groupId>
            <artifactId>azure-identity</artifactId>
            <scope>test</scope>
        </dependency>
    </dependencies>
    <profiles>
        <profile>
            <id>azure-mgmt-sdk-test-jar</id>
            <activation>
                <property>
                    <name>!maven.test.skip</name>
                </property>
            </activation>
            <dependencies>
                <dependency>
                    <groupId>com.azure.resourcemanager</groupId>
                    <artifactId>azure-resourcemanager-resources</artifactId>
                    <version>2.0.0-beta.1</version>
                    <type>test-jar</type>
                    <scope>test</scope>
                </dependency>
            </dependencies>
        </profile>
    </profiles>
    <build>
        <plugins>
            <plugin>
                <groupId>org.apache.maven.plugins</groupId>
                <artifactId>maven-jar-plugin</artifactId>
                <configuration>
                    <archive>
                        <manifest>
                            <addDefaultImplementationEntries>true</addDefaultImplementationEntries>
                            <addDefaultSpecificationEntries>true</addDefaultSpecificationEntries>
                        </manifest>
                    </archive>
                </configuration>
            </plugin>
            <plugin>
                <groupId>org.codehaus.mojo</groupId>
                <artifactId>build-helper-maven-plugin</artifactId>
            </plugin>

            <plugin>
                <groupId>org.apache.maven.plugins</groupId>
                <artifactId>maven-compiler-plugin</artifactId>
                <version>3.1</version>
                <configuration>
                  <source>1.8</source>
                  <target>1.8</target>
                  <debug>true</debug>
                  <optimize>true</optimize>
                  <compilerArguments>
                    <AaddGeneratedAnnotation>true</AaddGeneratedAnnotation>
                    <Adebug>true</Adebug>
                  </compilerArguments>
                </configuration>
            </plugin>
        </plugins>
    </build>

</project><|MERGE_RESOLUTION|>--- conflicted
+++ resolved
@@ -43,19 +43,9 @@
 
     <dependencies>
         <dependency>
-<<<<<<< HEAD
-            <groupId>com.azure</groupId>
-            <artifactId>azure-core</artifactId>
-        </dependency>
-        <dependency>
-            <groupId>com.azure</groupId>
-            <artifactId>azure-mgmt-resources</artifactId>
-            <version>2.0.0-SNAPSHOT</version>
-=======
             <groupId>com.azure.resourcemanager</groupId>
             <artifactId>azure-resourcemanager-resources</artifactId>
             <version>2.0.0-beta.1</version>
->>>>>>> 72d53830
         </dependency>
         <dependency>
             <groupId>com.azure.resourcemanager</groupId>
