/**
 * Copyright (c) Microsoft Corporation. All rights reserved.
 * Licensed under the MIT License. See License.txt in the project root for
 * license information.
 */

package com.microsoft.rest.v2;

import com.microsoft.rest.RestClient;
import com.microsoft.rest.protocol.SerializerAdapter;
import com.microsoft.rest.v2.annotations.BodyParam;
import com.microsoft.rest.v2.annotations.DELETE;
import com.microsoft.rest.v2.annotations.GET;
import com.microsoft.rest.v2.annotations.HEAD;
import com.microsoft.rest.v2.annotations.HeaderParam;
import com.microsoft.rest.v2.annotations.Host;
import com.microsoft.rest.v2.annotations.HostParam;
import com.microsoft.rest.v2.annotations.PATCH;
import com.microsoft.rest.v2.annotations.POST;
import com.microsoft.rest.v2.annotations.PUT;
import com.microsoft.rest.v2.annotations.PathParam;
import com.microsoft.rest.v2.annotations.QueryParam;
import okhttp3.Call;
import okhttp3.HttpUrl;
import okhttp3.MediaType;
import okhttp3.OkHttpClient;
import okhttp3.Request;
import okhttp3.Request.Builder;
import okhttp3.RequestBody;
import okhttp3.Response;
import okhttp3.ResponseBody;

import java.io.InputStream;
import java.lang.annotation.Annotation;
import java.lang.reflect.InvocationHandler;
import java.lang.reflect.Method;
import java.lang.reflect.Proxy;

/**
<<<<<<< HEAD
 * This class can be used to create a proxy implementation for a provided Swagger generated
 * interface.
=======
 * TODO: Convert this to RxNetty and finish.
>>>>>>> 08e7fdaa
 */
public final class RestProxy implements InvocationHandler {
    private final String host;
    private final RestClient restClient;
    private final SwaggerInterfaceProxyDetails interfaceDetails;

    private RestProxy(String host, RestClient restClient, SwaggerInterfaceProxyDetails interfaceDetails) {
        this.host = host;
        this.restClient = restClient;
        this.interfaceDetails = interfaceDetails;
    }

    @Override
    public Object invoke(Object proxy, Method method, Object[] args) throws Throwable {
        final String methodName = method.getName();
        final SwaggerMethodProxyDetails methodDetails = interfaceDetails.getMethodProxyDetails(methodName);

        RequestBody requestBody = null;
        final Integer bodyContentMethodParameterIndex = methodDetails.getBodyContentMethodParameterIndex();
        if (bodyContentMethodParameterIndex != null) {
            final Object bodyContentObject = args[bodyContentMethodParameterIndex];
            if (bodyContentObject != null) {
                // TODO: what's the actual media type?
                final MediaType mediaType = MediaType.parse("application/json");

                final SerializerAdapter<?> serializer = restClient.serializerAdapter();
                final String bodyContentString = serializer.serialize(bodyContentObject);

                requestBody = RequestBody.create(mediaType, bodyContentString);
            }
        }

        final String actualHost = methodDetails.applyHostSubstitutions(host, args);
        final String actualPath = methodDetails.getSubstitutedPath(args);

        String[] parts = actualHost.split("://");
        HttpUrl.Builder urlBuilder = new HttpUrl.Builder()
                .scheme(parts[0])
                .host(parts[1])
                .addEncodedPathSegments(actualPath);

        for (EncodedParameter queryParameter : methodDetails.getEncodedQueryParameters(args)) {
            urlBuilder.addEncodedQueryParameter(queryParameter.getName(), queryParameter.getEncodedValue());
        }

        final String httpMethod = methodDetails.getMethod();
        final Request.Builder requestBuilder = new Builder()
                .method(httpMethod, requestBody)
                .url(urlBuilder.build());

        for (final EncodedParameter headerParameter : methodDetails.getEncodedHeaderParameters(args)) {
            requestBuilder.header(headerParameter.getName(), headerParameter.getEncodedValue());
        }

        final Request request = requestBuilder.build();
        final OkHttpClient httpClient = restClient.httpClient();
        final Call call = httpClient.newCall(request);

        final Response response = call.execute();

        final Class<?> returnType = method.getReturnType();
        final ResponseBody responseBody = response.body();
        if (returnType.equals(Void.TYPE) || responseBody == null) {
            return null;
        } else if (returnType.isAssignableFrom(InputStream.class)) {
            return responseBody.byteStream();
        } else if (returnType.isAssignableFrom(byte[].class)) {
            return responseBody.bytes();
        } else {
            final String responseBodyString = responseBody.string();
            final SerializerAdapter<?> serializer = restClient.serializerAdapter();
            return serializer.deserialize(responseBodyString, returnType);
        }
    }

    /**
<<<<<<< HEAD
     * Create a proxy implementation of the provided Swagger interface.
     * @param swaggerInterface The Swagger interface to provide a proxy implementation for.
     * @param restClient The internal HTTP client that will be used to make REST calls.
     * @param <A> The type of the Swagger interface.
     * @return A proxy implementation of the provided Swagger interface.
     */
    @SuppressWarnings("unchecked")
    public static <A> A create(Class<A> swaggerInterface, RestClient restClient) {
        final Host hostAnnotation = swaggerInterface.getAnnotation(Host.class);
        final String baseUrl = (hostAnnotation != null ? hostAnnotation.value() : restClient.retrofit().baseUrl().toString());
=======
     * Create a proxy implementation for the provided Swagger interface using the provided HTTP
     * client.
     * @param actionable The Swagger interface.
     * @param restClient The HTTP client.
     * @param <A> The type of the generated proxy.
     * @return The generated proxy.
     */
    @SuppressWarnings("unchecked")
    public static <A> A create(Class<A> actionable, RestClient restClient) {
        final Host hostAnnotation = actionable.getAnnotation(Host.class);
        final String baseUrl = (hostAnnotation != null ? hostAnnotation.value() : restClient.retrofit().baseUrl().toString());

        RestProxy restProxy = new RestProxy(baseUrl, restClient);
        restProxy.matrix = populateMethodMatrix(actionable);
        return (A) Proxy.newProxyInstance(actionable.getClassLoader(), new Class[] {actionable }, restProxy);
    }
>>>>>>> 08e7fdaa

        final SwaggerInterfaceProxyDetails interfaceProxyDetails = new SwaggerInterfaceProxyDetails();
        for (Method method : swaggerInterface.getDeclaredMethods()) {
            final SwaggerMethodProxyDetails methodProxyDetails = interfaceProxyDetails.getMethodProxyDetails(method.getName());

            if (method.isAnnotationPresent(GET.class)) {
                methodProxyDetails.setMethodAndRelativePath("GET", method.getAnnotation(GET.class).value());
            }
            else if (method.isAnnotationPresent(PUT.class)) {
                methodProxyDetails.setMethodAndRelativePath("PUT", method.getAnnotation(PUT.class).value());
            }
            else if (method.isAnnotationPresent(HEAD.class)) {
                methodProxyDetails.setMethodAndRelativePath("HEAD", method.getAnnotation(HEAD.class).value());
            }
            else if (method.isAnnotationPresent(DELETE.class)) {
                methodProxyDetails.setMethodAndRelativePath("DELETE", method.getAnnotation(DELETE.class).value());
            }
            else if (method.isAnnotationPresent(POST.class)) {
                methodProxyDetails.setMethodAndRelativePath("POST", method.getAnnotation(POST.class).value());
            }
            else if (method.isAnnotationPresent(PATCH.class)) {
                methodProxyDetails.setMethodAndRelativePath("PATCH", method.getAnnotation(PATCH.class).value());
            }

            final Annotation[][] allParametersAnnotations = method.getParameterAnnotations();
            for (int parameterIndex = 0; parameterIndex < allParametersAnnotations.length; ++parameterIndex) {
                final Annotation[] parameterAnnotations = method.getParameterAnnotations()[parameterIndex];
                for (final Annotation annotation : parameterAnnotations) {
                    final Class<? extends Annotation> annotationType = annotation.annotationType();
                    if (annotationType.equals(HostParam.class)) {
                        final HostParam hostParamAnnotation = (HostParam) annotation;
                        methodProxyDetails.addHostSubstitution(hostParamAnnotation.value(), parameterIndex, !hostParamAnnotation.encoded());
                    }
                    else if (annotationType.equals(PathParam.class)) {
                        final PathParam pathParamAnnotation = (PathParam) annotation;
                        methodProxyDetails.addPathSubstitution(pathParamAnnotation.value(), parameterIndex, !pathParamAnnotation.encoded());
                    }
                    else if (annotationType.equals(QueryParam.class)) {
                        final QueryParam queryParamAnnotation = (QueryParam) annotation;
                        methodProxyDetails.addQuerySubstitution(queryParamAnnotation.value(), parameterIndex, !queryParamAnnotation.encoded());
                    }
                    else if (annotationType.equals(HeaderParam.class)) {
                        final HeaderParam headerParamAnnotation = (HeaderParam) annotation;
                        methodProxyDetails.addHeaderSubstitution(headerParamAnnotation.value(), parameterIndex);
                    }
                    else if (annotationType.equals(BodyParam.class)) {
                        methodProxyDetails.setBodyContentMethodParameterIndex(parameterIndex);
                    }
                }
            }
        }

        RestProxy restProxy = new RestProxy(baseUrl, restClient, interfaceProxyDetails);
        return (A) Proxy.newProxyInstance(swaggerInterface.getClassLoader(), new Class[]{swaggerInterface}, restProxy);
    }
}<|MERGE_RESOLUTION|>--- conflicted
+++ resolved
@@ -37,12 +37,9 @@
 import java.lang.reflect.Proxy;
 
 /**
-<<<<<<< HEAD
  * This class can be used to create a proxy implementation for a provided Swagger generated
  * interface.
-=======
  * TODO: Convert this to RxNetty and finish.
->>>>>>> 08e7fdaa
  */
 public final class RestProxy implements InvocationHandler {
     private final String host;
@@ -119,7 +116,6 @@
     }
 
     /**
-<<<<<<< HEAD
      * Create a proxy implementation of the provided Swagger interface.
      * @param swaggerInterface The Swagger interface to provide a proxy implementation for.
      * @param restClient The internal HTTP client that will be used to make REST calls.
@@ -130,24 +126,6 @@
     public static <A> A create(Class<A> swaggerInterface, RestClient restClient) {
         final Host hostAnnotation = swaggerInterface.getAnnotation(Host.class);
         final String baseUrl = (hostAnnotation != null ? hostAnnotation.value() : restClient.retrofit().baseUrl().toString());
-=======
-     * Create a proxy implementation for the provided Swagger interface using the provided HTTP
-     * client.
-     * @param actionable The Swagger interface.
-     * @param restClient The HTTP client.
-     * @param <A> The type of the generated proxy.
-     * @return The generated proxy.
-     */
-    @SuppressWarnings("unchecked")
-    public static <A> A create(Class<A> actionable, RestClient restClient) {
-        final Host hostAnnotation = actionable.getAnnotation(Host.class);
-        final String baseUrl = (hostAnnotation != null ? hostAnnotation.value() : restClient.retrofit().baseUrl().toString());
-
-        RestProxy restProxy = new RestProxy(baseUrl, restClient);
-        restProxy.matrix = populateMethodMatrix(actionable);
-        return (A) Proxy.newProxyInstance(actionable.getClassLoader(), new Class[] {actionable }, restProxy);
-    }
->>>>>>> 08e7fdaa
 
         final SwaggerInterfaceProxyDetails interfaceProxyDetails = new SwaggerInterfaceProxyDetails();
         for (Method method : swaggerInterface.getDeclaredMethods()) {
