package com.microsoft.rest.v2;

import com.microsoft.rest.v2.http.HttpPipeline;
import com.microsoft.rest.v2.http.HttpRequest;
import com.microsoft.rest.v2.http.HttpResponse;
import com.microsoft.rest.v2.http.MockHttpClient;
import com.microsoft.rest.v2.policy.ProxyAuthenticationPolicy;
import com.microsoft.rest.v2.policy.RequestPolicy;
import org.junit.Test;
import io.reactivex.Single;

import java.util.concurrent.atomic.AtomicBoolean;

import static org.junit.Assert.assertEquals;
import static org.junit.Assert.fail;

public class ProxyAuthenticationPolicyTests {
    @Test
    public void test() {
        final AtomicBoolean auditorVisited = new AtomicBoolean(false);
        final String username = "testuser";
        final String password = "testpass";

        final HttpPipeline pipeline = HttpPipeline.build(
                new MockHttpClient(),
                new ProxyAuthenticationPolicy.Factory(username, password),
                new RequestPolicy.Factory() {
                    @Override
                    public RequestPolicy create(final RequestPolicy next, RequestPolicy.Options options) {
                        return new RequestPolicy() {
                            @Override
                            public Single<HttpResponse> sendAsync(HttpRequest request) {
                                assertEquals("Basic dGVzdHVzZXI6dGVzdHBhc3M=", request.headers().value("Proxy-Authentication"));
                                auditorVisited.set(true);
                                return next.sendAsync(request);
                            }
                        };
                    }
                });

<<<<<<< HEAD
        client.sendRequestAsync(new HttpRequest("test", "GET", "localhost"))
                .blockingGet();
=======
        pipeline.sendRequestAsync(new HttpRequest("test", "GET", "localhost"))
                .toBlocking().value();
>>>>>>> 8a773eb2

        if (!auditorVisited.get()) {
            fail();
        }
    }
}<|MERGE_RESOLUTION|>--- conflicted
+++ resolved
@@ -38,13 +38,8 @@
                     }
                 });
 
-<<<<<<< HEAD
-        client.sendRequestAsync(new HttpRequest("test", "GET", "localhost"))
+        pipeline.sendRequestAsync(new HttpRequest("test", "GET", "localhost"))
                 .blockingGet();
-=======
-        pipeline.sendRequestAsync(new HttpRequest("test", "GET", "localhost"))
-                .toBlocking().value();
->>>>>>> 8a773eb2
 
         if (!auditorVisited.get()) {
             fail();
