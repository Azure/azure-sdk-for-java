--- conflicted
+++ resolved
@@ -573,16 +573,16 @@
     }
 
     /**
-<<<<<<< HEAD
      * @return entry point to container services.
      */
     public ContainerServices containerServices() {
         return computeManager.containerServices();
-=======
+    }
+  
+    /**
      * @return entry point to managing Service Bus.
      */
     public ServiceBusNamespaces serviceBusNamespaces() {
         return serviceBusManager.namespaces();
->>>>>>> 74a7d1b1
     }
 }