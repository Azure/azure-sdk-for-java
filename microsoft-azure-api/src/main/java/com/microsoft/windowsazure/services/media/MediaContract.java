--- conflicted
+++ resolved
@@ -16,404 +16,9 @@
 package com.microsoft.windowsazure.services.media;
 
 import com.microsoft.windowsazure.services.core.FilterableService;
-<<<<<<< HEAD
-import com.microsoft.windowsazure.services.media.implementation.entities.EntityContract;
-=======
-import com.microsoft.windowsazure.services.core.ServiceException;
-import com.microsoft.windowsazure.services.media.models.AccessPolicyInfo;
-import com.microsoft.windowsazure.services.media.models.AccessPolicyPermission;
-import com.microsoft.windowsazure.services.media.models.AssetInfo;
-import com.microsoft.windowsazure.services.media.models.CreateAssetOptions;
-import com.microsoft.windowsazure.services.media.models.CreateJobOptions;
-import com.microsoft.windowsazure.services.media.models.CreateLocatorOptions;
-import com.microsoft.windowsazure.services.media.models.CreateTaskOptions;
-import com.microsoft.windowsazure.services.media.models.JobInfo;
-import com.microsoft.windowsazure.services.media.models.ListAccessPolicyOptions;
-import com.microsoft.windowsazure.services.media.models.ListAssetsOptions;
-import com.microsoft.windowsazure.services.media.models.ListJobsOptions;
-import com.microsoft.windowsazure.services.media.models.ListJobsResult;
-import com.microsoft.windowsazure.services.media.models.ListLocatorsOptions;
-import com.microsoft.windowsazure.services.media.models.ListLocatorsResult;
-import com.microsoft.windowsazure.services.media.models.ListMediaProcessorsOptions;
-import com.microsoft.windowsazure.services.media.models.ListMediaProcessorsResult;
-import com.microsoft.windowsazure.services.media.models.ListTasksOptions;
-import com.microsoft.windowsazure.services.media.models.ListTasksResult;
-import com.microsoft.windowsazure.services.media.models.LocatorInfo;
-import com.microsoft.windowsazure.services.media.models.LocatorType;
-import com.microsoft.windowsazure.services.media.models.UpdateAssetOptions;
-import com.microsoft.windowsazure.services.media.models.UpdateLocatorOptions;
->>>>>>> 56adb28c
 
-// TODO: Auto-generated Javadoc
 /**
  * Contract for interacting with the back end of Media Services
  * 
  */
-<<<<<<< HEAD
-public interface MediaContract extends FilterableService<MediaContract>, EntityContract {
-=======
-public interface MediaContract extends FilterableService<MediaContract> {
-
-    /**
-     * Creates the asset.
-     * 
-     * @return the asset info
-     * @throws ServiceException
-     *             the service exception
-     */
-    public AssetInfo createAsset() throws ServiceException;
-
-    /**
-     * Creates the asset.
-     * 
-     * @param createAssetOptions
-     *            the create asset options
-     * @return the asset info
-     * @throws ServiceException
-     *             the service exception
-     */
-    public AssetInfo createAsset(CreateAssetOptions createAssetOptions) throws ServiceException;
-
-    /**
-     * Delete asset.
-     * 
-     * @param assetId
-     *            the asset id
-     * @throws ServiceException
-     *             the service exception
-     */
-    public void deleteAsset(String assetId) throws ServiceException;
-
-    /**
-     * Gets the asset.
-     * 
-     * @param assetId
-     *            the asset id
-     * @return the asset
-     * @throws ServiceException
-     *             the service exception
-     */
-    public AssetInfo getAsset(String assetId) throws ServiceException;
-
-    /**
-     * List assets.
-     * 
-     * @return the list
-     * @throws ServiceException
-     *             the service exception
-     */
-    public List<AssetInfo> listAssets() throws ServiceException;
-
-    /**
-     * List assets.
-     * 
-     * @param listAssetsOptions
-     *            the list assets options
-     * @return the list
-     * @throws ServiceException
-     *             the service exception
-     */
-    public List<AssetInfo> listAssets(ListAssetsOptions listAssetsOptions) throws ServiceException;
-
-    /**
-     * Update asset.
-     * 
-     * @param assetId
-     *            the asset id
-     * @param updateAssetOptions
-     *            the update asset options
-     * @throws ServiceException
-     *             the service exception
-     */
-    public void updateAsset(String assetId, UpdateAssetOptions updateAssetOptions) throws ServiceException;
-
-    /**
-     * Create the access policy.
-     * 
-     * @param accessPolicyName
-     *            name of access policy
-     * @param durationInMinutes
-     *            Duration in minutes that blob access will be granted when using this access policy
-     * @param permissions
-     *            Permissions that the access policy should grant.
-     * @return Created access policy
-     * @throws ServiceException
-     *             the service exception
-     */
-    AccessPolicyInfo createAccessPolicy(String accessPolicyName, double durationInMinutes,
-            EnumSet<AccessPolicyPermission> permissions) throws ServiceException;
-
-    /**
-     * Delete the access policy with the given id.
-     * 
-     * @param accessPolicyId
-     *            of access policy to delete
-     * @throws ServiceException
-     *             the service exception
-     */
-    void deleteAccessPolicy(String accessPolicyId) throws ServiceException;
-
-    /**
-     * Get a single access policy.
-     * 
-     * @param accessPolicyId
-     *            the id of the asset to retrieve
-     * @return the asset
-     * @throws ServiceException
-     *             the service exception
-     */
-    AccessPolicyInfo getAccessPolicy(String accessPolicyId) throws ServiceException;
-
-    /**
-     * List access policies.
-     * 
-     * @return the list
-     * @throws ServiceException
-     *             the service exception
-     */
-    List<AccessPolicyInfo> listAccessPolicies() throws ServiceException;
-
-    /**
-     * List access policies.
-     * 
-     * @param options
-     *            the list access policy options
-     * @return the list
-     * @throws ServiceException
-     *             the service exception
-     */
-    List<AccessPolicyInfo> listAccessPolicies(ListAccessPolicyOptions options) throws ServiceException;
-
-    /**
-     * Creates the locator.
-     * 
-     * @param accessPolicyId
-     *            the access policy id
-     * @param assetId
-     *            the asset id
-     * @param locatorType
-     *            the locator type
-     * @return the locator info
-     * @throws ServiceException
-     *             the service exception
-     */
-    public LocatorInfo createLocator(String accessPolicyId, String assetId, LocatorType locatorType)
-            throws ServiceException;
-
-    /**
-     * Creates the locator.
-     * 
-     * @param accessPolicyId
-     *            the access policy id
-     * @param assetId
-     *            the asset id
-     * @param locatorType
-     *            the locator type
-     * @param createLocatorOptions
-     *            the create locator options
-     * @return the locator info
-     * @throws ServiceException
-     *             the service exception
-     */
-    public LocatorInfo createLocator(String accessPolicyId, String assetId, LocatorType locatorType,
-            CreateLocatorOptions createLocatorOptions) throws ServiceException;
-
-    /**
-     * Gets the locator.
-     * 
-     * @param locatorId
-     *            the locator id
-     * @return the locator
-     * @throws ServiceException
-     *             the service exception
-     */
-    public LocatorInfo getLocator(String locatorId) throws ServiceException;
-
-    /**
-     * List locators.
-     * 
-     * @return the list locators result
-     * @throws ServiceException
-     *             the service exception
-     */
-    public ListLocatorsResult listLocators() throws ServiceException;
-
-    /**
-     * Delete locator.
-     * 
-     * @param locatorId
-     *            the id
-     * 
-     * @throws ServiceException
-     *             the service exception
-     */
-    public void deleteLocator(String locatorId) throws ServiceException;
-
-    /**
-     * List locators.
-     * 
-     * @param listLocatorOptions
-     *            the list locator options
-     * @return the list locators result
-     * @throws ServiceException
-     *             the service exception
-     */
-    public ListLocatorsResult listLocators(ListLocatorsOptions listLocatorOptions) throws ServiceException;
-
-    /**
-     * Update locator.
-     * 
-     * @param locatorId
-     *            the locator id
-     * @param updateLocatorOptions
-     *            the update locator options
-     * @throws ServiceException
-     *             the service exception
-     */
-    public void updateLocator(String locatorId, UpdateLocatorOptions updateLocatorOptions) throws ServiceException;
-
-    /**
-     * List media processors.
-     * 
-     * @return the list media processors result
-     * @throws ServiceException
-     *             the service exception
-     */
-    public ListMediaProcessorsResult listMediaProcessors() throws ServiceException;
-
-    /**
-     * List media processors.
-     * 
-     * @param listMediaProcessorsOptions
-     *            the list media processors options
-     * @return the list media processors result
-     * @throws ServiceException
-     *             the service exception
-     */
-    public ListMediaProcessorsResult listMediaProcessors(ListMediaProcessorsOptions listMediaProcessorsOptions)
-            throws ServiceException;
-
-    /**
-     * Creates the job.
-     * 
-     * @param createJobOptions
-     *            the create job options
-     * @param createTaskOptions
-     *            the create task options
-     * @return the job info
-     * @throws ServiceException
-     *             the service exception
-     */
-    public JobInfo createJob(CreateJobOptions createJobOptions, List<CreateTaskOptions> createTaskOptions)
-            throws ServiceException;
-
-    /**
-     * Creates the job.
-     * 
-     * @param templateId
-     *            the template id
-     * @param createJobOptions
-     *            the create job options
-     * @return the job info
-     * @throws ServiceException
-     *             the service exception
-     */
-    public JobInfo createJob(String templateId, CreateJobOptions createJobOptions) throws ServiceException;
-
-    /**
-     * Gets the job.
-     * 
-     * @param jobId
-     *            the job id
-     * @return the job
-     * @throws ServiceException
-     *             the service exception
-     */
-    public JobInfo getJob(String jobId) throws ServiceException;
-
-    /**
-     * List jobs.
-     * 
-     * @return the list jobs result
-     * @throws ServiceException
-     *             the service exception
-     */
-    public ListJobsResult listJobs() throws ServiceException;
-
-    /**
-     * List jobs.
-     * 
-     * @param listJobsOptions
-     *            the list jobs options
-     * @return the list jobs result
-     * @throws ServiceException
-     *             the service exception
-     */
-    public ListJobsResult listJobs(ListJobsOptions listJobsOptions) throws ServiceException;
-
-    /**
-     * Cancel job.
-     * 
-     * @param jobId
-     *            the job id
-     * @throws ServiceException
-     *             the service exception
-     */
-    public void cancelJob(String jobId) throws ServiceException;
-
-    /**
-     * List tasks.
-     * 
-     * @return the list tasks result
-     * @throws ServiceException
-     *             the service exception
-     */
-    public ListTasksResult listTasks() throws ServiceException;
-
-    /**
-     * List tasks.
-     * 
-     * @param listTasksOptions
-     *            the list tasks options
-     * @return the list tasks result
-     * @throws ServiceException
-     *             the service exception
-     */
-    public ListTasksResult listTasks(ListTasksOptions listTasksOptions) throws ServiceException;
-
-    /**
-     * List job tasks.
-     * 
-     * @param jobId
-     *            the job id
-     * @return the list tasks result
-     * @throws ServiceException
-     *             the service exception
-     */
-    public ListTasksResult listJobTasks(String jobId) throws ServiceException;
-
-    /**
-     * List job tasks.
-     * 
-     * @param jobId
-     *            the job id
-     * @param listTasksOptions
-     *            the list tasks options
-     * @return the list tasks result
-     * @throws ServiceException
-     *             the service exception
-     */
-    public ListTasksResult listJobTasks(String jobId, ListTasksOptions listTasksOptions) throws ServiceException;
-
-    /**
-     * Delete job.
-     * 
-     * @param jobId
-     *            the job id
-     * @throws ServiceException
-     *             the service exception
-     */
-    public void deleteJob(String jobId) throws ServiceException;
-
->>>>>>> 56adb28c
 }