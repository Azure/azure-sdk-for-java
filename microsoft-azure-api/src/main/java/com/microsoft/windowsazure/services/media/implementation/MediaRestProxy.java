/**
 * Copyright 2012 Microsoft Corporation
 * 
 * Licensed under the Apache License, Version 2.0 (the "License");
 * you may not use this file except in compliance with the License.
 * You may obtain a copy of the License at
 * http://www.apache.org/licenses/LICENSE-2.0
 * 
 * Unless required by applicable law or agreed to in writing, software
 * distributed under the License is distributed on an "AS IS" BASIS,
 * WITHOUT WARRANTIES OR CONDITIONS OF ANY KIND, either express or implied.
 * See the License for the specific language governing permissions and
 * limitations under the License.
 */

package com.microsoft.windowsazure.services.media.implementation;

<<<<<<< HEAD
=======
import java.io.IOException;
import java.io.UnsupportedEncodingException;
import java.net.URI;
import java.net.URLEncoder;
>>>>>>> 56adb28c
import java.util.Arrays;

import javax.inject.Inject;
<<<<<<< HEAD
=======
import javax.mail.MessagingException;
import javax.mail.internet.MimeMultipart;
import javax.ws.rs.core.MediaType;
import javax.xml.bind.JAXBException;
import javax.xml.parsers.ParserConfigurationException;
>>>>>>> 56adb28c

import org.apache.commons.logging.Log;
import org.apache.commons.logging.LogFactory;

import com.microsoft.windowsazure.services.core.ServiceFilter;
import com.microsoft.windowsazure.services.media.MediaContract;
<<<<<<< HEAD
import com.microsoft.windowsazure.services.media.implementation.entities.EntityRestProxy;
=======
import com.microsoft.windowsazure.services.media.implementation.content.AccessPolicyType;
import com.microsoft.windowsazure.services.media.implementation.content.AssetType;
import com.microsoft.windowsazure.services.media.implementation.content.JobType;
import com.microsoft.windowsazure.services.media.implementation.content.LocatorRestType;
import com.microsoft.windowsazure.services.media.implementation.content.TaskType;
import com.microsoft.windowsazure.services.media.models.AccessPolicyInfo;
import com.microsoft.windowsazure.services.media.models.AccessPolicyPermission;
import com.microsoft.windowsazure.services.media.models.AssetInfo;
import com.microsoft.windowsazure.services.media.models.CreateAssetOptions;
import com.microsoft.windowsazure.services.media.models.CreateJobOptions;
import com.microsoft.windowsazure.services.media.models.CreateLocatorOptions;
import com.microsoft.windowsazure.services.media.models.CreateTaskOptions;
import com.microsoft.windowsazure.services.media.models.JobInfo;
import com.microsoft.windowsazure.services.media.models.ListAccessPolicyOptions;
import com.microsoft.windowsazure.services.media.models.ListAssetsOptions;
import com.microsoft.windowsazure.services.media.models.ListJobsOptions;
import com.microsoft.windowsazure.services.media.models.ListJobsResult;
import com.microsoft.windowsazure.services.media.models.ListLocatorsOptions;
import com.microsoft.windowsazure.services.media.models.ListLocatorsResult;
import com.microsoft.windowsazure.services.media.models.ListMediaProcessorsOptions;
import com.microsoft.windowsazure.services.media.models.ListMediaProcessorsResult;
import com.microsoft.windowsazure.services.media.models.ListOptions;
import com.microsoft.windowsazure.services.media.models.ListTasksOptions;
import com.microsoft.windowsazure.services.media.models.ListTasksResult;
import com.microsoft.windowsazure.services.media.models.LocatorInfo;
import com.microsoft.windowsazure.services.media.models.LocatorType;
import com.microsoft.windowsazure.services.media.models.MediaProcessorInfo;
import com.microsoft.windowsazure.services.media.models.TaskInfo;
import com.microsoft.windowsazure.services.media.models.UpdateAssetOptions;
import com.microsoft.windowsazure.services.media.models.UpdateLocatorOptions;
>>>>>>> 56adb28c
import com.sun.jersey.api.client.Client;

/**
 * 
 *
 */
<<<<<<< HEAD
public class MediaRestProxy extends EntityRestProxy implements MediaContract {
    /** The log. */
    static Log log = LogFactory.getLog(MediaContract.class);
=======
public class MediaRestProxy implements MediaContract {

    /** The channel. */
    private Client channel;

    /** The redirect filter. */
    private RedirectFilter redirectFilter;

    /** The log. */
    static Log log = LogFactory.getLog(MediaContract.class);

    /** The filters. */
    ServiceFilter[] filters;
>>>>>>> 56adb28c

    /**
     * Instantiates a new media rest proxy.
     * 
     * @param channel
     *            the channel
     * @param authFilter
     *            the auth filter
     * @param redirectFilter
     *            the redirect filter
     * @param versionHeadersFilter
     *            the version headers filter
     */
    @Inject
    public MediaRestProxy(Client channel, OAuthFilter authFilter, RedirectFilter redirectFilter,
            VersionHeadersFilter versionHeadersFilter) {
<<<<<<< HEAD
        super(channel, new ServiceFilter[0]);
=======
        this.channel = channel;
        this.filters = new ServiceFilter[0];
        this.redirectFilter = redirectFilter;
>>>>>>> 56adb28c

        channel.addFilter(redirectFilter);
        channel.addFilter(authFilter);
        channel.addFilter(versionHeadersFilter);
    }

    /**
     * Instantiates a new media rest proxy.
     * 
     * @param channel
     *            the channel
     * @param filters
     *            the filters
     */
    private MediaRestProxy(Client channel, ServiceFilter[] filters) {
        super(channel, filters);
    }

    /* (non-Javadoc)
     * @see com.microsoft.windowsazure.services.core.FilterableService#withFilter(com.microsoft.windowsazure.services.core.ServiceFilter)
     */
    @Override
    public MediaContract withFilter(ServiceFilter filter) {
        ServiceFilter[] filters = getFilters();
        ServiceFilter[] newFilters = Arrays.copyOf(filters, filters.length + 1);
        newFilters[filters.length] = filter;
<<<<<<< HEAD
        return new MediaRestProxy(getChannel(), newFilters);
    }
=======
        return new MediaRestProxy(channel, newFilters);
    }

    /**
     * Gets the channel.
     * 
     * @return the channel
     */
    public Client getChannel() {
        return channel;
    }

    /**
     * Sets the channel.
     * 
     * @param channel
     *            the new channel
     */
    public void setChannel(Client channel) {
        this.channel = channel;
    }

    /**
     * Gets the resource.
     * 
     * @param entityName
     *            the entity name
     * @return the resource
     */
    private WebResource getResource(String entityName) {
        WebResource resource = getChannel().resource(entityName);
        for (ServiceFilter filter : filters) {
            resource.addFilter(new ClientFilterAdapter(filter));
        }
        return resource;
    }

    /**
     * Gets the resource.
     * 
     * @param entityName
     *            the entity name
     * @param options
     *            the options
     * @return the resource
     */
    private WebResource getResource(String entityName, ListOptions options) {
        WebResource resource = getResource(entityName);
        if (options != null) {
            resource = resource.queryParams(options.getQueryParameters());
        }
        return resource;
    }

    /**
     * Gets the resource.
     * 
     * @param entityType
     *            the entity type
     * @param entityId
     *            the entity id
     * @return the resource
     * @throws ServiceException
     *             the service exception
     */
    private WebResource getResource(String entityType, String entityId) throws ServiceException {
        String escapedEntityId = null;
        try {
            escapedEntityId = URLEncoder.encode(entityId, "UTF-8");
        }
        catch (UnsupportedEncodingException e) {
            throw new ServiceException(e);
        }
        String entityPath = String.format("%s(\'%s\')", entityType, escapedEntityId);

        return getResource(entityPath);
    }

    /**
     * Gets the resource.
     * 
     * @param parentEntityType
     *            the parent entity type
     * @param childEntityType
     *            the child entity type
     * @param entityId
     *            the entity id
     * @return the resource
     * @throws ServiceException
     *             the service exception
     */
    private WebResource getResource(String parentEntityType, String childEntityType, String entityId)
            throws ServiceException {
        String escapedEntityId = null;
        try {
            escapedEntityId = URLEncoder.encode(entityId, "UTF-8");
        }
        catch (UnsupportedEncodingException e) {
            throw new ServiceException(e);
        }
        String entityPath = String.format("%s(\'%s\')/%s", parentEntityType, escapedEntityId, childEntityType);

        return getResource(entityPath);
    }

    /**
     * Gets the base uri.
     * 
     * @return the base uri
     */
    private URI getBaseURI() {
        return this.redirectFilter.getBaseURI();
    }

    /**
     * Merge request.
     * 
     * @param <T>
     *            the generic type
     * @param entityType
     *            the entity type
     * @param entityId
     *            the entity id
     * @param c
     *            the c
     * @param requestEntity
     *            the request entity
     * @return the t
     * @throws ServiceException
     *             the service exception
     */
    private <T> T mergeRequest(String entityType, String entityId, java.lang.Class<T> c, java.lang.Object requestEntity)
            throws ServiceException {
        WebResource resource = getResource(entityType, entityId);
        WebResource.Builder builder = resource.getRequestBuilder();
        builder = builder.type(MediaType.APPLICATION_ATOM_XML).accept(MediaType.APPLICATION_ATOM_XML)
                .header("X-HTTP-Method", "MERGE");
        return builder.post(c, requestEntity);
    }

    /**
     * List web resource tasks.
     * 
     * @param webResource
     *            the web resource
     * @param listTasksOptions
     *            the list tasks options
     * @return the list tasks result
     */
    private ListTasksResult listWebResourceTasks(WebResource webResource, ListTasksOptions listTasksOptions) {
        if ((listTasksOptions != null) && (listTasksOptions.getQueryParameters() != null)) {
            webResource = webResource.queryParams(listTasksOptions.getQueryParameters());
        }

        List<TaskInfo> taskInfoList = webResource.type(MediaType.APPLICATION_ATOM_XML)
                .accept(MediaType.APPLICATION_ATOM_XML).get(new GenericType<List<TaskInfo>>() {
                });
        ListTasksResult listTasksResult = new ListTasksResult();
        listTasksResult.setTaskInfos(taskInfoList);
        return listTasksResult;
    }

    /**
     * Creates the create job operation.
     * 
     * @param createJobOptions
     *            the create job options
     * @return the creates the job operation
     */
    private CreateJobOperation createCreateJobOperation(CreateJobOptions createJobOptions) {
        JobType jobType = new JobType();
        if (createJobOptions != null) {
            jobType.setName(createJobOptions.getName());
            jobType.setPriority(createJobOptions.getPriority());
            jobType.setStartTime(createJobOptions.getStartTime());
        }

        CreateJobOperation createJobOperation = new CreateJobOperation(this.getBaseURI());
        createJobOperation.setJob(createJobOptions.getInputMediaAssets(), createJobOptions.getOutputMediaAssets(),
                jobType);

        return createJobOperation;
    }

    /**
     * Creates the task operation.
     * 
     * @param createTaskOptions
     *            the create task options
     * @return the creates the task operation
     */
    private CreateTaskOperation createTaskOperation(CreateTaskOptions createTaskOptions) {
        CreateTaskOperation createTaskOperation = new CreateTaskOperation();

        if (createTaskOptions == null) {
            throw new IllegalArgumentException("The create task options cannot be null.");
        }

        TaskType taskType = new TaskType();
        taskType.setConfiguration(createTaskOptions.getConfiguration());
        taskType.setMediaProcessorId(createTaskOptions.getMediaProcessorId());
        taskType.setName(createTaskOptions.getName());
        taskType.setPriority(createTaskOptions.getPriority());
        taskType.setStartTime(createTaskOptions.getStartTime());
        taskType.setTaskBody(createTaskOptions.getTaskBody());
        taskType.setEncryptionKeyId(createTaskOptions.getEncryptionKeyId());
        taskType.setEncryptionScheme(createTaskOptions.getEncryptionScheme());
        taskType.setEncryptionVersion(createTaskOptions.getEncryptionVersion());
        taskType.setInitializationVector(createTaskOptions.getInitializationVector());
        taskType.setInputMediaAssets(createTaskOptions.getInputMediaAssets());
        taskType.setOutputMediaAssets(createTaskOptions.getOutputMediaAssets());
        taskType.setTaskBody(createTaskOptions.getTaskBody());

        createTaskOperation.setTask(taskType);

        return createTaskOperation;
    }

    /* (non-Javadoc)
     * @see com.microsoft.windowsazure.services.media.MediaContract#createAsset()
     */
    @Override
    public AssetInfo createAsset() {
        return this.createAsset(null);
    }

    /* (non-Javadoc)
     * @see com.microsoft.windowsazure.services.media.MediaContract#createAsset(java.lang.String, com.microsoft.windowsazure.services.media.models.CreateAssetOptions)
     */
    @Override
    public AssetInfo createAsset(CreateAssetOptions createAssetOptions) {
        WebResource resource = getResource("Assets");
        AssetType assetTypeForSubmission = new AssetType();
        if (createAssetOptions != null) {
            assetTypeForSubmission.setName(createAssetOptions.getName());
            assetTypeForSubmission.setAlternateId(createAssetOptions.getAlternateId());

            if (createAssetOptions.getOptions() != null) {
                assetTypeForSubmission.setOptions(createAssetOptions.getOptions().getCode());
            }
            if (createAssetOptions.getState() != null) {
                assetTypeForSubmission.setState(createAssetOptions.getState().getCode());
            }
        }
        return resource.type(MediaType.APPLICATION_ATOM_XML).accept(MediaType.APPLICATION_ATOM_XML)
                .post(AssetInfo.class, assetTypeForSubmission);
    }

    /* (non-Javadoc)
     * @see com.microsoft.windowsazure.services.media.MediaContract#getAsset(java.lang.String)
     */
    @Override
    public AssetInfo getAsset(String assetId) throws ServiceException {
        WebResource resource = getResource("Assets", assetId);
        return resource.type(MediaType.APPLICATION_ATOM_XML).accept(MediaType.APPLICATION_ATOM_XML)
                .get(AssetInfo.class);
    }

    /* (non-Javadoc)
     * @see com.microsoft.windowsazure.services.media.MediaContract#listAssets(com.microsoft.windowsazure.services.media.models.ListAssetsOptions)
     */
    @Override
    public List<AssetInfo> listAssets(ListAssetsOptions listAssetsOptions) {
        WebResource resource = getResource("Assets", listAssetsOptions);

        return resource.type(MediaType.APPLICATION_ATOM_XML).accept(MediaType.APPLICATION_ATOM_XML)
                .get(new GenericType<List<AssetInfo>>() {
                });
    }

    /* (non-Javadoc)
     * @see com.microsoft.windowsazure.services.media.MediaContract#listAssets()
     */
    @Override
    public List<AssetInfo> listAssets() {
        ListAssetsOptions listAssetsOptions = new ListAssetsOptions();
        return listAssets(listAssetsOptions);
    }

    /* (non-Javadoc)
     * @see com.microsoft.windowsazure.services.media.MediaContract#updateAsset(com.microsoft.windowsazure.services.media.models.AssetInfo)
     */
    @Override
    public void updateAsset(String assetId, UpdateAssetOptions updateAssetOptions) throws ServiceException {

        AssetType updatedAssetType = new AssetType();
        updatedAssetType.setAlternateId(updateAssetOptions.getAlternateId());
        updatedAssetType.setName(updateAssetOptions.getName());

        ClientResponse clientResponse = mergeRequest("Assets", assetId, ClientResponse.class, updatedAssetType);
        PipelineHelpers.ThrowIfNotSuccess(clientResponse);
    }

    /* (non-Javadoc)
     * @see com.microsoft.windowsazure.services.media.MediaContract#deleteAsset(java.lang.String)
     */
    @Override
    public void deleteAsset(String assetId) throws ServiceException {
        getResource("Assets", assetId).delete();
    }

    /* (non-Javadoc)
     * @see com.microsoft.windowsazure.services.media.MediaContract#createAccessPolicy(double, com.microsoft.windowsazure.services.media.models.CreateAccessPolicyOptions)
     */
    @Override
    public AccessPolicyInfo createAccessPolicy(String accessPolicyName, double durationInMinutes,
            EnumSet<AccessPolicyPermission> permissions) throws ServiceException {

        AccessPolicyType requestData = new AccessPolicyType().setDurationInMinutes(durationInMinutes)
                .setName(accessPolicyName).setPermissions(AccessPolicyPermission.bitsFromPermissions(permissions));

        WebResource resource = getResource("AccessPolicies");

        return resource.type(MediaType.APPLICATION_ATOM_XML).accept(MediaType.APPLICATION_ATOM_XML)
                .post(AccessPolicyInfo.class, requestData);
    }

    /* (non-Javadoc)
     * @see com.microsoft.windowsazure.services.media.MediaContract#getAccessPolicy(java.lang.String)
     */
    @Override
    public AccessPolicyInfo getAccessPolicy(String accessPolicyId) throws ServiceException {
        WebResource resource = getResource("AccessPolicies", accessPolicyId);
        return resource.type(MediaType.APPLICATION_ATOM_XML).accept(MediaType.APPLICATION_ATOM_XML)
                .get(AccessPolicyInfo.class);
    }

    /* (non-Javadoc)
     * @see com.microsoft.windowsazure.services.media.MediaContract#deleteAccessPolicy(java.lang.String)
     */
    @Override
    public void deleteAccessPolicy(String accessPolicyId) throws ServiceException {
        getResource("AccessPolicies", accessPolicyId).delete();
    }

    /* (non-Javadoc)
     * @see com.microsoft.windowsazure.services.media.MediaContract#listAccessPolicies()
     */
    @Override
    public List<AccessPolicyInfo> listAccessPolicies() throws ServiceException {
        return listAccessPolicies(null);
    }

    /* (non-Javadoc)
     * @see com.microsoft.windowsazure.services.media.MediaContract#listAccessPolicies()
     */
    @Override
    public List<AccessPolicyInfo> listAccessPolicies(ListAccessPolicyOptions options) throws ServiceException {
        WebResource resource = getResource("AccessPolicies", options);

        return resource.type(MediaType.APPLICATION_ATOM_XML).accept(MediaType.APPLICATION_ATOM_XML)
                .get(new GenericType<List<AccessPolicyInfo>>() {
                });
    }

    /* (non-Javadoc)
     * @see com.microsoft.windowsazure.services.media.MediaContract#createLocator(java.lang.String, java.lang.String, com.microsoft.windowsazure.services.media.models.LocatorType)
     */
    @Override
    public LocatorInfo createLocator(String accessPolicyId, String assetId, LocatorType locatorType) {
        return this.createLocator(accessPolicyId, assetId, locatorType, null);
    }

    /* (non-Javadoc)
     * @see com.microsoft.windowsazure.services.media.MediaContract#createLocator(java.lang.String, java.lang.String, com.microsoft.windowsazure.services.media.models.LocatorType, com.microsoft.windowsazure.services.media.models.CreateLocatorOptions)
     */
    @Override
    public LocatorInfo createLocator(String accessPolicyId, String assetId, LocatorType locatorType,
            CreateLocatorOptions createLocatorOptions) {

        LocatorRestType locatorRestType = new LocatorRestType();
        locatorRestType.setAccessPolicyId(accessPolicyId);
        locatorRestType.setAssetId(assetId);
        locatorRestType.setType(locatorType.getCode());
        if (createLocatorOptions != null) {
            if (createLocatorOptions.getExpirationDateTime() != null) {
                locatorRestType.setExpirationDateTime(createLocatorOptions.getExpirationDateTime());
            }

            if (createLocatorOptions.getStartTime() != null) {
                locatorRestType.setStartTime(createLocatorOptions.getStartTime());
            }
        }

        WebResource resource = getResource("Locators");

        return resource.type(MediaType.APPLICATION_ATOM_XML).accept(MediaType.APPLICATION_ATOM_XML)
                .post(LocatorInfo.class, locatorRestType);
    }

    /* (non-Javadoc)
     * @see com.microsoft.windowsazure.services.media.MediaContract#getLocator(java.lang.String)
     */
    @Override
    public LocatorInfo getLocator(String locatorId) throws ServiceException {
        WebResource resource = getResource("Locators", locatorId);
        return resource.type(MediaType.APPLICATION_ATOM_XML).accept(MediaType.APPLICATION_ATOM_XML)
                .get(LocatorInfo.class);
    }

    /* (non-Javadoc)
     * @see com.microsoft.windowsazure.services.media.MediaContract#listLocators()
     */
    @Override
    public ListLocatorsResult listLocators() {
        return listLocators(null);
    }

    /* (non-Javadoc)
     * @see com.microsoft.windowsazure.services.media.MediaContract#listLocators(com.microsoft.windowsazure.services.media.models.ListLocatorsOptions)
     */
    @Override
    public ListLocatorsResult listLocators(ListLocatorsOptions listLocatorOptions) {
        WebResource resource = getResource("Locators", listLocatorOptions);

        List<LocatorInfo> locatorInfoList = resource.type(MediaType.APPLICATION_ATOM_XML)
                .accept(MediaType.APPLICATION_ATOM_XML).get(new GenericType<List<LocatorInfo>>() {
                });
        ListLocatorsResult listLocatorsResult = new ListLocatorsResult();
        listLocatorsResult.setLocatorInfos(locatorInfoList);
        return listLocatorsResult;

    }

    /* (non-Javadoc)
     * @see com.microsoft.windowsazure.services.media.MediaContract#deleteLocator(java.lang.String)
     */
    @Override
    public void deleteLocator(String locatorId) throws UniformInterfaceException, ServiceException {
        getResource("Locators", locatorId).delete();
    }

    /* (non-Javadoc)
     * @see com.microsoft.windowsazure.services.media.MediaContract#updateLocator(java.lang.String, com.microsoft.windowsazure.services.media.models.UpdateLocatorOptions)
     */
    @Override
    public void updateLocator(String locatorId, UpdateLocatorOptions updateLocatorOptions) throws ServiceException {
        LocatorRestType updatedLocatorRestType = new LocatorRestType();

        updatedLocatorRestType.setId(locatorId);
        if (updateLocatorOptions != null) {
            if (updateLocatorOptions.getExpirationDateTime() != null) {
                updatedLocatorRestType.setExpirationDateTime(updateLocatorOptions.getExpirationDateTime());
            }
            if (updateLocatorOptions.getStartTime() != null) {
                updatedLocatorRestType.setStartTime(updateLocatorOptions.getStartTime());
            }
        }
        ClientResponse clientResponse = mergeRequest("Locators", locatorId, ClientResponse.class,
                updatedLocatorRestType);
        PipelineHelpers.ThrowIfNotSuccess(clientResponse);
    }

    /* (non-Javadoc)
     * @see com.microsoft.windowsazure.services.media.MediaContract#listMediaProcessors()
     */
    @Override
    public ListMediaProcessorsResult listMediaProcessors() {
        return this.listMediaProcessors(null);
    }

    /* (non-Javadoc)
     * @see com.microsoft.windowsazure.services.media.MediaContract#listMediaProcessors(com.microsoft.windowsazure.services.media.models.ListMediaProcessorsOptions)
     */
    @Override
    public ListMediaProcessorsResult listMediaProcessors(ListMediaProcessorsOptions listMediaProcessorsOptions) {
        WebResource resource = getResource("MediaProcessors", listMediaProcessorsOptions);

        List<MediaProcessorInfo> mediaProcessorInfoList = resource.type(MediaType.APPLICATION_ATOM_XML)
                .accept(MediaType.APPLICATION_ATOM_XML).get(new GenericType<List<MediaProcessorInfo>>() {
                });
        ListMediaProcessorsResult listMediaProcessorsResult = new ListMediaProcessorsResult();
        listMediaProcessorsResult.setMediaProcessorInfos(mediaProcessorInfoList);
        return listMediaProcessorsResult;
    }

    /* (non-Javadoc)
     * @see com.microsoft.windowsazure.services.media.MediaContract#listJobs()
     */
    @Override
    public ListJobsResult listJobs() throws ServiceException {
        return listJobs(null);
    }

    /* (non-Javadoc)
     * @see com.microsoft.windowsazure.services.media.MediaContract#createJob(java.lang.String, com.microsoft.windowsazure.services.media.models.CreateJobOptions)
     */
    @Override
    public JobInfo createJob(String templateId, CreateJobOptions createJobOptions) throws ServiceException {
        JobType jobType = new JobType();
        jobType.setTemplateId(templateId);

        if (createJobOptions != null) {
            jobType.setInputMediaAssets(createJobOptions.getInputMediaAssets());
            jobType.setName(createJobOptions.getName());
            jobType.setOutputMediaAssets(createJobOptions.getOutputMediaAssets());
            jobType.setPriority(createJobOptions.getPriority());
            jobType.setStartTime(createJobOptions.getStartTime());
        }

        WebResource resource = getResource("Jobs");
        return resource.type(MediaType.APPLICATION_ATOM_XML).accept(MediaType.APPLICATION_ATOM_XML)
                .post(JobInfo.class, jobType);

    }

    /* (non-Javadoc)
     * @see com.microsoft.windowsazure.services.media.MediaContract#createJob(com.microsoft.windowsazure.services.media.models.CreateJobOptions)
     */
    @Override
    public JobInfo createJob(CreateJobOptions createJobOptions, List<CreateTaskOptions> createTaskOptions)
            throws ServiceException {

        WebResource resource = getResource("$batch");
        MediaBatchOperations mediaBatchOperations = null;
        try {
            mediaBatchOperations = new MediaBatchOperations(getBaseURI());
        }
        catch (JAXBException e) {
            throw new ServiceException(e);
        }
        catch (ParserConfigurationException e) {
            throw new ServiceException(e);
        }

        CreateJobOperation createJobOperation = createCreateJobOperation(createJobOptions);

        mediaBatchOperations.addOperation(createJobOperation);
        for (CreateTaskOptions createTaskOptionsInstance : createTaskOptions) {
            CreateTaskOperation createTaskOperation = createTaskOperation(createTaskOptionsInstance);
            mediaBatchOperations.addOperation(createTaskOperation);
        }

        MimeMultipart mimeMultipart;
        try {
            mimeMultipart = mediaBatchOperations.getMimeMultipart();
        }
        catch (MessagingException e) {
            throw new ServiceException(e);
        }
        catch (IOException e) {
            throw new ServiceException(e);
        }
        catch (JAXBException e) {
            throw new ServiceException(e);
        }

        ClientResponse clientResponse = resource.type(mimeMultipart.getContentType())
                .accept(MediaType.APPLICATION_ATOM_XML).post(ClientResponse.class, mimeMultipart);

        try {
            mediaBatchOperations.parseBatchResult(clientResponse);
        }
        catch (IOException e) {
            throw new ServiceException(e);
        }

        return createJobOperation.getJobInfo();

    }

    /* (non-Javadoc)
     * @see com.microsoft.windowsazure.services.media.MediaContract#cancelJob(java.lang.String)
     */
    @Override
    public void cancelJob(String jobId) throws ServiceException {
        ClientResponse clientResponse = getResource("CancelJob").queryParam("jobId", String.format("'%s'", jobId)).get(
                ClientResponse.class);
        PipelineHelpers.ThrowIfNotSuccess(clientResponse);
    }

    /* (non-Javadoc)
     * @see com.microsoft.windowsazure.services.media.MediaContract#getJob(java.lang.String)
     */
    @Override
    public JobInfo getJob(String jobId) throws ServiceException {
        WebResource resource = getResource("Jobs", jobId);
        return resource.type(MediaType.APPLICATION_ATOM_XML).accept(MediaType.APPLICATION_ATOM_XML).get(JobInfo.class);
    }

    /* (non-Javadoc)
     * @see com.microsoft.windowsazure.services.media.MediaContract#listJobs(com.microsoft.windowsazure.services.media.models.ListJobsOptions)
     */
    @Override
    public ListJobsResult listJobs(ListJobsOptions listJobsOptions) throws ServiceException {
        WebResource resource = getResource("Jobs");

        if ((listJobsOptions != null) && (listJobsOptions.getQueryParameters() != null)) {
            resource = resource.queryParams(listJobsOptions.getQueryParameters());
        }

        List<JobInfo> jobInfoList = resource.type(MediaType.APPLICATION_ATOM_XML)
                .accept(MediaType.APPLICATION_ATOM_XML).get(new GenericType<List<JobInfo>>() {
                });
        ListJobsResult listJobsResult = new ListJobsResult();
        listJobsResult.setJobInfos(jobInfoList);
        return listJobsResult;
    }

    /* (non-Javadoc)
     * @see com.microsoft.windowsazure.services.media.MediaContract#listTasks(com.microsoft.windowsazure.services.media.models.ListTasksOptions)
     */
    @Override
    public ListTasksResult listTasks(ListTasksOptions listTasksOptions) throws ServiceException {
        WebResource resource = getResource("Tasks");
        return listWebResourceTasks(resource, listTasksOptions);
    }

    /* (non-Javadoc)
     * @see com.microsoft.windowsazure.services.media.MediaContract#listJobTasks(java.lang.String, com.microsoft.windowsazure.services.media.models.ListTasksOptions)
     */
    @Override
    public ListTasksResult listJobTasks(String jobId, ListTasksOptions listTasksOptions) throws ServiceException {
        WebResource resource = getResource("Jobs", "Tasks", jobId);
        return listWebResourceTasks(resource, listTasksOptions);

    }

    /* (non-Javadoc)
     * @see com.microsoft.windowsazure.services.media.MediaContract#listTasks()
     */
    @Override
    public ListTasksResult listTasks() throws ServiceException {
        return listTasks(null);
    }

    /* (non-Javadoc)
     * @see com.microsoft.windowsazure.services.media.MediaContract#listJobTasks(java.lang.String)
     */
    @Override
    public ListTasksResult listJobTasks(String jobId) throws ServiceException {
        return this.listJobTasks(jobId, null);
    }

    /* (non-Javadoc)
     * @see com.microsoft.windowsazure.services.media.MediaContract#deleteJob(java.lang.String)
     */
    @Override
    public void deleteJob(String jobId) throws ServiceException {
        getResource("Jobs", jobId).delete();
    }

>>>>>>> 56adb28c
}<|MERGE_RESOLUTION|>--- conflicted
+++ resolved
@@ -15,89 +15,23 @@
 
 package com.microsoft.windowsazure.services.media.implementation;
 
-<<<<<<< HEAD
-=======
-import java.io.IOException;
-import java.io.UnsupportedEncodingException;
-import java.net.URI;
-import java.net.URLEncoder;
->>>>>>> 56adb28c
 import java.util.Arrays;
 
 import javax.inject.Inject;
-<<<<<<< HEAD
-=======
-import javax.mail.MessagingException;
-import javax.mail.internet.MimeMultipart;
-import javax.ws.rs.core.MediaType;
-import javax.xml.bind.JAXBException;
-import javax.xml.parsers.ParserConfigurationException;
->>>>>>> 56adb28c
 
 import org.apache.commons.logging.Log;
 import org.apache.commons.logging.LogFactory;
 
 import com.microsoft.windowsazure.services.core.ServiceFilter;
 import com.microsoft.windowsazure.services.media.MediaContract;
-<<<<<<< HEAD
-import com.microsoft.windowsazure.services.media.implementation.entities.EntityRestProxy;
-=======
-import com.microsoft.windowsazure.services.media.implementation.content.AccessPolicyType;
-import com.microsoft.windowsazure.services.media.implementation.content.AssetType;
-import com.microsoft.windowsazure.services.media.implementation.content.JobType;
-import com.microsoft.windowsazure.services.media.implementation.content.LocatorRestType;
-import com.microsoft.windowsazure.services.media.implementation.content.TaskType;
-import com.microsoft.windowsazure.services.media.models.AccessPolicyInfo;
-import com.microsoft.windowsazure.services.media.models.AccessPolicyPermission;
-import com.microsoft.windowsazure.services.media.models.AssetInfo;
-import com.microsoft.windowsazure.services.media.models.CreateAssetOptions;
-import com.microsoft.windowsazure.services.media.models.CreateJobOptions;
-import com.microsoft.windowsazure.services.media.models.CreateLocatorOptions;
-import com.microsoft.windowsazure.services.media.models.CreateTaskOptions;
-import com.microsoft.windowsazure.services.media.models.JobInfo;
-import com.microsoft.windowsazure.services.media.models.ListAccessPolicyOptions;
-import com.microsoft.windowsazure.services.media.models.ListAssetsOptions;
-import com.microsoft.windowsazure.services.media.models.ListJobsOptions;
-import com.microsoft.windowsazure.services.media.models.ListJobsResult;
-import com.microsoft.windowsazure.services.media.models.ListLocatorsOptions;
-import com.microsoft.windowsazure.services.media.models.ListLocatorsResult;
-import com.microsoft.windowsazure.services.media.models.ListMediaProcessorsOptions;
-import com.microsoft.windowsazure.services.media.models.ListMediaProcessorsResult;
-import com.microsoft.windowsazure.services.media.models.ListOptions;
-import com.microsoft.windowsazure.services.media.models.ListTasksOptions;
-import com.microsoft.windowsazure.services.media.models.ListTasksResult;
-import com.microsoft.windowsazure.services.media.models.LocatorInfo;
-import com.microsoft.windowsazure.services.media.models.LocatorType;
-import com.microsoft.windowsazure.services.media.models.MediaProcessorInfo;
-import com.microsoft.windowsazure.services.media.models.TaskInfo;
-import com.microsoft.windowsazure.services.media.models.UpdateAssetOptions;
-import com.microsoft.windowsazure.services.media.models.UpdateLocatorOptions;
->>>>>>> 56adb28c
 import com.sun.jersey.api.client.Client;
 
 /**
  * 
  *
  */
-<<<<<<< HEAD
-public class MediaRestProxy extends EntityRestProxy implements MediaContract {
     /** The log. */
     static Log log = LogFactory.getLog(MediaContract.class);
-=======
-public class MediaRestProxy implements MediaContract {
-
-    /** The channel. */
-    private Client channel;
-
-    /** The redirect filter. */
-    private RedirectFilter redirectFilter;
-
-    /** The log. */
-    static Log log = LogFactory.getLog(MediaContract.class);
-
-    /** The filters. */
-    ServiceFilter[] filters;
->>>>>>> 56adb28c
 
     /**
      * Instantiates a new media rest proxy.
@@ -114,13 +48,7 @@
     @Inject
     public MediaRestProxy(Client channel, OAuthFilter authFilter, RedirectFilter redirectFilter,
             VersionHeadersFilter versionHeadersFilter) {
-<<<<<<< HEAD
         super(channel, new ServiceFilter[0]);
-=======
-        this.channel = channel;
-        this.filters = new ServiceFilter[0];
-        this.redirectFilter = redirectFilter;
->>>>>>> 56adb28c
 
         channel.addFilter(redirectFilter);
         channel.addFilter(authFilter);
@@ -147,651 +75,5 @@
         ServiceFilter[] filters = getFilters();
         ServiceFilter[] newFilters = Arrays.copyOf(filters, filters.length + 1);
         newFilters[filters.length] = filter;
-<<<<<<< HEAD
-        return new MediaRestProxy(getChannel(), newFilters);
     }
-=======
-        return new MediaRestProxy(channel, newFilters);
-    }
-
-    /**
-     * Gets the channel.
-     * 
-     * @return the channel
-     */
-    public Client getChannel() {
-        return channel;
-    }
-
-    /**
-     * Sets the channel.
-     * 
-     * @param channel
-     *            the new channel
-     */
-    public void setChannel(Client channel) {
-        this.channel = channel;
-    }
-
-    /**
-     * Gets the resource.
-     * 
-     * @param entityName
-     *            the entity name
-     * @return the resource
-     */
-    private WebResource getResource(String entityName) {
-        WebResource resource = getChannel().resource(entityName);
-        for (ServiceFilter filter : filters) {
-            resource.addFilter(new ClientFilterAdapter(filter));
-        }
-        return resource;
-    }
-
-    /**
-     * Gets the resource.
-     * 
-     * @param entityName
-     *            the entity name
-     * @param options
-     *            the options
-     * @return the resource
-     */
-    private WebResource getResource(String entityName, ListOptions options) {
-        WebResource resource = getResource(entityName);
-        if (options != null) {
-            resource = resource.queryParams(options.getQueryParameters());
-        }
-        return resource;
-    }
-
-    /**
-     * Gets the resource.
-     * 
-     * @param entityType
-     *            the entity type
-     * @param entityId
-     *            the entity id
-     * @return the resource
-     * @throws ServiceException
-     *             the service exception
-     */
-    private WebResource getResource(String entityType, String entityId) throws ServiceException {
-        String escapedEntityId = null;
-        try {
-            escapedEntityId = URLEncoder.encode(entityId, "UTF-8");
-        }
-        catch (UnsupportedEncodingException e) {
-            throw new ServiceException(e);
-        }
-        String entityPath = String.format("%s(\'%s\')", entityType, escapedEntityId);
-
-        return getResource(entityPath);
-    }
-
-    /**
-     * Gets the resource.
-     * 
-     * @param parentEntityType
-     *            the parent entity type
-     * @param childEntityType
-     *            the child entity type
-     * @param entityId
-     *            the entity id
-     * @return the resource
-     * @throws ServiceException
-     *             the service exception
-     */
-    private WebResource getResource(String parentEntityType, String childEntityType, String entityId)
-            throws ServiceException {
-        String escapedEntityId = null;
-        try {
-            escapedEntityId = URLEncoder.encode(entityId, "UTF-8");
-        }
-        catch (UnsupportedEncodingException e) {
-            throw new ServiceException(e);
-        }
-        String entityPath = String.format("%s(\'%s\')/%s", parentEntityType, escapedEntityId, childEntityType);
-
-        return getResource(entityPath);
-    }
-
-    /**
-     * Gets the base uri.
-     * 
-     * @return the base uri
-     */
-    private URI getBaseURI() {
-        return this.redirectFilter.getBaseURI();
-    }
-
-    /**
-     * Merge request.
-     * 
-     * @param <T>
-     *            the generic type
-     * @param entityType
-     *            the entity type
-     * @param entityId
-     *            the entity id
-     * @param c
-     *            the c
-     * @param requestEntity
-     *            the request entity
-     * @return the t
-     * @throws ServiceException
-     *             the service exception
-     */
-    private <T> T mergeRequest(String entityType, String entityId, java.lang.Class<T> c, java.lang.Object requestEntity)
-            throws ServiceException {
-        WebResource resource = getResource(entityType, entityId);
-        WebResource.Builder builder = resource.getRequestBuilder();
-        builder = builder.type(MediaType.APPLICATION_ATOM_XML).accept(MediaType.APPLICATION_ATOM_XML)
-                .header("X-HTTP-Method", "MERGE");
-        return builder.post(c, requestEntity);
-    }
-
-    /**
-     * List web resource tasks.
-     * 
-     * @param webResource
-     *            the web resource
-     * @param listTasksOptions
-     *            the list tasks options
-     * @return the list tasks result
-     */
-    private ListTasksResult listWebResourceTasks(WebResource webResource, ListTasksOptions listTasksOptions) {
-        if ((listTasksOptions != null) && (listTasksOptions.getQueryParameters() != null)) {
-            webResource = webResource.queryParams(listTasksOptions.getQueryParameters());
-        }
-
-        List<TaskInfo> taskInfoList = webResource.type(MediaType.APPLICATION_ATOM_XML)
-                .accept(MediaType.APPLICATION_ATOM_XML).get(new GenericType<List<TaskInfo>>() {
-                });
-        ListTasksResult listTasksResult = new ListTasksResult();
-        listTasksResult.setTaskInfos(taskInfoList);
-        return listTasksResult;
-    }
-
-    /**
-     * Creates the create job operation.
-     * 
-     * @param createJobOptions
-     *            the create job options
-     * @return the creates the job operation
-     */
-    private CreateJobOperation createCreateJobOperation(CreateJobOptions createJobOptions) {
-        JobType jobType = new JobType();
-        if (createJobOptions != null) {
-            jobType.setName(createJobOptions.getName());
-            jobType.setPriority(createJobOptions.getPriority());
-            jobType.setStartTime(createJobOptions.getStartTime());
-        }
-
-        CreateJobOperation createJobOperation = new CreateJobOperation(this.getBaseURI());
-        createJobOperation.setJob(createJobOptions.getInputMediaAssets(), createJobOptions.getOutputMediaAssets(),
-                jobType);
-
-        return createJobOperation;
-    }
-
-    /**
-     * Creates the task operation.
-     * 
-     * @param createTaskOptions
-     *            the create task options
-     * @return the creates the task operation
-     */
-    private CreateTaskOperation createTaskOperation(CreateTaskOptions createTaskOptions) {
-        CreateTaskOperation createTaskOperation = new CreateTaskOperation();
-
-        if (createTaskOptions == null) {
-            throw new IllegalArgumentException("The create task options cannot be null.");
-        }
-
-        TaskType taskType = new TaskType();
-        taskType.setConfiguration(createTaskOptions.getConfiguration());
-        taskType.setMediaProcessorId(createTaskOptions.getMediaProcessorId());
-        taskType.setName(createTaskOptions.getName());
-        taskType.setPriority(createTaskOptions.getPriority());
-        taskType.setStartTime(createTaskOptions.getStartTime());
-        taskType.setTaskBody(createTaskOptions.getTaskBody());
-        taskType.setEncryptionKeyId(createTaskOptions.getEncryptionKeyId());
-        taskType.setEncryptionScheme(createTaskOptions.getEncryptionScheme());
-        taskType.setEncryptionVersion(createTaskOptions.getEncryptionVersion());
-        taskType.setInitializationVector(createTaskOptions.getInitializationVector());
-        taskType.setInputMediaAssets(createTaskOptions.getInputMediaAssets());
-        taskType.setOutputMediaAssets(createTaskOptions.getOutputMediaAssets());
-        taskType.setTaskBody(createTaskOptions.getTaskBody());
-
-        createTaskOperation.setTask(taskType);
-
-        return createTaskOperation;
-    }
-
-    /* (non-Javadoc)
-     * @see com.microsoft.windowsazure.services.media.MediaContract#createAsset()
-     */
-    @Override
-    public AssetInfo createAsset() {
-        return this.createAsset(null);
-    }
-
-    /* (non-Javadoc)
-     * @see com.microsoft.windowsazure.services.media.MediaContract#createAsset(java.lang.String, com.microsoft.windowsazure.services.media.models.CreateAssetOptions)
-     */
-    @Override
-    public AssetInfo createAsset(CreateAssetOptions createAssetOptions) {
-        WebResource resource = getResource("Assets");
-        AssetType assetTypeForSubmission = new AssetType();
-        if (createAssetOptions != null) {
-            assetTypeForSubmission.setName(createAssetOptions.getName());
-            assetTypeForSubmission.setAlternateId(createAssetOptions.getAlternateId());
-
-            if (createAssetOptions.getOptions() != null) {
-                assetTypeForSubmission.setOptions(createAssetOptions.getOptions().getCode());
-            }
-            if (createAssetOptions.getState() != null) {
-                assetTypeForSubmission.setState(createAssetOptions.getState().getCode());
-            }
-        }
-        return resource.type(MediaType.APPLICATION_ATOM_XML).accept(MediaType.APPLICATION_ATOM_XML)
-                .post(AssetInfo.class, assetTypeForSubmission);
-    }
-
-    /* (non-Javadoc)
-     * @see com.microsoft.windowsazure.services.media.MediaContract#getAsset(java.lang.String)
-     */
-    @Override
-    public AssetInfo getAsset(String assetId) throws ServiceException {
-        WebResource resource = getResource("Assets", assetId);
-        return resource.type(MediaType.APPLICATION_ATOM_XML).accept(MediaType.APPLICATION_ATOM_XML)
-                .get(AssetInfo.class);
-    }
-
-    /* (non-Javadoc)
-     * @see com.microsoft.windowsazure.services.media.MediaContract#listAssets(com.microsoft.windowsazure.services.media.models.ListAssetsOptions)
-     */
-    @Override
-    public List<AssetInfo> listAssets(ListAssetsOptions listAssetsOptions) {
-        WebResource resource = getResource("Assets", listAssetsOptions);
-
-        return resource.type(MediaType.APPLICATION_ATOM_XML).accept(MediaType.APPLICATION_ATOM_XML)
-                .get(new GenericType<List<AssetInfo>>() {
-                });
-    }
-
-    /* (non-Javadoc)
-     * @see com.microsoft.windowsazure.services.media.MediaContract#listAssets()
-     */
-    @Override
-    public List<AssetInfo> listAssets() {
-        ListAssetsOptions listAssetsOptions = new ListAssetsOptions();
-        return listAssets(listAssetsOptions);
-    }
-
-    /* (non-Javadoc)
-     * @see com.microsoft.windowsazure.services.media.MediaContract#updateAsset(com.microsoft.windowsazure.services.media.models.AssetInfo)
-     */
-    @Override
-    public void updateAsset(String assetId, UpdateAssetOptions updateAssetOptions) throws ServiceException {
-
-        AssetType updatedAssetType = new AssetType();
-        updatedAssetType.setAlternateId(updateAssetOptions.getAlternateId());
-        updatedAssetType.setName(updateAssetOptions.getName());
-
-        ClientResponse clientResponse = mergeRequest("Assets", assetId, ClientResponse.class, updatedAssetType);
-        PipelineHelpers.ThrowIfNotSuccess(clientResponse);
-    }
-
-    /* (non-Javadoc)
-     * @see com.microsoft.windowsazure.services.media.MediaContract#deleteAsset(java.lang.String)
-     */
-    @Override
-    public void deleteAsset(String assetId) throws ServiceException {
-        getResource("Assets", assetId).delete();
-    }
-
-    /* (non-Javadoc)
-     * @see com.microsoft.windowsazure.services.media.MediaContract#createAccessPolicy(double, com.microsoft.windowsazure.services.media.models.CreateAccessPolicyOptions)
-     */
-    @Override
-    public AccessPolicyInfo createAccessPolicy(String accessPolicyName, double durationInMinutes,
-            EnumSet<AccessPolicyPermission> permissions) throws ServiceException {
-
-        AccessPolicyType requestData = new AccessPolicyType().setDurationInMinutes(durationInMinutes)
-                .setName(accessPolicyName).setPermissions(AccessPolicyPermission.bitsFromPermissions(permissions));
-
-        WebResource resource = getResource("AccessPolicies");
-
-        return resource.type(MediaType.APPLICATION_ATOM_XML).accept(MediaType.APPLICATION_ATOM_XML)
-                .post(AccessPolicyInfo.class, requestData);
-    }
-
-    /* (non-Javadoc)
-     * @see com.microsoft.windowsazure.services.media.MediaContract#getAccessPolicy(java.lang.String)
-     */
-    @Override
-    public AccessPolicyInfo getAccessPolicy(String accessPolicyId) throws ServiceException {
-        WebResource resource = getResource("AccessPolicies", accessPolicyId);
-        return resource.type(MediaType.APPLICATION_ATOM_XML).accept(MediaType.APPLICATION_ATOM_XML)
-                .get(AccessPolicyInfo.class);
-    }
-
-    /* (non-Javadoc)
-     * @see com.microsoft.windowsazure.services.media.MediaContract#deleteAccessPolicy(java.lang.String)
-     */
-    @Override
-    public void deleteAccessPolicy(String accessPolicyId) throws ServiceException {
-        getResource("AccessPolicies", accessPolicyId).delete();
-    }
-
-    /* (non-Javadoc)
-     * @see com.microsoft.windowsazure.services.media.MediaContract#listAccessPolicies()
-     */
-    @Override
-    public List<AccessPolicyInfo> listAccessPolicies() throws ServiceException {
-        return listAccessPolicies(null);
-    }
-
-    /* (non-Javadoc)
-     * @see com.microsoft.windowsazure.services.media.MediaContract#listAccessPolicies()
-     */
-    @Override
-    public List<AccessPolicyInfo> listAccessPolicies(ListAccessPolicyOptions options) throws ServiceException {
-        WebResource resource = getResource("AccessPolicies", options);
-
-        return resource.type(MediaType.APPLICATION_ATOM_XML).accept(MediaType.APPLICATION_ATOM_XML)
-                .get(new GenericType<List<AccessPolicyInfo>>() {
-                });
-    }
-
-    /* (non-Javadoc)
-     * @see com.microsoft.windowsazure.services.media.MediaContract#createLocator(java.lang.String, java.lang.String, com.microsoft.windowsazure.services.media.models.LocatorType)
-     */
-    @Override
-    public LocatorInfo createLocator(String accessPolicyId, String assetId, LocatorType locatorType) {
-        return this.createLocator(accessPolicyId, assetId, locatorType, null);
-    }
-
-    /* (non-Javadoc)
-     * @see com.microsoft.windowsazure.services.media.MediaContract#createLocator(java.lang.String, java.lang.String, com.microsoft.windowsazure.services.media.models.LocatorType, com.microsoft.windowsazure.services.media.models.CreateLocatorOptions)
-     */
-    @Override
-    public LocatorInfo createLocator(String accessPolicyId, String assetId, LocatorType locatorType,
-            CreateLocatorOptions createLocatorOptions) {
-
-        LocatorRestType locatorRestType = new LocatorRestType();
-        locatorRestType.setAccessPolicyId(accessPolicyId);
-        locatorRestType.setAssetId(assetId);
-        locatorRestType.setType(locatorType.getCode());
-        if (createLocatorOptions != null) {
-            if (createLocatorOptions.getExpirationDateTime() != null) {
-                locatorRestType.setExpirationDateTime(createLocatorOptions.getExpirationDateTime());
-            }
-
-            if (createLocatorOptions.getStartTime() != null) {
-                locatorRestType.setStartTime(createLocatorOptions.getStartTime());
-            }
-        }
-
-        WebResource resource = getResource("Locators");
-
-        return resource.type(MediaType.APPLICATION_ATOM_XML).accept(MediaType.APPLICATION_ATOM_XML)
-                .post(LocatorInfo.class, locatorRestType);
-    }
-
-    /* (non-Javadoc)
-     * @see com.microsoft.windowsazure.services.media.MediaContract#getLocator(java.lang.String)
-     */
-    @Override
-    public LocatorInfo getLocator(String locatorId) throws ServiceException {
-        WebResource resource = getResource("Locators", locatorId);
-        return resource.type(MediaType.APPLICATION_ATOM_XML).accept(MediaType.APPLICATION_ATOM_XML)
-                .get(LocatorInfo.class);
-    }
-
-    /* (non-Javadoc)
-     * @see com.microsoft.windowsazure.services.media.MediaContract#listLocators()
-     */
-    @Override
-    public ListLocatorsResult listLocators() {
-        return listLocators(null);
-    }
-
-    /* (non-Javadoc)
-     * @see com.microsoft.windowsazure.services.media.MediaContract#listLocators(com.microsoft.windowsazure.services.media.models.ListLocatorsOptions)
-     */
-    @Override
-    public ListLocatorsResult listLocators(ListLocatorsOptions listLocatorOptions) {
-        WebResource resource = getResource("Locators", listLocatorOptions);
-
-        List<LocatorInfo> locatorInfoList = resource.type(MediaType.APPLICATION_ATOM_XML)
-                .accept(MediaType.APPLICATION_ATOM_XML).get(new GenericType<List<LocatorInfo>>() {
-                });
-        ListLocatorsResult listLocatorsResult = new ListLocatorsResult();
-        listLocatorsResult.setLocatorInfos(locatorInfoList);
-        return listLocatorsResult;
-
-    }
-
-    /* (non-Javadoc)
-     * @see com.microsoft.windowsazure.services.media.MediaContract#deleteLocator(java.lang.String)
-     */
-    @Override
-    public void deleteLocator(String locatorId) throws UniformInterfaceException, ServiceException {
-        getResource("Locators", locatorId).delete();
-    }
-
-    /* (non-Javadoc)
-     * @see com.microsoft.windowsazure.services.media.MediaContract#updateLocator(java.lang.String, com.microsoft.windowsazure.services.media.models.UpdateLocatorOptions)
-     */
-    @Override
-    public void updateLocator(String locatorId, UpdateLocatorOptions updateLocatorOptions) throws ServiceException {
-        LocatorRestType updatedLocatorRestType = new LocatorRestType();
-
-        updatedLocatorRestType.setId(locatorId);
-        if (updateLocatorOptions != null) {
-            if (updateLocatorOptions.getExpirationDateTime() != null) {
-                updatedLocatorRestType.setExpirationDateTime(updateLocatorOptions.getExpirationDateTime());
-            }
-            if (updateLocatorOptions.getStartTime() != null) {
-                updatedLocatorRestType.setStartTime(updateLocatorOptions.getStartTime());
-            }
-        }
-        ClientResponse clientResponse = mergeRequest("Locators", locatorId, ClientResponse.class,
-                updatedLocatorRestType);
-        PipelineHelpers.ThrowIfNotSuccess(clientResponse);
-    }
-
-    /* (non-Javadoc)
-     * @see com.microsoft.windowsazure.services.media.MediaContract#listMediaProcessors()
-     */
-    @Override
-    public ListMediaProcessorsResult listMediaProcessors() {
-        return this.listMediaProcessors(null);
-    }
-
-    /* (non-Javadoc)
-     * @see com.microsoft.windowsazure.services.media.MediaContract#listMediaProcessors(com.microsoft.windowsazure.services.media.models.ListMediaProcessorsOptions)
-     */
-    @Override
-    public ListMediaProcessorsResult listMediaProcessors(ListMediaProcessorsOptions listMediaProcessorsOptions) {
-        WebResource resource = getResource("MediaProcessors", listMediaProcessorsOptions);
-
-        List<MediaProcessorInfo> mediaProcessorInfoList = resource.type(MediaType.APPLICATION_ATOM_XML)
-                .accept(MediaType.APPLICATION_ATOM_XML).get(new GenericType<List<MediaProcessorInfo>>() {
-                });
-        ListMediaProcessorsResult listMediaProcessorsResult = new ListMediaProcessorsResult();
-        listMediaProcessorsResult.setMediaProcessorInfos(mediaProcessorInfoList);
-        return listMediaProcessorsResult;
-    }
-
-    /* (non-Javadoc)
-     * @see com.microsoft.windowsazure.services.media.MediaContract#listJobs()
-     */
-    @Override
-    public ListJobsResult listJobs() throws ServiceException {
-        return listJobs(null);
-    }
-
-    /* (non-Javadoc)
-     * @see com.microsoft.windowsazure.services.media.MediaContract#createJob(java.lang.String, com.microsoft.windowsazure.services.media.models.CreateJobOptions)
-     */
-    @Override
-    public JobInfo createJob(String templateId, CreateJobOptions createJobOptions) throws ServiceException {
-        JobType jobType = new JobType();
-        jobType.setTemplateId(templateId);
-
-        if (createJobOptions != null) {
-            jobType.setInputMediaAssets(createJobOptions.getInputMediaAssets());
-            jobType.setName(createJobOptions.getName());
-            jobType.setOutputMediaAssets(createJobOptions.getOutputMediaAssets());
-            jobType.setPriority(createJobOptions.getPriority());
-            jobType.setStartTime(createJobOptions.getStartTime());
-        }
-
-        WebResource resource = getResource("Jobs");
-        return resource.type(MediaType.APPLICATION_ATOM_XML).accept(MediaType.APPLICATION_ATOM_XML)
-                .post(JobInfo.class, jobType);
-
-    }
-
-    /* (non-Javadoc)
-     * @see com.microsoft.windowsazure.services.media.MediaContract#createJob(com.microsoft.windowsazure.services.media.models.CreateJobOptions)
-     */
-    @Override
-    public JobInfo createJob(CreateJobOptions createJobOptions, List<CreateTaskOptions> createTaskOptions)
-            throws ServiceException {
-
-        WebResource resource = getResource("$batch");
-        MediaBatchOperations mediaBatchOperations = null;
-        try {
-            mediaBatchOperations = new MediaBatchOperations(getBaseURI());
-        }
-        catch (JAXBException e) {
-            throw new ServiceException(e);
-        }
-        catch (ParserConfigurationException e) {
-            throw new ServiceException(e);
-        }
-
-        CreateJobOperation createJobOperation = createCreateJobOperation(createJobOptions);
-
-        mediaBatchOperations.addOperation(createJobOperation);
-        for (CreateTaskOptions createTaskOptionsInstance : createTaskOptions) {
-            CreateTaskOperation createTaskOperation = createTaskOperation(createTaskOptionsInstance);
-            mediaBatchOperations.addOperation(createTaskOperation);
-        }
-
-        MimeMultipart mimeMultipart;
-        try {
-            mimeMultipart = mediaBatchOperations.getMimeMultipart();
-        }
-        catch (MessagingException e) {
-            throw new ServiceException(e);
-        }
-        catch (IOException e) {
-            throw new ServiceException(e);
-        }
-        catch (JAXBException e) {
-            throw new ServiceException(e);
-        }
-
-        ClientResponse clientResponse = resource.type(mimeMultipart.getContentType())
-                .accept(MediaType.APPLICATION_ATOM_XML).post(ClientResponse.class, mimeMultipart);
-
-        try {
-            mediaBatchOperations.parseBatchResult(clientResponse);
-        }
-        catch (IOException e) {
-            throw new ServiceException(e);
-        }
-
-        return createJobOperation.getJobInfo();
-
-    }
-
-    /* (non-Javadoc)
-     * @see com.microsoft.windowsazure.services.media.MediaContract#cancelJob(java.lang.String)
-     */
-    @Override
-    public void cancelJob(String jobId) throws ServiceException {
-        ClientResponse clientResponse = getResource("CancelJob").queryParam("jobId", String.format("'%s'", jobId)).get(
-                ClientResponse.class);
-        PipelineHelpers.ThrowIfNotSuccess(clientResponse);
-    }
-
-    /* (non-Javadoc)
-     * @see com.microsoft.windowsazure.services.media.MediaContract#getJob(java.lang.String)
-     */
-    @Override
-    public JobInfo getJob(String jobId) throws ServiceException {
-        WebResource resource = getResource("Jobs", jobId);
-        return resource.type(MediaType.APPLICATION_ATOM_XML).accept(MediaType.APPLICATION_ATOM_XML).get(JobInfo.class);
-    }
-
-    /* (non-Javadoc)
-     * @see com.microsoft.windowsazure.services.media.MediaContract#listJobs(com.microsoft.windowsazure.services.media.models.ListJobsOptions)
-     */
-    @Override
-    public ListJobsResult listJobs(ListJobsOptions listJobsOptions) throws ServiceException {
-        WebResource resource = getResource("Jobs");
-
-        if ((listJobsOptions != null) && (listJobsOptions.getQueryParameters() != null)) {
-            resource = resource.queryParams(listJobsOptions.getQueryParameters());
-        }
-
-        List<JobInfo> jobInfoList = resource.type(MediaType.APPLICATION_ATOM_XML)
-                .accept(MediaType.APPLICATION_ATOM_XML).get(new GenericType<List<JobInfo>>() {
-                });
-        ListJobsResult listJobsResult = new ListJobsResult();
-        listJobsResult.setJobInfos(jobInfoList);
-        return listJobsResult;
-    }
-
-    /* (non-Javadoc)
-     * @see com.microsoft.windowsazure.services.media.MediaContract#listTasks(com.microsoft.windowsazure.services.media.models.ListTasksOptions)
-     */
-    @Override
-    public ListTasksResult listTasks(ListTasksOptions listTasksOptions) throws ServiceException {
-        WebResource resource = getResource("Tasks");
-        return listWebResourceTasks(resource, listTasksOptions);
-    }
-
-    /* (non-Javadoc)
-     * @see com.microsoft.windowsazure.services.media.MediaContract#listJobTasks(java.lang.String, com.microsoft.windowsazure.services.media.models.ListTasksOptions)
-     */
-    @Override
-    public ListTasksResult listJobTasks(String jobId, ListTasksOptions listTasksOptions) throws ServiceException {
-        WebResource resource = getResource("Jobs", "Tasks", jobId);
-        return listWebResourceTasks(resource, listTasksOptions);
-
-    }
-
-    /* (non-Javadoc)
-     * @see com.microsoft.windowsazure.services.media.MediaContract#listTasks()
-     */
-    @Override
-    public ListTasksResult listTasks() throws ServiceException {
-        return listTasks(null);
-    }
-
-    /* (non-Javadoc)
-     * @see com.microsoft.windowsazure.services.media.MediaContract#listJobTasks(java.lang.String)
-     */
-    @Override
-    public ListTasksResult listJobTasks(String jobId) throws ServiceException {
-        return this.listJobTasks(jobId, null);
-    }
-
-    /* (non-Javadoc)
-     * @see com.microsoft.windowsazure.services.media.MediaContract#deleteJob(java.lang.String)
-     */
-    @Override
-    public void deleteJob(String jobId) throws ServiceException {
-        getResource("Jobs", jobId).delete();
-    }
-
->>>>>>> 56adb28c
 }