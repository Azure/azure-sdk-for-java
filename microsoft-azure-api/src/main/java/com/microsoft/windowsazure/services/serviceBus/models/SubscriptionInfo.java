--- conflicted
+++ resolved
@@ -431,10 +431,10 @@
         return getModel().getEntityAvailabilityStatus();
     }
 
-<<<<<<< HEAD
     public MessageCountDetails getCountDetails() {
         return getModel().getCountDetails();
-=======
+    }
+
     /**
      * Sets the forward to.
      * 
@@ -454,7 +454,6 @@
      */
     public String getForwardTo() {
         return getModel().getForwardTo();
->>>>>>> 810ca6af
     }
 
 }