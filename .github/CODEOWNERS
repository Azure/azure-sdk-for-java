--- conflicted
+++ resolved
@@ -142,12 +142,8 @@
 /eng/spotbugs-aggregate-report/                     @srnagar @JonathanGiles
 /eng/mgmt/                                          @benbp @weshaggard @danieljurek @ChenTanyi @weidongxu-microsoft @yungezz
 /eng/versioning/                                    @benbp @danieljurek @alzimmermsft @samvaity @g2vinay
-<<<<<<< HEAD
 /eng/versioning/external_dependencies.txt           @benbp @danieljurek @alzimmermsft @samvaity @g2vinay @saragluna @yiliuTo @chenrujun @backwind1233 @stliu @ZhuXiaoBing-cn @zhichengliu12581 @moarychan @michaelqi793
-=======
-/eng/versioning/external_dependencies.txt           @benbp @danieljurek @alzimmermsft @samvaity @g2vinay @saragluna @yiliuTo @chenrujun @backwind1233 @stliu
 /eng/bomgenerator                                   @pallavit @alzimmermsft @srnagar
->>>>>>> 2f47d6f2
 /parent/                                            @alzimmermsft
 
 /**/tests.yml                                       @benbp
