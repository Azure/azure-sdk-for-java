# Instructions for CODEOWNERS file format and automatic build failure notifications:
# https://github.com/Azure/azure-sdk/blob/master/docs/policies/opensource.md#codeowners

###########
# SDK
###########

# Catch all
/sdk/ @joshfree @jonathangiles

# Service teams
<<<<<<< HEAD
/sdk/appconfiguration/                              @alzimmermsft @conniey @sima-zhu
/sdk/batch/                                         @xingwu1 @bgklein @matthchr
/sdk/cognitiveservices/ms-azure-cs-inkrecognizer	@minaltolpadi @olduroja @MAtifSaeed
/sdk/core/                                          @alzimmermsft @jianghaolu @srnagar @hemanttanwar
/sdk/cosmos/                                        @moderakh @christopheranderson @kushagraThapar
/sdk/eventhubs/                                     @conniey @srnagar @mssfang
/sdk/identity/                                      @jianghaolu @g2vinay @hemanttanwar
/sdk/keyvault/                                      @g2vinay @samvaity
/sdk/servicebus/                                    @yvgopal @nemakam
/sdk/tracing/                                       @samvaity @alzimmermsft
=======
/sdk/appconfiguration/       @mssfang @alzimmermsft @conniey @sima-zhu
/sdk/batch/                  @xingwu1 @bgklein @matthchr
/sdk/core/                   @alzimmermsft @jianghaolu @srnagar @hemanttanwar
/sdk/cosmos/                 @moderakh @christopheranderson @kushagraThapar
/sdk/eventhubs/              @conniey @srnagar @mssfang
/sdk/identity/               @jianghaolu @g2vinay @hemanttanwar
/sdk/keyvault/               @g2vinay @samvaity
/sdk/servicebus/             @yvgopal @nemakam
/sdk/tracing/                @samvaity @alzimmermsft
>>>>>>> 2d0cd476

/sdk/storage/                                       @rickle-msft @jaschrep-msft @gapra-msft @alzimmermsft @sima-zhu

# Management Plane
/**/resource-manager/                               @yaohaizh

###########
# Eng Sys
###########
/eng/                               @JimSuplizio @mitchdenny @weshaggard @danieljurek
/eng/code-quality-reports/          @mssfang @JonathanGiles
/eng/jacoco-test-coverage/          @srnagar @JonathanGiles
/eng/spotbugs-aggregate-report/     @srnagar @JonathanGiles

/**/tests.yml   @danieljurek
/**/ci.yml      @mitchdenny<|MERGE_RESOLUTION|>--- conflicted
+++ resolved
@@ -9,28 +9,16 @@
 /sdk/ @joshfree @jonathangiles
 
 # Service teams
-<<<<<<< HEAD
-/sdk/appconfiguration/                              @alzimmermsft @conniey @sima-zhu
-/sdk/batch/                                         @xingwu1 @bgklein @matthchr
+/sdk/appconfiguration/                            @mssfang @alzimmermsft @conniey @sima-zhu
+/sdk/batch/                                       @xingwu1 @bgklein @matthchr
 /sdk/cognitiveservices/ms-azure-cs-inkrecognizer	@minaltolpadi @olduroja @MAtifSaeed
-/sdk/core/                                          @alzimmermsft @jianghaolu @srnagar @hemanttanwar
-/sdk/cosmos/                                        @moderakh @christopheranderson @kushagraThapar
-/sdk/eventhubs/                                     @conniey @srnagar @mssfang
-/sdk/identity/                                      @jianghaolu @g2vinay @hemanttanwar
-/sdk/keyvault/                                      @g2vinay @samvaity
-/sdk/servicebus/                                    @yvgopal @nemakam
-/sdk/tracing/                                       @samvaity @alzimmermsft
-=======
-/sdk/appconfiguration/       @mssfang @alzimmermsft @conniey @sima-zhu
-/sdk/batch/                  @xingwu1 @bgklein @matthchr
-/sdk/core/                   @alzimmermsft @jianghaolu @srnagar @hemanttanwar
-/sdk/cosmos/                 @moderakh @christopheranderson @kushagraThapar
-/sdk/eventhubs/              @conniey @srnagar @mssfang
-/sdk/identity/               @jianghaolu @g2vinay @hemanttanwar
-/sdk/keyvault/               @g2vinay @samvaity
-/sdk/servicebus/             @yvgopal @nemakam
-/sdk/tracing/                @samvaity @alzimmermsft
->>>>>>> 2d0cd476
+/sdk/core/                                        @alzimmermsft @jianghaolu @srnagar @hemanttanwar
+/sdk/cosmos/                 	                    @moderakh @christopheranderson @kushagraThapar
+/sdk/eventhubs/                                   @conniey @srnagar @mssfang
+/sdk/identity/                                    @jianghaolu @g2vinay @hemanttanwar
+/sdk/keyvault/                                    @g2vinay @samvaity
+/sdk/servicebus/                                  @yvgopal @nemakam
+/sdk/tracing/                                     @samvaity @alzimmermsft
 
 /sdk/storage/                                       @rickle-msft @jaschrep-msft @gapra-msft @alzimmermsft @sima-zhu
 
