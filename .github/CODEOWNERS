# Instructions for CODEOWNERS file format and automatic build failure notifications:
# https://github.com/Azure/azure-sdk/blob/main/docs/policies/opensource.md#codeowners

###########
# SDK
###########

# Catch all
/sdk/                                               @joshfree @srnagar @anuchandy @conniey @pallavit @lmolkova @jonathangiles

# BOM
# PRLabel: %bom
/sdk/boms/azure-sdk-bom/                            @pallavit @alzimmermsft @jonathangiles @srnagar @anuchandy
# PRLabel: %azure-spring
/sdk/boms/azure-spring-boot-bom/                    @saragluna @yiliuTo @chenrujun @backwind1233 @stliu @ZhuXiaoBing-cn @zhichengliu12581 @moarychan @michaelqi793

####
# Service teams
####
# PRLabel: %App Configuration
/sdk/appconfiguration/                              @mssfang @alzimmermsft
# PRLabel: %azure-spring
/sdk/appconfiguration/azure-spring-cloud-*/         @mrm9084 @zhenlan @saragluna @yiliuTo @chenrujun @backwind1233 @stliu @ZhuXiaoBing-cn @zhichengliu12581 @moarychan @michaelqi793
/sdk/appconfiguration/spring-cloud-azure-*/         @mrm9084 @zhenlan @saragluna @yiliuTo @chenrujun @backwind1233 @stliu @ZhuXiaoBing-cn @zhichengliu12581 @moarychan @michaelqi793


# PRLabel: %Attestation
/sdk/attestation/                                   @azure-sdk-write-attestation @larryosterman
/sdk/attestation/azure-security-attestation         @azure-sdk-write-attestation @larryosterman
/sdk/attestation/azure-resourcemanager-attestation  @azure-sdk-write-attestation @larryosterman

# PRLabel: %Batch
/sdk/batch/                                         @gingi @paterasMSFT @dpwatrous

# PRLabel: %Communication
/sdk/communication/                                 @JianpingChen @ankitarorabit @minnieliu @Azure/azure-sdk-communication-code-reviewers
<<<<<<< HEAD
/sdk/communication/azure-communication-identity/    @petrsvihlik @martinbarnas-ms
/sdk/communication/azure-communication-phonenumbers/ @RoyHerrod @danielav7 @whisper6284 @AlonsoMondal
/sdk/communication/azure-communication-sms/         @RoyHerrod @arifibrahim4
=======
/sdk/communication/azure-communication-identity/    @Azure/acs-identity-sdk
>>>>>>> e3fc57fe

# PRLabel: %Container Registry
/sdk/containerregistry/                             @pallavit @alzimmermsft

# PRLabel: %Azure.Core
/sdk/core/                                          @alzimmermsft @srnagar @anuchandy @lmolkova @pallavit @vcolin7 @mssfang @jonathangiles

# PRLabel: %Azure.Core.AMQP
/sdk/core/azure-core-amqp/                          @conniey @anuchandy @ki1729 @srnagar @jonathangiles

# PRLabel: %Azure.Core
/sdk/core/azure-core-tracing-opentelemetry/         @samvaity @alzimmermsft @trask @lmolkova

# PRLabel: %Cosmos
/sdk/cosmos/                                        @moderakh @kushagraThapar @FabianMeiswinkel @kirankumarkolli @mbhaskar @simplynaveen20 @xinlian12 @milismsft @aayush3011
# PRLabel: %azure-spring
/sdk/cosmos/azure-spring-data-cosmos/               @kushagraThapar @mbhaskar @saragluna @yiliuTo @chenrujun @backwind1233 @stliu @ZhuXiaoBing-cn @zhichengliu12581 @moarychan @michaelqi793
# PRLabel: %azure-spring
/sdk/cosmos/azure-spring-data-cosmos-test/          @kushagraThapar @mbhaskar @saragluna @yiliuTo @chenrujun @backwind1233 @stliu @ZhuXiaoBing-cn @zhichengliu12581 @moarychan @michaelqi793

# PRLabel: %Digital Twins
/sdk/digitaltwins/                                  @drwill-ms @azabbasi @johngallardo

# PRLabel: %Models Repository
/sdk/modelsrepository                               @drwill-ms @timtay-microsoft @abhipsaMisra @azabbasi @digimaun @andykwong-ms

# PRLabel: %Event Grid
/sdk/eventgrid/                                     @srnagar @lmolkova @mssfang

# PRLabel: %Event Hubs
/sdk/eventhubs/                                     @conniey @anuchandy @ki1729 @srnagar

# PRLabel: %Event Hubs
/sdk/eventhubs/microsoft-azure-eventhubs-eph/       @JamesBirdsall @sjkwak

# PRLabel: %Event Hubs
/sdk/eventhubs/microsoft-azure-eventhubs-extensions/  @JamesBirdsall @sjkwak

# PRLabel: %Event Hubs
/sdk/eventhubs/microsoft-azure-eventhubs/           @JamesBirdsall @sjkwak

# PRLabel: %Cognitive - Form Recognizer
/sdk/formrecognizer/                                @samvaity @mssfang

# PRLabel: %Cognitive - Metrics Advisor
/sdk/metricsadvisor/                                @samvaity @anuchandy

# PRLabel: %Azure.Identity
/sdk/identity/                                      @g2vinay @schaabs @joshfree

# PRLabel: %KeyVault
/sdk/keyvault/                                      @vcolin7 @g2vinay @samvaity
# PRLabel: %azure-spring
/sdk/keyvault/azure-security-keyvault-jca           @saragluna @yiliuTo @chenrujun @backwind1233 @stliu @ZhuXiaoBing-cn @zhichengliu12581 @moarychan @michaelqi793

/sdk/loganalytics/microsoft-azure-loganalytics/     @divyajay @alongafni

# PRLabel:  %Monitor - Exporter
/sdk/monitor/azure-monitor-opentelemetry-exporter   @trask @lmolkova @srnagar @samvaity

# PRLabel:  %Monitor
/sdk/monitor/azure-monitor-query                    @srnagar @pallavit

# PRLabel: %Mixed Reality Authentication
/sdk/mixedreality/azure-mixedreality-authentication @craigktreasure

# PRLabel: %Remote Rendering
/sdk/remoterendering/                               @MalcolmTyrrell

# PRLabel: %Schema Registry
/sdk/schemaregistry/                                @conniey @sjkwak @srnagar

# PRLabel: %Search
/sdk/search/                                        @alzimmermsft @pallavit @mssfang @samvaity

# PRLabel: %Service Bus
/sdk/servicebus/                                    @anuchandy @ki1729 @conniey

# PRLabel: %Service Bus
/sdk/servicebus/microsoft-azure-servicebus/         @shankarsama @yvgopal

# PRLabel: %Storage
/sdk/storage/                                       @amishra-dev @rickle-msft @jaschrep-msft @alzimmermsft @kasobol-msft

# PRLabel: %Tables
/sdk/tables/                                        @vcolin7 @conniey

# PRLabel: %EngSys
/sdk/template/                                      @Azure/azure-sdk-eng

# PRLabel: %Cognitive - Text Analytics
/sdk/textanalytics/                                 @samvaity @mssfang

# PRLabel: %azure-spring
/sdk/spring/                                        @saragluna @yiliuTo @chenrujun @backwind1233 @stliu @ZhuXiaoBing-cn @zhichengliu12581 @moarychan @michaelqi793

# end to end tests
# PRLabel: %Azure.Identity
/sdk/e2e/                                           @g2vinay @joshfree @alzimmermsft
/common/smoke-tests/                                @joshfree @jonathangiles @alzimmermsft @g2vinay @conniey @srnagar

# Management Plane
/sdk/resourcemanager/                               @weidongxu-microsoft @haolingdong-msft
/sdk/**/azure-resourcemanager-*                     @weidongxu-microsoft @haolingdong-msft

# Quantum
# PRLabel: %Azure Quantum
/sdk/quantum/                                       @vxfield @cgranade @ricardo-espinoza @anjbur @msoeken @guenp

###########
# Eng Sys
###########
/eng/                                               @hallipr @weshaggard
/eng/code-quality-reports/                          @mssfang @JonathanGiles
/eng/jacoco-test-coverage/                          @srnagar @JonathanGiles
/eng/spotbugs-aggregate-report/                     @srnagar @JonathanGiles
/eng/mgmt/                                          @weidongxu-microsoft @haolingdong-msft @hallipr @weshaggard
/eng/versioning/                                    @alzimmermsft @samvaity @g2vinay
/eng/versioning/external_dependencies.txt           @alzimmermsft @samvaity @g2vinay @saragluna @yiliuTo @chenrujun @backwind1233 @stliu @ZhuXiaoBing-cn @zhichengliu12581 @moarychan @michaelqi793 @jonathangiles
/eng/bomgenerator                                   @pallavit @alzimmermsft @srnagar @jonathangiles
/parent/                                            @alzimmermsft

/**/tests.yml                                       @hallipr
/**/ci.yml                                          @hallipr

# Add owners for notifications for specific pipelines
/eng/pipelines/aggregate-reports.yml                @joshfree @jonathangiles<|MERGE_RESOLUTION|>--- conflicted
+++ resolved
@@ -34,13 +34,9 @@
 
 # PRLabel: %Communication
 /sdk/communication/                                 @JianpingChen @ankitarorabit @minnieliu @Azure/azure-sdk-communication-code-reviewers
-<<<<<<< HEAD
-/sdk/communication/azure-communication-identity/    @petrsvihlik @martinbarnas-ms
+/sdk/communication/azure-communication-identity/    @Azure/acs-identity-sdk
 /sdk/communication/azure-communication-phonenumbers/ @RoyHerrod @danielav7 @whisper6284 @AlonsoMondal
 /sdk/communication/azure-communication-sms/         @RoyHerrod @arifibrahim4
-=======
-/sdk/communication/azure-communication-identity/    @Azure/acs-identity-sdk
->>>>>>> e3fc57fe
 
 # PRLabel: %Container Registry
 /sdk/containerregistry/                             @pallavit @alzimmermsft
