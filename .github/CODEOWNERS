# Instructions for CODEOWNERS file format and automatic build failure notifications:
# https://github.com/Azure/azure-sdk/blob/main/docs/policies/opensource.md#codeowners

###########
# SDK
###########

# Catch all
/sdk/                                               @joshfree @srnagar @anuchandy @conniey @pallavit @lmolkova @jonathangiles

# BOM
# PRLabel: %bom
/sdk/boms/azure-sdk-bom/                            @pallavit @alzimmermsft @jonathangiles @srnagar @anuchandy
# PRLabel: %azure-spring
/sdk/boms/azure-spring-boot-bom/                    @saragluna @yiliuTo @chenrujun @backwind1233 @stliu @zhichengliu12581 @moarychan

####
# Service teams
####
# PRLabel: %App Configuration
/sdk/appconfiguration/                              @mssfang @alzimmermsft
# PRLabel: %azure-spring
/sdk/appconfiguration/azure-spring-cloud-*/         @mrm9084 @zhenlan @saragluna @yiliuTo @chenrujun @backwind1233 @stliu @zhichengliu12581 @moarychan
/sdk/appconfiguration/spring-cloud-azure-*/         @mrm9084 @zhenlan @saragluna @yiliuTo @chenrujun @backwind1233 @stliu @zhichengliu12581 @moarychan


# PRLabel: %Attestation
/sdk/attestation/                                   @azure-sdk-write-attestation @larryosterman
/sdk/attestation/azure-security-attestation         @azure-sdk-write-attestation @larryosterman
/sdk/attestation/azure-resourcemanager-attestation  @azure-sdk-write-attestation @larryosterman

# PRLabel: %Batch
/sdk/batch/                                         @gingi @paterasMSFT @dpwatrous

# PRLabel: %Communication
/sdk/communication/                                 @JianpingChen @ankitarorabit @minnieliu @Azure/azure-sdk-communication-code-reviewers
/sdk/communication/azure-communication-identity/    @Azure/acs-identity-sdk

# PRLabel: %Container Registry
/sdk/containerregistry/                             @pallavit @alzimmermsft

# PRLabel: %Azure.Core
/sdk/core/                                          @alzimmermsft @srnagar @anuchandy @lmolkova @pallavit @vcolin7 @mssfang @jonathangiles

# PRLabel: %Azure.Core.AMQP
/sdk/core/azure-core-amqp/                          @conniey @anuchandy @ki1729 @srnagar @jonathangiles

# PRLabel: %Azure.Core
/sdk/core/azure-core-tracing-opentelemetry/         @samvaity @alzimmermsft @trask @lmolkova

# PRLabel: %Cosmos
/sdk/cosmos/                                        @moderakh @kushagraThapar @FabianMeiswinkel @kirankumarkolli @mbhaskar @simplynaveen20 @xinlian12 @milismsft @aayush3011
# PRLabel: %azure-spring
/sdk/cosmos/azure-spring-data-cosmos/               @kushagraThapar @mbhaskar @saragluna @yiliuTo @chenrujun @backwind1233 @stliu @zhichengliu12581 @moarychan
# PRLabel: %azure-spring
/sdk/cosmos/azure-spring-data-cosmos-test/          @kushagraThapar @mbhaskar @saragluna @yiliuTo @chenrujun @backwind1233 @stliu @zhichengliu12581 @moarychan

# PRLabel: %Digital Twins
/sdk/digitaltwins/                                  @drwill-ms @azabbasi @johngallardo

# PRLabel: %Models Repository
/sdk/modelsrepository                               @drwill-ms @timtay-microsoft @abhipsaMisra @azabbasi @digimaun @andykwong-ms

# PRLabel: %Event Grid
/sdk/eventgrid/                                     @srnagar @lmolkova @mssfang

# PRLabel: %Event Hubs
/sdk/eventhubs/                                     @conniey @anuchandy @ki1729 @srnagar

# PRLabel: %Event Hubs
/sdk/eventhubs/microsoft-azure-eventhubs-eph/       @JamesBirdsall @sjkwak

# PRLabel: %Event Hubs
/sdk/eventhubs/microsoft-azure-eventhubs-extensions/  @JamesBirdsall @sjkwak

# PRLabel: %Event Hubs
/sdk/eventhubs/microsoft-azure-eventhubs/           @JamesBirdsall @sjkwak

# PRLabel: %Cognitive - Form Recognizer
/sdk/formrecognizer/                                @samvaity @mssfang

# PRLabel: %Cognitive - Metrics Advisor
/sdk/metricsadvisor/                                @samvaity @anuchandy

# PRLabel: %Azure.Identity
/sdk/identity/                                      @g2vinay @schaabs @joshfree

# PRLabel: %KeyVault
/sdk/keyvault/                                      @vcolin7 @g2vinay @samvaity
# PRLabel: %azure-spring
/sdk/keyvault/azure-security-keyvault-jca           @saragluna @yiliuTo @chenrujun @backwind1233 @stliu @zhichengliu12581 @moarychan

/sdk/loganalytics/microsoft-azure-loganalytics/     @divyajay @alongafni

# PRLabel:  %Monitor - Exporter
/sdk/monitor/azure-monitor-opentelemetry-exporter   @trask @kryalama @ramthi @heyams

# PRLabel:  %Monitor
/sdk/monitor/azure-monitor-query                    @srnagar @pallavit

# PRLabel: %Mixed Reality Authentication
/sdk/mixedreality/azure-mixedreality-authentication @craigktreasure

# PRLabel: %Remote Rendering
/sdk/remoterendering/                               @MalcolmTyrrell

# PRLabel: %Schema Registry
/sdk/schemaregistry/                                @conniey @sjkwak @srnagar

# PRLabel: %Search
/sdk/search/                                        @alzimmermsft @pallavit @mssfang @samvaity

# PRLabel: %Service Bus
/sdk/servicebus/                                    @anuchandy @ki1729 @conniey

# PRLabel: %Service Bus
/sdk/servicebus/microsoft-azure-servicebus/         @shankarsama @yvgopal

# PRLabel: %Storage
/sdk/storage/                                       @amishra-dev @rickle-msft @jaschrep-msft @alzimmermsft @kasobol-msft

# PRLabel: %Tables
/sdk/tables/                                        @vcolin7 @conniey

# PRLabel: %EngSys
/sdk/template/                                      @Azure/azure-sdk-eng

# PRLabel: %Cognitive - Text Analytics
/sdk/textanalytics/                                 @samvaity @mssfang

# PRLabel: %azure-spring
/sdk/spring/                                        @saragluna @yiliuTo @chenrujun @backwind1233 @stliu @zhichengliu12581 @moarychan

# end to end tests
# PRLabel: %Azure.Identity
/sdk/e2e/                                           @g2vinay @joshfree @alzimmermsft
/common/smoke-tests/                                @joshfree @jonathangiles @alzimmermsft @g2vinay @conniey @srnagar

# Management Plane
<<<<<<< HEAD
/sdk/resourcemanager/                               @ChenTanyi @weidongxu-microsoft @arthurma1978 @qwordy @haolingdong-msft
/sdk/**/azure-resourcemanager-*                     @ChenTanyi @weidongxu-microsoft @arthurma1978 @qwordy @haolingdong-msft
/sdk/**/mgmt*/                                      @weidongxu-microsoft @arthurma1978
=======
/sdk/resourcemanager/                               @weidongxu-microsoft @haolingdong-msft
/sdk/**/azure-resourcemanager-*                     @weidongxu-microsoft @haolingdong-msft
>>>>>>> efeb15f5

# Quantum
# PRLabel: %Azure Quantum
/sdk/quantum/                                       @vxfield @cgranade @ricardo-espinoza @anjbur @msoeken @guenp

###########
# Eng Sys
###########
/eng/                                               @hallipr @weshaggard
/eng/code-quality-reports/                          @mssfang @JonathanGiles
/eng/jacoco-test-coverage/                          @srnagar @JonathanGiles
/eng/spotbugs-aggregate-report/                     @srnagar @JonathanGiles
<<<<<<< HEAD
/eng/mgmt/                                          @benbp @weshaggard @danieljurek @ChenTanyi @weidongxu-microsoft @arthurma1978
/eng/versioning/                                    @benbp @danieljurek @alzimmermsft @samvaity @g2vinay
/eng/versioning/external_dependencies.txt           @benbp @danieljurek @alzimmermsft @samvaity @g2vinay @saragluna @yiliuTo @chenrujun @backwind1233 @stliu @ZhuXiaoBing-cn @zhichengliu12581 @moarychan @michaelqi793
/eng/bomgenerator                                   @pallavit @alzimmermsft @srnagar
=======
/eng/mgmt/                                          @weidongxu-microsoft @haolingdong-msft @hallipr @weshaggard
/eng/versioning/                                    @alzimmermsft @samvaity @g2vinay
/eng/versioning/external_dependencies.txt           @alzimmermsft @samvaity @g2vinay @saragluna @yiliuTo @chenrujun @backwind1233 @stliu @zhichengliu12581 @moarychan @jonathangiles
/eng/bomgenerator                                   @pallavit @alzimmermsft @srnagar @jonathangiles
>>>>>>> efeb15f5
/parent/                                            @alzimmermsft

/**/tests.yml                                       @hallipr
/**/ci.yml                                          @hallipr

# Add owners for notifications for specific pipelines
/eng/pipelines/aggregate-reports.yml                @joshfree @jonathangiles<|MERGE_RESOLUTION|>--- conflicted
+++ resolved
@@ -137,14 +137,8 @@
 /common/smoke-tests/                                @joshfree @jonathangiles @alzimmermsft @g2vinay @conniey @srnagar
 
 # Management Plane
-<<<<<<< HEAD
-/sdk/resourcemanager/                               @ChenTanyi @weidongxu-microsoft @arthurma1978 @qwordy @haolingdong-msft
-/sdk/**/azure-resourcemanager-*                     @ChenTanyi @weidongxu-microsoft @arthurma1978 @qwordy @haolingdong-msft
-/sdk/**/mgmt*/                                      @weidongxu-microsoft @arthurma1978
-=======
-/sdk/resourcemanager/                               @weidongxu-microsoft @haolingdong-msft
-/sdk/**/azure-resourcemanager-*                     @weidongxu-microsoft @haolingdong-msft
->>>>>>> efeb15f5
+/sdk/resourcemanager/                               @weidongxu-microsoft @haolingdong-msft @arthurma1978
+/sdk/**/azure-resourcemanager-*                     @weidongxu-microsoft @haolingdong-msft @arthurma1978
 
 # Quantum
 # PRLabel: %Azure Quantum
@@ -157,17 +151,10 @@
 /eng/code-quality-reports/                          @mssfang @JonathanGiles
 /eng/jacoco-test-coverage/                          @srnagar @JonathanGiles
 /eng/spotbugs-aggregate-report/                     @srnagar @JonathanGiles
-<<<<<<< HEAD
-/eng/mgmt/                                          @benbp @weshaggard @danieljurek @ChenTanyi @weidongxu-microsoft @arthurma1978
-/eng/versioning/                                    @benbp @danieljurek @alzimmermsft @samvaity @g2vinay
-/eng/versioning/external_dependencies.txt           @benbp @danieljurek @alzimmermsft @samvaity @g2vinay @saragluna @yiliuTo @chenrujun @backwind1233 @stliu @ZhuXiaoBing-cn @zhichengliu12581 @moarychan @michaelqi793
-/eng/bomgenerator                                   @pallavit @alzimmermsft @srnagar
-=======
-/eng/mgmt/                                          @weidongxu-microsoft @haolingdong-msft @hallipr @weshaggard
+/eng/mgmt/                                          @weidongxu-microsoft @haolingdong-msft @arthurma1978 @hallipr @weshaggard
 /eng/versioning/                                    @alzimmermsft @samvaity @g2vinay
 /eng/versioning/external_dependencies.txt           @alzimmermsft @samvaity @g2vinay @saragluna @yiliuTo @chenrujun @backwind1233 @stliu @zhichengliu12581 @moarychan @jonathangiles
 /eng/bomgenerator                                   @pallavit @alzimmermsft @srnagar @jonathangiles
->>>>>>> efeb15f5
 /parent/                                            @alzimmermsft
 
 /**/tests.yml                                       @hallipr
