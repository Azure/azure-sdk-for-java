--- conflicted
+++ resolved
@@ -88,15 +88,9 @@
 # PRLabel: %Cosmos
 /sdk/cosmos/                                        @kushagraThapar @FabianMeiswinkel @kirankumarkolli @xinlian12 @milismsft @aayush3011 @simorenoh
 # PRLabel: %azure-spring
-<<<<<<< HEAD
-/sdk/cosmos/azure-spring-data-cosmos/               @kushagraThapar @FabianMeiswinkel @backwind1233 @chenrujun @hui1110 @netyyyy @saragluna @stliu @yiliuTo @xinlian12 @moarychan @aayush3011 @simorenoh
-# PRLabel: %azure-spring
-/sdk/cosmos/azure-spring-data-cosmos-test/          @kushagraThapar @FabianMeiswinkel @backwind1233 @chenrujun @hui1110 @netyyyy @saragluna @stliu @yiliuTo @xinlian12 @moarychan @aayush3011 @simorenoh
-=======
 /sdk/cosmos/azure-spring-data-cosmos/               @kushagraThapar @FabianMeiswinkel @backwind1233 @chenrujun @hui1110 @netyyyy @saragluna @stliu @yiliuTo @xinlian12 @moarychan @aayush3011 @simorenoh @fangjian0423
 # PRLabel: %azure-spring
 /sdk/cosmos/azure-spring-data-cosmos-test/          @kushagraThapar @FabianMeiswinkel @backwind1233 @chenrujun @hui1110 @netyyyy @saragluna @stliu @yiliuTo @xinlian12 @moarychan @aayush3011 @simorenoh @fangjian0423
->>>>>>> 8a6962b0
 
 # ServiceLabel: %Device Update for IoT Hub %Service Attention
 /sdk/deviceupdate/                                  @dpokluda
@@ -143,19 +137,11 @@
 
 # PRLabel:  %Monitor - Exporter
 /sdk/monitor/azure-monitor-opentelemetry-exporter   @trask @ramthi @heyams
-<<<<<<< HEAD
 
 # PRLabel:  %Monitor
 /sdk/monitor/azure-monitor-query                    @srnagar @lmolkova @ki1729
 
 # PRLabel:  %Monitor
-=======
-
-# PRLabel:  %Monitor
-/sdk/monitor/azure-monitor-query                    @srnagar @lmolkova @ki1729
-
-# PRLabel:  %Monitor
->>>>>>> 8a6962b0
 /sdk/monitor/azure-monitor-ingestion                @srnagar @lmolkova @ki1729
 
 # PRLabel: %Mixed Reality Authentication
