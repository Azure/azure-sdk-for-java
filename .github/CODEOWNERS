# Instructions for CODEOWNERS file format and automatic build failure notifications:
# https://github.com/Azure/azure-sdk/blob/main/docs/policies/opensource.md#codeowners

################
# Automation
################

# Git Hub integration and bot rules
<<<<<<< HEAD
/.github/                                           @AlexGhiondea @jsquire
=======
/.github/                                           @jsquire
>>>>>>> 8d609db9

###########
# SDK
###########

# Catch all
/sdk/                                               @joshfree @srnagar @anuchandy @conniey @lmolkova @jonathangiles

# BOM
# PRLabel: %bom
/sdk/boms/azure-sdk-bom/                            @vcolin7 @alzimmermsft @jonathangiles @srnagar @anuchandy
# PRLabel: %azure-spring
/sdk/boms/spring-cloud-azure-dependencies/          @backwind1233 @chenrujun @hui1110 @jialigit @netyyyy @saragluna @stliu @yiliuTo

####
# Service teams
####

# PRLabel: %AOT
/sdk/aot/                                           @srnagar @jonathangiles

# PRLabel: %App Configuration
/sdk/appconfiguration/                              @mssfang @alzimmermsft
# PRLabel: %azure-spring
/sdk/appconfiguration/azure-spring-cloud-*/         @mrm9084 @zhenlan @backwind1233 @chenrujun @hui1110 @jialigit @netyyyy @saragluna @stliu @yiliuTo
/sdk/appconfiguration/spring-cloud-azure-*/         @mrm9084 @zhenlan @backwind1233 @chenrujun @hui1110 @jialigit @netyyyy @saragluna @stliu @yiliuTo


# PRLabel: %Attestation
/sdk/attestation/                                   @azure-sdk-write-attestation @anilba06 @gkostal @larryosterman
/sdk/attestation/azure-security-attestation         @azure-sdk-write-attestation @anilba06 @gkostal @larryosterman
/sdk/attestation/azure-resourcemanager-attestation  @azure-sdk-write-attestation @anilba06 @gkostal

# PRLabel: %Batch
/sdk/batch/                                         @gingi @paterasMSFT @dpwatrous

# PRLabel: %Communication - Calling Server
/sdk/communication/sdk/communication/azure-communication-callingserver/ @minwoolee-msft

# PRLabel: %Communication - Chat
/sdk/communication/sdk/communication/azure-communication-chat/ @JianpingChen @ankitarorabit @minnieliu @Azure/azure-sdk-communication-code-reviewers

# PRLabel: %Communication - Identity
/sdk/communication/azure-communication-identity/    @Azure/acs-identity-sdk @petrsvihlik @AikoBB @maximrytych-ms @martinbarnas-ms

# PRLabel: %Communication - Common
/sdk/communication/azure-communication-common/      @Azure/acs-identity-sdk @petrsvihlik @AikoBB @maximrytych-ms @martinbarnas-ms

# PRLabel: %Communication - Network Traversal
/sdk/communication/sdk/communication/azure-communication-networktraversal/ @JianpingChen @ankitarorabit @minnieliu @Azure/azure-sdk-communication-code-reviewers

# PRLabel: %Communication - Phone Numbers
/sdk/communication/azure-communication-phonenumbers/ @miguhern @whisper6284 @lucasrsant @RoyHerrod @danielav7

# PRLabel: %Communication - SMS
/sdk/communication/azure-communication-sms/         @RoyHerrod @arifibrahim4

# PRLabel: %Communication - Resource Manager
/sdk/communication/sdk/communication/azure-resourcemanager-communication/

# PRLabel: %Communication
/sdk/communication/                                 @JianpingChen @ankitarorabit @minnieliu @Azure/azure-sdk-communication-code-reviewers

# PRLabel: %Container Registry
/sdk/containerregistry/                             @lmolkova @alzimmermsft

# PRLabel: %Azure.Core
/sdk/core/                                          @alzimmermsft @srnagar @anuchandy @lmolkova @vcolin7 @mssfang @jonathangiles @billwert @kasobol-msft

# PRLabel: %Azure.Core.AMQP
/sdk/core/azure-core-amqp/                          @conniey @anuchandy @ki1729 @srnagar @jonathangiles @haolingdong-msft @liukun-msft @weidongxu-microsoft @ZejiaJiang

# PRLabel: %Azure.Core
/sdk/core/azure-core-tracing-opentelemetry/         @samvaity @alzimmermsft @trask @lmolkova

# PRLabel: %Cosmos
/sdk/cosmos/                                        @kushagraThapar @FabianMeiswinkel @kirankumarkolli @mbhaskar @simplynaveen20 @xinlian12 @milismsft @aayush3011
# PRLabel: %azure-spring
/sdk/cosmos/azure-spring-data-cosmos/               @kushagraThapar @mbhaskar @backwind1233 @chenrujun @hui1110 @jialigit @netyyyy @saragluna @stliu @yiliuTo @xinlian12
# PRLabel: %azure-spring
/sdk/cosmos/azure-spring-data-cosmos-test/          @kushagraThapar @mbhaskar @backwind1233 @chenrujun @hui1110 @jialigit @netyyyy @saragluna @stliu @yiliuTo @xinlian12

# ServiceLabel: %Device Update for IoT Hub %Service Attention
/sdk/deviceupdate/                                  @dpokluda

# PRLabel: %Digital Twins
/sdk/digitaltwins/                                  @johngallardo @efriesner @abhinav-ghai @Aashish93-stack @sjiherzig @Satya-Kolluri

# PRLabel: %Models Repository
/sdk/modelsrepository                               @drwill-ms @timtay-microsoft @abhipsaMisra @azabbasi @digimaun @andyk-ms @brycewang-microsoft @tmahmood-microsoft

# PRLabel: %Event Grid
/sdk/eventgrid/                                     @mssfang @srnagar @lmolkova

# PRLabel: %Event Hubs
/sdk/eventhubs/                                     @conniey @anuchandy @ki1729 @srnagar @haolingdong-msft @liukun-msft @weidongxu-microsoft @ZejiaJiang @anushkasingh16

# PRLabel: %Event Hubs
/sdk/eventhubs/microsoft-azure-eventhubs-eph/       @JamesBirdsall @sjkwak

# PRLabel: %Event Hubs
/sdk/eventhubs/microsoft-azure-eventhubs-extensions/  @JamesBirdsall @sjkwak

# PRLabel: %Event Hubs
/sdk/eventhubs/microsoft-azure-eventhubs/           @JamesBirdsall @sjkwak

# PRLabel: %Cognitive - Form Recognizer
/sdk/formrecognizer/                                @samvaity @mssfang

# PRLabel: %Cognitive - Metrics Advisor
/sdk/metricsadvisor/                                @samvaity @anuchandy

# PRLabel: %Cognitive - Anomaly Detector
/sdk/anomalydetector/                               @conhua @mengaims @juaduan @moreOver0

# PRLabel: %Azure.Identity
/sdk/identity/                                      @g2vinay @schaabs @joshfree @billwert

# PRLabel: %KeyVault
/sdk/keyvault/                                      @vcolin7 @g2vinay @samvaity
# PRLabel: %azure-spring
/sdk/keyvault/azure-security-keyvault-jca           @backwind1233 @chenrujun @hui1110 @jialigit @netyyyy @saragluna @stliu @yiliuTo

/sdk/loganalytics/microsoft-azure-loganalytics/     @divyajay @alongafni

# PRLabel:  %Monitor - Exporter
/sdk/monitor/azure-monitor-opentelemetry-exporter   @trask @kryalama @ramthi @heyams

# PRLabel:  %Monitor
/sdk/monitor/azure-monitor-query                    @srnagar @lmolkova

# PRLabel: %Mixed Reality Authentication
/sdk/mixedreality/azure-mixedreality-authentication @craigktreasure

# PRLabel: %Remote Rendering
/sdk/remoterendering/                               @MalcolmTyrrell

# PRLabel: %Schema Registry
/sdk/schemaregistry/                                @conniey @sjkwak @srnagar

# PRLabel: %Search
/sdk/search/                                        @alzimmermsft @mssfang @samvaity

# PRLabel: %Service Bus
/sdk/servicebus/                                    @anuchandy @ki1729 @conniey @haolingdong-msft @liukun-msft @weidongxu-microsoft @ZejiaJiang

# PRLabel: %Service Bus
/sdk/servicebus/microsoft-azure-servicebus/         @shankarsama @yvgopal

# PRLabel: %Storage
/sdk/storage/                                       @rickle-msft @jaschrep-msft @alzimmermsft @kasobol-msft @ibrahimrabab

# PRLabel: %Tables
/sdk/tables/                                        @vcolin7 @conniey

# PRLabel: %EngSys
/sdk/template/                                      @hallipr @weshaggard @JimSuplizio

# PRLabel: %Cognitive - Text Analytics
/sdk/textanalytics/                                 @samvaity @mssfang

# PRLabel: %Azure SDK Tools
/sdk/tools/                                         @srnagar @jonathangiles

# PRLabel: %azure-spring
/sdk/spring/                                        @backwind1233 @chenrujun @hui1110 @jialigit @netyyyy @saragluna @stliu @yiliuTo
# PRLabel: %azure-spring
/sdk/spring-experimental/                           @backwind1233 @chenrujun @hui1110 @jialigit @netyyyy @saragluna @stliu @yiliuTo

# end to end tests
# PRLabel: %Azure.Identity
/sdk/e2e/                                           @g2vinay @joshfree @alzimmermsft
/common/smoke-tests/                                @joshfree @jonathangiles @alzimmermsft @g2vinay @conniey @srnagar

# Management Plane
/sdk/resourcemanager/                               @weidongxu-microsoft @haolingdong-msft @XiaofeiCao @arthurma1978
/sdk/**/azure-resourcemanager-*                     @weidongxu-microsoft @haolingdong-msft @XiaofeiCao @arthurma1978
/sdk/resourcemanagerhybrid/                         @weidongxu-microsoft @haolingdong-msft @XiaofeiCao @arthurma1978 @bbridges @bganapa

# Quantum
# PRLabel: %Azure Quantum
/sdk/quantum/                                       @vxfield @cgranade @ricardo-espinoza @anjbur @msoeken @guenp


# ServiceLabel: %AAD %Service Attention
#/<NotInRepo>/          @adamedx

# ServiceLabel: %AKS %Service Attention
#/<NotInRepo>/          @Azure/aks-pm

# ServiceLabel: %Alerts Management %Service Attention
#/<NotInRepo>/          @liadtal @yairgil

# ServiceLabel: %ARM %Service Attention
#/<NotInRepo>/          @armleads-azure

# ServiceLabel: %ARM - Templates %Service Attention
#/<NotInRepo>/          @armleads-azure

# ServiceLabel: %ARM - Tags %Service Attention
#/<NotInRepo>/          @armleads-azure

# ServiceLabel: %ARM - Core %Service Attention
#/<NotInRepo>/          @armleads-azure

# ServiceLabel: %ARM - Managed Applications %Service Attention
#/<NotInRepo>/          @armleads-azure

# ServiceLabel: %ARM - Service Catalog %Service Attention
#/<NotInRepo>/          @armleads-azure

# ServiceLabel: %ARM - RBAC %Service Attention
#/<NotInRepo>/          @armleads-azure

# ServiceLabel: %Advisor %Service Attention
#/<NotInRepo>/          @mojayara @Prasanna-Padmanabhan

# ServiceLabel: %Analysis Services %Service Attention
#/<NotInRepo>/          @athipp @taiwu @minghan

# ServiceLabel: %API Management %Service Attention
#/<NotInRepo>/          @miaojiang

# ServiceLabel: %Application Insights %Service Attention
#/<NotInRepo>/          @azmonapplicationinsights

# ServiceLabel: %App Services %Service Attention
#/<NotInRepo>/          @antcp @AzureAppServiceCLI

# ServiceLabel: %App Configuration %Service Attention
#/<NotInRepo>/          @shenmuxiaosen @avanigupta

# ServiceLabel: %ARO %Service Attention
#/<NotInRepo>/          @mjudeikis @jim-minter @julienstroheker @amanohar

# ServiceLabel: %Attestation %Service Attention
#/<NotInRepo>/          @anilba06

# ServiceLabel: %Authorization %Service Attention
#/<NotInRepo>/          @darshanhs90 @AshishGargMicrosoft

# ServiceLabel: %Automation %Service Attention
#/<NotInRepo>/          @zjalexander

# ServiceLabel: %AVS %Service Attention
#/<NotInRepo>/          @divka78 @amitchat @aishu

# ServiceLabel: %Azure Stack %Service Attention
#/<NotInRepo>/          @sijuman @sarathys @bganapa @rakku-ms

# ServiceLabel: %Batch %Service Attention
#/<NotInRepo>/          @mksuni @bgklein @mscurrell @cRui861 @paterasMSFT @gingi @dpwatrous

# ServiceLabel: %BatchAI %Service Attention
#/<NotInRepo>/          @matthchr

# ServiceLabel: %Billing %Service Attention
#/<NotInRepo>/          @cabbpt

# ServiceLabel: %Blueprint %Service Attention
#/<NotInRepo>/          @alex-frankel @filizt

# ServiceLabel: %Bot Service %Service Attention
#/<NotInRepo>/          @sgellock

# ServiceLabel: %Cloud Shell %Service Attention
#/<NotInRepo>/          @maertendMSFT

# ServiceLabel: %Cognitive - Text Analytics %Service Attention
#/<NotInRepo>/          @assafi

# ServiceLabel: %Cognitive - Form Recognizer %Service Attention
#/<NotInRepo>/          @ctstone @anrothMSFT

# ServiceLabel: %Cognitive - Anomaly Detector %Service Attention
#/<NotInRepo>/          @yingqunpku @bowgong

# ServiceLabel: %Cognitive - Custom Vision %Service Attention
#/<NotInRepo>/          @areddish @tburns10

# ServiceLabel: %Cognitive - Computer Vision %Service Attention
#/<NotInRepo>/          @ryogok @TFR258 @tburns10

# ServiceLabel: %Cognitive - Face %Service Attention
#/<NotInRepo>/          @JinyuID @dipidoo @SteveMSFT

# ServiceLabel: %Cognitive - QnA Maker %Service Attention
#/<NotInRepo>/          @bingisbestest @nerajput1607

# ServiceLabel: %Cognitive - Translator %Service Attention
#/<NotInRepo>/          @swmachan

# ServiceLabel: %Cognitive - Speech %Service Attention
#/<NotInRepo>/          @robch @oscholz

# ServiceLabel: %Cognitive - LUIS %Service Attention
#/<NotInRepo>/          @cahann @kayousef

# ServiceLabel: %Cognitive - Content Moderator %Service Attention
#/<NotInRepo>/          @swiftarrow11

# ServiceLabel: %Cognitive - Personalizer %Service Attention
#/<NotInRepo>/          @dwaijam

# ServiceLabel: %Cognitive - Immersive Reader %Service Attention
#/<NotInRepo>/          @metanMSFT

# ServiceLabel: %Cognitive - Ink Recognizer %Service Attention
#/<NotInRepo>/          @olduroja

# ServiceLabel: %Cognitive - Bing %Service Attention
#/<NotInRepo>/          @jaggerbodas-ms @arwong

# ServiceLabel: %Cognitive - Mgmt %Service Attention
#/<NotInRepo>/          @yangyuan

# ServiceLabel: %Commerce %Service Attention
#/<NotInRepo>/          @ms-premp @qiaozha

# ServiceLabel: %Compute %Service Attention
#/<NotInRepo>/          @Drewm3 @avirishuv @vaibhav-agar @amjads1

# ServiceLabel: %Compute - Extensions %Service Attention
#/<NotInRepo>/          @Drewm3 @amjads1

# ServiceLabel: %Compute - Images %Service Attention
#/<NotInRepo>/          @Drewm3 @vaibhav-agar

# ServiceLabel: %Compute - Managed Disks %Service Attention
#/<NotInRepo>/          @Drewm3 @vaibhav-agar

# ServiceLabel: %Compute - RDFE %Service Attention
#/<NotInRepo>/          @Drewm3 @avirishuv

# ServiceLabel: %Compute - VM %Service Attention
#/<NotInRepo>/          @Drewm3 @avirishuv

# ServiceLabel: %Compute - VMSS %Service Attention
#/<NotInRepo>/          @Drewm3 @avirishuv

# ServiceLabel: %Connected Kubernetes %Service Attention
#/<NotInRepo>/          @akashkeshari

# ServiceLabel: %Container Instances %Service Attention
#/<NotInRepo>/          @macolso

# ServiceLabel: %Container Registry %Service Attention
#/<NotInRepo>/          @toddysm @northtyphoon

# ServiceLabel: %Container Service %Service Attention
#/<NotInRepo>/          @qike-ms @jwilder @thomas1206 @seanmck

# ServiceLabel: %Cosmos %Service Attention
#/<NotInRepo>/          @kushagraThapar @simplynaveen20 @abinav2307

# ServiceLabel: %Customer Insights %Service Attention
#/<NotInRepo>/          @shefymk

# ServiceLabel: %Custom Providers %Service Attention
#/<NotInRepo>/          @manoharp @MSEvanhi

# ServiceLabel: %CycleCloud %Service Attention
#/<NotInRepo>/          @adriankjohnson

# ServiceLabel: %Data Bricks %Service Attention
#/<NotInRepo>/          @arindamc

# ServiceLabel: %DataBox %Service Attention
#/<NotInRepo>/          @tmvishwajit @matdickson @manuaery @madhurinms

# ServiceLabel: %DataBox Edge %Service Attention
#/<NotInRepo>/          @a-t-mason @ganzee @manuaery

# ServiceLabel: %Data Catalog %Service Attention
#/<NotInRepo>/          @ingave

# ServiceLabel: %Data Factory %Service Attention
#/<NotInRepo>/          @shawnxzq @lmy269 @Jingshu923

# ServiceLabel: %Data Lake %Service Attention
#/<NotInRepo>/          @sumantmehtams

# ServiceLabel: %Data Lake Storage Gen1 %Service Attention
#/<NotInRepo>/          @sumantmehtams

# ServiceLabel: %Data Lake Storage Gen2 %Service Attention
#/<NotInRepo>/          @sumantmehtams

# ServiceLabel: %Data Lake Analytics %Service Attention
#/<NotInRepo>/          @idear1203

# ServiceLabel: %Data Lake Store %Service Attention
#/<NotInRepo>/          @sumantmehtams

# ServiceLabel: %Data Migration %Service Attention
#/<NotInRepo>/          @radjaram @kavitham10

# ServiceLabel: %Data Share %Service Attention
#/<NotInRepo>/          @raedJarrar @jifems

# ServiceLabel: %DevOps %Service Attention
#/<NotInRepo>/          @narula0781 @ashishonce @romil07

# ServiceLabel: %Dev Spaces %Service Attention
#/<NotInRepo>/          @yuzorMa @johnsta @greenie-msft

# ServiceLabel: %Devtestlab %Service Attention
#/<NotInRepo>/          @Tanmayeekamath

# ServiceLabel: %Device Provisioning Service %Service Attention
#/<NotInRepo>/          @nberdy

# ServiceLabel: %Digital Twins %Service Attention
#/<NotInRepo>/          @@drwill-ms @@timtay-microsoft @@abhipsaMisra @@vinagesh @@azabbasi @@barustum @@jamdavi

# ServiceLabel: %Event Grid %Service Attention
#/<NotInRepo>/          @jfggdl

# ServiceLabel: %Event Hubs %Service Attention
#/<NotInRepo>/          @kasun04 @saglodha

# ServiceLabel: %Functions %Service Attention
#/<NotInRepo>/          @ahmedelnably @fabiocav

# ServiceLabel: %Graph.Microsoft %Service Attention
#/<NotInRepo>/          @dkershaw10 @baywet

# ServiceLabel: %Guest Configuration %Service Attention
#/<NotInRepo>/          @mgreenegit @vivlingaiah

# ServiceLabel: %HDInsight %Service Attention
#/<NotInRepo>/          @aim-for-better @idear1203 @deshriva

# ServiceLabel: %HPC Cache %Service Attention
#/<NotInRepo>/          @romahamu @omzevall

# ServiceLabel: %Import Export %Service Attention
#/<NotInRepo>/          @madhurinms

# ServiceLabel: %KeyVault %Service Attention
#/<NotInRepo>/          @RandalliLama @schaabs @jlichwa

# ServiceLabel: %Kubernetes Configuration %Service Attention
#/<NotInRepo>/          @NarayanThiru

# ServiceLabel: %Azure Data Explorer %Service Attention
#/<NotInRepo>/          @ilayrn @astauben @zoharHenMicrosoft @sagivf @Aviv-Yaniv

# ServiceLabel: %Lab Services %Service Attention
#/<NotInRepo>/          @Tanmayeekamath

# ServiceLabel: %Logic App %Service Attention
#/<NotInRepo>/          @Azure/azure-logicapps-team

# ServiceLabel: %LOUIS %Service Attention
#/<NotInRepo>/          @minamnmik

# ServiceLabel: %Managed Identity %Service Attention
#/<NotInRepo>/          @varunkch

# ServiceLabel: %Machine Learning %Service Attention
#/<NotInRepo>/          @azureml-github

# ServiceLabel: %Machine Learning Compute %Service Attention
#/<NotInRepo>/          @azureml-github

# ServiceLabel: %Machine Learning Experimentation %Service Attention
#/<NotInRepo>/          @aashishb

# ServiceLabel: %Managed Services %Service Attention
#/<NotInRepo>/          @Lighthouse-Azure

# ServiceLabel: %MariaDB %Service Attention
#/<NotInRepo>/          @ambhatna @savjani

# ServiceLabel: %Marketplace Ordering %Service Attention
#/<NotInRepo>/          @prbansa

# ServiceLabel: %Media Services %Service Attention
#/<NotInRepo>/          @akucer

# ServiceLabel: %Migrate %Service Attention
#/<NotInRepo>/          @shijojoy

# ServiceLabel: %Mobile Engagement %Service Attention
#/<NotInRepo>/          @kpiteira

# ServiceLabel: %Monitor %Service Attention
#/<NotInRepo>/          @SameergMS @dadunl

# ServiceLabel: %Monitor - Autoscale %Service Attention
#/<NotInRepo>/          @AzMonEssential

# ServiceLabel: %Monitor - ActivityLogs %Service Attention
#/<NotInRepo>/          @AzMonEssential

# ServiceLabel: %Monitor - Metrics %Service Attention
#/<NotInRepo>/          @AzMonEssential

# ServiceLabel: %Monitor - Diagnostic Settings %Service Attention
#/<NotInRepo>/          @AzMonEssential

# ServiceLabel: %Monitor - Alerts %Service Attention
#/<NotInRepo>/          @AzmonAlerts

# ServiceLabel: %Monitor - ActionGroups %Service Attention
#/<NotInRepo>/          @AzmonActionG

# ServiceLabel: %Monitor - LogAnalytics %Service Attention
#/<NotInRepo>/          @AzmonLogA

# ServiceLabel: %Monitor - ApplicationInsights %Service Attention
#/<NotInRepo>/          @azmonapplicationinsights

# ServiceLabel: %MySQL %Service Attention
#/<NotInRepo>/          @ambhatna @savjani

# ServiceLabel: %Network %Service Attention
#/<NotInRepo>/          @aznetsuppgithub

# ServiceLabel: %Network - Application Gateway %Service Attention
#/<NotInRepo>/          @appgwsuppgithub

# ServiceLabel: %Network - CDN %Service Attention
#/<NotInRepo>/          @cdnfdsuppgithub

# ServiceLabel: %Network - DDOS Protection %Service Attention
#/<NotInRepo>/          @ddossuppgithub

# ServiceLabel: %Network - ExpressRoute %Service Attention
#/<NotInRepo>/          @exrsuppgithub

# ServiceLabel: %Network - Firewall %Service Attention
#/<NotInRepo>/          @fwsuppgithub

# ServiceLabel: %Network - Front Door %Service Attention
#/<NotInRepo>/          @cdnfdsuppgithub

# ServiceLabel: %Network - Load Balancer %Service Attention
#/<NotInRepo>/          @slbsupportgithub

# ServiceLabel: %Network - Virtual Network NAT %Service Attention
#/<NotInRepo>/          @vnetsuppgithub

# ServiceLabel: %Network - Network Watcher %Service Attention
#/<NotInRepo>/          @netwatchsuppgithub

# ServiceLabel: %Network - DNS %Service Attention
#/<NotInRepo>/          @dnssuppgithub

# ServiceLabel: %Network - Traffic Manager %Service Attention
#/<NotInRepo>/          @tmsuppgithub

# ServiceLabel: %Network - VPN Gateway %Service Attention
#/<NotInRepo>/          @vpngwsuppgithub

# ServiceLabel: %Notification Hub %Service Attention
#/<NotInRepo>/          @tjsomasundaram

# ServiceLabel: %Operational Insights %Service Attention
#/<NotInRepo>/          @AzmonLogA

# ServiceLabel: %Policy %Service Attention
#/<NotInRepo>/          @aperezcloud @kenieva

# ServiceLabel: %Policy Insights %Service Attention
#/<NotInRepo>/          @kenieva

# ServiceLabel: %PostgreSQL %Service Attention
#/<NotInRepo>/          @sunilagarwal @lfittl-msft @sr-msft @niklarin

# ServiceLabel: %Recovery Services Backup %Service Attention
#/<NotInRepo>/          @pvrk @adityabalaji-msft

# ServiceLabel: %Recovery Services Site-Recovery %Service Attention
#/<NotInRepo>/          @Sharmistha-Rai

# ServiceLabel: %Redis Cache %Service Attention
#/<NotInRepo>/          @yegu-ms

# ServiceLabel: %Relay %Service Attention
#/<NotInRepo>/          @jfggdl

# ServiceLabel: %Reservations %Service Attention
#/<NotInRepo>/          @Rkapso

# ServiceLabel: %Resource Authorization %Service Attention
#/<NotInRepo>/          @darshanhs90 @AshishGargMicrosoft

# ServiceLabel: %Resource Graph %Service Attention
#/<NotInRepo>/          @chiragg4u

# ServiceLabel: %Resource Health %Service Attention
#/<NotInRepo>/          @stephbaron

# ServiceLabel: %Scheduler %Service Attention
#/<NotInRepo>/          @derek1ee

# ServiceLabel: %Search %Service Attention
#/<NotInRepo>/          @brjohnstmsft @bleroy @tjacobhi @markheff @miwelsh

# ServiceLabel: %Security %Service Attention
#/<NotInRepo>/          @chlahav

# ServiceLabel: %Service Attention %Service Bus
#/<NotInRepo>/          @EldertGrootenboer @saglodha

# ServiceLabel: %Service Attention %Service Fabric
#/<NotInRepo>/          @QingChenmsft @vaishnavk @juhacket

# ServiceLabel: %Schema Registry %Service Attention
#/<NotInRepo>/          @arerlend @alzimmermsft

# ServiceLabel: %Service Attention %SignalR
#/<NotInRepo>/          @sffamily @chenkennt

# ServiceLabel: %Service Attention %SQL
#/<NotInRepo>/          @azureSQLGitHub

# ServiceLabel: %Service Attention %SQL - VM
#/<NotInRepo>/          @azureSQLGitHub

# ServiceLabel: %Service Attention %SQL - Backup & Restore
#/<NotInRepo>/          @azureSQLGitHub

# ServiceLabel: %Service Attention %SQL - Data Security
#/<NotInRepo>/          @azureSQLGitHub

# ServiceLabel: %Service Attention %SQL - Elastic Jobs
#/<NotInRepo>/          @azureSQLGitHub

# ServiceLabel: %Service Attention %SQL - Managed Instance
#/<NotInRepo>/          @azureSQLGitHub

# ServiceLabel: %Service Attention %SQL - Replication & Failover
#/<NotInRepo>/          @azureSQLGitHub

# ServiceLabel: %Service Attention %Storage
#/<NotInRepo>/          @xgithubtriage

# ServiceLabel: %Service Attention %Storsimple
#/<NotInRepo>/          @anoobbacker @ganzee @manuaery @patelkunal

# ServiceLabel: %Service Attention %Stream Analytics
#/<NotInRepo>/          @atpham256

# ServiceLabel: %Service Attention %Subscription
#/<NotInRepo>/          @anuragdalmia @shilpigautam @ramaganesan-rg

# ServiceLabel: %Service Attention %Support
#/<NotInRepo>/          @shahbj79 @mit2nil @aygoya @ganganarayanan

# ServiceLabel: %Service Attention %Synapse
#/<NotInRepo>/          @wonner @zesluo

# ServiceLabel: %Service Attention %Tables
#/<NotInRepo>/          @klaaslanghout

# ServiceLabel: %Service Attention %TimeseriesInsights
#/<NotInRepo>/          @Shipra1Mishra

# ServiceLabel: %Service Attention %vFXT
#/<NotInRepo>/          @zhusijia26

# ServiceLabel: %Service Attention %Web Apps
#/<NotInRepo>/          @AzureAppServiceCLI @antcp

# ServiceLabel: %Network - Virtual Network %Service Attention
#/<NotInRepo>/          @vnetsuppgithub

# ServiceLabel: %Network - Virtual WAN %Service Attention
#/<NotInRepo>/          @vwansuppgithub

# ServiceLabel: %Network - Network Virtual Appliance %Service Attention
#/<NotInRepo>/          @nvasuppgithub

# ServiceLabel: %Network - Bastion %Service Attention
#/<NotInRepo>/          @bastionsuppgithub

# ServiceLabel: %Azure.Spring - Cosmos
#/<NotInRepo>/          @kushagraThapar

# ServiceLabel: %Network - Private Link %Service Attention
#/<NotInRepo>/          @privlinksuppgithub

# ServiceLabel: %Azure Arc enabled servers %Service Attention
#/<NotInRepo>/          @rpsqrd @edyoung

# ServiceLabel: %SecurityInsights %Service Attention
#/<NotInRepo>/          @amirkeren

# ServiceLabel: %IoT/CLI %Service Attention
#/<NotInRepo>/          @Azure/azure-iot-cli-triage

# ServiceLabel: %Communication %Service Attention
#/<NotInRepo>/          @acsdevx-msft

# ServiceLabel: %Monitor - Exporter %Service Attention
#/<NotInRepo>/          @@cijothomas @@reyang @@rajkumar-rangaraj @@TimothyMothra @@vishweshbankwar @@ramthi

# ServiceLabel: %Cost Management - Budget %Service Attention
#/<NotInRepo>/          @ccmaxpcrew

# ServiceLabel: %Consumption - Budget %Service Attention
#/<NotInRepo>/          @ccmaxpcrew

# ServiceLabel: %Cost Management - Query %Service Attention
#/<NotInRepo>/          @ccmixpdevs

# ServiceLabel: %Consumption - Query %Service Attention
#/<NotInRepo>/          @ccmixpdevs

# ServiceLabel: %Cost Management - Billing %Service Attention
#/<NotInRepo>/          @ccmbpxpcrew

# ServiceLabel: %Consumption - Billing %Service Attention
#/<NotInRepo>/          @ccmbpxpcrew

# ServiceLabel: %Cost Management - UsageDetailsAndExport %Service Attention
#/<NotInRepo>/          @TiagoCrewGitHubIssues

# ServiceLabel: %Consumption - UsageDetailsAndExport %Service Attention
#/<NotInRepo>/          @TiagoCrewGitHubIssues

# ServiceLabel: %Cost Management - RIandShowBack %Service Attention
#/<NotInRepo>/          @ccmshowbackdevs

# ServiceLabel: %Consumption - RIandShowBack %Service Attention
#/<NotInRepo>/          @ccmshowbackdevs

###########
# Eng Sys
###########
/eng/                                               @hallipr @weshaggard @benbp @JimSuplizio
/eng/code-quality-reports/                          @mssfang @JonathanGiles
/eng/jacoco-test-coverage/                          @srnagar @JonathanGiles
/eng/spotbugs-aggregate-report/                     @srnagar @JonathanGiles
/eng/mgmt/                                          @weidongxu-microsoft @haolingdong-msft @XiaofeiCao @arthurma1978 @hallipr @weshaggard @benbp @JimSuplizio
/eng/versioning/                                    @alzimmermsft @samvaity @g2vinay @JimSuplizio
/eng/versioning/external_dependencies.txt           @alzimmermsft @samvaity @g2vinay @jonathangiles @backwind1233 @chenrujun @hui1110 @jialigit @netyyyy @saragluna @stliu @yiliuTo
/eng/bomgenerator                                   @vcolin7 @alzimmermsft @srnagar @jonathangiles
/parent/                                            @alzimmermsft

/**/tests.yml                                       @hallipr @JimSuplizio
/**/ci.yml                                          @hallipr @JimSuplizio

# Add owners for notifications for specific pipelines
/eng/pipelines/aggregate-reports.yml                @joshfree @jonathangiles<|MERGE_RESOLUTION|>--- conflicted
+++ resolved
@@ -6,11 +6,7 @@
 ################
 
 # Git Hub integration and bot rules
-<<<<<<< HEAD
-/.github/                                           @AlexGhiondea @jsquire
-=======
 /.github/                                           @jsquire
->>>>>>> 8d609db9
 
 ###########
 # SDK
