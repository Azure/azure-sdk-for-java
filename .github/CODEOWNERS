--- conflicted
+++ resolved
@@ -763,19 +763,11 @@
 # ServiceOwners:                                                   @hmlam
 
 # PRLabel: %Search
-<<<<<<< HEAD
-/sdk/search/                                         @Azure/azure-sdk-write-search @Azure/azsdk-search
-
-# ServiceLabel: %Search
-# AzureSdkOwners:                                    @alzimmermsft @jairmyree
-# ServiceOwners:                                     @kuanlu95 @mattgotteiner
-=======
-/sdk/search/                                                       @alzimmermsft @jairmyree @Azure/azsdk-search @Azure/azure-java-sdk
+/sdk/search/                                                       @Azure/azure-sdk-write-search @Azure/azsdk-search
 
 # ServiceLabel: %Search
 # AzureSdkOwners:                                                  @alzimmermsft @jairmyree
-# ServiceOwners:                                                   @bleroy @tjacobhi @markheff @miwelsh
->>>>>>> 5789fe3e
+# ServiceOwners:                                                   @kuanlu95 @mattgotteiner
 
 # ServiceLabel: %Security
 # ServiceOwners:                                                   @chlahav
