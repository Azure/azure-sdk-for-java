# Instructions for CODEOWNERS file format and automatic build failure notifications:
# https://github.com/Azure/azure-sdk/blob/main/docs/policies/opensource.md#codeowners

################
# Orphaned paths
################
# As of 1/30/2023 these paths have no owners:

# /.devcontainer/
# /doc/
# /samples/

###########
# SDK
###########

# Catch all
/**                                                  @Azure/azure-java-sdk
/sdk/                                                @Azure/azure-java-sdk

# BOM

# PRLabel: %azure-sdk-bom
/sdk/boms/azure-sdk-bom/                             @jairmyree @vcolin7 @alzimmermsft @jonathangiles @srnagar @anuchandy @Azure/azure-java-sdk

# ServiceLabel: %azure-sdk-bom
# AzureSdkOwners:                                    @jairmyree @vcolin7 @alzimmermsft

# PRLabel: %azure-spring
/sdk/boms/spring-cloud-azure-dependencies/           @saragluna @rujche @netyyyy @moarychan

# ######## Core Libraries ########

# PRLabel: %Azure.Core
/sdk/core/                                           @alzimmermsft @samvaity @srnagar @anuchandy @vcolin7 @jonathangiles @Azure/azure-java-sdk

# ServiceLabel: %Azure.Core
# AzureSdkOwners:                                    @alzimmermsft @samvaity

# PRLabel: %Azure.Core.V2
/sdk/core-v2/                                         @alzimmermsft @samvaity @srnagar @anuchandy @vcolin7 @jonathangiles @Azure/azure-java-sdk

# ServiceLabel: %Azure.Core.V2
# AzureSdkOwners:                                    @alzimmermsft @samvaity

# PRLabel: %Azure.Core.AMQP
/sdk/core/azure-core-amqp/                           @anuchandy @conniey @Azure/azure-java-sdk

# ServiceLabel: %Azure.Core.AMQP
# AzureSdkOwners:                                    @anuchandy @conniey

# PRLabel: %OpenTelemetry
/sdk/core/azure-core-tracing-opentelemetry/          @trask @Azure/azure-java-sdk

# ServiceLabel: %OpenTelemetry
# AzureSdkOwners:                                    @jonathangiles
# ServiceOwners:                                     @trask @ramthi @jeanbisutti @harsimar @rajkumar-rangaraj @xiang17

# PRLabel: %Azure.Core
/sdk/parents/                                        @alzimmermsft @srnagar @jonathangiles @samvaity @Azure/azure-java-sdk

# PRLabel: %Azure.Core
/sdk/serialization/                                  @alzimmermsft @srnagar @Azure/azure-java-sdk

####################
# Client Libraries
####################

# ServiceLabel: %AAD
# ServiceOwners:                                                   @adamedx

# ServiceLabel: %Advisor
# ServiceOwners:                                                   @mojayara @Prasanna-Padmanabhan

# PRLabel: %AI
/sdk/ai/                                                           @dargilco @jhakulin

# PRLabel: %AI Agents
/sdk/ai/azure-ai-agents-persistent/                                @dargilco @jhakulin @jayantjha

# PRLabel: %AI Model Inference
/sdk/ai/azure-ai-inference/                                        @dargilco @jhakulin @glharper

# ServiceLabel: %AKS
# ServiceOwners:                                                   @Azure/aks-pm

# ServiceLabel: %Alerts Management
# ServiceOwners:                                                   @liadtal @yairgil

# ServiceLabel: %Analysis Services
# ServiceOwners:                                                   @athipp @taiwu @minghan

# ServiceLabel: %API Management
# ServiceOwners:                                                   @miaojiang

# PRLabel: %App Configuration
/sdk/appconfiguration/                                             @alzimmermsft @Azure/azure-java-sdk

# ServiceLabel: %App Configuration
<<<<<<< HEAD
# AzureSdkOwners:                                                  @alzimmermsft
# ServiceOwners:                                                   @shenmuxiaosen @avanigupta
=======
# AzureSdkOwners:                                    @alzimmermsft
# ServiceOwners:                                     @shenmuxiaosen @avanigupta
>>>>>>> e415b2a6

# ServiceLabel: %App Services
# ServiceOwners:                                                   @antcp @AzureAppServiceCLI

# ServiceLabel: %Application Insights
# ServiceOwners:                                                   @azmonapplicationinsights

# ServiceLabel: %ARO
# ServiceOwners:                                                   @mjudeikis @jim-minter @julienstroheker @amanohar

# PRLabel: %Attestation
/sdk/attestation/                                                  @Azure/azure-sdk-write-attestation @anilba06 @gkostal @larryosterman

# PRLabel: %Attestation
/sdk/attestation/azure-security-attestation/                       @Azure/azure-sdk-write-attestation @anilba06 @gkostal @larryosterman

# PRLabel: %Attestation
/sdk/attestation/azure-resourcemanager-attestation/                @Azure/azure-sdk-write-attestation @anilba06 @gkostal

# ServiceLabel: %Attestation
# ServiceOwners:                                                   @anilba06 @gkostal

# ServiceLabel: %Authorization
# ServiceOwners:                                                   @darshanhs90 @AshishGargMicrosoft

# ServiceLabel: %Automation
# ServiceOwners:                                                   @jaspkaur28 @omairabdullah

# ServiceLabel: %AVS
# ServiceOwners:                                                   @divka78 @amitchat @aishu

# ServiceLabel: %Azure Arc Enabled Servers
# ServiceOwners:                                                   @rpsqrd @edyoung

# ServiceLabel: %Azure Data Explorer
# ServiceOwners:                                                   @ilayrn @astauben @zoharHenMicrosoft @sagivf @Aviv-Yaniv

# PRLabel: %Azure Quantum
/sdk/quantum/                                                      @vxfield

# PRLabel: %Azure SDK Tools
/sdk/tools/                                                        @srnagar @jonathangiles @Azure/azure-java-sdk

# PRLabel: %Azure SDK Tools
/sdk/tools/azure-openrewrite/                                      @jairmyree @srnagar @jonathangiles @samvaity @Azure/azure-java-sdk

# PRLabel: %Azure SDK Tools
/sdk/tools/azure-openrewrite-compiler-maven-plugin/                @jairmyree @srnagar @jonathangiles @samvaity @Azure/azure-java-sdk

# ServiceLabel: %Azure SDK Tools
# AzureSdkOwners:                                                  @srnagar @jonathangiles

# ServiceLabel: %Azure Stack
# ServiceOwners:                                                   @sijuman @sarathys @bganapa @rakku-ms

# PRLabel: %Azure.Identity
/sdk/identity/                                                     @g2vinay @joshfree @Azure/azure-sdk-write-identity @Azure/azure-java-sdk

# ServiceLabel: %Azure.Identity
# AzureSdkOwners:                                                  @g2vinay @joshfree

# PRLabel: %Batch
/sdk/batch/                                                        @skapur12 @wiboris @dpwatrous @NickKouds

# ServiceLabel: %Batch
# ServiceOwners:                                                   @mksuni @bgklein @mscurrell @cRui861 @paterasMSFT @gingi @dpwatrous

# ServiceLabel: %Billing
# ServiceOwners:                                                   @cabbpt

# ServiceLabel: %Blueprint
# ServiceOwners:                                                   @alex-frankel @filizt

# ServiceLabel: %Bot Service
# ServiceOwners:                                                   @sgellock

# PRLabel: %clientcore
/sdk/clientcore/                                                   @samvaity @vcolin7 @jonathangiles @srnagar @alzimmermsft @Azure/azure-java-sdk

# ServiceLabel: %clientcore
# AzureSdkOwners:                                                  @samvaity @vcolin7 @jonathangiles @srnagar @alzimmermsft

# ServiceLabel: %Cloud Shell
# ServiceOwners:                                                   @maertendMSFT

# PRLabel: %Cognitive - Anomaly Detector
/sdk/anomalydetector/                                              @mengaims

# ServiceLabel: %Cognitive - Anomaly Detector
# ServiceOwners:                                                   @yingqunpku @bowgong

# ServiceLabel: %Cognitive - Bing
# ServiceOwners:                                                   @jaggerbodas-ms @arwong

# ServiceLabel: %Cognitive - Computer Vision
# ServiceOwners:                                                   @ryogok @TFR258 @tburns10

# ServiceLabel: %Cognitive - Content Moderator
# ServiceOwners:                                                   @swiftarrow11

# ServiceLabel: %Cognitive - Custom Vision
# ServiceOwners:                                                   @areddish @tburns10

# PRLabel: %Cognitive - Face
/sdk/face/azure-ai-vision-face/                                    @leareai

# ServiceLabel: %Cognitive - Face
# ServiceOwners:                                                   @leareai

# ServiceLabel: %Cognitive - Face
# ServiceOwners:                                                   @JinyuID @dipidoo @SteveMSFT

# PRLabel: %Cognitive - Form Recognizer
/sdk/formrecognizer/                                               @samvaity @Azure/azure-java-sdk

# ServiceLabel: %Cognitive - Form Recognizer
# AzureSdkOwners:                                                  @samvaity
# ServiceOwners:                                                   @ctstone @vkurpad

# PRLabel: %Cognitive - Health Insights
/sdk/healthinsights/                                               @tomsft @koen-mertens

# ServiceLabel: %Cognitive - Health Insights
# ServiceOwners:                                                   @tomsft @koen-mertens

# ServiceLabel: %Cognitive - Immersive Reader
# ServiceOwners:                                                   @metanMSFT

# ServiceLabel: %Cognitive - Ink Recognizer
# ServiceOwners:                                                   @olduroja

# ServiceLabel: %Cognitive - LUIS
# ServiceOwners:                                                   @cahann @kayousef

# PRLabel: %Cognitive - Metrics Advisor
/sdk/metricsadvisor/                                               @samvaity @anuchandy @Azure/azure-java-sdk

# ServiceLabel: %Cognitive - Metrics Advisor
# AzureSdkOwners:                                                  @samvaity
# ServiceOwners:                                                   @bowgong

# ServiceLabel: %Cognitive - Mgmt
# ServiceOwners:                                                   @yangyuan

# PRLabel: %Cognitive - Personalizer
/sdk/personalizer/                                                 @sharathmalladi

# ServiceLabel: %Cognitive - Personalizer
# ServiceOwners:                                                   @sharathmalladi

# ServiceLabel: %Cognitive - QnA Maker
# ServiceOwners:                                                   @bingisbestest @nerajput1607

# ServiceLabel: %Cognitive - Speech
# ServiceOwners:                                                   @rhurey

# PRLabel: %Cognitive - Text Analytics
/sdk/textanalytics/                                                @samvaity @quentinRobinson @Azure/azure-java-sdk

# ServiceLabel: %Cognitive - Text Analytics
# AzureSdkOwners:                                                  @samvaity
# ServiceOwners:                                                   @assafi

# ServiceLabel: %Cognitive - Translator
# ServiceOwners:                                                   @swmachan @MikeyMCZ

# ServiceLabel: %Commerce
# ServiceOwners:                                                   @ms-premp @qiaozha

# PRLabel: %Communication
/sdk/communication/

# ServiceLabel: %Communication
# ServiceOwners:                                                   @acsdevx-msft

# PRLabel: %Communication - Call Automation
/sdk/communication/azure-communication-callautomation/             @juntuchen-msft @minwoolee-msft @fhaghbin-msft @v-dharmarajv

# PRLabel: %Communication - Calling Server
/sdk/communication/azure-communication-callingserver/              @minwoolee-msft

# PRLabel: %Communication - Chat
/sdk/communication/azure-communication-chat/                       @ankitarorabit @minnieliu @Azure/azure-sdk-communication-code-reviewers

# PRLabel: %Communication - Common
/sdk/communication/azure-communication-common/                     @Azure/acs-identity-sdk @AikoBB @maximrytych-ms @mjafferi-msft

# PRLabel: %Communication - Email
/sdk/communication/azure-communication-email/                      @kagbakpem @Azure/azure-sdk-write-communication

# PRLabel: %Communication - Identity
/sdk/communication/azure-communication-identity/                   @Azure/acs-identity-sdk @AikoBB @maximrytych-ms @mjafferi-msft

# PRLabel: %Communication - Phone Numbers
/sdk/communication/azure-communication-phonenumbers/               @Arazan @whisper6284 @danielortega-msft @sofiar-msft

# PRLabel: %Communication - Resource Manager
/sdk/communication/azure-resourcemanager-communication/

# PRLabel: %Communication - Rooms
/sdk/communication/azure-communication-rooms/                      @minnieliu @paolamvhz @shwali-msft @allchiang-msft @mikehang-msft

# PRLabel: %Communication - SMS
/sdk/communication/azure-communication-sms/                        @gfeitosa-msft @besh2014 @phermanov-msft @ilyapaliakou-msft

# ServiceLabel: %Compute
# ServiceOwners:                                                   @Drewm3 @avirishuv @vaibhav-agar @amjads1

# ServiceLabel: %Compute - Extensions
# ServiceOwners:                                                   @Drewm3 @amjads1

# ServiceLabel: %Compute - Images
# ServiceOwners:                                                   @Drewm3 @vaibhav-agar

# ServiceLabel: %Compute - Managed Disks
# ServiceOwners:                                                   @Drewm3 @vaibhav-agar

# ServiceLabel: %Compute - RDFE
# ServiceOwners:                                                   @Drewm3 @avirishuv

# ServiceLabel: %Compute - VM
# ServiceOwners:                                                   @Drewm3 @avirishuv

# ServiceLabel: %Compute - VMSS
# ServiceOwners:                                                   @Drewm3 @avirishuv

# PRLabel: %Confidential Ledger
/sdk/confidentialledger/                                           @amruthashree18 @musabbir

# ServiceLabel: %Confidential Ledger
# ServiceOwners:                                                   @amruthashree18 @musabbir

# ServiceLabel: %Connected Kubernetes
# ServiceOwners:                                                   @akashkeshari

# ServiceLabel: %Consumption - Billing
# ServiceOwners:                                                   @ccmbpxpcrew

# ServiceLabel: %Consumption - Budget
# ServiceOwners:                                                   @ccmaxpcrew

# ServiceLabel: %Consumption - Query
# ServiceOwners:                                                   @ccmixpdevs

# ServiceLabel: %Consumption - RIandShowBack
# ServiceOwners:                                                   @ccmshowbackdevs

# ServiceLabel: %Consumption - UsageDetailsAndExport
# ServiceOwners:                                                   @TiagoCrewGitHubIssues

# ServiceLabel: %Container Instances
# ServiceOwners:                                                   @macolso

# PRLabel: %Container Registry
<<<<<<< HEAD
/sdk/containerregistry/                                            @lmolkova @alzimmermsft @Azure/azsdk-acr @Azure/azure-java-sdk

# ServiceLabel: %Container Registry
# AzureSdkOwners:                                                  @lmolkova
# ServiceOwners:                                                   @toddysm @northtyphoon
=======
/sdk/containerregistry/                              @alzimmermsft @Azure/azsdk-acr @Azure/azure-java-sdk

# ServiceLabel: %Container Registry
# AzureSdkOwners:                                    @Azure/azure-java-sdk
# ServiceOwners:                                     @toddysm @northtyphoon
>>>>>>> e415b2a6

# ServiceLabel: %Container Service
# ServiceOwners:                                                   @qike-ms @jwilder @thomas1206 @seanmck

# PRLabel: %Cosmos
/sdk/cosmos/                                                       @kirankumarkolli @Azure/azure-cosmos-java-sdk-connectors

# ServiceLabel: %Cosmos
# ServiceOwners:                                                   @kushagraThapar @TheovanKraay @pjohari-ms

# ServiceLabel: %Cost Management - Billing
# ServiceOwners:                                                   @ccmbpxpcrew

# ServiceLabel: %Cost Management - Budget
# ServiceOwners:                                                   @ccmaxpcrew

# ServiceLabel: %Cost Management - Query
# ServiceOwners:                                                   @ccmixpdevs

# ServiceLabel: %Cost Management - RIandShowBack
# ServiceOwners:                                                   @ccmshowbackdevs

# ServiceLabel: %Cost Management - UsageDetailsAndExport
# ServiceOwners:                                                   @TiagoCrewGitHubIssues

# ServiceLabel: %Custom Providers
# ServiceOwners:                                                   @manoharp @MSEvanhi

# ServiceLabel: %Customer Insights
# ServiceOwners:                                                   @shefymk

# ServiceLabel: %CycleCloud
# ServiceOwners:                                                   @adriankjohnson

# ServiceLabel: %Data Bricks
# ServiceOwners:                                                   @arindamc

# ServiceLabel: %Data Catalog
# ServiceOwners:                                                   @ingave

# ServiceLabel: %Data Factory
# ServiceOwners:                                                   @shawnxzq @lmy269 @Jingshu923

# ServiceLabel: %Data Lake
# ServiceOwners:                                                   @sumantmehtams

# ServiceLabel: %Data Lake Analytics
# ServiceOwners:                                                   @idear1203

# ServiceLabel: %Data Lake Storage Gen1
# ServiceOwners:                                                   @sumantmehtams

# ServiceLabel: %Data Lake Storage Gen2
# ServiceOwners:                                                   @sumantmehtams

# ServiceLabel: %Data Lake Store
# ServiceOwners:                                                   @sumantmehtams

# ServiceLabel: %Data Migration
# ServiceOwners:                                                   @radjaram @kavitham10

# ServiceLabel: %Data Share
# ServiceOwners:                                                   @raedJarrar @jifems

# ServiceLabel: %DataBox
# ServiceOwners:                                                   @tmvishwajit @matdickson @manuaery @madhurinms

# ServiceLabel: %DataBox Edge
# ServiceOwners:                                                   @a-t-mason @ganzee @manuaery

# ServiceLabel: %Dev Spaces
# ServiceOwners:                                                   @yuzorMa @johnsta @greenie-msft

# PRLabel: %DevCenter
/sdk/devcenter/                                                    @sebrenna

# ServiceLabel: %DevCenter
# ServiceOwners:                                                   @sebrenna

# ServiceLabel: %Device Provisioning Service
# ServiceOwners:                                                   @nberdy

# PRLabel: %Device Update
/sdk/deviceupdate/                                                 @xinanqiu

# ServiceLabel: %Device Update
# ServiceOwners:                                                   @xinanqiu

# ServiceLabel: %DevOps
# ServiceOwners:                                                   @narula0781 @ashishonce @romil07

# ServiceLabel: %Devtestlab
# ServiceOwners:                                                   @Tanmayeekamath

# PRLabel: %Digital Twins
/sdk/digitaltwins/                                                 @johngallardo @abhinav-ghai @Aashish93-stack @sjiherzig

# ServiceLabel: %Digital Twins
# ServiceOwners:                                                   @drwill-ms @timtay-microsoft @abhipsaMisra @vinagesh @azabbasi @barustum @jamdavi

# PRLabel: %Document Intelligence
/sdk/documentintelligence/                                         @samvaity @Azure/azure-java-sdk

# ServiceLabel: %Document Intelligence
# AzureSdkOwners:                                                  @samvaity
# ServiceOwners:                                                   @vkurpad

# PRLabel: %Durable Task Scheduler
/sdk/durabletask/                                                  @berndverst @kaibocai @torosent @RyanLettieri @philliphoff @cgillum

# ServiceLabel: %Durable Task Scheduler
# ServiceOwners:                                                   @berndverst @kaibocai @torosent @RyanLettieri @philliphoff @cgillum

# PRLabel: %EngSys
/sdk/template/                                                     @raych1 @weshaggard

# PRLabel: %Event Grid
<<<<<<< HEAD
/sdk/eventgrid/                                                    @samvaity @srnagar @lmolkova @Azure/azure-java-sdk
=======
/sdk/eventgrid/                                      @samvaity @srnagar @Azure/azure-java-sdk
>>>>>>> e415b2a6

# ServiceLabel: %Event Grid
# AzureSdkOwners:                                                  @Kishp01 @shankarsama @rajeshka
# ServiceOwners:                                                   @Kishp01 @shankarsama @rajeshka

# PRLabel: %Event Hubs
<<<<<<< HEAD
/sdk/eventhubs/                                                    @conniey @anuchandy @lmolkova @Azure/azure-java-sdk

# ServiceLabel: %Event Hubs
# AzureSdkOwners:                                                  @conniey @anuchandy @lmolkova
# ServiceOwners:                                                   @serkantkaraca @sjkwak
=======
/sdk/eventhubs/                                      @conniey @anuchandy @Azure/azure-java-sdk

# ServiceLabel: %Event Hubs
# AzureSdkOwners:                                    @conniey @anuchandy
# ServiceOwners:                                     @serkantkaraca @sjkwak
>>>>>>> e415b2a6

# PRLabel: %Event Hubs
/sdk/eventhubs/microsoft-azure-eventhubs/                          @sjkwak

# PRLabel: %Event Hubs
/sdk/eventhubs/microsoft-azure-eventhubs-eph/                      @sjkwak

# ServiceLabel: %Functions
# ServiceOwners:                                                   @ahmedelnably @fabiocav

# ServiceLabel: %graalvm
# AzureSdkOwners:                                                  @srnagar

# ServiceLabel: %Graph.Microsoft
# ServiceOwners:                                                   @dkershaw10 @baywet

# ServiceLabel: %Guest Configuration
# ServiceOwners:                                                   @mgreenegit @vivlingaiah

# ServiceLabel: %HDInsight
# ServiceOwners:                                                   @aim-for-better @idear1203 @deshriva

# PRLabel: %Health Deidentification
/sdk/healthdataaiservices/                                         @alexathomases @Azure/healthdatadeidentification

# ServiceLabel: %Health Deidentification
# ServiceOwners:                                                   @alexathomases @Azure/healthdatadeidentification

# ServiceLabel: %HPC Cache
# ServiceOwners:                                                   @romahamu @omzevall

# PRLabel: %Image Analysis
/sdk/vision/azure-ai-vision-imageanalysis/                         @dargilco @rhurey

# ServiceLabel: %Image Analysis
# ServiceOwners:                                                   @rhurey @dargilco

# ServiceLabel: %Import Export
# ServiceOwners:                                                   @madhurinms

# ServiceLabel: %IoT - CLI
# ServiceOwners:                                                   @Azure/azure-iot-cli-triage

# PRLabel: %KeyVault
/sdk/keyvault/                                                     @vcolin7 @g2vinay @Azure/azure-sdk-write-keyvault @Azure/azure-java-sdk

# ServiceLabel: %KeyVault
# AzureSdkOwners:                                                  @vcolin7 @Azure/azure-sdk-write-keyvault
# ServiceOwners:                                                   @cheathamb36 @chen-karen @Azure/azure-sdk-write-keyvault

# ServiceLabel: %Kubernetes Configuration
# ServiceOwners:                                                   @NarayanThiru

# ServiceLabel: %Lab Services
# ServiceOwners:                                                   @Tanmayeekamath

# PRLabel: %Load Testing
/sdk/loadtesting/                                                  @Harshan01 @prativen @ninallam @mitsha-microsoft

# ServiceLabel: %Load Testing
# ServiceOwners:                                                   @Harshan01 @prativen @ninallam @mitsha-microsoft

# ServiceLabel: %Logic App
# ServiceOwners:                                                   @Azure/azure-logicapps-team

# ServiceLabel: %LOUIS
# ServiceOwners:                                                   @minamnmik

# ServiceLabel: %Machine Learning
# ServiceOwners:                                                   @azureml-github

# ServiceLabel: %Machine Learning Compute
# ServiceOwners:                                                   @azureml-github

# ServiceLabel: %Machine Learning Experimentation
# ServiceOwners:                                                   @aashishb

# ServiceLabel: %Managed Identity
# ServiceOwners:                                                   @varunkch

<<<<<<< HEAD
# ServiceLabel: %Managed Services
# ServiceOwners:                                                   @Lighthouse-Azure

# PRLabel: %Maps
/sdk/maps/                                                         @dubiety @andykao1213

# ServiceLabel: %Maps
# ServiceOwners:                                                   @dubiety @andykao1213
=======
# ServiceLabel: %ManagedServices
# ServiceOwners:                                     @Lighthouse-Azure
>>>>>>> e415b2a6

# ServiceLabel: %MariaDB
# ServiceOwners:                                                   @ambhatna @savjani

# ServiceLabel: %Marketplace Ordering
# ServiceOwners:                                                   @prbansa

# ServiceLabel: %Media Services
# ServiceOwners:                                                   @akucer

# ServiceLabel: %Migrate
# ServiceOwners:                                                   @shijojoy

# PRLabel: %Mixed Reality Authentication
/sdk/mixedreality/azure-mixedreality-authentication/               @RamonArguelles

# ServiceLabel: %Mobile Engagement
# ServiceOwners:                                                   @kpiteira

# PRLabel: %Models Repository
/sdk/modelsrepository/                                             @timtay-microsoft @abhipsaMisra @digimaun @andyk-ms @brycewang-microsoft

# PRLabel: %Monitor
/sdk/monitor/azure-monitor-ingestion*/                             @srnagar @jairmyree @Azure/azure-sdk-write-monitor-data-plane @Azure/azure-java-sdk

# ServiceLabel: %Monitor
# AzureSdkOwners:                                                  @srnagar @jairmyree
# ServiceOwners:                                                   @SameergMS @dadunl @AzMonEssential @AzmonAlerts @AzmonActionG @AzmonLogA

# PRLabel: %Monitor
/sdk/monitor/azure-monitor-query/                                  @srnagar @jairmyree @Azure/azure-sdk-write-monitor-data-plane @Azure/azure-java-sdk

# PRLabel: %Monitor
/sdk/monitor/azure-monitor-query-logs/                             @Azure/azure-sdk-write-monitor-query-logs

# PRLabel: %Monitor
/sdk/monitor/azure-monitor-query-metrics/                          @Azure/azure-sdk-write-monitor-query-metrics

# PRLabel: %Monitor
/sdk/monitor/azure-monitor-query-perf/                             @srnagar @jairmyree @Azure/azure-sdk-write-monitor-data-plane @Azure/azure-java-sdk

# ServiceLabel: %Monitor - ApplicationInsights
<<<<<<< HEAD
# ServiceOwners:                                                   @azmonapplicationinsights
=======
# ServiceOwners:                                     @regexrowboat
>>>>>>> e415b2a6

# PRLabel: %Monitor - Autoconfigure
/sdk/monitor/azure-monitor-opentelemetry-autoconfigure/            @trask @ramthi @heyams @jeanbisutti @harsimar @rajkumar-rangaraj @xiang17

# PRLabel: %Monitor - Autoconfigure
/sdk/monitor/azure-monitor-opentelemetry-exporter/                 @trask @ramthi @heyams @jeanbisutti @harsimar

# ServiceLabel: %MySQL
# ServiceOwners:                                                   @ambhatna @savjani

# ServiceLabel: %Network
# ServiceOwners:                                                   @aznetsuppgithub

# ServiceLabel: %Network - Application Gateway
# ServiceOwners:                                                   @appgwsuppgithub

# ServiceLabel: %Network - Bastion
# ServiceOwners:                                                   @bastionsuppgithub

# ServiceLabel: %Network - CDN
# ServiceOwners:                                                   @cdnfdsuppgithub

# ServiceLabel: %Network - DDOS Protection
# ServiceOwners:                                                   @ddossuppgithub

# ServiceLabel: %Network - DNS
# ServiceOwners:                                                   @dnssuppgithub

# ServiceLabel: %Network - ExpressRoute
# ServiceOwners:                                                   @exrsuppgithub

# ServiceLabel: %Network - Firewall
# ServiceOwners:                                                   @fwsuppgithub

# ServiceLabel: %Network - Front Door
# ServiceOwners:                                                   @cdnfdsuppgithub

# ServiceLabel: %Network - Load Balancer
# ServiceOwners:                                                   @slbsupportgithub

# ServiceLabel: %Network - Network Virtual Appliance
# ServiceOwners:                                                   @nvasuppgithub

# ServiceLabel: %Network - Network Watcher
# ServiceOwners:                                                   @netwatchsuppgithub

# ServiceLabel: %Network - Private Link
# ServiceOwners:                                                   @privlinksuppgithub

# ServiceLabel: %Network - Traffic Manager
# ServiceOwners:                                                   @tmsuppgithub

# ServiceLabel: %Network - Virtual Network
# ServiceOwners:                                                   @vnetsuppgithub

# ServiceLabel: %Network - Virtual Network NAT
# ServiceOwners:                                                   @vnetsuppgithub

# ServiceLabel: %Network - Virtual WAN
# ServiceOwners:                                                   @vwansuppgithub

# ServiceLabel: %Network - VPN Gateway
# ServiceOwners:                                                   @vpngwsuppgithub

# ServiceLabel: %Notification Hub
# ServiceOwners:                                                   @tjsomasundaram

# PRLabel: %Online Experimentation
/sdk/onlineexperimentation/                                        @Azure/azure-sdk-write-onlineexperimentation

# ServiceLabel: %Online Experimentation
# ServiceOwners:                                                   @Azure/azure-sdk-write-onlineexperimentation

# PRLabel: %OpenAI
/sdk/openai/azure-ai-openai/                                       @brandom-msft @jpalvarezl

# PRLabel: %OpenAI
/sdk/openai/azure-ai-openai-assistants/                            @brandom-msft @jpalvarezl

# PRLabel: %OpenAI
/sdk/openai/azure-ai-openai-realtime/                              @brandom-msft @jpalvarezl

# PRLabel: %OpenAI
/sdk/openai/azure-ai-openai-stainless/                             @brandom-msft @jpalvarezl

# ServiceLabel: %Operational Insights
# ServiceOwners:                                                   @AzmonLogA

# PRLabel: %Operator Nexus - Network Cloud
/sdk/networkcloud/                                                 @Azure/azure-sdk-write-networkcloud

# ServiceLabel: %Operator Nexus - Network Cloud
# ServiceOwners:                                                   @Azure/azure-sdk-write-networkcloud

# ServiceLabel: %Policy
# ServiceOwners:                                                   @aperezcloud @kenieva

# ServiceLabel: %Policy Insights
# ServiceOwners:                                                   @kenieva

# ServiceLabel: %PostgreSQL
# ServiceOwners:                                                   @sunilagarwal @lfittl-msft @sr-msft @niklarin

# PRLabel: %Purview
/sdk/purview/                                                      @yifan-zhou922

# ServiceLabel: %Purview
# ServiceOwners:                                                   @yifan-zhou922

# ServiceLabel: %Recovery Services Backup
# ServiceOwners:                                                   @Daya-Patil

# ServiceLabel: %Recovery Services Site-Recovery
# ServiceOwners:                                                   @Sharmistha-Rai

# ServiceLabel: %Redis Cache
# ServiceOwners:                                                   @yegu-ms

# PRLabel: %Remote Rendering
/sdk/remoterendering/                                              @MichaelZp0 @ChristopherManthei

# ServiceLabel: %Reservations
# ServiceOwners:                                                   @Rkapso

# ServiceLabel: %Resource Authorization
# ServiceOwners:                                                   @darshanhs90 @AshishGargMicrosoft

# ServiceLabel: %Resource Graph
# ServiceOwners:                                                   @chiragg4u

# ServiceLabel: %Resource Health
# ServiceOwners:                                                   @stephbaron

# ServiceLabel: %Scheduler
# ServiceOwners:                                                   @derek1ee

# PRLabel: %Schema Registry
/sdk/schemaregistry/                                               @conniey @srnagar @Azure/azure-java-sdk

# ServiceLabel: %Schema Registry
# AzureSdkOwners:                                                  @conniey
# ServiceOwners:                                                   @hmlam

# PRLabel: %Search
/sdk/search/                                                       @alzimmermsft @jairmyree @Azure/azsdk-search @Azure/azure-java-sdk

# ServiceLabel: %Search
# AzureSdkOwners:                                                  @alzimmermsft @jairmyree
# ServiceOwners:                                                   @bleroy @tjacobhi @markheff @miwelsh

# ServiceLabel: %Security
# ServiceOwners:                                                   @chlahav

# ServiceLabel: %SecurityInsights
# ServiceOwners:                                                   @amirkeren

# ServiceLabel: %Service Bus
<<<<<<< HEAD
# AzureSdkOwners:                                                  @anuchandy @conniey @lmolkova
# ServiceOwners:                                                   @EldertGrootenboer

# PRLabel: %Service Bus
/sdk/servicebus/                                                   @anuchandy @conniey @lmolkova @Azure/azure-java-sdk
=======
# AzureSdkOwners:                                    @anuchandy @conniey
# ServiceOwners:                                     @EldertGrootenboer

# PRLabel: %Service Bus
/sdk/servicebus/                                     @anuchandy @conniey @Azure/azure-java-sdk
>>>>>>> e415b2a6

# PRLabel: %Service Bus %Track 1
/sdk/servicebus/microsoft-azure-servicebus/                        @shankarsama @yvgopal

# ServiceLabel: %Service Bus %Track 1
# AzureSdkOwners:                                                  @shankarsama @yvgopal

# ServiceLabel: %Service Fabric
# ServiceOwners:                                                   @QingChenmsft @vaishnavk @juhacket

# ServiceLabel: %SignalR
# ServiceOwners:                                                   @vicancy @chenkennt

# ServiceLabel: %SQL
# ServiceOwners:                                                   @azureSQLGitHub

# ServiceLabel: %SQL - Backup & Restore
# ServiceOwners:                                                   @azureSQLGitHub

# ServiceLabel: %SQL - Data Security
# ServiceOwners:                                                   @azureSQLGitHub

# ServiceLabel: %SQL - Elastic Jobs
# ServiceOwners:                                                   @azureSQLGitHub

# ServiceLabel: %SQL - Managed Instance
# ServiceOwners:                                                   @azureSQLGitHub

# ServiceLabel: %SQL - Replication & Failover
# ServiceOwners:                                                   @azureSQLGitHub

# ServiceLabel: %SQL - VM
# ServiceOwners:                                                   @azureSQLGitHub

# PRLabel: %Storage
/sdk/storage/                                                      @seanmcc-msft @ibrandes @kyleknap @alzimmermsft @gunjansingh-msft @browndav-msft

# ServiceLabel: %Storage
# AzureSdkOwners:                                                  @seanmcc-msft @ibrandes @kyleknap @gunjansingh-msft @browndav-msft
# ServiceOwners:                                                   @xgithubtriage

# ServiceLabel: %Storsimple
# ServiceOwners:                                                   @anoobbacker @ganzee @manuaery @patelkunal

# ServiceLabel: %Stream Analytics
# ServiceOwners:                                                   @atpham256

# ServiceLabel: %Subscription
# ServiceOwners:                                                   @anuragdalmia @shilpigautam @ramaganesan-rg

# ServiceLabel: %Support
# ServiceOwners:                                                   @shahbj79 @mit2nil @aygoya @ganganarayanan

# PRLabel: %Synapse
/sdk/synapse                                                       @wanyang7

# ServiceLabel: %Synapse
# ServiceOwners:                                                   @wanyang7

# PRLabel: %Tables
/sdk/tables/                                                       @jairmyree @vcolin7 @Azure/azure-java-sdk

# ServiceLabel: %Tables
# AzureSdkOwners:                                                  @jairmyree
# ServiceOwners:                                                   @klaaslanghout

# PRLabel: %Text Translation
/sdk/translation/azure-ai-translation-text/                        @MikeyMCZ

# ServiceLabel: %Text Translation
# ServiceOwners:                                                   @MikeyMCZ

# ServiceLabel: %TimeseriesInsights
# ServiceOwners:                                                   @Shipra1Mishra

# ServiceLabel: %vFXT
# ServiceOwners:                                                   @zhusijia26

# ServiceLabel: %Web Apps
# ServiceOwners:                                                   @AzureAppServiceCLI @antcp

# PRLabel: %WebPubSub
/sdk/webpubsub/azure-messaging-webpubsub/                          @vicancy @chenkennt

# ServiceLabel: %WebPubSub
# ServiceOwners:                                                   @vicancy @chenkennt

# PRLabel: %WebPubSub
/sdk/webpubsub/azure-messaging-webpubsub-client/                   @vicancy @chenkennt @zackliu

# ######## Spring ########

# ServiceLabel: %azure-spring
# AzureSdkOwners:                                    @saragluna @rujche @netyyyy @moarychan

# ServiceLabel: %Azure.Spring - Cosmos
# ServiceOwners:                                     @kushagraThapar

# PRLabel: %azure-spring
/sdk/identity/azure-identity-extensions/             @rujche @netyyyy @saragluna @moarychan

# PRLabel: %azure-spring
/sdk/keyvault/azure-security-keyvault-jca/           @rujche @netyyyy @saragluna @moarychan

# PRLabel: %azure-spring
/sdk/spring/                                         @rujche @netyyyy @saragluna @moarychan

# PRLabel: %azure-spring
/sdk/spring-experimental/                            @rujche @netyyyy @saragluna @moarychan

# PRLabel:  %Monitor - Spring
/sdk/spring/spring-cloud-azure-starter-monitor       @jeanbisutti @trask @ramthi @heyams @harsimar @rujche @netyyyy @saragluna @moarychan @rajkumar-rangaraj @xiang17

# PRLabel:  %Monitor - Spring
/sdk/spring/spring-cloud-azure-starter-monitor-test  @jeanbisutti @trask @ramthi @heyams @harsimar @rujche @netyyyy @saragluna @moarychan @rajkumar-rangaraj @xiang17

# ServiceLabel:  %Monitor - Spring
# AzureSdkOwners:                                    @jeanbisutti @trask @ramthi @heyams @harsimar @rajkumar-rangaraj @xiang17

# PRLabel: %azure-spring
/sdk/spring/spring-cloud-azure-appconfiguration-config*/        @mrm9084 @rujche @netyyyy @saragluna @moarychan @rossgrambo @samsadsam

# PRLabel: %azure-spring
/sdk/spring/spring-cloud-azure-feature-management*/             @mrm9084 @rujche @netyyyy @saragluna @moarychan @rossgrambo @samsadsam

# PRLabel: %azure-spring
/sdk/spring/spring-cloud-azure-starter-appconfiguration-config/ @mrm9084 @rujche @netyyyy @saragluna @moarychan @rossgrambo @samsadsam

# PRLabel: %azure-spring
/sdk/spring/azure-spring-data-cosmos/                @rujche @netyyyy @saragluna @moarychan @Azure/azure-cosmos-java-sdk-connectors

# ######## End-to-end tests ########

# PRLabel: %Azure.Identity
/sdk/e2e/                                            @g2vinay @joshfree @Azure/azure-java-sdk

# PRLabel: %common
/common/perf-test-core/                              @alzimmermsft @srnagar @g2vinay @Azure/azure-java-sdk

# PRLabel: %common
/.vscode/                                            @alzimmermsft @srnagar @g2vinay @conniey @rujche @netyyyy @saragluna @moarychan @Azure/azure-java-sdk

# ServiceLabel: %common
# AzureSdkOwners:                                    @alzimmermsft @srnagar

####################
# Management Libraries
####################

# PRLabel: %Mgmt
/sdk/**/azure-resourcemanager-*/                                   @weidongxu-microsoft @haolingdong-msft @XiaofeiCao @arthurma1978

# ServiceLabel: %ARM
# ServiceOwners:                                                   @armleads-azure

# ServiceLabel: %ARM - Core
# ServiceOwners:                                                   @armleads-azure

# ServiceLabel: %ARM - Managed Applications
# ServiceOwners:                                                   @armleads-azure

# ServiceLabel: %ARM - RBAC
# ServiceOwners:                                                   @armleads-azure

# ServiceLabel: %ARM - Service Catalog
# ServiceOwners:                                                   @armleads-azure

# ServiceLabel: %ARM - Tags
# ServiceOwners:                                                   @armleads-azure

# ServiceLabel: %ARM - Templates
# ServiceOwners:                                                   @armleads-azure

# PRLabel: %Mgmt
/sdk/resourcemanager/                                              @weidongxu-microsoft @haolingdong-msft @XiaofeiCao @arthurma1978

# ServiceLabel: %Mgmt
# AzureSdkOwners:                                                  @weidongxu-microsoft

# PRLabel: %Mgmt
/sdk/resourcemanagerhybrid/                                        @weidongxu-microsoft @haolingdong-msft @XiaofeiCao @arthurma1978 @bganapa

# ######## Eng Sys ########

/eng/                                                         @raych1 @weshaggard @benbp
/eng/automation/                                              @weidongxu-microsoft @haolingdong-msft @XiaofeiCao @arthurma1978 @raych1 @weshaggard @benbp
/eng/bomgenerator/                                            @vcolin7 @alzimmermsft @srnagar @jonathangiles @Azure/azure-java-sdk
/eng/code-quality-reports/                                    @JonathanGiles @alzimmermsft @srnagar @rujche @netyyyy @saragluna @moarychan @Azure/azure-java-sdk
/eng/lintingconfigs/                                          @JonathanGiles @alzimmermsft @srnagar @rujche @netyyyy @saragluna @moarychan @Azure/azure-java-sdk
/eng/common/                                                  @Azure/azure-sdk-eng
/eng/versioning/                                              @alzimmermsft @samvaity @g2vinay @Azure/azure-java-sdk
/eng/versioning/external_dependencies.txt                     @alzimmermsft @samvaity @g2vinay @jonathangiles @rujche @netyyyy @saragluna @moarychan @Azure/azure-java-sdk
/.github/                                                     @Azure/azure-java-sdk
/.github/CODEOWNERS                                           @Azure/azure-sdk-eng @Azure/azure-java-sdk
/.github/workflows/                                           @Azure/azure-sdk-eng
/.config/1espt/                                               @benbp @weshaggard
/eng/tools/mcp/                                               @weidongxu-microsoft @haolingdong-msft @XiaofeiCao @samvaity

# Removing owners for this file to not require codeowner approval for changes to them given they are shared with project
/eng/versioning/version_client.txt

# Add owners for notifications for specific pipelines
/eng/pipelines/aggregate-reports.yml                          @joshfree @jonathangiles @Azure/azure-java-sdk
/eng/common/pipelines/codeowners-linter.yml                   @alzimmermsft @srnagar @Azure/azure-java-sdk
/eng/pipelines/docindex.yml                                   @danieljurek @raych1 @weshaggard @benbp

# Add Cosmos source owners as the owners of their specialized matrix
/eng/pipelines/templates/stages/cosmos-emulator-matrix.json   @kirankumarkolli @Azure/azure-cosmos-java-sdk-connectors<|MERGE_RESOLUTION|>--- conflicted
+++ resolved
@@ -97,13 +97,8 @@
 /sdk/appconfiguration/                                             @alzimmermsft @Azure/azure-java-sdk
 
 # ServiceLabel: %App Configuration
-<<<<<<< HEAD
 # AzureSdkOwners:                                                  @alzimmermsft
 # ServiceOwners:                                                   @shenmuxiaosen @avanigupta
-=======
-# AzureSdkOwners:                                    @alzimmermsft
-# ServiceOwners:                                     @shenmuxiaosen @avanigupta
->>>>>>> e415b2a6
 
 # ServiceLabel: %App Services
 # ServiceOwners:                                                   @antcp @AzureAppServiceCLI
@@ -358,19 +353,11 @@
 # ServiceOwners:                                                   @macolso
 
 # PRLabel: %Container Registry
-<<<<<<< HEAD
-/sdk/containerregistry/                                            @lmolkova @alzimmermsft @Azure/azsdk-acr @Azure/azure-java-sdk
+/sdk/containerregistry/                                            @alzimmermsft @Azure/azsdk-acr @Azure/azure-java-sdk
 
 # ServiceLabel: %Container Registry
-# AzureSdkOwners:                                                  @lmolkova
+# AzureSdkOwners:                                                  @Azure/azure-java-sdk
 # ServiceOwners:                                                   @toddysm @northtyphoon
-=======
-/sdk/containerregistry/                              @alzimmermsft @Azure/azsdk-acr @Azure/azure-java-sdk
-
-# ServiceLabel: %Container Registry
-# AzureSdkOwners:                                    @Azure/azure-java-sdk
-# ServiceOwners:                                     @toddysm @northtyphoon
->>>>>>> e415b2a6
 
 # ServiceLabel: %Container Service
 # ServiceOwners:                                                   @qike-ms @jwilder @thomas1206 @seanmck
@@ -488,30 +475,18 @@
 /sdk/template/                                                     @raych1 @weshaggard
 
 # PRLabel: %Event Grid
-<<<<<<< HEAD
-/sdk/eventgrid/                                                    @samvaity @srnagar @lmolkova @Azure/azure-java-sdk
-=======
-/sdk/eventgrid/                                      @samvaity @srnagar @Azure/azure-java-sdk
->>>>>>> e415b2a6
+/sdk/eventgrid/                                                    @samvaity @srnagar @Azure/azure-java-sdk
 
 # ServiceLabel: %Event Grid
 # AzureSdkOwners:                                                  @Kishp01 @shankarsama @rajeshka
 # ServiceOwners:                                                   @Kishp01 @shankarsama @rajeshka
 
 # PRLabel: %Event Hubs
-<<<<<<< HEAD
-/sdk/eventhubs/                                                    @conniey @anuchandy @lmolkova @Azure/azure-java-sdk
+/sdk/eventhubs/                                                    @conniey @anuchandy @Azure/azure-java-sdk
 
 # ServiceLabel: %Event Hubs
-# AzureSdkOwners:                                                  @conniey @anuchandy @lmolkova
+# AzureSdkOwners:                                                  @conniey @anuchandy
 # ServiceOwners:                                                   @serkantkaraca @sjkwak
-=======
-/sdk/eventhubs/                                      @conniey @anuchandy @Azure/azure-java-sdk
-
-# ServiceLabel: %Event Hubs
-# AzureSdkOwners:                                    @conniey @anuchandy
-# ServiceOwners:                                     @serkantkaraca @sjkwak
->>>>>>> e415b2a6
 
 # PRLabel: %Event Hubs
 /sdk/eventhubs/microsoft-azure-eventhubs/                          @sjkwak
@@ -592,19 +567,11 @@
 # ServiceLabel: %Managed Identity
 # ServiceOwners:                                                   @varunkch
 
-<<<<<<< HEAD
-# ServiceLabel: %Managed Services
+# ServiceLabel: %ManagedServices
 # ServiceOwners:                                                   @Lighthouse-Azure
-
-# PRLabel: %Maps
-/sdk/maps/                                                         @dubiety @andykao1213
 
 # ServiceLabel: %Maps
 # ServiceOwners:                                                   @dubiety @andykao1213
-=======
-# ServiceLabel: %ManagedServices
-# ServiceOwners:                                     @Lighthouse-Azure
->>>>>>> e415b2a6
 
 # ServiceLabel: %MariaDB
 # ServiceOwners:                                                   @ambhatna @savjani
@@ -647,11 +614,7 @@
 /sdk/monitor/azure-monitor-query-perf/                             @srnagar @jairmyree @Azure/azure-sdk-write-monitor-data-plane @Azure/azure-java-sdk
 
 # ServiceLabel: %Monitor - ApplicationInsights
-<<<<<<< HEAD
-# ServiceOwners:                                                   @azmonapplicationinsights
-=======
-# ServiceOwners:                                     @regexrowboat
->>>>>>> e415b2a6
+# ServiceOwners:                                                   @regexrowboat
 
 # PRLabel: %Monitor - Autoconfigure
 /sdk/monitor/azure-monitor-opentelemetry-autoconfigure/            @trask @ramthi @heyams @jeanbisutti @harsimar @rajkumar-rangaraj @xiang17
@@ -809,19 +772,11 @@
 # ServiceOwners:                                                   @amirkeren
 
 # ServiceLabel: %Service Bus
-<<<<<<< HEAD
-# AzureSdkOwners:                                                  @anuchandy @conniey @lmolkova
+# AzureSdkOwners:                                                  @anuchandy @conniey
 # ServiceOwners:                                                   @EldertGrootenboer
 
 # PRLabel: %Service Bus
-/sdk/servicebus/                                                   @anuchandy @conniey @lmolkova @Azure/azure-java-sdk
-=======
-# AzureSdkOwners:                                    @anuchandy @conniey
-# ServiceOwners:                                     @EldertGrootenboer
-
-# PRLabel: %Service Bus
-/sdk/servicebus/                                     @anuchandy @conniey @Azure/azure-java-sdk
->>>>>>> e415b2a6
+/sdk/servicebus/                                                   @anuchandy @conniey @Azure/azure-java-sdk
 
 # PRLabel: %Service Bus %Track 1
 /sdk/servicebus/microsoft-azure-servicebus/                        @shankarsama @yvgopal
