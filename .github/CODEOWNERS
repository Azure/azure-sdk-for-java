--- conflicted
+++ resolved
@@ -68,11 +68,6 @@
 
 # PRLabel: %KeyVault
 /sdk/keyvault/                                      @g2vinay @vcolin7 @samvaity
-<<<<<<< HEAD
-=======
-# PRLabel: %azure-spring
-/sdk/keyvault/azure-security-keyvault-jca           @saragluna @yiliuTo @chenrujun @backwind1233 @stliu
->>>>>>> cf1bd7b2
 
 /sdk/loganalytics/microsoft-azure-loganalytics/     @divya-jay @geneh @alongafni
 
@@ -103,13 +98,9 @@
 /sdk/textanalytics/                                 @samvaity @mssfang
 
 # PRLabel: %azure-spring
-<<<<<<< HEAD
-/sdk/spring/                                        @saragluna @yiliuTo @chenrujun @backwind1233 @jialindai @stliu
-/sdk/spring/azure-security-jca                               @saragluna @yiliuTo @chenrujun @backwind1233 @jialindai @stliu @conniey
-/sdk/spring/azure-spring-boot-starter-keyvault-certificates     @saragluna @yiliuTo @chenrujun @backwind1233 @jialindai @stliu @conniey
-=======
 /sdk/spring/                                        @saragluna @yiliuTo @chenrujun @backwind1233 @stliu
->>>>>>> cf1bd7b2
+/sdk/spring/azure-security-jca                      @saragluna @yiliuTo @chenrujun @backwind1233 @stliu @conniey
+/sdk/spring/azure-spring-boot-starter-keyvault-certificates    @saragluna @yiliuTo @chenrujun @backwind1233 @stliu @conniey
 
 # end to end tests
 # PRLabel: %Azure.Identity
