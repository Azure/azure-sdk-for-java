# Instructions for CODEOWNERS file format and automatic build failure notifications:
# https://github.com/Azure/azure-sdk/blob/main/docs/policies/opensource.md#codeowners

# For Client Libraries and Management Libraries, a service's entry MUST be inserted into their designated section alphabetically by service label and formatted as:

####################
# # PRLabel: %<Service-Label>
# /sdk/<your-service-library-directory>/                            @fakeUser1 @Azure/fakeTeam1

# # ServiceLabel: %<Service-Label>
# # ServiceOwners:                                                  @fakeUser1 @Azure/fakeTeam1
####################

################
# Orphaned paths
################
# As of 1/30/2023 these paths have no owners:

# /.devcontainer/
# /doc/
# /samples/

###########
# SDK
###########

# Catch all
/**                                                                @Azure/azure-java-sdk
/sdk/                                                              @Azure/azure-java-sdk

# BOM

# PRLabel: %azure-sdk-bom
/sdk/boms/azure-sdk-bom/                                           @jairmyree @vcolin7 @alzimmermsft @jonathangiles @srnagar @anuchandy @Azure/azure-java-sdk

# ServiceLabel: %azure-sdk-bom
# AzureSdkOwners:                                                  @jairmyree @vcolin7 @alzimmermsft

# PRLabel: %azure-spring
/sdk/boms/spring-cloud-azure-dependencies/                         @saragluna @rujche @netyyyy @moarychan

# ######## Core Libraries ########

# PRLabel: %Azure.Core
/sdk/core/                                                         @alzimmermsft @samvaity @srnagar @anuchandy @vcolin7 @jonathangiles @Azure/azure-java-sdk

# ServiceLabel: %Azure.Core
# AzureSdkOwners:                                                  @alzimmermsft @samvaity

# PRLabel: %Azure.Core.V2
/sdk/core-v2/                                                      @alzimmermsft @samvaity @srnagar @anuchandy @vcolin7 @jonathangiles @Azure/azure-java-sdk

# ServiceLabel: %Azure.Core.V2
# AzureSdkOwners:                                                  @alzimmermsft @samvaity

# PRLabel: %Azure.Core.AMQP
/sdk/core/azure-core-amqp/                                         @anuchandy @conniey @Azure/azure-java-sdk

# ServiceLabel: %Azure.Core.AMQP
# AzureSdkOwners:                                                  @anuchandy @conniey

# PRLabel: %OpenTelemetry
/sdk/core/azure-core-tracing-opentelemetry/                        @trask @Azure/azure-java-sdk

# ServiceLabel: %OpenTelemetry
# AzureSdkOwners:                                                  @jonathangiles
# ServiceOwners:                                                   @trask @ramthi @jeanbisutti @harsimar @rajkumar-rangaraj @xiang17

# PRLabel: %Azure.Core
/sdk/parents/                                                      @alzimmermsft @srnagar @jonathangiles @samvaity @Azure/azure-java-sdk

# PRLabel: %Azure.Core
/sdk/serialization/                                                @alzimmermsft @srnagar @Azure/azure-java-sdk

####################
# Client Libraries
####################

# ServiceLabel: %AAD
# ServiceOwners:                                                   @adamedx

# ServiceLabel: %Advisor
# ServiceOwners:                                                   @mojayara @Prasanna-Padmanabhan

# PRLabel: %AI
/sdk/ai/                                                           @dargilco @jhakulin

# PRLabel: %AI Agents
/sdk/ai/azure-ai-agents-persistent/                                @dargilco @jhakulin @jayantjha

# PRLabel: %AI Model Inference
/sdk/ai/azure-ai-inference/                                        @dargilco @jhakulin @glharper

# ServiceLabel: %AKS
# ServiceOwners:                                                   @Azure/aks-pm

# ServiceLabel: %Alerts Management
# ServiceOwners:                                                   @liadtal @yairgil

# ServiceLabel: %Analysis Services
# ServiceOwners:                                                   @athipp @taiwu @minghan

# ServiceLabel: %API Management
# ServiceOwners:                                                   @miaojiang

# PRLabel: %App Configuration
/sdk/appconfiguration/                                             @alzimmermsft @Azure/azure-java-sdk

# ServiceLabel: %App Configuration
# AzureSdkOwners:                                                  @alzimmermsft
# ServiceOwners:                                                   @shenmuxiaosen @avanigupta

# ServiceLabel: %App Services
# ServiceOwners:                                                   @antcp @AzureAppServiceCLI

# ServiceLabel: %ARO
# ServiceOwners:                                                   @mjudeikis @jim-minter @julienstroheker @amanohar

# PRLabel: %Attestation
/sdk/attestation/                                                  @Azure/azure-sdk-write-attestation @anilba06 @gkostal @larryosterman

# PRLabel: %Attestation
/sdk/attestation/azure-security-attestation/                       @Azure/azure-sdk-write-attestation @anilba06 @gkostal @larryosterman

# PRLabel: %Attestation
/sdk/attestation/azure-resourcemanager-attestation/                @Azure/azure-sdk-write-attestation @anilba06 @gkostal

# ServiceLabel: %Attestation
# ServiceOwners:                                                   @anilba06 @gkostal

# ServiceLabel: %Authorization
# ServiceOwners:                                                   @darshanhs90 @AshishGargMicrosoft

# ServiceLabel: %Automation
# ServiceOwners:                                                   @jaspkaur28 @omairabdullah

# ServiceLabel: %AVS
# ServiceOwners:                                                   @divka78 @amitchat @aishu

# ServiceLabel: %Azure Arc Enabled Servers
# ServiceOwners:                                                   @rpsqrd @edyoung

# ServiceLabel: %Azure Data Explorer
# ServiceOwners:                                                   @ilayrn @astauben @zoharHenMicrosoft @sagivf @Aviv-Yaniv

# PRLabel: %Azure Quantum
/sdk/quantum/                                                      @vxfield

# PRLabel: %Azure SDK Tools
/sdk/tools/                                                        @srnagar @jonathangiles @Azure/azure-java-sdk

# PRLabel: %Azure SDK Tools
/sdk/tools/azure-openrewrite/                                      @jairmyree @srnagar @jonathangiles @samvaity @Azure/azure-java-sdk

# PRLabel: %Azure SDK Tools
/sdk/tools/azure-openrewrite-compiler-maven-plugin/                @jairmyree @srnagar @jonathangiles @samvaity @Azure/azure-java-sdk

# ServiceLabel: %Azure SDK Tools
# AzureSdkOwners:                                                  @srnagar @jonathangiles

# ServiceLabel: %Azure Stack
# ServiceOwners:                                                   @sijuman @sarathys @bganapa @rakku-ms

# PRLabel: %Azure.Identity
/sdk/identity/                                                     @g2vinay @joshfree @Azure/azure-sdk-write-identity @Azure/azure-java-sdk

# ServiceLabel: %Azure.Identity
# AzureSdkOwners:                                                  @g2vinay @joshfree

# PRLabel: %Batch
/sdk/batch/                                                        @skapur12 @wiboris @dpwatrous @NickKouds

# ServiceLabel: %Batch
# ServiceOwners:                                                   @mksuni @bgklein @mscurrell @cRui861 @paterasMSFT @gingi @dpwatrous

# ServiceLabel: %Billing
# ServiceOwners:                                                   @cabbpt

# ServiceLabel: %Blueprint
# ServiceOwners:                                                   @alex-frankel @filizt

# ServiceLabel: %Bot Service
# ServiceOwners:                                                   @sgellock

# PRLabel: %clientcore
/sdk/clientcore/                                                   @samvaity @vcolin7 @jonathangiles @srnagar @alzimmermsft @Azure/azure-java-sdk

# ServiceLabel: %clientcore
# AzureSdkOwners:                                                  @samvaity @vcolin7 @jonathangiles @srnagar @alzimmermsft

# ServiceLabel: %Cloud Shell
# ServiceOwners:                                                   @maertendMSFT

# PRLabel: %Cognitive - Anomaly Detector
/sdk/anomalydetector/                                              @mengaims

# ServiceLabel: %Cognitive - Anomaly Detector
# ServiceOwners:                                                   @yingqunpku @bowgong

# ServiceLabel: %Cognitive - Bing
# ServiceOwners:                                                   @jaggerbodas-ms @arwong

# ServiceLabel: %Cognitive - Computer Vision
# ServiceOwners:                                                   @ryogok @TFR258 @tburns10

# ServiceLabel: %Cognitive - Content Moderator
# ServiceOwners:                                                   @swiftarrow11

# ServiceLabel: %Cognitive - Custom Vision
# ServiceOwners:                                                   @areddish @tburns10

# PRLabel: %Cognitive - Face
/sdk/face/azure-ai-vision-face/                                    @leareai

# ServiceLabel: %Cognitive - Face
# ServiceOwners:                                                   @leareai

# ServiceLabel: %Cognitive - Face
# ServiceOwners:                                                   @JinyuID @dipidoo @SteveMSFT

# PRLabel: %Cognitive - Form Recognizer
/sdk/formrecognizer/                                               @samvaity @Azure/azure-java-sdk

# ServiceLabel: %Cognitive - Form Recognizer
# AzureSdkOwners:                                                  @samvaity
# ServiceOwners:                                                   @ctstone @vkurpad

# PRLabel: %Cognitive - Health Insights
/sdk/healthinsights/                                               @tomsft @koen-mertens

# ServiceLabel: %Cognitive - Health Insights
# ServiceOwners:                                                   @tomsft @koen-mertens

# ServiceLabel: %Cognitive - Immersive Reader
# ServiceOwners:                                                   @metanMSFT

# ServiceLabel: %Cognitive - Ink Recognizer
# ServiceOwners:                                                   @olduroja

# ServiceLabel: %Cognitive - LUIS
# ServiceOwners:                                                   @cahann @kayousef

# PRLabel: %Cognitive - Metrics Advisor
/sdk/metricsadvisor/                                               @samvaity @anuchandy @Azure/azure-java-sdk

# ServiceLabel: %Cognitive - Metrics Advisor
# AzureSdkOwners:                                                  @samvaity
# ServiceOwners:                                                   @bowgong

# PRLabel: %Cognitive - Personalizer
/sdk/personalizer/                                                 @sharathmalladi

# ServiceLabel: %Cognitive - Personalizer
# ServiceOwners:                                                   @sharathmalladi

# ServiceLabel: %Cognitive - QnA Maker
# ServiceOwners:                                                   @bingisbestest @nerajput1607

# ServiceLabel: %Cognitive - Speech
# ServiceOwners:                                                   @rhurey

# PRLabel: %Cognitive - Text Analytics
/sdk/textanalytics/                                                @samvaity @quentinRobinson @Azure/azure-java-sdk

# ServiceLabel: %Cognitive - Text Analytics
# AzureSdkOwners:                                                  @samvaity
# ServiceOwners:                                                   @assafi

# ServiceLabel: %Cognitive - Translator
# ServiceOwners:                                                   @swmachan @MikeyMCZ

# ServiceLabel: %Commerce
# ServiceOwners:                                                   @ms-premp @qiaozha

# PRLabel: %Communication
/sdk/communication/

# ServiceLabel: %Communication
# ServiceOwners:                                                   @acsdevx-msft

# PRLabel: %Communication - Call Automation
/sdk/communication/azure-communication-callautomation/             @juntuchen-msft @minwoolee-msft @fhaghbin-msft @v-dharmarajv

# PRLabel: %Communication - Calling Server
/sdk/communication/azure-communication-callingserver/              @minwoolee-msft

# PRLabel: %Communication - Chat
/sdk/communication/azure-communication-chat/                       @ankitarorabit @minnieliu @Azure/azure-sdk-communication-code-reviewers

# PRLabel: %Communication - Common
/sdk/communication/azure-communication-common/                     @Azure/acs-identity-sdk @AikoBB @maximrytych-ms @mjafferi-msft

# PRLabel: %Communication - Email
/sdk/communication/azure-communication-email/                      @kagbakpem @Azure/azure-sdk-write-communication

# PRLabel: %Communication - Identity
/sdk/communication/azure-communication-identity/                   @Azure/acs-identity-sdk @AikoBB @maximrytych-ms @mjafferi-msft

# PRLabel: %Communication - Phone Numbers
/sdk/communication/azure-communication-phonenumbers/               @Arazan @whisper6284 @danielortega-msft @sofiar-msft

# PRLabel: %Communication - Resource Manager
/sdk/communication/azure-resourcemanager-communication/

# PRLabel: %Communication - Rooms
/sdk/communication/azure-communication-rooms/                      @minnieliu @paolamvhz @shwali-msft @allchiang-msft @mikehang-msft

# PRLabel: %Communication - SMS
/sdk/communication/azure-communication-sms/                        @gfeitosa-msft @besh2014 @phermanov-msft @ilyapaliakou-msft

# ServiceLabel: %Compute
# ServiceOwners:                                                   @Drewm3 @avirishuv @vaibhav-agar @amjads1

# ServiceLabel: %Compute - Extensions
# ServiceOwners:                                                   @Drewm3 @amjads1

# ServiceLabel: %Compute - Images
# ServiceOwners:                                                   @Drewm3 @vaibhav-agar

# ServiceLabel: %Compute - Managed Disks
# ServiceOwners:                                                   @Drewm3 @vaibhav-agar

# ServiceLabel: %Compute - RDFE
# ServiceOwners:                                                   @Drewm3 @avirishuv

# ServiceLabel: %Compute - VM
# ServiceOwners:                                                   @Drewm3 @avirishuv

# ServiceLabel: %Compute - VMSS
# ServiceOwners:                                                   @Drewm3 @avirishuv

# PRLabel: %Confidential Ledger
/sdk/confidentialledger/                                           @amruthashree18 @musabbir

# ServiceLabel: %Confidential Ledger
# ServiceOwners:                                                   @amruthashree18 @musabbir

# ServiceLabel: %Connected Kubernetes
# ServiceOwners:                                                   @akashkeshari

# ServiceLabel: %Consumption - Billing
# ServiceOwners:                                                   @ccmbpxpcrew

# ServiceLabel: %Consumption - Budget
# ServiceOwners:                                                   @ccmaxpcrew

# ServiceLabel: %Consumption - Query
# ServiceOwners:                                                   @ccmixpdevs

# ServiceLabel: %Consumption - RIandShowBack
# ServiceOwners:                                                   @ccmshowbackdevs

# ServiceLabel: %Consumption - UsageDetailsAndExport
# ServiceOwners:                                                   @TiagoCrewGitHubIssues

# ServiceLabel: %Container Instances
# ServiceOwners:                                                   @macolso

# PRLabel: %Container Registry
/sdk/containerregistry/                                            @alzimmermsft @Azure/azsdk-acr @Azure/azure-java-sdk

# ServiceLabel: %Container Registry
# AzureSdkOwners:                                                  @Azure/azure-java-sdk
# ServiceOwners:                                                   @toddysm @northtyphoon

# ServiceLabel: %Container Service
# ServiceOwners:                                                   @qike-ms @jwilder @thomas1206 @seanmck

# PRLabel: %Cosmos
/sdk/cosmos/                                                       @kirankumarkolli @Azure/azure-cosmos-java-sdk-connectors

# ServiceLabel: %Cosmos
# ServiceOwners:                                                   @kushagraThapar @TheovanKraay @pjohari-ms

# ServiceLabel: %Cost Management - Billing
# ServiceOwners:                                                   @ccmbpxpcrew

# ServiceLabel: %Cost Management - Budget
# ServiceOwners:                                                   @ccmaxpcrew

# ServiceLabel: %Cost Management - Query
# ServiceOwners:                                                   @ccmixpdevs

# ServiceLabel: %Cost Management - RIandShowBack
# ServiceOwners:                                                   @ccmshowbackdevs

# ServiceLabel: %Cost Management - UsageDetailsAndExport
# ServiceOwners:                                                   @TiagoCrewGitHubIssues

# ServiceLabel: %Custom Providers
# ServiceOwners:                                                   @manoharp @MSEvanhi

# ServiceLabel: %Customer Insights
# ServiceOwners:                                                   @shefymk

# ServiceLabel: %CycleCloud
# ServiceOwners:                                                   @adriankjohnson

# ServiceLabel: %Data Bricks
# ServiceOwners:                                                   @arindamc

# ServiceLabel: %Data Catalog
# ServiceOwners:                                                   @ingave

# ServiceLabel: %Data Factory
# ServiceOwners:                                                   @shawnxzq @lmy269 @Jingshu923

# ServiceLabel: %Data Lake
# ServiceOwners:                                                   @sumantmehtams

# ServiceLabel: %Data Lake Analytics
# ServiceOwners:                                                   @idear1203

# ServiceLabel: %Data Lake Storage Gen1
# ServiceOwners:                                                   @sumantmehtams

# ServiceLabel: %Data Lake Storage Gen2
# ServiceOwners:                                                   @sumantmehtams

# ServiceLabel: %Data Lake Store
# ServiceOwners:                                                   @sumantmehtams

# ServiceLabel: %Data Migration
# ServiceOwners:                                                   @radjaram @kavitham10

# ServiceLabel: %Data Share
# ServiceOwners:                                                   @raedJarrar @jifems

# ServiceLabel: %DataBox
# ServiceOwners:                                                   @tmvishwajit @matdickson @manuaery @madhurinms

# ServiceLabel: %DataBox Edge
# ServiceOwners:                                                   @a-t-mason @ganzee @manuaery

# ServiceLabel: %Dev Spaces
# ServiceOwners:                                                   @yuzorMa @johnsta @greenie-msft

# PRLabel: %DevCenter
/sdk/devcenter/                                                    @sebrenna

# ServiceLabel: %DevCenter
# ServiceOwners:                                                   @sebrenna

# ServiceLabel: %Device Provisioning Service
# ServiceOwners:                                                   @nberdy

# PRLabel: %Device Update
/sdk/deviceupdate/                                                 @xinanqiu

# ServiceLabel: %Device Update
# ServiceOwners:                                                   @xinanqiu

# ServiceLabel: %DevOps
# ServiceOwners:                                                   @narula0781 @ashishonce @romil07

# ServiceLabel: %Devtestlab
# ServiceOwners:                                                   @Tanmayeekamath

# PRLabel: %Digital Twins
/sdk/digitaltwins/                                                 @johngallardo @abhinav-ghai @Aashish93-stack @sjiherzig

# ServiceLabel: %Digital Twins
# ServiceOwners:                                                   @drwill-ms @timtay-microsoft @abhipsaMisra @vinagesh @azabbasi @barustum @jamdavi

# PRLabel: %Document Intelligence
/sdk/documentintelligence/                                         @samvaity @Azure/azure-java-sdk

# ServiceLabel: %Document Intelligence
# AzureSdkOwners:                                                  @samvaity
# ServiceOwners:                                                   @vkurpad

# PRLabel: %Durable Task Scheduler
/sdk/durabletask/                                                  @berndverst @kaibocai @torosent @RyanLettieri @philliphoff @cgillum

# ServiceLabel: %Durable Task Scheduler
# ServiceOwners:                                                   @berndverst @kaibocai @torosent @RyanLettieri @philliphoff @cgillum

# PRLabel: %EngSys
/sdk/template/                                                     @raych1 @weshaggard

# PRLabel: %Event Grid
/sdk/eventgrid/                                                    @samvaity @srnagar @Azure/azure-java-sdk

# ServiceLabel: %Event Grid
# AzureSdkOwners:                                                  @Kishp01 @shankarsama @rajeshka
# ServiceOwners:                                                   @Kishp01 @shankarsama @rajeshka

# PRLabel: %Event Hubs
<<<<<<< HEAD
/sdk/eventhubs/                                      @axisc @sjkwak @hmlam

# ServiceLabel: %Event Hubs
# ServiceOwners:                                     @axisc @sjkwak @hmlam

# PRLabel: %Event Hubs
/sdk/eventhubs/microsoft-azure-eventhubs-eph/        @axisc @sjkwak @hmlam

# PRLabel: %Event Hubs
/sdk/eventhubs/microsoft-azure-eventhubs/            @axisc @sjkwak @hmlam

# PRLabel: %Health Deidentification
/sdk/healthdataaiservices/                           @alexathomases @Azure/healthdatadeidentification

# ServiceLabel: %Health Deidentification
# ServiceOwners:                                     @alexathomases @Azure/healthdatadeidentification

# PRLabel: %Cognitive - Face
/sdk/face/azure-ai-vision-face/                      @leareai

# ServiceLabel: %Cognitive - Face
# ServiceOwners:                                     @leareai
=======
/sdk/eventhubs/                                                    @conniey @anuchandy @Azure/azure-java-sdk

# ServiceLabel: %Event Hubs
# AzureSdkOwners:                                                  @conniey @anuchandy
# ServiceOwners:                                                   @serkantkaraca @sjkwak

# PRLabel: %Event Hubs
/sdk/eventhubs/microsoft-azure-eventhubs/                          @sjkwak

# PRLabel: %Event Hubs
/sdk/eventhubs/microsoft-azure-eventhubs-eph/                      @sjkwak
>>>>>>> 5789fe3e

# ServiceLabel: %Functions
# ServiceOwners:                                                   @ahmedelnably @fabiocav

# ServiceLabel: %graalvm
# AzureSdkOwners:                                                  @srnagar

# ServiceLabel: %Graph.Microsoft
# ServiceOwners:                                                   @dkershaw10 @baywet

# ServiceLabel: %Guest Configuration
# ServiceOwners:                                                   @mgreenegit @vivlingaiah

# ServiceLabel: %HDInsight
# ServiceOwners:                                                   @aim-for-better @idear1203 @deshriva

# PRLabel: %Health Deidentification
/sdk/healthdataaiservices/                                         @alexathomases @Azure/healthdatadeidentification

# ServiceLabel: %Health Deidentification
# ServiceOwners:                                                   @alexathomases @Azure/healthdatadeidentification

# ServiceLabel: %HPC Cache
# ServiceOwners:                                                   @romahamu @omzevall

# PRLabel: %Image Analysis
/sdk/vision/azure-ai-vision-imageanalysis/                         @dargilco @rhurey

# ServiceLabel: %Image Analysis
# ServiceOwners:                                                   @rhurey @dargilco

# ServiceLabel: %Import Export
# ServiceOwners:                                                   @madhurinms

# ServiceLabel: %IoT - CLI
# ServiceOwners:                                                   @Azure/azure-iot-cli-triage

# PRLabel: %KeyVault
/sdk/keyvault/                                                     @vcolin7 @g2vinay @Azure/azure-sdk-write-keyvault @Azure/azure-java-sdk

# ServiceLabel: %KeyVault
# AzureSdkOwners:                                                  @vcolin7 @Azure/azure-sdk-write-keyvault
# ServiceOwners:                                                   @cheathamb36 @chen-karen @Azure/azure-sdk-write-keyvault

# ServiceLabel: %Kubernetes Configuration
# ServiceOwners:                                                   @NarayanThiru

# ServiceLabel: %Lab Services
# ServiceOwners:                                                   @Tanmayeekamath

# PRLabel: %Load Testing
/sdk/loadtesting/                                                  @Harshan01 @prativen @ninallam @mitsha-microsoft

# ServiceLabel: %Load Testing
# ServiceOwners:                                                   @Harshan01 @prativen @ninallam @mitsha-microsoft

# ServiceLabel: %Logic App
# ServiceOwners:                                                   @Azure/azure-logicapps-team

# ServiceLabel: %LOUIS
# ServiceOwners:                                                   @minamnmik

# ServiceLabel: %Machine Learning
# ServiceOwners:                                                   @azureml-github

# ServiceLabel: %Machine Learning Compute
# ServiceOwners:                                                   @azureml-github

# ServiceLabel: %Machine Learning Experimentation
# ServiceOwners:                                                   @aashishb

# ServiceLabel: %Managed Identity
# ServiceOwners:                                                   @varunkch

# ServiceLabel: %ManagedServices
# ServiceOwners:                                                   @Lighthouse-Azure

# ServiceLabel: %Maps
# ServiceOwners:                                                   @dubiety @andykao1213

# ServiceLabel: %MariaDB
# ServiceOwners:                                                   @ambhatna @savjani

# ServiceLabel: %Marketplace Ordering
# ServiceOwners:                                                   @prbansa

# ServiceLabel: %Media Services
# ServiceOwners:                                                   @akucer

# ServiceLabel: %Migrate
# ServiceOwners:                                                   @shijojoy

# PRLabel: %Mixed Reality Authentication
/sdk/mixedreality/azure-mixedreality-authentication/               @RamonArguelles

# ServiceLabel: %Mobile Engagement
# ServiceOwners:                                                   @kpiteira

# PRLabel: %Models Repository
/sdk/modelsrepository/                                             @timtay-microsoft @abhipsaMisra @digimaun @andyk-ms @brycewang-microsoft

# PRLabel: %Monitor
/sdk/monitor/azure-monitor-ingestion*/                             @srnagar @jairmyree @Azure/azure-sdk-write-monitor-data-plane @Azure/azure-java-sdk

# ServiceLabel: %Monitor
# AzureSdkOwners:                                                  @srnagar @jairmyree
# ServiceOwners:                                                   @SameergMS @dadunl @AzMonEssential @AzmonAlerts @AzmonActionG @AzmonLogA

# PRLabel: %Monitor
/sdk/monitor/azure-monitor-query/                                  @srnagar @jairmyree @Azure/azure-sdk-write-monitor-data-plane @Azure/azure-java-sdk

# PRLabel: %Monitor
/sdk/monitor/azure-monitor-query-logs/                             @Azure/azure-sdk-write-monitor-query-logs

# PRLabel: %Monitor
/sdk/monitor/azure-monitor-query-metrics/                          @Azure/azure-sdk-write-monitor-query-metrics

# PRLabel: %Monitor
/sdk/monitor/azure-monitor-query-perf/                             @srnagar @jairmyree @Azure/azure-sdk-write-monitor-data-plane @Azure/azure-java-sdk

# ServiceLabel: %Monitor - ApplicationInsights
# ServiceOwners:                                                   @regexrowboat

# PRLabel: %Monitor - Autoconfigure
/sdk/monitor/azure-monitor-opentelemetry-autoconfigure/            @trask @ramthi @heyams @jeanbisutti @harsimar @rajkumar-rangaraj @xiang17

# PRLabel: %Monitor - Autoconfigure
/sdk/monitor/azure-monitor-opentelemetry-exporter/                 @trask @ramthi @heyams @jeanbisutti @harsimar

# ServiceLabel: %MySQL
# ServiceOwners:                                                   @ambhatna @savjani

# ServiceLabel: %Network
# ServiceOwners:                                                   @aznetsuppgithub

# ServiceLabel: %Network - Application Gateway
# ServiceOwners:                                                   @appgwsuppgithub

# ServiceLabel: %Network - Bastion
# ServiceOwners:                                                   @bastionsuppgithub

# ServiceLabel: %Network - CDN
# ServiceOwners:                                                   @cdnfdsuppgithub

# ServiceLabel: %Network - DDOS Protection
# ServiceOwners:                                                   @ddossuppgithub

# ServiceLabel: %Network - DNS
# ServiceOwners:                                                   @dnssuppgithub

# ServiceLabel: %Network - ExpressRoute
# ServiceOwners:                                                   @exrsuppgithub

# ServiceLabel: %Network - Firewall
# ServiceOwners:                                                   @fwsuppgithub

# ServiceLabel: %Network - Front Door
# ServiceOwners:                                                   @cdnfdsuppgithub

# ServiceLabel: %Network - Load Balancer
# ServiceOwners:                                                   @slbsupportgithub

# ServiceLabel: %Network - Network Virtual Appliance
# ServiceOwners:                                                   @nvasuppgithub

# ServiceLabel: %Network - Network Watcher
# ServiceOwners:                                                   @netwatchsuppgithub

# ServiceLabel: %Network - Private Link
# ServiceOwners:                                                   @privlinksuppgithub

# ServiceLabel: %Network - Traffic Manager
# ServiceOwners:                                                   @tmsuppgithub

# ServiceLabel: %Network - Virtual Network
# ServiceOwners:                                                   @vnetsuppgithub

# ServiceLabel: %Network - Virtual Network NAT
# ServiceOwners:                                                   @vnetsuppgithub

# ServiceLabel: %Network - Virtual WAN
# ServiceOwners:                                                   @vwansuppgithub

# ServiceLabel: %Network - VPN Gateway
# ServiceOwners:                                                   @vpngwsuppgithub

# ServiceLabel: %Notification Hub
# ServiceOwners:                                                   @tjsomasundaram

# PRLabel: %Online Experimentation
/sdk/onlineexperimentation/                                        @Azure/azure-sdk-write-onlineexperimentation

# ServiceLabel: %Online Experimentation
# ServiceOwners:                                                   @Azure/azure-sdk-write-onlineexperimentation

# PRLabel: %OpenAI
/sdk/openai/azure-ai-openai/                                       @brandom-msft @jpalvarezl

# PRLabel: %OpenAI
/sdk/openai/azure-ai-openai-assistants/                            @brandom-msft @jpalvarezl

# PRLabel: %OpenAI
/sdk/openai/azure-ai-openai-realtime/                              @brandom-msft @jpalvarezl

# PRLabel: %OpenAI
/sdk/openai/azure-ai-openai-stainless/                             @brandom-msft @jpalvarezl

# ServiceLabel: %Operational Insights
# ServiceOwners:                                                   @AzmonLogA

# PRLabel: %Operator Nexus - Network Cloud
/sdk/networkcloud/                                                 @Azure/azure-sdk-write-networkcloud

# ServiceLabel: %Operator Nexus - Network Cloud
# ServiceOwners:                                                   @Azure/azure-sdk-write-networkcloud

# ServiceLabel: %Policy
# ServiceOwners:                                                   @aperezcloud @kenieva

# ServiceLabel: %Policy Insights
# ServiceOwners:                                                   @kenieva

# ServiceLabel: %PostgreSQL
# ServiceOwners:                                                   @sunilagarwal @lfittl-msft @sr-msft @niklarin

# PRLabel: %Purview
/sdk/purview/                                                      @yifan-zhou922

# ServiceLabel: %Purview
# ServiceOwners:                                                   @yifan-zhou922

# ServiceLabel: %Recovery Services Backup
# ServiceOwners:                                                   @Daya-Patil

# ServiceLabel: %Recovery Services Site-Recovery
# ServiceOwners:                                                   @Sharmistha-Rai

# ServiceLabel: %Redis Cache
# ServiceOwners:                                                   @yegu-ms

# PRLabel: %Remote Rendering
/sdk/remoterendering/                                              @MichaelZp0 @ChristopherManthei

# ServiceLabel: %Reservations
# ServiceOwners:                                                   @Rkapso

# ServiceLabel: %Resource Authorization
# ServiceOwners:                                                   @darshanhs90 @AshishGargMicrosoft

# ServiceLabel: %Resource Graph
# ServiceOwners:                                                   @chiragg4u

# ServiceLabel: %Resource Health
# ServiceOwners:                                                   @stephbaron

# ServiceLabel: %Scheduler
# ServiceOwners:                                                   @derek1ee

# PRLabel: %Schema Registry
<<<<<<< HEAD
/sdk/schemaregistry/                                 @axisc @sjkwak @hmlam

# ServiceLabel: %Schema Registry
# ServiceOwners:                                     @axisc @sjkwak @hmlam
=======
/sdk/schemaregistry/                                               @conniey @srnagar @Azure/azure-java-sdk

# ServiceLabel: %Schema Registry
# AzureSdkOwners:                                                  @conniey
# ServiceOwners:                                                   @hmlam
>>>>>>> 5789fe3e

# PRLabel: %Search
/sdk/search/                                                       @alzimmermsft @jairmyree @Azure/azsdk-search @Azure/azure-java-sdk

# ServiceLabel: %Search
# AzureSdkOwners:                                                  @alzimmermsft @jairmyree
# ServiceOwners:                                                   @bleroy @tjacobhi @markheff @miwelsh

# ServiceLabel: %Security
# ServiceOwners:                                                   @chlahav

# ServiceLabel: %SecurityInsights
# ServiceOwners:                                                   @amirkeren

# ServiceLabel: %Service Bus
<<<<<<< HEAD
# ServiceOwners:                                     @skarri-microsoft @EldertGrootenboer

# PRLabel: %Service Bus
/sdk/servicebus/                                     @skarri-microsoft @EldertGrootenboer

# PRLabel: %Service Bus %Track 1
/sdk/servicebus/microsoft-azure-servicebus/          @skarri-microsoft @EldertGrootenboer

# ServiceLabel: %Service Bus %Track 1
# AzureSdkOwners:                                    @skarri-microsoft @EldertGrootenboer
=======
# AzureSdkOwners:                                                  @anuchandy @conniey
# ServiceOwners:                                                   @EldertGrootenboer

# PRLabel: %Service Bus
/sdk/servicebus/                                                   @anuchandy @conniey @Azure/azure-java-sdk

# PRLabel: %Service Bus %Track 1
/sdk/servicebus/microsoft-azure-servicebus/                        @shankarsama @yvgopal

# ServiceLabel: %Service Bus %Track 1
# AzureSdkOwners:                                                  @shankarsama @yvgopal
>>>>>>> 5789fe3e

# ServiceLabel: %Service Fabric
# ServiceOwners:                                                   @QingChenmsft @vaishnavk @juhacket

<<<<<<< HEAD
# PRLabel: %WebPubSub
/sdk/webpubsub/azure-messaging-webpubsub-client/     @vicancy @chenkennt @zackliu

# PRLabel: %WebPubSub
/sdk/webpubsub/azure-messaging-webpubsub/            @vicancy @chenkennt
=======
# ServiceLabel: %SignalR
# ServiceOwners:                                                   @vicancy @chenkennt
>>>>>>> 5789fe3e

# ServiceLabel: %SQL
# ServiceOwners:                                                   @azureSQLGitHub

# ServiceLabel: %SQL - Backup & Restore
# ServiceOwners:                                                   @azureSQLGitHub

# ServiceLabel: %SQL - Data Security
# ServiceOwners:                                                   @azureSQLGitHub

# ServiceLabel: %SQL - Elastic Jobs
# ServiceOwners:                                                   @azureSQLGitHub

# ServiceLabel: %SQL - Managed Instance
# ServiceOwners:                                                   @azureSQLGitHub

# ServiceLabel: %SQL - Replication & Failover
# ServiceOwners:                                                   @azureSQLGitHub

# ServiceLabel: %SQL - VM
# ServiceOwners:                                                   @azureSQLGitHub

# PRLabel: %Storage
/sdk/storage/                                                      @seanmcc-msft @ibrandes @kyleknap @alzimmermsft @gunjansingh-msft @browndav-msft

# ServiceLabel: %Storage
# AzureSdkOwners:                                                  @seanmcc-msft @ibrandes @kyleknap @gunjansingh-msft @browndav-msft
# ServiceOwners:                                                   @xgithubtriage

# ServiceLabel: %Storsimple
# ServiceOwners:                                                   @anoobbacker @ganzee @manuaery @patelkunal

# ServiceLabel: %Stream Analytics
# ServiceOwners:                                                   @atpham256

# ServiceLabel: %Subscription
# ServiceOwners:                                                   @anuragdalmia @shilpigautam @ramaganesan-rg

# ServiceLabel: %Support
# ServiceOwners:                                                   @shahbj79 @mit2nil @aygoya @ganganarayanan

# PRLabel: %Synapse
/sdk/synapse                                                       @wanyang7

# ServiceLabel: %Synapse
# ServiceOwners:                                                   @wanyang7

# PRLabel: %Tables
/sdk/tables/                                                       @jairmyree @vcolin7 @Azure/azure-java-sdk

# ServiceLabel: %Tables
# AzureSdkOwners:                                                  @jairmyree
# ServiceOwners:                                                   @klaaslanghout

# PRLabel: %Text Translation
/sdk/translation/azure-ai-translation-text/                        @MikeyMCZ

# ServiceLabel: %Text Translation
# ServiceOwners:                                                   @MikeyMCZ

# ServiceLabel: %TimeseriesInsights
# ServiceOwners:                                                   @Shipra1Mishra

# ServiceLabel: %vFXT
# ServiceOwners:                                                   @zhusijia26

# ServiceLabel: %Web Apps
# ServiceOwners:                                                   @AzureAppServiceCLI @antcp

# PRLabel: %WebPubSub
/sdk/webpubsub/azure-messaging-webpubsub/                          @vicancy @chenkennt

# ServiceLabel: %WebPubSub
# ServiceOwners:                                                   @vicancy @chenkennt

# PRLabel: %WebPubSub
/sdk/webpubsub/azure-messaging-webpubsub-client/                   @vicancy @chenkennt @zackliu

# ######## Spring ########

# ServiceLabel: %azure-spring
# AzureSdkOwners:                                                  @saragluna @rujche @netyyyy @moarychan

# ServiceLabel: %Azure.Spring - Cosmos
# ServiceOwners:                                                   @kushagraThapar

# PRLabel: %azure-spring
/sdk/identity/azure-identity-extensions/                           @rujche @netyyyy @saragluna @moarychan

# PRLabel: %azure-spring
/sdk/keyvault/azure-security-keyvault-jca/                         @rujche @netyyyy @saragluna @moarychan

# PRLabel: %azure-spring
/sdk/spring/                                                       @rujche @netyyyy @saragluna @moarychan

# PRLabel: %azure-spring
/sdk/spring-experimental/                                          @rujche @netyyyy @saragluna @moarychan

# PRLabel:  %Monitor - Spring
/sdk/spring/spring-cloud-azure-starter-monitor                     @jeanbisutti @trask @ramthi @heyams @harsimar @rujche @netyyyy @saragluna @moarychan @rajkumar-rangaraj @xiang17

# PRLabel:  %Monitor - Spring
/sdk/spring/spring-cloud-azure-starter-monitor-test                @jeanbisutti @trask @ramthi @heyams @harsimar @rujche @netyyyy @saragluna @moarychan @rajkumar-rangaraj @xiang17

# ServiceLabel:  %Monitor - Spring
# AzureSdkOwners:                                                  @jeanbisutti @trask @ramthi @heyams @harsimar @rajkumar-rangaraj @xiang17

# PRLabel: %azure-spring
/sdk/spring/spring-cloud-azure-appconfiguration-config*/           @mrm9084 @rujche @netyyyy @saragluna @moarychan @rossgrambo @samsadsam

# PRLabel: %azure-spring
/sdk/spring/spring-cloud-azure-feature-management*/                @mrm9084 @rujche @netyyyy @saragluna @moarychan @rossgrambo @samsadsam

# PRLabel: %azure-spring
/sdk/spring/spring-cloud-azure-starter-appconfiguration-config/    @mrm9084 @rujche @netyyyy @saragluna @moarychan @rossgrambo @samsadsam

# PRLabel: %azure-spring
/sdk/spring/azure-spring-data-cosmos/                              @rujche @netyyyy @saragluna @moarychan @Azure/azure-cosmos-java-sdk-connectors

# ######## End-to-end tests ########

# PRLabel: %Azure.Identity
/sdk/e2e/                                                          @g2vinay @joshfree @Azure/azure-java-sdk

# PRLabel: %common
/common/perf-test-core/                                            @alzimmermsft @srnagar @g2vinay @Azure/azure-java-sdk

# PRLabel: %common
/.vscode/                                                          @alzimmermsft @srnagar @g2vinay @conniey @rujche @netyyyy @saragluna @moarychan @Azure/azure-java-sdk

# ServiceLabel: %common
# AzureSdkOwners:                                                  @alzimmermsft @srnagar

####################
# Management Libraries
####################

# PRLabel: %Mgmt
/sdk/**/azure-resourcemanager-*/                                   @weidongxu-microsoft @haolingdong-msft @XiaofeiCao @arthurma1978

# ServiceLabel: %ARM
# ServiceOwners:                                                   @armleads-azure

# ServiceLabel: %ARM - Core
# ServiceOwners:                                                   @armleads-azure

# ServiceLabel: %ARM - Managed Applications
# ServiceOwners:                                                   @armleads-azure

# ServiceLabel: %ARM - RBAC
# ServiceOwners:                                                   @armleads-azure

# ServiceLabel: %ARM - Service Catalog
# ServiceOwners:                                                   @armleads-azure

# ServiceLabel: %ARM - Tags
# ServiceOwners:                                                   @armleads-azure

# ServiceLabel: %ARM - Templates
# ServiceOwners:                                                   @armleads-azure

# ServiceLabel: %Cognitive - Mgmt
# ServiceOwners:                                                   @yangyuan

# PRLabel: %Mgmt
/sdk/resourcemanager/                                              @weidongxu-microsoft @haolingdong-msft @XiaofeiCao @arthurma1978

# ServiceLabel: %Mgmt
# AzureSdkOwners:                                                  @weidongxu-microsoft

# PRLabel: %Mgmt
/sdk/resourcemanagerhybrid/                                        @weidongxu-microsoft @haolingdong-msft @XiaofeiCao @arthurma1978 @bganapa

# ######## Eng Sys ########

/eng/                                                              @raych1 @weshaggard @benbp
/eng/automation/                                                   @weidongxu-microsoft @haolingdong-msft @XiaofeiCao @arthurma1978 @raych1 @weshaggard @benbp
/eng/bomgenerator/                                                 @vcolin7 @alzimmermsft @srnagar @jonathangiles @Azure/azure-java-sdk
/eng/code-quality-reports/                                         @JonathanGiles @alzimmermsft @srnagar @rujche @netyyyy @saragluna @moarychan @Azure/azure-java-sdk
/eng/lintingconfigs/                                               @JonathanGiles @alzimmermsft @srnagar @rujche @netyyyy @saragluna @moarychan @Azure/azure-java-sdk
/eng/common/                                                       @Azure/azure-sdk-eng
/eng/versioning/                                                   @alzimmermsft @samvaity @g2vinay @Azure/azure-java-sdk
/eng/versioning/external_dependencies.txt                          @alzimmermsft @samvaity @g2vinay @jonathangiles @rujche @netyyyy @saragluna @moarychan @Azure/azure-java-sdk
/.github/                                                          @Azure/azure-java-sdk
/.github/CODEOWNERS                                                @Azure/azure-sdk-eng @Azure/azure-java-sdk
/.github/workflows/                                                @Azure/azure-sdk-eng
/.config/1espt/                                                    @benbp @weshaggard
/eng/tools/mcp/                                                    @weidongxu-microsoft @haolingdong-msft @XiaofeiCao @samvaity

# Removing owners for this file to not require codeowner approval for changes to them given they are shared with project
/eng/versioning/version_client.txt

# Add owners for notifications for specific pipelines
/eng/pipelines/aggregate-reports.yml                               @joshfree @jonathangiles @Azure/azure-java-sdk
/eng/common/pipelines/codeowners-linter.yml                        @alzimmermsft @srnagar @Azure/azure-java-sdk
/eng/pipelines/docindex.yml                                        @danieljurek @raych1 @weshaggard @benbp

# Add Cosmos source owners as the owners of their specialized matrix
/eng/pipelines/templates/stages/cosmos-emulator-matrix.json        @kirankumarkolli @Azure/azure-cosmos-java-sdk-connectors<|MERGE_RESOLUTION|>--- conflicted
+++ resolved
@@ -486,42 +486,28 @@
 # ServiceOwners:                                                   @Kishp01 @shankarsama @rajeshka
 
 # PRLabel: %Event Hubs
-<<<<<<< HEAD
-/sdk/eventhubs/                                      @axisc @sjkwak @hmlam
+/sdk/eventhubs/                                                    @axisc @sjkwak @hmlam
 
 # ServiceLabel: %Event Hubs
-# ServiceOwners:                                     @axisc @sjkwak @hmlam
+# ServiceOwners:                                                   @axisc @sjkwak @hmlam
 
 # PRLabel: %Event Hubs
-/sdk/eventhubs/microsoft-azure-eventhubs-eph/        @axisc @sjkwak @hmlam
+/sdk/eventhubs/microsoft-azure-eventhubs-eph/                      @axisc @sjkwak @hmlam
 
 # PRLabel: %Event Hubs
-/sdk/eventhubs/microsoft-azure-eventhubs/            @axisc @sjkwak @hmlam
+/sdk/eventhubs/microsoft-azure-eventhubs/                          @axisc @sjkwak @hmlam
 
 # PRLabel: %Health Deidentification
-/sdk/healthdataaiservices/                           @alexathomases @Azure/healthdatadeidentification
+/sdk/healthdataaiservices/                                         @alexathomases @Azure/healthdatadeidentification
 
 # ServiceLabel: %Health Deidentification
-# ServiceOwners:                                     @alexathomases @Azure/healthdatadeidentification
+# ServiceOwners:                                                   @alexathomases @Azure/healthdatadeidentification
 
 # PRLabel: %Cognitive - Face
-/sdk/face/azure-ai-vision-face/                      @leareai
+/sdk/face/azure-ai-vision-face/                                    @leareai
 
 # ServiceLabel: %Cognitive - Face
-# ServiceOwners:                                     @leareai
-=======
-/sdk/eventhubs/                                                    @conniey @anuchandy @Azure/azure-java-sdk
-
-# ServiceLabel: %Event Hubs
-# AzureSdkOwners:                                                  @conniey @anuchandy
-# ServiceOwners:                                                   @serkantkaraca @sjkwak
-
-# PRLabel: %Event Hubs
-/sdk/eventhubs/microsoft-azure-eventhubs/                          @sjkwak
-
-# PRLabel: %Event Hubs
-/sdk/eventhubs/microsoft-azure-eventhubs-eph/                      @sjkwak
->>>>>>> 5789fe3e
+# ServiceOwners:                                                   @leareai
 
 # ServiceLabel: %Functions
 # ServiceOwners:                                                   @ahmedelnably @fabiocav
@@ -781,18 +767,10 @@
 # ServiceOwners:                                                   @derek1ee
 
 # PRLabel: %Schema Registry
-<<<<<<< HEAD
-/sdk/schemaregistry/                                 @axisc @sjkwak @hmlam
+/sdk/schemaregistry/                                               @axisc @sjkwak @hmlam
 
 # ServiceLabel: %Schema Registry
-# ServiceOwners:                                     @axisc @sjkwak @hmlam
-=======
-/sdk/schemaregistry/                                               @conniey @srnagar @Azure/azure-java-sdk
-
-# ServiceLabel: %Schema Registry
-# AzureSdkOwners:                                                  @conniey
-# ServiceOwners:                                                   @hmlam
->>>>>>> 5789fe3e
+# ServiceOwners:                                                   @axisc @sjkwak @hmlam
 
 # PRLabel: %Search
 /sdk/search/                                                       @alzimmermsft @jairmyree @Azure/azsdk-search @Azure/azure-java-sdk
@@ -808,44 +786,22 @@
 # ServiceOwners:                                                   @amirkeren
 
 # ServiceLabel: %Service Bus
-<<<<<<< HEAD
-# ServiceOwners:                                     @skarri-microsoft @EldertGrootenboer
+# ServiceOwners:                                                   @skarri-microsoft @EldertGrootenboer
 
 # PRLabel: %Service Bus
-/sdk/servicebus/                                     @skarri-microsoft @EldertGrootenboer
+/sdk/servicebus/                                                   @skarri-microsoft @EldertGrootenboer
 
 # PRLabel: %Service Bus %Track 1
-/sdk/servicebus/microsoft-azure-servicebus/          @skarri-microsoft @EldertGrootenboer
+/sdk/servicebus/microsoft-azure-servicebus/                        @skarri-microsoft @EldertGrootenboer
 
 # ServiceLabel: %Service Bus %Track 1
-# AzureSdkOwners:                                    @skarri-microsoft @EldertGrootenboer
-=======
-# AzureSdkOwners:                                                  @anuchandy @conniey
-# ServiceOwners:                                                   @EldertGrootenboer
-
-# PRLabel: %Service Bus
-/sdk/servicebus/                                                   @anuchandy @conniey @Azure/azure-java-sdk
-
-# PRLabel: %Service Bus %Track 1
-/sdk/servicebus/microsoft-azure-servicebus/                        @shankarsama @yvgopal
-
-# ServiceLabel: %Service Bus %Track 1
-# AzureSdkOwners:                                                  @shankarsama @yvgopal
->>>>>>> 5789fe3e
+# AzureSdkOwners:                                                  @skarri-microsoft @EldertGrootenboer
 
 # ServiceLabel: %Service Fabric
 # ServiceOwners:                                                   @QingChenmsft @vaishnavk @juhacket
 
-<<<<<<< HEAD
-# PRLabel: %WebPubSub
-/sdk/webpubsub/azure-messaging-webpubsub-client/     @vicancy @chenkennt @zackliu
-
-# PRLabel: %WebPubSub
-/sdk/webpubsub/azure-messaging-webpubsub/            @vicancy @chenkennt
-=======
 # ServiceLabel: %SignalR
 # ServiceOwners:                                                   @vicancy @chenkennt
->>>>>>> 5789fe3e
 
 # ServiceLabel: %SQL
 # ServiceOwners:                                                   @azureSQLGitHub
