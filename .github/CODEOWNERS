# Instructions for CODEOWNERS file format and automatic build failure notifications:
# https://github.com/Azure/azure-sdk/blob/main/docs/policies/opensource.md#codeowners

################
# Orphaned paths
################
# As of 1/30/2023 these paths have no owners:

# /**
# /.devcontainer/
# /.vscode/
# /common/perf-test-score/
# /doc/
# /samples/

###########
# SDK
###########

# Catch all
/sdk/                                                @joshfree @srnagar @anuchandy @conniey @lmolkova @jonathangiles

# BOM
# AzureSdkOwners: @vcolin7 @alzimmermsft
# ServiceLabel: %azure-sdk-bom
# PRLabel: %azure-sdk-bom
/sdk/boms/azure-sdk-bom/                             @vcolin7 @alzimmermsft @jonathangiles @srnagar @anuchandy

# ServiceLabel: %azure-spring
# PRLabel: %azure-spring
/sdk/boms/spring-cloud-azure-dependencies/           @saragluna @chenrujun @netyyyy @moarychan


# ######## Core Libraries ########

# AzureSdkOwners: @alzimmermsft
# ServiceLabel: %Azure.Core
# PRLabel: %Azure.Core
/sdk/core/                                           @alzimmermsft @srnagar @anuchandy @lmolkova @vcolin7 @mssfang @jonathangiles @billwert

# AzureSdkOwners: @anuchandy @conniey @lmolkova
# ServiceLabel: %Azure.Core.AMQP
# PRLabel: %Azure.Core.AMQP
/sdk/core/azure-core-amqp/                           @anuchandy @conniey @lmolkova

# PRLabel: %OpenTelemetry
/sdk/core/azure-core-tracing-opentelemetry/          @lmolkova @trask

# ServiceLabel: %OpenTelemetry
# AzureSdkOwners:                                    @lmolkova
# ServiceOwners:                                     @cijothomas @reyang @rajkumar-rangaraj @TimothyMothra @vishweshbankwar @ramthi

/sdk/parents/                                        @alzimmermsft

# AzureSdkOwners: @alzimmermsft
# ServiceLabel: %Azure.Core
# PRLabel: %Azure.Core
/sdk/serialization/                                  @alzimmermsft @srnagar

# ######## Services ########

# ServiceLabel: %AAD
# ServiceOwners:                                     @adamedx

# ServiceLabel: %Advisor
# ServiceOwners:                                     @mojayara @Prasanna-Padmanabhan

# ServiceLabel: %AKS
# ServiceOwners:                                     @Azure/aks-pm

# ServiceLabel: %Alerts Management
# ServiceOwners:                                     @liadtal @yairgil

# ServiceLabel: %Analysis Services
# ServiceOwners:                                     @athipp @taiwu @minghan

# ServiceLabel: %API Management
# ServiceOwners:                                     @miaojiang

# PRLabel: %App Configuration
/sdk/appconfiguration/                               @mssfang @alzimmermsft

# ServiceLabel: %App Configuration
# AzureSdkOwners:                                    @mssfang
# ServiceOwners:                                     @shenmuxiaosen @avanigupta

# ServiceLabel: %Application Insights
# ServiceOwners:                                     @azmonapplicationinsights

# ServiceLabel: %App Services
# ServiceOwners:                                     @antcp @AzureAppServiceCLI

# ServiceLabel: %ARM
# ServiceOwners:                                     @armleads-azure

# ServiceLabel: %ARM - Templates
# ServiceOwners:                                     @armleads-azure

# ServiceLabel: %ARM - Tags
# ServiceOwners:                                     @armleads-azure

# ServiceLabel: %ARM - Core
# ServiceOwners:                                     @armleads-azure

# ServiceLabel: %ARM - Managed Applications
# ServiceOwners:                                     @armleads-azure

# ServiceLabel: %ARM - Service Catalog
# ServiceOwners:                                     @armleads-azure

<<<<<<< HEAD
# ServiceLabel: %ARM - RBAC
# ServiceOwners:                                     @armleads-azure

# ServiceLabel: %ARO
# ServiceOwners:                                     @mjudeikis @jim-minter @julienstroheker @amanohar
=======
# AzureSdkOwners: @billwert
# ServiceOwners:                                     @jfggdl
# ServiceLabel: %Event Grid

# PRLabel: %Event Grid
/sdk/eventgrid/                                     @billwert @mssfang @srnagar @lmolkova

# AzureSdkOwners: @conniey @anuchandy @lmolkova
# ServiceOwners:                                    @serkantkaraca @sjkwak 
# ServiceLabel: %Event Hubs

# PRLabel: %Event Hubs
/sdk/eventhubs/                                      @conniey @anuchandy @lmolkova
>>>>>>> 3c2ca021

# AzureSdkOwners: @srnagar
# ServiceLabel: %graalvm
# PRLabel: %graalvm
/sdk/aot/                                            @srnagar @jonathangiles

# PRLabel: %Attestation
/sdk/attestation/                                    @Azure/azure-sdk-write-attestation @anilba06 @gkostal @larryosterman
/sdk/attestation/azure-security-attestation/         @Azure/azure-sdk-write-attestation @anilba06 @gkostal @larryosterman
/sdk/attestation/azure-resourcemanager-attestation/  @Azure/azure-sdk-write-attestation @anilba06 @gkostal

# ServiceLabel: %Attestation
# ServiceOwners:                                     @anilba06 @gkostal

# ServiceLabel: %Authorization
# ServiceOwners:                                     @darshanhs90 @AshishGargMicrosoft

# ServiceLabel: %Automation
# ServiceOwners:                                     @jaspkaur28 @omairabdullah

# ServiceLabel: %AVS
# ServiceOwners:                                     @divka78 @amitchat @aishu

# ServiceLabel: %Azure Arc Enabled Servers
# ServiceOwners:                                     @rpsqrd @edyoung

# ServiceLabel: %Azure Data Explorer
# ServiceOwners:                                     @ilayrn @astauben @zoharHenMicrosoft @sagivf @Aviv-Yaniv

# ServiceLabel: %Azure Stack
# ServiceOwners:                                     @sijuman @sarathys @bganapa @rakku-ms

# PRLabel: %Batch
/sdk/batch/                                          @skapur12 @wiboris @dpwatrous @NickKouds

# ServiceLabel: %Batch
# ServiceOwners:                                     @mksuni @bgklein @mscurrell @cRui861 @paterasMSFT @gingi @dpwatrous

# ServiceLabel: %BatchAI
# ServiceOwners:                                     @matthchr

# ServiceLabel: %Billing
# ServiceOwners:                                     @cabbpt

# ServiceLabel: %Blueprint
# ServiceOwners:                                     @alex-frankel @filizt

# ServiceLabel: %Bot Service
# ServiceOwners:                                     @sgellock

# ServiceLabel: %Cloud Shell
# ServiceOwners:                                     @maertendMSFT

# PRLabel: %Cognitive - Text Analytics
/sdk/textanalytics/                                  @samvaity @mssfang @quentinRobinson @wangyuantao

# ServiceLabel: %Cognitive - Text Analytics
# AzureSdkOwners:                                    @samvaity
# ServiceOwners:                                     @assafi

<<<<<<< HEAD
# PRLabel: %Cognitive - Form Recognizer
/sdk/formrecognizer/                                 @samvaity @mssfang
=======
# AzureSdkOwners: @conniey
# ServiceOwners:                                     @hmlam                 
# ServiceLabel: %Schema Registry

# PRLabel: %Schema Registry
/sdk/schemaregistry/                                 @conniey @srnagar
>>>>>>> 3c2ca021

# ServiceLabel: %Cognitive - Form Recognizer
# AzureSdkOwners:                                    @samvaity
# ServiceOwners:                                     @ctstone @vkurpad

# PRLabel: %Cognitive - Metrics Advisor
/sdk/metricsadvisor/                                 @samvaity @anuchandy

<<<<<<< HEAD
# ServiceLabel: %Cognitive - Metrics Advisor
# AzureSdkOwners:                                    @samvaity
# ServiceOwners:                                     @bowgong

# PRLabel: %Cognitive - Anomaly Detector
/sdk/anomalydetector/                                @conhua @mengaims @juaduan @moreOver0
=======
# AzureSdkOwners: @anuchandy
# ServiceOwners:                                     @EldertGrootenboer 
# ServiceLabel: %Service Bus

# PRLabel: %Service Bus
/sdk/servicebus/                                     @anuchandy @conniey @lmolkova

# ServiceLabel: %Service Bus %Track 1
# PRLabel: %Service Bus
/sdk/servicebus/microsoft-azure-servicebus/          @shankarsama @yvgopal
>>>>>>> 3c2ca021

# ServiceLabel: %Cognitive - Anomaly Detector
# ServiceOwners:                                     @yingqunpku @bowgong

# ServiceLabel: %Cognitive - Custom Vision
# ServiceOwners:                                     @areddish @tburns10

# ServiceLabel: %Cognitive - Computer Vision
# ServiceOwners:                                     @ryogok @TFR258 @tburns10

# ServiceLabel: %Cognitive - Face
# ServiceOwners:                                     @JinyuID @dipidoo @SteveMSFT

# ServiceLabel: %Cognitive - QnA Maker
# ServiceOwners:                                     @bingisbestest @nerajput1607

# ServiceLabel: %Cognitive - Translator
# ServiceOwners:                                     @swmachan

# ServiceLabel: %Cognitive - Speech
# ServiceOwners:                                     @robch @oscholz

# ServiceLabel: %Cognitive - LUIS
# ServiceOwners:                                     @cahann @kayousef

# ServiceLabel: %Cognitive - Content Moderator
# ServiceOwners:                                     @swiftarrow11

# ServiceLabel: %Cognitive - Personalizer
/sdk/personalizer/                                   @sharathmalladi

# ServiceLabel: %Cognitive - Immersive Reader
# ServiceOwners:                                     @metanMSFT

# ServiceLabel: %Cognitive - Ink Recognizer
# ServiceOwners:                                     @olduroja

# ServiceLabel: %Cognitive - Bing
# ServiceOwners:                                     @jaggerbodas-ms @arwong

# ServiceLabel: %Cognitive - Mgmt
# ServiceOwners:                                     @yangyuan

# ServiceLabel: %Commerce
# ServiceOwners:                                     @ms-premp @qiaozha

# PRLabel: %Communication
/sdk/communication/

# ServiceLabel: %Communication
# ServiceOwners:                                     @acsdevx-msft

# PRLabel: %Communication - Calling Server
/sdk/communication/azure-communication-callingserver/ @minwoolee-msft

# PRLabel: %Communication - Call Automation
/sdk/communication/azure-communication-callautomation/ @juntuchen-msft @cochi2

# PRLabel: %Communication - Chat
/sdk/communication/azure-communication-chat/ @ankitarorabit @minnieliu @Azure/azure-sdk-communication-code-reviewers

# PRLabel: %Communication - Identity
/sdk/communication/azure-communication-identity/      @Azure/acs-identity-sdk @AikoBB @maximrytych-ms @mjafferi-msft

# PRLabel: %Communication - Common
/sdk/communication/azure-communication-common/        @Azure/acs-identity-sdk @AikoBB @maximrytych-ms @mjafferi-msft

# PRLabel: %Communication - Network Traversal
/sdk/communication/azure-communication-networktraversal/ @ankitarorabit @minnieliu @Azure/azure-sdk-communication-code-reviewers

# PRLabel: %Communication - Phone Numbers
/sdk/communication/azure-communication-phonenumbers/  @miguhern @whisper6284 @RoyHerrod @danielav7

# PRLabel: %Communication - SMS
/sdk/communication/azure-communication-sms/           @DimaKolomiiets @gfeitosa-msft @besh2014 @phermanov-msft @ilyapaliakou-msft

# PRLabel: %Communication - Resource Manager
/sdk/communication/azure-resourcemanager-communication/

# PRLabel: %Communication - Rooms
/sdk/communication/azure-communication-rooms/        @minnieliu @paolamvhz @alexokun @Mrayyan @shwali-msft @allchiang-msft @mikehang-msft

# ServiceLabel: %Compute
# ServiceOwners:                                     @Drewm3 @avirishuv @vaibhav-agar @amjads1

# ServiceLabel: %Compute - Extensions
# ServiceOwners:                                     @Drewm3 @amjads1

# ServiceLabel: %Compute - Images
# ServiceOwners:                                     @Drewm3 @vaibhav-agar

# ServiceLabel: %Compute - Managed Disks
# ServiceOwners:                                     @Drewm3 @vaibhav-agar

# ServiceLabel: %Compute - RDFE
# ServiceOwners:                                     @Drewm3 @avirishuv

# ServiceLabel: %Compute - VM
# ServiceOwners:                                     @Drewm3 @avirishuv

# ServiceLabel: %Compute - VMSS
# ServiceOwners:                                     @Drewm3 @avirishuv

# ServiceLabel: %Connected Kubernetes
# ServiceOwners:                                     @akashkeshari

# ServiceLabel: %Consumption - Billing
# ServiceOwners:                                     @ccmbpxpcrew

# ServiceLabel: %Consumption - Budget
# ServiceOwners:                                     @ccmaxpcrew

# ServiceLabel: %Consumption - Query
# ServiceOwners:                                     @ccmixpdevs

# ServiceLabel: %Consumption - RIandShowBack
# ServiceOwners:                                     @ccmshowbackdevs

# ServiceLabel: %Consumption - UsageDetailsAndExport
# ServiceOwners:                                     @TiagoCrewGitHubIssues

# ServiceLabel: %Container Instances
# ServiceOwners:                                     @macolso

# PRLabel: %Container Registry
/sdk/containerregistry/                              @lmolkova @alzimmermsft @Azure/azsdk-acr

# ServiceLabel: %Container Registry
# AzureSdkOwners:                                    @lmolkova
# ServiceOwners:                                     @toddysm @northtyphoon

# ServiceLabel: %Container Service
# ServiceOwners:                                     @qike-ms @jwilder @thomas1206 @seanmck

# ServiceLabel: %Cosmos
# ServiceOwners:                                     @kushagraThapar @TheovanKraay @pjohari-ms

# PRLabel: %Cosmos
/sdk/cosmos/                                         @kushagraThapar @FabianMeiswinkel @kirankumarkolli @xinlian12 @milismsft @aayush3011 @simorenoh @jeet1995 @Pilchie

# ServiceLabel: %Cost Management - Billing
# ServiceOwners:                                     @ccmbpxpcrew

# ServiceLabel: %Cost Management - Budget
# ServiceOwners:                                     @ccmaxpcrew

# ServiceLabel: %Cost Management - Query
# ServiceOwners:                                     @ccmixpdevs

# ServiceLabel: %Cost Management - RIandShowBack
# ServiceOwners:                                     @ccmshowbackdevs

# ServiceLabel: %Cost Management - UsageDetailsAndExport
# ServiceOwners:                                     @TiagoCrewGitHubIssues

# ServiceLabel: %Customer Insights
# ServiceOwners:                                     @shefymk

# ServiceLabel: %Custom Providers
# ServiceOwners:                                     @manoharp @MSEvanhi

# ServiceLabel: %CycleCloud
# ServiceOwners:                                     @adriankjohnson

# ServiceLabel: %Data Bricks
# ServiceOwners:                                     @arindamc

# ServiceLabel: %DataBox
# ServiceOwners:                                     @tmvishwajit @matdickson @manuaery @madhurinms

# ServiceLabel: %DataBox Edge
# ServiceOwners:                                     @a-t-mason @ganzee @manuaery

# ServiceLabel: %Data Catalog
# ServiceOwners:                                     @ingave

# ServiceLabel: %Data Factory
# ServiceOwners:                                     @shawnxzq @lmy269 @Jingshu923

# ServiceLabel: %Data Lake
# ServiceOwners:                                     @sumantmehtams

# ServiceLabel: %Data Lake Storage Gen1
# ServiceOwners:                                     @sumantmehtams

# ServiceLabel: %Data Lake Storage Gen2
# ServiceOwners:                                     @sumantmehtams

# ServiceLabel: %Data Lake Analytics
# ServiceOwners:                                     @idear1203

# ServiceLabel: %Data Lake Store
# ServiceOwners:                                     @sumantmehtams

# ServiceLabel: %Data Migration
# ServiceOwners:                                     @radjaram @kavitham10

# ServiceLabel: %Data Share
# ServiceOwners:                                     @raedJarrar @jifems

# PRLabel: %DevCenter
/sdk/devcenter/                                      @sebrenna @mharlan

# ServiceLabel: %DevCenter
# ServiceOwners:                                     @sebrenna @mharlan

# ServiceLabel: %Device Provisioning Service
# ServiceOwners:                                     @nberdy

# ServiceLabel: %Device Update
/sdk/deviceupdate/                                   @dpokluda

# ServiceLabel: %Device Update
# ServiceOwners:                                     @dpokluda

# ServiceLabel: %DevOps
# ServiceOwners:                                     @narula0781 @ashishonce @romil07

# ServiceLabel: %Dev Spaces
# ServiceOwners:                                     @yuzorMa @johnsta @greenie-msft

# ServiceLabel: %Devtestlab
# ServiceOwners:                                     @Tanmayeekamath

# PRLabel: %Digital Twins
/sdk/digitaltwins/                                   @johngallardo @efriesner @abhinav-ghai @Aashish93-stack @sjiherzig @Satya-Kolluri

# ServiceLabel: %Digital Twins
# ServiceOwners:                                     @drwill-ms @timtay-microsoft @abhipsaMisra @vinagesh @azabbasi @barustum @jamdavi

# PRLabel: %Event Grid
/sdk/eventgrid/                                     @billwert @mssfang @srnagar @lmolkova

# ServiceLabel: %Event Grid
# AzureSdkOwners:                                   @billwert
# ServiceOwners:                                    @jfggdl

# PRLabel: %Event Hubs
/sdk/eventhubs/                                      @conniey @anuchandy @lmolkova

# ServiceLabel: %Event Hubs
# AzureSdkOwners:                                    @conniey @anuchandy @lmolkova
# ServiceOwners:                                     @kasun04

# PRLabel: %Event Hubs
/sdk/eventhubs/microsoft-azure-eventhubs-eph/        @sjkwak

# PRLabel: %Event Hubs
/sdk/eventhubs/microsoft-azure-eventhubs-extensions/ @sjkwak

# PRLabel: %Event Hubs
/sdk/eventhubs/microsoft-azure-eventhubs/            @sjkwak

# ServiceLabel: %Functions
# ServiceOwners:                                     @ahmedelnably @fabiocav

# ServiceLabel: %Graph.Microsoft
# ServiceOwners:                                     @dkershaw10 @baywet

# ServiceLabel: %Guest Configuration
# ServiceOwners:                                     @mgreenegit @vivlingaiah

# ServiceLabel: %HDInsight
# ServiceOwners:                                     @aim-for-better @idear1203 @deshriva

# ServiceLabel: %HPC Cache
# ServiceOwners:                                    @romahamu @omzevall

# AzureSdkOwners: @g2vinay @billwert
# ServiceLabel: %Azure.Identity
# PRLabel: %Azure.Identity
/sdk/identity/                                       @g2vinay @billwert @joshfree @Azure/azure-sdk-write-identity

# PRLabel: %Image Analysis
# ServiceLabel: %Image Analysis
/sdk/vision/azure-ai-vision-imageanalysis/           @dargilco @rhurey

# ServiceLabel: %Image Analysis
# ServiceOwners:                                     @rhurey @dargilco

# ServiceLabel: %Import Export
# ServiceOwners:                                     @madhurinms

# ServiceLabel: %IoT - CLI
# ServiceOwners:                                     @Azure/azure-iot-cli-triage

# PRLabel: %KeyVault
/sdk/keyvault/                                       @vcolin7 @g2vinay @Azure/azsdk-keyvault

# ServiceLabel: %KeyVault
# AzureSdkOwners:                                    @vcolin7
# ServiceOwners:                                     @RandalliLama @schaabs @jlichwa

# ServiceLabel: %Kubernetes Configuration
# ServiceOwners:                                     @NarayanThiru

# ServiceLabel: %Lab Services
# ServiceOwners:                                     @Tanmayeekamath

# PRLabel: %Load Testing
/sdk/loadtesting/                                    @Harshan01 @prativen

/sdk/loganalytics/microsoft-azure-loganalytics/      @ischrei

<<<<<<< HEAD
# ServiceLabel: %Logic App
# ServiceOwners:                                     @Azure/azure-logicapps-team

# ServiceLabel: %LOUIS
# ServiceOwners:                                     @minamnmik

# ServiceLabel: %Managed Identity
# ServiceOwners:                                     @varunkch
=======
# ServiceLabel: %Functions %Service Attention
#/<NotInRepo>/          @ahmedelnably @fabiocav
>>>>>>> 3c2ca021

# ServiceLabel: %Machine Learning
# ServiceOwners:                                     @azureml-github

# ServiceLabel: %Machine Learning Compute
# ServiceOwners:                                     @azureml-github

# ServiceLabel: %Machine Learning Experimentation
# ServiceOwners:                                     @aashishb

# ServiceLabel: %Managed Services
# ServiceOwners:                                     @Lighthouse-Azure

# ServiceLabel: %MariaDB
# ServiceOwners:                                     @ambhatna @savjani

# ServiceLabel: %Marketplace Ordering
# ServiceOwners:                                     @prbansa

# ServiceLabel: %Media Services
# ServiceOwners:                                     @akucer

# ServiceLabel: %Migrate
# ServiceOwners:                                     @shijojoy

# PRLabel: %Mixed Reality Authentication
/sdk/mixedreality/azure-mixedreality-authentication/ @RamonArguelles

# ServiceLabel: %Mobile Engagement
# ServiceOwners:                                     @kpiteira

# PRLabel: %Models Repository
/sdk/modelsrepository/                               @drwill-ms @timtay-microsoft @abhipsaMisra @digimaun @andyk-ms @brycewang-microsoft @tmahmood-microsoft @ngastelum-ms

# PRLabel:  %Monitor
/sdk/monitor/azure-monitor-query*/                   @srnagar @jairmyree @lmolkova @Azure/azure-sdk-write-monitor-data-plane
/sdk/monitor/azure-monitor-ingestion*/               @srnagar @jairmyree @lmolkova @Azure/azure-sdk-write-monitor-data-plane

# ServiceLabel: %Monitor
# AzureSdkOwners:                                    @srnagar @jairmyree
# ServiceOwners:                                     @SameergMS @dadunl @AzMonEssential @AzmonAlerts @AzmonActionG @AzmonLogA

# ServiceLabel: %Monitor - ApplicationInsights
# ServiceOwners:                                     @azmonapplicationinsights

# ServiceLabel: %MySQL
# ServiceOwners:                                     @ambhatna @savjani

# PRLabel:  %OpenTelemetry
/sdk/monitor/azure-monitor-opentelemetry-exporter/   @trask @ramthi @heyams @jeanbisutti

# ServiceLabel: %Network
# ServiceOwners:                                     @aznetsuppgithub

# ServiceLabel: %Network - Application Gateway
# ServiceOwners:                                     @appgwsuppgithub

# ServiceLabel: %Network - CDN
# ServiceOwners:                                     @cdnfdsuppgithub

# ServiceLabel: %Network - DDOS Protection
# ServiceOwners:                                     @ddossuppgithub

# ServiceLabel: %Network - ExpressRoute
# ServiceOwners:                                     @exrsuppgithub

# ServiceLabel: %Network - Firewall
# ServiceOwners:                                     @fwsuppgithub

# ServiceLabel: %Network - Front Door
# ServiceOwners:                                     @cdnfdsuppgithub

# ServiceLabel: %Network - Load Balancer
# ServiceOwners:                                     @slbsupportgithub

# ServiceLabel: %Network - Virtual Network NAT
# ServiceOwners:                                     @vnetsuppgithub

# ServiceLabel: %Network - Network Watcher
# ServiceOwners:                                     @netwatchsuppgithub

# ServiceLabel: %Network - DNS
# ServiceOwners:                                     @dnssuppgithub

# ServiceLabel: %Network - Traffic Manager
# ServiceOwners:                                     @tmsuppgithub

# ServiceLabel: %Network - VPN Gateway
# ServiceOwners:                                     @vpngwsuppgithub

# ServiceLabel: %Network - Virtual Network
# ServiceOwners:                                     @vnetsuppgithub

# ServiceLabel: %Network - Virtual WAN
# ServiceOwners:                                     @vwansuppgithub

# ServiceLabel: %Network - Network Virtual Appliance
# ServiceOwners:                                     @nvasuppgithub

# ServiceLabel: %Network - Bastion
# ServiceOwners:                                     @bastionsuppgithub

# ServiceLabel: %Network - Private Link
# ServiceOwners:                                     @privlinksuppgithub

# ServiceLabel: %Notification Hub
# ServiceOwners:                                     @tjsomasundaram

# PRLabel: %OpenAI
/sdk/openai/azure-ai-openai/                         @brandom-msft @jpalvarezl @mssfang
/sdk/openai/azure-ai-openai-assistants/              @brandom-msft @jpalvarezl @mssfang

# ServiceLabel: %Operational Insights
# ServiceOwners:                                     @AzmonLogA

# ServiceLabel: %Policy
# ServiceOwners:                                     @aperezcloud @kenieva

# ServiceLabel: %Policy Insights
# ServiceOwners:                                     @kenieva

# ServiceLabel: %PostgreSQL
# ServiceOwners:                                     @sunilagarwal @lfittl-msft @sr-msft @niklarin

# Quantum
# PRLabel: %Azure Quantum
/sdk/quantum/                                        @vxfield @cgranade @ricardo-espinoza @anjbur @msoeken @guenp

# ServiceLabel: %Recovery Services Backup
# ServiceOwners:                                     @Daya-Patil

# ServiceLabel: %Recovery Services Site-Recovery
# ServiceOwners:                                     @Sharmistha-Rai

# ServiceLabel: %Redis Cache
# ServiceOwners:                                     @yegu-ms

# ServiceLabel: %Relay
# ServiceOwners:                                     @jfggdl

# PRLabel: %Remote Rendering
/sdk/remoterendering/                                @MichaelZp0 @ChristopherManthei

# ServiceLabel: %Reservations
# ServiceOwners:                                     @Rkapso

# ServiceLabel: %Resource Authorization
# ServiceOwners:                                     @darshanhs90 @AshishGargMicrosoft

# ServiceLabel: %Resource Graph
# ServiceOwners:                                     @chiragg4u

# ServiceLabel: %Resource Health
# ServiceOwners:                                     @stephbaron

# ServiceLabel: %Scheduler
# ServiceOwners:                                     @derek1ee

# PRLabel: %Schema Registry
/sdk/schemaregistry/                                 @conniey @sjkwak @srnagar

# ServiceLabel: %Schema Registry
# AzureSdkOwners:                                    @conniey
# ServiceOwners:                                     @hmlam

<<<<<<< HEAD
# PRLabel: %Search
/sdk/search/                                         @alzimmermsft @jairmyree @Azure/azsdk-search

# ServiceLabel: %Search
# AzureSdkOwners:                                    @alzimmermsft @jairmyree
# ServiceOwners:                                     @bleroy @tjacobhi @markheff @miwelsh

# ServiceLabel: %Security
# ServiceOwners:                                     @chlahav

# ServiceLabel: %SecurityInsights
# ServiceOwners:                                     @amirkeren
=======
# ServiceLabel: %Service Attention %Service Fabric
#/<NotInRepo>/          @QingChenmsft @vaishnavk @juhacket

# ServiceLabel: %Service Attention %SignalR
#/<NotInRepo>/          @sffamily @chenkennt
>>>>>>> 3c2ca021

# PRLabel: %Service Bus
/sdk/servicebus/                                     @anuchandy @conniey @lmolkova

# ServiceLabel: %Service Bus %Track 1
# PRLabel: %Service Bus
/sdk/servicebus/microsoft-azure-servicebus/          @shankarsama @yvgopal

# ServiceLabel: %Service Bus
# AzureSdkOwners:                                    @anuchandy
# ServiceOwners:                                     @EldertGrootenboer

# ServiceLabel:  %Service Fabric
# ServiceOwners:                                     @QingChenmsft @vaishnavk @juhacket

# ServiceLabel:  %SignalR
# ServiceOwners:                                     @sffamily @chenkennt

# ServiceLabel:  %SQL
# ServiceOwners:                                     @azureSQLGitHub

# ServiceLabel:  %SQL - VM
# ServiceOwners:                                     @azureSQLGitHub

# ServiceLabel:  %SQL - Backup & Restore
# ServiceOwners:                                     @azureSQLGitHub

# ServiceLabel:  %SQL - Data Security
# ServiceOwners:                                     @azureSQLGitHub

# ServiceLabel:  %SQL - Elastic Jobs
# ServiceOwners:                                     @azureSQLGitHub

# ServiceLabel:  %SQL - Managed Instance
# ServiceOwners:                                     @azureSQLGitHub

# ServiceLabel:  %SQL - Replication & Failover
# ServiceOwners:                                     @azureSQLGitHub

# PRLabel: %Storage
/sdk/storage/                                        @ibrahimrabab @seanmcc-msft @ibrandes @alzimmermsft

# ServiceLabel:  %Storage
# AzureSdkOwners:                                    @ibrahimrabab @seanmcc-msft @ibrandes
# ServiceOwners:                                     @xgithubtriage

# ServiceLabel:  %Storsimple
# ServiceOwners:                                     @anoobbacker @ganzee @manuaery @patelkunal

# ServiceLabel:  %Stream Analytics
# ServiceOwners:                                     @atpham256

# ServiceLabel:  %Subscription
# ServiceOwners:                                     @anuragdalmia @shilpigautam @ramaganesan-rg

# ServiceLabel:  %Support
# ServiceOwners:                                     @shahbj79 @mit2nil @aygoya @ganganarayanan

# ServiceLabel:  %Synapse
# ServiceOwners:                                     @wonner @zesluo

# PRLabel: %Tables
/sdk/tables/                                         @jairmyree @vcolin7

# ServiceLabel: %Tables
# AzureSdkOwners:                                    @jairmyree
# ServiceOwners:                                     @klaaslanghout

# PRLabel: %EngSys
/sdk/template/                                       @hallipr @weshaggard @JimSuplizio

# ServiceLabel:  %TimeseriesInsights
# ServiceOwners:                                     @Shipra1Mishra

# ServiceLabel:  %vFXT
# ServiceOwners:                                     @zhusijia26

# ServiceLabel:  %Web Apps
# ServiceOwners:                                     @AzureAppServiceCLI @antcp

# AzureSdkOwners: @srnagar @jonathangiles
# ServiceLabel: %Azure SDK Tools
# PRLabel: %Azure SDK Tools
/sdk/tools/                                          @srnagar @jonathangiles

# ######## Spring ########

# ServiceLabel: %Azure.Spring - Cosmos
# ServiceOwners:                                     @kushagraThapar

# PRLabel: %azure-spring
/sdk/identity/azure-identity-extensions/             @chenrujun @netyyyy @saragluna @moarychan

# PRLabel: %azure-spring
/sdk/keyvault/azure-security-keyvault-jca/           @chenrujun @netyyyy @saragluna @moarychan

# ServiceLabel: %azure-spring
# PRLabel: %azure-spring
/sdk/spring/                                         @chenrujun @netyyyy @saragluna @moarychan
# PRLabel: %azure-spring
/sdk/spring-experimental/                            @chenrujun @netyyyy @saragluna @moarychan

# ServiceLabel:  %Monitor - Spring
# PRLabel:  %Monitor - Spring
/sdk/spring/spring-cloud-azure-starter-monitor       @jeanbisutti @trask @ramthi @heyams
/sdk/spring/spring-cloud-azure-starter-monitor-test  @jeanbisutti @trask @ramthi @heyams

# PRLabel: %azure-spring
/sdk/spring/spring-cloud-azure-appconfiguration-config*/ @mrm9084 @chenrujun @netyyyy @saragluna @moarychan
/sdk/spring/spring-cloud-azure-feature-management*/   @mrm9084 @chenrujun @netyyyy @saragluna @moarychan
/sdk/spring/spring-cloud-azure-starter-appconfiguration-config/ @mrm9084 @chenrujun @netyyyy @saragluna @moarychan
# PRLabel: %azure-spring
/sdk/spring/azure-spring-data-cosmos/                @kushagraThapar @FabianMeiswinkel @trande4884 @TheovanKraay @xinlian12 @chenrujun @netyyyy @saragluna @moarychan @aayush3011 @simorenoh @jeet1995 @Pilchie

# ######## End-to-end tests ########

# AzureSdkOwners: @g2vinay @billwert
# ServiceLabel: %Azure.Identity
# PRLabel: %Azure.Identity
/sdk/e2e/                                            @g2vinay @billwert

# AzureSdkOwners: @alzimmermsft @srnagar
# ServiceLabel: %common
# PRLabel: %common
/common/smoke-tests/                                 @alzimmermsft @srnagar @joshfree @jonathangiles @g2vinay @conniey

# ######## Management Plane ########

# AzureSdkOwners: @weidongxu-microsoft
# ServiceLabel: %Mgmt
# PRLabel: %Mgmt
/sdk/resourcemanager/                                @weidongxu-microsoft @haolingdong-msft @XiaofeiCao @arthurma1978

# AzureSdkOwners: @weidongxu-microsoft
# ServiceLabel: %Mgmt
# PRLabel: %Mgmt
/sdk/**/azure-resourcemanager-*/                     @weidongxu-microsoft @haolingdong-msft @XiaofeiCao @arthurma1978

# AzureSdkOwners: @weidongxu-microsoft
# ServiceLabel: %Mgmt
# PRLabel: %Mgmt
/sdk/resourcemanagerhybrid/                          @weidongxu-microsoft @haolingdong-msft @XiaofeiCao @arthurma1978 @bganapa

# ######## Eng Sys ########

/eng/                                                @hallipr @weshaggard @benbp @JimSuplizio
/eng/bomgenerator/                                   @vcolin7 @alzimmermsft @srnagar @jonathangiles
/eng/code-quality-reports/                           @mssfang @JonathanGiles
/eng/mgmt/                                           @weidongxu-microsoft @haolingdong-msft @XiaofeiCao @arthurma1978 @hallipr @weshaggard @benbp @JimSuplizio
/eng/spotbugs-aggregate-report/                      @srnagar @JonathanGiles
/eng/versioning/                                     @alzimmermsft @samvaity @g2vinay @JimSuplizio
/eng/versioning/external_dependencies.txt            @alzimmermsft @samvaity @g2vinay @jonathangiles @chenrujun @netyyyy @saragluna @moarychan

# Add owners for notifications for specific pipelines
/eng/pipelines/aggregate-reports.yml                 @joshfree @jonathangiles<|MERGE_RESOLUTION|>--- conflicted
+++ resolved
@@ -108,27 +108,11 @@
 # ServiceLabel: %ARM - Service Catalog
 # ServiceOwners:                                     @armleads-azure
 
-<<<<<<< HEAD
 # ServiceLabel: %ARM - RBAC
 # ServiceOwners:                                     @armleads-azure
 
 # ServiceLabel: %ARO
 # ServiceOwners:                                     @mjudeikis @jim-minter @julienstroheker @amanohar
-=======
-# AzureSdkOwners: @billwert
-# ServiceOwners:                                     @jfggdl
-# ServiceLabel: %Event Grid
-
-# PRLabel: %Event Grid
-/sdk/eventgrid/                                     @billwert @mssfang @srnagar @lmolkova
-
-# AzureSdkOwners: @conniey @anuchandy @lmolkova
-# ServiceOwners:                                    @serkantkaraca @sjkwak 
-# ServiceLabel: %Event Hubs
-
-# PRLabel: %Event Hubs
-/sdk/eventhubs/                                      @conniey @anuchandy @lmolkova
->>>>>>> 3c2ca021
 
 # AzureSdkOwners: @srnagar
 # ServiceLabel: %graalvm
@@ -189,17 +173,8 @@
 # AzureSdkOwners:                                    @samvaity
 # ServiceOwners:                                     @assafi
 
-<<<<<<< HEAD
 # PRLabel: %Cognitive - Form Recognizer
 /sdk/formrecognizer/                                 @samvaity @mssfang
-=======
-# AzureSdkOwners: @conniey
-# ServiceOwners:                                     @hmlam                 
-# ServiceLabel: %Schema Registry
-
-# PRLabel: %Schema Registry
-/sdk/schemaregistry/                                 @conniey @srnagar
->>>>>>> 3c2ca021
 
 # ServiceLabel: %Cognitive - Form Recognizer
 # AzureSdkOwners:                                    @samvaity
@@ -208,25 +183,12 @@
 # PRLabel: %Cognitive - Metrics Advisor
 /sdk/metricsadvisor/                                 @samvaity @anuchandy
 
-<<<<<<< HEAD
 # ServiceLabel: %Cognitive - Metrics Advisor
 # AzureSdkOwners:                                    @samvaity
 # ServiceOwners:                                     @bowgong
 
 # PRLabel: %Cognitive - Anomaly Detector
 /sdk/anomalydetector/                                @conhua @mengaims @juaduan @moreOver0
-=======
-# AzureSdkOwners: @anuchandy
-# ServiceOwners:                                     @EldertGrootenboer 
-# ServiceLabel: %Service Bus
-
-# PRLabel: %Service Bus
-/sdk/servicebus/                                     @anuchandy @conniey @lmolkova
-
-# ServiceLabel: %Service Bus %Track 1
-# PRLabel: %Service Bus
-/sdk/servicebus/microsoft-azure-servicebus/          @shankarsama @yvgopal
->>>>>>> 3c2ca021
 
 # ServiceLabel: %Cognitive - Anomaly Detector
 # ServiceOwners:                                     @yingqunpku @bowgong
@@ -469,7 +431,7 @@
 
 # ServiceLabel: %Event Hubs
 # AzureSdkOwners:                                    @conniey @anuchandy @lmolkova
-# ServiceOwners:                                     @kasun04
+# ServiceOwners:                                     @serkantkaraca @sjkwak
 
 # PRLabel: %Event Hubs
 /sdk/eventhubs/microsoft-azure-eventhubs-eph/        @sjkwak
@@ -531,7 +493,6 @@
 
 /sdk/loganalytics/microsoft-azure-loganalytics/      @ischrei
 
-<<<<<<< HEAD
 # ServiceLabel: %Logic App
 # ServiceOwners:                                     @Azure/azure-logicapps-team
 
@@ -540,10 +501,6 @@
 
 # ServiceLabel: %Managed Identity
 # ServiceOwners:                                     @varunkch
-=======
-# ServiceLabel: %Functions %Service Attention
-#/<NotInRepo>/          @ahmedelnably @fabiocav
->>>>>>> 3c2ca021
 
 # ServiceLabel: %Machine Learning
 # ServiceOwners:                                     @azureml-github
@@ -703,13 +660,12 @@
 # ServiceOwners:                                     @derek1ee
 
 # PRLabel: %Schema Registry
-/sdk/schemaregistry/                                 @conniey @sjkwak @srnagar
+/sdk/schemaregistry/                                 @conniey @srnagar
 
 # ServiceLabel: %Schema Registry
 # AzureSdkOwners:                                    @conniey
 # ServiceOwners:                                     @hmlam
 
-<<<<<<< HEAD
 # PRLabel: %Search
 /sdk/search/                                         @alzimmermsft @jairmyree @Azure/azsdk-search
 
@@ -722,13 +678,10 @@
 
 # ServiceLabel: %SecurityInsights
 # ServiceOwners:                                     @amirkeren
-=======
-# ServiceLabel: %Service Attention %Service Fabric
-#/<NotInRepo>/          @QingChenmsft @vaishnavk @juhacket
-
-# ServiceLabel: %Service Attention %SignalR
-#/<NotInRepo>/          @sffamily @chenkennt
->>>>>>> 3c2ca021
+
+# ServiceLabel: %Service Bus
+# AzureSdkOwners:                                    @anuchandy
+# ServiceOwners:                                     @EldertGrootenboer
 
 # PRLabel: %Service Bus
 /sdk/servicebus/                                     @anuchandy @conniey @lmolkova
