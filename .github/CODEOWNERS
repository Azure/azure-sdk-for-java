--- conflicted
+++ resolved
@@ -30,11 +30,7 @@
 /sdk/attestation/azure-resourcemanager-attestation  @azure-sdk-write-attestation @larryosterman
 
 # PRLabel: %Batch
-<<<<<<< HEAD
 /sdk/batch/                                         @gingi @paterasMSFT @dpwatrous
-=======
-/sdk/batch/                                         @xingwu1 @bgklein @gingi @paterasMSFT @dpwatrous
->>>>>>> 30f431a6
 
 # PRLabel: %Communication
 /sdk/communication/                                 @JianpingChen @ankitarorabit @minnieliu @Azure/azure-sdk-communication-code-reviewers
