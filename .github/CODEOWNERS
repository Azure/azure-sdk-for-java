--- conflicted
+++ resolved
@@ -157,15 +157,8 @@
 # PRLabel:  %OpenTelemetry
 /sdk/monitor/azure-monitor-opentelemetry-exporter/   @trask @ramthi @heyams @jeanbisutti
 
-<<<<<<< HEAD
 # PRLabel:  %Monitor
 /sdk/monitor/azure-monitor-query*/                   @srnagar @lmolkova @Azure/azure-sdk-write-monitor-data-plane
-
-# PRLabel:  %Monitor
-=======
-# PRLabel:  %Monitor
-/sdk/monitor/azure-monitor-query*/                   @srnagar @lmolkova @Azure/azure-sdk-write-monitor-data-plane
->>>>>>> 98d25d20
 /sdk/monitor/azure-monitor-ingestion*/               @srnagar @lmolkova @Azure/azure-sdk-write-monitor-data-plane
 
 # PRLabel: %Mixed Reality Authentication
@@ -209,11 +202,7 @@
 # PRLabel: %azure-spring
 /sdk/spring-experimental/                            @backwind1233 @chenrujun @hui1110 @netyyyy @saragluna @stliu @yiliuTo @moarychan @fangjian0423
 
-<<<<<<< HEAD
-# PRLabel:  %Monitor - Spring native
-=======
 # PRLabel:  %Monitor - Spring
->>>>>>> 98d25d20
 /sdk/spring/spring-cloud-azure-starter-monitor       @jeanbisutti @trask @ramthi @heyams
 /sdk/spring/spring-cloud-azure-starter-monitor-test  @jeanbisutti @trask @ramthi @heyams
 
