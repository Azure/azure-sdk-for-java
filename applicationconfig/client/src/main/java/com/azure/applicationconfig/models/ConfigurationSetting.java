// Copyright (c) Microsoft Corporation. All rights reserved.
// Licensed under the MIT License.
package com.azure.applicationconfig.models;

import com.azure.common.implementation.util.ImplUtils;
import com.fasterxml.jackson.annotation.JsonProperty;

import java.time.OffsetDateTime;
import java.util.Map;
import java.util.Objects;

/**
 * ConfigurationSetting is a resource identified by unique combination of {@link ConfigurationSetting#key() key} and
 * {@link ConfigurationSetting#label() label}. By default, the label is {@code null}. To explicitly reference the
 * default label use {@link ConfigurationSetting#NO_LABEL}.
 */
public class ConfigurationSetting {
    /**
     * The default label for configuration settings is the label, "\0".
     * Users use this value when they want to explicitly reference a configuration setting that has no label.
     * This gets URL encoded as "%00".
     */
    public static final String NO_LABEL = "\0";

    @JsonProperty(value = "key", required = true)
    private String key;

    @JsonProperty(value = "label")
    private String label;

    @JsonProperty(value = "value", required = true)
    private String value;

    @JsonProperty(value = "content_type")
    private String contentType;

    @JsonProperty(value = "etag")
    private String etag;

    @JsonProperty(value = "last_modified")
    private OffsetDateTime lastModified;

    @JsonProperty(value = "locked")
    private boolean locked;

    @JsonProperty(value = "tags")
    private Map<String, String> tags;

    /**
     * Creates an instance of the configuration setting.
     */
    public ConfigurationSetting() {
    }

    /**
     * Gets the key name for this configuration setting.
     *
     * @return The key for this configuration setting.
     */
    public String key() {
        return key;
    }

    /**
     * Sets the key of this configuration setting.
     *
     * @param key The name of the configuration key.
     * @return ConfigurationSetting object itself.
     */
    public ConfigurationSetting key(String key) {
        this.key = key;
        return this;
    }

    /**
     * Gets the label of this configuration setting.
     *
     * @return The label of this setting.
     */
    public String label() {
        return label;
    }

    /**
     * Sets the label of this configuration setting. {@link ConfigurationSetting#NO_LABEL} is the default label used
     * when this value is not set.
     *
     * @param label The label of this configuration setting.
     * @return The updated ConfigurationSetting object.
     */
    public ConfigurationSetting label(String label) {
        this.label = label;
        return this;
    }

    /**
     * Gets the value of this configuration setting.
     *
     * @return The value of this configuration setting.
     */
    public String value() {
        return value;
    }

    /**
     * Sets the value of this setting.
     *
     * @param value The value to associate with this configuration setting.
     * @return The updated ConfigurationSetting object.
     */
    public ConfigurationSetting value(String value) {
        this.value = value;
        return this;
    }

    /**
     * Gets the content type of this configuration setting. By default, this content type is null.
     *
     * @return The content type of this setting.
     */
    public String contentType() {
        return contentType;
    }

    /**
     * Sets the content type. By default, the content type is null.
     *
     * @param contentType The content type of this configuration setting.
     * @return The updated ConfigurationSetting object.
     */
    public ConfigurationSetting contentType(String contentType) {
        this.contentType = contentType;
        return this;
    }

    /**
     * The etag for this configuration setting.
     *
     * @return etag The etag for the setting.
     */
    public String etag() {
        return etag;
    }

    /**
     * Sets the etag for this configuration setting.
     *
     * @param etag The etag for the configuration setting.
     * @return The updated ConfigurationSetting object.
     */
    public ConfigurationSetting etag(String etag) {
        this.etag = etag;
        return this;
    }

    /**
     * The time when the configuration setting was last modified.
     *
     * @return The time when the configuration was last modified.
     */
    public OffsetDateTime lastModified() {
        return lastModified;
    }

    /**
     * Gets whether or not the configuration setting is locked. If the setting is locked, then no modifications can be
     * made to this setting.
     *
     * This is a <b>readonly</b> property. It is populated from responses from the Azure Application Configuration
     * service.
     *
     * @return true if locked; false otherwise.
     */
    public boolean isLocked() {
        return locked;
    }

    /**
     * Gets tags associated with this configuration setting.
     *
     * @return tags Gets tags for this configuration setting.
     */
    public Map<String, String> tags() {
        return tags;
    }

    /**
     * Sets the tags for this configuration setting.
     *
     * @param tags The tags to add to this configuration setting.
     * @return The updated ConfigurationSetting object.
     */
    public ConfigurationSetting tags(Map<String, String> tags) {
        this.tags = tags;
        return this;
    }

    @Override
<<<<<<< HEAD
    public String toString() {
        return String.format("ConfigurationSetting(key=%s, label=%s, value=%s, etag=%s)",
            this.key,
            this.label,
            this.value,
            this.etag);
    }

=======
    public boolean equals(Object o) {
        if (this == o) {
            return true;
        }

        if (!(o instanceof ConfigurationSetting)) {
            return false;
        }

        ConfigurationSetting other = (ConfigurationSetting) o;

        if (!Objects.equals(this.key, other.key)
            || !Objects.equals(this.label, other.label)
            || !Objects.equals(this.value, other.value)
            || !Objects.equals(this.etag, other.etag)
            || !Objects.equals(this.lastModified, other.lastModified)
            || !Objects.equals(this.locked, other.locked)
            || !Objects.equals(this.contentType, other.contentType)
            || ImplUtils.isNullOrEmpty(this.tags) != ImplUtils.isNullOrEmpty(other.tags)) {
            return false;
        }

        if (!ImplUtils.isNullOrEmpty(this.tags)) {
            return Objects.equals(this.tags, other.tags);
        }

        return true;
    }

    @Override
    public int hashCode() {
        return Objects.hash(this.key,
                this.label,
                this.value,
                this.etag,
                this.lastModified,
                this.locked,
                this.contentType,
                this.tags);
    }
>>>>>>> c8a34d81
}<|MERGE_RESOLUTION|>--- conflicted
+++ resolved
@@ -196,7 +196,6 @@
     }
 
     @Override
-<<<<<<< HEAD
     public String toString() {
         return String.format("ConfigurationSetting(key=%s, label=%s, value=%s, etag=%s)",
             this.key,
@@ -205,7 +204,7 @@
             this.etag);
     }
 
-=======
+    @Override
     public boolean equals(Object o) {
         if (this == o) {
             return true;
@@ -246,5 +245,4 @@
                 this.contentType,
                 this.tags);
     }
->>>>>>> c8a34d81
 }