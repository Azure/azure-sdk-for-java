// Copyright (c) Microsoft Corporation. All rights reserved.
// Licensed under the MIT License.

package com.azure.applicationconfig.models;

import com.azure.applicationconfig.ConfigurationAsyncClient;
import com.azure.common.implementation.util.ImplUtils;

import java.time.OffsetDateTime;
import java.time.format.DateTimeFormatter;
<<<<<<< HEAD
import java.util.Arrays;
import java.util.Locale;
import java.util.stream.Collectors;
=======
>>>>>>> c8a34d81

/**
 * A set of options for selecting configuration settings from Application Configuration service.
 *
 * <ul>
 *     <li>
 *         Providing {@link SettingSelector#labels() labels} will filter
 *         {@link ConfigurationSetting ConfigurationSettings} that match any label name in conjunction with the keys
 *         that are passed in to the service request.
 *     </li>
 *     <li>
 *         Providing {@link SettingSelector#acceptDateTime() acceptDateTime} will return the representation of matching
 *         {@link ConfigurationSetting} at that given {@link OffsetDateTime}.
 *     </li>
 *     <li>
 *         Providing {@link SettingSelector#fields() fields} will populate only those {@link ConfigurationSetting}
 *         fields in the response. By default, all of the fields are returned.
 *     </li>
 * </ul>
 *
 * @see ConfigurationAsyncClient
 */
public class SettingSelector {
    private String[] keys;
    private String[] labels;
    private SettingFields[] fields;
    private String acceptDatetime;
    private Range range;

    /**
     * Creates a setting selector that will populate responses with all of the
     * {@link ConfigurationSetting ConfigurationSetting's} properties and select all
     * {@link ConfigurationSetting#key() keys}.
     */
    public SettingSelector() {
    }

    /**
     * Gets the expressions to filter {@link ConfigurationSetting#key() keys} on for the request.
     *
     * <p>
     * Examples:
     * <ol>
     *     <li>If keys = "*", settings with any key are returned.</li>
     *     <li>If keys = "abc1234", settings with a key equal to "abc1234" are returned.</li>
     *     <li>If keys = "abc*", settings with a key starting with "abc" are returned.</li>
     *     <li>If keys = "*abc*", settings with a key containing "abc" are returned.</li>
     * </ol>
     *
     * @return The expressions to filter ConfigurationSetting keys on.
     */
    public String[] keys() {
        return keys == null ? new String[0] : ImplUtils.clone(keys);
    }

    /**
     * Sets the expressions to filter {@link ConfigurationSetting#key() keys} on for the request.
     *
     * <p>
     * Examples:
     * <ul>
     *     <li>If {@code keys = "*"}, settings with any key are returned.</li>
     *     <li>If {@code keys = "abc1234"}, settings with a key equal to "abc1234" are returned.</li>
     *     <li>If {@code keys = "abc*"}, settings with a key starting with "abc" are returned.</li>
     *     <li>If {@code keys = "*abc*"}, settings with a key containing "abc" are returned.</li>
     *     <li>If {@code keys = "abc,def"}, settings with a key equal to "abc" or "def" are returned.</li>
     * </ul>
     *
     * @param keys The expressions to filter ConfigurationSetting keys on.
     * @return The updated SettingSelector object
     */
    public SettingSelector keys(String... keys) {
        this.keys = keys;
        return this;
    }

    /**
     * Gets the labels used to filter settings based on their {@link ConfigurationSetting#label() label} in the service.
     *
     * If the value is {@code null} or an empty string, all ConfigurationSettings with
     * {@link ConfigurationSetting#NO_LABEL} are returned.
     *
     * <p>
     * Examples:
     * <ul>
     *     <li>If {@code labels = "*"}, settings with any label are returned.</li>
     *     <li>If {@code labels = "\0"}, settings without any label are returned.</li>
     *     <li>If {@code labels = ""}, settings without any label are returned.</li>
     *     <li>If {@code labels = null}, settings without any label are returned.</li>
     *     <li>If {@code labels = "abc1234"}, settings with a label equal to "abc1234" are returned.</li>
     *     <li>If {@code labels = "abc*"}, settings with a label starting with "abc" are returned.</li>
     *     <li>If {@code labels = "*abc*"}, settings with a label containing "abc" are returned.</li>
     *     <li>If {@code labels = "abc,def"}, settings with labels "abc" or "def" are returned.</li>
     * </ul>
     *
     * @return labels The labels used to filter GET requests from the service.
     */
    public String[] labels() {
        return labels == null ? new String[0] : ImplUtils.clone(labels);
    }

    /**
     * Sets the query to match {@link ConfigurationSetting#label() labels} in the service.
     *
     * <p>
     * Examples:
     * <ul>
     *     <li>If {@code labels = "*"}, settings with any label are returned.</li>
     *     <li>If {@code labels = "\0"}, settings without any label are returned. (This is the default label.)</li>
     *     <li>If {@code labels = "abc1234"}, settings with a label equal to "abc1234" are returned.</li>
     *     <li>If {@code labels = "abc*"}, settings with a label starting with "abc" are returned.</li>
     *     <li>If {@code labels = "*abc*"}, settings with a label containing "abc" are returned.</li>
     *     <li>If {@code labels = "abc,def"}, settings with labels "abc" or "def" are returned.</li>
     * </ul>
     *
     * @param labels The ConfigurationSetting labels to match. If the provided value is {@code null} or {@code ""}, all
     * ConfigurationSettings will be returned regardless of their label.
     * @return SettingSelector The updated SettingSelector object.
     */
    public SettingSelector labels(String... labels) {
        this.labels = labels;
        return this;
    }

    /**
     * Gets the date time for the request query. When the query is performed, if {@code acceptDateTime} is set, the
     * {@link ConfigurationSetting#value() configuration setting value} at that point in time is returned. Otherwise,
     * the current value is returned.
     *
     * @return Gets the currently set datetime in {@link DateTimeFormatter#RFC_1123_DATE_TIME} format.
     */
    public String acceptDateTime() {
        return this.acceptDatetime;
    }

    /**
     * If set, then configuration setting values will be retrieved as they existed at the provided datetime. Otherwise,
     * the current values are returned.
     *
     * @param datetime The value of the configuration setting at that given {@link OffsetDateTime}.
     * @return The updated SettingSelector object.
     */
    public SettingSelector acceptDatetime(OffsetDateTime datetime) {
        this.acceptDatetime = DateTimeFormatter.RFC_1123_DATE_TIME.toFormat().format(datetime);
        return this;
    }

    /**
     * Gets the fields on {@link ConfigurationSetting} to return from the GET request. If none are set, the service
     * returns the ConfigurationSettings with all of their fields populated.
     *
     * @return The set of {@link ConfigurationSetting} fields to return for a GET request.
     */
    public SettingFields[] fields() {
        return fields == null ? new SettingFields[0] : ImplUtils.clone(fields);
    }

    /**
     * Sets fields that will be returned in the response corresponding to properties in {@link ConfigurationSetting}.
     * If none are set, the service returns ConfigurationSettings with all of their fields populated.
     *
     * @param fields The fields to select for the query response. If none are set, the service will return the
     * ConfigurationSettings with a default set of properties.
     * @return The updated SettingSelector object.
     */
    public SettingSelector fields(SettingFields... fields) {
        this.fields = fields;
        return this;
    }

<<<<<<< HEAD
    @Override
    public String toString() {
        String fields;
        if (this.fields == null) {
            fields = "ALL_FIELDS";
        } else {
            fields = Arrays.stream(this.fields).map(item -> item.toString().toLowerCase(Locale.US))
                .collect(Collectors.joining(","));
        }

        return String.format("SettingSelector(key=%s, label=%s, acceptDateTime=%s, fields=%s)",
            this.key,
            this.label,
            this.acceptDatetime,
            fields);
=======
    /**
     * Gets the {@link Range} used to select a specific range of revisions with {@code listSettingRevisions}.
     * If {@code null}, the service returns all revisions.
     * @return The {@link Range} used to select a range of revisions.
     */
    public Range range() {
        return range;
    }

    /**
     * Sets the {@link Range} used to select a specific range of revisions. If null, the service returns all revisions.
     * @param range The range of revisions to select.
     * @return The updated SettingSelector object.
     */
    public SettingSelector range(Range range) {
        this.range = range;
        return this;
>>>>>>> c8a34d81
    }
}<|MERGE_RESOLUTION|>--- conflicted
+++ resolved
@@ -8,13 +8,6 @@
 
 import java.time.OffsetDateTime;
 import java.time.format.DateTimeFormatter;
-<<<<<<< HEAD
-import java.util.Arrays;
-import java.util.Locale;
-import java.util.stream.Collectors;
-=======
->>>>>>> c8a34d81
-
 /**
  * A set of options for selecting configuration settings from Application Configuration service.
  *
@@ -184,40 +177,39 @@
         return this;
     }
 
-<<<<<<< HEAD
+    /**
+     * Gets the {@link Range} used to select a specific range of revisions with {@code listSettingRevisions}.
+     * If {@code null}, the service returns all revisions.
+     * @return The {@link Range} used to select a range of revisions.
+     */
+    public Range range() {
+        return range;
+    }
+
+    /**
+     * Sets the {@link Range} used to select a specific range of revisions. If null, the service returns all revisions.
+     * @param range The range of revisions to select.
+     * @return The updated SettingSelector object.
+     */
+    public SettingSelector range(Range range) {
+        this.range = range;
+        return this;
+    }
+
     @Override
     public String toString() {
         String fields;
-        if (this.fields == null) {
+        if (ImplUtils.isNullOrEmpty(this.fields)) {
             fields = "ALL_FIELDS";
         } else {
-            fields = Arrays.stream(this.fields).map(item -> item.toString().toLowerCase(Locale.US))
-                .collect(Collectors.joining(","));
+            fields = ImplUtils.arrayToString(this.fields, SettingFields::toStringMapper);
         }
 
-        return String.format("SettingSelector(key=%s, label=%s, acceptDateTime=%s, fields=%s)",
-            this.key,
-            this.label,
+        return String.format("SettingSelector(keys=%s, labels=%s, acceptDateTime=%s, fields=%s, range=%s)",
+            ImplUtils.arrayToString(this.keys, key -> key),
+            ImplUtils.arrayToString(this.labels, label -> label),
             this.acceptDatetime,
-            fields);
-=======
-    /**
-     * Gets the {@link Range} used to select a specific range of revisions with {@code listSettingRevisions}.
-     * If {@code null}, the service returns all revisions.
-     * @return The {@link Range} used to select a range of revisions.
-     */
-    public Range range() {
-        return range;
-    }
-
-    /**
-     * Sets the {@link Range} used to select a specific range of revisions. If null, the service returns all revisions.
-     * @param range The range of revisions to select.
-     * @return The updated SettingSelector object.
-     */
-    public SettingSelector range(Range range) {
-        this.range = range;
-        return this;
->>>>>>> c8a34d81
+            fields,
+            this.range);
     }
 }