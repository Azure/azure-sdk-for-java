--- conflicted
+++ resolved
@@ -5,7 +5,6 @@
 
 import com.azure.applicationconfig.implementation.ConfigurationSettingPage;
 import com.azure.applicationconfig.models.ConfigurationSetting;
-<<<<<<< HEAD
 import com.azure.core.annotations.BodyParam;
 import com.azure.core.annotations.DELETE;
 import com.azure.core.annotations.ExpectedResponses;
@@ -17,33 +16,15 @@
 import com.azure.core.annotations.PathParam;
 import com.azure.core.annotations.QueryParam;
 import com.azure.core.annotations.ReturnValueWireType;
+import com.azure.core.annotations.ServiceName;
 import com.azure.core.annotations.UnexpectedResponseExceptionType;
 import com.azure.core.exception.HttpRequestException;
 import com.azure.core.exception.ResourceModifiedException;
 import com.azure.core.exception.ResourceNotFoundException;
+import com.azure.core.http.ContextData;
 import com.azure.core.http.rest.PagedResponse;
 import com.azure.core.http.rest.Response;
 import com.azure.core.implementation.http.ContentType;
-=======
-import com.azure.common.annotations.BodyParam;
-import com.azure.common.annotations.DELETE;
-import com.azure.common.annotations.ExpectedResponses;
-import com.azure.common.annotations.GET;
-import com.azure.common.annotations.HeaderParam;
-import com.azure.common.annotations.Host;
-import com.azure.common.annotations.HostParam;
-import com.azure.common.annotations.PUT;
-import com.azure.common.annotations.PathParam;
-import com.azure.common.annotations.QueryParam;
-import com.azure.common.annotations.ReturnValueWireType;
-import com.azure.common.annotations.ServiceName;
-import com.azure.common.annotations.UnexpectedResponseExceptionType;
-import com.azure.common.exception.ServiceRequestException;
-import com.azure.common.http.ContextData;
-import com.azure.common.http.rest.PagedResponse;
-import com.azure.common.http.rest.Response;
-import com.azure.common.implementation.http.ContentType;
->>>>>>> 5adfc98b
 import reactor.core.publisher.Mono;
 
 /**
@@ -57,66 +38,41 @@
 interface ConfigurationService {
     @GET("kv/{key}")
     @ExpectedResponses({200})
-<<<<<<< HEAD
     @UnexpectedResponseExceptionType(code = {404}, value = ResourceNotFoundException.class)
     @UnexpectedResponseExceptionType(HttpRequestException.class)
-    Mono<Response<ConfigurationSetting>> getKeyValue(@HostParam("url") String url, @PathParam("key") String key, @QueryParam("label") String label,
-=======
-    @UnexpectedResponseExceptionType(ServiceRequestException.class)
     Mono<Response<ConfigurationSetting>> getKeyValue(ContextData contextData, @HostParam("url") String url, @PathParam("key") String key, @QueryParam("label") String label,
->>>>>>> 5adfc98b
                                                      @QueryParam("$select") String fields, @HeaderParam("Accept-Datetime") String acceptDatetime,
                                                      @HeaderParam("If-Match") String ifMatch, @HeaderParam("If-None-Match") String ifNoneMatch);
 
     @PUT("kv/{key}")
     @ExpectedResponses({200})
-<<<<<<< HEAD
     @UnexpectedResponseExceptionType(code = {409}, value = ResourceModifiedException.class)
     @UnexpectedResponseExceptionType(code = {412}, value = ResourceNotFoundException.class)
     @UnexpectedResponseExceptionType(HttpRequestException.class)
-    Mono<Response<ConfigurationSetting>> setKey(@HostParam("url") String url, @PathParam("key") String key, @QueryParam("label") String label,
-=======
-    @UnexpectedResponseExceptionType(ServiceRequestException.class)
     Mono<Response<ConfigurationSetting>> setKey(ContextData contextData, @HostParam("url") String url, @PathParam("key") String key, @QueryParam("label") String label,
->>>>>>> 5adfc98b
                                                     @BodyParam(ContentType.APPLICATION_JSON) ConfigurationSetting keyValueParameters,
                                                     @HeaderParam("If-Match") String ifMatch, @HeaderParam("If-None-Match") String ifNoneMatch);
 
     @DELETE("kv/{key}")
     @ExpectedResponses({200, 204})
-<<<<<<< HEAD
     @UnexpectedResponseExceptionType(code = {409}, value = ResourceModifiedException.class)
     @UnexpectedResponseExceptionType(code = {412}, value = ResourceNotFoundException.class)
     @UnexpectedResponseExceptionType(HttpRequestException.class)
-    Mono<Response<ConfigurationSetting>> delete(@HostParam("url") String url, @PathParam("key") String key, @QueryParam("label") String label,
-=======
-    @UnexpectedResponseExceptionType(ServiceRequestException.class)
     Mono<Response<ConfigurationSetting>> delete(ContextData contextData, @HostParam("url") String url, @PathParam("key") String key, @QueryParam("label") String label,
->>>>>>> 5adfc98b
                                                     @HeaderParam("If-Match") String ifMatch, @HeaderParam("If-None-Match") String ifNoneMatch);
 
     @PUT("locks/{key}")
     @ExpectedResponses({200})
-<<<<<<< HEAD
     @UnexpectedResponseExceptionType(code = {404}, value = ResourceNotFoundException.class)
     @UnexpectedResponseExceptionType(HttpRequestException.class)
-    Mono<Response<ConfigurationSetting>> lockKeyValue(@HostParam("url") String url, @PathParam("key") String key, @QueryParam("label") String label,
-=======
-    @UnexpectedResponseExceptionType(ServiceRequestException.class)
     Mono<Response<ConfigurationSetting>> lockKeyValue(ContextData contextData, @HostParam("url") String url, @PathParam("key") String key, @QueryParam("label") String label,
->>>>>>> 5adfc98b
                                                           @HeaderParam("If-Match") String ifMatch, @HeaderParam("If-None-Match") String ifNoneMatch);
 
     @DELETE("locks/{key}")
     @ExpectedResponses({200})
-<<<<<<< HEAD
     @UnexpectedResponseExceptionType(code = {404}, value = ResourceNotFoundException.class)
     @UnexpectedResponseExceptionType(HttpRequestException.class)
-    Mono<Response<ConfigurationSetting>> unlockKeyValue(@HostParam("url") String url, @PathParam("key") String key, @QueryParam("label") String label,
-=======
-    @UnexpectedResponseExceptionType(ServiceRequestException.class)
     Mono<Response<ConfigurationSetting>> unlockKeyValue(ContextData contextData, @HostParam("url") String url, @PathParam("key") String key, @QueryParam("label") String label,
->>>>>>> 5adfc98b
                                                             @HeaderParam("If-Match") String ifMatch, @HeaderParam("If-None-Match") String ifNoneMatch);
 
     @GET("kv")
