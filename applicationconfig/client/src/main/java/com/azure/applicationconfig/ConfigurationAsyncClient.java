// Copyright (c) Microsoft Corporation. All rights reserved.
// Licensed under the MIT License.

package com.azure.applicationconfig;

import com.azure.applicationconfig.credentials.ConfigurationClientCredentials;
import com.azure.applicationconfig.models.ConfigurationSetting;
import com.azure.applicationconfig.models.SettingFields;
import com.azure.applicationconfig.models.SettingSelector;
import com.azure.common.ServiceClient;
import com.azure.common.exception.ServiceRequestException;
import com.azure.common.http.HttpPipeline;
import com.azure.common.http.rest.PagedResponse;
import com.azure.common.http.rest.Response;
import com.azure.common.implementation.RestProxy;
import com.azure.common.implementation.util.ImplUtils;
import org.reactivestreams.Publisher;
import reactor.core.publisher.Flux;
import reactor.core.publisher.Mono;

import java.net.URL;
import java.util.Arrays;
import java.util.Locale;
import java.util.Objects;
import java.util.stream.Collectors;

/**
 * Asynchronous client that contains all the operations for {@link ConfigurationSetting ConfigurationSettings} in Azure Configuration
 * Store.
 *
 * @see ConfigurationAsyncClientBuilder
 * @see ConfigurationClientCredentials
 */
public final class ConfigurationAsyncClient extends ServiceClient {
    private static final String ETAG_ANY = "*";
    private static final String COMMA = ",";

    private final String serviceEndpoint;
    private final ConfigurationService service;

    /**
     * Creates a ConfigurationAsyncClient that sends requests to the configuration service at {@code serviceEndpoint}.
     * Each service call goes through the {@code pipeline}.
     *
     * @param serviceEndpoint URL for the Application configuration service.
     * @param pipeline HttpPipeline that the HTTP requests and responses flow through.
     */
    ConfigurationAsyncClient(URL serviceEndpoint, HttpPipeline pipeline) {
        super(pipeline);

        this.service = RestProxy.create(ConfigurationService.class, this);
        this.serviceEndpoint = serviceEndpoint.toString();
    }

    /**
     * Creates a builder that can configure options for the ConfigurationAsyncClient before creating an instance of it.
     *
     * @return A new ConfigurationAsyncClientBuilder to create a ConfigurationAsyncClient from.
     */
    public static ConfigurationAsyncClientBuilder builder() {
        return new ConfigurationAsyncClientBuilder();
    }

    /**
     * Adds a configuration value in the service if that key does not exist.
     *
     * @param key The key of the configuration setting to add.
     * @param value The value associated with this configuration setting key.
     * @return The {@link ConfigurationSetting} that was created, or {@code null}, if a key collision occurs or the key
     * is an invalid value (which will also throw ServiceRequestException described below).
     * @throws IllegalArgumentException If {@code key} is {@code null}.
     * @throws ServiceRequestException If a ConfigurationSetting with the same key exists. Or, {@code key} is an empty
     * string.
     */
    public Mono<Response<ConfigurationSetting>> addSetting(String key, String value) {
        return addSetting(new ConfigurationSetting().key(key).value(value));
    }

    /**
     * Adds a configuration value in the service if that key and label does not exist. The label value of the
     * ConfigurationSetting is optional.
     *
     * @param setting The setting to add to the configuration service.
     * @return The {@link ConfigurationSetting} that was created, or {@code null}, if a key collision occurs or the key
     * is an invalid value (which will also throw ServiceRequestException described below).
     * @throws NullPointerException If {@code setting} is {@code null}.
     * @throws IllegalArgumentException If {@link ConfigurationSetting#key() key} is {@code null}.
     * @throws ServiceRequestException If a ConfigurationSetting with the same key and label exists. Or,
     * {@link ConfigurationSetting#key() key} is an empty string.
     */
    public Mono<Response<ConfigurationSetting>> addSetting(ConfigurationSetting setting) {
        // Validate that setting and key is not null. The key is used in the service URL so it cannot be null.
        validateSetting(setting);

        // This service method call is similar to setSetting except we're passing If-Not-Match = "*". If the service
        // finds any existing configuration settings, then its e-tag will match and the service will return an error.
        return service.setKey(serviceEndpoint, setting.key(), setting.label(), setting, null, getETagValue(ETAG_ANY));
    }

    /**
     * Creates or updates a configuration value in the service with the given key.
     *
     * @param key The key of the configuration setting to create or update.
     * @param value The value of this configuration setting.
     * @return The {@link ConfigurationSetting} that was created or updated, or {@code null}, if the key is an invalid
     * value (which will also throw ServiceRequestException described below).
     * @throws IllegalArgumentException If {@code key} is {@code null}.
     * @throws ServiceRequestException If the setting exists and is locked. Or, if {@code key} is an empty string.
     */
    public Mono<Response<ConfigurationSetting>> setSetting(String key, String value) {
        return setSetting(new ConfigurationSetting().key(key).value(value));
    }

    /**
     * Creates or updates a configuration value in the service. Partial updates are not supported and the entire
     * configuration setting is updated.
     *
     * If {@link ConfigurationSetting#etag() etag} is specified, the configuration value is updated if the current
     * setting's etag matches. If the etag's value is equal to the wildcard character ({@code "*"}), the setting
     * will always be updated.
     *
     * @param setting The configuration setting to create or update.
     * @return The {@link ConfigurationSetting} that was created or updated, or {@code null}, if the key is an invalid
     * value, the setting is locked, or an etag was provided but does not match the service's current etag value (which
     * will also throw ServiceRequestException described below).
     * @throws NullPointerException If {@code setting} is {@code null}.
     * @throws IllegalArgumentException If {@link ConfigurationSetting#key() key} is {@code null}.
     * @throws ServiceRequestException If the {@link ConfigurationSetting#etag() etag} was specified, is not the
     * wildcard character, and the current configuration value's etag does not match. If the
     * setting exists and is locked, or {@link ConfigurationSetting#key() key} is an empty string.
     */
    public Mono<Response<ConfigurationSetting>> setSetting(ConfigurationSetting setting) {
        // Validate that setting and key is not null. The key is used in the service URL so it cannot be null.
        validateSetting(setting);

        // This service method call is similar to addSetting except it will create or update a configuration setting.
        // If the user provides an etag value, it is passed in as If-Match = "{etag value}". If the current value in the
        // service has a matching etag then it matches, then its value is updated with what the user passed in.
        // Otherwise, the service throws an exception because the current configuration value was updated and we have an
        // old value locally.
        // If no etag value was passed in, then the value is always added or updated.
        return service.setKey(serviceEndpoint, setting.key(), setting.label(), setting, getETagValue(setting.etag()), null);
    }

    /**
     * Updates an existing configuration value in the service with the given key. The setting must already exist.
     *
     * @param key The key of the configuration setting to update.
     * @param value The updated value of this configuration setting.
     * @return The {@link ConfigurationSetting} that was updated, or {@code null}, if the configuration value does not
     * exist, is locked, or the key is an invalid value (which will also throw ServiceRequestException described below).
     * @throws IllegalArgumentException If {@code key} is {@code null}.
     * @throws ServiceRequestException If a ConfigurationSetting with the key does not exist or the configuration value
     * is locked. Or, if {@code key} is an empty string.
     */
    public Mono<Response<ConfigurationSetting>> updateSetting(String key, String value) {
        return updateSetting(new ConfigurationSetting().key(key).value(value));
    }

    /**
     * Updates an existing configuration value in the service. The setting must already exist. Partial updates are not
     * supported, the entire configuration value is replaced.
     *
     * If {@link ConfigurationSetting#etag() etag} is specified, the configuration value is only updated if it matches.
     *
     * @param setting The setting to add or update in the service.
     * @return The {@link ConfigurationSetting} that was updated, or {@code null}, if the configuration value does not
     * exist, is locked, or the key is an invalid value (which will also throw ServiceRequestException described below).
     * @throws NullPointerException If {@code setting} is {@code null}.
     * @throws IllegalArgumentException If {@link ConfigurationSetting#key() key} is {@code null}.
     * @throws ServiceRequestException If a ConfigurationSetting with the same key and label does not
     * exist, the setting is locked, {@link ConfigurationSetting#key() key} is an empty string, or
     * {@link ConfigurationSetting#etag() etag} is specified but does not match the current value.
     */
    public Mono<Response<ConfigurationSetting>> updateSetting(ConfigurationSetting setting) {
        // Validate that setting and key is not null. The key is used in the service URL so it cannot be null.
        validateSetting(setting);

        String etag = setting.etag() == null ? ETAG_ANY : setting.etag();

        return service.setKey(serviceEndpoint, setting.key(), setting.label(), setting, getETagValue(etag), null);
    }

    /**
     * Attempts to get a ConfigurationSetting that matches the {@code key}.
     *
     * @param key The key of the setting to retrieve.
     * @return The {@link ConfigurationSetting} stored in the service, or {@code null}, if the configuration value does
     * not exist or the key is an invalid value (which will also throw ServiceRequestException described below).
     * @throws IllegalArgumentException If {@code key} is {@code null}.
     * @throws ServiceRequestException If the {@code key} and {@code label} does not exist. Or, if {@code key} is an
     * empty string.
     */
    public Mono<Response<ConfigurationSetting>> getSetting(String key) {
        return getSetting(new ConfigurationSetting().key(key));
    }

    /**
     * Attempts to get the ConfigurationSetting given the {@code key}, optional {@code label}.
     *
     * @param setting The setting to retrieve based on its key and optional label combination.
     * @return The {@link ConfigurationSetting} stored in the service, or {@code null}, if the configuration value does
     * not exist or the key is an invalid value (which will also throw ServiceRequestException described below).
     * @throws NullPointerException If {@code setting} is {@code null}.
     * @throws IllegalArgumentException If {@link ConfigurationSetting#key() key} is {@code null}.
     * @throws ServiceRequestException If a ConfigurationSetting with the same key and label does not exist, or the key
     * is an empty string.
     */
    public Mono<Response<ConfigurationSetting>> getSetting(ConfigurationSetting setting) {
        // Validate that setting and key is not null. The key is used in the service URL so it cannot be null.
        validateSetting(setting);

        return service.getKeyValue(serviceEndpoint, setting.key(), setting.label(), null, null, null, null);
    }

    /**
     * Deletes the ConfigurationSetting with a matching {@code key}.
     *
     * @param key The key of the setting to delete.
     * @return The deleted ConfigurationSetting or {@code null} if it didn't exist. {@code null} is also returned if
     * the {@code key} is an invalid value (which will also throw ServiceRequestException described below).
     * @throws IllegalArgumentException If {@code key} is {@code null}.
     * @throws ServiceRequestException If {@code key} is an empty string.
     */
    public Mono<Response<ConfigurationSetting>> deleteSetting(String key) {
        return deleteSetting(new ConfigurationSetting().key(key));
    }

    /**
     * Deletes the {@link ConfigurationSetting} with a matching key, along with the given label and etag.
     *
     * If {@link ConfigurationSetting#etag() etag} is specified and is not the wildcard character ({@code "*"}),
     * then the setting is <b>only</b> deleted if the etag matches the current etag; this means that no one has updated
     * the ConfigurationSetting yet.
     *
     * @param setting The ConfigurationSetting to delete.
     * @return The deleted ConfigurationSetting or {@code null} if didn't exist. {@code null} is also returned if
     * the {@code key} is an invalid value or {@link ConfigurationSetting#etag() etag} is set but does not match the
     * current etag (which will also throw ServiceRequestException described below).
     * @throws IllegalArgumentException If {@link ConfigurationSetting#key() key} is {@code null}.
     * @throws NullPointerException When {@code setting} is {@code null}.
     * @throws ServiceRequestException If {@code key} is an empty string or {@link ConfigurationSetting#etag() etag} is
     * specified, not the wildcard character, and does not match the current etag value.
     */
    public Mono<Response<ConfigurationSetting>> deleteSetting(ConfigurationSetting setting) {
        // Validate that setting and key is not null. The key is used in the service URL so it cannot be null.
        validateSetting(setting);

        return service.delete(serviceEndpoint, setting.key(), setting.label(), getETagValue(setting.etag()), null);
    }

    /**
     * Fetches the configuration settings that match the {@code options}. If {@code options} is {@code null}, then all
     * the {@link ConfigurationSetting configuration settings} are fetched with their current values.
     *
     * @param options Optional. Options to filter configuration setting results from the service.
     * @return A Flux of ConfigurationSettings that matches the {@code options}. If no options were provided, the Flux
     * contains all of the current settings in the service.
     */
    public Flux<ConfigurationSetting> listSettings(SettingSelector options) {
        Mono<PagedResponse<ConfigurationSetting>> result;
        if (options != null) {
            String fields = getSelectQuery(options.fields());
            result = service.listKeyValues(serviceEndpoint, String.join(COMMA, options.keys()), String.join(COMMA, options.labels()), fields, options.acceptDateTime());
        } else {
            result = service.listKeyValues(serviceEndpoint, null, null, null, null);
        }

        return result.flatMapMany(this::extractAndFetchConfigurationSettings);
    }

    /**
     * Lists chronological/historical representation of {@link ConfigurationSetting} resource(s). Revisions are provided
     * in descending order from their {@link ConfigurationSetting#lastModified() lastModified} date. Revisions expire
     * after a period of time. The service maintains change history for up to 7 days.
     *
     * If {@code options} is {@code null}, then all the {@link ConfigurationSetting ConfigurationSettings} are fetched
     * in their current state. Otherwise, the results returned match the parameters given in {@code options}.
     *
     * @param selector Optional. Used to filter configuration setting revisions from the service.
     * @return Revisions of the ConfigurationSetting
     */
    public Flux<ConfigurationSetting> listSettingRevisions(SettingSelector selector) {
        Mono<PagedResponse<ConfigurationSetting>> result;
        if (selector != null) {
            String fields = getSelectQuery(selector.fields());
            result = service.listKeyValueRevisions(serviceEndpoint, String.join(COMMA, selector.keys()), String.join(COMMA, selector.labels()), fields, selector.acceptDateTime(), null);
        } else {
            result = service.listKeyValueRevisions(serviceEndpoint, null, null, null, null, null);
        }

        return result.flatMapMany(this::extractAndFetchConfigurationSettings);
    }

    private static String getSelectQuery(SettingFields[] set) {
        if (set == null || set.length == 0) {
            return null;
        }

        return Arrays.stream(set).map(item -> item.toString().toLowerCase(Locale.US))
            .collect(Collectors.joining(","));
    }

    /*
     * Gets all ConfigurationSetting settings given the {@code nextPageLink} that was retrieved from a call to
     * {@link ConfigurationAsyncClient#listSettings(SettingSelector)} or a call from this method.
     *
     * @param nextPageLink The {@link Page#nextPageLink()} from a previous, successful call to one of the list
     * operations.
     * @return A stream of {@link ConfigurationSetting} from the next page of results.
     */
    private Flux<ConfigurationSetting> listSettings(String nextPageLink) {
        Mono<PagedResponse<ConfigurationSetting>> result = service.listKeyValues(serviceEndpoint, nextPageLink);
        return result.flatMapMany(this::extractAndFetchConfigurationSettings);
    }

    private Publisher<ConfigurationSetting> extractAndFetchConfigurationSettings(PagedResponse<ConfigurationSetting> page) {
        String nextPageLink = page.nextLink();
        if (nextPageLink == null) {
            return Flux.fromIterable(page.items());
        }
        return Flux.fromIterable(page.items()).concatWith(listSettings(nextPageLink));
    }

    /*
<<<<<<< HEAD
     * Azure Configuration service requires that the etag value is surrounded in quotation marks.
     *
     * @param etag The etag to get the value for. If null is pass in, an empty string is returned.
     * @return The etag surrounded by quotations. (ex. "etag")
     */
    private static String getETagValue(String etag) {
        return etag == null ? "" : "\"" + etag + "\"";
    }

    private static String getSelectQuery(SettingFields[] set) {
        if (ImplUtils.isNullOrEmpty(set)) {
            return null;
        }

        return Arrays.stream(set).map(item -> item.toString().toLowerCase(Locale.US))
            .collect(Collectors.joining(","));
    }

    /*
=======
>>>>>>> 047edf6f
     * Ensure that setting is not null. And, key cannot be null because it is part of the service REST URL.
     */
    private static void validateSetting(ConfigurationSetting setting) {
        Objects.requireNonNull(setting);

        if (setting.key() == null) {
            throw new IllegalArgumentException("Parameter 'key' is required and cannot be null.");
        }
    }

    /*
     * Azure Configuration service requires that the etag value is surrounded in quotation marks.
     *
     * @param etag The etag to get the value for. If null is pass in, an empty string is returned.
     * @return The etag surrounded by quotations. (ex. "etag")
     */
    private static String getETagValue(String etag) {
        return etag == null ? "" : "\"" + etag + "\"";
    }
}<|MERGE_RESOLUTION|>--- conflicted
+++ resolved
@@ -292,15 +292,6 @@
         return result.flatMapMany(this::extractAndFetchConfigurationSettings);
     }
 
-    private static String getSelectQuery(SettingFields[] set) {
-        if (set == null || set.length == 0) {
-            return null;
-        }
-
-        return Arrays.stream(set).map(item -> item.toString().toLowerCase(Locale.US))
-            .collect(Collectors.joining(","));
-    }
-
     /*
      * Gets all ConfigurationSetting settings given the {@code nextPageLink} that was retrieved from a call to
      * {@link ConfigurationAsyncClient#listSettings(SettingSelector)} or a call from this method.
@@ -323,7 +314,6 @@
     }
 
     /*
-<<<<<<< HEAD
      * Azure Configuration service requires that the etag value is surrounded in quotation marks.
      *
      * @param etag The etag to get the value for. If null is pass in, an empty string is returned.
@@ -339,12 +329,10 @@
         }
 
         return Arrays.stream(set).map(item -> item.toString().toLowerCase(Locale.US))
-            .collect(Collectors.joining(","));
+            .collect(Collectors.joining(COMMA));
     }
 
     /*
-=======
->>>>>>> 047edf6f
      * Ensure that setting is not null. And, key cannot be null because it is part of the service REST URL.
      */
     private static void validateSetting(ConfigurationSetting setting) {
@@ -354,14 +342,4 @@
             throw new IllegalArgumentException("Parameter 'key' is required and cannot be null.");
         }
     }
-
-    /*
-     * Azure Configuration service requires that the etag value is surrounded in quotation marks.
-     *
-     * @param etag The etag to get the value for. If null is pass in, an empty string is returned.
-     * @return The etag surrounded by quotations. (ex. "etag")
-     */
-    private static String getETagValue(String etag) {
-        return etag == null ? "" : "\"" + etag + "\"";
-    }
 }