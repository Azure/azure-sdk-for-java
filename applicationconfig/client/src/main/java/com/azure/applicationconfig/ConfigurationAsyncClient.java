--- conflicted
+++ resolved
@@ -34,11 +34,8 @@
  */
 public final class ConfigurationAsyncClient extends ServiceClient {
     private static final String ETAG_ANY = "*";
-<<<<<<< HEAD
     private static final String COMMA = ",";
-=======
     private static final String RANGE_QUERY = "items=%d-%d";
->>>>>>> 0a9ca467
 
     private final String serviceEndpoint;
     private final ConfigurationService service;
@@ -289,28 +286,13 @@
         Mono<PagedResponse<ConfigurationSetting>> result;
         if (selector != null) {
             String fields = getSelectQuery(selector.fields());
-<<<<<<< HEAD
-            result = service.listKeyValueRevisions(serviceEndpoint, getQueryString(selector.keys()), getQueryString(selector.labels()), fields, selector.acceptDateTime(), null);
-=======
             String range = getRangeHeader(selector.range());
-            result = service.listKeyValueRevisions(serviceEndpoint, selector.key(), selector.label(), fields, selector.acceptDateTime(), range);
->>>>>>> 0a9ca467
+            result = service.listKeyValueRevisions(serviceEndpoint, getQueryString(selector.keys()), getQueryString(selector.labels()), fields, selector.acceptDateTime(), range);
         } else {
             result = service.listKeyValueRevisions(serviceEndpoint, null, null, null, null, null);
         }
 
         return result.flatMapMany(this::extractAndFetchConfigurationSettings);
-    }
-
-<<<<<<< HEAD
-=======
-    private static String getSelectQuery(SettingFields[] set) {
-        if (set == null || set.length == 0) {
-            return null;
-        }
-
-        return Arrays.stream(set).map(item -> item.toString().toLowerCase(Locale.US))
-            .collect(Collectors.joining(","));
     }
 
     private static String getRangeHeader(Range range) {
@@ -321,7 +303,6 @@
         return String.format(RANGE_QUERY, range.start(), range.end());
     }
 
->>>>>>> 0a9ca467
     /*
      * Gets all ConfigurationSetting settings given the {@code nextPageLink} that was retrieved from a call to
      * {@link ConfigurationAsyncClient#listSettings(SettingSelector)} or a call from this method.
