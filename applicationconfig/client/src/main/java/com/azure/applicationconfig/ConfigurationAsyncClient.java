// Copyright (c) Microsoft Corporation. All rights reserved.
// Licensed under the MIT License.

package com.azure.applicationconfig;

import com.azure.applicationconfig.credentials.ConfigurationClientCredentials;
import com.azure.applicationconfig.models.ConfigurationSetting;
import com.azure.applicationconfig.models.Range;
import com.azure.applicationconfig.models.SettingFields;
import com.azure.applicationconfig.models.SettingSelector;
import com.azure.common.ServiceClient;
import com.azure.common.exception.ServiceRequestException;
import com.azure.common.http.HttpPipeline;
import com.azure.common.http.rest.PagedResponse;
import com.azure.common.http.rest.Response;
import com.azure.common.implementation.RestProxy;
<<<<<<< HEAD
import com.azure.common.implementation.logging.ServiceLogger;
=======
import com.azure.common.implementation.util.ImplUtils;
>>>>>>> c8a34d81
import org.reactivestreams.Publisher;
import reactor.core.publisher.Flux;
import reactor.core.publisher.Mono;

import java.net.URL;
import java.util.Arrays;
import java.util.Locale;
import java.util.Objects;
import java.util.stream.Collectors;

/**
 * Asynchronous client that contains all the operations for {@link ConfigurationSetting ConfigurationSettings} in Azure Configuration
 * Store.
 *
 * @see ConfigurationAsyncClientBuilder
 * @see ConfigurationClientCredentials
 */
public final class ConfigurationAsyncClient extends ServiceClient {
    private final ServiceLogger logger = new ServiceLogger(ConfigurationAsyncClient.class);

    private static final String ETAG_ANY = "*";
    private static final String COMMA = ",";
    private static final String RANGE_QUERY = "items=%d-%d";

    private final String serviceEndpoint;
    private final ConfigurationService service;

    /**
     * Creates a ConfigurationAsyncClient that sends requests to the configuration service at {@code serviceEndpoint}.
     * Each service call goes through the {@code pipeline}.
     *
     * @param serviceEndpoint URL for the Application configuration service.
     * @param pipeline HttpPipeline that the HTTP requests and responses flow through.
     */
    ConfigurationAsyncClient(URL serviceEndpoint, HttpPipeline pipeline) {
        super(pipeline);

        this.service = RestProxy.create(ConfigurationService.class, this);
        this.serviceEndpoint = serviceEndpoint.toString();
    }

    /**
     * Creates a builder that can configure options for the ConfigurationAsyncClient before creating an instance of it.
     *
     * @return A new ConfigurationAsyncClientBuilder to create a ConfigurationAsyncClient from.
     */
    public static ConfigurationAsyncClientBuilder builder() {
        return new ConfigurationAsyncClientBuilder();
    }

    /**
     * Adds a configuration value in the service if that key does not exist.
     *
     * @param key The key of the configuration setting to add.
     * @param value The value associated with this configuration setting key.
     * @return The {@link ConfigurationSetting} that was created, or {@code null}, if a key collision occurs or the key
     * is an invalid value (which will also throw ServiceRequestException described below).
     * @throws IllegalArgumentException If {@code key} is {@code null}.
     * @throws ServiceRequestException If a ConfigurationSetting with the same key exists. Or, {@code key} is an empty
     * string.
     */
    public Mono<Response<ConfigurationSetting>> addSetting(String key, String value) {
        return addSetting(new ConfigurationSetting().key(key).value(value));
    }

    /**
     * Adds a configuration value in the service if that key and label does not exist. The label value of the
     * ConfigurationSetting is optional.
     *
     * @param setting The setting to add to the configuration service.
     * @return The {@link ConfigurationSetting} that was created, or {@code null}, if a key collision occurs or the key
     * is an invalid value (which will also throw ServiceRequestException described below).
     * @throws NullPointerException If {@code setting} is {@code null}.
     * @throws IllegalArgumentException If {@link ConfigurationSetting#key() key} is {@code null}.
     * @throws ServiceRequestException If a ConfigurationSetting with the same key and label exists. Or,
     * {@link ConfigurationSetting#key() key} is an empty string.
     */
    public Mono<Response<ConfigurationSetting>> addSetting(ConfigurationSetting setting) {
        // Validate that setting and key is not null. The key is used in the service URL so it cannot be null.
        validateSetting(setting);

        // This service method call is similar to setSetting except we're passing If-Not-Match = "*". If the service
        // finds any existing configuration settings, then its e-tag will match and the service will return an error.
        return service.setKey(serviceEndpoint, setting.key(), setting.label(), setting, null, getETagValue(ETAG_ANY))
            .doOnRequest(ignoredValue -> logger.asInformational().log("Adding ConfigurationSetting - %s", setting))
            .doOnSuccess(response -> logger.asInformational().log("Added ConfigurationSetting - %s", response.value()))
            .doOnError(error -> logger.asWarning().log("Failed to add ConfigurationSetting - %s", setting, error));
    }

    /**
     * Creates or updates a configuration value in the service with the given key.
     *
     * @param key The key of the configuration setting to create or update.
     * @param value The value of this configuration setting.
     * @return The {@link ConfigurationSetting} that was created or updated, or {@code null}, if the key is an invalid
     * value (which will also throw ServiceRequestException described below).
     * @throws IllegalArgumentException If {@code key} is {@code null}.
     * @throws ServiceRequestException If the setting exists and is locked. Or, if {@code key} is an empty string.
     */
    public Mono<Response<ConfigurationSetting>> setSetting(String key, String value) {
        return setSetting(new ConfigurationSetting().key(key).value(value));
    }

    /**
     * Creates or updates a configuration value in the service. Partial updates are not supported and the entire
     * configuration setting is updated.
     *
     * If {@link ConfigurationSetting#etag() etag} is specified, the configuration value is updated if the current
     * setting's etag matches. If the etag's value is equal to the wildcard character ({@code "*"}), the setting
     * will always be updated.
     *
     * @param setting The configuration setting to create or update.
     * @return The {@link ConfigurationSetting} that was created or updated, or {@code null}, if the key is an invalid
     * value, the setting is locked, or an etag was provided but does not match the service's current etag value (which
     * will also throw ServiceRequestException described below).
     * @throws NullPointerException If {@code setting} is {@code null}.
     * @throws IllegalArgumentException If {@link ConfigurationSetting#key() key} is {@code null}.
     * @throws ServiceRequestException If the {@link ConfigurationSetting#etag() etag} was specified, is not the
     * wildcard character, and the current configuration value's etag does not match. If the
     * setting exists and is locked, or {@link ConfigurationSetting#key() key} is an empty string.
     */
    public Mono<Response<ConfigurationSetting>> setSetting(ConfigurationSetting setting) {
        // Validate that setting and key is not null. The key is used in the service URL so it cannot be null.
        validateSetting(setting);

        // This service method call is similar to addSetting except it will create or update a configuration setting.
        // If the user provides an etag value, it is passed in as If-Match = "{etag value}". If the current value in the
        // service has a matching etag then it matches, then its value is updated with what the user passed in.
        // Otherwise, the service throws an exception because the current configuration value was updated and we have an
        // old value locally.
        // If no etag value was passed in, then the value is always added or updated.
        return service.setKey(serviceEndpoint, setting.key(), setting.label(), setting, getETagValue(setting.etag()), null)
            .doOnRequest(ignoredValue -> logger.asInformational().log("Setting ConfigurationSetting - %s", setting))
            .doOnSuccess(response -> logger.asInformational().log("Set ConfigurationSetting - %s", response.value()))
            .doOnError(error -> logger.asWarning().log("Failed to set ConfigurationSetting - %s", setting, error));
    }

    /**
     * Updates an existing configuration value in the service with the given key. The setting must already exist.
     *
     * @param key The key of the configuration setting to update.
     * @param value The updated value of this configuration setting.
     * @return The {@link ConfigurationSetting} that was updated, or {@code null}, if the configuration value does not
     * exist, is locked, or the key is an invalid value (which will also throw ServiceRequestException described below).
     * @throws IllegalArgumentException If {@code key} is {@code null}.
     * @throws ServiceRequestException If a ConfigurationSetting with the key does not exist or the configuration value
     * is locked. Or, if {@code key} is an empty string.
     */
    public Mono<Response<ConfigurationSetting>> updateSetting(String key, String value) {
        return updateSetting(new ConfigurationSetting().key(key).value(value));
    }

    /**
     * Updates an existing configuration value in the service. The setting must already exist. Partial updates are not
     * supported, the entire configuration value is replaced.
     *
     * If {@link ConfigurationSetting#etag() etag} is specified, the configuration value is only updated if it matches.
     *
     * @param setting The setting to add or update in the service.
     * @return The {@link ConfigurationSetting} that was updated, or {@code null}, if the configuration value does not
     * exist, is locked, or the key is an invalid value (which will also throw ServiceRequestException described below).
     * @throws NullPointerException If {@code setting} is {@code null}.
     * @throws IllegalArgumentException If {@link ConfigurationSetting#key() key} is {@code null}.
     * @throws ServiceRequestException If a ConfigurationSetting with the same key and label does not
     * exist, the setting is locked, {@link ConfigurationSetting#key() key} is an empty string, or
     * {@link ConfigurationSetting#etag() etag} is specified but does not match the current value.
     */
    public Mono<Response<ConfigurationSetting>> updateSetting(ConfigurationSetting setting) {
        // Validate that setting and key is not null. The key is used in the service URL so it cannot be null.
        validateSetting(setting);

        String etag = setting.etag() == null ? ETAG_ANY : setting.etag();

        return service.setKey(serviceEndpoint, setting.key(), setting.label(), setting, getETagValue(etag), null)
            .doOnRequest(ignoredValue -> logger.asInformational().log("Updating ConfigurationSetting - %s", setting))
            .doOnSuccess(response -> logger.asInformational().log("Updated ConfigurationSetting - %s", response.value()))
            .doOnError(error -> logger.asWarning().log("Failed to update ConfigurationSetting - %s", setting, error));
    }

    /**
     * Attempts to get a ConfigurationSetting that matches the {@code key}.
     *
     * @param key The key of the setting to retrieve.
     * @return The {@link ConfigurationSetting} stored in the service, or {@code null}, if the configuration value does
     * not exist or the key is an invalid value (which will also throw ServiceRequestException described below).
     * @throws IllegalArgumentException If {@code key} is {@code null}.
     * @throws ServiceRequestException If the {@code key} and {@code label} does not exist. Or, if {@code key} is an
     * empty string.
     */
    public Mono<Response<ConfigurationSetting>> getSetting(String key) {
        return getSetting(new ConfigurationSetting().key(key));
    }

    /**
     * Attempts to get the ConfigurationSetting given the {@code key}, optional {@code label}.
     *
     * @param setting The setting to retrieve based on its key and optional label combination.
     * @return The {@link ConfigurationSetting} stored in the service, or {@code null}, if the configuration value does
     * not exist or the key is an invalid value (which will also throw ServiceRequestException described below).
     * @throws NullPointerException If {@code setting} is {@code null}.
     * @throws IllegalArgumentException If {@link ConfigurationSetting#key() key} is {@code null}.
     * @throws ServiceRequestException If a ConfigurationSetting with the same key and label does not exist, or the key
     * is an empty string.
     */
    public Mono<Response<ConfigurationSetting>> getSetting(ConfigurationSetting setting) {
        // Validate that setting and key is not null. The key is used in the service URL so it cannot be null.
        validateSetting(setting);

        return service.getKeyValue(serviceEndpoint, setting.key(), setting.label(), null, null, null, null)
            .doOnRequest(ignoredValue -> logger.asInformational().log("Retrieving ConfigurationSetting - %s", setting))
            .doOnSuccess(response -> logger.asInformational().log("Retrieved ConfigurationSetting - %s", response.value()))
            .doOnError(error -> logger.asWarning().log("Failed to get ConfigurationSetting - %s", setting, error));
    }

    /**
     * Deletes the ConfigurationSetting with a matching {@code key}.
     *
     * @param key The key of the setting to delete.
     * @return The deleted ConfigurationSetting or {@code null} if it didn't exist. {@code null} is also returned if
     * the {@code key} is an invalid value (which will also throw ServiceRequestException described below).
     * @throws IllegalArgumentException If {@code key} is {@code null}.
     * @throws ServiceRequestException If {@code key} is an empty string.
     */
    public Mono<Response<ConfigurationSetting>> deleteSetting(String key) {
        return deleteSetting(new ConfigurationSetting().key(key));
    }

    /**
     * Deletes the {@link ConfigurationSetting} with a matching key, along with the given label and etag.
     *
     * If {@link ConfigurationSetting#etag() etag} is specified and is not the wildcard character ({@code "*"}),
     * then the setting is <b>only</b> deleted if the etag matches the current etag; this means that no one has updated
     * the ConfigurationSetting yet.
     *
     * @param setting The ConfigurationSetting to delete.
     * @return The deleted ConfigurationSetting or {@code null} if didn't exist. {@code null} is also returned if
     * the {@code key} is an invalid value or {@link ConfigurationSetting#etag() etag} is set but does not match the
     * current etag (which will also throw ServiceRequestException described below).
     * @throws IllegalArgumentException If {@link ConfigurationSetting#key() key} is {@code null}.
     * @throws NullPointerException When {@code setting} is {@code null}.
     * @throws ServiceRequestException If {@code key} is an empty string or {@link ConfigurationSetting#etag() etag} is
     * specified, not the wildcard character, and does not match the current etag value.
     */
    public Mono<Response<ConfigurationSetting>> deleteSetting(ConfigurationSetting setting) {
        // Validate that setting and key is not null. The key is used in the service URL so it cannot be null.
        validateSetting(setting);

        return service.delete(serviceEndpoint, setting.key(), setting.label(), getETagValue(setting.etag()), null)
            .doOnRequest(ignoredValue -> logger.asInformational().log("Deleting ConfigurationSetting - %s", setting))
            .doOnSuccess(response -> logger.asInformational().log("Deleted ConfigurationSetting - %s", response.value()))
            .doOnError(error -> logger.asWarning().log("Failed to delete ConfigurationSetting - %s", setting, error));
    }

    /**
     * Fetches the configuration settings that match the {@code options}. If {@code options} is {@code null}, then all
     * the {@link ConfigurationSetting configuration settings} are fetched with their current values.
     *
     * @param options Optional. Options to filter configuration setting results from the service.
     * @return A Flux of ConfigurationSettings that matches the {@code options}. If no options were provided, the Flux
     * contains all of the current settings in the service.
     */
    public Flux<ConfigurationSetting> listSettings(SettingSelector options) {
        Mono<PagedResponse<ConfigurationSetting>> result;
        if (options != null) {
            String fields = getSelectQuery(options.fields());
<<<<<<< HEAD
            result = service.listKeyValues(serviceEndpoint, options.key(), options.label(), fields, options.acceptDateTime())
                .doOnRequest(ignoredValue -> logger.asInformational().log("Listing ConfigurationSettings - %s", options))
                .doOnSuccess(response -> logger.asInformational().log("Listed ConfigurationSettings - %s", options))
                .doOnError(error -> logger.asWarning().log("Failed to list ConfigurationSetting - %s", options, error));
=======
            result = service.listKeyValues(serviceEndpoint, getQueryString(options.keys()), getQueryString(options.labels()), fields, options.acceptDateTime());
>>>>>>> c8a34d81
        } else {
            result = service.listKeyValues(serviceEndpoint, null, null, null, null)
                .doOnRequest(ignoredValue -> logger.asInformational().log("Listing all ConfigurationSettings"))
                .doOnSuccess(response -> logger.asInformational().log("Listed all ConfigurationSettings"))
                .doOnError(error -> logger.asWarning().log("Failed to list all ConfigurationSetting", error));
        }

        return result.flatMapMany(this::extractAndFetchConfigurationSettings);
    }

    /**
     * Lists chronological/historical representation of {@link ConfigurationSetting} resource(s). Revisions are provided
     * in descending order from their {@link ConfigurationSetting#lastModified() lastModified} date. Revisions expire
     * after a period of time. The service maintains change history for up to 7 days.
     *
     * If {@code options} is {@code null}, then all the {@link ConfigurationSetting ConfigurationSettings} are fetched
     * in their current state. Otherwise, the results returned match the parameters given in {@code options}.
     *
     * @param selector Optional. Used to filter configuration setting revisions from the service.
     * @return Revisions of the ConfigurationSetting
     */
    public Flux<ConfigurationSetting> listSettingRevisions(SettingSelector selector) {
        Mono<PagedResponse<ConfigurationSetting>> result;
        if (selector != null) {
            String fields = getSelectQuery(selector.fields());
<<<<<<< HEAD
            result = service.listKeyValueRevisions(serviceEndpoint, selector.key(), selector.label(), fields, selector.acceptDateTime(), null)
                .doOnRequest(ignoredValue -> logger.asInformational().log("Listing ConfigurationSetting revisions - %s", selector))
                .doOnSuccess(response -> logger.asInformational().log("Listed ConfigurationSetting revisions - %s", selector))
                .doOnError(error -> logger.asWarning().log("Failed to list ConfigurationSetting revisions - %s", selector, error));
=======
            String range = getRangeHeader(selector.range());
            result = service.listKeyValueRevisions(serviceEndpoint, getQueryString(selector.keys()), getQueryString(selector.labels()), fields, selector.acceptDateTime(), range);
>>>>>>> c8a34d81
        } else {
            result = service.listKeyValueRevisions(serviceEndpoint, null, null, null, null, null)
                .doOnRequest(ignoredValue -> logger.asInformational().log("Listing ConfigurationSetting revisions"))
                .doOnSuccess(response -> logger.asInformational().log("Listed ConfigurationSetting revisions"))
                .doOnError(error -> logger.asWarning().log("Failed to list all ConfigurationSetting revisions", error));
        }

        return result.flatMapMany(this::extractAndFetchConfigurationSettings);
    }

    private static String getRangeHeader(Range range) {
        if (range == null) {
            return null;
        }

        return String.format(RANGE_QUERY, range.start(), range.end());
    }

    /*
     * Gets all ConfigurationSetting settings given the {@code nextPageLink} that was retrieved from a call to
     * {@link ConfigurationAsyncClient#listSettings(SettingSelector)} or a call from this method.
     *
     * @param nextPageLink The {@link Page#nextPageLink()} from a previous, successful call to one of the list
     * operations.
     * @return A stream of {@link ConfigurationSetting} from the next page of results.
     */
    private Flux<ConfigurationSetting> listSettings(String nextPageLink) {
        Mono<PagedResponse<ConfigurationSetting>> result = service.listKeyValues(serviceEndpoint, nextPageLink)
            .doOnRequest(ignoredValue -> logger.asInformational().log("Retrieving the next listing page - Page: %s", nextPageLink))
            .doOnSuccess(response -> logger.asInformational().log("Retrieved the next listing page - Page: %s", nextPageLink))
            .doOnError(error -> logger.asWarning().log("Failed to retrieve the next listing page - Page: %s", nextPageLink, error));

        return result.flatMapMany(this::extractAndFetchConfigurationSettings);
    }

    private Publisher<ConfigurationSetting> extractAndFetchConfigurationSettings(PagedResponse<ConfigurationSetting> page) {
        String nextPageLink = page.nextLink();
        if (nextPageLink == null) {
            return Flux.fromIterable(page.items());
        }
        return Flux.fromIterable(page.items()).concatWith(listSettings(nextPageLink));
    }

    /*
     * Azure Configuration service requires that the etag value is surrounded in quotation marks.
     *
     * @param etag The etag to get the value for. If null is pass in, an empty string is returned.
     * @return The etag surrounded by quotations. (ex. "etag")
     */
    private static String getETagValue(String etag) {
        return etag == null ? "" : "\"" + etag + "\"";
    }

    private static String getQueryString(String[] values) {
        if (ImplUtils.isNullOrEmpty(values)) {
            return null;
        }

        return String.join(COMMA, values);
    }

    private static String getSelectQuery(SettingFields[] set) {
        if (ImplUtils.isNullOrEmpty(set)) {
            return null;
        }

        return Arrays.stream(set).map(item -> item.toString().toLowerCase(Locale.US))
            .collect(Collectors.joining(COMMA));
    }

    /*
     * Ensure that setting is not null. And, key cannot be null because it is part of the service REST URL.
     */
    private static void validateSetting(ConfigurationSetting setting) {
        Objects.requireNonNull(setting);

        if (setting.key() == null) {
            throw new IllegalArgumentException("Parameter 'key' is required and cannot be null.");
        }
    }
}<|MERGE_RESOLUTION|>--- conflicted
+++ resolved
@@ -5,7 +5,6 @@
 
 import com.azure.applicationconfig.credentials.ConfigurationClientCredentials;
 import com.azure.applicationconfig.models.ConfigurationSetting;
-import com.azure.applicationconfig.models.Range;
 import com.azure.applicationconfig.models.SettingFields;
 import com.azure.applicationconfig.models.SettingSelector;
 import com.azure.common.ServiceClient;
@@ -14,20 +13,14 @@
 import com.azure.common.http.rest.PagedResponse;
 import com.azure.common.http.rest.Response;
 import com.azure.common.implementation.RestProxy;
-<<<<<<< HEAD
 import com.azure.common.implementation.logging.ServiceLogger;
-=======
 import com.azure.common.implementation.util.ImplUtils;
->>>>>>> c8a34d81
 import org.reactivestreams.Publisher;
 import reactor.core.publisher.Flux;
 import reactor.core.publisher.Mono;
 
 import java.net.URL;
-import java.util.Arrays;
-import java.util.Locale;
 import java.util.Objects;
-import java.util.stream.Collectors;
 
 /**
  * Asynchronous client that contains all the operations for {@link ConfigurationSetting ConfigurationSettings} in Azure Configuration
@@ -40,8 +33,7 @@
     private final ServiceLogger logger = new ServiceLogger(ConfigurationAsyncClient.class);
 
     private static final String ETAG_ANY = "*";
-    private static final String COMMA = ",";
-    private static final String RANGE_QUERY = "items=%d-%d";
+    private static final String RANGE_QUERY = "items=%s";
 
     private final String serviceEndpoint;
     private final ConfigurationService service;
@@ -103,9 +95,9 @@
         // This service method call is similar to setSetting except we're passing If-Not-Match = "*". If the service
         // finds any existing configuration settings, then its e-tag will match and the service will return an error.
         return service.setKey(serviceEndpoint, setting.key(), setting.label(), setting, null, getETagValue(ETAG_ANY))
-            .doOnRequest(ignoredValue -> logger.asInformational().log("Adding ConfigurationSetting - %s", setting))
-            .doOnSuccess(response -> logger.asInformational().log("Added ConfigurationSetting - %s", response.value()))
-            .doOnError(error -> logger.asWarning().log("Failed to add ConfigurationSetting - %s", setting, error));
+            .doOnRequest(ignoredValue -> logger.asInformational().log("Adding ConfigurationSetting - {}", setting))
+            .doOnSuccess(response -> logger.asInformational().log("Added ConfigurationSetting - {}", response.value()))
+            .doOnError(error -> logger.asWarning().log("Failed to add ConfigurationSetting - {}", setting, error));
     }
 
     /**
@@ -151,9 +143,9 @@
         // old value locally.
         // If no etag value was passed in, then the value is always added or updated.
         return service.setKey(serviceEndpoint, setting.key(), setting.label(), setting, getETagValue(setting.etag()), null)
-            .doOnRequest(ignoredValue -> logger.asInformational().log("Setting ConfigurationSetting - %s", setting))
-            .doOnSuccess(response -> logger.asInformational().log("Set ConfigurationSetting - %s", response.value()))
-            .doOnError(error -> logger.asWarning().log("Failed to set ConfigurationSetting - %s", setting, error));
+            .doOnRequest(ignoredValue -> logger.asInformational().log("Setting ConfigurationSetting - {}", setting))
+            .doOnSuccess(response -> logger.asInformational().log("Set ConfigurationSetting - {}", response.value()))
+            .doOnError(error -> logger.asWarning().log("Failed to set ConfigurationSetting - {}", setting, error));
     }
 
     /**
@@ -193,9 +185,9 @@
         String etag = setting.etag() == null ? ETAG_ANY : setting.etag();
 
         return service.setKey(serviceEndpoint, setting.key(), setting.label(), setting, getETagValue(etag), null)
-            .doOnRequest(ignoredValue -> logger.asInformational().log("Updating ConfigurationSetting - %s", setting))
-            .doOnSuccess(response -> logger.asInformational().log("Updated ConfigurationSetting - %s", response.value()))
-            .doOnError(error -> logger.asWarning().log("Failed to update ConfigurationSetting - %s", setting, error));
+            .doOnRequest(ignoredValue -> logger.asInformational().log("Updating ConfigurationSetting - {}", setting))
+            .doOnSuccess(response -> logger.asInformational().log("Updated ConfigurationSetting - {}", response.value()))
+            .doOnError(error -> logger.asWarning().log("Failed to update ConfigurationSetting - {}", setting, error));
     }
 
     /**
@@ -228,9 +220,9 @@
         validateSetting(setting);
 
         return service.getKeyValue(serviceEndpoint, setting.key(), setting.label(), null, null, null, null)
-            .doOnRequest(ignoredValue -> logger.asInformational().log("Retrieving ConfigurationSetting - %s", setting))
-            .doOnSuccess(response -> logger.asInformational().log("Retrieved ConfigurationSetting - %s", response.value()))
-            .doOnError(error -> logger.asWarning().log("Failed to get ConfigurationSetting - %s", setting, error));
+            .doOnRequest(ignoredValue -> logger.asInformational().log("Retrieving ConfigurationSetting - {}", setting))
+            .doOnSuccess(response -> logger.asInformational().log("Retrieved ConfigurationSetting - {}", response.value()))
+            .doOnError(error -> logger.asWarning().log("Failed to get ConfigurationSetting - {}", setting, error));
     }
 
     /**
@@ -267,9 +259,9 @@
         validateSetting(setting);
 
         return service.delete(serviceEndpoint, setting.key(), setting.label(), getETagValue(setting.etag()), null)
-            .doOnRequest(ignoredValue -> logger.asInformational().log("Deleting ConfigurationSetting - %s", setting))
-            .doOnSuccess(response -> logger.asInformational().log("Deleted ConfigurationSetting - %s", response.value()))
-            .doOnError(error -> logger.asWarning().log("Failed to delete ConfigurationSetting - %s", setting, error));
+            .doOnRequest(ignoredValue -> logger.asInformational().log("Deleting ConfigurationSetting - {}", setting))
+            .doOnSuccess(response -> logger.asInformational().log("Deleted ConfigurationSetting - {}", response.value()))
+            .doOnError(error -> logger.asWarning().log("Failed to delete ConfigurationSetting - {}", setting, error));
     }
 
     /**
@@ -283,15 +275,14 @@
     public Flux<ConfigurationSetting> listSettings(SettingSelector options) {
         Mono<PagedResponse<ConfigurationSetting>> result;
         if (options != null) {
-            String fields = getSelectQuery(options.fields());
-<<<<<<< HEAD
-            result = service.listKeyValues(serviceEndpoint, options.key(), options.label(), fields, options.acceptDateTime())
-                .doOnRequest(ignoredValue -> logger.asInformational().log("Listing ConfigurationSettings - %s", options))
-                .doOnSuccess(response -> logger.asInformational().log("Listed ConfigurationSettings - %s", options))
-                .doOnError(error -> logger.asWarning().log("Failed to list ConfigurationSetting - %s", options, error));
-=======
-            result = service.listKeyValues(serviceEndpoint, getQueryString(options.keys()), getQueryString(options.labels()), fields, options.acceptDateTime());
->>>>>>> c8a34d81
+            String fields = ImplUtils.arrayToString(options.fields(), SettingFields::toStringMapper);
+            String keys = ImplUtils.arrayToString(options.keys(), key -> key);
+            String labels = ImplUtils.arrayToString(options.labels(), label -> label);
+
+            result = service.listKeyValues(serviceEndpoint, keys, labels, fields, options.acceptDateTime())
+                .doOnRequest(ignoredValue -> logger.asInformational().log("Listing ConfigurationSettings - {}", options))
+                .doOnSuccess(response -> logger.asInformational().log("Listed ConfigurationSettings - {}", options))
+                .doOnError(error -> logger.asWarning().log("Failed to list ConfigurationSetting - {}", options, error));
         } else {
             result = service.listKeyValues(serviceEndpoint, null, null, null, null)
                 .doOnRequest(ignoredValue -> logger.asInformational().log("Listing all ConfigurationSettings"))
@@ -316,16 +307,15 @@
     public Flux<ConfigurationSetting> listSettingRevisions(SettingSelector selector) {
         Mono<PagedResponse<ConfigurationSetting>> result;
         if (selector != null) {
-            String fields = getSelectQuery(selector.fields());
-<<<<<<< HEAD
-            result = service.listKeyValueRevisions(serviceEndpoint, selector.key(), selector.label(), fields, selector.acceptDateTime(), null)
-                .doOnRequest(ignoredValue -> logger.asInformational().log("Listing ConfigurationSetting revisions - %s", selector))
-                .doOnSuccess(response -> logger.asInformational().log("Listed ConfigurationSetting revisions - %s", selector))
-                .doOnError(error -> logger.asWarning().log("Failed to list ConfigurationSetting revisions - %s", selector, error));
-=======
-            String range = getRangeHeader(selector.range());
-            result = service.listKeyValueRevisions(serviceEndpoint, getQueryString(selector.keys()), getQueryString(selector.labels()), fields, selector.acceptDateTime(), range);
->>>>>>> c8a34d81
+            String fields = ImplUtils.arrayToString(selector.fields(), SettingFields::toStringMapper);
+            String keys = ImplUtils.arrayToString(selector.keys(), key -> key);
+            String labels = ImplUtils.arrayToString(selector.labels(), label -> label);
+            String range = selector.range() != null ? String.format(RANGE_QUERY, selector.range()) : null;
+
+            result = service.listKeyValueRevisions(serviceEndpoint, keys, labels, fields, selector.acceptDateTime(), range)
+                .doOnRequest(ignoredValue -> logger.asInformational().log("Listing ConfigurationSetting revisions - {}", selector))
+                .doOnSuccess(response -> logger.asInformational().log("Listed ConfigurationSetting revisions - {}", selector))
+                .doOnError(error -> logger.asWarning().log("Failed to list ConfigurationSetting revisions - {}", selector, error));
         } else {
             result = service.listKeyValueRevisions(serviceEndpoint, null, null, null, null, null)
                 .doOnRequest(ignoredValue -> logger.asInformational().log("Listing ConfigurationSetting revisions"))
@@ -336,14 +326,6 @@
         return result.flatMapMany(this::extractAndFetchConfigurationSettings);
     }
 
-    private static String getRangeHeader(Range range) {
-        if (range == null) {
-            return null;
-        }
-
-        return String.format(RANGE_QUERY, range.start(), range.end());
-    }
-
     /*
      * Gets all ConfigurationSetting settings given the {@code nextPageLink} that was retrieved from a call to
      * {@link ConfigurationAsyncClient#listSettings(SettingSelector)} or a call from this method.
@@ -354,9 +336,9 @@
      */
     private Flux<ConfigurationSetting> listSettings(String nextPageLink) {
         Mono<PagedResponse<ConfigurationSetting>> result = service.listKeyValues(serviceEndpoint, nextPageLink)
-            .doOnRequest(ignoredValue -> logger.asInformational().log("Retrieving the next listing page - Page: %s", nextPageLink))
-            .doOnSuccess(response -> logger.asInformational().log("Retrieved the next listing page - Page: %s", nextPageLink))
-            .doOnError(error -> logger.asWarning().log("Failed to retrieve the next listing page - Page: %s", nextPageLink, error));
+            .doOnRequest(ignoredValue -> logger.asInformational().log("Retrieving the next listing page - Page {}", nextPageLink))
+            .doOnSuccess(response -> logger.asInformational().log("Retrieved the next listing page - Page {}", nextPageLink))
+            .doOnError(error -> logger.asWarning().log("Failed to retrieve the next listing page - Page {}", nextPageLink, error));
 
         return result.flatMapMany(this::extractAndFetchConfigurationSettings);
     }
@@ -379,23 +361,6 @@
         return etag == null ? "" : "\"" + etag + "\"";
     }
 
-    private static String getQueryString(String[] values) {
-        if (ImplUtils.isNullOrEmpty(values)) {
-            return null;
-        }
-
-        return String.join(COMMA, values);
-    }
-
-    private static String getSelectQuery(SettingFields[] set) {
-        if (ImplUtils.isNullOrEmpty(set)) {
-            return null;
-        }
-
-        return Arrays.stream(set).map(item -> item.toString().toLowerCase(Locale.US))
-            .collect(Collectors.joining(COMMA));
-    }
-
     /*
      * Ensure that setting is not null. And, key cannot be null because it is part of the service REST URL.
      */
