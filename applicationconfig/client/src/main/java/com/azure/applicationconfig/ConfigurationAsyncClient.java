// Copyright (c) Microsoft Corporation. All rights reserved.
// Licensed under the MIT License.

package com.azure.applicationconfig;

import com.azure.applicationconfig.credentials.ConfigurationClientCredentials;
import com.azure.applicationconfig.models.ConfigurationSetting;
import com.azure.applicationconfig.models.SettingFields;
import com.azure.applicationconfig.models.SettingSelector;
<<<<<<< HEAD
import com.azure.core.ServiceClient;
import com.azure.core.exception.HttpRequestException;
import com.azure.core.exception.ResourceModifiedException;
import com.azure.core.exception.ResourceNotFoundException;
import com.azure.core.http.HttpPipeline;
import com.azure.core.http.rest.PagedResponse;
import com.azure.core.http.rest.Response;
import com.azure.core.implementation.RestProxy;
import com.azure.core.implementation.logging.ServiceLogger;
import com.azure.core.implementation.util.ImplUtils;
=======
import com.azure.common.ServiceClient;
import com.azure.common.exception.ServiceRequestException;
import com.azure.common.http.ContextData;
import com.azure.common.http.HttpPipeline;
import com.azure.common.http.rest.PagedResponse;
import com.azure.common.http.rest.Response;
import com.azure.common.implementation.RestProxy;
>>>>>>> 5adfc98b
import org.reactivestreams.Publisher;
import reactor.core.publisher.Flux;
import reactor.core.publisher.Mono;

import java.net.URL;
import java.util.Objects;

/**
 * This class provides a client that contains all the operations for {@link ConfigurationSetting ConfigurationSettings}
 * in Azure App Configuration Store. Operations allowed by the client are adding, retrieving, updating, and deleting
 * ConfigurationSettings, and listing settings or revision of a setting based on a {@link SettingSelector filter}.
 *
 * <p><strong>Instantiating an Asynchronous Configuration Client</strong></p>
 *
 * <pre>
 * ConfigurationAsyncClient client = ConfigurationAsyncClient.builder()
 *     .credentials(new ConfigurationClientCredentials(connectionString))
 *     .build();
 * </pre>
 *
 * <p>View {@link ConfigurationAsyncClientBuilder this} for additional ways to construct the client.</p>
 *
 * @see ConfigurationAsyncClientBuilder
 * @see ConfigurationClientCredentials
 */
public final class ConfigurationAsyncClient extends ServiceClient {
    private final ServiceLogger logger = new ServiceLogger(ConfigurationAsyncClient.class);

    private static final String ETAG_ANY = "*";
    private static final String RANGE_QUERY = "items=%s";

    private final String serviceEndpoint;
    private final ConfigurationService service;

    /**
     * Creates a ConfigurationAsyncClient that sends requests to the configuration service at {@code serviceEndpoint}.
     * Each service call goes through the {@code pipeline}.
     *
     * @param serviceEndpoint URL for the Application configuration service.
     * @param pipeline HttpPipeline that the HTTP requests and responses flow through.
     */
    ConfigurationAsyncClient(URL serviceEndpoint, HttpPipeline pipeline) {
        super(pipeline);

        this.service = RestProxy.create(ConfigurationService.class, this);
        this.serviceEndpoint = serviceEndpoint.toString();
    }

    /**
     * Creates a builder that can configure options for the ConfigurationAsyncClient before creating an instance of it.
     *
     * @return A new {@link ConfigurationAsyncClientBuilder} to create a ConfigurationAsyncClient from.
     */
    public static ConfigurationAsyncClientBuilder builder() {
        return new ConfigurationAsyncClientBuilder();
    }

    /**
     * Adds a configuration value in the service if that key does not exist.
     *
     * <p><strong>Code Samples</strong></p>
     *
     * <p>Add a setting with the key "prodDBConnection" and value "db_connection".</p>
     *
     * <pre>
     * client.addSetting("prodDBConnection", "db_connection")
     *     .subscribe(response -&gt; {
     *         ConfigurationSetting result = response.value();
     *         System.out.printf("Key: %s, Value: %s", result.key(), result.value());
     *     });</pre>
     *
     * @param key The key of the configuration setting to add.
     * @param value The value associated with this configuration setting key.
     * @return The {@link ConfigurationSetting} that was created, or {@code null}, if a key collision occurs or the key
     * is an invalid value (which will also throw HttpRequestException described below).
     * @throws IllegalArgumentException If {@code key} is {@code null}.
     * @throws ResourceModifiedException If a ConfigurationSetting with the same key exists.
     * @throws HttpRequestException If {@code key} is an empty string.
     */
    public Mono<Response<ConfigurationSetting>> addSetting(String key, String value) {
        return addSetting(new ConfigurationSetting().key(key).value(value), ContextData.NONE);
    }

    /**
     * Adds a configuration value in the service if that key and label does not exist. The label value of the
     * ConfigurationSetting is optional.
     *
     * <p><strong>Code Samples</strong></p>
     *
     * <p>Add a setting with the key "prodDBConnection", label "westUS", and value "db_connection".</p>
     *
     * <pre>
     * client.addSetting(new ConfigurationSetting().key("prodDBConnection").label("westUS").value("db_connection"))
     *     .subscribe(response -&gt; {
     *         ConfigurationSetting result = response.value();
     *         System.out.printf("Key: %s, Value: %s", result.key(), result.value());
     *     });</pre>
     *
     * @param setting The setting to add to the configuration service.
     * @return The {@link ConfigurationSetting} that was created, or {@code null}, if a key collision occurs or the key
     * is an invalid value (which will also throw HttpRequestException described below).
     * @throws NullPointerException If {@code setting} is {@code null}.
     * @throws IllegalArgumentException If {@link ConfigurationSetting#key() key} is {@code null}.
     * @throws ResourceModifiedException If a ConfigurationSetting with the same key and label exists.
     * @throws HttpRequestException If {@code key} is an empty string.
     */
    public Mono<Response<ConfigurationSetting>> addSetting(ConfigurationSetting setting) {
        return addSetting(setting, ContextData.NONE);
    }

    public Mono<Response<ConfigurationSetting>> addSetting(ConfigurationSetting setting, ContextData contextData) {
        // Validate that setting and key is not null. The key is used in the service URL so it cannot be null.
        validateSetting(setting);

        // This service method call is similar to setSetting except we're passing If-Not-Match = "*". If the service
        // finds any existing configuration settings, then its e-tag will match and the service will return an error.
<<<<<<< HEAD
        return service.setKey(serviceEndpoint, setting.key(), setting.label(), setting, null, getETagValue(ETAG_ANY))
            .doOnRequest(ignoredValue -> logger.asInformational().log("Adding ConfigurationSetting - {}", setting))
            .doOnSuccess(response -> logger.asInformational().log("Added ConfigurationSetting - {}", response.value()))
            .onErrorMap(ConfigurationAsyncClient::addSettingExceptionMapper)
            .doOnError(error -> logger.asWarning().log("Failed to add ConfigurationSetting - {}", setting, error));
=======
        return service.setKey(contextData, serviceEndpoint, setting.key(), setting.label(), setting, null, getETagValue(ETAG_ANY));
>>>>>>> 5adfc98b
    }

    /**
     * Creates or updates a configuration value in the service with the given key.
     *
     * <p><strong>Code Samples</strong></p>
     *
     * <p>Add a setting with the key "prodDBConnection" and value "db_connection".</p>
     *
     * <pre>
     * client.setSetting("prodDBConnection", "db_connection")
     *     .subscribe(response -&gt; {
     *         ConfigurationSetting result = response.value();
     *         System.out.printf("Key: %s, Value: %s", result.key(), result.value());
     *     });</pre>
     *
     * <p>Update the value of the setting to "updated_db_connection".</p>
     *
     * <pre>
     * client.setSetting("prodDBConnection", "updated_db_connection")
     *     .subscribe(response -&gt; {
     *         ConfigurationSetting result = response.value();
     *         System.out.printf("Key: %s, Value: %s", result.key(), result.value());
     *     });</pre>
     *
     * @param key The key of the configuration setting to create or update.
     * @param value The value of this configuration setting.
     * @return The {@link ConfigurationSetting} that was created or updated, or {@code null}, if the key is an invalid
     * value (which will also throw HttpRequestException described below).
     * @throws IllegalArgumentException If {@code key} is {@code null}.
     * @throws ResourceModifiedException If the setting exists and is locked.
     * @throws HttpRequestException If {@code key} is an empty string.
     */
    public Mono<Response<ConfigurationSetting>> setSetting(String key, String value) {
        return setSetting(new ConfigurationSetting().key(key).value(value));
    }

    /**
     * Creates or updates a configuration value in the service. Partial updates are not supported and the entire
     * configuration setting is updated.
     *
     * If {@link ConfigurationSetting#etag() etag} is specified, the configuration value is updated if the current
     * setting's etag matches. If the etag's value is equal to the wildcard character ({@code "*"}), the setting
     * will always be updated.
     *
     * <p><strong>Code Samples</strong></p>
     *
     * <p>Add a setting with the key "prodDBConnection", label "westUS", and value "db_connection".</p>
     *
     * <pre>
     * client.setSetting(new ConfigurationSetting().key("prodDBConnection").label("westUS").value("db_connection"))
     *     .subscribe(response -&gt; {
     *         ConfigurationSetting result = response.value();
     *         System.out.printf("Key: %s, Value: %s", result.key(), result.value());
     *     });</pre>
     *
     * <p>Update the value of the setting to "updated_db_connection".</p>
     *
     * <pre>
     * client.setSetting(new ConfigurationSetting().key("prodDBConnection").label("westUS").value("updated_db_connection"))
     *     .subscribe(response -&gt; {
     *         ConfigurationSetting result = response.value();
     *         System.out.printf("Key: %s, Value: %s", result.key(), result.value());
     *     });</pre>
     *
     * @param setting The configuration setting to create or update.
     * @return The {@link ConfigurationSetting} that was created or updated, or {@code null}, if the key is an invalid
     * value, the setting is locked, or an etag was provided but does not match the service's current etag value (which
     * will also throw HttpRequestException described below).
     * @throws NullPointerException If {@code setting} is {@code null}.
     * @throws IllegalArgumentException If {@link ConfigurationSetting#key() key} is {@code null}.
     * @throws ResourceModifiedException If the {@link ConfigurationSetting#etag() etag} was specified, is not the
     * wildcard character, and the current configuration value's etag does not match, or the
     * setting exists and is locked.
     * @throws HttpRequestException If {@code key} is an empty string.
     */
    public Mono<Response<ConfigurationSetting>> setSetting(ConfigurationSetting setting) {
        return setSetting(setting, ContextData.NONE);
    }

    public Mono<Response<ConfigurationSetting>> setSetting(ConfigurationSetting setting, ContextData contextData) {
        // Validate that setting and key is not null. The key is used in the service URL so it cannot be null.
        validateSetting(setting);

        // This service method call is similar to addSetting except it will create or update a configuration setting.
        // If the user provides an etag value, it is passed in as If-Match = "{etag value}". If the current value in the
        // service has a matching etag then it matches, then its value is updated with what the user passed in.
        // Otherwise, the service throws an exception because the current configuration value was updated and we have an
        // old value locally.
        // If no etag value was passed in, then the value is always added or updated.
<<<<<<< HEAD
        return service.setKey(serviceEndpoint, setting.key(), setting.label(), setting, getETagValue(setting.etag()), null)
            .doOnRequest(ignoredValue -> logger.asInformational().log("Setting ConfigurationSetting - {}", setting))
            .doOnSuccess(response -> logger.asInformational().log("Set ConfigurationSetting - {}", response.value()))
            .doOnError(error -> logger.asWarning().log("Failed to set ConfigurationSetting - {}", setting, error));
=======

        return service.setKey(contextData, serviceEndpoint, setting.key(), setting.label(), setting, getETagValue(setting.etag()), null);
>>>>>>> 5adfc98b
    }

    /**
     * Updates an existing configuration value in the service with the given key. The setting must already exist.
     *
     * <p><strong>Code Samples</strong></p>
     *
     * <p>Update a setting with the key "prodDBConnection" to have the value "updated_db_connection".</p>
     *
     * <pre>
     * client.updateSetting("prodDBConnection", "updated_db_connection")
     *     .subscribe(response -&gt; {
     *         ConfigurationSetting result = response.value();
     *         System.out.printf("Key: %s, Value: %s", result.key(), result.value());
     *     });</pre>
     *
     * @param key The key of the configuration setting to update.
     * @param value The updated value of this configuration setting.
     * @return The {@link ConfigurationSetting} that was updated, or {@code null}, if the configuration value does not
     * exist, is locked, or the key is an invalid value (which will also throw HttpRequestException described below).
     * @throws IllegalArgumentException If {@code key} is {@code null}.
     * @throws HttpRequestException If a ConfigurationSetting with the key does not exist or the configuration value
     * is locked.
     * @throws HttpRequestException If {@code key} is an empty string.
     */
    public Mono<Response<ConfigurationSetting>> updateSetting(String key, String value) {
        return updateSetting(new ConfigurationSetting().key(key).value(value), ContextData.NONE);
    }

    /**
     * Updates an existing configuration value in the service. The setting must already exist. Partial updates are not
     * supported, the entire configuration value is replaced.
     *
     * If {@link ConfigurationSetting#etag() etag} is specified, the configuration value is only updated if it matches.
     *
     * <p><strong>Code Samples</strong></p>
     *
     * <p>Update the setting with the key-label pair "prodDBConnection"-"westUS" to have the value "updated_db_connection".</p>
     *
     * <pre>
     * client.updateSetting(new ConfigurationSetting().key("prodDBConnection").label("westUS").value("updated_db_connection"))
     *     .subscribe(response -&gt; {
     *         ConfigurationSetting result = response.value();
     *         System.out.printf("Key: %s, Value: %s", result.key(), result.value());
     *     });</pre>
     *
     * @param setting The setting to add or update in the service.
     * @return The {@link ConfigurationSetting} that was updated, or {@code null}, if the configuration value does not
     * exist, is locked, or the key is an invalid value (which will also throw HttpRequestException described below).
     * @throws NullPointerException If {@code setting} is {@code null}.
     * @throws IllegalArgumentException If {@link ConfigurationSetting#key() key} is {@code null}.
     * @throws ResourceModifiedException If a ConfigurationSetting with the same key and label does not
     * exist, the setting is locked, or {@link ConfigurationSetting#etag() etag} is specified but does not match
     * the current value.
     * @throws HttpRequestException If {@code key} is an empty string.
     */
    public Mono<Response<ConfigurationSetting>> updateSetting(ConfigurationSetting setting) {
        return updateSetting(setting, ContextData.NONE);
    }

    public Mono<Response<ConfigurationSetting>> updateSetting(ConfigurationSetting setting, ContextData contextData) {
        // Validate that setting and key is not null. The key is used in the service URL so it cannot be null.
        validateSetting(setting);

        String etag = setting.etag() == null ? ETAG_ANY : setting.etag();

<<<<<<< HEAD
        return service.setKey(serviceEndpoint, setting.key(), setting.label(), setting, getETagValue(etag), null)
            .doOnRequest(ignoredValue -> logger.asInformational().log("Updating ConfigurationSetting - {}", setting))
            .doOnSuccess(response -> logger.asInformational().log("Updated ConfigurationSetting - {}", response.value()))
            .doOnError(error -> logger.asWarning().log("Failed to update ConfigurationSetting - {}", setting, error));
=======
        return service.setKey(contextData, serviceEndpoint, setting.key(), setting.label(), setting, getETagValue(etag), null);
>>>>>>> 5adfc98b
    }

    /**
     * Attempts to get a ConfigurationSetting that matches the {@code key}.
     *
     * <p><strong>Code Samples</strong></p>
     *
     * <p>Retrieve the setting with the key "prodDBConnection".</p>
     *
     * <pre>
     * client.getSetting("prodDBConnection")
     *     .subscribe(response -&gt; {
     *         ConfigurationSetting result = response.value();
     *         System.out.printf("Key: %s, Value: %s", result.key(), result.value());
     *     });</pre>
     *
     * @param key The key of the setting to retrieve.
     * @return The {@link ConfigurationSetting} stored in the service, or {@code null}, if the configuration value does
     * not exist or the key is an invalid value (which will also throw HttpRequestException described below).
     * @throws IllegalArgumentException If {@code key} is {@code null}.
     * @throws ResourceNotFoundException If a ConfigurationSetting with {@code key} does not exist.
     * @throws HttpRequestException If {@code key} is an empty string.
     */
    public Mono<Response<ConfigurationSetting>> getSetting(String key) {
        return getSetting(new ConfigurationSetting().key(key), ContextData.NONE);
    }

    /**
     * Attempts to get the ConfigurationSetting given the {@code key}, optional {@code label}.
     *
     * <p><strong>Code Samples</strong></p>
     *
     * <p>Retrieve the setting with the key-label "prodDBConnection"-"westUS".</p>
     *
     * <pre>
     * client.getSetting(new ConfigurationSetting().key("prodDBConnection").label("westUS"))
     *     .subscribe(response -&gt; {
     *         ConfigurationSetting result = response.value();
     *         System.out.printf("Key: %s, Value: %s", result.key(), result.value());
     *     });</pre>
     *
     * @param setting The setting to retrieve based on its key and optional label combination.
     * @return The {@link ConfigurationSetting} stored in the service, or {@code null}, if the configuration value does
     * not exist or the key is an invalid value (which will also throw HttpRequestException described below).
     * @throws NullPointerException If {@code setting} is {@code null}.
     * @throws IllegalArgumentException If {@link ConfigurationSetting#key() key} is {@code null}.
     * @throws ResourceNotFoundException If a ConfigurationSetting with the same key and label does not exist.
     * @throws HttpRequestException If the {@code} key is an empty string.
     */
    public Mono<Response<ConfigurationSetting>> getSetting(ConfigurationSetting setting) {
        return getSetting(setting, ContextData.NONE);
    }

    public Mono<Response<ConfigurationSetting>> getSetting(ConfigurationSetting setting, ContextData contextData) {
        // Validate that setting and key is not null. The key is used in the service URL so it cannot be null.
        validateSetting(setting);

<<<<<<< HEAD
        return service.getKeyValue(serviceEndpoint, setting.key(), setting.label(), null, null, null, null)
            .doOnRequest(ignoredValue -> logger.asInformational().log("Retrieving ConfigurationSetting - {}", setting))
            .doOnSuccess(response -> logger.asInformational().log("Retrieved ConfigurationSetting - {}", response.value()))
            .doOnError(error -> logger.asWarning().log("Failed to get ConfigurationSetting - {}", setting, error));
=======
        return service.getKeyValue(contextData, serviceEndpoint, setting.key(), setting.label(), null, null, null, null);
>>>>>>> 5adfc98b
    }

    /**
     * Deletes the ConfigurationSetting with a matching {@code key}.
     *
     * <p><strong>Code Samples</strong></p>
     *
     * <p>Delete the setting with the key "prodDBConnection".</p>
     *
     * <pre>
     * client.deleteSetting("prodDBConnection")
     *     .subscribe(response -&gt; {
     *         ConfigurationSetting result = response.value();
     *         System.out.printf("Key: %s, Value: %s", result.key(), result.value());
     *     });</pre>
     *
     * @param key The key of the setting to delete.
     * @return The deleted ConfigurationSetting or {@code null} if it didn't exist. {@code null} is also returned if
     * the {@code key} is an invalid value (which will also throw HttpRequestException described below).
     * @throws IllegalArgumentException If {@code key} is {@code null}.
     * @throws ResourceModifiedException If the ConfigurationSetting is locked.
     * @throws HttpRequestException If {@code key} is an empty string.
     */
    public Mono<Response<ConfigurationSetting>> deleteSetting(String key) {
        return deleteSetting(new ConfigurationSetting().key(key), ContextData.NONE);
    }

    /**
     * Deletes the {@link ConfigurationSetting} with a matching key, along with the given label and etag.
     *
     * If {@link ConfigurationSetting#etag() etag} is specified and is not the wildcard character ({@code "*"}),
     * then the setting is <b>only</b> deleted if the etag matches the current etag; this means that no one has updated
     * the ConfigurationSetting yet.
     *
     * <p><strong>Code Samples</strong></p>
     *
     * <p>Delete the setting with the key-label "prodDBConnection"-"westUS".</p>
     *
     * <pre>
     * client.deleteSetting(new ConfigurationSetting().key("prodDBConnection").label("westUS"))
     *     .subscribe(response -&gt; {
     *         ConfigurationSetting result = response.value();
     *         System.out.printf("Key: %s, Value: %s", result.key(), result.value());
     *     });</pre>
     *
     * @param setting The ConfigurationSetting to delete.
     * @return The deleted ConfigurationSetting or {@code null} if didn't exist. {@code null} is also returned if
     * the {@code key} is an invalid value or {@link ConfigurationSetting#etag() etag} is set but does not match the
     * current etag (which will also throw HttpRequestException described below).
     * @throws IllegalArgumentException If {@link ConfigurationSetting#key() key} is {@code null}.
     * @throws NullPointerException When {@code setting} is {@code null}.
     * @throws ResourceModifiedException If the ConfigurationSetting is locked.
     * @throws ResourceNotFoundException If {@link ConfigurationSetting#etag() etag} is specified, not the wildcard
     * character, and does not match the current etag value.
     * @throws HttpRequestException If {@code key} is an empty string.
     */
    public Mono<Response<ConfigurationSetting>> deleteSetting(ConfigurationSetting setting) {
        return deleteSetting(setting, ContextData.NONE);
    }

    public Mono<Response<ConfigurationSetting>> deleteSetting(ConfigurationSetting setting, ContextData contextData) {
        // Validate that setting and key is not null. The key is used in the service URL so it cannot be null.
        validateSetting(setting);

<<<<<<< HEAD
        return service.delete(serviceEndpoint, setting.key(), setting.label(), getETagValue(setting.etag()), null)
            .doOnRequest(ignoredValue -> logger.asInformational().log("Deleting ConfigurationSetting - {}", setting))
            .doOnSuccess(response -> logger.asInformational().log("Deleted ConfigurationSetting - {}", response.value()))
            .doOnError(error -> logger.asWarning().log("Failed to delete ConfigurationSetting - {}", setting, error));
=======
        return service.delete(contextData, serviceEndpoint, setting.key(), setting.label(), getETagValue(setting.etag()), null);
>>>>>>> 5adfc98b
    }

    /**
     * Fetches the configuration settings that match the {@code options}. If {@code options} is {@code null}, then all
     * the {@link ConfigurationSetting configuration settings} are fetched with their current values.
     *
     * <p><strong>Code Samples</strong></p>
     *
     * <p>Retrieve all settings that use the key "prodDBConnection".</p>
     *
     * <pre>
     * client.listSettings(new SettingSelector().key("prodDBConnection"))
     *     .subscribe(setting -&gt; System.out.printf("Key: %s, Value: %s", setting.key(), setting.value()));</pre>
     *
     * @param options Optional. Options to filter configuration setting results from the service.
     * @return A Flux of ConfigurationSettings that matches the {@code options}. If no options were provided, the Flux
     * contains all of the current settings in the service.
     */
    public Flux<ConfigurationSetting> listSettings(SettingSelector options) {
        return listSettings(options, ContextData.NONE);
    }

    public Flux<ConfigurationSetting> listSettings(SettingSelector options, ContextData contextData) {
        Mono<PagedResponse<ConfigurationSetting>> result;
        if (options != null) {
<<<<<<< HEAD
            String fields = ImplUtils.arrayToString(options.fields(), SettingFields::toStringMapper);
            String keys = ImplUtils.arrayToString(options.keys(), key -> key);
            String labels = ImplUtils.arrayToString(options.labels(), label -> label);

            result = service.listKeyValues(serviceEndpoint, keys, labels, fields, options.acceptDateTime())
                .doOnRequest(ignoredValue -> logger.asInformational().log("Listing ConfigurationSettings - {}", options))
                .doOnSuccess(response -> logger.asInformational().log("Listed ConfigurationSettings - {}", options))
                .doOnError(error -> logger.asWarning().log("Failed to list ConfigurationSetting - {}", options, error));
        } else {
            result = service.listKeyValues(serviceEndpoint, null, null, null, null)
                .doOnRequest(ignoredValue -> logger.asInformational().log("Listing all ConfigurationSettings"))
                .doOnSuccess(response -> logger.asInformational().log("Listed all ConfigurationSettings"))
                .doOnError(error -> logger.asWarning().log("Failed to list all ConfigurationSetting", error));
=======
            String fields = getSelectQuery(options.fields());
            result = service.listKeyValues(contextData, serviceEndpoint, options.key(), options.label(), fields, options.acceptDateTime());
        } else {
            result = service.listKeyValues(contextData, serviceEndpoint, null, null, null, null);
>>>>>>> 5adfc98b
        }

        return result.flatMapMany(r -> extractAndFetchConfigurationSettings(r, contextData));
    }

    /**
     * Lists chronological/historical representation of {@link ConfigurationSetting} resource(s). Revisions are provided
     * in descending order from their {@link ConfigurationSetting#lastModified() lastModified} date. Revisions expire
     * after a period of time. The service maintains change history for up to 7 days.
     *
     * If {@code options} is {@code null}, then all the {@link ConfigurationSetting ConfigurationSettings} are fetched
     * in their current state. Otherwise, the results returned match the parameters given in {@code options}.
     *
     * <p><strong>Code Samples</strong></p>
     *
     * <p>Retrieve all revisions of the setting that has the key "prodDBConnection".</p>
     *
     * <pre>
     * client.listSettingRevisions(new SettingSelector().key("prodDBConnection"))
     *     .subscribe(setting -&gt; System.out.printf("Key: %s, Value: %s", setting.key(), setting.value()));</pre>
     *
     * @param selector Optional. Used to filter configuration setting revisions from the service.
     * @return Revisions of the ConfigurationSetting
     */
    public Flux<ConfigurationSetting> listSettingRevisions(SettingSelector selector) {
        return listSettingRevisions(selector, ContextData.NONE);
    }

    public Flux<ConfigurationSetting> listSettingRevisions(SettingSelector selector, ContextData contextData) {
        Mono<PagedResponse<ConfigurationSetting>> result;
        if (selector != null) {
<<<<<<< HEAD
            String fields = ImplUtils.arrayToString(selector.fields(), SettingFields::toStringMapper);
            String keys = ImplUtils.arrayToString(selector.keys(), key -> key);
            String labels = ImplUtils.arrayToString(selector.labels(), label -> label);
            String range = selector.range() != null ? String.format(RANGE_QUERY, selector.range()) : null;

            result = service.listKeyValueRevisions(serviceEndpoint, keys, labels, fields, selector.acceptDateTime(), range)
                .doOnRequest(ignoredValue -> logger.asInformational().log("Listing ConfigurationSetting revisions - {}", selector))
                .doOnSuccess(response -> logger.asInformational().log("Listed ConfigurationSetting revisions - {}", selector))
                .doOnError(error -> logger.asWarning().log("Failed to list ConfigurationSetting revisions - {}", selector, error));
        } else {
            result = service.listKeyValueRevisions(serviceEndpoint, null, null, null, null, null)
                .doOnRequest(ignoredValue -> logger.asInformational().log("Listing ConfigurationSetting revisions"))
                .doOnSuccess(response -> logger.asInformational().log("Listed ConfigurationSetting revisions"))
                .doOnError(error -> logger.asWarning().log("Failed to list all ConfigurationSetting revisions", error));
=======
            String fields = getSelectQuery(selector.fields());
            result = service.listKeyValueRevisions(contextData, serviceEndpoint, selector.key(), selector.label(), fields, selector.acceptDateTime(), null);
        } else {
            result = service.listKeyValueRevisions(contextData, serviceEndpoint, null, null, null, null, null);
>>>>>>> 5adfc98b
        }

        return result.flatMapMany(r -> extractAndFetchConfigurationSettings(r, contextData));
    }

    /*
     * Gets all ConfigurationSetting settings given the {@code nextPageLink} that was retrieved from a call to
     * {@link ConfigurationAsyncClient#listSettings(SettingSelector)} or a call from this method.
     *
     * @param nextPageLink The {@link Page#nextPageLink()} from a previous, successful call to one of the list
     * operations.
     * @return A stream of {@link ConfigurationSetting} from the next page of results.
     */
<<<<<<< HEAD
    private Flux<ConfigurationSetting> listSettings(String nextPageLink) {
        Mono<PagedResponse<ConfigurationSetting>> result = service.listKeyValues(serviceEndpoint, nextPageLink)
            .doOnRequest(ignoredValue -> logger.asInformational().log("Retrieving the next listing page - Page {}", nextPageLink))
            .doOnSuccess(response -> logger.asInformational().log("Retrieved the next listing page - Page {}", nextPageLink))
            .doOnError(error -> logger.asWarning().log("Failed to retrieve the next listing page - Page {}", nextPageLink, error));

        return result.flatMapMany(this::extractAndFetchConfigurationSettings);
=======
    private Flux<ConfigurationSetting> listSettings(String nextPageLink, ContextData contextData) {
        Mono<PagedResponse<ConfigurationSetting>> result = service.listKeyValues(contextData, serviceEndpoint, nextPageLink);
        return result.flatMapMany(r -> extractAndFetchConfigurationSettings(r, contextData));
>>>>>>> 5adfc98b
    }

    private Publisher<ConfigurationSetting> extractAndFetchConfigurationSettings(PagedResponse<ConfigurationSetting> page, ContextData contextData) {
        String nextPageLink = page.nextLink();
        if (nextPageLink == null) {
            return Flux.fromIterable(page.items());
        }
        return Flux.fromIterable(page.items()).concatWith(listSettings(nextPageLink, contextData));
    }

    /*
     * Azure Configuration service requires that the etag value is surrounded in quotation marks.
     *
     * @param etag The etag to get the value for. If null is pass in, an empty string is returned.
     * @return The etag surrounded by quotations. (ex. "etag")
     */
    private static String getETagValue(String etag) {
        return etag == null ? "" : "\"" + etag + "\"";
    }

    /*
     * Ensure that setting is not null. And, key cannot be null because it is part of the service REST URL.
     */
    private static void validateSetting(ConfigurationSetting setting) {
        Objects.requireNonNull(setting);

        if (setting.key() == null) {
            throw new IllegalArgumentException("Parameter 'key' is required and cannot be null.");
        }
    }

    /**
     * Remaps the exception returned from the service if it is a PRECONDITION_FAILED response. This is performed since
     * add setting returns PRECONDITION_FAILED when the configuration already exists, all other uses of setKey return
     * this status when the configuration doesn't exist.
     * @param throwable Error response from the service.
     * @return Exception remapped to a ResourceModifiedException if the throwable was a ResourceNotFoundException,
     * otherwise the throwable is returned unmodified.
     */
    private static Throwable addSettingExceptionMapper(Throwable throwable) {
        if (!(throwable instanceof ResourceNotFoundException)) {
            return throwable;
        }

        ResourceNotFoundException notFoundException = (ResourceNotFoundException) throwable;
        return new ResourceModifiedException(notFoundException.getMessage(), notFoundException.response());
    }
}<|MERGE_RESOLUTION|>--- conflicted
+++ resolved
@@ -7,26 +7,17 @@
 import com.azure.applicationconfig.models.ConfigurationSetting;
 import com.azure.applicationconfig.models.SettingFields;
 import com.azure.applicationconfig.models.SettingSelector;
-<<<<<<< HEAD
 import com.azure.core.ServiceClient;
 import com.azure.core.exception.HttpRequestException;
 import com.azure.core.exception.ResourceModifiedException;
 import com.azure.core.exception.ResourceNotFoundException;
+import com.azure.core.http.ContextData;
 import com.azure.core.http.HttpPipeline;
 import com.azure.core.http.rest.PagedResponse;
 import com.azure.core.http.rest.Response;
 import com.azure.core.implementation.RestProxy;
 import com.azure.core.implementation.logging.ServiceLogger;
 import com.azure.core.implementation.util.ImplUtils;
-=======
-import com.azure.common.ServiceClient;
-import com.azure.common.exception.ServiceRequestException;
-import com.azure.common.http.ContextData;
-import com.azure.common.http.HttpPipeline;
-import com.azure.common.http.rest.PagedResponse;
-import com.azure.common.http.rest.Response;
-import com.azure.common.implementation.RestProxy;
->>>>>>> 5adfc98b
 import org.reactivestreams.Publisher;
 import reactor.core.publisher.Flux;
 import reactor.core.publisher.Mono;
@@ -137,21 +128,41 @@
         return addSetting(setting, ContextData.NONE);
     }
 
+    /**
+     * Adds a configuration value in the service if that key and label does not exist. The label value of the
+     * ConfigurationSetting is optional.
+     *
+     * <p><strong>Code Samples</strong></p>
+     *
+     * <p>Add a setting with the key "prodDBConnection", label "westUS", and value "db_connection".</p>
+     *
+     * <pre>
+     * client.addSetting(new ConfigurationSetting().key("prodDBConnection").label("westUS").value("db_connection"))
+     *     .subscribe(response -&gt; {
+     *         ConfigurationSetting result = response.value();
+     *         System.out.printf("Key: %s, Value: %s", result.key(), result.value());
+     *     });</pre>
+     *
+     * @param setting The setting to add to the configuration service.
+     * @param contextData Additional context that is passed during the service call.
+     * @return The {@link ConfigurationSetting} that was created, or {@code null}, if a key collision occurs or the key
+     * is an invalid value (which will also throw HttpRequestException described below).
+     * @throws NullPointerException If {@code setting} is {@code null}.
+     * @throws IllegalArgumentException If {@link ConfigurationSetting#key() key} is {@code null}.
+     * @throws ResourceModifiedException If a ConfigurationSetting with the same key and label exists.
+     * @throws HttpRequestException If {@code key} is an empty string.
+     */
     public Mono<Response<ConfigurationSetting>> addSetting(ConfigurationSetting setting, ContextData contextData) {
         // Validate that setting and key is not null. The key is used in the service URL so it cannot be null.
         validateSetting(setting);
 
         // This service method call is similar to setSetting except we're passing If-Not-Match = "*". If the service
         // finds any existing configuration settings, then its e-tag will match and the service will return an error.
-<<<<<<< HEAD
-        return service.setKey(serviceEndpoint, setting.key(), setting.label(), setting, null, getETagValue(ETAG_ANY))
+        return service.setKey(contextData, serviceEndpoint, setting.key(), setting.label(), setting, null, getETagValue(ETAG_ANY))
             .doOnRequest(ignoredValue -> logger.asInformational().log("Adding ConfigurationSetting - {}", setting))
             .doOnSuccess(response -> logger.asInformational().log("Added ConfigurationSetting - {}", response.value()))
             .onErrorMap(ConfigurationAsyncClient::addSettingExceptionMapper)
             .doOnError(error -> logger.asWarning().log("Failed to add ConfigurationSetting - {}", setting, error));
-=======
-        return service.setKey(contextData, serviceEndpoint, setting.key(), setting.label(), setting, null, getETagValue(ETAG_ANY));
->>>>>>> 5adfc98b
     }
 
     /**
@@ -232,6 +243,46 @@
         return setSetting(setting, ContextData.NONE);
     }
 
+    /**
+     * Creates or updates a configuration value in the service. Partial updates are not supported and the entire
+     * configuration setting is updated.
+     *
+     * If {@link ConfigurationSetting#etag() etag} is specified, the configuration value is updated if the current
+     * setting's etag matches. If the etag's value is equal to the wildcard character ({@code "*"}), the setting
+     * will always be updated.
+     *
+     * <p><strong>Code Samples</strong></p>
+     *
+     * <p>Add a setting with the key "prodDBConnection", label "westUS", and value "db_connection".</p>
+     *
+     * <pre>
+     * client.setSetting(new ConfigurationSetting().key("prodDBConnection").label("westUS").value("db_connection"))
+     *     .subscribe(response -&gt; {
+     *         ConfigurationSetting result = response.value();
+     *         System.out.printf("Key: %s, Value: %s", result.key(), result.value());
+     *     });</pre>
+     *
+     * <p>Update the value of the setting to "updated_db_connection".</p>
+     *
+     * <pre>
+     * client.setSetting(new ConfigurationSetting().key("prodDBConnection").label("westUS").value("updated_db_connection"))
+     *     .subscribe(response -&gt; {
+     *         ConfigurationSetting result = response.value();
+     *         System.out.printf("Key: %s, Value: %s", result.key(), result.value());
+     *     });</pre>
+     *
+     * @param setting The configuration setting to create or update.
+     * @param contextData Additional context that is passed during the service call.
+     * @return The {@link ConfigurationSetting} that was created or updated, or {@code null}, if the key is an invalid
+     * value, the setting is locked, or an etag was provided but does not match the service's current etag value (which
+     * will also throw HttpRequestException described below).
+     * @throws NullPointerException If {@code setting} is {@code null}.
+     * @throws IllegalArgumentException If {@link ConfigurationSetting#key() key} is {@code null}.
+     * @throws ResourceModifiedException If the {@link ConfigurationSetting#etag() etag} was specified, is not the
+     * wildcard character, and the current configuration value's etag does not match, or the
+     * setting exists and is locked.
+     * @throws HttpRequestException If {@code key} is an empty string.
+     */
     public Mono<Response<ConfigurationSetting>> setSetting(ConfigurationSetting setting, ContextData contextData) {
         // Validate that setting and key is not null. The key is used in the service URL so it cannot be null.
         validateSetting(setting);
@@ -242,15 +293,10 @@
         // Otherwise, the service throws an exception because the current configuration value was updated and we have an
         // old value locally.
         // If no etag value was passed in, then the value is always added or updated.
-<<<<<<< HEAD
-        return service.setKey(serviceEndpoint, setting.key(), setting.label(), setting, getETagValue(setting.etag()), null)
+        return service.setKey(contextData, serviceEndpoint, setting.key(), setting.label(), setting, getETagValue(setting.etag()), null)
             .doOnRequest(ignoredValue -> logger.asInformational().log("Setting ConfigurationSetting - {}", setting))
             .doOnSuccess(response -> logger.asInformational().log("Set ConfigurationSetting - {}", response.value()))
             .doOnError(error -> logger.asWarning().log("Failed to set ConfigurationSetting - {}", setting, error));
-=======
-
-        return service.setKey(contextData, serviceEndpoint, setting.key(), setting.label(), setting, getETagValue(setting.etag()), null);
->>>>>>> 5adfc98b
     }
 
     /**
@@ -311,20 +357,44 @@
         return updateSetting(setting, ContextData.NONE);
     }
 
+    /**
+     * Updates an existing configuration value in the service. The setting must already exist. Partial updates are not
+     * supported, the entire configuration value is replaced.
+     *
+     * If {@link ConfigurationSetting#etag() etag} is specified, the configuration value is only updated if it matches.
+     *
+     * <p><strong>Code Samples</strong></p>
+     *
+     * <p>Update the setting with the key-label pair "prodDBConnection"-"westUS" to have the value "updated_db_connection".</p>
+     *
+     * <pre>
+     * client.updateSetting(new ConfigurationSetting().key("prodDBConnection").label("westUS").value("updated_db_connection"))
+     *     .subscribe(response -&gt; {
+     *         ConfigurationSetting result = response.value();
+     *         System.out.printf("Key: %s, Value: %s", result.key(), result.value());
+     *     });</pre>
+     *
+     * @param setting The setting to add or update in the service.
+     * @param contextData Additional context that is passed during the service call.
+     * @return The {@link ConfigurationSetting} that was updated, or {@code null}, if the configuration value does not
+     * exist, is locked, or the key is an invalid value (which will also throw HttpRequestException described below).
+     * @throws NullPointerException If {@code setting} is {@code null}.
+     * @throws IllegalArgumentException If {@link ConfigurationSetting#key() key} is {@code null}.
+     * @throws ResourceModifiedException If a ConfigurationSetting with the same key and label does not
+     * exist, the setting is locked, or {@link ConfigurationSetting#etag() etag} is specified but does not match
+     * the current value.
+     * @throws HttpRequestException If {@code key} is an empty string.
+     */
     public Mono<Response<ConfigurationSetting>> updateSetting(ConfigurationSetting setting, ContextData contextData) {
         // Validate that setting and key is not null. The key is used in the service URL so it cannot be null.
         validateSetting(setting);
 
         String etag = setting.etag() == null ? ETAG_ANY : setting.etag();
 
-<<<<<<< HEAD
-        return service.setKey(serviceEndpoint, setting.key(), setting.label(), setting, getETagValue(etag), null)
+        return service.setKey(contextData, serviceEndpoint, setting.key(), setting.label(), setting, getETagValue(etag), null)
             .doOnRequest(ignoredValue -> logger.asInformational().log("Updating ConfigurationSetting - {}", setting))
             .doOnSuccess(response -> logger.asInformational().log("Updated ConfigurationSetting - {}", response.value()))
             .doOnError(error -> logger.asWarning().log("Failed to update ConfigurationSetting - {}", setting, error));
-=======
-        return service.setKey(contextData, serviceEndpoint, setting.key(), setting.label(), setting, getETagValue(etag), null);
->>>>>>> 5adfc98b
     }
 
     /**
@@ -378,18 +448,37 @@
         return getSetting(setting, ContextData.NONE);
     }
 
+    /**
+     * Attempts to get the ConfigurationSetting given the {@code key}, optional {@code label}.
+     *
+     * <p><strong>Code Samples</strong></p>
+     *
+     * <p>Retrieve the setting with the key-label "prodDBConnection"-"westUS".</p>
+     *
+     * <pre>
+     * client.getSetting(new ConfigurationSetting().key("prodDBConnection").label("westUS"))
+     *     .subscribe(response -&gt; {
+     *         ConfigurationSetting result = response.value();
+     *         System.out.printf("Key: %s, Value: %s", result.key(), result.value());
+     *     });</pre>
+     *
+     * @param setting The setting to retrieve based on its key and optional label combination.
+     * @param contextData Additional context that is passed during the service call.
+     * @return The {@link ConfigurationSetting} stored in the service, or {@code null}, if the configuration value does
+     * not exist or the key is an invalid value (which will also throw HttpRequestException described below).
+     * @throws NullPointerException If {@code setting} is {@code null}.
+     * @throws IllegalArgumentException If {@link ConfigurationSetting#key() key} is {@code null}.
+     * @throws ResourceNotFoundException If a ConfigurationSetting with the same key and label does not exist.
+     * @throws HttpRequestException If the {@code} key is an empty string.
+     */
     public Mono<Response<ConfigurationSetting>> getSetting(ConfigurationSetting setting, ContextData contextData) {
         // Validate that setting and key is not null. The key is used in the service URL so it cannot be null.
         validateSetting(setting);
 
-<<<<<<< HEAD
-        return service.getKeyValue(serviceEndpoint, setting.key(), setting.label(), null, null, null, null)
+        return service.getKeyValue(contextData, serviceEndpoint, setting.key(), setting.label(), null, null, null, null)
             .doOnRequest(ignoredValue -> logger.asInformational().log("Retrieving ConfigurationSetting - {}", setting))
             .doOnSuccess(response -> logger.asInformational().log("Retrieved ConfigurationSetting - {}", response.value()))
             .doOnError(error -> logger.asWarning().log("Failed to get ConfigurationSetting - {}", setting, error));
-=======
-        return service.getKeyValue(contextData, serviceEndpoint, setting.key(), setting.label(), null, null, null, null);
->>>>>>> 5adfc98b
     }
 
     /**
@@ -450,18 +539,44 @@
         return deleteSetting(setting, ContextData.NONE);
     }
 
+    /**
+     * Deletes the {@link ConfigurationSetting} with a matching key, along with the given label and etag.
+     *
+     * If {@link ConfigurationSetting#etag() etag} is specified and is not the wildcard character ({@code "*"}),
+     * then the setting is <b>only</b> deleted if the etag matches the current etag; this means that no one has updated
+     * the ConfigurationSetting yet.
+     *
+     * <p><strong>Code Samples</strong></p>
+     *
+     * <p>Delete the setting with the key-label "prodDBConnection"-"westUS".</p>
+     *
+     * <pre>
+     * client.deleteSetting(new ConfigurationSetting().key("prodDBConnection").label("westUS"))
+     *     .subscribe(response -&gt; {
+     *         ConfigurationSetting result = response.value();
+     *         System.out.printf("Key: %s, Value: %s", result.key(), result.value());
+     *     });</pre>
+     *
+     * @param setting The ConfigurationSetting to delete.
+     * @param contextData Additional context that is passed during the service call.
+     * @return The deleted ConfigurationSetting or {@code null} if didn't exist. {@code null} is also returned if
+     * the {@code key} is an invalid value or {@link ConfigurationSetting#etag() etag} is set but does not match the
+     * current etag (which will also throw HttpRequestException described below).
+     * @throws IllegalArgumentException If {@link ConfigurationSetting#key() key} is {@code null}.
+     * @throws NullPointerException When {@code setting} is {@code null}.
+     * @throws ResourceModifiedException If the ConfigurationSetting is locked.
+     * @throws ResourceNotFoundException If {@link ConfigurationSetting#etag() etag} is specified, not the wildcard
+     * character, and does not match the current etag value.
+     * @throws HttpRequestException If {@code key} is an empty string.
+     */
     public Mono<Response<ConfigurationSetting>> deleteSetting(ConfigurationSetting setting, ContextData contextData) {
         // Validate that setting and key is not null. The key is used in the service URL so it cannot be null.
         validateSetting(setting);
 
-<<<<<<< HEAD
-        return service.delete(serviceEndpoint, setting.key(), setting.label(), getETagValue(setting.etag()), null)
+        return service.delete(contextData, serviceEndpoint, setting.key(), setting.label(), getETagValue(setting.etag()), null)
             .doOnRequest(ignoredValue -> logger.asInformational().log("Deleting ConfigurationSetting - {}", setting))
             .doOnSuccess(response -> logger.asInformational().log("Deleted ConfigurationSetting - {}", response.value()))
             .doOnError(error -> logger.asWarning().log("Failed to delete ConfigurationSetting - {}", setting, error));
-=======
-        return service.delete(contextData, serviceEndpoint, setting.key(), setting.label(), getETagValue(setting.etag()), null);
->>>>>>> 5adfc98b
     }
 
     /**
@@ -484,29 +599,39 @@
         return listSettings(options, ContextData.NONE);
     }
 
+    /**
+     * Fetches the configuration settings that match the {@code options}. If {@code options} is {@code null}, then all
+     * the {@link ConfigurationSetting configuration settings} are fetched with their current values.
+     *
+     * <p><strong>Code Samples</strong></p>
+     *
+     * <p>Retrieve all settings that use the key "prodDBConnection".</p>
+     *
+     * <pre>
+     * client.listSettings(new SettingSelector().key("prodDBConnection"))
+     *     .subscribe(setting -&gt; System.out.printf("Key: %s, Value: %s", setting.key(), setting.value()));</pre>
+     *
+     * @param options Optional. Options to filter configuration setting results from the service.
+     * @param contextData Additional context that is passed during the service call.
+     * @return A Flux of ConfigurationSettings that matches the {@code options}. If no options were provided, the Flux
+     * contains all of the current settings in the service.
+     */
     public Flux<ConfigurationSetting> listSettings(SettingSelector options, ContextData contextData) {
         Mono<PagedResponse<ConfigurationSetting>> result;
         if (options != null) {
-<<<<<<< HEAD
             String fields = ImplUtils.arrayToString(options.fields(), SettingFields::toStringMapper);
             String keys = ImplUtils.arrayToString(options.keys(), key -> key);
             String labels = ImplUtils.arrayToString(options.labels(), label -> label);
 
-            result = service.listKeyValues(serviceEndpoint, keys, labels, fields, options.acceptDateTime())
+            result = service.listKeyValues(contextData, serviceEndpoint, keys, labels, fields, options.acceptDateTime())
                 .doOnRequest(ignoredValue -> logger.asInformational().log("Listing ConfigurationSettings - {}", options))
                 .doOnSuccess(response -> logger.asInformational().log("Listed ConfigurationSettings - {}", options))
                 .doOnError(error -> logger.asWarning().log("Failed to list ConfigurationSetting - {}", options, error));
         } else {
-            result = service.listKeyValues(serviceEndpoint, null, null, null, null)
+            result = service.listKeyValues(contextData, serviceEndpoint, null, null, null, null)
                 .doOnRequest(ignoredValue -> logger.asInformational().log("Listing all ConfigurationSettings"))
                 .doOnSuccess(response -> logger.asInformational().log("Listed all ConfigurationSettings"))
                 .doOnError(error -> logger.asWarning().log("Failed to list all ConfigurationSetting", error));
-=======
-            String fields = getSelectQuery(options.fields());
-            result = service.listKeyValues(contextData, serviceEndpoint, options.key(), options.label(), fields, options.acceptDateTime());
-        } else {
-            result = service.listKeyValues(contextData, serviceEndpoint, null, null, null, null);
->>>>>>> 5adfc98b
         }
 
         return result.flatMapMany(r -> extractAndFetchConfigurationSettings(r, contextData));
@@ -535,30 +660,43 @@
         return listSettingRevisions(selector, ContextData.NONE);
     }
 
+    /**
+     * Lists chronological/historical representation of {@link ConfigurationSetting} resource(s). Revisions are provided
+     * in descending order from their {@link ConfigurationSetting#lastModified() lastModified} date. Revisions expire
+     * after a period of time. The service maintains change history for up to 7 days.
+     *
+     * If {@code options} is {@code null}, then all the {@link ConfigurationSetting ConfigurationSettings} are fetched
+     * in their current state. Otherwise, the results returned match the parameters given in {@code options}.
+     *
+     * <p><strong>Code Samples</strong></p>
+     *
+     * <p>Retrieve all revisions of the setting that has the key "prodDBConnection".</p>
+     *
+     * <pre>
+     * client.listSettingRevisions(new SettingSelector().key("prodDBConnection"))
+     *     .subscribe(setting -&gt; System.out.printf("Key: %s, Value: %s", setting.key(), setting.value()));</pre>
+     *
+     * @param selector Optional. Used to filter configuration setting revisions from the service.
+     * @param contextData Additional context that is passed during the service call.
+     * @return Revisions of the ConfigurationSetting
+     */
     public Flux<ConfigurationSetting> listSettingRevisions(SettingSelector selector, ContextData contextData) {
         Mono<PagedResponse<ConfigurationSetting>> result;
         if (selector != null) {
-<<<<<<< HEAD
             String fields = ImplUtils.arrayToString(selector.fields(), SettingFields::toStringMapper);
             String keys = ImplUtils.arrayToString(selector.keys(), key -> key);
             String labels = ImplUtils.arrayToString(selector.labels(), label -> label);
             String range = selector.range() != null ? String.format(RANGE_QUERY, selector.range()) : null;
 
-            result = service.listKeyValueRevisions(serviceEndpoint, keys, labels, fields, selector.acceptDateTime(), range)
+            result = service.listKeyValueRevisions(contextData, serviceEndpoint, keys, labels, fields, selector.acceptDateTime(), range)
                 .doOnRequest(ignoredValue -> logger.asInformational().log("Listing ConfigurationSetting revisions - {}", selector))
                 .doOnSuccess(response -> logger.asInformational().log("Listed ConfigurationSetting revisions - {}", selector))
                 .doOnError(error -> logger.asWarning().log("Failed to list ConfigurationSetting revisions - {}", selector, error));
         } else {
-            result = service.listKeyValueRevisions(serviceEndpoint, null, null, null, null, null)
+            result = service.listKeyValueRevisions(contextData, serviceEndpoint, null, null, null, null, null)
                 .doOnRequest(ignoredValue -> logger.asInformational().log("Listing ConfigurationSetting revisions"))
                 .doOnSuccess(response -> logger.asInformational().log("Listed ConfigurationSetting revisions"))
                 .doOnError(error -> logger.asWarning().log("Failed to list all ConfigurationSetting revisions", error));
-=======
-            String fields = getSelectQuery(selector.fields());
-            result = service.listKeyValueRevisions(contextData, serviceEndpoint, selector.key(), selector.label(), fields, selector.acceptDateTime(), null);
-        } else {
-            result = service.listKeyValueRevisions(contextData, serviceEndpoint, null, null, null, null, null);
->>>>>>> 5adfc98b
         }
 
         return result.flatMapMany(r -> extractAndFetchConfigurationSettings(r, contextData));
@@ -572,19 +710,13 @@
      * operations.
      * @return A stream of {@link ConfigurationSetting} from the next page of results.
      */
-<<<<<<< HEAD
-    private Flux<ConfigurationSetting> listSettings(String nextPageLink) {
-        Mono<PagedResponse<ConfigurationSetting>> result = service.listKeyValues(serviceEndpoint, nextPageLink)
+    private Flux<ConfigurationSetting> listSettings(String nextPageLink, ContextData contextData) {
+        Mono<PagedResponse<ConfigurationSetting>> result = service.listKeyValues(contextData, serviceEndpoint, nextPageLink)
             .doOnRequest(ignoredValue -> logger.asInformational().log("Retrieving the next listing page - Page {}", nextPageLink))
             .doOnSuccess(response -> logger.asInformational().log("Retrieved the next listing page - Page {}", nextPageLink))
             .doOnError(error -> logger.asWarning().log("Failed to retrieve the next listing page - Page {}", nextPageLink, error));
 
-        return result.flatMapMany(this::extractAndFetchConfigurationSettings);
-=======
-    private Flux<ConfigurationSetting> listSettings(String nextPageLink, ContextData contextData) {
-        Mono<PagedResponse<ConfigurationSetting>> result = service.listKeyValues(contextData, serviceEndpoint, nextPageLink);
         return result.flatMapMany(r -> extractAndFetchConfigurationSettings(r, contextData));
->>>>>>> 5adfc98b
     }
 
     private Publisher<ConfigurationSetting> extractAndFetchConfigurationSettings(PagedResponse<ConfigurationSetting> page, ContextData contextData) {
