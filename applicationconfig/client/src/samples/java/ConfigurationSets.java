--- conflicted
+++ resolved
@@ -5,9 +5,9 @@
 import com.azure.applicationconfig.credentials.ConfigurationClientCredentials;
 import com.azure.applicationconfig.models.ConfigurationSetting;
 import com.azure.applicationconfig.models.SettingSelector;
+import com.azure.models.ComplexConfiguration;
 import com.fasterxml.jackson.core.JsonProcessingException;
 import com.fasterxml.jackson.databind.ObjectMapper;
-import com.azure.models.ComplexConfiguration;
 import reactor.core.publisher.Flux;
 import reactor.core.publisher.Mono;
 
@@ -87,13 +87,8 @@
 
         // For the BETA and PRODUCTION sets, we fetch all of the settings we created in each set, and delete them.
         // Blocking so that the program does not exit before these tasks have completed.
-<<<<<<< HEAD
-        Flux.fromArray(new String [] {BETA, PRODUCTION})
+        Flux.fromArray(new String[]{BETA, PRODUCTION})
             .flatMap(set -> client.listSettings(new SettingSelector().labels(set)))
-=======
-        Flux.fromArray(new String[]{BETA, PRODUCTION})
-            .flatMap(set -> client.listSettings(new SettingSelector().label(set)))
->>>>>>> fbce1d60
             .map(client::deleteSetting)
             .blockLast();
     }
