{
  "networkCallRecords" : [ {
    "Method" : "PUT",
<<<<<<< HEAD
    "Uri" : "https://alzimmer-appconfig.azconfig.io/kv/key76054",
=======
    "Uri" : "https://alzimmer-appconfig.azconfig.io/kv/key4650045993b",
>>>>>>> 047edf6f
    "Headers" : {
      "User-Agent" : "azsdk-java-application-configuration/1.0.0-SNAPSHOT 1.8.0_202; Windows 10 10.0",
      "Content-Type" : "application/json"
    },
    "Response" : {
<<<<<<< HEAD
      "date" : "Tue, 23 Apr 2019 18:32:28 GMT",
      "server" : "nginx/1.13.9",
      "transfer-encoding" : "chunked",
      "sync-token" : "zAJw6V16=MjotMSMyMjEyMzk=;sn=221239",
      "retry-after" : "0",
      "StatusCode" : "200",
      "x-ms-correlation-request-id" : "91d37bdb-af09-4a28-94b5-5484eb6c1e54",
      "strict-transport-security" : "max-age=15724800; includeSubDomains;",
      "last-modified" : "Tue, 23 Apr 2019 18:32:28 GMT",
      "content-type" : "application/vnd.microsoft.appconfig.kv+json; charset=utf-8",
      "connection" : "keep-alive",
      "etag" : "\"deX4at2Os27qQvrtdBomDsFX7IQ\"",
      "x-ms-request-id" : "91d37bdb-af09-4a28-94b5-5484eb6c1e54",
      "Body" : "{\"etag\":\"deX4at2Os27qQvrtdBomDsFX7IQ\",\"key\":\"key76054\",\"label\":null,\"content_type\":null,\"value\":null,\"tags\":{},\"locked\":false,\"last_modified\":\"2019-04-23T18:32:28+00:00\"}",
      "x-ms-client-request-id" : "b570d540-4510-48b5-b00b-51a0fd668834"
    }
  }, {
    "Method" : "GET",
    "Uri" : "https://alzimmer-appconfig.azconfig.io/kv/key76054",
=======
      "date" : "Wed, 17 Apr 2019 16:00:52 GMT",
      "server" : "nginx/1.13.9",
      "transfer-encoding" : "chunked",
      "sync-token" : "zAJw6V16=MjotMSMyMDYxMDc=;sn=206107",
      "retry-after" : "0",
      "StatusCode" : "200",
      "x-ms-correlation-request-id" : "9c3b6714-015b-406d-84a0-5bfb2dbe78b8",
      "strict-transport-security" : "max-age=15724800; includeSubDomains;",
      "last-modified" : "Wed, 17 Apr 2019 16:00:52 GMT",
      "content-type" : "application/vnd.microsoft.appconfig.kv+json; charset=utf-8",
      "connection" : "keep-alive",
      "etag" : "\"311w994CB9T07kKaxeJirfMXPYp\"",
      "x-ms-request-id" : "9c3b6714-015b-406d-84a0-5bfb2dbe78b8",
      "Body" : "{\"etag\":\"311w994CB9T07kKaxeJirfMXPYp\",\"key\":\"key4650045993b\",\"label\":null,\"content_type\":null,\"value\":null,\"tags\":{},\"locked\":false,\"last_modified\":\"2019-04-17T16:00:52+00:00\"}",
      "x-ms-client-request-id" : "219a5dc1-e8f5-4997-a297-a943cba541a0"
    }
  }, {
    "Method" : "GET",
    "Uri" : "https://alzimmer-appconfig.azconfig.io/kv/key4650045993b",
>>>>>>> 047edf6f
    "Headers" : {
      "User-Agent" : "azsdk-java-application-configuration/1.0.0-SNAPSHOT 1.8.0_202; Windows 10 10.0",
      "Content-Type" : "application/json"
    },
    "Response" : {
<<<<<<< HEAD
      "date" : "Tue, 23 Apr 2019 18:32:28 GMT",
      "server" : "nginx/1.13.9",
      "transfer-encoding" : "chunked",
      "sync-token" : "zAJw6V16=MjotMSMyMjEyMzk=;sn=221239",
      "retry-after" : "0",
      "StatusCode" : "200",
      "x-ms-correlation-request-id" : "be3ff641-01f2-4285-99c9-1ac8a1e2f4dd",
      "strict-transport-security" : "max-age=15724800; includeSubDomains;",
      "last-modified" : "Tue, 23 Apr 2019 18:32:28 GMT",
      "content-type" : "application/vnd.microsoft.appconfig.kv+json; charset=utf-8",
      "connection" : "keep-alive",
      "etag" : "\"deX4at2Os27qQvrtdBomDsFX7IQ\"",
      "x-ms-request-id" : "be3ff641-01f2-4285-99c9-1ac8a1e2f4dd",
      "Body" : "{\"etag\":\"deX4at2Os27qQvrtdBomDsFX7IQ\",\"key\":\"key76054\",\"label\":null,\"content_type\":null,\"value\":null,\"tags\":{},\"locked\":false,\"last_modified\":\"2019-04-23T18:32:28+00:00\"}",
      "x-ms-client-request-id" : "cfabc572-b891-4abb-99d7-f2b1510c714d"
    }
  }, {
    "Method" : "PUT",
    "Uri" : "https://alzimmer-appconfig.azconfig.io/kv/key76054-1",
=======
      "date" : "Wed, 17 Apr 2019 16:00:52 GMT",
      "server" : "nginx/1.13.9",
      "transfer-encoding" : "chunked",
      "sync-token" : "zAJw6V16=MjotMSMyMDYxMDc=;sn=206107",
      "retry-after" : "0",
      "StatusCode" : "200",
      "x-ms-correlation-request-id" : "e90d31f8-e9cc-4866-a0be-68ab37b455d6",
      "strict-transport-security" : "max-age=15724800; includeSubDomains;",
      "last-modified" : "Wed, 17 Apr 2019 16:00:52 GMT",
      "content-type" : "application/vnd.microsoft.appconfig.kv+json; charset=utf-8",
      "connection" : "keep-alive",
      "etag" : "\"311w994CB9T07kKaxeJirfMXPYp\"",
      "x-ms-request-id" : "e90d31f8-e9cc-4866-a0be-68ab37b455d6",
      "Body" : "{\"etag\":\"311w994CB9T07kKaxeJirfMXPYp\",\"key\":\"key4650045993b\",\"label\":null,\"content_type\":null,\"value\":null,\"tags\":{},\"locked\":false,\"last_modified\":\"2019-04-17T16:00:52+00:00\"}",
      "x-ms-client-request-id" : "3b49f091-ae70-41e5-82fd-53a8809dbc50"
    }
  }, {
    "Method" : "PUT",
    "Uri" : "https://alzimmer-appconfig.azconfig.io/kv/key4650045993b-1",
>>>>>>> 047edf6f
    "Headers" : {
      "User-Agent" : "azsdk-java-application-configuration/1.0.0-SNAPSHOT 1.8.0_202; Windows 10 10.0",
      "Content-Type" : "application/json"
    },
    "Response" : {
<<<<<<< HEAD
      "date" : "Tue, 23 Apr 2019 18:32:28 GMT",
      "server" : "nginx/1.13.9",
      "transfer-encoding" : "chunked",
      "sync-token" : "zAJw6V16=MjotMSMyMjEyNDA=;sn=221240",
      "retry-after" : "0",
      "StatusCode" : "200",
      "x-ms-correlation-request-id" : "2f274540-8e99-4c48-80c4-b64a34a4e9cd",
      "strict-transport-security" : "max-age=15724800; includeSubDomains;",
      "last-modified" : "Tue, 23 Apr 2019 18:32:28 GMT",
      "content-type" : "application/vnd.microsoft.appconfig.kv+json; charset=utf-8",
      "connection" : "keep-alive",
      "etag" : "\"pQnbuDuXvhHLp40Ml3P25WgtOoX\"",
      "x-ms-request-id" : "2f274540-8e99-4c48-80c4-b64a34a4e9cd",
      "Body" : "{\"etag\":\"pQnbuDuXvhHLp40Ml3P25WgtOoX\",\"key\":\"key76054-1\",\"label\":null,\"content_type\":null,\"value\":\"\",\"tags\":{},\"locked\":false,\"last_modified\":\"2019-04-23T18:32:28+00:00\"}",
      "x-ms-client-request-id" : "fd07064a-7041-4152-941d-7914a4c7e85e"
    }
  }, {
    "Method" : "GET",
    "Uri" : "https://alzimmer-appconfig.azconfig.io/kv/key76054-1",
=======
      "date" : "Wed, 17 Apr 2019 16:00:52 GMT",
      "server" : "nginx/1.13.9",
      "transfer-encoding" : "chunked",
      "sync-token" : "zAJw6V16=MjotMSMyMDYxMDg=;sn=206108",
      "retry-after" : "0",
      "StatusCode" : "200",
      "x-ms-correlation-request-id" : "22edc614-de4d-47b2-896e-e9bc51cb454a",
      "strict-transport-security" : "max-age=15724800; includeSubDomains;",
      "last-modified" : "Wed, 17 Apr 2019 16:00:52 GMT",
      "content-type" : "application/vnd.microsoft.appconfig.kv+json; charset=utf-8",
      "connection" : "keep-alive",
      "etag" : "\"ZYMmO5yMEFeYgqqsU4V9hvRV3rg\"",
      "x-ms-request-id" : "22edc614-de4d-47b2-896e-e9bc51cb454a",
      "Body" : "{\"etag\":\"ZYMmO5yMEFeYgqqsU4V9hvRV3rg\",\"key\":\"key4650045993b-1\",\"label\":null,\"content_type\":null,\"value\":\"\",\"tags\":{},\"locked\":false,\"last_modified\":\"2019-04-17T16:00:52+00:00\"}",
      "x-ms-client-request-id" : "573f0691-378e-4696-9209-8d47bc5314d0"
    }
  }, {
    "Method" : "GET",
    "Uri" : "https://alzimmer-appconfig.azconfig.io/kv/key4650045993b-1",
>>>>>>> 047edf6f
    "Headers" : {
      "User-Agent" : "azsdk-java-application-configuration/1.0.0-SNAPSHOT 1.8.0_202; Windows 10 10.0",
      "Content-Type" : "application/json"
    },
    "Response" : {
<<<<<<< HEAD
      "date" : "Tue, 23 Apr 2019 18:32:28 GMT",
      "server" : "nginx/1.13.9",
      "transfer-encoding" : "chunked",
      "sync-token" : "zAJw6V16=MjotMSMyMjEyNDA=;sn=221240",
      "retry-after" : "0",
      "StatusCode" : "200",
      "x-ms-correlation-request-id" : "7b274c19-18c4-46b6-8b90-962ad3143c8a",
      "strict-transport-security" : "max-age=15724800; includeSubDomains;",
      "last-modified" : "Tue, 23 Apr 2019 18:32:28 GMT",
      "content-type" : "application/vnd.microsoft.appconfig.kv+json; charset=utf-8",
      "connection" : "keep-alive",
      "etag" : "\"pQnbuDuXvhHLp40Ml3P25WgtOoX\"",
      "x-ms-request-id" : "7b274c19-18c4-46b6-8b90-962ad3143c8a",
      "Body" : "{\"etag\":\"pQnbuDuXvhHLp40Ml3P25WgtOoX\",\"key\":\"key76054-1\",\"label\":null,\"content_type\":null,\"value\":\"\",\"tags\":{},\"locked\":false,\"last_modified\":\"2019-04-23T18:32:28+00:00\"}",
      "x-ms-client-request-id" : "7d9a6240-bd93-4f9f-82a2-0234aadd7f7b"
    }
  }, {
    "Method" : "GET",
    "Uri" : "https://alzimmer-appconfig.azconfig.io/kv?key=key76054%2a&label=",
=======
      "date" : "Wed, 17 Apr 2019 16:00:52 GMT",
      "server" : "nginx/1.13.9",
      "transfer-encoding" : "chunked",
      "sync-token" : "zAJw6V16=MjotMSMyMDYxMDg=;sn=206108",
      "retry-after" : "0",
      "StatusCode" : "200",
      "x-ms-correlation-request-id" : "6af56840-d2c0-4ca6-b62d-f959d471e52f",
      "strict-transport-security" : "max-age=15724800; includeSubDomains;",
      "last-modified" : "Wed, 17 Apr 2019 16:00:52 GMT",
      "content-type" : "application/vnd.microsoft.appconfig.kv+json; charset=utf-8",
      "connection" : "keep-alive",
      "etag" : "\"ZYMmO5yMEFeYgqqsU4V9hvRV3rg\"",
      "x-ms-request-id" : "6af56840-d2c0-4ca6-b62d-f959d471e52f",
      "Body" : "{\"etag\":\"ZYMmO5yMEFeYgqqsU4V9hvRV3rg\",\"key\":\"key4650045993b-1\",\"label\":null,\"content_type\":null,\"value\":\"\",\"tags\":{},\"locked\":false,\"last_modified\":\"2019-04-17T16:00:52+00:00\"}",
      "x-ms-client-request-id" : "2dcae9f8-6bb1-4e5b-a677-c0f045e34e95"
    }
  }, {
    "Method" : "GET",
    "Uri" : "https://alzimmer-appconfig.azconfig.io/kv?key=key46500%2a",
>>>>>>> 047edf6f
    "Headers" : {
      "User-Agent" : "azsdk-java-application-configuration/1.0.0-SNAPSHOT 1.8.0_202; Windows 10 10.0",
      "Content-Type" : "application/json"
    },
    "Response" : {
<<<<<<< HEAD
      "date" : "Tue, 23 Apr 2019 18:32:28 GMT",
      "server" : "nginx/1.13.9",
      "transfer-encoding" : "chunked",
      "sync-token" : "zAJw6V16=MjotMSMyMjEyNDA=;sn=221240",
      "retry-after" : "0",
      "StatusCode" : "200",
      "x-ms-correlation-request-id" : "ad568c71-1f29-47e6-85db-1ed5a8594af5",
      "strict-transport-security" : "max-age=15724800; includeSubDomains;",
      "content-type" : "application/vnd.microsoft.appconfig.kvset+json; charset=utf-8",
      "connection" : "keep-alive",
      "x-ms-request-id" : "ad568c71-1f29-47e6-85db-1ed5a8594af5",
      "Body" : "{\"items\":[{\"etag\":\"deX4at2Os27qQvrtdBomDsFX7IQ\",\"key\":\"key76054\",\"label\":null,\"content_type\":null,\"value\":null,\"tags\":{},\"locked\":false,\"last_modified\":\"2019-04-23T18:32:28+00:00\"},{\"etag\":\"pQnbuDuXvhHLp40Ml3P25WgtOoX\",\"key\":\"key76054-1\",\"label\":null,\"content_type\":null,\"value\":\"\",\"tags\":{},\"locked\":false,\"last_modified\":\"2019-04-23T18:32:28+00:00\"}]}",
      "x-ms-client-request-id" : "7db5f9c8-3755-4a27-b597-d57b91ee8a36"
    }
  }, {
    "Method" : "DELETE",
    "Uri" : "https://alzimmer-appconfig.azconfig.io/kv/key76054",
=======
      "date" : "Wed, 17 Apr 2019 16:00:52 GMT",
      "server" : "nginx/1.13.9",
      "transfer-encoding" : "chunked",
      "sync-token" : "zAJw6V16=MjotMSMyMDYxMDg=;sn=206108",
      "retry-after" : "0",
      "StatusCode" : "200",
      "x-ms-correlation-request-id" : "2965264e-7795-4c36-acdb-5167421aaab0",
      "strict-transport-security" : "max-age=15724800; includeSubDomains;",
      "content-type" : "application/vnd.microsoft.appconfig.kvset+json; charset=utf-8",
      "connection" : "keep-alive",
      "x-ms-request-id" : "2965264e-7795-4c36-acdb-5167421aaab0",
      "Body" : "{\"items\":[{\"etag\":\"311w994CB9T07kKaxeJirfMXPYp\",\"key\":\"key4650045993b\",\"label\":null,\"content_type\":null,\"value\":null,\"tags\":{},\"locked\":false,\"last_modified\":\"2019-04-17T16:00:52+00:00\"},{\"etag\":\"ZYMmO5yMEFeYgqqsU4V9hvRV3rg\",\"key\":\"key4650045993b-1\",\"label\":null,\"content_type\":null,\"value\":\"\",\"tags\":{},\"locked\":false,\"last_modified\":\"2019-04-17T16:00:52+00:00\"}]}",
      "x-ms-client-request-id" : "247961a4-0251-436a-996e-b729470e4419"
    }
  }, {
    "Method" : "DELETE",
    "Uri" : "https://alzimmer-appconfig.azconfig.io/kv/key4650045993b",
>>>>>>> 047edf6f
    "Headers" : {
      "User-Agent" : "azsdk-java-application-configuration/1.0.0-SNAPSHOT 1.8.0_202; Windows 10 10.0",
      "Content-Type" : "application/json"
    },
    "Response" : {
<<<<<<< HEAD
      "date" : "Tue, 23 Apr 2019 18:32:28 GMT",
      "server" : "nginx/1.13.9",
      "transfer-encoding" : "chunked",
      "sync-token" : "zAJw6V16=MjotMSMyMjEyNDE=;sn=221241",
      "retry-after" : "0",
      "StatusCode" : "200",
      "x-ms-correlation-request-id" : "3fd9c8dc-034b-4cb9-8e5b-f40c3f111787",
      "strict-transport-security" : "max-age=15724800; includeSubDomains;",
      "last-modified" : "Tue, 23 Apr 2019 18:32:28 GMT",
      "content-type" : "application/vnd.microsoft.appconfig.kv+json; charset=utf-8",
      "connection" : "keep-alive",
      "etag" : "\"deX4at2Os27qQvrtdBomDsFX7IQ\"",
      "x-ms-request-id" : "3fd9c8dc-034b-4cb9-8e5b-f40c3f111787",
      "Body" : "{\"etag\":\"deX4at2Os27qQvrtdBomDsFX7IQ\",\"key\":\"key76054\",\"label\":null,\"content_type\":null,\"value\":null,\"tags\":{},\"locked\":false,\"last_modified\":\"2019-04-23T18:32:28+00:00\"}",
      "x-ms-client-request-id" : "b2945557-32cf-447f-89be-c09a0e07edb3"
    }
  }, {
    "Method" : "DELETE",
    "Uri" : "https://alzimmer-appconfig.azconfig.io/kv/key76054-1",
=======
      "date" : "Wed, 17 Apr 2019 16:00:52 GMT",
      "server" : "nginx/1.13.9",
      "transfer-encoding" : "chunked",
      "sync-token" : "zAJw6V16=MjotMSMyMDYxMDk=;sn=206109",
      "retry-after" : "0",
      "StatusCode" : "200",
      "x-ms-correlation-request-id" : "9a0ea03b-2cab-44fe-9be7-f699a8b6dc2b",
      "strict-transport-security" : "max-age=15724800; includeSubDomains;",
      "last-modified" : "Wed, 17 Apr 2019 16:00:52 GMT",
      "content-type" : "application/vnd.microsoft.appconfig.kv+json; charset=utf-8",
      "connection" : "keep-alive",
      "etag" : "\"311w994CB9T07kKaxeJirfMXPYp\"",
      "x-ms-request-id" : "9a0ea03b-2cab-44fe-9be7-f699a8b6dc2b",
      "Body" : "{\"etag\":\"311w994CB9T07kKaxeJirfMXPYp\",\"key\":\"key4650045993b\",\"label\":null,\"content_type\":null,\"value\":null,\"tags\":{},\"locked\":false,\"last_modified\":\"2019-04-17T16:00:52+00:00\"}",
      "x-ms-client-request-id" : "56f142db-45ed-4eb5-a697-1511041e1a97"
    }
  }, {
    "Method" : "DELETE",
    "Uri" : "https://alzimmer-appconfig.azconfig.io/kv/key4650045993b-1",
>>>>>>> 047edf6f
    "Headers" : {
      "User-Agent" : "azsdk-java-application-configuration/1.0.0-SNAPSHOT 1.8.0_202; Windows 10 10.0",
      "Content-Type" : "application/json"
    },
    "Response" : {
<<<<<<< HEAD
      "date" : "Tue, 23 Apr 2019 18:32:28 GMT",
      "server" : "nginx/1.13.9",
      "transfer-encoding" : "chunked",
      "sync-token" : "zAJw6V16=MjotMSMyMjEyNDI=;sn=221242",
      "retry-after" : "0",
      "StatusCode" : "200",
      "x-ms-correlation-request-id" : "5206a332-9384-4b62-892c-d0405a917147",
      "strict-transport-security" : "max-age=15724800; includeSubDomains;",
      "last-modified" : "Tue, 23 Apr 2019 18:32:28 GMT",
      "content-type" : "application/vnd.microsoft.appconfig.kv+json; charset=utf-8",
      "connection" : "keep-alive",
      "etag" : "\"pQnbuDuXvhHLp40Ml3P25WgtOoX\"",
      "x-ms-request-id" : "5206a332-9384-4b62-892c-d0405a917147",
      "Body" : "{\"etag\":\"pQnbuDuXvhHLp40Ml3P25WgtOoX\",\"key\":\"key76054-1\",\"label\":null,\"content_type\":null,\"value\":\"\",\"tags\":{},\"locked\":false,\"last_modified\":\"2019-04-23T18:32:28+00:00\"}",
      "x-ms-client-request-id" : "9d2c2ac6-59c1-46ce-8c11-0e481b65d69e"
    }
  } ],
  "variables" : [ "key76054", "10172cc9" ]
=======
      "date" : "Wed, 17 Apr 2019 16:00:52 GMT",
      "server" : "nginx/1.13.9",
      "transfer-encoding" : "chunked",
      "sync-token" : "zAJw6V16=MjotMSMyMDYxMTA=;sn=206110",
      "retry-after" : "0",
      "StatusCode" : "200",
      "x-ms-correlation-request-id" : "cdf66e04-52eb-49b9-b2b4-bfc0cfe9ae6f",
      "strict-transport-security" : "max-age=15724800; includeSubDomains;",
      "last-modified" : "Wed, 17 Apr 2019 16:00:52 GMT",
      "content-type" : "application/vnd.microsoft.appconfig.kv+json; charset=utf-8",
      "connection" : "keep-alive",
      "etag" : "\"ZYMmO5yMEFeYgqqsU4V9hvRV3rg\"",
      "x-ms-request-id" : "cdf66e04-52eb-49b9-b2b4-bfc0cfe9ae6f",
      "Body" : "{\"etag\":\"ZYMmO5yMEFeYgqqsU4V9hvRV3rg\",\"key\":\"key4650045993b-1\",\"label\":null,\"content_type\":null,\"value\":\"\",\"tags\":{},\"locked\":false,\"last_modified\":\"2019-04-17T16:00:52+00:00\"}",
      "x-ms-client-request-id" : "249ac153-e87c-4576-aa12-8172cb781cdb"
    }
  } ],
  "variables" : [ "key46500", "1306accb", "key4650045993b" ]
>>>>>>> 047edf6f
}<|MERGE_RESOLUTION|>--- conflicted
+++ resolved
@@ -1,325 +1,170 @@
 {
   "networkCallRecords" : [ {
     "Method" : "PUT",
-<<<<<<< HEAD
-    "Uri" : "https://alzimmer-appconfig.azconfig.io/kv/key76054",
-=======
-    "Uri" : "https://alzimmer-appconfig.azconfig.io/kv/key4650045993b",
->>>>>>> 047edf6f
+    "Uri" : "https://alzimmer-appconfig.azconfig.io/kv/key58959434801",
     "Headers" : {
       "User-Agent" : "azsdk-java-application-configuration/1.0.0-SNAPSHOT 1.8.0_202; Windows 10 10.0",
       "Content-Type" : "application/json"
     },
     "Response" : {
-<<<<<<< HEAD
-      "date" : "Tue, 23 Apr 2019 18:32:28 GMT",
+      "date" : "Wed, 24 Apr 2019 04:37:48 GMT",
       "server" : "nginx/1.13.9",
       "transfer-encoding" : "chunked",
-      "sync-token" : "zAJw6V16=MjotMSMyMjEyMzk=;sn=221239",
+      "sync-token" : "zAJw6V16=MjotMSMyMjI2MzU=;sn=222635",
       "retry-after" : "0",
       "StatusCode" : "200",
-      "x-ms-correlation-request-id" : "91d37bdb-af09-4a28-94b5-5484eb6c1e54",
+      "x-ms-correlation-request-id" : "fc353936-7297-487b-a5a7-595f7d4f5aee",
       "strict-transport-security" : "max-age=15724800; includeSubDomains;",
-      "last-modified" : "Tue, 23 Apr 2019 18:32:28 GMT",
+      "last-modified" : "Wed, 24 Apr 2019 04:37:48 GMT",
       "content-type" : "application/vnd.microsoft.appconfig.kv+json; charset=utf-8",
       "connection" : "keep-alive",
-      "etag" : "\"deX4at2Os27qQvrtdBomDsFX7IQ\"",
-      "x-ms-request-id" : "91d37bdb-af09-4a28-94b5-5484eb6c1e54",
-      "Body" : "{\"etag\":\"deX4at2Os27qQvrtdBomDsFX7IQ\",\"key\":\"key76054\",\"label\":null,\"content_type\":null,\"value\":null,\"tags\":{},\"locked\":false,\"last_modified\":\"2019-04-23T18:32:28+00:00\"}",
-      "x-ms-client-request-id" : "b570d540-4510-48b5-b00b-51a0fd668834"
+      "etag" : "\"M7Ak4o75ZPyVogtX1XEQTqeKNxm\"",
+      "x-ms-request-id" : "fc353936-7297-487b-a5a7-595f7d4f5aee",
+      "Body" : "{\"etag\":\"M7Ak4o75ZPyVogtX1XEQTqeKNxm\",\"key\":\"key58959434801\",\"label\":null,\"content_type\":null,\"value\":null,\"tags\":{},\"locked\":false,\"last_modified\":\"2019-04-24T04:37:48+00:00\"}",
+      "x-ms-client-request-id" : "cd319928-ac41-4d77-abd6-7d0212846028"
     }
   }, {
     "Method" : "GET",
-    "Uri" : "https://alzimmer-appconfig.azconfig.io/kv/key76054",
-=======
-      "date" : "Wed, 17 Apr 2019 16:00:52 GMT",
-      "server" : "nginx/1.13.9",
-      "transfer-encoding" : "chunked",
-      "sync-token" : "zAJw6V16=MjotMSMyMDYxMDc=;sn=206107",
-      "retry-after" : "0",
-      "StatusCode" : "200",
-      "x-ms-correlation-request-id" : "9c3b6714-015b-406d-84a0-5bfb2dbe78b8",
-      "strict-transport-security" : "max-age=15724800; includeSubDomains;",
-      "last-modified" : "Wed, 17 Apr 2019 16:00:52 GMT",
-      "content-type" : "application/vnd.microsoft.appconfig.kv+json; charset=utf-8",
-      "connection" : "keep-alive",
-      "etag" : "\"311w994CB9T07kKaxeJirfMXPYp\"",
-      "x-ms-request-id" : "9c3b6714-015b-406d-84a0-5bfb2dbe78b8",
-      "Body" : "{\"etag\":\"311w994CB9T07kKaxeJirfMXPYp\",\"key\":\"key4650045993b\",\"label\":null,\"content_type\":null,\"value\":null,\"tags\":{},\"locked\":false,\"last_modified\":\"2019-04-17T16:00:52+00:00\"}",
-      "x-ms-client-request-id" : "219a5dc1-e8f5-4997-a297-a943cba541a0"
-    }
-  }, {
-    "Method" : "GET",
-    "Uri" : "https://alzimmer-appconfig.azconfig.io/kv/key4650045993b",
->>>>>>> 047edf6f
+    "Uri" : "https://alzimmer-appconfig.azconfig.io/kv/key58959434801",
     "Headers" : {
       "User-Agent" : "azsdk-java-application-configuration/1.0.0-SNAPSHOT 1.8.0_202; Windows 10 10.0",
       "Content-Type" : "application/json"
     },
     "Response" : {
-<<<<<<< HEAD
-      "date" : "Tue, 23 Apr 2019 18:32:28 GMT",
+      "date" : "Wed, 24 Apr 2019 04:37:48 GMT",
       "server" : "nginx/1.13.9",
       "transfer-encoding" : "chunked",
-      "sync-token" : "zAJw6V16=MjotMSMyMjEyMzk=;sn=221239",
+      "sync-token" : "zAJw6V16=MjotMSMyMjI2MzU=;sn=222635",
       "retry-after" : "0",
       "StatusCode" : "200",
-      "x-ms-correlation-request-id" : "be3ff641-01f2-4285-99c9-1ac8a1e2f4dd",
+      "x-ms-correlation-request-id" : "b7f0a5fb-9823-4213-99d9-e709763533a3",
       "strict-transport-security" : "max-age=15724800; includeSubDomains;",
-      "last-modified" : "Tue, 23 Apr 2019 18:32:28 GMT",
+      "last-modified" : "Wed, 24 Apr 2019 04:37:48 GMT",
       "content-type" : "application/vnd.microsoft.appconfig.kv+json; charset=utf-8",
       "connection" : "keep-alive",
-      "etag" : "\"deX4at2Os27qQvrtdBomDsFX7IQ\"",
-      "x-ms-request-id" : "be3ff641-01f2-4285-99c9-1ac8a1e2f4dd",
-      "Body" : "{\"etag\":\"deX4at2Os27qQvrtdBomDsFX7IQ\",\"key\":\"key76054\",\"label\":null,\"content_type\":null,\"value\":null,\"tags\":{},\"locked\":false,\"last_modified\":\"2019-04-23T18:32:28+00:00\"}",
-      "x-ms-client-request-id" : "cfabc572-b891-4abb-99d7-f2b1510c714d"
+      "etag" : "\"M7Ak4o75ZPyVogtX1XEQTqeKNxm\"",
+      "x-ms-request-id" : "b7f0a5fb-9823-4213-99d9-e709763533a3",
+      "Body" : "{\"etag\":\"M7Ak4o75ZPyVogtX1XEQTqeKNxm\",\"key\":\"key58959434801\",\"label\":null,\"content_type\":null,\"value\":null,\"tags\":{},\"locked\":false,\"last_modified\":\"2019-04-24T04:37:48+00:00\"}",
+      "x-ms-client-request-id" : "47bfb9c3-efd3-45b8-bebf-b0ae5fb784c9"
     }
   }, {
     "Method" : "PUT",
-    "Uri" : "https://alzimmer-appconfig.azconfig.io/kv/key76054-1",
-=======
-      "date" : "Wed, 17 Apr 2019 16:00:52 GMT",
-      "server" : "nginx/1.13.9",
-      "transfer-encoding" : "chunked",
-      "sync-token" : "zAJw6V16=MjotMSMyMDYxMDc=;sn=206107",
-      "retry-after" : "0",
-      "StatusCode" : "200",
-      "x-ms-correlation-request-id" : "e90d31f8-e9cc-4866-a0be-68ab37b455d6",
-      "strict-transport-security" : "max-age=15724800; includeSubDomains;",
-      "last-modified" : "Wed, 17 Apr 2019 16:00:52 GMT",
-      "content-type" : "application/vnd.microsoft.appconfig.kv+json; charset=utf-8",
-      "connection" : "keep-alive",
-      "etag" : "\"311w994CB9T07kKaxeJirfMXPYp\"",
-      "x-ms-request-id" : "e90d31f8-e9cc-4866-a0be-68ab37b455d6",
-      "Body" : "{\"etag\":\"311w994CB9T07kKaxeJirfMXPYp\",\"key\":\"key4650045993b\",\"label\":null,\"content_type\":null,\"value\":null,\"tags\":{},\"locked\":false,\"last_modified\":\"2019-04-17T16:00:52+00:00\"}",
-      "x-ms-client-request-id" : "3b49f091-ae70-41e5-82fd-53a8809dbc50"
-    }
-  }, {
-    "Method" : "PUT",
-    "Uri" : "https://alzimmer-appconfig.azconfig.io/kv/key4650045993b-1",
->>>>>>> 047edf6f
+    "Uri" : "https://alzimmer-appconfig.azconfig.io/kv/key58959434801-1",
     "Headers" : {
       "User-Agent" : "azsdk-java-application-configuration/1.0.0-SNAPSHOT 1.8.0_202; Windows 10 10.0",
       "Content-Type" : "application/json"
     },
     "Response" : {
-<<<<<<< HEAD
-      "date" : "Tue, 23 Apr 2019 18:32:28 GMT",
+      "date" : "Wed, 24 Apr 2019 04:37:48 GMT",
       "server" : "nginx/1.13.9",
       "transfer-encoding" : "chunked",
-      "sync-token" : "zAJw6V16=MjotMSMyMjEyNDA=;sn=221240",
+      "sync-token" : "zAJw6V16=MjotMSMyMjI2MzY=;sn=222636",
       "retry-after" : "0",
       "StatusCode" : "200",
-      "x-ms-correlation-request-id" : "2f274540-8e99-4c48-80c4-b64a34a4e9cd",
+      "x-ms-correlation-request-id" : "30949171-c1ae-495a-9e18-23da9f5e3bba",
       "strict-transport-security" : "max-age=15724800; includeSubDomains;",
-      "last-modified" : "Tue, 23 Apr 2019 18:32:28 GMT",
+      "last-modified" : "Wed, 24 Apr 2019 04:37:48 GMT",
       "content-type" : "application/vnd.microsoft.appconfig.kv+json; charset=utf-8",
       "connection" : "keep-alive",
-      "etag" : "\"pQnbuDuXvhHLp40Ml3P25WgtOoX\"",
-      "x-ms-request-id" : "2f274540-8e99-4c48-80c4-b64a34a4e9cd",
-      "Body" : "{\"etag\":\"pQnbuDuXvhHLp40Ml3P25WgtOoX\",\"key\":\"key76054-1\",\"label\":null,\"content_type\":null,\"value\":\"\",\"tags\":{},\"locked\":false,\"last_modified\":\"2019-04-23T18:32:28+00:00\"}",
-      "x-ms-client-request-id" : "fd07064a-7041-4152-941d-7914a4c7e85e"
+      "etag" : "\"WT7bMP3EWlInpqRwEz2edLPd8FO\"",
+      "x-ms-request-id" : "30949171-c1ae-495a-9e18-23da9f5e3bba",
+      "Body" : "{\"etag\":\"WT7bMP3EWlInpqRwEz2edLPd8FO\",\"key\":\"key58959434801-1\",\"label\":null,\"content_type\":null,\"value\":\"\",\"tags\":{},\"locked\":false,\"last_modified\":\"2019-04-24T04:37:48+00:00\"}",
+      "x-ms-client-request-id" : "1078a171-3d53-4bbc-b5fa-5ae8b749b85b"
     }
   }, {
     "Method" : "GET",
-    "Uri" : "https://alzimmer-appconfig.azconfig.io/kv/key76054-1",
-=======
-      "date" : "Wed, 17 Apr 2019 16:00:52 GMT",
-      "server" : "nginx/1.13.9",
-      "transfer-encoding" : "chunked",
-      "sync-token" : "zAJw6V16=MjotMSMyMDYxMDg=;sn=206108",
-      "retry-after" : "0",
-      "StatusCode" : "200",
-      "x-ms-correlation-request-id" : "22edc614-de4d-47b2-896e-e9bc51cb454a",
-      "strict-transport-security" : "max-age=15724800; includeSubDomains;",
-      "last-modified" : "Wed, 17 Apr 2019 16:00:52 GMT",
-      "content-type" : "application/vnd.microsoft.appconfig.kv+json; charset=utf-8",
-      "connection" : "keep-alive",
-      "etag" : "\"ZYMmO5yMEFeYgqqsU4V9hvRV3rg\"",
-      "x-ms-request-id" : "22edc614-de4d-47b2-896e-e9bc51cb454a",
-      "Body" : "{\"etag\":\"ZYMmO5yMEFeYgqqsU4V9hvRV3rg\",\"key\":\"key4650045993b-1\",\"label\":null,\"content_type\":null,\"value\":\"\",\"tags\":{},\"locked\":false,\"last_modified\":\"2019-04-17T16:00:52+00:00\"}",
-      "x-ms-client-request-id" : "573f0691-378e-4696-9209-8d47bc5314d0"
-    }
-  }, {
-    "Method" : "GET",
-    "Uri" : "https://alzimmer-appconfig.azconfig.io/kv/key4650045993b-1",
->>>>>>> 047edf6f
+    "Uri" : "https://alzimmer-appconfig.azconfig.io/kv/key58959434801-1",
     "Headers" : {
       "User-Agent" : "azsdk-java-application-configuration/1.0.0-SNAPSHOT 1.8.0_202; Windows 10 10.0",
       "Content-Type" : "application/json"
     },
     "Response" : {
-<<<<<<< HEAD
-      "date" : "Tue, 23 Apr 2019 18:32:28 GMT",
+      "date" : "Wed, 24 Apr 2019 04:37:48 GMT",
       "server" : "nginx/1.13.9",
       "transfer-encoding" : "chunked",
-      "sync-token" : "zAJw6V16=MjotMSMyMjEyNDA=;sn=221240",
+      "sync-token" : "zAJw6V16=MjotMSMyMjI2MzY=;sn=222636",
       "retry-after" : "0",
       "StatusCode" : "200",
-      "x-ms-correlation-request-id" : "7b274c19-18c4-46b6-8b90-962ad3143c8a",
+      "x-ms-correlation-request-id" : "ed679b6d-665f-4f6b-a710-2e7c9c8f1bdc",
       "strict-transport-security" : "max-age=15724800; includeSubDomains;",
-      "last-modified" : "Tue, 23 Apr 2019 18:32:28 GMT",
+      "last-modified" : "Wed, 24 Apr 2019 04:37:48 GMT",
       "content-type" : "application/vnd.microsoft.appconfig.kv+json; charset=utf-8",
       "connection" : "keep-alive",
-      "etag" : "\"pQnbuDuXvhHLp40Ml3P25WgtOoX\"",
-      "x-ms-request-id" : "7b274c19-18c4-46b6-8b90-962ad3143c8a",
-      "Body" : "{\"etag\":\"pQnbuDuXvhHLp40Ml3P25WgtOoX\",\"key\":\"key76054-1\",\"label\":null,\"content_type\":null,\"value\":\"\",\"tags\":{},\"locked\":false,\"last_modified\":\"2019-04-23T18:32:28+00:00\"}",
-      "x-ms-client-request-id" : "7d9a6240-bd93-4f9f-82a2-0234aadd7f7b"
+      "etag" : "\"WT7bMP3EWlInpqRwEz2edLPd8FO\"",
+      "x-ms-request-id" : "ed679b6d-665f-4f6b-a710-2e7c9c8f1bdc",
+      "Body" : "{\"etag\":\"WT7bMP3EWlInpqRwEz2edLPd8FO\",\"key\":\"key58959434801-1\",\"label\":null,\"content_type\":null,\"value\":\"\",\"tags\":{},\"locked\":false,\"last_modified\":\"2019-04-24T04:37:48+00:00\"}",
+      "x-ms-client-request-id" : "b74c12bc-372a-435d-a8d7-207d2c0a2a03"
     }
   }, {
     "Method" : "GET",
-    "Uri" : "https://alzimmer-appconfig.azconfig.io/kv?key=key76054%2a&label=",
-=======
-      "date" : "Wed, 17 Apr 2019 16:00:52 GMT",
-      "server" : "nginx/1.13.9",
-      "transfer-encoding" : "chunked",
-      "sync-token" : "zAJw6V16=MjotMSMyMDYxMDg=;sn=206108",
-      "retry-after" : "0",
-      "StatusCode" : "200",
-      "x-ms-correlation-request-id" : "6af56840-d2c0-4ca6-b62d-f959d471e52f",
-      "strict-transport-security" : "max-age=15724800; includeSubDomains;",
-      "last-modified" : "Wed, 17 Apr 2019 16:00:52 GMT",
-      "content-type" : "application/vnd.microsoft.appconfig.kv+json; charset=utf-8",
-      "connection" : "keep-alive",
-      "etag" : "\"ZYMmO5yMEFeYgqqsU4V9hvRV3rg\"",
-      "x-ms-request-id" : "6af56840-d2c0-4ca6-b62d-f959d471e52f",
-      "Body" : "{\"etag\":\"ZYMmO5yMEFeYgqqsU4V9hvRV3rg\",\"key\":\"key4650045993b-1\",\"label\":null,\"content_type\":null,\"value\":\"\",\"tags\":{},\"locked\":false,\"last_modified\":\"2019-04-17T16:00:52+00:00\"}",
-      "x-ms-client-request-id" : "2dcae9f8-6bb1-4e5b-a677-c0f045e34e95"
-    }
-  }, {
-    "Method" : "GET",
-    "Uri" : "https://alzimmer-appconfig.azconfig.io/kv?key=key46500%2a",
->>>>>>> 047edf6f
+    "Uri" : "https://alzimmer-appconfig.azconfig.io/kv?key=key58959%2a&label=",
     "Headers" : {
       "User-Agent" : "azsdk-java-application-configuration/1.0.0-SNAPSHOT 1.8.0_202; Windows 10 10.0",
       "Content-Type" : "application/json"
     },
     "Response" : {
-<<<<<<< HEAD
-      "date" : "Tue, 23 Apr 2019 18:32:28 GMT",
+      "date" : "Wed, 24 Apr 2019 04:37:48 GMT",
       "server" : "nginx/1.13.9",
       "transfer-encoding" : "chunked",
-      "sync-token" : "zAJw6V16=MjotMSMyMjEyNDA=;sn=221240",
+      "sync-token" : "zAJw6V16=MjotMSMyMjI2MzY=;sn=222636",
       "retry-after" : "0",
       "StatusCode" : "200",
-      "x-ms-correlation-request-id" : "ad568c71-1f29-47e6-85db-1ed5a8594af5",
+      "x-ms-correlation-request-id" : "eb7591e7-e8b2-4a33-b8b1-84613d7ddc9a",
       "strict-transport-security" : "max-age=15724800; includeSubDomains;",
       "content-type" : "application/vnd.microsoft.appconfig.kvset+json; charset=utf-8",
       "connection" : "keep-alive",
-      "x-ms-request-id" : "ad568c71-1f29-47e6-85db-1ed5a8594af5",
-      "Body" : "{\"items\":[{\"etag\":\"deX4at2Os27qQvrtdBomDsFX7IQ\",\"key\":\"key76054\",\"label\":null,\"content_type\":null,\"value\":null,\"tags\":{},\"locked\":false,\"last_modified\":\"2019-04-23T18:32:28+00:00\"},{\"etag\":\"pQnbuDuXvhHLp40Ml3P25WgtOoX\",\"key\":\"key76054-1\",\"label\":null,\"content_type\":null,\"value\":\"\",\"tags\":{},\"locked\":false,\"last_modified\":\"2019-04-23T18:32:28+00:00\"}]}",
-      "x-ms-client-request-id" : "7db5f9c8-3755-4a27-b597-d57b91ee8a36"
+      "x-ms-request-id" : "eb7591e7-e8b2-4a33-b8b1-84613d7ddc9a",
+      "Body" : "{\"items\":[{\"etag\":\"M7Ak4o75ZPyVogtX1XEQTqeKNxm\",\"key\":\"key58959434801\",\"label\":null,\"content_type\":null,\"value\":null,\"tags\":{},\"locked\":false,\"last_modified\":\"2019-04-24T04:37:48+00:00\"},{\"etag\":\"WT7bMP3EWlInpqRwEz2edLPd8FO\",\"key\":\"key58959434801-1\",\"label\":null,\"content_type\":null,\"value\":\"\",\"tags\":{},\"locked\":false,\"last_modified\":\"2019-04-24T04:37:48+00:00\"}]}",
+      "x-ms-client-request-id" : "9673eca6-a10a-455b-82e3-41b43f3f1607"
     }
   }, {
     "Method" : "DELETE",
-    "Uri" : "https://alzimmer-appconfig.azconfig.io/kv/key76054",
-=======
-      "date" : "Wed, 17 Apr 2019 16:00:52 GMT",
-      "server" : "nginx/1.13.9",
-      "transfer-encoding" : "chunked",
-      "sync-token" : "zAJw6V16=MjotMSMyMDYxMDg=;sn=206108",
-      "retry-after" : "0",
-      "StatusCode" : "200",
-      "x-ms-correlation-request-id" : "2965264e-7795-4c36-acdb-5167421aaab0",
-      "strict-transport-security" : "max-age=15724800; includeSubDomains;",
-      "content-type" : "application/vnd.microsoft.appconfig.kvset+json; charset=utf-8",
-      "connection" : "keep-alive",
-      "x-ms-request-id" : "2965264e-7795-4c36-acdb-5167421aaab0",
-      "Body" : "{\"items\":[{\"etag\":\"311w994CB9T07kKaxeJirfMXPYp\",\"key\":\"key4650045993b\",\"label\":null,\"content_type\":null,\"value\":null,\"tags\":{},\"locked\":false,\"last_modified\":\"2019-04-17T16:00:52+00:00\"},{\"etag\":\"ZYMmO5yMEFeYgqqsU4V9hvRV3rg\",\"key\":\"key4650045993b-1\",\"label\":null,\"content_type\":null,\"value\":\"\",\"tags\":{},\"locked\":false,\"last_modified\":\"2019-04-17T16:00:52+00:00\"}]}",
-      "x-ms-client-request-id" : "247961a4-0251-436a-996e-b729470e4419"
-    }
-  }, {
-    "Method" : "DELETE",
-    "Uri" : "https://alzimmer-appconfig.azconfig.io/kv/key4650045993b",
->>>>>>> 047edf6f
+    "Uri" : "https://alzimmer-appconfig.azconfig.io/kv/key58959434801",
     "Headers" : {
       "User-Agent" : "azsdk-java-application-configuration/1.0.0-SNAPSHOT 1.8.0_202; Windows 10 10.0",
       "Content-Type" : "application/json"
     },
     "Response" : {
-<<<<<<< HEAD
-      "date" : "Tue, 23 Apr 2019 18:32:28 GMT",
+      "date" : "Wed, 24 Apr 2019 04:37:48 GMT",
       "server" : "nginx/1.13.9",
       "transfer-encoding" : "chunked",
-      "sync-token" : "zAJw6V16=MjotMSMyMjEyNDE=;sn=221241",
+      "sync-token" : "zAJw6V16=MjotMSMyMjI2Mzc=;sn=222637",
       "retry-after" : "0",
       "StatusCode" : "200",
-      "x-ms-correlation-request-id" : "3fd9c8dc-034b-4cb9-8e5b-f40c3f111787",
+      "x-ms-correlation-request-id" : "af2f9570-8abb-401d-8741-791ee87eba11",
       "strict-transport-security" : "max-age=15724800; includeSubDomains;",
-      "last-modified" : "Tue, 23 Apr 2019 18:32:28 GMT",
+      "last-modified" : "Wed, 24 Apr 2019 04:37:48 GMT",
       "content-type" : "application/vnd.microsoft.appconfig.kv+json; charset=utf-8",
       "connection" : "keep-alive",
-      "etag" : "\"deX4at2Os27qQvrtdBomDsFX7IQ\"",
-      "x-ms-request-id" : "3fd9c8dc-034b-4cb9-8e5b-f40c3f111787",
-      "Body" : "{\"etag\":\"deX4at2Os27qQvrtdBomDsFX7IQ\",\"key\":\"key76054\",\"label\":null,\"content_type\":null,\"value\":null,\"tags\":{},\"locked\":false,\"last_modified\":\"2019-04-23T18:32:28+00:00\"}",
-      "x-ms-client-request-id" : "b2945557-32cf-447f-89be-c09a0e07edb3"
+      "etag" : "\"M7Ak4o75ZPyVogtX1XEQTqeKNxm\"",
+      "x-ms-request-id" : "af2f9570-8abb-401d-8741-791ee87eba11",
+      "Body" : "{\"etag\":\"M7Ak4o75ZPyVogtX1XEQTqeKNxm\",\"key\":\"key58959434801\",\"label\":null,\"content_type\":null,\"value\":null,\"tags\":{},\"locked\":false,\"last_modified\":\"2019-04-24T04:37:48+00:00\"}",
+      "x-ms-client-request-id" : "28869cd0-203c-405e-9140-c0f938a764b1"
     }
   }, {
     "Method" : "DELETE",
-    "Uri" : "https://alzimmer-appconfig.azconfig.io/kv/key76054-1",
-=======
-      "date" : "Wed, 17 Apr 2019 16:00:52 GMT",
-      "server" : "nginx/1.13.9",
-      "transfer-encoding" : "chunked",
-      "sync-token" : "zAJw6V16=MjotMSMyMDYxMDk=;sn=206109",
-      "retry-after" : "0",
-      "StatusCode" : "200",
-      "x-ms-correlation-request-id" : "9a0ea03b-2cab-44fe-9be7-f699a8b6dc2b",
-      "strict-transport-security" : "max-age=15724800; includeSubDomains;",
-      "last-modified" : "Wed, 17 Apr 2019 16:00:52 GMT",
-      "content-type" : "application/vnd.microsoft.appconfig.kv+json; charset=utf-8",
-      "connection" : "keep-alive",
-      "etag" : "\"311w994CB9T07kKaxeJirfMXPYp\"",
-      "x-ms-request-id" : "9a0ea03b-2cab-44fe-9be7-f699a8b6dc2b",
-      "Body" : "{\"etag\":\"311w994CB9T07kKaxeJirfMXPYp\",\"key\":\"key4650045993b\",\"label\":null,\"content_type\":null,\"value\":null,\"tags\":{},\"locked\":false,\"last_modified\":\"2019-04-17T16:00:52+00:00\"}",
-      "x-ms-client-request-id" : "56f142db-45ed-4eb5-a697-1511041e1a97"
-    }
-  }, {
-    "Method" : "DELETE",
-    "Uri" : "https://alzimmer-appconfig.azconfig.io/kv/key4650045993b-1",
->>>>>>> 047edf6f
+    "Uri" : "https://alzimmer-appconfig.azconfig.io/kv/key58959434801-1",
     "Headers" : {
       "User-Agent" : "azsdk-java-application-configuration/1.0.0-SNAPSHOT 1.8.0_202; Windows 10 10.0",
       "Content-Type" : "application/json"
     },
     "Response" : {
-<<<<<<< HEAD
-      "date" : "Tue, 23 Apr 2019 18:32:28 GMT",
+      "date" : "Wed, 24 Apr 2019 04:37:48 GMT",
       "server" : "nginx/1.13.9",
       "transfer-encoding" : "chunked",
-      "sync-token" : "zAJw6V16=MjotMSMyMjEyNDI=;sn=221242",
+      "sync-token" : "zAJw6V16=MjotMSMyMjI2Mzg=;sn=222638",
       "retry-after" : "0",
       "StatusCode" : "200",
-      "x-ms-correlation-request-id" : "5206a332-9384-4b62-892c-d0405a917147",
+      "x-ms-correlation-request-id" : "22e695ac-c527-408c-87e2-666a73418b18",
       "strict-transport-security" : "max-age=15724800; includeSubDomains;",
-      "last-modified" : "Tue, 23 Apr 2019 18:32:28 GMT",
+      "last-modified" : "Wed, 24 Apr 2019 04:37:48 GMT",
       "content-type" : "application/vnd.microsoft.appconfig.kv+json; charset=utf-8",
       "connection" : "keep-alive",
-      "etag" : "\"pQnbuDuXvhHLp40Ml3P25WgtOoX\"",
-      "x-ms-request-id" : "5206a332-9384-4b62-892c-d0405a917147",
-      "Body" : "{\"etag\":\"pQnbuDuXvhHLp40Ml3P25WgtOoX\",\"key\":\"key76054-1\",\"label\":null,\"content_type\":null,\"value\":\"\",\"tags\":{},\"locked\":false,\"last_modified\":\"2019-04-23T18:32:28+00:00\"}",
-      "x-ms-client-request-id" : "9d2c2ac6-59c1-46ce-8c11-0e481b65d69e"
+      "etag" : "\"WT7bMP3EWlInpqRwEz2edLPd8FO\"",
+      "x-ms-request-id" : "22e695ac-c527-408c-87e2-666a73418b18",
+      "Body" : "{\"etag\":\"WT7bMP3EWlInpqRwEz2edLPd8FO\",\"key\":\"key58959434801-1\",\"label\":null,\"content_type\":null,\"value\":\"\",\"tags\":{},\"locked\":false,\"last_modified\":\"2019-04-24T04:37:48+00:00\"}",
+      "x-ms-client-request-id" : "4cfdc760-54ed-4fdd-a05a-509a2eb74acd"
     }
   } ],
-  "variables" : [ "key76054", "10172cc9" ]
-=======
-      "date" : "Wed, 17 Apr 2019 16:00:52 GMT",
-      "server" : "nginx/1.13.9",
-      "transfer-encoding" : "chunked",
-      "sync-token" : "zAJw6V16=MjotMSMyMDYxMTA=;sn=206110",
-      "retry-after" : "0",
-      "StatusCode" : "200",
-      "x-ms-correlation-request-id" : "cdf66e04-52eb-49b9-b2b4-bfc0cfe9ae6f",
-      "strict-transport-security" : "max-age=15724800; includeSubDomains;",
-      "last-modified" : "Wed, 17 Apr 2019 16:00:52 GMT",
-      "content-type" : "application/vnd.microsoft.appconfig.kv+json; charset=utf-8",
-      "connection" : "keep-alive",
-      "etag" : "\"ZYMmO5yMEFeYgqqsU4V9hvRV3rg\"",
-      "x-ms-request-id" : "cdf66e04-52eb-49b9-b2b4-bfc0cfe9ae6f",
-      "Body" : "{\"etag\":\"ZYMmO5yMEFeYgqqsU4V9hvRV3rg\",\"key\":\"key4650045993b-1\",\"label\":null,\"content_type\":null,\"value\":\"\",\"tags\":{},\"locked\":false,\"last_modified\":\"2019-04-17T16:00:52+00:00\"}",
-      "x-ms-client-request-id" : "249ac153-e87c-4576-aa12-8172cb781cdb"
-    }
-  } ],
-  "variables" : [ "key46500", "1306accb", "key4650045993b" ]
->>>>>>> 047edf6f
+  "variables" : [ "key58959", "01430806", "key58959434801" ]
 }