{
  "networkCallRecords" : [ {
    "Method" : "PUT",
<<<<<<< HEAD
    "Uri" : "https://alzimmer-appconfig.azconfig.io/kv/key49252",
=======
    "Uri" : "https://alzimmer-appconfig.azconfig.io/kv/key9214148729d",
>>>>>>> 047edf6f
    "Headers" : {
      "User-Agent" : "azsdk-java-application-configuration/1.0.0-SNAPSHOT 1.8.0_202; Windows 10 10.0",
      "Content-Type" : "application/json"
    },
    "Response" : {
<<<<<<< HEAD
      "date" : "Tue, 23 Apr 2019 18:32:37 GMT",
      "server" : "nginx/1.13.9",
      "transfer-encoding" : "chunked",
      "sync-token" : "zAJw6V16=MjotMSMyMjEzMjI=;sn=221322",
      "retry-after" : "0",
      "StatusCode" : "200",
      "x-ms-correlation-request-id" : "cb34154e-e150-48d4-b529-8b0749ae6b66",
      "strict-transport-security" : "max-age=15724800; includeSubDomains;",
      "last-modified" : "Tue, 23 Apr 2019 18:32:38 GMT",
      "content-type" : "application/vnd.microsoft.appconfig.kv+json; charset=utf-8",
      "connection" : "keep-alive",
      "etag" : "\"pCQJqstgykkQb2mBmDEn8ZJ1B4o\"",
      "x-ms-request-id" : "cb34154e-e150-48d4-b529-8b0749ae6b66",
      "Body" : "{\"etag\":\"pCQJqstgykkQb2mBmDEn8ZJ1B4o\",\"key\":\"key49252\",\"label\":null,\"content_type\":null,\"value\":\"A Value\",\"tags\":{},\"locked\":false,\"last_modified\":\"2019-04-23T18:32:38+00:00\"}",
      "x-ms-client-request-id" : "1ee85744-e8b1-45b2-8b80-04a4ba555e6a"
    }
  }, {
    "Method" : "PUT",
    "Uri" : "https://alzimmer-appconfig.azconfig.io/kv/key49252",
=======
      "date" : "Wed, 17 Apr 2019 16:01:01 GMT",
      "server" : "nginx/1.13.9",
      "transfer-encoding" : "chunked",
      "sync-token" : "zAJw6V16=MjotMSMyMDYxODY=;sn=206186",
      "retry-after" : "0",
      "StatusCode" : "200",
      "x-ms-correlation-request-id" : "3b262161-203f-416c-92e3-56ec1d929df9",
      "strict-transport-security" : "max-age=15724800; includeSubDomains;",
      "last-modified" : "Wed, 17 Apr 2019 16:01:02 GMT",
      "content-type" : "application/vnd.microsoft.appconfig.kv+json; charset=utf-8",
      "connection" : "keep-alive",
      "etag" : "\"G5T0AdlTkEhnpWY4s6LC9B34N4Y\"",
      "x-ms-request-id" : "3b262161-203f-416c-92e3-56ec1d929df9",
      "Body" : "{\"etag\":\"G5T0AdlTkEhnpWY4s6LC9B34N4Y\",\"key\":\"key9214148729d\",\"label\":null,\"content_type\":null,\"value\":\"A Value\",\"tags\":{},\"locked\":false,\"last_modified\":\"2019-04-17T16:01:02+00:00\"}",
      "x-ms-client-request-id" : "8e5b4c0e-1285-4d03-abfc-2bc18d914cba"
    }
  }, {
    "Method" : "PUT",
    "Uri" : "https://alzimmer-appconfig.azconfig.io/kv/key9214148729d",
>>>>>>> 047edf6f
    "Headers" : {
      "User-Agent" : "azsdk-java-application-configuration/1.0.0-SNAPSHOT 1.8.0_202; Windows 10 10.0",
      "Content-Type" : "application/json"
    },
    "Response" : {
<<<<<<< HEAD
      "date" : "Tue, 23 Apr 2019 18:32:37 GMT",
      "server" : "nginx/1.13.9",
      "transfer-encoding" : "chunked",
      "sync-token" : "zAJw6V16=MjotMSMyMjEzMjM=;sn=221323",
      "retry-after" : "0",
      "StatusCode" : "200",
      "x-ms-correlation-request-id" : "be80b6d1-b713-4de8-a2bc-e99bcd8cef29",
      "strict-transport-security" : "max-age=15724800; includeSubDomains;",
      "last-modified" : "Tue, 23 Apr 2019 18:32:38 GMT",
      "content-type" : "application/vnd.microsoft.appconfig.kv+json; charset=utf-8",
      "connection" : "keep-alive",
      "etag" : "\"WTslYeeaWNCn6L0Xb6aweFPLN3H\"",
      "x-ms-request-id" : "be80b6d1-b713-4de8-a2bc-e99bcd8cef29",
      "Body" : "{\"etag\":\"WTslYeeaWNCn6L0Xb6aweFPLN3H\",\"key\":\"key49252\",\"label\":null,\"content_type\":null,\"value\":\"A New Value\",\"tags\":{},\"locked\":false,\"last_modified\":\"2019-04-23T18:32:38+00:00\"}",
      "x-ms-client-request-id" : "975df20e-1479-4e4b-8681-e4b121936db1"
    }
  }, {
    "Method" : "GET",
    "Uri" : "https://alzimmer-appconfig.azconfig.io/kv?key=key49252%2a&label=",
=======
      "date" : "Wed, 17 Apr 2019 16:01:02 GMT",
      "server" : "nginx/1.13.9",
      "transfer-encoding" : "chunked",
      "sync-token" : "zAJw6V16=MjotMSMyMDYxODc=;sn=206187",
      "retry-after" : "0",
      "StatusCode" : "200",
      "x-ms-correlation-request-id" : "3c7a56f4-52b9-46cc-962a-9199378e1a60",
      "strict-transport-security" : "max-age=15724800; includeSubDomains;",
      "last-modified" : "Wed, 17 Apr 2019 16:01:02 GMT",
      "content-type" : "application/vnd.microsoft.appconfig.kv+json; charset=utf-8",
      "connection" : "keep-alive",
      "etag" : "\"v6K7Y790jP7mtYXzweQPHyS3IJu\"",
      "x-ms-request-id" : "3c7a56f4-52b9-46cc-962a-9199378e1a60",
      "Body" : "{\"etag\":\"v6K7Y790jP7mtYXzweQPHyS3IJu\",\"key\":\"key9214148729d\",\"label\":null,\"content_type\":null,\"value\":\"A New Value\",\"tags\":{},\"locked\":false,\"last_modified\":\"2019-04-17T16:01:02+00:00\"}",
      "x-ms-client-request-id" : "db7a91a9-4c42-417c-8bd5-6ad5362cb430"
    }
  }, {
    "Method" : "GET",
    "Uri" : "https://alzimmer-appconfig.azconfig.io/kv?key=key92141%2a",
>>>>>>> 047edf6f
    "Headers" : {
      "User-Agent" : "azsdk-java-application-configuration/1.0.0-SNAPSHOT 1.8.0_202; Windows 10 10.0",
      "Content-Type" : "application/json"
    },
    "Response" : {
<<<<<<< HEAD
      "date" : "Tue, 23 Apr 2019 18:32:37 GMT",
      "server" : "nginx/1.13.9",
      "transfer-encoding" : "chunked",
      "sync-token" : "zAJw6V16=MjotMSMyMjEzMjM=;sn=221323",
      "retry-after" : "0",
      "StatusCode" : "200",
      "x-ms-correlation-request-id" : "7a1bf497-2575-4d5c-ab08-4f0f46338539",
      "strict-transport-security" : "max-age=15724800; includeSubDomains;",
      "content-type" : "application/vnd.microsoft.appconfig.kvset+json; charset=utf-8",
      "connection" : "keep-alive",
      "x-ms-request-id" : "7a1bf497-2575-4d5c-ab08-4f0f46338539",
      "Body" : "{\"items\":[{\"etag\":\"WTslYeeaWNCn6L0Xb6aweFPLN3H\",\"key\":\"key49252\",\"label\":null,\"content_type\":null,\"value\":\"A New Value\",\"tags\":{},\"locked\":false,\"last_modified\":\"2019-04-23T18:32:38+00:00\"}]}",
      "x-ms-client-request-id" : "983356ec-e600-43e1-ba1c-9bc6f57265e3"
    }
  }, {
    "Method" : "DELETE",
    "Uri" : "https://alzimmer-appconfig.azconfig.io/kv/key49252",
=======
      "date" : "Wed, 17 Apr 2019 16:01:02 GMT",
      "server" : "nginx/1.13.9",
      "transfer-encoding" : "chunked",
      "sync-token" : "zAJw6V16=MjotMSMyMDYxODc=;sn=206187",
      "retry-after" : "0",
      "StatusCode" : "200",
      "x-ms-correlation-request-id" : "1f4dd68b-6a41-4f6d-bada-7c87303a3a88",
      "strict-transport-security" : "max-age=15724800; includeSubDomains;",
      "content-type" : "application/vnd.microsoft.appconfig.kvset+json; charset=utf-8",
      "connection" : "keep-alive",
      "x-ms-request-id" : "1f4dd68b-6a41-4f6d-bada-7c87303a3a88",
      "Body" : "{\"items\":[{\"etag\":\"v6K7Y790jP7mtYXzweQPHyS3IJu\",\"key\":\"key9214148729d\",\"label\":null,\"content_type\":null,\"value\":\"A New Value\",\"tags\":{},\"locked\":false,\"last_modified\":\"2019-04-17T16:01:02+00:00\"}]}",
      "x-ms-client-request-id" : "d01ef0ee-dcb8-4e80-90a3-c591d167acc2"
    }
  }, {
    "Method" : "DELETE",
    "Uri" : "https://alzimmer-appconfig.azconfig.io/kv/key9214148729d",
>>>>>>> 047edf6f
    "Headers" : {
      "User-Agent" : "azsdk-java-application-configuration/1.0.0-SNAPSHOT 1.8.0_202; Windows 10 10.0",
      "Content-Type" : "application/json"
    },
    "Response" : {
<<<<<<< HEAD
      "date" : "Tue, 23 Apr 2019 18:32:37 GMT",
      "server" : "nginx/1.13.9",
      "transfer-encoding" : "chunked",
      "sync-token" : "zAJw6V16=MjotMSMyMjEzMjQ=;sn=221324",
      "retry-after" : "0",
      "StatusCode" : "200",
      "x-ms-correlation-request-id" : "e6f480dc-986d-486c-9fa8-03d40c6a25e8",
      "strict-transport-security" : "max-age=15724800; includeSubDomains;",
      "last-modified" : "Tue, 23 Apr 2019 18:32:38 GMT",
      "content-type" : "application/vnd.microsoft.appconfig.kv+json; charset=utf-8",
      "connection" : "keep-alive",
      "etag" : "\"WTslYeeaWNCn6L0Xb6aweFPLN3H\"",
      "x-ms-request-id" : "e6f480dc-986d-486c-9fa8-03d40c6a25e8",
      "Body" : "{\"etag\":\"WTslYeeaWNCn6L0Xb6aweFPLN3H\",\"key\":\"key49252\",\"label\":null,\"content_type\":null,\"value\":\"A New Value\",\"tags\":{},\"locked\":false,\"last_modified\":\"2019-04-23T18:32:38+00:00\"}",
      "x-ms-client-request-id" : "21e49efd-90f0-4c69-b72e-5b296cdb7971"
    }
  } ],
  "variables" : [ "key49252", "01149ab8" ]
=======
      "date" : "Wed, 17 Apr 2019 16:01:02 GMT",
      "server" : "nginx/1.13.9",
      "transfer-encoding" : "chunked",
      "sync-token" : "zAJw6V16=MjotMSMyMDYxODg=;sn=206188",
      "retry-after" : "0",
      "StatusCode" : "200",
      "x-ms-correlation-request-id" : "9fe72f5f-f1e3-4f9d-bca6-b1e577f6f938",
      "strict-transport-security" : "max-age=15724800; includeSubDomains;",
      "last-modified" : "Wed, 17 Apr 2019 16:01:02 GMT",
      "content-type" : "application/vnd.microsoft.appconfig.kv+json; charset=utf-8",
      "connection" : "keep-alive",
      "etag" : "\"v6K7Y790jP7mtYXzweQPHyS3IJu\"",
      "x-ms-request-id" : "9fe72f5f-f1e3-4f9d-bca6-b1e577f6f938",
      "Body" : "{\"etag\":\"v6K7Y790jP7mtYXzweQPHyS3IJu\",\"key\":\"key9214148729d\",\"label\":null,\"content_type\":null,\"value\":\"A New Value\",\"tags\":{},\"locked\":false,\"last_modified\":\"2019-04-17T16:01:02+00:00\"}",
      "x-ms-client-request-id" : "0c4a60c7-c5e9-4f3a-80b4-1af95bcb4aa6"
    }
  } ],
  "variables" : [ "key92141", "b529be8c", "key9214148729d" ]
>>>>>>> 047edf6f
}<|MERGE_RESOLUTION|>--- conflicted
+++ resolved
@@ -1,187 +1,98 @@
 {
   "networkCallRecords" : [ {
     "Method" : "PUT",
-<<<<<<< HEAD
-    "Uri" : "https://alzimmer-appconfig.azconfig.io/kv/key49252",
-=======
-    "Uri" : "https://alzimmer-appconfig.azconfig.io/kv/key9214148729d",
->>>>>>> 047edf6f
+    "Uri" : "https://alzimmer-appconfig.azconfig.io/kv/key3291198382d",
     "Headers" : {
       "User-Agent" : "azsdk-java-application-configuration/1.0.0-SNAPSHOT 1.8.0_202; Windows 10 10.0",
       "Content-Type" : "application/json"
     },
     "Response" : {
-<<<<<<< HEAD
-      "date" : "Tue, 23 Apr 2019 18:32:37 GMT",
+      "date" : "Wed, 24 Apr 2019 04:37:58 GMT",
       "server" : "nginx/1.13.9",
       "transfer-encoding" : "chunked",
-      "sync-token" : "zAJw6V16=MjotMSMyMjEzMjI=;sn=221322",
+      "sync-token" : "zAJw6V16=MjotMSMyMjI3MTg=;sn=222718",
       "retry-after" : "0",
       "StatusCode" : "200",
-      "x-ms-correlation-request-id" : "cb34154e-e150-48d4-b529-8b0749ae6b66",
+      "x-ms-correlation-request-id" : "9948ec55-3209-4b1d-ab93-d54d965f4022",
       "strict-transport-security" : "max-age=15724800; includeSubDomains;",
-      "last-modified" : "Tue, 23 Apr 2019 18:32:38 GMT",
+      "last-modified" : "Wed, 24 Apr 2019 04:37:58 GMT",
       "content-type" : "application/vnd.microsoft.appconfig.kv+json; charset=utf-8",
       "connection" : "keep-alive",
-      "etag" : "\"pCQJqstgykkQb2mBmDEn8ZJ1B4o\"",
-      "x-ms-request-id" : "cb34154e-e150-48d4-b529-8b0749ae6b66",
-      "Body" : "{\"etag\":\"pCQJqstgykkQb2mBmDEn8ZJ1B4o\",\"key\":\"key49252\",\"label\":null,\"content_type\":null,\"value\":\"A Value\",\"tags\":{},\"locked\":false,\"last_modified\":\"2019-04-23T18:32:38+00:00\"}",
-      "x-ms-client-request-id" : "1ee85744-e8b1-45b2-8b80-04a4ba555e6a"
+      "etag" : "\"qkeavYYYwrcssLHqF4RVZcp9Rzl\"",
+      "x-ms-request-id" : "9948ec55-3209-4b1d-ab93-d54d965f4022",
+      "Body" : "{\"etag\":\"qkeavYYYwrcssLHqF4RVZcp9Rzl\",\"key\":\"key3291198382d\",\"label\":null,\"content_type\":null,\"value\":\"A Value\",\"tags\":{},\"locked\":false,\"last_modified\":\"2019-04-24T04:37:58+00:00\"}",
+      "x-ms-client-request-id" : "f876e01f-8b08-4472-a4f4-fa8b7e27a79d"
     }
   }, {
     "Method" : "PUT",
-    "Uri" : "https://alzimmer-appconfig.azconfig.io/kv/key49252",
-=======
-      "date" : "Wed, 17 Apr 2019 16:01:01 GMT",
-      "server" : "nginx/1.13.9",
-      "transfer-encoding" : "chunked",
-      "sync-token" : "zAJw6V16=MjotMSMyMDYxODY=;sn=206186",
-      "retry-after" : "0",
-      "StatusCode" : "200",
-      "x-ms-correlation-request-id" : "3b262161-203f-416c-92e3-56ec1d929df9",
-      "strict-transport-security" : "max-age=15724800; includeSubDomains;",
-      "last-modified" : "Wed, 17 Apr 2019 16:01:02 GMT",
-      "content-type" : "application/vnd.microsoft.appconfig.kv+json; charset=utf-8",
-      "connection" : "keep-alive",
-      "etag" : "\"G5T0AdlTkEhnpWY4s6LC9B34N4Y\"",
-      "x-ms-request-id" : "3b262161-203f-416c-92e3-56ec1d929df9",
-      "Body" : "{\"etag\":\"G5T0AdlTkEhnpWY4s6LC9B34N4Y\",\"key\":\"key9214148729d\",\"label\":null,\"content_type\":null,\"value\":\"A Value\",\"tags\":{},\"locked\":false,\"last_modified\":\"2019-04-17T16:01:02+00:00\"}",
-      "x-ms-client-request-id" : "8e5b4c0e-1285-4d03-abfc-2bc18d914cba"
-    }
-  }, {
-    "Method" : "PUT",
-    "Uri" : "https://alzimmer-appconfig.azconfig.io/kv/key9214148729d",
->>>>>>> 047edf6f
+    "Uri" : "https://alzimmer-appconfig.azconfig.io/kv/key3291198382d",
     "Headers" : {
       "User-Agent" : "azsdk-java-application-configuration/1.0.0-SNAPSHOT 1.8.0_202; Windows 10 10.0",
       "Content-Type" : "application/json"
     },
     "Response" : {
-<<<<<<< HEAD
-      "date" : "Tue, 23 Apr 2019 18:32:37 GMT",
+      "date" : "Wed, 24 Apr 2019 04:37:58 GMT",
       "server" : "nginx/1.13.9",
       "transfer-encoding" : "chunked",
-      "sync-token" : "zAJw6V16=MjotMSMyMjEzMjM=;sn=221323",
+      "sync-token" : "zAJw6V16=MjotMSMyMjI3MTk=;sn=222719",
       "retry-after" : "0",
       "StatusCode" : "200",
-      "x-ms-correlation-request-id" : "be80b6d1-b713-4de8-a2bc-e99bcd8cef29",
+      "x-ms-correlation-request-id" : "379394a1-56fa-4ade-930b-2454fdd8da96",
       "strict-transport-security" : "max-age=15724800; includeSubDomains;",
-      "last-modified" : "Tue, 23 Apr 2019 18:32:38 GMT",
+      "last-modified" : "Wed, 24 Apr 2019 04:37:58 GMT",
       "content-type" : "application/vnd.microsoft.appconfig.kv+json; charset=utf-8",
       "connection" : "keep-alive",
-      "etag" : "\"WTslYeeaWNCn6L0Xb6aweFPLN3H\"",
-      "x-ms-request-id" : "be80b6d1-b713-4de8-a2bc-e99bcd8cef29",
-      "Body" : "{\"etag\":\"WTslYeeaWNCn6L0Xb6aweFPLN3H\",\"key\":\"key49252\",\"label\":null,\"content_type\":null,\"value\":\"A New Value\",\"tags\":{},\"locked\":false,\"last_modified\":\"2019-04-23T18:32:38+00:00\"}",
-      "x-ms-client-request-id" : "975df20e-1479-4e4b-8681-e4b121936db1"
+      "etag" : "\"SVPPVzQJGaeUtDsbqm49BbB8Ud2\"",
+      "x-ms-request-id" : "379394a1-56fa-4ade-930b-2454fdd8da96",
+      "Body" : "{\"etag\":\"SVPPVzQJGaeUtDsbqm49BbB8Ud2\",\"key\":\"key3291198382d\",\"label\":null,\"content_type\":null,\"value\":\"A New Value\",\"tags\":{},\"locked\":false,\"last_modified\":\"2019-04-24T04:37:58+00:00\"}",
+      "x-ms-client-request-id" : "6446750d-b627-4857-a588-6c296c8b3b68"
     }
   }, {
     "Method" : "GET",
-    "Uri" : "https://alzimmer-appconfig.azconfig.io/kv?key=key49252%2a&label=",
-=======
-      "date" : "Wed, 17 Apr 2019 16:01:02 GMT",
-      "server" : "nginx/1.13.9",
-      "transfer-encoding" : "chunked",
-      "sync-token" : "zAJw6V16=MjotMSMyMDYxODc=;sn=206187",
-      "retry-after" : "0",
-      "StatusCode" : "200",
-      "x-ms-correlation-request-id" : "3c7a56f4-52b9-46cc-962a-9199378e1a60",
-      "strict-transport-security" : "max-age=15724800; includeSubDomains;",
-      "last-modified" : "Wed, 17 Apr 2019 16:01:02 GMT",
-      "content-type" : "application/vnd.microsoft.appconfig.kv+json; charset=utf-8",
-      "connection" : "keep-alive",
-      "etag" : "\"v6K7Y790jP7mtYXzweQPHyS3IJu\"",
-      "x-ms-request-id" : "3c7a56f4-52b9-46cc-962a-9199378e1a60",
-      "Body" : "{\"etag\":\"v6K7Y790jP7mtYXzweQPHyS3IJu\",\"key\":\"key9214148729d\",\"label\":null,\"content_type\":null,\"value\":\"A New Value\",\"tags\":{},\"locked\":false,\"last_modified\":\"2019-04-17T16:01:02+00:00\"}",
-      "x-ms-client-request-id" : "db7a91a9-4c42-417c-8bd5-6ad5362cb430"
-    }
-  }, {
-    "Method" : "GET",
-    "Uri" : "https://alzimmer-appconfig.azconfig.io/kv?key=key92141%2a",
->>>>>>> 047edf6f
+    "Uri" : "https://alzimmer-appconfig.azconfig.io/kv?key=key32911%2a&label=",
     "Headers" : {
       "User-Agent" : "azsdk-java-application-configuration/1.0.0-SNAPSHOT 1.8.0_202; Windows 10 10.0",
       "Content-Type" : "application/json"
     },
     "Response" : {
-<<<<<<< HEAD
-      "date" : "Tue, 23 Apr 2019 18:32:37 GMT",
+      "date" : "Wed, 24 Apr 2019 04:37:58 GMT",
       "server" : "nginx/1.13.9",
       "transfer-encoding" : "chunked",
-      "sync-token" : "zAJw6V16=MjotMSMyMjEzMjM=;sn=221323",
+      "sync-token" : "zAJw6V16=MjotMSMyMjI3MTk=;sn=222719",
       "retry-after" : "0",
       "StatusCode" : "200",
-      "x-ms-correlation-request-id" : "7a1bf497-2575-4d5c-ab08-4f0f46338539",
+      "x-ms-correlation-request-id" : "ed730eb6-4d56-425d-b8d2-7fa74e8e9eb1",
       "strict-transport-security" : "max-age=15724800; includeSubDomains;",
       "content-type" : "application/vnd.microsoft.appconfig.kvset+json; charset=utf-8",
       "connection" : "keep-alive",
-      "x-ms-request-id" : "7a1bf497-2575-4d5c-ab08-4f0f46338539",
-      "Body" : "{\"items\":[{\"etag\":\"WTslYeeaWNCn6L0Xb6aweFPLN3H\",\"key\":\"key49252\",\"label\":null,\"content_type\":null,\"value\":\"A New Value\",\"tags\":{},\"locked\":false,\"last_modified\":\"2019-04-23T18:32:38+00:00\"}]}",
-      "x-ms-client-request-id" : "983356ec-e600-43e1-ba1c-9bc6f57265e3"
+      "x-ms-request-id" : "ed730eb6-4d56-425d-b8d2-7fa74e8e9eb1",
+      "Body" : "{\"items\":[{\"etag\":\"SVPPVzQJGaeUtDsbqm49BbB8Ud2\",\"key\":\"key3291198382d\",\"label\":null,\"content_type\":null,\"value\":\"A New Value\",\"tags\":{},\"locked\":false,\"last_modified\":\"2019-04-24T04:37:58+00:00\"}]}",
+      "x-ms-client-request-id" : "9cb6fbf3-2c9c-4fa0-88bc-440989099c8c"
     }
   }, {
     "Method" : "DELETE",
-    "Uri" : "https://alzimmer-appconfig.azconfig.io/kv/key49252",
-=======
-      "date" : "Wed, 17 Apr 2019 16:01:02 GMT",
-      "server" : "nginx/1.13.9",
-      "transfer-encoding" : "chunked",
-      "sync-token" : "zAJw6V16=MjotMSMyMDYxODc=;sn=206187",
-      "retry-after" : "0",
-      "StatusCode" : "200",
-      "x-ms-correlation-request-id" : "1f4dd68b-6a41-4f6d-bada-7c87303a3a88",
-      "strict-transport-security" : "max-age=15724800; includeSubDomains;",
-      "content-type" : "application/vnd.microsoft.appconfig.kvset+json; charset=utf-8",
-      "connection" : "keep-alive",
-      "x-ms-request-id" : "1f4dd68b-6a41-4f6d-bada-7c87303a3a88",
-      "Body" : "{\"items\":[{\"etag\":\"v6K7Y790jP7mtYXzweQPHyS3IJu\",\"key\":\"key9214148729d\",\"label\":null,\"content_type\":null,\"value\":\"A New Value\",\"tags\":{},\"locked\":false,\"last_modified\":\"2019-04-17T16:01:02+00:00\"}]}",
-      "x-ms-client-request-id" : "d01ef0ee-dcb8-4e80-90a3-c591d167acc2"
-    }
-  }, {
-    "Method" : "DELETE",
-    "Uri" : "https://alzimmer-appconfig.azconfig.io/kv/key9214148729d",
->>>>>>> 047edf6f
+    "Uri" : "https://alzimmer-appconfig.azconfig.io/kv/key3291198382d",
     "Headers" : {
       "User-Agent" : "azsdk-java-application-configuration/1.0.0-SNAPSHOT 1.8.0_202; Windows 10 10.0",
       "Content-Type" : "application/json"
     },
     "Response" : {
-<<<<<<< HEAD
-      "date" : "Tue, 23 Apr 2019 18:32:37 GMT",
+      "date" : "Wed, 24 Apr 2019 04:37:58 GMT",
       "server" : "nginx/1.13.9",
       "transfer-encoding" : "chunked",
-      "sync-token" : "zAJw6V16=MjotMSMyMjEzMjQ=;sn=221324",
+      "sync-token" : "zAJw6V16=MjotMSMyMjI3MjA=;sn=222720",
       "retry-after" : "0",
       "StatusCode" : "200",
-      "x-ms-correlation-request-id" : "e6f480dc-986d-486c-9fa8-03d40c6a25e8",
+      "x-ms-correlation-request-id" : "90daf82c-4920-4efb-b49f-928f8e31a514",
       "strict-transport-security" : "max-age=15724800; includeSubDomains;",
-      "last-modified" : "Tue, 23 Apr 2019 18:32:38 GMT",
+      "last-modified" : "Wed, 24 Apr 2019 04:37:58 GMT",
       "content-type" : "application/vnd.microsoft.appconfig.kv+json; charset=utf-8",
       "connection" : "keep-alive",
-      "etag" : "\"WTslYeeaWNCn6L0Xb6aweFPLN3H\"",
-      "x-ms-request-id" : "e6f480dc-986d-486c-9fa8-03d40c6a25e8",
-      "Body" : "{\"etag\":\"WTslYeeaWNCn6L0Xb6aweFPLN3H\",\"key\":\"key49252\",\"label\":null,\"content_type\":null,\"value\":\"A New Value\",\"tags\":{},\"locked\":false,\"last_modified\":\"2019-04-23T18:32:38+00:00\"}",
-      "x-ms-client-request-id" : "21e49efd-90f0-4c69-b72e-5b296cdb7971"
+      "etag" : "\"SVPPVzQJGaeUtDsbqm49BbB8Ud2\"",
+      "x-ms-request-id" : "90daf82c-4920-4efb-b49f-928f8e31a514",
+      "Body" : "{\"etag\":\"SVPPVzQJGaeUtDsbqm49BbB8Ud2\",\"key\":\"key3291198382d\",\"label\":null,\"content_type\":null,\"value\":\"A New Value\",\"tags\":{},\"locked\":false,\"last_modified\":\"2019-04-24T04:37:58+00:00\"}",
+      "x-ms-client-request-id" : "2ece1e14-9b05-42fe-85d7-0d6cdeb6e63f"
     }
   } ],
-  "variables" : [ "key49252", "01149ab8" ]
-=======
-      "date" : "Wed, 17 Apr 2019 16:01:02 GMT",
-      "server" : "nginx/1.13.9",
-      "transfer-encoding" : "chunked",
-      "sync-token" : "zAJw6V16=MjotMSMyMDYxODg=;sn=206188",
-      "retry-after" : "0",
-      "StatusCode" : "200",
-      "x-ms-correlation-request-id" : "9fe72f5f-f1e3-4f9d-bca6-b1e577f6f938",
-      "strict-transport-security" : "max-age=15724800; includeSubDomains;",
-      "last-modified" : "Wed, 17 Apr 2019 16:01:02 GMT",
-      "content-type" : "application/vnd.microsoft.appconfig.kv+json; charset=utf-8",
-      "connection" : "keep-alive",
-      "etag" : "\"v6K7Y790jP7mtYXzweQPHyS3IJu\"",
-      "x-ms-request-id" : "9fe72f5f-f1e3-4f9d-bca6-b1e577f6f938",
-      "Body" : "{\"etag\":\"v6K7Y790jP7mtYXzweQPHyS3IJu\",\"key\":\"key9214148729d\",\"label\":null,\"content_type\":null,\"value\":\"A New Value\",\"tags\":{},\"locked\":false,\"last_modified\":\"2019-04-17T16:01:02+00:00\"}",
-      "x-ms-client-request-id" : "0c4a60c7-c5e9-4f3a-80b4-1af95bcb4aa6"
-    }
-  } ],
-  "variables" : [ "key92141", "b529be8c", "key9214148729d" ]
->>>>>>> 047edf6f
+  "variables" : [ "key32911", "17bfebdf", "key3291198382d" ]
 }