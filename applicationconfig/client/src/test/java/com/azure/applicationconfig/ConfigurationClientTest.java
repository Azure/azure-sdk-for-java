--- conflicted
+++ resolved
@@ -43,12 +43,9 @@
                 .addPolicy(new RetryPolicy())
                 .build());
         }
-<<<<<<< HEAD
 
         keyPrefix = testResourceNamer.randomName("key", 8);
         labelPrefix = testResourceNamer.randomName("label", 8);
-=======
->>>>>>> d8a9937f
     }
 
     @Override
@@ -63,17 +60,6 @@
         logger.info("Finished cleaning up values.");
     }
 
-<<<<<<< HEAD
-    String getKey() {
-        return testResourceNamer.randomName(keyPrefix, ConfigurationClientTestBase.RESOURCE_LENGTH);
-    }
-
-    String getLabel() {
-        return testResourceNamer.randomName(labelPrefix, ConfigurationClientTestBase.RESOURCE_LENGTH);
-    }
-
-=======
->>>>>>> d8a9937f
     /**
      * Tests that a configuration is able to be added, these are differentiate from each other using a key or key-label identifier.
      */
@@ -202,22 +188,10 @@
      * If the update etag doesn't match anything the update won't happen, this will result in a 412.
      */
     public void updateSettingIfEtag() {
-<<<<<<< HEAD
-        final String key = testResourceNamer.randomName(keyPrefix, 16);
-        final String label = testResourceNamer.randomName(labelPrefix, 16);
-        final ConfigurationSetting newConfiguration = new ConfigurationSetting().key(key).value("myNewValue");
-        final ConfigurationSetting updateConfiguration = new ConfigurationSetting().key(key).value("myUpdateValue");
-        final ConfigurationSetting finalConfiguration = new ConfigurationSetting().key(key).value("myFinalValue");
-
-        updateSettingIfEtagHelper(newConfiguration, updateConfiguration, finalConfiguration);
-        updateSettingIfEtagHelper(newConfiguration.label(label), updateConfiguration.label(label), finalConfiguration.label(label));
-    }
-=======
         updateSettingIfEtagRunner(settings -> {
             final ConfigurationSetting initial = settings.get(0);
             final ConfigurationSetting update = settings.get(1);
             final ConfigurationSetting last = settings.get(2);
->>>>>>> d8a9937f
 
             final String initialEtag = client.addSetting(initial).value().etag();
             final String updateEtag = client.updateSetting(update).value().etag();
@@ -255,11 +229,7 @@
      * Tests that attempting to retrieve a non-existent configuration doesn't work, this will result in a 404.
      */
     public void getSettingNotFound() {
-<<<<<<< HEAD
-        final String key = testResourceNamer.randomName(keyPrefix, 16);
-=======
         final String key = getKey();
->>>>>>> d8a9937f
         final ConfigurationSetting neverRetrievedConfiguration = new ConfigurationSetting().key(key).value("myNeverRetreivedValue");
         final ConfigurationSetting nonExistentLabel = new ConfigurationSetting().key(key).label("myNonExistentLabel");
 
@@ -288,11 +258,7 @@
      * Tests that attempting to delete a non-existent configuration will return a 204.
      */
     public void deleteSettingNotFound() {
-<<<<<<< HEAD
-        final String key = testResourceNamer.randomName(keyPrefix, 16);
-=======
         final String key = getKey();
->>>>>>> d8a9937f
         final ConfigurationSetting neverDeletedConfiguation = new ConfigurationSetting().key(key).value("myNeverDeletedValue");
         final ConfigurationSetting notFoundDelete = new ConfigurationSetting().key(key).label("myNonExistentLabel");
 
@@ -334,13 +300,8 @@
      */
     public void listWithKeyAndLabel() {
         final String value = "myValue";
-<<<<<<< HEAD
-        final String key = testResourceNamer.randomName(keyPrefix, 16);
-        final String label = testResourceNamer.randomName("1b1", 16);
-=======
         final String key = getKey();
         final String label = getLabel();
->>>>>>> d8a9937f
         final ConfigurationSetting expected = new ConfigurationSetting().key(key).value(value).label(label);
 
         assertConfigurationEquals(expected, client.setSetting(expected));
@@ -395,11 +356,7 @@
      * Verifies that we can get a ConfigurationSetting at the provided accept datetime
      */
     public void listSettingsAcceptDateTime() {
-<<<<<<< HEAD
-        final String keyName = testResourceNamer.randomName(keyPrefix, 16);
-=======
         final String keyName = getKey();
->>>>>>> d8a9937f
         final ConfigurationSetting original = new ConfigurationSetting().key(keyName).value("myValue");
         final ConfigurationSetting updated = new ConfigurationSetting().key(original.key()).value("anotherValue");
         final ConfigurationSetting updated2 = new ConfigurationSetting().key(original.key()).value("anotherValue2");
@@ -431,11 +388,7 @@
      * specific fields.
      */
     public void listRevisions() {
-<<<<<<< HEAD
-        final String keyName = testResourceNamer.randomName(keyPrefix, 16);
-=======
         final String keyName = getKey();
->>>>>>> d8a9937f
         final ConfigurationSetting original = new ConfigurationSetting().key(keyName).value("myValue");
         final ConfigurationSetting updated = new ConfigurationSetting().key(original.key()).value("anotherValue");
         final ConfigurationSetting updated2 = new ConfigurationSetting().key(original.key()).value("anotherValue2");
@@ -527,11 +480,7 @@
      * Verifies that we can get a subset of revisions based on the "acceptDateTime"
      */
     public void listRevisionsAcceptDateTime() {
-<<<<<<< HEAD
-        final String keyName = testResourceNamer.randomName(keyPrefix, 16);
-=======
         final String keyName = getKey();
->>>>>>> d8a9937f
         final ConfigurationSetting original = new ConfigurationSetting().key(keyName).value("myValue");
         final ConfigurationSetting updated = new ConfigurationSetting().key(original.key()).value("anotherValue");
         final ConfigurationSetting updated2 = new ConfigurationSetting().key(original.key()).value("anotherValue2");
@@ -594,11 +543,7 @@
      * scenario will return a setting when the etag provided does not match the one of the current setting.
      */
     public void getSettingWhenValueNotUpdated() {
-<<<<<<< HEAD
-        final String key = testResourceNamer.randomName(keyPrefix, 16);
-=======
         final String key = getKey();
->>>>>>> d8a9937f
         final ConfigurationSetting expected = new ConfigurationSetting().key(key).value("myValue");
         final ConfigurationSetting newExpected = new ConfigurationSetting().key(key).value("myNewValue");
         final Response<ConfigurationSetting> block = client.addSetting(expected);
