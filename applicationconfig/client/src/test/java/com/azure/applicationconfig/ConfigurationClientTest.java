--- conflicted
+++ resolved
@@ -6,11 +6,6 @@
 import com.azure.applicationconfig.models.Range;
 import com.azure.applicationconfig.models.SettingFields;
 import com.azure.applicationconfig.models.SettingSelector;
-<<<<<<< HEAD
-=======
-import com.azure.common.exception.HttpRequestException;
-import com.azure.common.exception.ServiceRequestException;
->>>>>>> 0a9ca467
 import com.azure.common.http.HttpClient;
 import com.azure.common.http.policy.HttpLogDetailLevel;
 import com.azure.common.http.policy.RetryPolicy;
@@ -451,7 +446,6 @@
     /**
      * Verifies that the range header for revision selections returns the expected values.
      */
-    @Test
     public void listRevisionsWithRange() {
         final String key = getKey();
         final ConfigurationSetting original = new ConfigurationSetting().key(key).value("myValue");
@@ -462,7 +456,7 @@
         assertConfigurationEquals(updated, client.updateSetting(updated));
         assertConfigurationEquals(updated2, client.updateSetting(updated2));
 
-        List<ConfigurationSetting> revisions = client.listSettingRevisions(new SettingSelector().key(key).range(new Range(1, 2)));
+        List<ConfigurationSetting> revisions = client.listSettingRevisions(new SettingSelector().keys(key).range(new Range(1, 2)));
         assertConfigurationEquals(updated, revisions.get(0));
         assertConfigurationEquals(original, revisions.get(1));
     }
@@ -470,13 +464,12 @@
     /**
      * Verifies that an exception will be thrown from the service if it cannot satisfy the range request.
      */
-    @Test
     public void listRevisionsInvalidRange() {
         final String key = getKey();
         final ConfigurationSetting original = new ConfigurationSetting().key(key).value("myValue");
 
         assertConfigurationEquals(original, client.addSetting(original));
-        assertRestException(() -> client.listSettingRevisions(new SettingSelector().key(key).range(new Range(0, 10))),
+        assertRestException(() -> client.listSettingRevisions(new SettingSelector().keys(key).range(new Range(0, 10))),
             HttpResponseStatus.REQUESTED_RANGE_NOT_SATISFIABLE.code());
     }
 
@@ -563,100 +556,4 @@
             client.deleteSetting(configurationSetting);
         }
     }
-<<<<<<< HEAD
-=======
-
-    /**
-     * Helper method to verify that the RestResponse matches what was expected. This method assumes a response status of 200.
-     *
-     * @param expected ConfigurationSetting expected to be returned by the service
-     * @param response RestResponse returned by the service, the body should contain a ConfigurationSetting
-     */
-    private static void assertConfigurationEquals(ConfigurationSetting expected, Response<ConfigurationSetting> response) {
-        assertConfigurationEquals(expected, response, 200);
-    }
-
-    /**
-     * Helper method to verify that the RestResponse matches what was expected.
-     *
-     * @param expected ConfigurationSetting expected to be returned by the service
-     * @param response RestResponse returned from the service, the body should contain a ConfigurationSetting
-     * @param expectedStatusCode Expected HTTP status code returned by the service
-     */
-    private static void assertConfigurationEquals(ConfigurationSetting expected, Response<ConfigurationSetting> response, final int expectedStatusCode) {
-        assertNotNull(response);
-        assertEquals(expectedStatusCode, response.statusCode());
-
-        assertConfigurationEquals(expected, response.value());
-    }
-
-    /**
-     * Helper method to verify that the returned ConfigurationSetting matches what was expected.
-     *
-     * @param expected ConfigurationSetting expected to be returned by the service
-     * @param actual ConfigurationSetting contained in the RestResponse body
-     */
-    private static void assertConfigurationEquals(ConfigurationSetting expected, ConfigurationSetting actual) {
-        if (expected == null) {
-            assertNull(actual);
-            return;
-        }
-
-        assertNotNull(actual);
-        assertEquals(expected.key(), actual.key());
-
-        // This is because we have the no label which is deciphered in the service as "\0".
-        if (ConfigurationSetting.NO_LABEL.equals(expected.label())) {
-            assertNull(actual.label());
-        } else {
-            assertEquals(expected.label(), actual.label());
-        }
-
-        assertEquals(expected.value(), actual.value());
-        assertEquals(expected.contentType(), actual.contentType());
-
-        if (expected.tags() != null) {
-            assertEquals(expected.tags().size(), actual.tags().size());
-
-            expected.tags().forEach((key, value) -> {
-                assertTrue(actual.tags().containsKey(key));
-                assertEquals(value, actual.tags().get(key));
-            });
-        }
-    }
-
-    private static void assertRestException(Runnable exceptionThrower, int expectedStatusCode) {
-        try {
-            exceptionThrower.run();
-            fail();
-        } catch (Throwable ex) {
-            assertRestException(ex, expectedStatusCode);
-        }
-    }
-
-    /**
-     * Helper method to verify the error was a RestException and it has a specific HTTP response code.
-     *
-     * @param ex Expected error thrown during the test
-     * @param expectedStatusCode Expected HTTP status code contained in the error response
-     */
-    private static void assertRestException(Throwable ex, int expectedStatusCode) {
-        assertTrue(ex instanceof ServiceRequestException);
-        assertEquals(expectedStatusCode, ((HttpRequestException) ex).response().statusCode());
-    }
-
-    /**
-     * Helper method to verify that a command throws an IllegalArgumentException.
-     *
-     * @param exceptionThrower Command that should throw the exception
-     */
-    private static void assertRunnableThrowsException(Runnable exceptionThrower, Class exception) {
-        try {
-            exceptionThrower.run();
-            fail();
-        } catch (Exception ex) {
-            assertEquals(exception, ex.getClass());
-        }
-    }
->>>>>>> 0a9ca467
 }