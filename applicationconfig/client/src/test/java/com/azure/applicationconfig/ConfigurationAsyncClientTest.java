--- conflicted
+++ resolved
@@ -6,12 +6,8 @@
 import com.azure.applicationconfig.models.Range;
 import com.azure.applicationconfig.models.SettingFields;
 import com.azure.applicationconfig.models.SettingSelector;
-<<<<<<< HEAD
-import com.azure.common.exception.HttpRequestException;
 import com.azure.common.exception.ResourceModifiedException;
 import com.azure.common.exception.ResourceNotFoundException;
-=======
->>>>>>> c8a34d81
 import com.azure.common.http.HttpClient;
 import com.azure.common.http.policy.HttpLogDetailLevel;
 import com.azure.common.http.policy.RetryPolicy;
@@ -29,8 +25,6 @@
 
 import static org.junit.Assert.assertEquals;
 import static org.junit.Assert.assertNotNull;
-
-//import java.util.stream.IntStream;
 
 public class ConfigurationAsyncClientTest extends ConfigurationClientTestBase {
     private final Logger logger = LoggerFactory.getLogger(ConfigurationAsyncClientTest.class);
@@ -54,11 +48,7 @@
                     .httpLogDetailLevel(HttpLogDetailLevel.BODY_AND_HEADERS)
                     .addPolicy(interceptorManager.getRecordPolicy())
                     .addPolicy(new RetryPolicy())
-<<<<<<< HEAD
-                    .build();
-=======
                     .build());
->>>>>>> c8a34d81
         }
     }
 
@@ -122,12 +112,7 @@
     public void addExistingSetting() {
         addExistingSettingRunner((expected) ->
             StepVerifier.create(client.addSetting(expected).then(client.addSetting(expected)))
-<<<<<<< HEAD
-                .verifyErrorSatisfies(ex -> assertRestException(ex, ResourceModifiedException.class, HttpResponseStatus.PRECONDITION_FAILED.code()));
-        });
-=======
-                .verifyErrorSatisfies(ex -> assertRestException(ex, HttpResponseStatus.PRECONDITION_FAILED.code())));
->>>>>>> c8a34d81
+                .verifyErrorSatisfies(ex -> assertRestException(ex, ResourceModifiedException.class, HttpResponseStatus.PRECONDITION_FAILED.code())));
     }
 
     /**
@@ -150,7 +135,7 @@
         setSettingIfEtagRunner((initial, update) -> {
             // This etag is not the correct format. It is not the correct hash that the service is expecting.
             StepVerifier.create(client.setSetting(initial.etag("badEtag")))
-                    .verifyErrorSatisfies(ex -> assertRestException(ex, ResourceModifiedException.class, HttpResponseStatus.PRECONDITION_FAILED.code()));
+                    .verifyErrorSatisfies(ex -> assertRestException(ex, ResourceNotFoundException.class, HttpResponseStatus.PRECONDITION_FAILED.code()));
 
             final String etag = client.addSetting(initial).block().value().etag();
 
@@ -159,7 +144,7 @@
                     .verifyComplete();
 
             StepVerifier.create(client.setSetting(initial))
-                    .verifyErrorSatisfies(ex -> assertRestException(ex, ResourceModifiedException.class, HttpResponseStatus.PRECONDITION_FAILED.code()));
+                    .verifyErrorSatisfies(ex -> assertRestException(ex, ResourceNotFoundException.class, HttpResponseStatus.PRECONDITION_FAILED.code()));
 
             StepVerifier.create(client.getSetting(update))
                     .assertNext(response -> assertConfigurationEquals(update, response))
@@ -206,12 +191,7 @@
     public void updateNoExistingSetting() {
         updateNoExistingSettingRunner((expected) ->
             StepVerifier.create(client.updateSetting(expected))
-<<<<<<< HEAD
-                    .verifyErrorSatisfies(ex -> assertRestException(ex, ResourceModifiedException.class, HttpResponseStatus.PRECONDITION_FAILED.code()));
-        });
-=======
-                    .verifyErrorSatisfies(ex -> assertRestException(ex, HttpResponseStatus.PRECONDITION_FAILED.code())));
->>>>>>> c8a34d81
+                    .verifyErrorSatisfies(ex -> assertRestException(ex, ResourceNotFoundException.class, HttpResponseStatus.PRECONDITION_FAILED.code())));
     }
 
     /**
@@ -262,15 +242,9 @@
             final String initialEtag = client.addSetting(initial).block().value().etag();
             final String updateEtag = client.updateSetting(update).block().value().etag();
 
-<<<<<<< HEAD
-        // The setting does not exist in the service yet, so we cannot update it.
-        StepVerifier.create(client.updateSetting(new ConfigurationSetting(last).etag(initialEtag)))
-                .verifyErrorSatisfies(ex -> assertRestException(ex, ResourceModifiedException.class, HttpResponseStatus.PRECONDITION_FAILED.code()));
-=======
             // The setting does not exist in the service yet, so we cannot update it.
             StepVerifier.create(client.updateSetting(new ConfigurationSetting().key(last.key()).label(last.label()).value(last.value()).etag(initialEtag)))
-                .verifyErrorSatisfies(ex -> assertRestException(ex, HttpResponseStatus.PRECONDITION_FAILED.code()));
->>>>>>> c8a34d81
+                .verifyErrorSatisfies(ex -> assertRestException(ex, ResourceNotFoundException.class, HttpResponseStatus.PRECONDITION_FAILED.code()));
 
             StepVerifier.create(client.getSetting(update))
                 .assertNext(response -> assertConfigurationEquals(update, response))
@@ -284,14 +258,9 @@
                 .assertNext(response -> assertConfigurationEquals(last, response))
                 .verifyComplete();
 
-<<<<<<< HEAD
-        StepVerifier.create(client.updateSetting(new ConfigurationSetting(initial).etag(updateEtag)))
-                .verifyErrorSatisfies(ex -> assertRestException(ex, ResourceModifiedException.class, HttpResponseStatus.PRECONDITION_FAILED.code()));
-=======
             StepVerifier.create(client.updateSetting(new ConfigurationSetting().key(initial.key()).label(initial.label()).value(initial.value()).etag(updateEtag)))
-                .verifyErrorSatisfies(ex -> assertRestException(ex, HttpResponseStatus.PRECONDITION_FAILED.code()));
-        });
->>>>>>> c8a34d81
+                .verifyErrorSatisfies(ex -> assertRestException(ex, ResourceNotFoundException.class, HttpResponseStatus.PRECONDITION_FAILED.code()));
+        });
     }
 
     /**
@@ -798,102 +767,4 @@
                     return client.deleteSetting(configurationSetting);
                 }).blockLast();
     }
-<<<<<<< HEAD
-
-    /**
-     * Helper method to verify that the RestResponse matches what was expected. This method assumes a response status of 200.
-     *
-     * @param expected ConfigurationSetting expected to be returned by the service
-     * @param response RestResponse returned by the service, the body should contain a ConfigurationSetting
-     */
-    private static void assertConfigurationEquals(ConfigurationSetting expected, Response<ConfigurationSetting> response) {
-        assertConfigurationEquals(expected, response, 200);
-    }
-
-    /**
-     * Helper method to verify that the RestResponse matches what was expected.
-     *
-     * @param expected ConfigurationSetting expected to be returned by the service
-     * @param response RestResponse returned from the service, the body should contain a ConfigurationSetting
-     * @param expectedStatusCode Expected HTTP status code returned by the service
-     */
-    private static void assertConfigurationEquals(ConfigurationSetting expected, Response<ConfigurationSetting> response, final int expectedStatusCode) {
-        assertNotNull(response);
-        assertEquals(expectedStatusCode, response.statusCode());
-
-        assertConfigurationEquals(expected, response.value());
-    }
-
-    /**
-     * Helper method to verify that the returned ConfigurationSetting matches what was expected.
-     *
-     * @param expected ConfigurationSetting expected to be returned by the service
-     * @param actual ConfigurationSetting contained in the RestResponse body
-     */
-    private static void assertConfigurationEquals(ConfigurationSetting expected, ConfigurationSetting actual) {
-        if (expected == null) {
-            assertNull(actual);
-            return;
-        }
-
-        assertNotNull(actual);
-        assertEquals(expected.key(), actual.key());
-
-        // This is because we have the no label which is deciphered in the service as "\0".
-        if (ConfigurationSetting.NO_LABEL.equals(expected.label())) {
-            assertNull(actual.label());
-        } else {
-            assertEquals(expected.label(), actual.label());
-        }
-
-        assertEquals(expected.value(), actual.value());
-        assertEquals(expected.contentType(), actual.contentType());
-
-        if (expected.tags() != null) {
-            assertEquals(expected.tags().size(), actual.tags().size());
-
-            expected.tags().forEach((key, value) -> {
-                assertTrue(actual.tags().containsKey(key));
-                assertEquals(value, actual.tags().get(key));
-            });
-        }
-    }
-
-    /**
-     * Helper method to verify the error was a HttpRequestException and it has a specific HTTP response code.
-     *
-     * @param ex Expected error thrown during the test
-     * @param expectedStatusCode Expected HTTP status code contained in the error response
-     */
-    private static void assertRestException(Throwable ex, int expectedStatusCode) {
-        assertRestException(ex, HttpRequestException.class, expectedStatusCode);
-    }
-
-    /**
-     * Helper method to verify the error matches the expected exception type and it has a specific HTTP response code.
-     *
-     * @param ex Expected error thrown during the test
-     * @param expectedExceptionType Expected exception type returned.
-     * @param expectedStatusCode Expected HTTP status code contained in the error response
-     */
-    private static void assertRestException(Throwable ex, Class<? extends HttpRequestException> expectedExceptionType, int expectedStatusCode) {
-        assertEquals(ex.getClass(), expectedExceptionType);
-        assertEquals(expectedStatusCode, ((HttpRequestException) ex).response().statusCode());
-    }
-
-    /**
-     * Helper method to verify that a command throws an IllegalArgumentException.
-     *
-     * @param exceptionThrower Command that should throw the exception
-     */
-    private static <T> void assertRunnableThrowsException(Runnable exceptionThrower, Class<T> exception) {
-        try {
-            exceptionThrower.run();
-            fail();
-        } catch (Exception ex) {
-            assertEquals(exception, ex.getClass());
-        }
-    }
-=======
->>>>>>> c8a34d81
 }