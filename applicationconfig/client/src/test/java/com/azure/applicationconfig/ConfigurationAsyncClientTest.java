// Copyright (c) Microsoft Corporation. All rights reserved.
// Licensed under the MIT License.
package com.azure.applicationconfig;

import com.azure.applicationconfig.credentials.ConfigurationClientCredentials;
import com.azure.applicationconfig.models.ConfigurationSetting;
import com.azure.applicationconfig.models.SettingFields;
import com.azure.applicationconfig.models.SettingSelector;
import com.azure.common.exception.ServiceRequestException;
import com.azure.common.http.HttpClient;
import com.azure.common.http.policy.HttpLogDetailLevel;
import com.azure.common.http.rest.Response;
import com.azure.common.test.TestBase;
import io.netty.handler.codec.http.HttpResponseStatus;
import org.junit.BeforeClass;
import org.junit.Ignore;
import org.junit.Rule;
import org.junit.Test;
import org.junit.rules.TestName;
import org.slf4j.Logger;
import org.slf4j.LoggerFactory;
import reactor.core.publisher.Flux;
import reactor.core.publisher.Mono;
import reactor.test.StepVerifier;

import java.security.InvalidKeyException;
import java.security.NoSuchAlgorithmException;
import java.time.Duration;
import java.util.ArrayList;
import java.util.Arrays;
import java.util.HashMap;
import java.util.HashSet;
import java.util.List;
import java.util.Map;
import java.util.Objects;
<<<<<<< HEAD
import java.util.Set;
import java.util.function.BiConsumer;
import java.util.function.Consumer;
=======
>>>>>>> 047edf6f
import java.util.stream.Collectors;
import java.util.stream.IntStream;

import static org.junit.Assert.assertEquals;
import static org.junit.Assert.assertNotNull;
import static org.junit.Assert.assertNull;
import static org.junit.Assert.assertTrue;
import static org.junit.Assert.fail;

public class ConfigurationAsyncClientTest extends TestBase {
    private final Logger logger = LoggerFactory.getLogger(ConfigurationAsyncClientTest.class);

    private ConfigurationAsyncClient client;
    private String keyPrefix;
    private String labelPrefix;

    @Rule
    public TestName testName = new TestName();

    @Override
    protected String testName() {
        return testName.getMethodName();
    }

    @Override
    protected void beforeTest() {
        final String connectionString = interceptorManager.isPlaybackMode()
            ? "Endpoint=http://localhost:8080;Id=0000000000000;Secret=MDAwMDAw"
            : System.getenv("AZCONFIG_CONNECTION_STRING");

        Objects.requireNonNull(connectionString, "AZCONFIG_CONNECTION_STRING expected to be set.");

        final ConfigurationClientCredentials credentials;
        try {
            credentials = new ConfigurationClientCredentials(connectionString);
        } catch (InvalidKeyException | NoSuchAlgorithmException e) {
            logger.error("Could not create an configuration client credentials.", e);
            fail();
            return;
        }

        if (interceptorManager.isPlaybackMode()) {
            client = ConfigurationAsyncClient.builder()
                    .credentials(credentials)
                    .httpClient(interceptorManager.getPlaybackClient())
                    .httpLogDetailLevel(HttpLogDetailLevel.BODY_AND_HEADERS)
                    .build();
        } else {
            client = ConfigurationAsyncClient.builder()
                    .credentials(credentials)
                    .httpClient(HttpClient.createDefault().wiretap(true))
                    .httpLogDetailLevel(HttpLogDetailLevel.BODY_AND_HEADERS)
                    .addPolicy(interceptorManager.getRecordPolicy())
                    .build();
        }

        keyPrefix = sdkContext.randomResourceName("key", 8);
        labelPrefix = sdkContext.randomResourceName("label", 8);
    }

    @Override
    protected void afterTest() {
        logger.info("Cleaning up created key values.");
        client.listSettings(new SettingSelector().keys(keyPrefix + "*"))
                .flatMap(configurationSetting -> {
                    logger.info("Deleting key:label [{}:{}]. isLocked? {}", configurationSetting.key(), configurationSetting.label(), configurationSetting.isLocked());
                    return client.deleteSetting(configurationSetting).retryBackoff(3, Duration.ofSeconds(10));
                })
                .blockLast();

        logger.info("Finished cleaning up values.");
    }

    String getKey() {
        return sdkContext.randomResourceName(keyPrefix, ConfigurationClientTestBase.RESOURCE_LENGTH);
    }

    String getLabel() {
        return sdkContext.randomResourceName(labelPrefix, ConfigurationClientTestBase.RESOURCE_LENGTH);
    }

    /**
     * Tests that a configuration is able to be added, these are differentiate from each other using a key or key-label identifier.
     */
    @Test
    public void addSetting() {
        ConfigurationClientTestBase.addSetting(getKey(), getLabel(), (expected) -> {
            StepVerifier.create(client.addSetting(expected))
                .assertNext(response -> assertConfigurationEquals(expected, response))
                .verifyComplete();
        });
    }

    /**
     * Tests that we cannot add a configuration setting when the key is an empty string.
     */
    @Test
    public void addSettingEmptyKey() {
        StepVerifier.create(client.addSetting("", "A value"))
            .verifyErrorSatisfies(ex -> assertRestException(ex, HttpResponseStatus.METHOD_NOT_ALLOWED.code()));
    }

    /**
     * Tests that we can add configuration settings when value is not null or an empty string.
     */
    @Test
    public void addSettingEmptyValue() {
        ConfigurationClientTestBase.addSettingEmptyValue(getKey(), (setting) -> {
            StepVerifier.create(client.addSetting(setting.key(), setting.value()))
                .assertNext(response -> assertConfigurationEquals(setting, response))
                .verifyComplete();

            StepVerifier.create(client.getSetting(setting.key()))
                .assertNext(response -> assertConfigurationEquals(setting, response))
                .verifyComplete();
        });
    }

    /**
     * Verifies that an exception is thrown when null key is passed.
     */
    @Test
    public void addSettingNullKey() {
        assertRunnableThrowsException(() -> client.addSetting(null, "A Value"), IllegalArgumentException.class);
        assertRunnableThrowsException(() -> client.addSetting(null), NullPointerException.class);
    }

    /**
     * Tests that a configuration cannot be added twice with the same key. This should return a 412 error.
     */
    @Test
    public void addExistingSetting() {
        ConfigurationClientTestBase.addExistingSetting(getKey(), getLabel(), (expected) -> {
            StepVerifier.create(client.addSetting(expected).then(client.addSetting(expected)))
                .verifyErrorSatisfies(ex -> assertRestException(ex, HttpResponseStatus.PRECONDITION_FAILED.code()));
        });
    }

    /**
     * Tests that a configuration is able to be added or updated with set.
     * When the configuration is locked updates cannot happen, this will result in a 409.
     */
    @Test
    public void setSetting() {
        ConfigurationClientTestBase.setSetting(getKey(), getLabel(), (expected, update) -> {
            StepVerifier.create(client.setSetting(expected))
                    .assertNext(response -> assertConfigurationEquals(expected, response))
                    .verifyComplete();
        });
    }

    /**
     * Tests that when an etag is passed to set it will only set if the current representation of the setting has the
     * etag. If the set etag doesn't match anything the update won't happen, this will result in a 412. This will
     * prevent set from doing an add as well.
     */
    @Test
    public void setSettingIfEtag() {
        ConfigurationClientTestBase.setSettingIfEtag(getKey(), getLabel(), (initial, update) -> {
            // This etag is not the correct format. It is not the correct hash that the service is expecting.
            StepVerifier.create(client.setSetting(initial.etag("badEtag")))
                    .verifyErrorSatisfies(ex -> assertRestException(ex, HttpResponseStatus.PRECONDITION_FAILED.code()));

            final String etag = client.addSetting(initial).block().value().etag();

            StepVerifier.create(client.setSetting(update.etag(etag)))
                    .assertNext(response -> assertConfigurationEquals(update, response))
                    .verifyComplete();

            StepVerifier.create(client.setSetting(initial))
                    .verifyErrorSatisfies(ex -> assertRestException(ex, HttpResponseStatus.PRECONDITION_FAILED.code()));

            StepVerifier.create(client.getSetting(update))
                    .assertNext(response -> assertConfigurationEquals(update, response))
                    .verifyComplete();
        });
    }

    /**
     * Tests that we cannot set a configuration setting when the key is an empty string.
     */
    @Test
    public void setSettingEmptyKey() {
        StepVerifier.create(client.setSetting("", "A value"))
            .verifyErrorSatisfies(ex -> assertRestException(ex, HttpResponseStatus.METHOD_NOT_ALLOWED.code()));
    }

    /**
     * Tests that we can set configuration settings when value is not null or an empty string.
     * Value is not a required property.
     */
    @Test
    public void setSettingEmptyValue() {
        ConfigurationClientTestBase.setSettingEmptyValue(getKey(), (setting) -> {
            StepVerifier.create(client.setSetting(setting.key(), setting.value()))
                .assertNext(response -> assertConfigurationEquals(setting, response))
                .verifyComplete();

            StepVerifier.create(client.getSetting(setting.key()))
                .assertNext(response -> assertConfigurationEquals(setting, response))
                .verifyComplete();
        });
    }

    /**
     * Verifies that an exception is thrown when null key is passed.
     */
    @Test
    public void setSettingNullKey() {
        assertRunnableThrowsException(() -> client.setSetting(null, "A Value"), IllegalArgumentException.class);
        assertRunnableThrowsException(() -> client.setSetting(null), NullPointerException.class);
    }

    /**
     * Tests that update cannot be done to a non-existent configuration, this will result in a 412.
     * Unlike set update isn't able to create the configuration.
     */
    @Test
    public void updateNoExistingSetting() {
        ConfigurationClientTestBase.updateNoExistingSetting(getKey(), getLabel(), (expected) -> {
            StepVerifier.create(client.updateSetting(expected))
                    .verifyErrorSatisfies(ex -> assertRestException(ex, HttpResponseStatus.PRECONDITION_FAILED.code()));
        });
    }

    /**
     * Tests that a configuration is able to be updated when it exists.
     * When the configuration is locked updates cannot happen, this will result in a 409.
     */
    @Test
    public void updateSetting() {
        ConfigurationClientTestBase.updateSetting(getKey(), getLabel(), (initial, update) -> {
            StepVerifier.create(client.addSetting(initial))
                    .assertNext(response -> assertConfigurationEquals(initial, response))
                    .verifyComplete();
        });
    }

    /**
     * Tests that a configuration is able to be updated when it exists with the convenience overload.
     * When the configuration is locked updates cannot happen, this will result in a 409.
     */
    @Test
    public void updateSettingOverload() {
        ConfigurationClientTestBase.updateSettingOverload(getKey(), (original, updated) -> {
            StepVerifier.create(client.addSetting(original.key(), original.value()))
                .assertNext(response -> assertConfigurationEquals(original, response))
                .verifyComplete();

            StepVerifier.create(client.updateSetting(updated.key(), updated.value()))
                .assertNext(response -> assertConfigurationEquals(updated, response))
                .verifyComplete();
        });
    }

    /**
     * Verifies that an exception is thrown when null key is passed.
     */
    @Test
    public void updateSettingNullKey() {
        assertRunnableThrowsException(() -> client.updateSetting(null, "A Value"), IllegalArgumentException.class);
        assertRunnableThrowsException(() -> client.updateSetting(null), NullPointerException.class);
    }

    /**
     * Tests that when an etag is passed to update it will only update if the current representation of the setting has the etag.
     * If the update etag doesn't match anything the update won't happen, this will result in a 412.
     */
    @Test
    public void updateSettingIfEtag() {
        final String key = sdkContext.randomResourceName(keyPrefix, 16);
        final String label = sdkContext.randomResourceName(labelPrefix, 16);
        final ConfigurationSetting newConfiguration = new ConfigurationSetting().key(key).value("myNewValue");
        final ConfigurationSetting updateConfiguration = new ConfigurationSetting().key(key).value("myUpdateValue");
        final ConfigurationSetting finalConfiguration = new ConfigurationSetting().key(key).value("myFinalValue");

        updateSettingIfEtagHelper(newConfiguration, updateConfiguration, finalConfiguration);
        updateSettingIfEtagHelper(newConfiguration.label(label), updateConfiguration.label(label), finalConfiguration.label(label));
    }

    private void updateSettingIfEtagHelper(ConfigurationSetting initial, ConfigurationSetting update, ConfigurationSetting last) {
        final String initialEtag = client.addSetting(initial).block().value().etag();
        final String updateEtag = client.updateSetting(update).block().value().etag();

        // The setting does not exist in the service yet, so we cannot update it.
        StepVerifier.create(client.updateSetting(new ConfigurationSetting(last).etag(initialEtag)))
                .verifyErrorSatisfies(ex -> assertRestException(ex, HttpResponseStatus.PRECONDITION_FAILED.code()));

        StepVerifier.create(client.getSetting(update))
                .assertNext(response -> assertConfigurationEquals(update, response))
                .verifyComplete();

        StepVerifier.create(client.updateSetting(new ConfigurationSetting(last).etag(updateEtag)))
                .assertNext(response -> assertConfigurationEquals(last, response))
                .verifyComplete();

        StepVerifier.create(client.getSetting(last))
                .assertNext(response -> assertConfigurationEquals(last, response))
                .verifyComplete();

        StepVerifier.create(client.updateSetting(new ConfigurationSetting(initial).etag(updateEtag)))
                .verifyErrorSatisfies(ex -> assertRestException(ex, HttpResponseStatus.PRECONDITION_FAILED.code()));
    }

    /**
     * Tests that a configuration is able to be retrieved when it exists, whether or not it is locked.
     */
    @Test
    public void getSetting() {
        ConfigurationClientTestBase.getSetting(getKey(), (expected) -> {
            StepVerifier.create(client.addSetting(expected).then(client.getSetting(expected)))
                .assertNext(response -> assertConfigurationEquals(expected, response))
                .verifyComplete();
        });
    }

    /**
     * Tests that attempting to retrieve a non-existent configuration doesn't work, this will result in a 404.
     */
    @Test
    public void getSettingNotFound() {
        final String key = sdkContext.randomResourceName(keyPrefix, 16);
        final ConfigurationSetting neverRetrievedConfiguration = new ConfigurationSetting().key(key).value("myNeverRetreivedValue");
        final ConfigurationSetting nonExistentLabel = new ConfigurationSetting().key(key).label("myNonExistentLabel");

        StepVerifier.create(client.addSetting(neverRetrievedConfiguration))
                .assertNext(response -> assertConfigurationEquals(neverRetrievedConfiguration, response))
                .verifyComplete();

        StepVerifier.create(client.getSetting("myNonExistentKey"))
                .verifyErrorSatisfies(ex -> assertRestException(ex, HttpResponseStatus.NOT_FOUND.code()));


        StepVerifier.create(client.getSetting(nonExistentLabel))
                .verifyErrorSatisfies(ex -> assertRestException(ex, HttpResponseStatus.NOT_FOUND.code()));
    }

    /**
     * Tests that configurations are able to be deleted when they exist.
     * After the configuration has been deleted attempting to get it will result in a 404, the same as if the
     * configuration never existed.
     */
    @Test
    public void deleteSetting() {
        ConfigurationClientTestBase.deleteSetting(getKey(), getLabel(), (expected) -> {
            StepVerifier.create(client.addSetting(expected).then(client.getSetting(expected)))
                    .assertNext(response -> assertConfigurationEquals(expected, response))
                    .verifyComplete();

            StepVerifier.create(client.deleteSetting(expected))
                    .assertNext(response -> assertConfigurationEquals(expected, response))
                    .verifyComplete();

            StepVerifier.create(client.getSetting(expected))
                    .verifyErrorSatisfies(ex -> assertRestException(ex, HttpResponseStatus.NOT_FOUND.code()));
        });
    }

    /**
     * Tests that attempting to delete a non-existent configuration will return a 204.
     */
    @Test
    public void deleteSettingNotFound() {
        final String key = sdkContext.randomResourceName(keyPrefix, 16);
        final ConfigurationSetting neverDeletedConfiguation = new ConfigurationSetting().key(key).value("myNeverDeletedValue");

        StepVerifier.create(client.addSetting(neverDeletedConfiguation))
                .assertNext(response -> assertConfigurationEquals(neverDeletedConfiguation, response))
                .verifyComplete();

        StepVerifier.create(client.deleteSetting("myNonExistentKey"))
                .assertNext(response -> assertConfigurationEquals(null, response, HttpResponseStatus.NO_CONTENT.code()))
                .verifyComplete();

        StepVerifier.create(client.deleteSetting(new ConfigurationSetting().key(neverDeletedConfiguation.key()).label("myNonExistentLabel")))
                .assertNext(response -> assertConfigurationEquals(null, response, HttpResponseStatus.NO_CONTENT.code()))
                .verifyComplete();

        StepVerifier.create(client.getSetting(neverDeletedConfiguation.key()))
                .assertNext(response -> assertConfigurationEquals(neverDeletedConfiguation, response))
                .verifyComplete();
    }

    /**
     * Tests that when an etag is passed to delete it will only delete if the current representation of the setting has the etag.
     * If the delete etag doesn't match anything the delete won't happen, this will result in a 412.
     */
    @Test
    public void deleteSettingWithETag() {
        ConfigurationClientTestBase.deleteSettingWithETag(getKey(), getLabel(), (initial, update) -> {
            final ConfigurationSetting initiallyAddedConfig = client.addSetting(initial).block().value();
            final ConfigurationSetting updatedConfig = client.updateSetting(update).block().value();

            StepVerifier.create(client.getSetting(initial))
                    .assertNext(response -> assertConfigurationEquals(update, response))
                    .verifyComplete();

            StepVerifier.create(client.deleteSetting(initiallyAddedConfig))
                    .verifyErrorSatisfies(ex -> assertRestException(ex, HttpResponseStatus.PRECONDITION_FAILED.code()));

            StepVerifier.create(client.deleteSetting(updatedConfig))
                    .assertNext(response -> assertConfigurationEquals(update, response))
                    .verifyComplete();

            StepVerifier.create(client.getSetting(initial))
                    .verifyErrorSatisfies(ex -> assertRestException(ex, HttpResponseStatus.NOT_FOUND.code()));
        });
    }

    /**
     * Test the API will not make a delete call without having a key passed, an IllegalArgumentException should be thrown.
     */
    @Test
    public void deleteSettingNullKey() {
        assertRunnableThrowsException(() -> client.deleteSetting((String) null), IllegalArgumentException.class);
        assertRunnableThrowsException(() -> client.deleteSetting((ConfigurationSetting) null), NullPointerException.class);
    }

    /**
     * Verifies that a ConfigurationSetting can be added with a label, and that we can fetch that ConfigurationSetting
     * from the service when filtering by either its label or just its key.
     */
    @Test
    public void listWithKeyAndLabel() {
        final String value = "myValue";
        final String key = sdkContext.randomResourceName(keyPrefix, 16);
        final String label = sdkContext.randomResourceName("lbl", 8);
        final ConfigurationSetting expected = new ConfigurationSetting().key(key).value(value).label(label);

        StepVerifier.create(client.setSetting(expected))
                .assertNext(response -> assertConfigurationEquals(expected, response))
                .verifyComplete();

        StepVerifier.create(client.listSettings(new SettingSelector().keys(key).labels(label)))
                .assertNext(configurationSetting -> assertConfigurationEquals(expected, configurationSetting))
                .verifyComplete();

        StepVerifier.create(client.listSettings(new SettingSelector().keys(key)))
                .assertNext(configurationSetting -> assertConfigurationEquals(expected, configurationSetting))
                .verifyComplete();
    }

    /**
     * Verifies that ConfigurationSettings can be added and that we can fetch those ConfigurationSettings from the
     * service when filtering by their keys.
     */
    @Test
    public void listWithMultipleKeys() {
        final String key = sdkContext.randomResourceName(keyPrefix, 16);
        final String key2 = sdkContext.randomResourceName(keyPrefix, 16);
        final ConfigurationSetting setting = new ConfigurationSetting().key(key).value("value");
        final ConfigurationSetting setting2 = new ConfigurationSetting().key(key2).value("value");
        final Set<ConfigurationSetting> toSelect = new HashSet<>(Arrays.asList(setting, setting2));

        StepVerifier.create(client.addSetting(setting))
                .assertNext(response -> assertConfigurationEquals(setting, response))
                .verifyComplete();

        StepVerifier.create(client.addSetting(setting2))
                .assertNext(response -> assertConfigurationEquals(setting2, response))
                .verifyComplete();

        StepVerifier.create(client.listSettings(new SettingSelector().keys(key, key2)))
                .consumeNextWith(response -> toSelect.removeIf(value -> configurationsEqual(value, response)))
                .consumeNextWith(response -> toSelect.removeIf(value -> configurationsEqual(value, response)))
                .verifyComplete();

        assertTrue(toSelect.isEmpty());
    }

    /**
     * Verifies that ConfigurationSettings can be added with different labels and that we can fetch those ConfigurationSettings
     * from the service when filtering by their labels.
     */
    @Test
    public void listWithMultipleLabels() {
        final String key = sdkContext.randomResourceName(keyPrefix, 16);
        final String label = sdkContext.randomResourceName(labelPrefix, 16);
        final String label2 = sdkContext.randomResourceName(labelPrefix, 16);
        final ConfigurationSetting setting = new ConfigurationSetting().key(key).value("value").label(label);
        final ConfigurationSetting setting2 = new ConfigurationSetting().key(key).value("value").label(label2);
        final Set<ConfigurationSetting> toSelect = new HashSet<>(Arrays.asList(setting, setting2));

        StepVerifier.create(client.addSetting(setting))
                .assertNext(response -> assertConfigurationEquals(setting, response))
                .verifyComplete();

        StepVerifier.create(client.addSetting(setting2))
                .assertNext(response -> assertConfigurationEquals(setting2, response))
                .verifyComplete();

        StepVerifier.create(client.listSettings(new SettingSelector().labels(label, label2)))
                .consumeNextWith(response -> toSelect.removeIf(value -> configurationsEqual(response, value)))
                .consumeNextWith(response -> toSelect.removeIf(value -> configurationsEqual(response, value)))
                .verifyComplete();

        assertTrue(toSelect.isEmpty());
    }

    /**
     * Verifies that we can select filter results by key, label, and select fields using SettingSelector.
     */
    @Test
    public void listSettingsSelectFields() {
        final String label = "my-first-mylabel";
        final String label2 = "my-second-mylabel";
        final int numberToCreate = 8;
        final Map<String, String> tags = new HashMap<>();
        tags.put("tag1", "value1");
        tags.put("tag2", "value2");

        final SettingSelector secondLabelOptions = new SettingSelector()
                .labels("*-second*")
                .keys(keyPrefix + "-fetch-*")
                .fields(SettingFields.KEY, SettingFields.ETAG, SettingFields.CONTENT_TYPE, SettingFields.TAGS);
        final List<ConfigurationSetting> settings = IntStream.range(0, numberToCreate)
                .mapToObj(value -> {
                    String key = value % 2 == 0 ? keyPrefix + "-" + value : keyPrefix + "-fetch-" + value;
                    String lbl = value / 4 == 0 ? label : label2;
                    return new ConfigurationSetting().key(key).value("myValue2").label(lbl).tags(tags);
                })
                .collect(Collectors.toList());

        final List<Mono<Response<ConfigurationSetting>>> results = new ArrayList<>();
        for (ConfigurationSetting setting : settings) {
            results.add(client.setSetting(setting));
        }

        // Waiting for all the settings to be added.
        Flux.merge(results).blockLast();

        StepVerifier.create(client.listSettings(secondLabelOptions))
                .assertNext(setting -> {
                    // These are the fields we chose in our filter.
                    assertNotNull(setting.etag());
                    assertNotNull(setting.key());
                    assertTrue(setting.key().contains(keyPrefix));
                    assertNotNull(setting.tags());
                    assertEquals(tags.size(), setting.tags().size());

                    assertNull(setting.lastModified());
                    assertNull(setting.contentType());
                    assertNull(setting.label());
                })
                .assertNext(setting -> {
                    // These are the fields we chose in our filter.
                    assertNotNull(setting.etag());
                    assertNotNull(setting.key());
                    assertTrue(setting.key().contains(keyPrefix));
                    assertNotNull(setting.tags());
                    assertEquals(tags.size(), setting.tags().size());

                    assertNull(setting.lastModified());
                    assertNull(setting.contentType());
                    assertNull(setting.label());
                })
                .verifyComplete();
    }

    /**
     * Verifies that we can get a ConfigurationSetting at the provided accept datetime
     */
    @Test
    public void listSettingsAcceptDateTime() {
        final String keyName = sdkContext.randomResourceName(keyPrefix, 16);
        final ConfigurationSetting original = new ConfigurationSetting().key(keyName).value("myValue");
        final ConfigurationSetting updated = new ConfigurationSetting(original).value("anotherValue");
        final ConfigurationSetting updated2 = new ConfigurationSetting(original).value("anotherValue2");

        // Create 3 revisions of the same key.
        StepVerifier.create(client.setSetting(original).delayElement(Duration.ofSeconds(2)))
                .assertNext(response -> assertConfigurationEquals(original, response))
                .verifyComplete();
        StepVerifier.create(client.setSetting(updated).delayElement(Duration.ofSeconds(2)))
                .assertNext(response -> assertConfigurationEquals(updated, response))
                .verifyComplete();
        StepVerifier.create(client.setSetting(updated2))
                .assertNext(response -> assertConfigurationEquals(updated2, response))
                .verifyComplete();

        // Gets all versions of this value so we can get the one we want at that particular date.
        List<ConfigurationSetting> revisions = client.listSettingRevisions(new SettingSelector().keys(keyName)).collectList().block();

        assertNotNull(revisions);
        assertEquals(3, revisions.size());

        // We want to fetch the configuration setting when we first updated its value.
        SettingSelector options = new SettingSelector().keys(keyName).acceptDatetime(revisions.get(1).lastModified());
        StepVerifier.create(client.listSettings(options))
                .assertNext(response -> assertConfigurationEquals(updated, response))
                .verifyComplete();
    }

    /**
     * Verifies that we can get all of the revisions for this ConfigurationSetting. Then verifies that we can select
     * specific fields.
     */
    @Test
    public void listRevisions() {
        final String keyName = sdkContext.randomResourceName(keyPrefix, 16);
        final ConfigurationSetting original = new ConfigurationSetting().key(keyName).value("myValue");
        final ConfigurationSetting updated = new ConfigurationSetting(original).value("anotherValue");
        final ConfigurationSetting updated2 = new ConfigurationSetting(original).value("anotherValue2");

        // Create 3 revisions of the same key.
        StepVerifier.create(client.setSetting(original))
                .assertNext(response -> assertConfigurationEquals(original, response))
                .verifyComplete();
        StepVerifier.create(client.setSetting(updated))
                .assertNext(response -> assertConfigurationEquals(updated, response))
                .verifyComplete();
        StepVerifier.create(client.setSetting(updated2))
                .assertNext(response -> assertConfigurationEquals(updated2, response))
                .verifyComplete();

        // Get all revisions for a key, they are listed in descending order.
        StepVerifier.create(client.listSettingRevisions(new SettingSelector().keys(keyName)))
                .assertNext(response -> assertConfigurationEquals(updated2, response))
                .assertNext(response -> assertConfigurationEquals(updated, response))
                .assertNext(response -> assertConfigurationEquals(original, response))
                .verifyComplete();

        // Verifies that we can select specific fields.
        StepVerifier.create(client.listSettingRevisions(new SettingSelector().keys(keyName).fields(SettingFields.KEY, SettingFields.ETAG)))
                .assertNext(response -> {
                    assertEquals(updated2.key(), response.key());
                    assertNotNull(response.etag());
                    assertNull(response.value());
                    assertNull(response.lastModified());
                })
                .assertNext(response -> {
                    assertEquals(updated.key(), response.key());
                    assertNotNull(response.etag());
                    assertNull(response.value());
                    assertNull(response.lastModified());
                })
                .assertNext(response -> {
                    assertEquals(original.key(), response.key());
                    assertNotNull(response.etag());
                    assertNull(response.value());
                    assertNull(response.lastModified());
                })
                .verifyComplete();
    }

    /**
     * Verifies that we can get all the revisions for all settings with the specified keys.
     */
    @Test
    public void listRevisionsWithMultipleKeys() {
        final String key = sdkContext.randomResourceName(keyPrefix, 16);
        final String key2 = sdkContext.randomResourceName(keyPrefix, 16);
        final ConfigurationSetting setting = new ConfigurationSetting().key(key).value("value");
        final ConfigurationSetting settingUpdate = new ConfigurationSetting(setting).value("updatedValue");
        final ConfigurationSetting setting2 = new ConfigurationSetting().key(key2).value("value");
        final ConfigurationSetting setting2Update = new ConfigurationSetting(setting2).value("updatedValue");
        final Set<ConfigurationSetting> toSelect = new HashSet<>(Arrays.asList(setting, settingUpdate, setting2, setting2Update));

        StepVerifier.create(client.addSetting(setting))
                .assertNext(response -> assertConfigurationEquals(setting, response))
                .verifyComplete();

        StepVerifier.create(client.updateSetting(settingUpdate).delayElement(Duration.ofSeconds(3)))
                .assertNext(response -> assertConfigurationEquals(settingUpdate, response))
                .verifyComplete();

        StepVerifier.create(client.addSetting(setting2))
                .assertNext(response -> assertConfigurationEquals(setting2, response))
                .verifyComplete();

        StepVerifier.create(client.updateSetting(setting2Update).delayElement(Duration.ofSeconds(3)))
                .assertNext(response -> assertConfigurationEquals(setting2Update, response))
                .verifyComplete();

        StepVerifier.create(client.listSettingRevisions(new SettingSelector().keys(key, key2)))
                .consumeNextWith(response -> toSelect.removeIf(value -> configurationsEqual(value, response)))
                .consumeNextWith(response -> toSelect.removeIf(value -> configurationsEqual(value, response)))
                .consumeNextWith(response -> toSelect.removeIf(value -> configurationsEqual(value, response)))
                .consumeNextWith(response -> toSelect.removeIf(value -> configurationsEqual(value, response)))
                .verifyComplete();

        assertTrue(toSelect.isEmpty());
    }

    /**
     * Verifies that we can get all revisions for all settings with the specified labels.
     */
    @Test
    public void listRevisionsWithMultipleLabels() {
        final String key = sdkContext.randomResourceName(keyPrefix, 16);
        final String label = sdkContext.randomResourceName(labelPrefix, 16);
        final String label2 = sdkContext.randomResourceName(labelPrefix, 16);
        final ConfigurationSetting setting = new ConfigurationSetting().key(key).value("value").label(label);
        final ConfigurationSetting settingUpdate = new ConfigurationSetting(setting).value("updatedValue");
        final ConfigurationSetting setting2 = new ConfigurationSetting().key(key).value("value").label(label2);
        final ConfigurationSetting setting2Update = new ConfigurationSetting(setting2).value("updatedValue");
        final Set<ConfigurationSetting> toSelect = new HashSet<>(Arrays.asList(setting, settingUpdate, setting2, setting2Update));

        StepVerifier.create(client.addSetting(setting))
                .assertNext(response -> assertConfigurationEquals(setting, response))
                .verifyComplete();

        StepVerifier.create(client.updateSetting(settingUpdate))
                .assertNext(response -> assertConfigurationEquals(settingUpdate, response))
                .verifyComplete();

        StepVerifier.create(client.addSetting(setting2))
                .assertNext(response -> assertConfigurationEquals(setting2, response))
                .verifyComplete();

        StepVerifier.create(client.updateSetting(setting2Update))
                .assertNext(response -> assertConfigurationEquals(setting2Update, response))
                .verifyComplete();

        StepVerifier.create(client.listSettingRevisions(new SettingSelector().keys(key).labels(label, label2)))
                .consumeNextWith(response -> toSelect.removeIf(value -> configurationsEqual(value, response)))
                .consumeNextWith(response -> toSelect.removeIf(value -> configurationsEqual(value, response)))
                .consumeNextWith(response -> toSelect.removeIf(value -> configurationsEqual(value, response)))
                .consumeNextWith(response -> toSelect.removeIf(value -> configurationsEqual(value, response)))
                .verifyComplete();

        assertTrue(toSelect.isEmpty());
    }
    /**
     * Verifies that we can get a subset of revisions based on the "acceptDateTime"
     */
    @Test
    public void listRevisionsAcceptDateTime() {
        final String keyName = sdkContext.randomResourceName(keyPrefix, 16);
        final ConfigurationSetting original = new ConfigurationSetting().key(keyName).value("myValue");
        final ConfigurationSetting updated = new ConfigurationSetting(original).value("anotherValue");
        final ConfigurationSetting updated2 = new ConfigurationSetting(original).value("anotherValue2");

        // Create 3 revisions of the same key.
        StepVerifier.create(client.setSetting(original).delayElement(Duration.ofSeconds(2)))
                .assertNext(response -> assertConfigurationEquals(original, response))
                .verifyComplete();
        StepVerifier.create(client.setSetting(updated).delayElement(Duration.ofSeconds(2)))
                .assertNext(response -> assertConfigurationEquals(updated, response))
                .verifyComplete();
        StepVerifier.create(client.setSetting(updated2))
                .assertNext(response -> assertConfigurationEquals(updated2, response))
                .verifyComplete();

        // Gets all versions of this value.
        List<ConfigurationSetting> revisions = client.listSettingRevisions(new SettingSelector().keys(keyName)).collectList().block();

        assertNotNull(revisions);
        assertEquals(3, revisions.size());

        // We want to fetch all the revisions that existed up and including when the first revision was created.
        // Revisions are returned in descending order from creation date.
        SettingSelector options = new SettingSelector().keys(keyName).acceptDatetime(revisions.get(1).lastModified());
        StepVerifier.create(client.listSettingRevisions(options))
                .assertNext(response -> assertConfigurationEquals(updated, response))
                .assertNext(response -> assertConfigurationEquals(original, response))
                .verifyComplete();
    }

    /**
     * Verifies that, given a ton of revisions, we can list the revisions ConfigurationSettings using pagination
     * (ie. where 'nextLink' has a URL pointing to the next page of results.)
     *
     * TODO (conniey): Remove the manual retry when issue is fixed: https://github.com/azure/azure-sdk-for-java/issues/3183
     */
    @Test
    public void listRevisionsWithPagination() {
        final int numberExpected = 50;
        List<ConfigurationSetting> settings = IntStream.range(0, numberExpected)
                .mapToObj(value -> new ConfigurationSetting()
                        .key(keyPrefix)
                        .value("myValue" + value)
                        .label(labelPrefix))
                .collect(Collectors.toList());

        for (ConfigurationSetting setting : settings) {
            client.setSetting(setting).retryBackoff(3, Duration.ofSeconds(30)).block();
        }

        SettingSelector filter = new SettingSelector().keys(keyPrefix).labels(labelPrefix);
        StepVerifier.create(client.listSettingRevisions(filter))
                .expectNextCount(numberExpected)
                .verifyComplete();
    }

    /**
     * Verifies that, given a ton of existing settings, we can list the ConfigurationSettings using pagination
     * (ie. where 'nextLink' has a URL pointing to the next page of results.)
     *
     * TODO (conniey): Remove the manual retry when issue is fixed: https://github.com/azure/azure-sdk-for-java/issues/3183
     */
    @Test
    public void listSettingsWithPagination() {
        final int numberExpected = 50;
        List<ConfigurationSetting> settings = IntStream.range(0, numberExpected)
                .mapToObj(value -> new ConfigurationSetting()
                        .key(keyPrefix + "-" + value)
                        .value("myValue")
                        .label(labelPrefix))
                .collect(Collectors.toList());

        List<Mono<Response<ConfigurationSetting>>> results = new ArrayList<>();
        for (ConfigurationSetting setting : settings) {
            results.add(client.setSetting(setting).retryBackoff(3, Duration.ofSeconds(30)));
        }

        SettingSelector filter = new SettingSelector().keys(keyPrefix + "-*").labels(labelPrefix);

        Flux.merge(results).blockLast();
        StepVerifier.create(client.listSettings(filter))
                .expectNextCount(numberExpected)
                .verifyComplete();
    }

    /**
     * Verifies the conditional "GET" scenario where the setting has yet to be updated, resulting in a 304. This GET
     * scenario will return a setting when the etag provided does not match the one of the current setting.
     */
    @Ignore("Getting a configuration setting only when the value has changed is not a common scenario.")
    @Test
    public void getSettingWhenValueNotUpdated() {
        final String key = sdkContext.randomResourceName(keyPrefix, 16);
        final ConfigurationSetting expected = new ConfigurationSetting().key(key).value("myValue");
        final ConfigurationSetting newExpected = new ConfigurationSetting().key(key).value("myNewValue");
        final Response<ConfigurationSetting> block = client.addSetting(expected).single().block();

        assertNotNull(block);
        assertConfigurationEquals(expected, block);

        StepVerifier.create(client.setSetting(newExpected))
                .assertNext(response -> assertConfigurationEquals(newExpected, response))
                .verifyComplete();
    }

    @Ignore("This test exists to clean up resources missed due to 429s.")
    @Test
    public void deleteAllSettings() {
        client.listSettings(new SettingSelector().keys("*"))
                .flatMap(configurationSetting -> {
                    logger.info("Deleting key:label [{}:{}]. isLocked? {}", configurationSetting.key(), configurationSetting.label(), configurationSetting.isLocked());
                    return client.deleteSetting(configurationSetting);
                }).blockLast();
    }

    /**
     * Helper method to verify that the RestResponse matches what was expected. This method assumes a response status of 200.
     *
     * @param expected ConfigurationSetting expected to be returned by the service
     * @param response RestResponse returned by the service, the body should contain a ConfigurationSetting
     */
    private static void assertConfigurationEquals(ConfigurationSetting expected, Response<ConfigurationSetting> response) {
        assertConfigurationEquals(expected, response, 200);
    }

    /**
     * Helper method to verify that the RestResponse matches what was expected.
     *
     * @param expected ConfigurationSetting expected to be returned by the service
     * @param response RestResponse returned from the service, the body should contain a ConfigurationSetting
     * @param expectedStatusCode Expected HTTP status code returned by the service
     */
    private static void assertConfigurationEquals(ConfigurationSetting expected, Response<ConfigurationSetting> response, final int expectedStatusCode) {
        assertNotNull(response);
        assertEquals(expectedStatusCode, response.statusCode());

        assertConfigurationEquals(expected, response.value());
    }

    /**
     * Helper method to verify that the returned ConfigurationSetting matches what was expected.
     *
     * @param expected ConfigurationSetting expected to be returned by the service
     * @param actual ConfigurationSetting contained in the RestResponse body
     * @return True if the ConfigurationSettings are value equivalent
     */
    private static void assertConfigurationEquals(ConfigurationSetting expected, ConfigurationSetting actual) {
        if (expected != null && ConfigurationSetting.NO_LABEL.equals(expected.label())) {
            actual.label(ConfigurationSetting.NO_LABEL);
        }

        assertTrue(configurationsEqual(expected, actual));
    }

    /**
     * Helper method to verify that two ConfigurationSettings are datawise equal.
     * @param expected ConfigurationSetting expected to be returned by the service.
     * @param actual ConfigurationSetting returned by the service.
     * @return True if the ConfigurationSettings are the same setting or their member variables are equivalent.
     */
    private static boolean configurationsEqual(ConfigurationSetting expected, ConfigurationSetting actual) {
        if (expected == actual) {
            return true;
        }

        if (expected == null) {
            return false;
        }

        if (!Objects.equals(expected.key(), actual.key())
            || !Objects.equals(expected.value(), actual.value())
            || !Objects.equals(expected.contentType(), actual.contentType())) {
            return false;
        }

        if (ConfigurationSetting.NO_LABEL.equals(expected.label()) && actual.label() != null) {
            return false;
        } else if (!Objects.equals(expected.label(), actual.label())) {
            return false;
        }

        if (expected.tags() != null && expected.tags().size() != 0 && actual.tags() != null) {
            if (!Objects.equals(expected.tags().size(), actual.tags().size())) {
                return false;
            }

            for (Map.Entry<String, String> tag : expected.tags().entrySet()) {
                if (!actual.tags().containsKey(tag.getKey())
                    || !Objects.equals(tag.getValue(), actual.tags().get(tag.getKey()))) {
                    return false;
                }
            }
        }

        return true;
    }

    /**
     * Helper method to verify the error was a RestException and it has a specific HTTP response code.
     *
     * @param ex Expected error thrown during the test
     * @param expectedStatusCode Expected HTTP status code contained in the error response
     */
    private static void assertRestException(Throwable ex, int expectedStatusCode) {
        assertTrue(ex instanceof ServiceRequestException);
        assertEquals(expectedStatusCode, ((ServiceRequestException) ex).response().statusCode());
    }

    /**
     * Helper method to verify that a command throws an IllegalArgumentException.
     *
     * @param exceptionThrower Command that should throw the exception
     */
    private static <T> void assertRunnableThrowsException(Runnable exceptionThrower, Class<T> exception) {
        try {
            exceptionThrower.run();
            fail();
        } catch (Exception ex) {
            assertEquals(exception, ex.getClass());
        }
    }
}<|MERGE_RESOLUTION|>--- conflicted
+++ resolved
@@ -6,13 +6,11 @@
 import com.azure.applicationconfig.models.ConfigurationSetting;
 import com.azure.applicationconfig.models.SettingFields;
 import com.azure.applicationconfig.models.SettingSelector;
-import com.azure.common.exception.ServiceRequestException;
 import com.azure.common.http.HttpClient;
 import com.azure.common.http.policy.HttpLogDetailLevel;
 import com.azure.common.http.rest.Response;
 import com.azure.common.test.TestBase;
 import io.netty.handler.codec.http.HttpResponseStatus;
-import org.junit.BeforeClass;
 import org.junit.Ignore;
 import org.junit.Rule;
 import org.junit.Test;
@@ -27,18 +25,12 @@
 import java.security.NoSuchAlgorithmException;
 import java.time.Duration;
 import java.util.ArrayList;
-import java.util.Arrays;
 import java.util.HashMap;
 import java.util.HashSet;
 import java.util.List;
 import java.util.Map;
 import java.util.Objects;
-<<<<<<< HEAD
 import java.util.Set;
-import java.util.function.BiConsumer;
-import java.util.function.Consumer;
-=======
->>>>>>> 047edf6f
 import java.util.stream.Collectors;
 import java.util.stream.IntStream;
 
@@ -125,11 +117,10 @@
      */
     @Test
     public void addSetting() {
-        ConfigurationClientTestBase.addSetting(getKey(), getLabel(), (expected) -> {
+        ConfigurationClientTestBase.addSetting(getKey(), getLabel(), (expected) ->
             StepVerifier.create(client.addSetting(expected))
-                .assertNext(response -> assertConfigurationEquals(expected, response))
-                .verifyComplete();
-        });
+                .assertNext(response -> ConfigurationClientTestBase.assertConfigurationEquals(expected, response))
+                .verifyComplete());
     }
 
     /**
@@ -138,7 +129,7 @@
     @Test
     public void addSettingEmptyKey() {
         StepVerifier.create(client.addSetting("", "A value"))
-            .verifyErrorSatisfies(ex -> assertRestException(ex, HttpResponseStatus.METHOD_NOT_ALLOWED.code()));
+            .verifyErrorSatisfies(ex -> ConfigurationClientTestBase.assertRestException(ex, HttpResponseStatus.METHOD_NOT_ALLOWED.code()));
     }
 
     /**
@@ -148,11 +139,11 @@
     public void addSettingEmptyValue() {
         ConfigurationClientTestBase.addSettingEmptyValue(getKey(), (setting) -> {
             StepVerifier.create(client.addSetting(setting.key(), setting.value()))
-                .assertNext(response -> assertConfigurationEquals(setting, response))
+                .assertNext(response -> ConfigurationClientTestBase.assertConfigurationEquals(setting, response))
                 .verifyComplete();
 
             StepVerifier.create(client.getSetting(setting.key()))
-                .assertNext(response -> assertConfigurationEquals(setting, response))
+                .assertNext(response -> ConfigurationClientTestBase.assertConfigurationEquals(setting, response))
                 .verifyComplete();
         });
     }
@@ -162,8 +153,8 @@
      */
     @Test
     public void addSettingNullKey() {
-        assertRunnableThrowsException(() -> client.addSetting(null, "A Value"), IllegalArgumentException.class);
-        assertRunnableThrowsException(() -> client.addSetting(null), NullPointerException.class);
+        ConfigurationClientTestBase.assertRunnableThrowsException(() -> client.addSetting(null, "A Value"), IllegalArgumentException.class);
+        ConfigurationClientTestBase.assertRunnableThrowsException(() -> client.addSetting(null), NullPointerException.class);
     }
 
     /**
@@ -171,10 +162,9 @@
      */
     @Test
     public void addExistingSetting() {
-        ConfigurationClientTestBase.addExistingSetting(getKey(), getLabel(), (expected) -> {
+        ConfigurationClientTestBase.addExistingSetting(getKey(), getLabel(), (expected) ->
             StepVerifier.create(client.addSetting(expected).then(client.addSetting(expected)))
-                .verifyErrorSatisfies(ex -> assertRestException(ex, HttpResponseStatus.PRECONDITION_FAILED.code()));
-        });
+                .verifyErrorSatisfies(ex -> ConfigurationClientTestBase.assertRestException(ex, HttpResponseStatus.PRECONDITION_FAILED.code())));
     }
 
     /**
@@ -183,11 +173,10 @@
      */
     @Test
     public void setSetting() {
-        ConfigurationClientTestBase.setSetting(getKey(), getLabel(), (expected, update) -> {
+        ConfigurationClientTestBase.setSetting(getKey(), getLabel(), (expected, update) ->
             StepVerifier.create(client.setSetting(expected))
-                    .assertNext(response -> assertConfigurationEquals(expected, response))
-                    .verifyComplete();
-        });
+                    .assertNext(response -> ConfigurationClientTestBase.assertConfigurationEquals(expected, response))
+                    .verifyComplete());
     }
 
     /**
@@ -200,19 +189,19 @@
         ConfigurationClientTestBase.setSettingIfEtag(getKey(), getLabel(), (initial, update) -> {
             // This etag is not the correct format. It is not the correct hash that the service is expecting.
             StepVerifier.create(client.setSetting(initial.etag("badEtag")))
-                    .verifyErrorSatisfies(ex -> assertRestException(ex, HttpResponseStatus.PRECONDITION_FAILED.code()));
+                    .verifyErrorSatisfies(ex -> ConfigurationClientTestBase.assertRestException(ex, HttpResponseStatus.PRECONDITION_FAILED.code()));
 
             final String etag = client.addSetting(initial).block().value().etag();
 
             StepVerifier.create(client.setSetting(update.etag(etag)))
-                    .assertNext(response -> assertConfigurationEquals(update, response))
+                    .assertNext(response -> ConfigurationClientTestBase.assertConfigurationEquals(update, response))
                     .verifyComplete();
 
             StepVerifier.create(client.setSetting(initial))
-                    .verifyErrorSatisfies(ex -> assertRestException(ex, HttpResponseStatus.PRECONDITION_FAILED.code()));
+                    .verifyErrorSatisfies(ex -> ConfigurationClientTestBase.assertRestException(ex, HttpResponseStatus.PRECONDITION_FAILED.code()));
 
             StepVerifier.create(client.getSetting(update))
-                    .assertNext(response -> assertConfigurationEquals(update, response))
+                    .assertNext(response -> ConfigurationClientTestBase.assertConfigurationEquals(update, response))
                     .verifyComplete();
         });
     }
@@ -223,7 +212,7 @@
     @Test
     public void setSettingEmptyKey() {
         StepVerifier.create(client.setSetting("", "A value"))
-            .verifyErrorSatisfies(ex -> assertRestException(ex, HttpResponseStatus.METHOD_NOT_ALLOWED.code()));
+            .verifyErrorSatisfies(ex -> ConfigurationClientTestBase.assertRestException(ex, HttpResponseStatus.METHOD_NOT_ALLOWED.code()));
     }
 
     /**
@@ -234,11 +223,11 @@
     public void setSettingEmptyValue() {
         ConfigurationClientTestBase.setSettingEmptyValue(getKey(), (setting) -> {
             StepVerifier.create(client.setSetting(setting.key(), setting.value()))
-                .assertNext(response -> assertConfigurationEquals(setting, response))
+                .assertNext(response -> ConfigurationClientTestBase.assertConfigurationEquals(setting, response))
                 .verifyComplete();
 
             StepVerifier.create(client.getSetting(setting.key()))
-                .assertNext(response -> assertConfigurationEquals(setting, response))
+                .assertNext(response -> ConfigurationClientTestBase.assertConfigurationEquals(setting, response))
                 .verifyComplete();
         });
     }
@@ -248,8 +237,8 @@
      */
     @Test
     public void setSettingNullKey() {
-        assertRunnableThrowsException(() -> client.setSetting(null, "A Value"), IllegalArgumentException.class);
-        assertRunnableThrowsException(() -> client.setSetting(null), NullPointerException.class);
+        ConfigurationClientTestBase.assertRunnableThrowsException(() -> client.setSetting(null, "A Value"), IllegalArgumentException.class);
+        ConfigurationClientTestBase.assertRunnableThrowsException(() -> client.setSetting(null), NullPointerException.class);
     }
 
     /**
@@ -258,10 +247,9 @@
      */
     @Test
     public void updateNoExistingSetting() {
-        ConfigurationClientTestBase.updateNoExistingSetting(getKey(), getLabel(), (expected) -> {
+        ConfigurationClientTestBase.updateNoExistingSetting(getKey(), getLabel(), (expected) ->
             StepVerifier.create(client.updateSetting(expected))
-                    .verifyErrorSatisfies(ex -> assertRestException(ex, HttpResponseStatus.PRECONDITION_FAILED.code()));
-        });
+                    .verifyErrorSatisfies(ex -> ConfigurationClientTestBase.assertRestException(ex, HttpResponseStatus.PRECONDITION_FAILED.code())));
     }
 
     /**
@@ -270,11 +258,10 @@
      */
     @Test
     public void updateSetting() {
-        ConfigurationClientTestBase.updateSetting(getKey(), getLabel(), (initial, update) -> {
+        ConfigurationClientTestBase.updateSetting(getKey(), getLabel(), (initial, update) ->
             StepVerifier.create(client.addSetting(initial))
-                    .assertNext(response -> assertConfigurationEquals(initial, response))
-                    .verifyComplete();
-        });
+                    .assertNext(response -> ConfigurationClientTestBase.assertConfigurationEquals(initial, response))
+                    .verifyComplete());
     }
 
     /**
@@ -285,11 +272,11 @@
     public void updateSettingOverload() {
         ConfigurationClientTestBase.updateSettingOverload(getKey(), (original, updated) -> {
             StepVerifier.create(client.addSetting(original.key(), original.value()))
-                .assertNext(response -> assertConfigurationEquals(original, response))
+                .assertNext(response -> ConfigurationClientTestBase.assertConfigurationEquals(original, response))
                 .verifyComplete();
 
             StepVerifier.create(client.updateSetting(updated.key(), updated.value()))
-                .assertNext(response -> assertConfigurationEquals(updated, response))
+                .assertNext(response -> ConfigurationClientTestBase.assertConfigurationEquals(updated, response))
                 .verifyComplete();
         });
     }
@@ -299,8 +286,8 @@
      */
     @Test
     public void updateSettingNullKey() {
-        assertRunnableThrowsException(() -> client.updateSetting(null, "A Value"), IllegalArgumentException.class);
-        assertRunnableThrowsException(() -> client.updateSetting(null), NullPointerException.class);
+        ConfigurationClientTestBase.assertRunnableThrowsException(() -> client.updateSetting(null, "A Value"), IllegalArgumentException.class);
+        ConfigurationClientTestBase.assertRunnableThrowsException(() -> client.updateSetting(null), NullPointerException.class);
     }
 
     /**
@@ -325,22 +312,22 @@
 
         // The setting does not exist in the service yet, so we cannot update it.
         StepVerifier.create(client.updateSetting(new ConfigurationSetting(last).etag(initialEtag)))
-                .verifyErrorSatisfies(ex -> assertRestException(ex, HttpResponseStatus.PRECONDITION_FAILED.code()));
+                .verifyErrorSatisfies(ex -> ConfigurationClientTestBase.assertRestException(ex, HttpResponseStatus.PRECONDITION_FAILED.code()));
 
         StepVerifier.create(client.getSetting(update))
-                .assertNext(response -> assertConfigurationEquals(update, response))
+                .assertNext(response -> ConfigurationClientTestBase.assertConfigurationEquals(update, response))
                 .verifyComplete();
 
         StepVerifier.create(client.updateSetting(new ConfigurationSetting(last).etag(updateEtag)))
-                .assertNext(response -> assertConfigurationEquals(last, response))
+                .assertNext(response -> ConfigurationClientTestBase.assertConfigurationEquals(last, response))
                 .verifyComplete();
 
         StepVerifier.create(client.getSetting(last))
-                .assertNext(response -> assertConfigurationEquals(last, response))
+                .assertNext(response -> ConfigurationClientTestBase.assertConfigurationEquals(last, response))
                 .verifyComplete();
 
         StepVerifier.create(client.updateSetting(new ConfigurationSetting(initial).etag(updateEtag)))
-                .verifyErrorSatisfies(ex -> assertRestException(ex, HttpResponseStatus.PRECONDITION_FAILED.code()));
+                .verifyErrorSatisfies(ex -> ConfigurationClientTestBase.assertRestException(ex, HttpResponseStatus.PRECONDITION_FAILED.code()));
     }
 
     /**
@@ -348,11 +335,10 @@
      */
     @Test
     public void getSetting() {
-        ConfigurationClientTestBase.getSetting(getKey(), (expected) -> {
+        ConfigurationClientTestBase.getSetting(getKey(), (expected) ->
             StepVerifier.create(client.addSetting(expected).then(client.getSetting(expected)))
-                .assertNext(response -> assertConfigurationEquals(expected, response))
-                .verifyComplete();
-        });
+                .assertNext(response -> ConfigurationClientTestBase.assertConfigurationEquals(expected, response))
+                .verifyComplete());
     }
 
     /**
@@ -360,20 +346,20 @@
      */
     @Test
     public void getSettingNotFound() {
-        final String key = sdkContext.randomResourceName(keyPrefix, 16);
+        final String key = getKey();
         final ConfigurationSetting neverRetrievedConfiguration = new ConfigurationSetting().key(key).value("myNeverRetreivedValue");
         final ConfigurationSetting nonExistentLabel = new ConfigurationSetting().key(key).label("myNonExistentLabel");
 
         StepVerifier.create(client.addSetting(neverRetrievedConfiguration))
-                .assertNext(response -> assertConfigurationEquals(neverRetrievedConfiguration, response))
+                .assertNext(response -> ConfigurationClientTestBase.assertConfigurationEquals(neverRetrievedConfiguration, response))
                 .verifyComplete();
 
         StepVerifier.create(client.getSetting("myNonExistentKey"))
-                .verifyErrorSatisfies(ex -> assertRestException(ex, HttpResponseStatus.NOT_FOUND.code()));
+                .verifyErrorSatisfies(ex -> ConfigurationClientTestBase.assertRestException(ex, HttpResponseStatus.NOT_FOUND.code()));
 
 
         StepVerifier.create(client.getSetting(nonExistentLabel))
-                .verifyErrorSatisfies(ex -> assertRestException(ex, HttpResponseStatus.NOT_FOUND.code()));
+                .verifyErrorSatisfies(ex -> ConfigurationClientTestBase.assertRestException(ex, HttpResponseStatus.NOT_FOUND.code()));
     }
 
     /**
@@ -385,15 +371,15 @@
     public void deleteSetting() {
         ConfigurationClientTestBase.deleteSetting(getKey(), getLabel(), (expected) -> {
             StepVerifier.create(client.addSetting(expected).then(client.getSetting(expected)))
-                    .assertNext(response -> assertConfigurationEquals(expected, response))
+                    .assertNext(response -> ConfigurationClientTestBase.assertConfigurationEquals(expected, response))
                     .verifyComplete();
 
             StepVerifier.create(client.deleteSetting(expected))
-                    .assertNext(response -> assertConfigurationEquals(expected, response))
+                    .assertNext(response -> ConfigurationClientTestBase.assertConfigurationEquals(expected, response))
                     .verifyComplete();
 
             StepVerifier.create(client.getSetting(expected))
-                    .verifyErrorSatisfies(ex -> assertRestException(ex, HttpResponseStatus.NOT_FOUND.code()));
+                    .verifyErrorSatisfies(ex -> ConfigurationClientTestBase.assertRestException(ex, HttpResponseStatus.NOT_FOUND.code()));
         });
     }
 
@@ -402,23 +388,23 @@
      */
     @Test
     public void deleteSettingNotFound() {
-        final String key = sdkContext.randomResourceName(keyPrefix, 16);
+        final String key = getKey();
         final ConfigurationSetting neverDeletedConfiguation = new ConfigurationSetting().key(key).value("myNeverDeletedValue");
 
         StepVerifier.create(client.addSetting(neverDeletedConfiguation))
-                .assertNext(response -> assertConfigurationEquals(neverDeletedConfiguation, response))
+                .assertNext(response -> ConfigurationClientTestBase.assertConfigurationEquals(neverDeletedConfiguation, response))
                 .verifyComplete();
 
         StepVerifier.create(client.deleteSetting("myNonExistentKey"))
-                .assertNext(response -> assertConfigurationEquals(null, response, HttpResponseStatus.NO_CONTENT.code()))
+                .assertNext(response -> ConfigurationClientTestBase.assertConfigurationEquals(null, response, HttpResponseStatus.NO_CONTENT.code()))
                 .verifyComplete();
 
         StepVerifier.create(client.deleteSetting(new ConfigurationSetting().key(neverDeletedConfiguation.key()).label("myNonExistentLabel")))
-                .assertNext(response -> assertConfigurationEquals(null, response, HttpResponseStatus.NO_CONTENT.code()))
+                .assertNext(response -> ConfigurationClientTestBase.assertConfigurationEquals(null, response, HttpResponseStatus.NO_CONTENT.code()))
                 .verifyComplete();
 
         StepVerifier.create(client.getSetting(neverDeletedConfiguation.key()))
-                .assertNext(response -> assertConfigurationEquals(neverDeletedConfiguation, response))
+                .assertNext(response -> ConfigurationClientTestBase.assertConfigurationEquals(neverDeletedConfiguation, response))
                 .verifyComplete();
     }
 
@@ -433,18 +419,18 @@
             final ConfigurationSetting updatedConfig = client.updateSetting(update).block().value();
 
             StepVerifier.create(client.getSetting(initial))
-                    .assertNext(response -> assertConfigurationEquals(update, response))
+                    .assertNext(response -> ConfigurationClientTestBase.assertConfigurationEquals(update, response))
                     .verifyComplete();
 
             StepVerifier.create(client.deleteSetting(initiallyAddedConfig))
-                    .verifyErrorSatisfies(ex -> assertRestException(ex, HttpResponseStatus.PRECONDITION_FAILED.code()));
+                    .verifyErrorSatisfies(ex -> ConfigurationClientTestBase.assertRestException(ex, HttpResponseStatus.PRECONDITION_FAILED.code()));
 
             StepVerifier.create(client.deleteSetting(updatedConfig))
-                    .assertNext(response -> assertConfigurationEquals(update, response))
+                    .assertNext(response -> ConfigurationClientTestBase.assertConfigurationEquals(update, response))
                     .verifyComplete();
 
             StepVerifier.create(client.getSetting(initial))
-                    .verifyErrorSatisfies(ex -> assertRestException(ex, HttpResponseStatus.NOT_FOUND.code()));
+                    .verifyErrorSatisfies(ex -> ConfigurationClientTestBase.assertRestException(ex, HttpResponseStatus.NOT_FOUND.code()));
         });
     }
 
@@ -453,8 +439,8 @@
      */
     @Test
     public void deleteSettingNullKey() {
-        assertRunnableThrowsException(() -> client.deleteSetting((String) null), IllegalArgumentException.class);
-        assertRunnableThrowsException(() -> client.deleteSetting((ConfigurationSetting) null), NullPointerException.class);
+        ConfigurationClientTestBase.assertRunnableThrowsException(() -> client.deleteSetting((String) null), IllegalArgumentException.class);
+        ConfigurationClientTestBase.assertRunnableThrowsException(() -> client.deleteSetting((ConfigurationSetting) null), NullPointerException.class);
     }
 
     /**
@@ -469,15 +455,15 @@
         final ConfigurationSetting expected = new ConfigurationSetting().key(key).value(value).label(label);
 
         StepVerifier.create(client.setSetting(expected))
-                .assertNext(response -> assertConfigurationEquals(expected, response))
+                .assertNext(response -> ConfigurationClientTestBase.assertConfigurationEquals(expected, response))
                 .verifyComplete();
 
         StepVerifier.create(client.listSettings(new SettingSelector().keys(key).labels(label)))
-                .assertNext(configurationSetting -> assertConfigurationEquals(expected, configurationSetting))
+                .assertNext(configurationSetting -> ConfigurationClientTestBase.assertConfigurationEquals(expected, configurationSetting))
                 .verifyComplete();
 
         StepVerifier.create(client.listSettings(new SettingSelector().keys(key)))
-                .assertNext(configurationSetting -> assertConfigurationEquals(expected, configurationSetting))
+                .assertNext(configurationSetting -> ConfigurationClientTestBase.assertConfigurationEquals(expected, configurationSetting))
                 .verifyComplete();
     }
 
@@ -487,26 +473,27 @@
      */
     @Test
     public void listWithMultipleKeys() {
-        final String key = sdkContext.randomResourceName(keyPrefix, 16);
-        final String key2 = sdkContext.randomResourceName(keyPrefix, 16);
-        final ConfigurationSetting setting = new ConfigurationSetting().key(key).value("value");
-        final ConfigurationSetting setting2 = new ConfigurationSetting().key(key2).value("value");
-        final Set<ConfigurationSetting> toSelect = new HashSet<>(Arrays.asList(setting, setting2));
-
-        StepVerifier.create(client.addSetting(setting))
-                .assertNext(response -> assertConfigurationEquals(setting, response))
-                .verifyComplete();
-
-        StepVerifier.create(client.addSetting(setting2))
-                .assertNext(response -> assertConfigurationEquals(setting2, response))
-                .verifyComplete();
-
-        StepVerifier.create(client.listSettings(new SettingSelector().keys(key, key2)))
-                .consumeNextWith(response -> toSelect.removeIf(value -> configurationsEqual(value, response)))
-                .consumeNextWith(response -> toSelect.removeIf(value -> configurationsEqual(value, response)))
-                .verifyComplete();
-
-        assertTrue(toSelect.isEmpty());
+        String key = getKey();
+        String key2 = getKey();
+
+        ConfigurationClientTestBase.listWithMultipleKeys(key, key2, (setting, setting2) -> {
+            Set<ConfigurationSetting> selected = new HashSet<>();
+
+            StepVerifier.create(client.addSetting(setting))
+                .assertNext(response -> ConfigurationClientTestBase.assertConfigurationEquals(setting, response))
+                .verifyComplete();
+
+            StepVerifier.create(client.addSetting(setting2))
+                .assertNext(response -> ConfigurationClientTestBase.assertConfigurationEquals(setting2, response))
+                .verifyComplete();
+
+            StepVerifier.create(client.listSettings(new SettingSelector().keys(key, key2)))
+                .consumeNextWith(selected::add)
+                .consumeNextWith(selected::add)
+                .verifyComplete();
+
+            return selected;
+        });
     }
 
     /**
@@ -515,27 +502,28 @@
      */
     @Test
     public void listWithMultipleLabels() {
-        final String key = sdkContext.randomResourceName(keyPrefix, 16);
-        final String label = sdkContext.randomResourceName(labelPrefix, 16);
-        final String label2 = sdkContext.randomResourceName(labelPrefix, 16);
-        final ConfigurationSetting setting = new ConfigurationSetting().key(key).value("value").label(label);
-        final ConfigurationSetting setting2 = new ConfigurationSetting().key(key).value("value").label(label2);
-        final Set<ConfigurationSetting> toSelect = new HashSet<>(Arrays.asList(setting, setting2));
-
-        StepVerifier.create(client.addSetting(setting))
-                .assertNext(response -> assertConfigurationEquals(setting, response))
-                .verifyComplete();
-
-        StepVerifier.create(client.addSetting(setting2))
-                .assertNext(response -> assertConfigurationEquals(setting2, response))
-                .verifyComplete();
-
-        StepVerifier.create(client.listSettings(new SettingSelector().labels(label, label2)))
-                .consumeNextWith(response -> toSelect.removeIf(value -> configurationsEqual(response, value)))
-                .consumeNextWith(response -> toSelect.removeIf(value -> configurationsEqual(response, value)))
-                .verifyComplete();
-
-        assertTrue(toSelect.isEmpty());
+        String key = getKey();
+        String label = getLabel();
+        String label2 = getLabel();
+
+        ConfigurationClientTestBase.listWithMultipleLabels(key, label, label2, (setting, setting2) -> {
+            Set<ConfigurationSetting> selected = new HashSet<>();
+
+            StepVerifier.create(client.addSetting(setting))
+                .assertNext(response -> ConfigurationClientTestBase.assertConfigurationEquals(setting, response))
+                .verifyComplete();
+
+            StepVerifier.create(client.addSetting(setting2))
+                .assertNext(response -> ConfigurationClientTestBase.assertConfigurationEquals(setting2, response))
+                .verifyComplete();
+
+            StepVerifier.create(client.listSettings(new SettingSelector().keys(key).labels(label, label2)))
+                .consumeNextWith(selected::add)
+                .consumeNextWith(selected::add)
+                .verifyComplete();
+
+            return selected;
+        });
     }
 
     /**
@@ -610,13 +598,13 @@
 
         // Create 3 revisions of the same key.
         StepVerifier.create(client.setSetting(original).delayElement(Duration.ofSeconds(2)))
-                .assertNext(response -> assertConfigurationEquals(original, response))
+                .assertNext(response -> ConfigurationClientTestBase.assertConfigurationEquals(original, response))
                 .verifyComplete();
         StepVerifier.create(client.setSetting(updated).delayElement(Duration.ofSeconds(2)))
-                .assertNext(response -> assertConfigurationEquals(updated, response))
+                .assertNext(response -> ConfigurationClientTestBase.assertConfigurationEquals(updated, response))
                 .verifyComplete();
         StepVerifier.create(client.setSetting(updated2))
-                .assertNext(response -> assertConfigurationEquals(updated2, response))
+                .assertNext(response -> ConfigurationClientTestBase.assertConfigurationEquals(updated2, response))
                 .verifyComplete();
 
         // Gets all versions of this value so we can get the one we want at that particular date.
@@ -628,7 +616,7 @@
         // We want to fetch the configuration setting when we first updated its value.
         SettingSelector options = new SettingSelector().keys(keyName).acceptDatetime(revisions.get(1).lastModified());
         StepVerifier.create(client.listSettings(options))
-                .assertNext(response -> assertConfigurationEquals(updated, response))
+                .assertNext(response -> ConfigurationClientTestBase.assertConfigurationEquals(updated, response))
                 .verifyComplete();
     }
 
@@ -645,20 +633,20 @@
 
         // Create 3 revisions of the same key.
         StepVerifier.create(client.setSetting(original))
-                .assertNext(response -> assertConfigurationEquals(original, response))
+                .assertNext(response -> ConfigurationClientTestBase.assertConfigurationEquals(original, response))
                 .verifyComplete();
         StepVerifier.create(client.setSetting(updated))
-                .assertNext(response -> assertConfigurationEquals(updated, response))
+                .assertNext(response -> ConfigurationClientTestBase.assertConfigurationEquals(updated, response))
                 .verifyComplete();
         StepVerifier.create(client.setSetting(updated2))
-                .assertNext(response -> assertConfigurationEquals(updated2, response))
+                .assertNext(response -> ConfigurationClientTestBase.assertConfigurationEquals(updated2, response))
                 .verifyComplete();
 
         // Get all revisions for a key, they are listed in descending order.
         StepVerifier.create(client.listSettingRevisions(new SettingSelector().keys(keyName)))
-                .assertNext(response -> assertConfigurationEquals(updated2, response))
-                .assertNext(response -> assertConfigurationEquals(updated, response))
-                .assertNext(response -> assertConfigurationEquals(original, response))
+                .assertNext(response -> ConfigurationClientTestBase.assertConfigurationEquals(updated2, response))
+                .assertNext(response -> ConfigurationClientTestBase.assertConfigurationEquals(updated, response))
+                .assertNext(response -> ConfigurationClientTestBase.assertConfigurationEquals(original, response))
                 .verifyComplete();
 
         // Verifies that we can select specific fields.
@@ -689,38 +677,37 @@
      */
     @Test
     public void listRevisionsWithMultipleKeys() {
-        final String key = sdkContext.randomResourceName(keyPrefix, 16);
-        final String key2 = sdkContext.randomResourceName(keyPrefix, 16);
-        final ConfigurationSetting setting = new ConfigurationSetting().key(key).value("value");
-        final ConfigurationSetting settingUpdate = new ConfigurationSetting(setting).value("updatedValue");
-        final ConfigurationSetting setting2 = new ConfigurationSetting().key(key2).value("value");
-        final ConfigurationSetting setting2Update = new ConfigurationSetting(setting2).value("updatedValue");
-        final Set<ConfigurationSetting> toSelect = new HashSet<>(Arrays.asList(setting, settingUpdate, setting2, setting2Update));
-
-        StepVerifier.create(client.addSetting(setting))
-                .assertNext(response -> assertConfigurationEquals(setting, response))
-                .verifyComplete();
-
-        StepVerifier.create(client.updateSetting(settingUpdate).delayElement(Duration.ofSeconds(3)))
-                .assertNext(response -> assertConfigurationEquals(settingUpdate, response))
-                .verifyComplete();
-
-        StepVerifier.create(client.addSetting(setting2))
-                .assertNext(response -> assertConfigurationEquals(setting2, response))
-                .verifyComplete();
-
-        StepVerifier.create(client.updateSetting(setting2Update).delayElement(Duration.ofSeconds(3)))
-                .assertNext(response -> assertConfigurationEquals(setting2Update, response))
-                .verifyComplete();
-
-        StepVerifier.create(client.listSettingRevisions(new SettingSelector().keys(key, key2)))
-                .consumeNextWith(response -> toSelect.removeIf(value -> configurationsEqual(value, response)))
-                .consumeNextWith(response -> toSelect.removeIf(value -> configurationsEqual(value, response)))
-                .consumeNextWith(response -> toSelect.removeIf(value -> configurationsEqual(value, response)))
-                .consumeNextWith(response -> toSelect.removeIf(value -> configurationsEqual(value, response)))
-                .verifyComplete();
-
-        assertTrue(toSelect.isEmpty());
+        String key = getKey();
+        String key2 = getKey();
+
+        ConfigurationClientTestBase.listRevisionsWithMultipleKeys(key, key2, (testInput) -> {
+            Set<ConfigurationSetting> selected = new HashSet<>();
+
+            StepVerifier.create(client.addSetting(testInput.get(0)))
+                .assertNext(response -> ConfigurationClientTestBase.assertConfigurationEquals(testInput.get(0), response))
+                .verifyComplete();
+
+            StepVerifier.create(client.updateSetting(testInput.get(1)))
+                .assertNext(response -> ConfigurationClientTestBase.assertConfigurationEquals(testInput.get(1), response))
+                .verifyComplete();
+
+            StepVerifier.create(client.addSetting(testInput.get(2)))
+                .assertNext(response -> ConfigurationClientTestBase.assertConfigurationEquals(testInput.get(2), response))
+                .verifyComplete();
+
+            StepVerifier.create(client.updateSetting(testInput.get(3)))
+                .assertNext(response -> ConfigurationClientTestBase.assertConfigurationEquals(testInput.get(3), response))
+                .verifyComplete();
+
+            StepVerifier.create(client.listSettingRevisions(new SettingSelector().keys(key, key2)))
+                .consumeNextWith(selected::add)
+                .consumeNextWith(selected::add)
+                .consumeNextWith(selected::add)
+                .consumeNextWith(selected::add)
+                .verifyComplete();
+
+            return selected;
+        });
     }
 
     /**
@@ -728,40 +715,40 @@
      */
     @Test
     public void listRevisionsWithMultipleLabels() {
-        final String key = sdkContext.randomResourceName(keyPrefix, 16);
-        final String label = sdkContext.randomResourceName(labelPrefix, 16);
-        final String label2 = sdkContext.randomResourceName(labelPrefix, 16);
-        final ConfigurationSetting setting = new ConfigurationSetting().key(key).value("value").label(label);
-        final ConfigurationSetting settingUpdate = new ConfigurationSetting(setting).value("updatedValue");
-        final ConfigurationSetting setting2 = new ConfigurationSetting().key(key).value("value").label(label2);
-        final ConfigurationSetting setting2Update = new ConfigurationSetting(setting2).value("updatedValue");
-        final Set<ConfigurationSetting> toSelect = new HashSet<>(Arrays.asList(setting, settingUpdate, setting2, setting2Update));
-
-        StepVerifier.create(client.addSetting(setting))
-                .assertNext(response -> assertConfigurationEquals(setting, response))
-                .verifyComplete();
-
-        StepVerifier.create(client.updateSetting(settingUpdate))
-                .assertNext(response -> assertConfigurationEquals(settingUpdate, response))
-                .verifyComplete();
-
-        StepVerifier.create(client.addSetting(setting2))
-                .assertNext(response -> assertConfigurationEquals(setting2, response))
-                .verifyComplete();
-
-        StepVerifier.create(client.updateSetting(setting2Update))
-                .assertNext(response -> assertConfigurationEquals(setting2Update, response))
-                .verifyComplete();
-
-        StepVerifier.create(client.listSettingRevisions(new SettingSelector().keys(key).labels(label, label2)))
-                .consumeNextWith(response -> toSelect.removeIf(value -> configurationsEqual(value, response)))
-                .consumeNextWith(response -> toSelect.removeIf(value -> configurationsEqual(value, response)))
-                .consumeNextWith(response -> toSelect.removeIf(value -> configurationsEqual(value, response)))
-                .consumeNextWith(response -> toSelect.removeIf(value -> configurationsEqual(value, response)))
-                .verifyComplete();
-
-        assertTrue(toSelect.isEmpty());
-    }
+        String key = getKey();
+        String label = getLabel();
+        String label2 = getLabel();
+
+        ConfigurationClientTestBase.listRevisionsWithMultipleLabels(key, label, label2, (testInput) -> {
+            Set<ConfigurationSetting> selected = new HashSet<>();
+
+            StepVerifier.create(client.addSetting(testInput.get(0)))
+                .assertNext(response -> ConfigurationClientTestBase.assertConfigurationEquals(testInput.get(0), response))
+                .verifyComplete();
+
+            StepVerifier.create(client.updateSetting(testInput.get(1)))
+                .assertNext(response -> ConfigurationClientTestBase.assertConfigurationEquals(testInput.get(1), response))
+                .verifyComplete();
+
+            StepVerifier.create(client.addSetting(testInput.get(2)))
+                .assertNext(response -> ConfigurationClientTestBase.assertConfigurationEquals(testInput.get(2), response))
+                .verifyComplete();
+
+            StepVerifier.create(client.updateSetting(testInput.get(3)))
+                .assertNext(response -> ConfigurationClientTestBase.assertConfigurationEquals(testInput.get(3), response))
+                .verifyComplete();
+
+            StepVerifier.create(client.listSettingRevisions(new SettingSelector().keys(key).labels(label, label2)))
+                .consumeNextWith(selected::add)
+                .consumeNextWith(selected::add)
+                .consumeNextWith(selected::add)
+                .consumeNextWith(selected::add)
+                .verifyComplete();
+
+            return selected;
+        });
+    }
+
     /**
      * Verifies that we can get a subset of revisions based on the "acceptDateTime"
      */
@@ -774,13 +761,13 @@
 
         // Create 3 revisions of the same key.
         StepVerifier.create(client.setSetting(original).delayElement(Duration.ofSeconds(2)))
-                .assertNext(response -> assertConfigurationEquals(original, response))
+                .assertNext(response -> ConfigurationClientTestBase.assertConfigurationEquals(original, response))
                 .verifyComplete();
         StepVerifier.create(client.setSetting(updated).delayElement(Duration.ofSeconds(2)))
-                .assertNext(response -> assertConfigurationEquals(updated, response))
+                .assertNext(response -> ConfigurationClientTestBase.assertConfigurationEquals(updated, response))
                 .verifyComplete();
         StepVerifier.create(client.setSetting(updated2))
-                .assertNext(response -> assertConfigurationEquals(updated2, response))
+                .assertNext(response -> ConfigurationClientTestBase.assertConfigurationEquals(updated2, response))
                 .verifyComplete();
 
         // Gets all versions of this value.
@@ -793,8 +780,8 @@
         // Revisions are returned in descending order from creation date.
         SettingSelector options = new SettingSelector().keys(keyName).acceptDatetime(revisions.get(1).lastModified());
         StepVerifier.create(client.listSettingRevisions(options))
-                .assertNext(response -> assertConfigurationEquals(updated, response))
-                .assertNext(response -> assertConfigurationEquals(original, response))
+                .assertNext(response -> ConfigurationClientTestBase.assertConfigurationEquals(updated, response))
+                .assertNext(response -> ConfigurationClientTestBase.assertConfigurationEquals(original, response))
                 .verifyComplete();
     }
 
@@ -866,10 +853,10 @@
         final Response<ConfigurationSetting> block = client.addSetting(expected).single().block();
 
         assertNotNull(block);
-        assertConfigurationEquals(expected, block);
+        ConfigurationClientTestBase.assertConfigurationEquals(expected, block);
 
         StepVerifier.create(client.setSetting(newExpected))
-                .assertNext(response -> assertConfigurationEquals(newExpected, response))
+                .assertNext(response -> ConfigurationClientTestBase.assertConfigurationEquals(newExpected, response))
                 .verifyComplete();
     }
 
@@ -882,111 +869,4 @@
                     return client.deleteSetting(configurationSetting);
                 }).blockLast();
     }
-
-    /**
-     * Helper method to verify that the RestResponse matches what was expected. This method assumes a response status of 200.
-     *
-     * @param expected ConfigurationSetting expected to be returned by the service
-     * @param response RestResponse returned by the service, the body should contain a ConfigurationSetting
-     */
-    private static void assertConfigurationEquals(ConfigurationSetting expected, Response<ConfigurationSetting> response) {
-        assertConfigurationEquals(expected, response, 200);
-    }
-
-    /**
-     * Helper method to verify that the RestResponse matches what was expected.
-     *
-     * @param expected ConfigurationSetting expected to be returned by the service
-     * @param response RestResponse returned from the service, the body should contain a ConfigurationSetting
-     * @param expectedStatusCode Expected HTTP status code returned by the service
-     */
-    private static void assertConfigurationEquals(ConfigurationSetting expected, Response<ConfigurationSetting> response, final int expectedStatusCode) {
-        assertNotNull(response);
-        assertEquals(expectedStatusCode, response.statusCode());
-
-        assertConfigurationEquals(expected, response.value());
-    }
-
-    /**
-     * Helper method to verify that the returned ConfigurationSetting matches what was expected.
-     *
-     * @param expected ConfigurationSetting expected to be returned by the service
-     * @param actual ConfigurationSetting contained in the RestResponse body
-     * @return True if the ConfigurationSettings are value equivalent
-     */
-    private static void assertConfigurationEquals(ConfigurationSetting expected, ConfigurationSetting actual) {
-        if (expected != null && ConfigurationSetting.NO_LABEL.equals(expected.label())) {
-            actual.label(ConfigurationSetting.NO_LABEL);
-        }
-
-        assertTrue(configurationsEqual(expected, actual));
-    }
-
-    /**
-     * Helper method to verify that two ConfigurationSettings are datawise equal.
-     * @param expected ConfigurationSetting expected to be returned by the service.
-     * @param actual ConfigurationSetting returned by the service.
-     * @return True if the ConfigurationSettings are the same setting or their member variables are equivalent.
-     */
-    private static boolean configurationsEqual(ConfigurationSetting expected, ConfigurationSetting actual) {
-        if (expected == actual) {
-            return true;
-        }
-
-        if (expected == null) {
-            return false;
-        }
-
-        if (!Objects.equals(expected.key(), actual.key())
-            || !Objects.equals(expected.value(), actual.value())
-            || !Objects.equals(expected.contentType(), actual.contentType())) {
-            return false;
-        }
-
-        if (ConfigurationSetting.NO_LABEL.equals(expected.label()) && actual.label() != null) {
-            return false;
-        } else if (!Objects.equals(expected.label(), actual.label())) {
-            return false;
-        }
-
-        if (expected.tags() != null && expected.tags().size() != 0 && actual.tags() != null) {
-            if (!Objects.equals(expected.tags().size(), actual.tags().size())) {
-                return false;
-            }
-
-            for (Map.Entry<String, String> tag : expected.tags().entrySet()) {
-                if (!actual.tags().containsKey(tag.getKey())
-                    || !Objects.equals(tag.getValue(), actual.tags().get(tag.getKey()))) {
-                    return false;
-                }
-            }
-        }
-
-        return true;
-    }
-
-    /**
-     * Helper method to verify the error was a RestException and it has a specific HTTP response code.
-     *
-     * @param ex Expected error thrown during the test
-     * @param expectedStatusCode Expected HTTP status code contained in the error response
-     */
-    private static void assertRestException(Throwable ex, int expectedStatusCode) {
-        assertTrue(ex instanceof ServiceRequestException);
-        assertEquals(expectedStatusCode, ((ServiceRequestException) ex).response().statusCode());
-    }
-
-    /**
-     * Helper method to verify that a command throws an IllegalArgumentException.
-     *
-     * @param exceptionThrower Command that should throw the exception
-     */
-    private static <T> void assertRunnableThrowsException(Runnable exceptionThrower, Class<T> exception) {
-        try {
-            exceptionThrower.run();
-            fail();
-        } catch (Exception ex) {
-            assertEquals(exception, ex.getClass());
-        }
-    }
 }